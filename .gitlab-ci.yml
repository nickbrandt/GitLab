image: "dev.gitlab.org:5005/gitlab/gitlab-build-images:ruby-2.3.3-git-2.7-phantomjs-2.1-node-7.1"

cache:
  key: "ruby-233"
  paths:
  - vendor/ruby

variables:
  MYSQL_ALLOW_EMPTY_PASSWORD: "1"
  # retry tests only in CI environment
  RSPEC_RETRY_RETRY_COUNT: "3"
  RAILS_ENV: "test"
  SIMPLECOV: "true"
  SETUP_DB: "true"
  USE_BUNDLE_INSTALL: "true"
  GIT_DEPTH: "20"
  PHANTOMJS_VERSION: "2.1.1"
  GET_SOURCES_ATTEMPTS: "3"

before_script:
  - source ./scripts/prepare_build.sh
  - cp config/gitlab.yml.example config/gitlab.yml
  - bundle --version
  - '[ "$USE_BUNDLE_INSTALL" != "true" ] || retry bundle install --without postgres production --jobs $(nproc) $FLAGS'
  - retry gem install knapsack
  - '[ "$SETUP_DB" != "true" ] || bundle exec rake db:drop db:create db:schema:load db:migrate add_limits_mysql'

stages:
- prepare
- test
- post-test
- pages

# Predefined scopes
.dedicated-runner: &dedicated-runner
  tags:
    - gitlab-org

.knapsack-state: &knapsack-state
  services: []
  variables:
    SETUP_DB: "false"
    USE_BUNDLE_INSTALL: "false"
  cache:
    key: "knapsack"
    paths:
    - knapsack/
  artifacts:
    expire_in: 31d
    paths:
    - knapsack/

.use-db: &use-db
  services:
    - mysql:latest
    - redis:alpine

.rspec-knapsack: &rspec-knapsack
  stage: test
  <<: *dedicated-runner
  <<: *use-db
  script:
    - JOB_NAME=( $CI_BUILD_NAME )
    - export CI_NODE_INDEX=${JOB_NAME[1]}
    - export CI_NODE_TOTAL=${JOB_NAME[2]}
    - export KNAPSACK_REPORT_PATH=knapsack/rspec_node_${CI_NODE_INDEX}_${CI_NODE_TOTAL}_report.json
    - export KNAPSACK_GENERATE_REPORT=true
    - cp knapsack/rspec_report.json ${KNAPSACK_REPORT_PATH}
    - knapsack rspec "--color --format documentation"
  artifacts:
    expire_in: 31d
    paths:
    - knapsack/
    - coverage/

.spinach-knapsack: &spinach-knapsack
  stage: test
  <<: *dedicated-runner
  <<: *use-db
  script:
    - JOB_NAME=( $CI_BUILD_NAME )
    - export CI_NODE_INDEX=${JOB_NAME[1]}
    - export CI_NODE_TOTAL=${JOB_NAME[2]}
    - export KNAPSACK_REPORT_PATH=knapsack/spinach_node_${CI_NODE_INDEX}_${CI_NODE_TOTAL}_report.json
    - export KNAPSACK_GENERATE_REPORT=true
    - cp knapsack/spinach_report.json ${KNAPSACK_REPORT_PATH}
    - knapsack spinach "-r rerun" || retry '[[ -e tmp/spinach-rerun.txt ]] && bundle exec spinach -r rerun $(cat tmp/spinach-rerun.txt)'
  artifacts:
    expire_in: 31d
    paths:
    - knapsack/
    - coverage/

# Prepare and merge knapsack tests

knapsack:
  <<: *knapsack-state
  <<: *dedicated-runner
  stage: prepare
  script:
    - mkdir -p knapsack/
    - '[[ -f knapsack/rspec_report.json ]] || echo "{}" > knapsack/rspec_report.json'
    - '[[ -f knapsack/spinach_report.json ]] || echo "{}" > knapsack/spinach_report.json'

setup-test-env:
  <<: *use-db
  <<: *dedicated-runner
  stage: prepare
  script:
    - npm install
    - bundle exec rake gitlab:assets:compile
    - bundle exec ruby -Ispec -e 'require "spec_helper" ; TestEnv.init'
  artifacts:
    expire_in: 7d
    paths:
      - node_modules
      - public/assets
      - tmp/tests

update-knapsack:
  <<: *knapsack-state
  <<: *dedicated-runner
  stage: post-test
  script:
    - scripts/merge-reports knapsack/rspec_report.json knapsack/rspec_node_*.json
    - scripts/merge-reports knapsack/spinach_report.json knapsack/spinach_node_*.json
    - rm -f knapsack/*_node_*.json
  only:
    - master@gitlab-org/gitlab-ce
    - master@gitlab-org/gitlab-ee
    - master@gitlab/gitlabhq
    - master@gitlab/gitlab-ee

rspec 0 20: *rspec-knapsack
rspec 1 20: *rspec-knapsack
rspec 2 20: *rspec-knapsack
rspec 3 20: *rspec-knapsack
rspec 4 20: *rspec-knapsack
rspec 5 20: *rspec-knapsack
rspec 6 20: *rspec-knapsack
rspec 7 20: *rspec-knapsack
rspec 8 20: *rspec-knapsack
rspec 9 20: *rspec-knapsack
rspec 10 20: *rspec-knapsack
rspec 11 20: *rspec-knapsack
rspec 12 20: *rspec-knapsack
rspec 13 20: *rspec-knapsack
rspec 14 20: *rspec-knapsack
rspec 15 20: *rspec-knapsack
rspec 16 20: *rspec-knapsack
rspec 17 20: *rspec-knapsack
rspec 18 20: *rspec-knapsack
rspec 19 20: *rspec-knapsack

spinach 0 10: *spinach-knapsack
spinach 1 10: *spinach-knapsack
spinach 2 10: *spinach-knapsack
spinach 3 10: *spinach-knapsack
spinach 4 10: *spinach-knapsack
spinach 5 10: *spinach-knapsack
spinach 6 10: *spinach-knapsack
spinach 7 10: *spinach-knapsack
spinach 8 10: *spinach-knapsack
spinach 9 10: *spinach-knapsack

# Execute all testing suites against Ruby 2.1
.ruby-21: &ruby-21
  image: "dev.gitlab.org:5005/gitlab/gitlab-build-images:ruby-2.1-git-2.7-phantomjs-2.1"
  <<: *use-db
  only:
    - master@gitlab-org/gitlab-ce
    - master@gitlab-org/gitlab-ee
    - master@gitlab/gitlabhq
    - master@gitlab/gitlab-ee
  cache:
    key: "ruby21"
    paths:
      - vendor/ruby

.rspec-knapsack-ruby21: &rspec-knapsack-ruby21
  <<: *rspec-knapsack
  <<: *dedicated-runner
  <<: *ruby-21

.spinach-knapsack-ruby21: &spinach-knapsack-ruby21
  <<: *spinach-knapsack
  <<: *dedicated-runner
  <<: *ruby-21

rspec 0 20 ruby21: *rspec-knapsack-ruby21
rspec 1 20 ruby21: *rspec-knapsack-ruby21
rspec 2 20 ruby21: *rspec-knapsack-ruby21
rspec 3 20 ruby21: *rspec-knapsack-ruby21
rspec 4 20 ruby21: *rspec-knapsack-ruby21
rspec 5 20 ruby21: *rspec-knapsack-ruby21
rspec 6 20 ruby21: *rspec-knapsack-ruby21
rspec 7 20 ruby21: *rspec-knapsack-ruby21
rspec 8 20 ruby21: *rspec-knapsack-ruby21
rspec 9 20 ruby21: *rspec-knapsack-ruby21
rspec 10 20 ruby21: *rspec-knapsack-ruby21
rspec 11 20 ruby21: *rspec-knapsack-ruby21
rspec 12 20 ruby21: *rspec-knapsack-ruby21
rspec 13 20 ruby21: *rspec-knapsack-ruby21
rspec 14 20 ruby21: *rspec-knapsack-ruby21
rspec 15 20 ruby21: *rspec-knapsack-ruby21
rspec 16 20 ruby21: *rspec-knapsack-ruby21
rspec 17 20 ruby21: *rspec-knapsack-ruby21
rspec 18 20 ruby21: *rspec-knapsack-ruby21
rspec 19 20 ruby21: *rspec-knapsack-ruby21

spinach 0 10 ruby21: *spinach-knapsack-ruby21
spinach 1 10 ruby21: *spinach-knapsack-ruby21
spinach 2 10 ruby21: *spinach-knapsack-ruby21
spinach 3 10 ruby21: *spinach-knapsack-ruby21
spinach 4 10 ruby21: *spinach-knapsack-ruby21
spinach 5 10 ruby21: *spinach-knapsack-ruby21
spinach 6 10 ruby21: *spinach-knapsack-ruby21
spinach 7 10 ruby21: *spinach-knapsack-ruby21
spinach 8 10 ruby21: *spinach-knapsack-ruby21
spinach 9 10 ruby21: *spinach-knapsack-ruby21

# Other generic tests

.ruby-static-analysis: &ruby-static-analysis
  variables:
    SIMPLECOV: "false"
    SETUP_DB: "false"
    USE_BUNDLE_INSTALL: "true"

.exec: &exec
  <<: *ruby-static-analysis
  <<: *dedicated-runner
  stage: test
  script:
    - bundle exec $CI_BUILD_NAME

rubocop:
  <<: *ruby-static-analysis
  <<: *dedicated-runner
  stage: test
  script:
    - bundle exec "rubocop --require rubocop-rspec"

rake haml_lint: *exec
rake scss_lint: *exec
rake brakeman: *exec
rake flay: *exec
license_finder: *exec
rake downtime_check: *exec
rake ee_compat_check:
  <<: *exec
  only:
    - branches@gitlab-org/gitlab-ce
  except:
    - master
    - tags
    - /^[\d-]+-stable(-ee)?$/
  allow_failure: yes
  cache:
    key: "ruby233-ee_compat_check_repo"
    paths:
      - ee_compat_check/repo/
      - vendor/ruby
  artifacts:
    name: "${CI_BUILD_NAME}_${CI_BUILD_REF_NAME}_${CI_BUILD_REF}"
    when: on_failure
    expire_in: 10d
    paths:
      - ee_compat_check/patches/*.patch

rake db:migrate:reset:
  stage: test
  <<: *use-db
  <<: *dedicated-runner
  script:
    - bundle exec rake db:migrate:reset

rake db:seed_fu:
  stage: test
  <<: *use-db
  <<: *dedicated-runner
  variables:
    SIZE: "1"
    SETUP_DB: "false"
    RAILS_ENV: "development"
  script:
    - git clone https://gitlab.com/gitlab-org/gitlab-test.git
       /home/git/repositories/gitlab-org/gitlab-test.git
    - bundle exec rake db:setup db:seed_fu
  artifacts:
    when: on_failure
    expire_in: 1d
    paths:
      - log/development.log

karma:
  cache:
    paths:
      - vendor/ruby
      - node_modules
  stage: test
  <<: *use-db
  <<: *dedicated-runner
  script:
    - npm link istanbul
<<<<<<< HEAD
    - rake karma
=======
    - bundle exec rake teaspoon
>>>>>>> 2c358b4b
  artifacts:
    name: coverage-javascript
    expire_in: 31d
    paths:
    - coverage-javascript/default/

lint-doc:
  stage: test
  <<: *dedicated-runner
  image: "phusion/baseimage:latest"
  before_script: []
  script:
    - scripts/lint-doc.sh

bundler:check:
  stage: test
  <<: *dedicated-runner
  <<: *ruby-static-analysis
  script:
   - bundle check

bundler:audit:
  stage: test
  <<: *ruby-static-analysis
  <<: *dedicated-runner
  only:
    - master@gitlab-org/gitlab-ce
    - master@gitlab-org/gitlab-ee
    - master@gitlab/gitlabhq
    - master@gitlab/gitlab-ee
  script:
    - "bundle exec bundle-audit check --update --ignore OSVDB-115941"

migration paths:
  stage: test
  <<: *use-db
  <<: *dedicated-runner
  variables:
    SETUP_DB: "false"
  only:
    - master@gitlab-org/gitlab-ce
    - master@gitlab-org/gitlab-ee
    - master@gitlab/gitlabhq
    - master@gitlab/gitlab-ee
  script:
    - git fetch origin v8.5.9
    - git checkout -f FETCH_HEAD
    - cp config/resque.yml.example config/resque.yml
    - sed -i 's/localhost/redis/g' config/resque.yml
    - bundle install --without postgres production --jobs $(nproc) $FLAGS --retry=3
    - bundle exec rake db:drop db:create db:schema:load db:seed_fu
    - git checkout $CI_BUILD_REF
    - source scripts/prepare_build.sh
    - bundle exec rake db:migrate

coverage:
  stage: post-test
  services: []
  <<: *dedicated-runner
  variables:
    SETUP_DB: "false"
    USE_BUNDLE_INSTALL: "true"
  script:
    - bundle exec scripts/merge-simplecov
  artifacts:
    name: coverage
    expire_in: 31d
    paths:
    - coverage/index.html
    - coverage/assets/

lint:javascript:
  <<: *dedicated-runner
  cache:
    paths:
      - node_modules/
  stage: test
  image: "node:7.1"
  before_script:
    - npm install
  script:
    - npm --silent run eslint

lint:javascript:report:
  <<: *dedicated-runner
  cache:
    paths:
      - node_modules/
  stage: post-test
  image: "node:7.1"
  before_script:
    - npm install
  script:
    - find app/ spec/ -name '*.js' -or -name '*.js.es6' -exec sed --in-place 's|/\* eslint-disable .*\*/||' {} \; # run report over all files
    - npm --silent run eslint-report || true # ignore exit code
  artifacts:
    name: eslint-report
    expire_in: 31d
    paths:
    - eslint-report.html

# Trigger docs build
# https://gitlab.com/gitlab-com/doc-gitlab-com/blob/master/README.md#deployment-process
trigger_docs:
  stage: post-test
  image: "alpine"
  <<: *dedicated-runner
  before_script:
    - apk update && apk add curl
  variables:
    GIT_STRATEGY: none
  cache: {}
  artifacts: {}
  script:
    - "curl -X POST -F token=${DOCS_TRIGGER_TOKEN} -F ref=master -F variables[PROJECT]=ce https://gitlab.com/api/v3/projects/1794617/trigger/builds"
  only:
    - master@gitlab-org/gitlab-ce

# Notify slack in the end

notify:slack:
  stage: post-test
  <<: *dedicated-runner
  variables:
    SETUP_DB: "false"
    USE_BUNDLE_INSTALL: "false"
  script:
    - ./scripts/notify_slack.sh "#development" "Build on \`$CI_BUILD_REF_NAME\` failed! Commit \`$(git log -1 --oneline)\` See <https://gitlab.com/gitlab-org/$(basename "$PWD")/commit/"$CI_BUILD_REF"/pipelines>"
  when: on_failure
  only:
    - master@gitlab-org/gitlab-ce
    - tags@gitlab-org/gitlab-ce
    - master@gitlab-org/gitlab-ee
    - tags@gitlab-org/gitlab-ee

pages:
  before_script: []
  stage: pages
  <<: *dedicated-runner
  dependencies:
    - coverage
    - karma
    - lint:javascript:report
  script:
    - mv public/ .public/
    - mkdir public/
    - mv coverage public/coverage-ruby
    - mv coverage-javascript/default/ public/coverage-javascript/
    - mv eslint-report.html public/
  artifacts:
    paths:
      - public
  only:
    - master@gitlab-org/gitlab-ce

# Insurance in case a gem needed by one of our releases gets yanked from
# rubygems.org in the future.
cache gems:
  <<: *dedicated-runner
  only:
    - tags
  variables:
    SETUP_DB: "false"
  script:
    - bundle package --all --all-platforms
  artifacts:
    paths:
      - vendor/cache
  only:
    - master@gitlab-org/gitlab-ce<|MERGE_RESOLUTION|>--- conflicted
+++ resolved
@@ -303,11 +303,7 @@
   <<: *dedicated-runner
   script:
     - npm link istanbul
-<<<<<<< HEAD
-    - rake karma
-=======
-    - bundle exec rake teaspoon
->>>>>>> 2c358b4b
+    - bundle exec rake karma
   artifacts:
     name: coverage-javascript
     expire_in: 31d
