image: "dev.gitlab.org:5005/gitlab/gitlab-build-images:ruby-2.3.6-golang-1.9-git-2.16-chrome-63.0-node-8.x-yarn-1.2-postgresql-9.6"

.dedicated-runner: &dedicated-runner
  retry: 1
  tags:
    - gitlab-org

.default-cache: &default-cache
  key: "ruby-2.3.6-with-yarn"
  paths:
    - vendor/ruby
    - .yarn-cache/

.push-cache: &push-cache
  cache:
    <<: *default-cache
    policy: push

.pull-cache: &pull-cache
  cache:
    <<: *default-cache
    policy: pull

variables:
  MYSQL_ALLOW_EMPTY_PASSWORD: "1"
  RAILS_ENV: "test"
  NODE_ENV: "test"
  SIMPLECOV: "true"
  GIT_DEPTH: "20"
  GIT_SUBMODULE_STRATEGY: "none"
  GET_SOURCES_ATTEMPTS: "3"
  KNAPSACK_RSPEC_SUITE_REPORT_PATH: knapsack/${CI_PROJECT_NAME}/rspec_report-master.json
  KNAPSACK_SPINACH_SUITE_REPORT_PATH: knapsack/${CI_PROJECT_NAME}/spinach_report-master.json
  FLAKY_RSPEC_SUITE_REPORT_PATH: rspec_flaky/report-suite.json
  ## EE specific variables ##
  # This hack is needed to make ES not that memory hungry
  ES_JAVA_OPTS: "-Xms256m -Xmx256m"
  ELASTIC_URL: "http://elastic:changeme@docker.elastic.co-elasticsearch-elasticsearch:9200"
  EE_KNAPSACK_RSPEC_SUITE_REPORT_PATH: knapsack/${CI_PROJECT_NAME}/rspec_report-master-ee.json

before_script:
  - bundle --version
  - date
  - source scripts/utils.sh
  - date
  - source scripts/prepare_build.sh
  - date

after_script:
  - date

stages:
  - build
  - prepare
  - test
  - post-test
  - pages
  - post-cleanup

# Predefined scopes
.tests-metadata-state: &tests-metadata-state
  <<: *dedicated-runner
  variables:
    TESTS_METADATA_S3_BUCKET: "gitlab-ce-cache"
  before_script:
    - source scripts/utils.sh
  artifacts:
    expire_in: 31d
    paths:
      - knapsack/
      - rspec_flaky/

.use-pg: &use-pg
  services:
    # As of Jan 2018, we don't have a strong reason to upgrade to 9.6 for CI yet,
    # so using the least common denominator ensures backwards compatibility
    # (as many users are still using 9.2).
    - postgres:9.2
    - redis:alpine

.use-mysql: &use-mysql
  services:
    - mysql:latest
    - redis:alpine

# BEGIN EE-only service helpers

.use-pg-9-6: &use-pg-9-6
  services:
    - postgres:9.6
    - redis:alpine

.use-pg-10-2: &use-pg-10-2
  services:
    - postgres:10.2
    - redis:alpine

.use-pg-with-elasticsearch: &use-pg-with-elasticsearch
  services:
    - postgres:9.2
    - redis:alpine
    - docker.elastic.co/elasticsearch/elasticsearch:5.5.2

.use-mysql-with-elasticsearch: &use-mysql-with-elasticsearch
  services:
    - mysql:latest
    - redis:alpine
    - docker.elastic.co/elasticsearch/elasticsearch:5.5.2

# END EE-only service helpers
.rails5-variables: &rails5-variables
  script:
    - export RAILS5=${RAILS5}
    - export BUNDLE_GEMFILE=${BUNDLE_GEMFILE}

.rails5: &rails5
  allow_failure: true
  only:
    - /rails5/
  variables:
    BUNDLE_GEMFILE: "Gemfile.rails5"
    RAILS5: "true"

# Skip all jobs except the ones that begin with 'docs/'.
# Used for commits including ONLY documentation changes.
# https://docs.gitlab.com/ce/development/writing_documentation.html#testing
.except-docs: &except-docs
  except:
    - /(^docs[\/-].*|.*-docs$)/

.except-qa: &except-qa
  except:
    - /(^qa[\/-].*|.*-qa$)/

.except-docs-and-qa: &except-docs-and-qa
  except:
    - /(^docs[\/-].*|.*-docs$)/
    - /(^qa[\/-].*|.*-qa$)/

# Jobs that only need to pull cache
.dedicated-no-docs-pull-cache-job: &dedicated-no-docs-pull-cache-job
  <<: *dedicated-runner
  <<: *except-docs-and-qa
  <<: *pull-cache
  dependencies:
    - setup-test-env
  stage: test

# Jobs that do not need a DB
.dedicated-no-docs-no-db-pull-cache-job: &dedicated-no-docs-no-db-pull-cache-job
  <<: *dedicated-no-docs-pull-cache-job
  variables:
    SETUP_DB: "false"

.rake-exec: &rake-exec
  <<: *dedicated-no-docs-no-db-pull-cache-job
  script:
    - bundle exec rake $CI_JOB_NAME

.rspec-metadata: &rspec-metadata
  <<: *dedicated-runner
  <<: *except-docs-and-qa
  <<: *pull-cache
  <<: *rails5-variables
  stage: test
  script:
    - JOB_NAME=( $CI_JOB_NAME )
    - export CI_NODE_INDEX=${JOB_NAME[-2]}
    - export CI_NODE_TOTAL=${JOB_NAME[-1]}
    - export KNAPSACK_REPORT_PATH=knapsack/${CI_PROJECT_NAME}/${JOB_NAME[0]}_node_${CI_NODE_INDEX}_${CI_NODE_TOTAL}_report.json
    - export KNAPSACK_GENERATE_REPORT=true
    - export SUITE_FLAKY_RSPEC_REPORT_PATH=${FLAKY_RSPEC_SUITE_REPORT_PATH}
    - export FLAKY_RSPEC_REPORT_PATH=rspec_flaky/all_${JOB_NAME[0]}_${CI_NODE_INDEX}_${CI_NODE_TOTAL}_report.json
    - export NEW_FLAKY_RSPEC_REPORT_PATH=rspec_flaky/new_${JOB_NAME[0]}_${CI_NODE_INDEX}_${CI_NODE_TOTAL}_report.json
    - export FLAKY_RSPEC_GENERATE_REPORT=true
    - export CACHE_CLASSES=true
    - cp ${KNAPSACK_RSPEC_SUITE_REPORT_PATH} ${KNAPSACK_REPORT_PATH}
    - '[[ -f $FLAKY_RSPEC_REPORT_PATH ]] || echo "{}" > ${FLAKY_RSPEC_REPORT_PATH}'
    - '[[ -f $NEW_FLAKY_RSPEC_REPORT_PATH ]] || echo "{}" > ${NEW_FLAKY_RSPEC_REPORT_PATH}'
    - scripts/gitaly-test-spawn
    - knapsack rspec "--color --format documentation --tag ~geo"
  artifacts:
    expire_in: 31d
    when: always
    paths:
      - coverage/
      - knapsack/
      - rspec_flaky/
      - tmp/capybara/

.rspec-metadata-pg: &rspec-metadata-pg
  <<: *rspec-metadata
  <<: *use-pg

.rspec-metadata-pg-rails5: &rspec-metadata-pg-rails5
  <<: *rspec-metadata-pg
  <<: *rails5

.rspec-metadata-mysql: &rspec-metadata-mysql
  <<: *rspec-metadata
  <<: *use-mysql

.rspec-metadata-mysql-rails5: &rspec-metadata-mysql-rails5
  <<: *rspec-metadata-mysql
  <<: *rails5

.rspec-metadata-ee: &rspec-metadata-ee
  <<: *rspec-metadata
  stage: test
  script:
    - export KNAPSACK_TEST_FILE_PATTERN="ee/spec/**{,/*/**}/*_spec.rb" KNAPSACK_GENERATE_REPORT=true CACHE_CLASSES=true
    - JOB_NAME=( $CI_JOB_NAME )
    - export CI_NODE_INDEX=${JOB_NAME[-2]} CI_NODE_TOTAL=${JOB_NAME[-1]}
    - export KNAPSACK_REPORT_PATH=knapsack/${CI_PROJECT_NAME}/${JOB_NAME[0]}_node_${CI_NODE_INDEX}_${CI_NODE_TOTAL}_report.json
    - cp ${EE_KNAPSACK_RSPEC_SUITE_REPORT_PATH} ${KNAPSACK_REPORT_PATH}
    - scripts/gitaly-test-spawn
    - knapsack rspec "-Ispec --color --format documentation --tag ~geo"

.rspec-ee-pg: &rspec-ee-pg
  <<: *rspec-metadata-ee
  <<: *use-pg-with-elasticsearch

.rspec-ee-mysql: &rspec-ee-mysql
  <<: *rspec-metadata-ee
  <<: *use-mysql-with-elasticsearch

.rspec-geo-pg-9-6: &rspec-metadata-pg-geo-9-6
  <<: *rspec-metadata
  <<: *use-pg-9-6
  stage: test
  script:
    - export NO_KNAPSACK=1
    - export CACHE_CLASSES=true
    - source scripts/prepare_postgres_fdw.sh
    - scripts/gitaly-test-spawn
    - bundle exec rspec --color --format documentation --tag geo ee/spec/

.rspec-geo-pg-10-2: &rspec-metadata-pg-geo-10-2
  <<: *rspec-metadata
  <<: *use-pg-10-2
  stage: test
  script:
    - export NO_KNAPSACK=1
    - export CACHE_CLASSES=true
    - source scripts/prepare_postgres_fdw.sh
    - scripts/gitaly-test-spawn
    - bundle exec rspec --color --format documentation --tag geo ee/spec/

.rspec-ee-pg-rails5: &rspec-ee-pg-rails5
  <<: *rspec-ee-pg
  <<: *rails5

.rspec-ee-mysql-rails5: &rspec-ee-mysql-rails5
  <<: *rspec-ee-mysql
  <<: *rails5

.rspec-geo-pg-9-6-rails5: &rspec-metadata-pg-geo-9-6-rails5
  <<: *rspec-metadata-pg-geo-9-6
  <<: *rails5

.rspec-geo-pg-10-2-rails5: &rspec-metadata-pg-geo-10-2-rails5
  <<: *rspec-metadata-pg-geo-10-2
  <<: *rails5

.spinach-metadata: &spinach-metadata
  <<: *dedicated-runner
  <<: *except-docs-and-qa
  <<: *pull-cache
  <<: *rails5-variables
  stage: test
  script:
    - JOB_NAME=( $CI_JOB_NAME )
    - export CI_NODE_INDEX=${JOB_NAME[-2]}
    - export CI_NODE_TOTAL=${JOB_NAME[-1]}
    - export KNAPSACK_REPORT_PATH=knapsack/${CI_PROJECT_NAME}/${JOB_NAME[0]}_node_${CI_NODE_INDEX}_${CI_NODE_TOTAL}_report.json
    - export KNAPSACK_GENERATE_REPORT=true
    - export CACHE_CLASSES=true
    - cp ${KNAPSACK_SPINACH_SUITE_REPORT_PATH} ${KNAPSACK_REPORT_PATH}
    - scripts/gitaly-test-spawn
    - knapsack spinach "-r rerun" -b || retry '[[ -e tmp/spinach-rerun.txt ]] && bundle exec spinach -b -r rerun $(cat tmp/spinach-rerun.txt)'
  artifacts:
    expire_in: 31d
    when: always
    paths:
      - coverage/
      - knapsack/
      - tmp/capybara/

.spinach-metadata-pg: &spinach-metadata-pg
  <<: *spinach-metadata
  <<: *use-pg

.spinach-metadata-pg-rails5: &spinach-metadata-pg-rails5
  <<: *spinach-metadata-pg
  <<: *rails5

.spinach-metadata-mysql: &spinach-metadata-mysql
  <<: *spinach-metadata
  <<: *use-mysql

.spinach-metadata-mysql-rails5: &spinach-metadata-mysql-rails5
  <<: *spinach-metadata-mysql
  <<: *rails5

.only-canonical-masters: &only-canonical-masters
  only:
    - master@gitlab-org/gitlab-ce
    - master@gitlab-org/gitlab-ee
    - master@gitlab/gitlabhq
    - master@gitlab/gitlab-ee

.gitlab-setup: &gitlab-setup
  <<: *dedicated-no-docs-pull-cache-job
  <<: *use-pg
  variables:
    SETUP_DB: "false"
    CREATE_DB_USER: "true"
  script:
    # Manually clone gitlab-test and only seed this project in
    # db/fixtures/development/04_project.rb thanks to SIZE=1 below
    - git clone https://gitlab.com/gitlab-org/gitlab-test.git
       /home/git/repositories/gitlab-org/gitlab-test.git
    - scripts/gitaly-test-spawn
    - force=yes SIZE=1 FIXTURE_PATH="db/fixtures/development" bundle exec rake gitlab:setup
  artifacts:
    when: on_failure
    expire_in: 1d
    paths:
      - log/development.log

# Review docs base
.review-docs: &review-docs
  <<: *dedicated-runner
  <<: *except-qa
  image: ruby:2.4-alpine
  before_script:
    - gem install gitlab --no-doc
    # We need to download the script rather than clone the repo since the
    # review-docs-cleanup job will not be able to run when the branch gets
    # deleted (when merging the MR).
    - apk add --update openssl
    - wget https://gitlab.com/gitlab-org/gitlab-ce/raw/master/scripts/trigger-build-docs
    - chmod 755 trigger-build-docs
  cache: {}
  dependencies: []
  variables:
    GIT_STRATEGY: none
  when: manual
  only:
    - branches

# DB migration, rollback, and seed jobs
.db-migrate-reset: &db-migrate-reset
  <<: *dedicated-no-docs-pull-cache-job
  script:
    - bundle exec rake db:migrate:reset

.migration-paths: &migration-paths
  <<: *dedicated-no-docs-pull-cache-job
  variables:
    CREATE_DB_USER: "true"
  script:
    - git fetch https://gitlab.com/gitlab-org/gitlab-ee.git v9.3.0-ee
    - git checkout -f FETCH_HEAD
    - bundle install $BUNDLE_INSTALL_FLAGS
    - date
    - cp config/gitlab.yml.example config/gitlab.yml
    - bundle exec rake db:drop db:create db:schema:load db:seed_fu
    - date
    - git checkout $CI_COMMIT_SHA
    - bundle install $BUNDLE_INSTALL_FLAGS
    - date
    - . scripts/prepare_build.sh
    - date
    - bundle exec rake db:migrate

##
# Trigger a package build in omnibus-gitlab repository
#
package-and-qa:
  <<: *dedicated-runner
  image: ruby:2.4-alpine
  before_script: []
  stage: build
  cache: {}
  when: manual
  variables:
    GIT_STRATEGY: none
  retry: 0
  before_script:
    # We need to download the script rather than clone the repo since the
    # package-and-qa job will not be able to run when the branch gets
    # deleted (when merging the MR).
    - apk add --update openssl
    - wget https://gitlab.com/$CI_PROJECT_PATH/raw/$CI_COMMIT_SHA/scripts/trigger-build-omnibus
    - chmod 755 trigger-build-omnibus
  script:
    - ./trigger-build-omnibus
  only:
    - //@gitlab-org/gitlab-ce
    - //@gitlab-org/gitlab-ee

# Trigger a docs build in gitlab-docs
# Useful to preview the docs changes live
review-docs-deploy:
  <<: *review-docs
  stage: build
  environment:
    name: review-docs/$CI_COMMIT_REF_NAME
    # DOCS_REVIEW_APPS_DOMAIN and DOCS_GITLAB_REPO_SUFFIX are secret variables
    # Discussion: https://gitlab.com/gitlab-org/gitlab-ce/merge_requests/14236/diffs#note_40140693
    url: http://$DOCS_GITLAB_REPO_SUFFIX-$CI_COMMIT_REF_SLUG.$DOCS_REVIEW_APPS_DOMAIN/$DOCS_GITLAB_REPO_SUFFIX
    on_stop: review-docs-cleanup
  script:
    - ./trigger-build-docs deploy

# Cleanup remote environment of gitlab-docs
review-docs-cleanup:
  <<: *review-docs
  stage: post-cleanup
  environment:
    name: review-docs/$CI_COMMIT_REF_NAME
    action: stop
  script:
    - ./trigger-build-docs cleanup

# Retrieve knapsack and rspec_flaky reports
retrieve-tests-metadata:
  <<: *tests-metadata-state
  <<: *except-docs-and-qa
  stage: prepare
  cache:
    key: tests_metadata
    policy: pull
  script:
    - mkdir -p knapsack/${CI_PROJECT_NAME}/
    - wget -O $KNAPSACK_RSPEC_SUITE_REPORT_PATH http://${TESTS_METADATA_S3_BUCKET}.s3.amazonaws.com/$KNAPSACK_RSPEC_SUITE_REPORT_PATH || rm $KNAPSACK_RSPEC_SUITE_REPORT_PATH
    - wget -O $KNAPSACK_SPINACH_SUITE_REPORT_PATH http://${TESTS_METADATA_S3_BUCKET}.s3.amazonaws.com/$KNAPSACK_SPINACH_SUITE_REPORT_PATH || rm $KNAPSACK_SPINACH_SUITE_REPORT_PATH
    - '[[ -f $KNAPSACK_RSPEC_SUITE_REPORT_PATH ]] || echo "{}" > ${KNAPSACK_RSPEC_SUITE_REPORT_PATH}'
    - '[[ -f $KNAPSACK_SPINACH_SUITE_REPORT_PATH ]] || echo "{}" > ${KNAPSACK_SPINACH_SUITE_REPORT_PATH}'
    - mkdir -p rspec_flaky/
    - wget -O $FLAKY_RSPEC_SUITE_REPORT_PATH http://${TESTS_METADATA_S3_BUCKET}.s3.amazonaws.com/$FLAKY_RSPEC_SUITE_REPORT_PATH || rm $FLAKY_RSPEC_SUITE_REPORT_PATH
    - '[[ -f $FLAKY_RSPEC_SUITE_REPORT_PATH ]] || echo "{}" > ${FLAKY_RSPEC_SUITE_REPORT_PATH}'
    - wget -O $EE_KNAPSACK_RSPEC_SUITE_REPORT_PATH http://${TESTS_METADATA_S3_BUCKET}.s3.amazonaws.com/$EE_KNAPSACK_RSPEC_SUITE_REPORT_PATH || rm $EE_KNAPSACK_RSPEC_SUITE_REPORT_PATH
    - '[[ -f $EE_KNAPSACK_RSPEC_SUITE_REPORT_PATH ]] || echo "{}" > ${EE_KNAPSACK_RSPEC_SUITE_REPORT_PATH}'

ee-files-location-check:
  <<: *dedicated-runner
  stage: test
  before_script: []
  cache: {}
  retry: 0
  script:
    - scripts/ee-files-location-check
  only:
    - branches
    - //@gitlab-org/gitlab-ee

update-tests-metadata:
  <<: *tests-metadata-state
  <<: *only-canonical-masters
  stage: post-test
  cache:
    key: tests_metadata
    paths:
      - knapsack/
      - rspec_flaky/
    policy: push
  script:
    - retry gem install fog-aws mime-types
    - scripts/merge-reports ${KNAPSACK_RSPEC_SUITE_REPORT_PATH} knapsack/${CI_PROJECT_NAME}/rspec-pg_node_*.json
    - scripts/merge-reports ${KNAPSACK_SPINACH_SUITE_REPORT_PATH} knapsack/${CI_PROJECT_NAME}/spinach-pg_node_*.json
    - scripts/merge-reports ${EE_KNAPSACK_RSPEC_SUITE_REPORT_PATH} knapsack/${CI_PROJECT_NAME}/rspec-pg-ee_node_*.json
    - scripts/merge-reports ${FLAKY_RSPEC_SUITE_REPORT_PATH} rspec_flaky/all_*_*.json
    - '[[ -z ${TESTS_METADATA_S3_BUCKET} ]] || scripts/sync-reports put $TESTS_METADATA_S3_BUCKET $KNAPSACK_RSPEC_SUITE_REPORT_PATH $KNAPSACK_SPINACH_SUITE_REPORT_PATH'
    - '[[ -z ${TESTS_METADATA_S3_BUCKET} ]] || scripts/sync-reports put $TESTS_METADATA_S3_BUCKET $EE_KNAPSACK_RSPEC_SUITE_REPORT_PATH'
    - '[[ -z ${TESTS_METADATA_S3_BUCKET} ]] || scripts/sync-reports put $TESTS_METADATA_S3_BUCKET $FLAKY_RSPEC_SUITE_REPORT_PATH'
    - rm -f knapsack/${CI_PROJECT_NAME}/*_node_*.json
    - rm -f rspec_flaky/all_*.json rspec_flaky/new_*.json

flaky-examples-check:
  <<: *dedicated-runner
  image: ruby:2.4-alpine
  services: []
  before_script: []
  variables:
    SETUP_DB: "false"
    USE_BUNDLE_INSTALL: "false"
    NEW_FLAKY_SPECS_REPORT: rspec_flaky/report-new.json
  stage: post-test
  allow_failure: true
  retry: 0
  only:
    - branches
  except:
    - master
    - /(^docs[\/-].*|.*-docs$)/
    - /(^qa[\/-].*|.*-qa$)/
  artifacts:
    expire_in: 30d
    paths:
      - rspec_flaky/
  script:
    - '[[ -f $NEW_FLAKY_SPECS_REPORT ]] || echo "{}" > ${NEW_FLAKY_SPECS_REPORT}'
    - scripts/merge-reports ${NEW_FLAKY_SPECS_REPORT} rspec_flaky/new_*_*.json
    - scripts/detect-new-flaky-examples $NEW_FLAKY_SPECS_REPORT

compile-assets:
  <<: *dedicated-runner
  <<: *except-docs
  <<: *use-pg
  stage: prepare
  cache:
    <<: *default-cache
  script:
    - node --version
    - date
    - yarn install --frozen-lockfile --cache-folder .yarn-cache
    - date
    - bundle exec rake gitlab:assets:compile
  artifacts:
    expire_in: 7d
    paths:
      - node_modules
      - public/assets

setup-test-env:
  <<: *dedicated-runner
  <<: *except-docs
  <<: *use-pg
  stage: prepare
  cache:
    <<: *default-cache
  script:
    - bundle exec ruby -Ispec -e 'require "spec_helper" ; TestEnv.init'
    - scripts/gitaly-test-build # Do not use 'bundle exec' here
  artifacts:
    expire_in: 7d
    paths:
      - tmp/tests
      - config/secrets.yml

# EE jobs
rspec-pg-ee 0 2: *rspec-ee-pg
rspec-pg-ee 1 2: *rspec-ee-pg
rspec-mysql-ee 0 2: *rspec-ee-mysql
rspec-mysql-ee 1 2: *rspec-ee-mysql
<<<<<<< HEAD
rspec-pg geo 0 2: *rspec-metadata-pg-geo-9-6
rspec-pg geo 1 2: *rspec-metadata-pg-geo-10-2
=======
rspec-pg geo 0 1: *rspec-metadata-pg-geo-9-6
rspec-pg-10 geo 0 1: *rspec-metadata-pg-geo-10-2
>>>>>>> d87a9904

rspec-pg-ee-rails5 0 2: *rspec-ee-pg-rails5
rspec-pg-ee-rails5 1 2: *rspec-ee-pg-rails5
rspec-mysql-ee-rails5 0 2: *rspec-ee-mysql-rails5
rspec-mysql-ee-rails5 1 2: *rspec-ee-mysql-rails5
rspec-pg-geo-rails5 0 2: *rspec-metadata-pg-geo-9-6-rails5
rspec-pg-geo-rails5 1 2: *rspec-metadata-pg-geo-10-2-rails5
## EE jobs

rspec-pg 0 28: *rspec-metadata-pg
rspec-pg 1 28: *rspec-metadata-pg
rspec-pg 2 28: *rspec-metadata-pg
rspec-pg 3 28: *rspec-metadata-pg
rspec-pg 4 28: *rspec-metadata-pg
rspec-pg 5 28: *rspec-metadata-pg
rspec-pg 6 28: *rspec-metadata-pg
rspec-pg 7 28: *rspec-metadata-pg
rspec-pg 8 28: *rspec-metadata-pg
rspec-pg 9 28: *rspec-metadata-pg
rspec-pg 10 28: *rspec-metadata-pg
rspec-pg 11 28: *rspec-metadata-pg
rspec-pg 12 28: *rspec-metadata-pg
rspec-pg 13 28: *rspec-metadata-pg
rspec-pg 14 28: *rspec-metadata-pg
rspec-pg 15 28: *rspec-metadata-pg
rspec-pg 16 28: *rspec-metadata-pg
rspec-pg 17 28: *rspec-metadata-pg
rspec-pg 18 28: *rspec-metadata-pg
rspec-pg 19 28: *rspec-metadata-pg
rspec-pg 20 28: *rspec-metadata-pg
rspec-pg 21 28: *rspec-metadata-pg
rspec-pg 22 28: *rspec-metadata-pg
rspec-pg 23 28: *rspec-metadata-pg
rspec-pg 24 28: *rspec-metadata-pg
rspec-pg 25 28: *rspec-metadata-pg
rspec-pg 26 28: *rspec-metadata-pg
rspec-pg 27 28: *rspec-metadata-pg

rspec-mysql 0 28: *rspec-metadata-mysql
rspec-mysql 1 28: *rspec-metadata-mysql
rspec-mysql 2 28: *rspec-metadata-mysql
rspec-mysql 3 28: *rspec-metadata-mysql
rspec-mysql 4 28: *rspec-metadata-mysql
rspec-mysql 5 28: *rspec-metadata-mysql
rspec-mysql 6 28: *rspec-metadata-mysql
rspec-mysql 7 28: *rspec-metadata-mysql
rspec-mysql 8 28: *rspec-metadata-mysql
rspec-mysql 9 28: *rspec-metadata-mysql
rspec-mysql 10 28: *rspec-metadata-mysql
rspec-mysql 11 28: *rspec-metadata-mysql
rspec-mysql 12 28: *rspec-metadata-mysql
rspec-mysql 13 28: *rspec-metadata-mysql
rspec-mysql 14 28: *rspec-metadata-mysql
rspec-mysql 15 28: *rspec-metadata-mysql
rspec-mysql 16 28: *rspec-metadata-mysql
rspec-mysql 17 28: *rspec-metadata-mysql
rspec-mysql 18 28: *rspec-metadata-mysql
rspec-mysql 19 28: *rspec-metadata-mysql
rspec-mysql 20 28: *rspec-metadata-mysql
rspec-mysql 21 28: *rspec-metadata-mysql
rspec-mysql 22 28: *rspec-metadata-mysql
rspec-mysql 23 28: *rspec-metadata-mysql
rspec-mysql 24 28: *rspec-metadata-mysql
rspec-mysql 25 28: *rspec-metadata-mysql
rspec-mysql 26 28: *rspec-metadata-mysql
rspec-mysql 27 28: *rspec-metadata-mysql

spinach-pg 0 2: *spinach-metadata-pg
spinach-pg 1 2: *spinach-metadata-pg

spinach-mysql 0 2: *spinach-metadata-mysql
spinach-mysql 1 2: *spinach-metadata-mysql

rspec-pg-rails5 0 28: *rspec-metadata-pg-rails5
rspec-pg-rails5 1 28: *rspec-metadata-pg-rails5
rspec-pg-rails5 2 28: *rspec-metadata-pg-rails5
rspec-pg-rails5 3 28: *rspec-metadata-pg-rails5
rspec-pg-rails5 4 28: *rspec-metadata-pg-rails5
rspec-pg-rails5 5 28: *rspec-metadata-pg-rails5
rspec-pg-rails5 6 28: *rspec-metadata-pg-rails5
rspec-pg-rails5 7 28: *rspec-metadata-pg-rails5
rspec-pg-rails5 8 28: *rspec-metadata-pg-rails5
rspec-pg-rails5 9 28: *rspec-metadata-pg-rails5
rspec-pg-rails5 10 28: *rspec-metadata-pg-rails5
rspec-pg-rails5 11 28: *rspec-metadata-pg-rails5
rspec-pg-rails5 12 28: *rspec-metadata-pg-rails5
rspec-pg-rails5 13 28: *rspec-metadata-pg-rails5
rspec-pg-rails5 14 28: *rspec-metadata-pg-rails5
rspec-pg-rails5 15 28: *rspec-metadata-pg-rails5
rspec-pg-rails5 16 28: *rspec-metadata-pg-rails5
rspec-pg-rails5 17 28: *rspec-metadata-pg-rails5
rspec-pg-rails5 18 28: *rspec-metadata-pg-rails5
rspec-pg-rails5 19 28: *rspec-metadata-pg-rails5
rspec-pg-rails5 20 28: *rspec-metadata-pg-rails5
rspec-pg-rails5 21 28: *rspec-metadata-pg-rails5
rspec-pg-rails5 22 28: *rspec-metadata-pg-rails5
rspec-pg-rails5 23 28: *rspec-metadata-pg-rails5
rspec-pg-rails5 24 28: *rspec-metadata-pg-rails5
rspec-pg-rails5 25 28: *rspec-metadata-pg-rails5
rspec-pg-rails5 26 28: *rspec-metadata-pg-rails5
rspec-pg-rails5 27 28: *rspec-metadata-pg-rails5

rspec-mysql-rails5 0 28: *rspec-metadata-mysql-rails5
rspec-mysql-rails5 1 28: *rspec-metadata-mysql-rails5
rspec-mysql-rails5 2 28: *rspec-metadata-mysql-rails5
rspec-mysql-rails5 3 28: *rspec-metadata-mysql-rails5
rspec-mysql-rails5 4 28: *rspec-metadata-mysql-rails5
rspec-mysql-rails5 5 28: *rspec-metadata-mysql-rails5
rspec-mysql-rails5 6 28: *rspec-metadata-mysql-rails5
rspec-mysql-rails5 7 28: *rspec-metadata-mysql-rails5
rspec-mysql-rails5 8 28: *rspec-metadata-mysql-rails5
rspec-mysql-rails5 9 28: *rspec-metadata-mysql-rails5
rspec-mysql-rails5 10 28: *rspec-metadata-mysql-rails5
rspec-mysql-rails5 11 28: *rspec-metadata-mysql-rails5
rspec-mysql-rails5 12 28: *rspec-metadata-mysql-rails5
rspec-mysql-rails5 13 28: *rspec-metadata-mysql-rails5
rspec-mysql-rails5 14 28: *rspec-metadata-mysql-rails5
rspec-mysql-rails5 15 28: *rspec-metadata-mysql-rails5
rspec-mysql-rails5 16 28: *rspec-metadata-mysql-rails5
rspec-mysql-rails5 17 28: *rspec-metadata-mysql-rails5
rspec-mysql-rails5 18 28: *rspec-metadata-mysql-rails5
rspec-mysql-rails5 19 28: *rspec-metadata-mysql-rails5
rspec-mysql-rails5 20 28: *rspec-metadata-mysql-rails5
rspec-mysql-rails5 21 28: *rspec-metadata-mysql-rails5
rspec-mysql-rails5 22 28: *rspec-metadata-mysql-rails5
rspec-mysql-rails5 23 28: *rspec-metadata-mysql-rails5
rspec-mysql-rails5 24 28: *rspec-metadata-mysql-rails5
rspec-mysql-rails5 25 28: *rspec-metadata-mysql-rails5
rspec-mysql-rails5 26 28: *rspec-metadata-mysql-rails5
rspec-mysql-rails5 27 28: *rspec-metadata-mysql-rails5

spinach-pg-rails5 0 2: *spinach-metadata-pg-rails5
spinach-pg-rails5 1 2: *spinach-metadata-pg-rails5

spinach-mysql-rails5 0 2: *spinach-metadata-mysql-rails5
spinach-mysql-rails5 1 2: *spinach-metadata-mysql-rails5

static-analysis:
  <<: *dedicated-no-docs-no-db-pull-cache-job
  dependencies:
    - compile-assets
    - setup-test-env
  script:
    - scripts/static-analysis
  cache:
    key: "ruby-2.3.6-with-yarn-and-rubocop"
    paths:
      - vendor/ruby
      - .yarn-cache/
      - tmp/rubocop_cache

# Documentation checks:
# - Check validity of relative links
# - Make sure cURL examples in API docs use the full switches
docs lint:
  <<: *dedicated-runner
  <<: *except-qa
  image: "registry.gitlab.com/gitlab-org/gitlab-build-images:nanoc-bootstrap-ruby-2.4-alpine"
  stage: test
  cache: {}
  dependencies: []
  before_script: []
  script:
    - scripts/lint-doc.sh
    - scripts/lint-changelog-yaml
    - mv doc/ /nanoc/content/
    - cd /nanoc
    # Build HTML from Markdown
    - bundle exec nanoc
    # Check the internal links
    - bundle exec nanoc check internal_links

downtime_check:
  <<: *rake-exec
  except:
    - master
    - tags
    - /^[\d-]+-stable(-ee)?$/
    - /(^docs[\/-].*|.*-docs$)/
    - /(^qa[\/-].*|.*-qa$)/

ee_compat_check:
  <<: *rake-exec
  except:
    - master
    - tags
    - /^[\d-]+-stable(-ee)?/
    - /^security-/
    - branches@gitlab-org/gitlab-ee
    - branches@gitlab/gitlab-ee
  retry: 0
  artifacts:
    name: "${CI_JOB_NAME}_${CI_COMIT_REF_NAME}_${CI_COMMIT_SHA}"
    when: always
    expire_in: 10d
    paths:
      - ee_compat_check/patches/*.patch

db:migrate:reset-pg:
  <<: *db-migrate-reset
  <<: *use-pg

db:migrate:reset-mysql:
  <<: *db-migrate-reset
  <<: *use-mysql

db:check-schema-pg:
  <<: *db-migrate-reset
  <<: *use-pg
  script:
    - source scripts/schema_changed.sh

migration:path-pg:
  <<: *migration-paths
  <<: *use-pg

migration:path-mysql:
  <<: *migration-paths
  <<: *use-mysql

.db-rollback: &db-rollback
  <<: *dedicated-no-docs-pull-cache-job
  script:
    - bundle exec rake db:migrate VERSION=20170523121229
    - bundle exec rake db:migrate

db:rollback-pg:
  <<: *db-rollback
  <<: *use-pg

db:rollback-mysql:
  <<: *db-rollback
  <<: *use-mysql

db:rollback-pg-geo: &db-rollback
  <<: *db-rollback
  <<: *use-pg
  <<: *except-docs
  script:
    - bundle exec rake geo:db:migrate VERSION=20170627195211
    - bundle exec rake geo:db:migrate

gitlab:setup-pg:
  <<: *gitlab-setup
  <<: *use-pg

gitlab:setup-mysql:
  <<: *gitlab-setup
  <<: *use-mysql

# Frontend-related jobs
gitlab:assets:compile:
  <<: *dedicated-no-docs-no-db-pull-cache-job
  dependencies: []
  variables:
    NODE_ENV: "production"
    RAILS_ENV: "production"
    SETUP_DB: "false"
    SKIP_STORAGE_VALIDATION: "true"
    WEBPACK_REPORT: "true"
    NO_COMPRESSION: "true"
  script:
    - date
    - yarn install --frozen-lockfile --production --cache-folder .yarn-cache
    - date
    - bundle exec rake gitlab:assets:compile
  artifacts:
    name: webpack-report
    expire_in: 31d
    paths:
      - webpack-report/

karma:
  <<: *dedicated-no-docs-pull-cache-job
  <<: *use-pg
  dependencies:
    - compile-assets
    - setup-test-env
  script:
    - export BABEL_ENV=coverage CHROME_LOG_FILE=chrome_debug.log
    - date
    - scripts/gitaly-test-spawn
    - date
    - bundle exec rake karma
  coverage: '/^Statements *: (\d+\.\d+%)/'
  artifacts:
    name: coverage-javascript
    expire_in: 31d
    when: always
    paths:
      - chrome_debug.log
      - coverage-javascript/

codequality:
  <<: *dedicated-no-docs-no-db-pull-cache-job
  image: docker:stable
  allow_failure: true
  # gitlab-org runners set `privileged: false` but we need to have it set to true
  # since we're using Docker in Docker
  tags: []
  before_script: []
  services:
    - docker:dind
  variables:
    SETUP_DB: "false"
    DOCKER_DRIVER: overlay2
  cache: {}
  dependencies: []
  script:
    # Extract "MAJOR.MINOR" from CI_SERVER_VERSION and generate "MAJOR-MINOR-stable" for Security Products
    - export SP_VERSION=$(echo "$CI_SERVER_VERSION" | sed 's/^\([0-9]*\)\.\([0-9]*\).*/\1-\2-stable/')
    - docker run --env SOURCE_CODE="$PWD" --volume "$PWD":/code --volume /var/run/docker.sock:/var/run/docker.sock "registry.gitlab.com/gitlab-org/security-products/codequality:$SP_VERSION" /code
  artifacts:
    paths: [codeclimate.json]
    expire_in: 1 week

sast:
  <<: *except-docs
  image: registry.gitlab.com/gitlab-org/gl-sast:latest
  variables:
    CONFIDENCE_LEVEL: 2
  before_script: []
  script:
    - /app/bin/run .
  artifacts:
    paths: [gl-sast-report.json]

qa:internal:
  <<: *dedicated-no-docs-no-db-pull-cache-job
  services: []
  script:
    - cd qa/
    - bundle install
    - bundle exec rspec

qa:selectors:
  <<: *dedicated-no-docs-no-db-pull-cache-job
  services: []
  script:
    - cd qa/
    - bundle install
    - bundle exec bin/qa Test::Sanity::Selectors

coverage:
  # Don't include dedicated-no-docs-no-db-pull-cache-job here since we need to
  # download artifacts from all the rspec jobs instead of from setup-test-env only
  <<: *dedicated-runner
  <<: *except-docs-and-qa
  <<: *pull-cache
  variables:
    SETUP_DB: "false"
  stage: post-test
  script:
    - bundle exec scripts/merge-simplecov
  coverage: '/LOC \((\d+\.\d+%)\) covered.$/'
  artifacts:
    name: coverage
    expire_in: 31d
    paths:
    - coverage/index.html
    - coverage/assets/

lint:javascript:report:
  <<: *dedicated-no-docs-no-db-pull-cache-job
  stage: post-test
  dependencies:
    - compile-assets
    - setup-test-env
  before_script: []
  script:
    - date
    - find app/ spec/ -name '*.js' -exec sed --in-place 's|/\* eslint-disable .*\*/||' {} \; # run report over all files
    - date
    - yarn run eslint-report || true # ignore exit code
  artifacts:
    name: eslint-report
    expire_in: 31d
    paths:
      - eslint-report.html

pages:
  <<: *dedicated-no-docs-no-db-pull-cache-job
  before_script: []
  stage: pages
  dependencies:
    - coverage
    - karma
    - gitlab:assets:compile
    - lint:javascript:report
  script:
    - mv public/ .public/
    - mkdir public/
    - mv coverage/ public/coverage-ruby/ || true
    - mv coverage-javascript/ public/coverage-javascript/ || true
    - mv eslint-report.html public/ || true
    - mv webpack-report/ public/webpack-report/ || true
  artifacts:
    paths:
      - public
  only:
    - master@gitlab-org/gitlab-ce
    - master@gitlab-org/gitlab-ee

# Insurance in case a gem needed by one of our releases gets yanked from
# rubygems.org in the future.
cache gems:
  <<: *dedicated-no-docs-no-db-pull-cache-job
  script:
    - bundle package --all --all-platforms
  artifacts:
    paths:
      - vendor/cache
  only:
    - master@gitlab-org/gitlab-ce
    - master@gitlab-org/gitlab-ee
    - tags

gitlab_git_test:
  <<: *dedicated-runner
  <<: *except-docs-and-qa
  variables:
    SETUP_DB: "false"
  before_script: []
  cache: {}
  script:
    - spec/support/prepare-gitlab-git-test-for-commit --check-for-changes<|MERGE_RESOLUTION|>--- conflicted
+++ resolved
@@ -545,13 +545,8 @@
 rspec-pg-ee 1 2: *rspec-ee-pg
 rspec-mysql-ee 0 2: *rspec-ee-mysql
 rspec-mysql-ee 1 2: *rspec-ee-mysql
-<<<<<<< HEAD
-rspec-pg geo 0 2: *rspec-metadata-pg-geo-9-6
-rspec-pg geo 1 2: *rspec-metadata-pg-geo-10-2
-=======
 rspec-pg geo 0 1: *rspec-metadata-pg-geo-9-6
 rspec-pg-10 geo 0 1: *rspec-metadata-pg-geo-10-2
->>>>>>> d87a9904
 
 rspec-pg-ee-rails5 0 2: *rspec-ee-pg-rails5
 rspec-pg-ee-rails5 1 2: *rspec-ee-pg-rails5
