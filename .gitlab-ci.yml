--- conflicted
+++ resolved
@@ -555,7 +555,6 @@
       - tmp/tests
       - config/secrets.yml
       - vendor/gitaly-ruby
-<<<<<<< HEAD
 
 # EE jobs
 rspec-pg-ee 0 2: *rspec-ee-pg
@@ -572,8 +571,6 @@
 rspec-pg-geo-rails5 0 2: *rspec-metadata-pg-geo-9-6-rails5
 rspec-pg-geo-rails5 1 2: *rspec-metadata-pg-geo-10-2-rails5
 ## EE jobs
-=======
->>>>>>> ee88910c
 
 rspec-pg 0 28: *rspec-metadata-pg
 rspec-pg 1 28: *rspec-metadata-pg
