--- conflicted
+++ resolved
@@ -201,11 +201,7 @@
     - '[[ -f $FLAKY_RSPEC_REPORT_PATH ]] || echo "{}" > ${FLAKY_RSPEC_REPORT_PATH}'
     - '[[ -f $NEW_FLAKY_RSPEC_REPORT_PATH ]] || echo "{}" > ${NEW_FLAKY_RSPEC_REPORT_PATH}'
     - scripts/gitaly-test-spawn
-<<<<<<< HEAD
-    - knapsack rspec "--color --format documentation --tag ~geo"
-=======
     - knapsack rspec "--color --format documentation --format RspecJunitFormatter --out junit_rspec.xml --tag ~geo"
->>>>>>> cf89d620
   artifacts:
     expire_in: 31d
     when: always
@@ -243,11 +239,7 @@
     - export KNAPSACK_REPORT_PATH=knapsack/${CI_PROJECT_NAME}/${JOB_NAME[0]}_node_${CI_NODE_INDEX}_${CI_NODE_TOTAL}_report.json
     - cp ${EE_KNAPSACK_RSPEC_SUITE_REPORT_PATH} ${KNAPSACK_REPORT_PATH}
     - scripts/gitaly-test-spawn
-<<<<<<< HEAD
-    - knapsack rspec "-Ispec --color --format documentation --tag ~geo"
-=======
     - knapsack rspec "-Ispec --color --format documentation --format RspecJunitFormatter --out junit_rspec.xml --tag ~geo"
->>>>>>> cf89d620
 
 .rspec-ee-pg: &rspec-ee-pg
   <<: *rspec-metadata-ee
@@ -266,11 +258,7 @@
     - export CACHE_CLASSES=true
     - source scripts/prepare_postgres_fdw.sh
     - scripts/gitaly-test-spawn
-<<<<<<< HEAD
-    - bundle exec rspec --color --format documentation --tag geo ee/spec/
-=======
     - bundle exec rspec --color --format documentation --format RspecJunitFormatter --out junit_rspec.xml --tag geo ee/spec/
->>>>>>> cf89d620
 
 .rspec-geo-pg-10-2: &rspec-metadata-pg-geo-10-2
   <<: *rspec-metadata
@@ -281,11 +269,7 @@
     - export CACHE_CLASSES=true
     - source scripts/prepare_postgres_fdw.sh
     - scripts/gitaly-test-spawn
-<<<<<<< HEAD
-    - bundle exec rspec --color --format documentation --tag geo ee/spec/
-=======
     - bundle exec rspec --color --format documentation --format RspecJunitFormatter --out junit_rspec.xml --tag geo ee/spec/
->>>>>>> cf89d620
 
 .rspec-ee-pg-rails5: &rspec-ee-pg-rails5
   <<: *rspec-ee-pg
