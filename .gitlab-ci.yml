image: "dev.gitlab.org:5005/gitlab/gitlab-build-images:ruby-2.3.7-golang-1.9-git-2.17-chrome-65.0-node-8.x-yarn-1.2-postgresql-9.6"

.dedicated-runner: &dedicated-runner
  retry: 1
  tags:
    - gitlab-org

.default-cache: &default-cache
  key: "ruby-2.3.7-with-yarn"
  paths:
    - vendor/ruby
    - .yarn-cache/

.push-cache: &push-cache
  cache:
    <<: *default-cache
    policy: push

.pull-cache: &pull-cache
  cache:
    <<: *default-cache
    policy: pull

variables:
  MYSQL_ALLOW_EMPTY_PASSWORD: "1"
  RAILS_ENV: "test"
  NODE_ENV: "test"
  SIMPLECOV: "true"
  GIT_DEPTH: "20"
  GIT_SUBMODULE_STRATEGY: "none"
  GET_SOURCES_ATTEMPTS: "3"
  KNAPSACK_RSPEC_SUITE_REPORT_PATH: knapsack/${CI_PROJECT_NAME}/rspec_report-master.json
  KNAPSACK_SPINACH_SUITE_REPORT_PATH: knapsack/${CI_PROJECT_NAME}/spinach_report-master.json
  FLAKY_RSPEC_SUITE_REPORT_PATH: rspec_flaky/report-suite.json
  ## EE specific variables ##
  # This hack is needed to make ES not that memory hungry
  ES_JAVA_OPTS: "-Xms256m -Xmx256m"
  ELASTIC_URL: "http://elastic:changeme@docker.elastic.co-elasticsearch-elasticsearch:9200"
  EE_KNAPSACK_RSPEC_SUITE_REPORT_PATH: knapsack/${CI_PROJECT_NAME}/rspec_report-master-ee.json

before_script:
  - bundle --version
  - date
  - source scripts/utils.sh
  - date
  - source scripts/prepare_build.sh
  - date

after_script:
  - date

stages:
  - build
  - prepare
  - test
  - post-test
  - pages
  - post-cleanup

# Predefined scopes
.tests-metadata-state: &tests-metadata-state
  <<: *dedicated-runner
  variables:
    TESTS_METADATA_S3_BUCKET: "gitlab-ce-cache"
  before_script:
    - source scripts/utils.sh
  artifacts:
    expire_in: 31d
    paths:
      - knapsack/
      - rspec_flaky/

.use-pg: &use-pg
  services:
    # As of Jan 2018, we don't have a strong reason to upgrade to 9.6 for CI yet,
    # so using the least common denominator ensures backwards compatibility
    # (as many users are still using 9.2).
    - postgres:9.2
    - redis:alpine

.use-mysql: &use-mysql
  services:
    - mysql:5.7
    - redis:alpine

# BEGIN EE-only service helpers

.use-pg-9-6: &use-pg-9-6
  services:
    - postgres:9.6
    - redis:alpine

.use-pg-10-2: &use-pg-10-2
  services:
    - postgres:10.2
    - redis:alpine

.use-pg-with-elasticsearch: &use-pg-with-elasticsearch
  services:
    - postgres:9.2
    - redis:alpine
    - docker.elastic.co/elasticsearch/elasticsearch:5.5.2

.use-mysql-with-elasticsearch: &use-mysql-with-elasticsearch
  services:
    - mysql:5.7
    - redis:alpine
    - docker.elastic.co/elasticsearch/elasticsearch:5.5.2

# END EE-only service helpers
.rails5-variables: &rails5-variables
  script:
    - export RAILS5=${RAILS5}
    - export BUNDLE_GEMFILE=${BUNDLE_GEMFILE}

.rails5: &rails5
  allow_failure: true
  only:
    - /rails5/
  variables:
    BUNDLE_GEMFILE: "Gemfile.rails5"
    RAILS5: "true"

# Skip all jobs except the ones that begin with 'docs/'.
# Used for commits including ONLY documentation changes.
# https://docs.gitlab.com/ce/development/writing_documentation.html#testing
.except-docs: &except-docs
  except:
    - /(^docs[\/-].*|.*-docs$)/

.except-qa: &except-qa
  except:
    - /(^qa[\/-].*|.*-qa$)/

.except-docs-and-qa: &except-docs-and-qa
  except:
    - /(^docs[\/-].*|.*-docs$)/
    - /(^qa[\/-].*|.*-qa$)/

# Jobs that only need to pull cache
.dedicated-no-docs-pull-cache-job: &dedicated-no-docs-pull-cache-job
  <<: *dedicated-runner
  <<: *except-docs
  <<: *pull-cache
  dependencies:
    - setup-test-env
  stage: test

# Jobs that do not need a DB
.dedicated-no-docs-no-db-pull-cache-job: &dedicated-no-docs-no-db-pull-cache-job
  <<: *dedicated-no-docs-pull-cache-job
  variables:
    SETUP_DB: "false"

.dedicated-no-docs-and-no-qa-pull-cache-job: &dedicated-no-docs-and-no-qa-pull-cache-job
  <<: *dedicated-no-docs-pull-cache-job
  <<: *except-docs-and-qa

.rake-exec: &rake-exec
  <<: *dedicated-no-docs-no-db-pull-cache-job
  script:
    - bundle exec rake $CI_JOB_NAME

.rspec-metadata: &rspec-metadata
  <<: *dedicated-runner
  <<: *except-docs-and-qa
  <<: *pull-cache
  <<: *rails5-variables
  stage: test
  script:
    - JOB_NAME=( $CI_JOB_NAME )
    - export CI_NODE_INDEX=${JOB_NAME[-2]}
    - export CI_NODE_TOTAL=${JOB_NAME[-1]}
    - export KNAPSACK_REPORT_PATH=knapsack/${CI_PROJECT_NAME}/${JOB_NAME[0]}_node_${CI_NODE_INDEX}_${CI_NODE_TOTAL}_report.json
    - export KNAPSACK_GENERATE_REPORT=true
    - export SUITE_FLAKY_RSPEC_REPORT_PATH=${FLAKY_RSPEC_SUITE_REPORT_PATH}
    - export FLAKY_RSPEC_REPORT_PATH=rspec_flaky/all_${JOB_NAME[0]}_${CI_NODE_INDEX}_${CI_NODE_TOTAL}_report.json
    - export NEW_FLAKY_RSPEC_REPORT_PATH=rspec_flaky/new_${JOB_NAME[0]}_${CI_NODE_INDEX}_${CI_NODE_TOTAL}_report.json
    - export FLAKY_RSPEC_GENERATE_REPORT=true
    - export CACHE_CLASSES=true
    - cp ${KNAPSACK_RSPEC_SUITE_REPORT_PATH} ${KNAPSACK_REPORT_PATH}
    - '[[ -f $FLAKY_RSPEC_REPORT_PATH ]] || echo "{}" > ${FLAKY_RSPEC_REPORT_PATH}'
    - '[[ -f $NEW_FLAKY_RSPEC_REPORT_PATH ]] || echo "{}" > ${NEW_FLAKY_RSPEC_REPORT_PATH}'
    - scripts/gitaly-test-spawn
    - knapsack rspec "--color --format documentation --tag ~geo"
  artifacts:
    expire_in: 31d
    when: always
    paths:
      - coverage/
      - knapsack/
      - rspec_flaky/
      - tmp/capybara/

.rspec-metadata-pg: &rspec-metadata-pg
  <<: *rspec-metadata
  <<: *use-pg

.rspec-metadata-pg-rails5: &rspec-metadata-pg-rails5
  <<: *rspec-metadata-pg
  <<: *rails5

.rspec-metadata-mysql: &rspec-metadata-mysql
  <<: *rspec-metadata
  <<: *use-mysql

.rspec-metadata-mysql-rails5: &rspec-metadata-mysql-rails5
  <<: *rspec-metadata-mysql
  <<: *rails5

.rspec-metadata-ee: &rspec-metadata-ee
  <<: *rspec-metadata
  stage: test
  script:
    - export KNAPSACK_TEST_FILE_PATTERN="ee/spec/**{,/*/**}/*_spec.rb" KNAPSACK_GENERATE_REPORT=true CACHE_CLASSES=true
    - JOB_NAME=( $CI_JOB_NAME )
    - export CI_NODE_INDEX=${JOB_NAME[-2]} CI_NODE_TOTAL=${JOB_NAME[-1]}
    - export KNAPSACK_REPORT_PATH=knapsack/${CI_PROJECT_NAME}/${JOB_NAME[0]}_node_${CI_NODE_INDEX}_${CI_NODE_TOTAL}_report.json
    - cp ${EE_KNAPSACK_RSPEC_SUITE_REPORT_PATH} ${KNAPSACK_REPORT_PATH}
    - scripts/gitaly-test-spawn
    - knapsack rspec "-Ispec --color --format documentation --tag ~geo"

.rspec-ee-pg: &rspec-ee-pg
  <<: *rspec-metadata-ee
  <<: *use-pg-with-elasticsearch

.rspec-ee-mysql: &rspec-ee-mysql
  <<: *rspec-metadata-ee
  <<: *use-mysql-with-elasticsearch

.rspec-geo-pg-9-6: &rspec-metadata-pg-geo-9-6
  <<: *rspec-metadata
  <<: *use-pg-9-6
  stage: test
  script:
    - export NO_KNAPSACK=1
    - export CACHE_CLASSES=true
    - source scripts/prepare_postgres_fdw.sh
    - scripts/gitaly-test-spawn
    - bundle exec rspec --color --format documentation --tag geo ee/spec/

.rspec-geo-pg-10-2: &rspec-metadata-pg-geo-10-2
  <<: *rspec-metadata
  <<: *use-pg-10-2
  stage: test
  script:
    - export NO_KNAPSACK=1
    - export CACHE_CLASSES=true
    - source scripts/prepare_postgres_fdw.sh
    - scripts/gitaly-test-spawn
    - bundle exec rspec --color --format documentation --tag geo ee/spec/

.rspec-ee-pg-rails5: &rspec-ee-pg-rails5
  <<: *rspec-ee-pg
  <<: *rails5

.rspec-ee-mysql-rails5: &rspec-ee-mysql-rails5
  <<: *rspec-ee-mysql
  <<: *rails5

.rspec-geo-pg-9-6-rails5: &rspec-metadata-pg-geo-9-6-rails5
  <<: *rspec-metadata-pg-geo-9-6
  <<: *rails5

.rspec-geo-pg-10-2-rails5: &rspec-metadata-pg-geo-10-2-rails5
  <<: *rspec-metadata-pg-geo-10-2
  <<: *rails5

.spinach-metadata: &spinach-metadata
  <<: *dedicated-runner
  <<: *except-docs-and-qa
  <<: *pull-cache
  <<: *rails5-variables
  stage: test
  script:
    - JOB_NAME=( $CI_JOB_NAME )
    - export CI_NODE_INDEX=${JOB_NAME[-2]}
    - export CI_NODE_TOTAL=${JOB_NAME[-1]}
    - export KNAPSACK_REPORT_PATH=knapsack/${CI_PROJECT_NAME}/${JOB_NAME[0]}_node_${CI_NODE_INDEX}_${CI_NODE_TOTAL}_report.json
    - export KNAPSACK_GENERATE_REPORT=true
    - export CACHE_CLASSES=true
    - cp ${KNAPSACK_SPINACH_SUITE_REPORT_PATH} ${KNAPSACK_REPORT_PATH}
    - scripts/gitaly-test-spawn
    - knapsack spinach "-r rerun" -b || retry '[[ -e tmp/spinach-rerun.txt ]] && bundle exec spinach -b -r rerun $(cat tmp/spinach-rerun.txt)'
  artifacts:
    expire_in: 31d
    when: always
    paths:
      - coverage/
      - knapsack/
      - tmp/capybara/

.spinach-metadata-pg: &spinach-metadata-pg
  <<: *spinach-metadata
  <<: *use-pg

.spinach-metadata-pg-rails5: &spinach-metadata-pg-rails5
  <<: *spinach-metadata-pg
  <<: *rails5

.spinach-metadata-mysql: &spinach-metadata-mysql
  <<: *spinach-metadata
  <<: *use-mysql

.spinach-metadata-mysql-rails5: &spinach-metadata-mysql-rails5
  <<: *spinach-metadata-mysql
  <<: *rails5

.only-canonical-masters: &only-canonical-masters
  only:
    - master@gitlab-org/gitlab-ce
    - master@gitlab-org/gitlab-ee
    - master@gitlab/gitlabhq
    - master@gitlab/gitlab-ee

.gitlab-setup: &gitlab-setup
  <<: *dedicated-no-docs-and-no-qa-pull-cache-job
  <<: *use-pg
  variables:
    SETUP_DB: "false"
    CREATE_DB_USER: "true"
  script:
    # Manually clone gitlab-test and only seed this project in
    # db/fixtures/development/04_project.rb thanks to SIZE=1 below
    - git clone https://gitlab.com/gitlab-org/gitlab-test.git
       /home/git/repositories/gitlab-org/gitlab-test.git
    - scripts/gitaly-test-spawn
    - force=yes SIZE=1 FIXTURE_PATH="db/fixtures/development" bundle exec rake gitlab:setup
  artifacts:
    when: on_failure
    expire_in: 1d
    paths:
      - log/development.log

# Review docs base
.review-docs: &review-docs
  <<: *dedicated-runner
  <<: *except-qa
  image: ruby:2.4-alpine
  before_script:
    - gem install gitlab --no-doc
    # We need to download the script rather than clone the repo since the
    # review-docs-cleanup job will not be able to run when the branch gets
    # deleted (when merging the MR).
    - apk add --update openssl
    - wget https://gitlab.com/gitlab-org/gitlab-ce/raw/master/scripts/trigger-build-docs
    - chmod 755 trigger-build-docs
  cache: {}
  dependencies: []
  variables:
    GIT_STRATEGY: none
  when: manual
  only:
    - branches

# DB migration, rollback, and seed jobs
.db-migrate-reset: &db-migrate-reset
  <<: *dedicated-no-docs-and-no-qa-pull-cache-job
  script:
    - bundle exec rake db:migrate:reset

.migration-paths: &migration-paths
  <<: *dedicated-no-docs-and-no-qa-pull-cache-job
  variables:
    CREATE_DB_USER: "true"
  script:
    - git fetch https://gitlab.com/gitlab-org/gitlab-ee.git v9.3.0-ee
    - git checkout -f FETCH_HEAD
    - bundle install $BUNDLE_INSTALL_FLAGS
    - date
    - cp config/gitlab.yml.example config/gitlab.yml
    - bundle exec rake db:drop db:create db:schema:load db:seed_fu
    - date
    - git checkout $CI_COMMIT_SHA
    - bundle install $BUNDLE_INSTALL_FLAGS
    - date
    - . scripts/prepare_build.sh
    - date
    - bundle exec rake db:migrate

##
# Trigger a package build in omnibus-gitlab repository
#
package-and-qa:
  image: ruby:2.4-alpine
  before_script: []
  stage: build
  cache: {}
  when: manual
  variables:
    GIT_STRATEGY: none
  retry: 0
  before_script:
    # We need to download the script rather than clone the repo since the
    # package-and-qa job will not be able to run when the branch gets
    # deleted (when merging the MR).
    - apk add --update openssl
    - wget https://gitlab.com/$CI_PROJECT_PATH/raw/$CI_COMMIT_SHA/scripts/trigger-build-omnibus
    - chmod 755 trigger-build-omnibus
  script:
    - ./trigger-build-omnibus
  only:
    - //@gitlab-org/gitlab-ce
    - //@gitlab-org/gitlab-ee

# Trigger a docs build in gitlab-docs
# Useful to preview the docs changes live
review-docs-deploy:
  <<: *review-docs
  stage: build
  environment:
    name: review-docs/$CI_COMMIT_REF_NAME
    # DOCS_REVIEW_APPS_DOMAIN and DOCS_GITLAB_REPO_SUFFIX are secret variables
    # Discussion: https://gitlab.com/gitlab-org/gitlab-ce/merge_requests/14236/diffs#note_40140693
    url: http://$DOCS_GITLAB_REPO_SUFFIX-$CI_COMMIT_REF_SLUG.$DOCS_REVIEW_APPS_DOMAIN/$DOCS_GITLAB_REPO_SUFFIX
    on_stop: review-docs-cleanup
  script:
    - ./trigger-build-docs deploy

# Cleanup remote environment of gitlab-docs
review-docs-cleanup:
  <<: *review-docs
  stage: post-cleanup
  environment:
    name: review-docs/$CI_COMMIT_REF_NAME
    action: stop
  script:
    - ./trigger-build-docs cleanup

# Retrieve knapsack and rspec_flaky reports
retrieve-tests-metadata:
  <<: *tests-metadata-state
  <<: *except-docs-and-qa
  stage: prepare
  cache:
    key: tests_metadata
    policy: pull
  script:
    - mkdir -p knapsack/${CI_PROJECT_NAME}/
    - wget -O $KNAPSACK_RSPEC_SUITE_REPORT_PATH http://${TESTS_METADATA_S3_BUCKET}.s3.amazonaws.com/$KNAPSACK_RSPEC_SUITE_REPORT_PATH || rm $KNAPSACK_RSPEC_SUITE_REPORT_PATH
    - wget -O $KNAPSACK_SPINACH_SUITE_REPORT_PATH http://${TESTS_METADATA_S3_BUCKET}.s3.amazonaws.com/$KNAPSACK_SPINACH_SUITE_REPORT_PATH || rm $KNAPSACK_SPINACH_SUITE_REPORT_PATH
    - '[[ -f $KNAPSACK_RSPEC_SUITE_REPORT_PATH ]] || echo "{}" > ${KNAPSACK_RSPEC_SUITE_REPORT_PATH}'
    - '[[ -f $KNAPSACK_SPINACH_SUITE_REPORT_PATH ]] || echo "{}" > ${KNAPSACK_SPINACH_SUITE_REPORT_PATH}'
    - mkdir -p rspec_flaky/
    - wget -O $FLAKY_RSPEC_SUITE_REPORT_PATH http://${TESTS_METADATA_S3_BUCKET}.s3.amazonaws.com/$FLAKY_RSPEC_SUITE_REPORT_PATH || rm $FLAKY_RSPEC_SUITE_REPORT_PATH
    - '[[ -f $FLAKY_RSPEC_SUITE_REPORT_PATH ]] || echo "{}" > ${FLAKY_RSPEC_SUITE_REPORT_PATH}'
    - wget -O $EE_KNAPSACK_RSPEC_SUITE_REPORT_PATH http://${TESTS_METADATA_S3_BUCKET}.s3.amazonaws.com/$EE_KNAPSACK_RSPEC_SUITE_REPORT_PATH || rm $EE_KNAPSACK_RSPEC_SUITE_REPORT_PATH
    - '[[ -f $EE_KNAPSACK_RSPEC_SUITE_REPORT_PATH ]] || echo "{}" > ${EE_KNAPSACK_RSPEC_SUITE_REPORT_PATH}'

<<<<<<< HEAD
ee-files-location-check:
=======
.ee-specific-check: &ee-specific-check
>>>>>>> 546a3b0e
  <<: *dedicated-runner
  stage: test
  before_script: []
  cache: {}
  retry: 0
<<<<<<< HEAD
  script:
    - scripts/ee-files-location-check
  only:
    - branches
    - //@gitlab-org/gitlab-ee
=======
  only:
    - branches
    - //@gitlab-org/gitlab-ee
  except:
    - master

ee-files-location-check:
  <<: *ee-specific-check
  script:
    - scripts/ee-files-location-check

ee-specific-lines-check:
  <<: *ee-specific-check
  script:
    - scripts/ee-specific-lines-check
>>>>>>> 546a3b0e

update-tests-metadata:
  <<: *tests-metadata-state
  <<: *only-canonical-masters
  stage: post-test
  cache:
    key: tests_metadata
    paths:
      - knapsack/
      - rspec_flaky/
    policy: push
  script:
    - retry gem install fog-aws mime-types activesupport
    - scripts/merge-reports ${KNAPSACK_RSPEC_SUITE_REPORT_PATH} knapsack/${CI_PROJECT_NAME}/rspec-pg_node_*.json
    - scripts/merge-reports ${KNAPSACK_SPINACH_SUITE_REPORT_PATH} knapsack/${CI_PROJECT_NAME}/spinach-pg_node_*.json
    - scripts/merge-reports ${EE_KNAPSACK_RSPEC_SUITE_REPORT_PATH} knapsack/${CI_PROJECT_NAME}/rspec-pg-ee_node_*.json
    - scripts/merge-reports ${FLAKY_RSPEC_SUITE_REPORT_PATH} rspec_flaky/all_*_*.json
    - FLAKY_RSPEC_GENERATE_REPORT=1 scripts/prune-old-flaky-specs ${FLAKY_RSPEC_SUITE_REPORT_PATH}
    - '[[ -z ${TESTS_METADATA_S3_BUCKET} ]] || scripts/sync-reports put $TESTS_METADATA_S3_BUCKET $KNAPSACK_RSPEC_SUITE_REPORT_PATH $KNAPSACK_SPINACH_SUITE_REPORT_PATH'
    - '[[ -z ${TESTS_METADATA_S3_BUCKET} ]] || scripts/sync-reports put $TESTS_METADATA_S3_BUCKET $EE_KNAPSACK_RSPEC_SUITE_REPORT_PATH'
    - '[[ -z ${TESTS_METADATA_S3_BUCKET} ]] || scripts/sync-reports put $TESTS_METADATA_S3_BUCKET $FLAKY_RSPEC_SUITE_REPORT_PATH'
    - rm -f knapsack/${CI_PROJECT_NAME}/*_node_*.json
    - rm -f rspec_flaky/all_*.json rspec_flaky/new_*.json

flaky-examples-check:
  <<: *dedicated-runner
  image: ruby:2.4-alpine
  services: []
  before_script: []
  variables:
    SETUP_DB: "false"
    USE_BUNDLE_INSTALL: "false"
    NEW_FLAKY_SPECS_REPORT: rspec_flaky/report-new.json
  stage: post-test
  allow_failure: true
  retry: 0
  only:
    - branches
  except:
    - master
    - /(^docs[\/-].*|.*-docs$)/
    - /(^qa[\/-].*|.*-qa$)/
  artifacts:
    expire_in: 30d
    paths:
      - rspec_flaky/
  script:
    - '[[ -f $NEW_FLAKY_SPECS_REPORT ]] || echo "{}" > ${NEW_FLAKY_SPECS_REPORT}'
    - scripts/merge-reports ${NEW_FLAKY_SPECS_REPORT} rspec_flaky/new_*_*.json
    - scripts/detect-new-flaky-examples $NEW_FLAKY_SPECS_REPORT

compile-assets:
  <<: *dedicated-runner
  <<: *except-docs
  <<: *use-pg
  stage: prepare
  cache:
    <<: *default-cache
  script:
    - node --version
    - date
    - yarn install --frozen-lockfile --cache-folder .yarn-cache
    - date
    - bundle exec rake gitlab:assets:compile
  artifacts:
    expire_in: 7d
    paths:
      - node_modules
      - public/assets

setup-test-env:
  <<: *dedicated-runner
  <<: *except-docs
  <<: *use-pg
  stage: prepare
  cache:
    <<: *default-cache
  script:
    - bundle exec ruby -Ispec -e 'require "spec_helper" ; TestEnv.init'
    - scripts/gitaly-test-build # Do not use 'bundle exec' here
  artifacts:
    expire_in: 7d
    paths:
      - tmp/tests
      - config/secrets.yml

# EE jobs
rspec-pg-ee 0 2: *rspec-ee-pg
rspec-pg-ee 1 2: *rspec-ee-pg
rspec-mysql-ee 0 2: *rspec-ee-mysql
rspec-mysql-ee 1 2: *rspec-ee-mysql
rspec-pg geo 0 1: *rspec-metadata-pg-geo-9-6
rspec-pg-10 geo 0 1: *rspec-metadata-pg-geo-10-2

rspec-pg-ee-rails5 0 2: *rspec-ee-pg-rails5
rspec-pg-ee-rails5 1 2: *rspec-ee-pg-rails5
rspec-mysql-ee-rails5 0 2: *rspec-ee-mysql-rails5
rspec-mysql-ee-rails5 1 2: *rspec-ee-mysql-rails5
rspec-pg-geo-rails5 0 2: *rspec-metadata-pg-geo-9-6-rails5
rspec-pg-geo-rails5 1 2: *rspec-metadata-pg-geo-10-2-rails5
## EE jobs

rspec-pg 0 28: *rspec-metadata-pg
rspec-pg 1 28: *rspec-metadata-pg
rspec-pg 2 28: *rspec-metadata-pg
rspec-pg 3 28: *rspec-metadata-pg
rspec-pg 4 28: *rspec-metadata-pg
rspec-pg 5 28: *rspec-metadata-pg
rspec-pg 6 28: *rspec-metadata-pg
rspec-pg 7 28: *rspec-metadata-pg
rspec-pg 8 28: *rspec-metadata-pg
rspec-pg 9 28: *rspec-metadata-pg
rspec-pg 10 28: *rspec-metadata-pg
rspec-pg 11 28: *rspec-metadata-pg
rspec-pg 12 28: *rspec-metadata-pg
rspec-pg 13 28: *rspec-metadata-pg
rspec-pg 14 28: *rspec-metadata-pg
rspec-pg 15 28: *rspec-metadata-pg
rspec-pg 16 28: *rspec-metadata-pg
rspec-pg 17 28: *rspec-metadata-pg
rspec-pg 18 28: *rspec-metadata-pg
rspec-pg 19 28: *rspec-metadata-pg
rspec-pg 20 28: *rspec-metadata-pg
rspec-pg 21 28: *rspec-metadata-pg
rspec-pg 22 28: *rspec-metadata-pg
rspec-pg 23 28: *rspec-metadata-pg
rspec-pg 24 28: *rspec-metadata-pg
rspec-pg 25 28: *rspec-metadata-pg
rspec-pg 26 28: *rspec-metadata-pg
rspec-pg 27 28: *rspec-metadata-pg

rspec-mysql 0 28: *rspec-metadata-mysql
rspec-mysql 1 28: *rspec-metadata-mysql
rspec-mysql 2 28: *rspec-metadata-mysql
rspec-mysql 3 28: *rspec-metadata-mysql
rspec-mysql 4 28: *rspec-metadata-mysql
rspec-mysql 5 28: *rspec-metadata-mysql
rspec-mysql 6 28: *rspec-metadata-mysql
rspec-mysql 7 28: *rspec-metadata-mysql
rspec-mysql 8 28: *rspec-metadata-mysql
rspec-mysql 9 28: *rspec-metadata-mysql
rspec-mysql 10 28: *rspec-metadata-mysql
rspec-mysql 11 28: *rspec-metadata-mysql
rspec-mysql 12 28: *rspec-metadata-mysql
rspec-mysql 13 28: *rspec-metadata-mysql
rspec-mysql 14 28: *rspec-metadata-mysql
rspec-mysql 15 28: *rspec-metadata-mysql
rspec-mysql 16 28: *rspec-metadata-mysql
rspec-mysql 17 28: *rspec-metadata-mysql
rspec-mysql 18 28: *rspec-metadata-mysql
rspec-mysql 19 28: *rspec-metadata-mysql
rspec-mysql 20 28: *rspec-metadata-mysql
rspec-mysql 21 28: *rspec-metadata-mysql
rspec-mysql 22 28: *rspec-metadata-mysql
rspec-mysql 23 28: *rspec-metadata-mysql
rspec-mysql 24 28: *rspec-metadata-mysql
rspec-mysql 25 28: *rspec-metadata-mysql
rspec-mysql 26 28: *rspec-metadata-mysql
rspec-mysql 27 28: *rspec-metadata-mysql

spinach-pg 0 2: *spinach-metadata-pg
spinach-pg 1 2: *spinach-metadata-pg

spinach-mysql 0 2: *spinach-metadata-mysql
spinach-mysql 1 2: *spinach-metadata-mysql

rspec-pg-rails5 0 28: *rspec-metadata-pg-rails5
rspec-pg-rails5 1 28: *rspec-metadata-pg-rails5
rspec-pg-rails5 2 28: *rspec-metadata-pg-rails5
rspec-pg-rails5 3 28: *rspec-metadata-pg-rails5
rspec-pg-rails5 4 28: *rspec-metadata-pg-rails5
rspec-pg-rails5 5 28: *rspec-metadata-pg-rails5
rspec-pg-rails5 6 28: *rspec-metadata-pg-rails5
rspec-pg-rails5 7 28: *rspec-metadata-pg-rails5
rspec-pg-rails5 8 28: *rspec-metadata-pg-rails5
rspec-pg-rails5 9 28: *rspec-metadata-pg-rails5
rspec-pg-rails5 10 28: *rspec-metadata-pg-rails5
rspec-pg-rails5 11 28: *rspec-metadata-pg-rails5
rspec-pg-rails5 12 28: *rspec-metadata-pg-rails5
rspec-pg-rails5 13 28: *rspec-metadata-pg-rails5
rspec-pg-rails5 14 28: *rspec-metadata-pg-rails5
rspec-pg-rails5 15 28: *rspec-metadata-pg-rails5
rspec-pg-rails5 16 28: *rspec-metadata-pg-rails5
rspec-pg-rails5 17 28: *rspec-metadata-pg-rails5
rspec-pg-rails5 18 28: *rspec-metadata-pg-rails5
rspec-pg-rails5 19 28: *rspec-metadata-pg-rails5
rspec-pg-rails5 20 28: *rspec-metadata-pg-rails5
rspec-pg-rails5 21 28: *rspec-metadata-pg-rails5
rspec-pg-rails5 22 28: *rspec-metadata-pg-rails5
rspec-pg-rails5 23 28: *rspec-metadata-pg-rails5
rspec-pg-rails5 24 28: *rspec-metadata-pg-rails5
rspec-pg-rails5 25 28: *rspec-metadata-pg-rails5
rspec-pg-rails5 26 28: *rspec-metadata-pg-rails5
rspec-pg-rails5 27 28: *rspec-metadata-pg-rails5

rspec-mysql-rails5 0 28: *rspec-metadata-mysql-rails5
rspec-mysql-rails5 1 28: *rspec-metadata-mysql-rails5
rspec-mysql-rails5 2 28: *rspec-metadata-mysql-rails5
rspec-mysql-rails5 3 28: *rspec-metadata-mysql-rails5
rspec-mysql-rails5 4 28: *rspec-metadata-mysql-rails5
rspec-mysql-rails5 5 28: *rspec-metadata-mysql-rails5
rspec-mysql-rails5 6 28: *rspec-metadata-mysql-rails5
rspec-mysql-rails5 7 28: *rspec-metadata-mysql-rails5
rspec-mysql-rails5 8 28: *rspec-metadata-mysql-rails5
rspec-mysql-rails5 9 28: *rspec-metadata-mysql-rails5
rspec-mysql-rails5 10 28: *rspec-metadata-mysql-rails5
rspec-mysql-rails5 11 28: *rspec-metadata-mysql-rails5
rspec-mysql-rails5 12 28: *rspec-metadata-mysql-rails5
rspec-mysql-rails5 13 28: *rspec-metadata-mysql-rails5
rspec-mysql-rails5 14 28: *rspec-metadata-mysql-rails5
rspec-mysql-rails5 15 28: *rspec-metadata-mysql-rails5
rspec-mysql-rails5 16 28: *rspec-metadata-mysql-rails5
rspec-mysql-rails5 17 28: *rspec-metadata-mysql-rails5
rspec-mysql-rails5 18 28: *rspec-metadata-mysql-rails5
rspec-mysql-rails5 19 28: *rspec-metadata-mysql-rails5
rspec-mysql-rails5 20 28: *rspec-metadata-mysql-rails5
rspec-mysql-rails5 21 28: *rspec-metadata-mysql-rails5
rspec-mysql-rails5 22 28: *rspec-metadata-mysql-rails5
rspec-mysql-rails5 23 28: *rspec-metadata-mysql-rails5
rspec-mysql-rails5 24 28: *rspec-metadata-mysql-rails5
rspec-mysql-rails5 25 28: *rspec-metadata-mysql-rails5
rspec-mysql-rails5 26 28: *rspec-metadata-mysql-rails5
rspec-mysql-rails5 27 28: *rspec-metadata-mysql-rails5

spinach-pg-rails5 0 2: *spinach-metadata-pg-rails5
spinach-pg-rails5 1 2: *spinach-metadata-pg-rails5

spinach-mysql-rails5 0 2: *spinach-metadata-mysql-rails5
spinach-mysql-rails5 1 2: *spinach-metadata-mysql-rails5

static-analysis:
  <<: *dedicated-no-docs-no-db-pull-cache-job
  dependencies:
    - compile-assets
    - setup-test-env
  script:
    - scripts/static-analysis
  cache:
    key: "ruby-2.3.7-with-yarn-and-rubocop"
    paths:
      - vendor/ruby
      - .yarn-cache/
      - tmp/rubocop_cache

# Documentation checks:
# - Check validity of relative links
# - Make sure cURL examples in API docs use the full switches
docs lint:
  <<: *dedicated-runner
  <<: *except-qa
  image: "registry.gitlab.com/gitlab-org/gitlab-build-images:nanoc-bootstrap-ruby-2.4-alpine"
  stage: test
  cache: {}
  dependencies: []
  before_script: []
  script:
    - scripts/lint-doc.sh
    - scripts/lint-changelog-yaml
    - mv doc/ /nanoc/content/
    - cd /nanoc
    # Build HTML from Markdown
    - bundle exec nanoc
    # Check the internal links
    - bundle exec nanoc check internal_links

downtime_check:
  <<: *rake-exec
  except:
    - master
    - tags
    - /^[\d-]+-stable(-ee)?$/
    - /(^docs[\/-].*|.*-docs$)/
    - /(^qa[\/-].*|.*-qa$)/

ee_compat_check:
  <<: *rake-exec
  except:
    - master
    - tags
    - /^[\d-]+-stable(-ee)?/
    - /^security-/
    - branches@gitlab-org/gitlab-ee
    - branches@gitlab/gitlab-ee
  retry: 0
  artifacts:
    name: "${CI_JOB_NAME}_${CI_COMIT_REF_NAME}_${CI_COMMIT_SHA}"
    when: always
    expire_in: 10d
    paths:
      - ee_compat_check/patches/*.patch

db:migrate:reset-pg:
  <<: *db-migrate-reset
  <<: *use-pg

db:migrate:reset-mysql:
  <<: *db-migrate-reset
  <<: *use-mysql

db:check-schema-pg:
  <<: *db-migrate-reset
  <<: *use-pg
  script:
    - source scripts/schema_changed.sh

migration:path-pg:
  <<: *migration-paths
  <<: *use-pg

migration:path-mysql:
  <<: *migration-paths
  <<: *use-mysql

.db-rollback: &db-rollback
  <<: *dedicated-no-docs-and-no-qa-pull-cache-job
  script:
    - bundle exec rake db:migrate VERSION=20170523121229
    - bundle exec rake db:migrate

db:rollback-pg:
  <<: *db-rollback
  <<: *use-pg

db:rollback-mysql:
  <<: *db-rollback
  <<: *use-mysql

db:rollback-pg-geo:
  <<: *db-rollback
  <<: *use-pg
  script:
    - bundle exec rake geo:db:migrate VERSION=20170627195211
    - bundle exec rake geo:db:migrate

gitlab:setup-pg:
  <<: *gitlab-setup
  <<: *use-pg

gitlab:setup-mysql:
  <<: *gitlab-setup
  <<: *use-mysql

# Frontend-related jobs
gitlab:assets:compile:
  <<: *dedicated-no-docs-and-no-qa-pull-cache-job
  dependencies: []
  variables:
    NODE_ENV: "production"
    RAILS_ENV: "production"
    SETUP_DB: "false"
    SKIP_STORAGE_VALIDATION: "true"
    WEBPACK_REPORT: "true"
    NO_COMPRESSION: "true"
  script:
    - date
    - yarn install --frozen-lockfile --production --cache-folder .yarn-cache
    - date
    - bundle exec rake gitlab:assets:compile
  artifacts:
    name: webpack-report
    expire_in: 31d
    paths:
      - webpack-report/

karma:
  <<: *dedicated-no-docs-and-no-qa-pull-cache-job
  <<: *use-pg
  dependencies:
    - compile-assets
    - setup-test-env
  script:
    - export BABEL_ENV=coverage CHROME_LOG_FILE=chrome_debug.log
    - date
    - scripts/gitaly-test-spawn
    - date
    - bundle exec rake karma
  coverage: '/^Statements *: (\d+\.\d+%)/'
  artifacts:
    name: coverage-javascript
    expire_in: 31d
    when: always
    paths:
      - chrome_debug.log
      - coverage-javascript/

codequality:
  <<: *dedicated-no-docs-no-db-pull-cache-job
  image: docker:stable
  allow_failure: true
  # gitlab-org runners set `privileged: false` but we need to have it set to true
  # since we're using Docker in Docker
  tags: []
  before_script: []
  services:
    - docker:stable-dind
  variables:
    SETUP_DB: "false"
    DOCKER_DRIVER: overlay2
  cache: {}
  dependencies: []
  script:
    # Extract "MAJOR.MINOR" from CI_SERVER_VERSION and generate "MAJOR-MINOR-stable" for Security Products
    - export SP_VERSION=$(echo "$CI_SERVER_VERSION" | sed 's/^\([0-9]*\)\.\([0-9]*\).*/\1-\2-stable/')
    - docker run --env SOURCE_CODE="$PWD" --volume "$PWD":/code --volume /var/run/docker.sock:/var/run/docker.sock "registry.gitlab.com/gitlab-org/security-products/codequality:$SP_VERSION" /code
  artifacts:
    paths: [codeclimate.json]
    expire_in: 1 week

sast:
  <<: *dedicated-no-docs-no-db-pull-cache-job
  image: docker:stable
  variables:
    SAST_CONFIDENCE_LEVEL: 2
    DOCKER_DRIVER: overlay2
  allow_failure: true
  tags: []
  before_script: []
  cache: {}
  dependencies: []
  services:
    - docker:stable-dind
  script:
    - export SP_VERSION=$(echo "$CI_SERVER_VERSION" | sed 's/^\([0-9]*\)\.\([0-9]*\).*/\1-\2-stable/')
    - docker run
        --env SAST_CONFIDENCE_LEVEL="${SAST_CONFIDENCE_LEVEL:-3}"
        --volume "$PWD:/code"
        --volume /var/run/docker.sock:/var/run/docker.sock
        "registry.gitlab.com/gitlab-org/security-products/sast:$SP_VERSION" /app/bin/run /code
  artifacts:
    paths: [gl-sast-report.json]

dependency_scanning:
  <<: *dedicated-no-docs-no-db-pull-cache-job
  image: docker:stable
  variables:
    DOCKER_DRIVER: overlay2
  allow_failure: true
  tags: []
  before_script: []
  cache: {}
  dependencies: []
  services:
    - docker:stable-dind
  script:
    - export SP_VERSION=$(echo "$CI_SERVER_VERSION" | sed 's/^\([0-9]*\)\.\([0-9]*\).*/\1-\2-stable/')
    - docker run
        --env DEP_SCAN_DISABLE_REMOTE_CHECKS="${DEP_SCAN_DISABLE_REMOTE_CHECKS:-false}"
        --volume "$PWD:/code"
        --volume /var/run/docker.sock:/var/run/docker.sock
        "registry.gitlab.com/gitlab-org/security-products/dependency-scanning:$SP_VERSION" /code
  artifacts:
    paths: [gl-dependency-scanning-report.json]

qa:internal:
  <<: *dedicated-no-docs-no-db-pull-cache-job
  services: []
  script:
    - cd qa/
    - bundle install
    - bundle exec rspec

qa:selectors:
  <<: *dedicated-no-docs-no-db-pull-cache-job
  services: []
  script:
    - cd qa/
    - bundle install
    - bundle exec bin/qa Test::Sanity::Selectors

coverage:
  # Don't include dedicated-no-docs-no-db-pull-cache-job here since we need to
  # download artifacts from all the rspec jobs instead of from setup-test-env only
  <<: *dedicated-runner
  <<: *except-docs-and-qa
  <<: *pull-cache
  variables:
    SETUP_DB: "false"
  stage: post-test
  script:
    - bundle exec scripts/merge-simplecov
  coverage: '/LOC \((\d+\.\d+%)\) covered.$/'
  artifacts:
    name: coverage
    expire_in: 31d
    paths:
    - coverage/index.html
    - coverage/assets/

lint:javascript:report:
  <<: *dedicated-no-docs-and-no-qa-pull-cache-job
  stage: post-test
  dependencies:
    - compile-assets
    - setup-test-env
  before_script: []
  script:
    - date
    - find app/ spec/ -name '*.js' -exec sed --in-place 's|/\* eslint-disable .*\*/||' {} \; # run report over all files
    - date
    - yarn run eslint-report || true # ignore exit code
  artifacts:
    name: eslint-report
    expire_in: 31d
    paths:
      - eslint-report.html

pages:
  <<: *dedicated-no-docs-no-db-pull-cache-job
  before_script: []
  stage: pages
  dependencies:
    - coverage
    - karma
    - gitlab:assets:compile
    - lint:javascript:report
  script:
    - mv public/ .public/
    - mkdir public/
    - mv coverage/ public/coverage-ruby/ || true
    - mv coverage-javascript/ public/coverage-javascript/ || true
    - mv eslint-report.html public/ || true
    - mv webpack-report/ public/webpack-report/ || true
  artifacts:
    paths:
      - public
  only:
    - master@gitlab-org/gitlab-ce
    - master@gitlab-org/gitlab-ee

# Insurance in case a gem needed by one of our releases gets yanked from
# rubygems.org in the future.
cache gems:
  <<: *dedicated-no-docs-no-db-pull-cache-job
  script:
    - bundle package --all --all-platforms
  artifacts:
    paths:
      - vendor/cache
  only:
    - master@gitlab-org/gitlab-ce
    - master@gitlab-org/gitlab-ee
    - tags

gitlab_git_test:
  <<: *dedicated-runner
  <<: *except-docs-and-qa
  variables:
    SETUP_DB: "false"
  before_script: []
  cache: {}
  script:
    - spec/support/prepare-gitlab-git-test-for-commit --check-for-changes<|MERGE_RESOLUTION|>--- conflicted
+++ resolved
@@ -447,23 +447,12 @@
     - wget -O $EE_KNAPSACK_RSPEC_SUITE_REPORT_PATH http://${TESTS_METADATA_S3_BUCKET}.s3.amazonaws.com/$EE_KNAPSACK_RSPEC_SUITE_REPORT_PATH || rm $EE_KNAPSACK_RSPEC_SUITE_REPORT_PATH
     - '[[ -f $EE_KNAPSACK_RSPEC_SUITE_REPORT_PATH ]] || echo "{}" > ${EE_KNAPSACK_RSPEC_SUITE_REPORT_PATH}'
 
-<<<<<<< HEAD
-ee-files-location-check:
-=======
 .ee-specific-check: &ee-specific-check
->>>>>>> 546a3b0e
   <<: *dedicated-runner
   stage: test
   before_script: []
   cache: {}
   retry: 0
-<<<<<<< HEAD
-  script:
-    - scripts/ee-files-location-check
-  only:
-    - branches
-    - //@gitlab-org/gitlab-ee
-=======
   only:
     - branches
     - //@gitlab-org/gitlab-ee
@@ -479,7 +468,6 @@
   <<: *ee-specific-check
   script:
     - scripts/ee-specific-lines-check
->>>>>>> 546a3b0e
 
 update-tests-metadata:
   <<: *tests-metadata-state
