msgid ""
msgstr ""
"Project-Id-Version: gitlab-ee\n"
"Report-Msgid-Bugs-To: \n"
"Last-Translator: gitlab <community@gitlab.com>\n"
"Language-Team: French\n"
"Language: fr_FR\n"
"MIME-Version: 1.0\n"
"Content-Type: text/plain; charset=UTF-8\n"
"Content-Transfer-Encoding: 8bit\n"
"Plural-Forms: nplurals=2; plural=(n > 1);\n"
"X-Generator: crowdin.com\n"
"X-Crowdin-Project: gitlab-ee\n"
"X-Crowdin-Language: fr\n"
"X-Crowdin-File: /master/locale/gitlab.pot\n"
"PO-Revision-Date: 2018-11-19 17:23\n"

msgid " Status"
msgstr " Statut"

msgid " and"
msgstr " et"

msgid " degraded on %d point"
msgid_plural " degraded on %d points"
msgstr[0] "dégradé sur %d point"
msgstr[1] "dégradé sur %d points"

msgid " improved on %d point"
msgid_plural " improved on %d points"
msgstr[0] " amélioré sur %d point"
msgstr[1] " amélioré sur %d points"

msgid "\"%{query}\" in projects"
msgstr "« %{query} » dans les projets"

msgid "%d addition"
msgid_plural "%d additions"
msgstr[0] "%d ajout"
msgstr[1] "%d ajouts"

msgid "%d changed file"
msgid_plural "%d changed files"
msgstr[0] "%d fichier modifié"
msgstr[1] "%d fichiers modifiés"

msgid "%d commit"
msgid_plural "%d commits"
msgstr[0] "%d commit"
msgstr[1] "%d commits"

msgid "%d commit behind"
msgid_plural "%d commits behind"
msgstr[0] "%d commit de retard"
msgstr[1] "%d commits de retard"

msgid "%d deleted"
msgid_plural "%d deletions"
msgstr[0] "%d supprimé"
msgstr[1] "%d supprimés"

msgid "%d exporter"
msgid_plural "%d exporters"
msgstr[0] "%d exportateur"
msgstr[1] "%d exportateurs"

msgid "%d failed test result"
msgid_plural "%d failed test results"
msgstr[0] "%d test en échec"
msgstr[1] "%d tests en échec"

msgid "%d fixed test result"
msgid_plural "%d fixed test results"
msgstr[0] "%d test passé avec succès"
msgstr[1] "%d tests passés avec succès"

msgid "%d issue"
msgid_plural "%d issues"
msgstr[0] "%d ticket"
msgstr[1] "%d tickets"

msgid "%d layer"
msgid_plural "%d layers"
msgstr[0] "%d couche"
msgstr[1] "%d couches"

msgid "%d merge request"
msgid_plural "%d merge requests"
msgstr[0] "%d demande de fusion"
msgstr[1] "%d demandes de fusion"

msgid "%d metric"
msgid_plural "%d metrics"
msgstr[0] "%d métrique"
msgstr[1] "%d métriques"

msgid "%d staged change"
msgid_plural "%d staged changes"
msgstr[0] "%d changement à valider"
msgstr[1] "%d changements à valider"

msgid "%d unstaged change"
msgid_plural "%d unstaged changes"
msgstr[0] "%d changement qui ne sera pas validé"
msgstr[1] "%d changements qui ne seront pas validés"

msgid "%s additional commit has been omitted to prevent performance issues."
msgid_plural "%s additional commits have been omitted to prevent performance issues."
msgstr[0] "%s commit supplémentaire a été ignoré afin d’éviter de causer des problèmes de performance."
msgstr[1] "%s commits supplémentaires ont été ignorés afin d’éviter de causer des problèmes de performance."

msgid "%{actionText} & %{openOrClose} %{noteable}"
msgstr "%{actionText} et %{openOrClose} %{noteable}"

msgid "%{authorsName}'s discussion"
msgstr "Discussion de %{authorsName}"

msgid "%{commit_author_link} authored %{commit_timeago}"
msgstr "%{commit_author_link} a créé %{commit_timeago}"

msgid "%{counter_storage} (%{counter_repositories} repositories, %{counter_build_artifacts} build artifacts, %{counter_lfs_objects} LFS)"
msgstr "%{counter_storage} (%{counter_repositories} dépôts, %{counter_build_artifacts} artefacts construits, %{counter_lfs_objects} LFS)"

msgid "%{count} %{alerts}"
msgstr ""

msgid "%{count} more assignees"
msgstr ""

msgid "%{count} participant"
msgid_plural "%{count} participants"
msgstr[0] "%{count} participant·e"
msgstr[1] "%{count} participant·e·s"

msgid "%{count} pending comment"
msgid_plural "%{count} pending comments"
msgstr[0] "%{count} commentaire en attente"
msgstr[1] "%{count} commentaires en attente"

msgid "%{filePath} deleted"
msgstr "%{filePath} supprimé"

msgid "%{firstLabel} +%{labelCount} more"
msgstr ""

msgid "%{group_docs_link_start}Groups%{group_docs_link_end} allow you to manage and collaborate across multiple projects. Members of a group have access to all of its projects."
msgstr "Les %{group_docs_link_start}groupes%{group_docs_link_end} vous permettent de gérer plusieurs projets et d’y collaborer. Les membres d’un groupe ont accès à tous ses projets."

msgid "%{issuableType} will be removed! Are you sure?"
msgstr "%{issuableType} sera supprimé ! Êtes‐vous sûr ?"

msgid "%{loadingIcon} Started"
msgstr "%{loadingIcon} Démarré"

msgid "%{lock_path} is locked by GitLab User %{lock_user_id}"
msgstr "%{lock_path} est verrouillé par l’utilisateur GitLab %{lock_user_id}"

msgid "%{name}'s avatar"
msgstr "Avatar de %{name}"

msgid "%{nip_domain} can be used as an alternative to a custom domain."
msgstr "%{nip_domain} peut être utilisé comme alternative à un domaine personnalisé."

msgid "%{number_commits_behind} commits behind %{default_branch}, %{number_commits_ahead} commits ahead"
msgstr "%{number_commits_behind} commits de retard sur %{default_branch}, %{number_commits_ahead} commits d’avance"

msgid "%{openOrClose} %{noteable}"
msgstr "%{openOrClose} %{noteable}"

msgid "%{percent}%% complete"
msgstr "%{percent} %% effectués"

msgid "%{text} %{files}"
msgid_plural "%{text} %{files} files"
msgstr[0] ""
msgstr[1] ""

msgid "%{text} is available"
msgstr "%{text} est disponible"

msgid "%{title} changes"
msgstr "Changements %{title}"

msgid "%{unstaged} unstaged and %{staged} staged changes"
msgstr "%{staged} changements prêts à être validés et %{unstaged} autres changements"

msgid "%{usage_ping_link_start}Learn more%{usage_ping_link_end} about what information is shared with GitLab Inc."
msgstr "%{usage_ping_link_start}En savoir plus%{usage_ping_link_end} sur les informations partagées avec GitLab Inc."

msgid "+ %{count} more"
msgstr "+ %{count} de plus"

msgid "+ %{moreCount} more"
msgstr "+ %{moreCount} de plus"

msgid "- Runner is active and can process any new jobs"
msgstr "- l’exécuteur est actif et peut traiter de nouvelles tâches"

msgid "- Runner is paused and will not receive any new jobs"
msgstr "- l’exécuteur est en pause et ne recevra pas de nouvelles tâches"

msgid "- show less"
msgstr "- en montrer moins"

msgid "1 %{type} addition"
msgid_plural "%{count} %{type} additions"
msgstr[0] "un ajout de %{type}"
msgstr[1] "%{count} ajouts de %{type}"

msgid "1 %{type} modification"
msgid_plural "%{count} %{type} modifications"
msgstr[0] "une modification de %{type}"
msgstr[1] "%{count} modifications de %{type}"

msgid "1 closed issue"
msgid_plural "%d closed issues"
msgstr[0] "un ticket fermé"
msgstr[1] "%d tickets fermés"

msgid "1 closed merge request"
msgid_plural "%d closed merge requests"
msgstr[0] "une demande de fusion fermée"
msgstr[1] "%d demandes de fusion fermées"

msgid "1 group"
msgid_plural "%d groups"
msgstr[0] "Un groupe"
msgstr[1] "%d groupes"

msgid "1 merged merge request"
msgid_plural "%d merged merge requests"
msgstr[0] "une demande de fusion fusionnée"
msgstr[1] "%d demandes de fusion fusionnées"

msgid "1 open issue"
msgid_plural "%d open issues"
msgstr[0] "un ticket ouvert"
msgstr[1] "%d tickets ouverts"

msgid "1 open merge request"
msgid_plural "%d open merge requests"
msgstr[0] "une demande de fusion ouverte"
msgstr[1] "%d demandes de fusion ouvertes"

msgid "1 pipeline"
msgid_plural "%d pipelines"
msgstr[0] "1 pipeline"
msgstr[1] "%d pipelines"

msgid "1 role"
msgid_plural "%d roles"
msgstr[0] "Un rôle"
msgstr[1] "%d rôles"

msgid "1 user"
msgid_plural "%d users"
msgstr[0] "Un utilisateur"
msgstr[1] "%d utilisateurs"

msgid "1st contribution!"
msgstr "1ʳᵉ contribution !"

msgid "2FA enabled"
msgstr "2FA activé"

msgid "403|Please contact your GitLab administrator to get the permission."
msgstr "Veuillez contacter votre administrateur GitLab afin d’obtenir l’autorisation."

msgid "403|You don't have the permission to access this page."
msgstr "Vous n’avez pas l’autorisation d’accéder à cette page."

msgid "404|Make sure the address is correct and the page hasn't moved."
msgstr "Assurez‐vous que l’adresse est correcte et que la page n’a pas été déplacée."

msgid "404|Page Not Found"
msgstr "Page introuvable"

msgid "404|Please contact your GitLab administrator if you think this is a mistake."
msgstr "Veuillez contacter votre administrateur GitLab si vous pensez qu’il s’agit d’une erreur."

msgid "<code>\"johnsmith@example.com\": \"@johnsmith\"</code> will add \"By <a href=\"#\">@johnsmith</a>\" to all issues and comments originally created by johnsmith@example.com, and will set <a href=\"#\">@johnsmith</a> as the assignee on all issues originally assigned to johnsmith@example.com."
msgstr "<code>\"johnsmith@example.com\": \"@johnsmith\"</code> ajoutera « Par <a href=\"#\">@johnsmith</a> » à tous les tickets et commentaires créés à l’origine par johnsmith@example.com, et tous les tickets initialement assignés à johnsmith@example.com seront assignés à <a href=\"#\">@johnsmith</a>."

msgid "<code>\"johnsmith@example.com\": \"John Smith\"</code> will add \"By John Smith\" to all issues and comments originally created by johnsmith@example.com."
msgstr "<code>\"johnsmith@example.com\": \"John Smith\"</code> ajoutera « Par John Smith » à tous les tickets et commentaires créés à l’origine par johnsmith@example.com."

msgid "<code>\"johnsmith@example.com\": \"johnsm...@example.com\"</code> will add \"By johnsm...@example.com\" to all issues and comments originally created by johnsmith@example.com. The email address or username is masked to ensure the user's privacy."
msgstr "<code>\"johnsmith@example.com\": \"johnsm...@example.com\"</code> ajoutera « Par johnsm...@example.com » à tous les tickets et commentaires créés à l’origine par johnsmith@example.com. L’adresse de courriel ou le nom d’utilisateur est masqué pour garantir la confidentialité de l’utilisateur."

msgid "<code>\"johnsmith@example.com\": \"johnsmith@example.com\"</code> will add \"By <a href=\"#\">johnsmith@example.com</a>\" to all issues and comments originally created by johnsmith@example.com. By default, the email address or username is masked to ensure the user's privacy. Use this option if you want to show the full email address."
msgstr "<code>\"johnsmith@example.com\": \"johnsmith@example.com\"</code> ajoutera « Par <a href=\"#\">johnsmith@example.com</a> » à tous les tickets et commentaires créés à l’origine par johnsmith@example.com. Par défaut, l’adresse de courriel ou le nom d’utilisateur est masqué pour garantir la confidentialité de l’utilisateur. Utilisez cette option si vous souhaitez afficher l’adresse de courriel complète."

msgid "<strong>%{changedFilesLength} unstaged</strong> and <strong>%{stagedFilesLength} staged</strong> changes"
msgstr "<strong>%{changedFilesLength} modifications non indexées</strong> et <strong>%{stagedFilesLength} modifications d’étape</strong>"

msgid "<strong>%{created_count}</strong> created, <strong>%{accepted_count}</strong> accepted."
msgstr "<strong>%{created_count}</strong> créé(s), <strong>%{accepted_count}</strong> accepté(s)."

msgid "<strong>%{created_count}</strong> created, <strong>%{closed_count}</strong> closed."
msgstr "<strong>%{created_count}</strong> créé(s), <strong>%{closed_count}</strong> clos."

msgid "<strong>%{group_name}</strong> group members"
msgstr "Membres du groupe <strong>%{group_name}</strong>"

msgid "<strong>%{pushes}</strong> pushes, more than <strong>%{commits}</strong> commits by <strong>%{people}</strong> contributors."
msgstr "<strong>%{pushes}</strong> poussées Git, plus de <strong>%{commits}</strong> commits effectués par <strong>%{people}</strong> contributeurs."

msgid "<strong>Removes</strong> source branch"
msgstr "<strong>Supprime</strong> la branche source"

msgid "A 'Runner' is a process which runs a job. You can set up as many Runners as you need."
msgstr "Un « exécuteur » est un processus qui exécute une tâche. Vous pouvez configurer autant d’exécuteurs que nécessaire."

msgid "A collection of graphs regarding Continuous Integration"
msgstr "Un ensemble de graphiques concernant l’intégration continue (CI)"

msgid "A default branch cannot be chosen for an empty project."
msgstr "Une branche par défaut ne peut pas être choisie pour un projet vide."

msgid "A deleted user"
msgstr "Un utilisateur supprimé"

msgid "A member of GitLab's abuse team will review your report as soon as possible."
msgstr "Un membre de l’équipe de vérification des abus de GitLab examinera votre rapport dès que possible."

msgid "A new branch will be created in your fork and a new merge request will be started."
msgstr "Une nouvelle branche sera créée dans votre dépôt divergent (fork) et une nouvelle demande de fusion sera lancée."

msgid "A project is where you house your files (repository), plan your work (issues), and publish your documentation (wiki), %{among_other_things_link}."
msgstr "Un projet est l’endroit où vous hébergez vos fichiers (dépôt), planifiez votre travail (tickets) et publiez votre documentation (wiki), %{among_other_things_link}."

msgid "A regular expression that will be used to find the test coverage output in the job trace. Leave blank to disable"
msgstr "Une expression rationnelle qui sera utilisée pour déterminer la sortie du test lors du traçage d’une tâche. Laissez vide pour désactiver"

msgid "A user with write access to the source branch selected this option"
msgstr "Une personne avec un accès en écriture à la branche source a sélectionné cette option"

msgid "About GitLab"
msgstr "À propos de GitLab"

msgid "About GitLab CE"
msgstr "À propos de GitLab CE"

msgid "About auto deploy"
msgstr "À propos de l’auto‐déploiement"

msgid "About this feature"
msgstr "À propos de cette fonctionnalité"

msgid "Abuse Reports"
msgstr "Rapports d’abus"

msgid "Abuse reports"
msgstr "Rapports d’abus"

msgid "Accept terms"
msgstr "Accepter les conditions"

msgid "Accepted MR"
msgstr "Demandes de fusion acceptées"

msgid "Access Tokens"
msgstr "Jetons d’accès"

msgid "Access denied! Please verify you can add deploy keys to this repository."
msgstr "Accès refusé ! Veuillez vérifier que vous pouvez ajouter des clefs de déploiement à ce dépôt."

msgid "Access expiration date"
msgstr "Date d’expiration de l’accès"

msgid "Access to '%{classification_label}' not allowed"
msgstr "Accès à « %{classification_label} » non autorisé"

msgid "Account"
msgstr "Compte"

msgid "Account and limit"
msgstr "Limitations du compte"

msgid "Active"
msgstr "Actif"

msgid "Active Sessions"
msgstr "Sessions actives"

msgid "Activity"
msgstr "Activité"

msgid "Add"
msgstr "Ajouter"

msgid "Add Changelog"
msgstr "Ajouter un journal des modifications"

msgid "Add Contribution guide"
msgstr "Ajouter un guide de contribution"

msgid "Add Group Webhooks and GitLab Enterprise Edition."
msgstr "Ajoutez des Webhooks de groupe avec GitLab Enterprise Edition."

msgid "Add Jaeger URL"
msgstr "Ajouter une URL Jaeger"

msgid "Add Kubernetes cluster"
msgstr "Ajouter une grappe de serveurs Kubernetes"

msgid "Add Readme"
msgstr "Ajouter un fichier Readme"

msgid "Add a homepage to your wiki that contains information about your project and GitLab will display it here instead of this message."
msgstr "Ajoutez une page d’accueil à votre wiki contenant des informations sur votre projet. GitLab l’affichera ici à la place de ce message."

msgid "Add a table"
msgstr "Ajouter un tableau"

msgid "Add additional text to appear in all email communications. %{character_limit} character limit"
msgstr "Ajouter un texte apparaissant dans toutes communications par courriel (%{character_limit} caractères maximum)"

msgid "Add comment now"
msgstr "Ajouter un commentaire"

msgid "Add image comment"
msgstr "Ajouter un commentaire à l’image"

msgid "Add license"
msgstr "Ajouter une licence"

msgid "Add new application"
msgstr "Ajouter une nouvelle application"

msgid "Add new directory"
msgstr "Ajouter un nouveau dossier"

msgid "Add projects"
msgstr "Ajouter des projets"

msgid "Add reaction"
msgstr "Ajouter une réaction"

msgid "Add to review"
msgstr "Ajouter à la revue de code"

msgid "Add todo"
msgstr "Ajouter à la liste « à faire »"

msgid "Add user(s) to the group:"
msgstr "Ajouter un ou des utilisateurs au groupe :"

msgid "Add users to group"
msgstr "Ajouter des utilisateurs au groupe"

msgid "Adding new applications is disabled in your GitLab instance. Please contact your GitLab administrator to get the permission"
msgstr "L’ajout de nouvelles applications est désactivé dans votre instance GitLab. Veuillez contacter votre administrateur GitLab pour en obtenir la permission."

msgid "Additional text"
msgstr "Texte supplémentaire"

msgid "Admin Area"
msgstr "Espace d’administration"

msgid "Admin Overview"
msgstr "Vue administrateur"

msgid "Admin area"
msgstr "Espace d’administration"

msgid "AdminArea| You are about to permanently delete the user %{username}. Issues, merge requests, and groups linked to them will be transferred to a system-wide \"Ghost-user\". To avoid data loss, consider using the %{strong_start}block user%{strong_end} feature instead. Once you %{strong_start}Delete user%{strong_end}, it cannot be undone or recovered."
msgstr "Vous êtes sur le point de supprimer définitivement l’utilisateur %{username}. Les tickets, demandes de fusion et les groupes qui leur sont liés seront transférés à un « utilisateur fantôme » du système. Pour éviter toute perte de données, envisagez plutôt d’utiliser la fonctionnalité « %{strong_start}bloquer l’utilisateur%{strong_end} ». L’action « %{strong_start}supprimer l’utilisateur%{strong_end} » ne peut être annulée ni faire l’objet d’une restauration."

msgid "AdminArea| You are about to permanently delete the user %{username}. This will delete all of the issues, merge requests, and groups linked to them. To avoid data loss, consider using the %{strong_start}block user%{strong_end} feature instead. Once you %{strong_start}Delete user%{strong_end}, it cannot be undone or recovered."
msgstr "Vous êtes sur le point de supprimer définitivement l’utilisateur %{username}. Cette action supprimera également les tickets, les demandes de fusion et les groupes qui leur sont liés. Pour éviter toute perte de données, envisagez plutôt d’utiliser la fonctionnalité « %{strong_start}bloquer l’utilisateur%{strong_end} ». L’action « %{strong_start}supprimer l’utilisateur%{strong_end} » ne peut être annulée ni faire l’objet d’une restauration."

msgid "AdminArea|Stop all jobs"
msgstr "Arrêter toutes les tâches"

msgid "AdminArea|Stop all jobs?"
msgstr "Arrêter toutes les tâches ?"

msgid "AdminArea|Stop jobs"
msgstr "Arrêter les tâches"

msgid "AdminArea|Stopping jobs failed"
msgstr "L’arrêt des tâches a échoué"

msgid "AdminArea|You’re about to stop all jobs.This will halt all current jobs that are running."
msgstr "Vous êtes sur le point d’arrêter toutes les tâches. Toutes les tâches en cours seront interrompues."

msgid "AdminProjects| You’re about to permanently delete the project %{projectName}, its repository, and all related resources including issues, merge requests, etc..  Once you confirm and press %{strong_start}Delete project%{strong_end}, it cannot be undone or recovered."
msgstr "Vous êtes sur le point de supprimer définitivement le projet %{projectName}, son dépôt et toutes les ressources qui lui sont liées, y compris les tickets, les demandes de fusion, etc. Après sa confirmation par un clic sur « %{strong_start}supprimer le projet%{strong_end} », l’action ne peut être annulée ni faire l’objet d’une restauration."

msgid "AdminProjects|Delete"
msgstr "Supprimer"

msgid "AdminProjects|Delete Project %{projectName}?"
msgstr "Supprimer le projet %{projectName} ?"

msgid "AdminProjects|Delete project"
msgstr "Supprimer le projet"

msgid "AdminSettings|Specify a domain to use by default for every project's Auto Review Apps and Auto Deploy stages."
msgstr "Spécifiez un domaine à utiliser par défaut pour les étapes Auto Review Apps et Auto Deploy de chaque projet."

msgid "AdminUsers|Block user"
msgstr "Bloquer ce compte"

msgid "AdminUsers|Delete User %{username} and contributions?"
msgstr "Supprimer le compte %{username} et ses contributions ?"

msgid "AdminUsers|Delete User %{username}?"
msgstr "Supprimer le compte %{username} ?"

msgid "AdminUsers|Delete user"
msgstr "Supprimer un compte utilisateur"

msgid "AdminUsers|Delete user and contributions"
msgstr "Supprimer le compte et ses contributions"

msgid "AdminUsers|To confirm, type %{projectName}"
msgstr "Pour confirmer, veuillez saisir %{projectName}"

msgid "AdminUsers|To confirm, type %{username}"
msgstr "Pour confirmer, veuillez saisir %{username}"

msgid "Advanced permissions, Large File Storage and Two-Factor authentication settings."
msgstr "Autorisations avancées, stockage de fichiers volumineux et paramètres d’authentification à double facteur."

msgid "Advanced settings"
msgstr "Paramètres avancés"

msgid "Alert"
msgid_plural "Alerts"
msgstr[0] "Alerte"
msgstr[1] "Alertes"

msgid "All"
msgstr "Tous"

msgid "All changes are committed"
msgstr "Toutes les modifications sont validées"

msgid "All features are enabled for blank projects, from templates, or when importing, but you can disable them afterward in the project settings."
msgstr "Toutes les fonctionnalités sont activées pour les projets vierges, à partir de modèles ou lors de l’importation, mais vous pouvez les désactiver ultérieurement dans les paramètres du projet."

msgid "All users"
msgstr "Tous les utilisateurs"

msgid "Allow commits from members who can merge to the target branch."
msgstr "Autoriser les commits des membres qui peuvent fusionner dans la branche cible."

msgid "Allow projects within this group to use Git LFS"
msgstr "Autoriser les projets de ce groupe à utiliser le stockage Git LFS"

msgid "Allow public access to pipelines and job details, including output logs and artifacts"
msgstr "Autoriser l’accès public aux pipelines et aux détails des tâches, y compris les journaux de sortie et les artefacts"

msgid "Allow rendering of PlantUML diagrams in Asciidoc documents."
msgstr "Permettre le rendu des diagrammes PlantUML dans les documents Asciidoc."

msgid "Allow requests to the local network from hooks and services."
msgstr "Autoriser les requêtes sur le réseau local à partir de hooks et de services."

msgid "Allow users to request access"
msgstr "Autoriser les utilisateurs à demander un accès"

msgid "Allow users to request access if visibility is public or internal."
msgstr "Autoriser les utilisateurs à demander l’accès si la visibilité est publique ou interne."

msgid "Allows you to add and manage Kubernetes clusters."
msgstr "Vous permet d’ajouter et de gérer des grappes de serveurs Kubernetes."

msgid "Also called \"Issuer\" or \"Relying party trust identifier\""
msgstr "Également appelé « émetteur » ou « identifiant du tiers de confiance »"

msgid "Also called \"Relying party service URL\" or \"Reply URL\""
msgstr "Aussi appelée « adresse URL du service du tiers de confiance » ou « URL de réponse »"

msgid "Alternatively, you can use a %{personal_access_token_link}. When you create your Personal Access Token, you will need to select the <code>repo</code> scope, so we can display a list of your public and private repositories which are available to connect."
msgstr "Vous pouvez également utiliser un %{personal_access_token_link}. Lorsque vous créerez votre jeton d’accès personnel, sélectionnez la portée <code>dépôt</code>, afin de permettre l’affichage d’une liste de vos dépôts publics et privés disponibles à la connexion."

msgid "Alternatively, you can use a %{personal_access_token_link}. When you create your Personal Access Token, you will need to select the <code>repo</code> scope, so we can display a list of your public and private repositories which are available to import."
msgstr "Vous pouvez également utiliser un %{personal_access_token_link}. Lorsque vous créerez votre jeton d’accès personnel, sélectionnez la portée <code>dépôt</code>, afin de permettre l’affichage d’une liste de vos dépôts publics et privés qui pourront être importés."

msgid "Amount of time (in hours) that users are allowed to skip forced configuration of two-factor authentication"
msgstr "Durée (en heures) durant laquelle les utilisateurs sont autorisés à outrepasser la configuration de l’authentification à double facteur obligatoire"

msgid "An SSH key will be automatically generated when the form is submitted. For more information, please refer to the documentation."
msgstr "Une paire de clefs SSH sera automatiquement générée après soumission du formulaire. Pour plus d’informations, veuillez vous référer à la documentation."

msgid "An application called %{link_to_client} is requesting access to your GitLab account."
msgstr "Une application appelée %{link_to_client} demande l’accès à votre compte GitLab."

msgid "An empty GitLab User field will add the FogBugz user's full name (e.g. \"By John Smith\") in the description of all issues and comments. It will also associate and/or assign these issues and comments with the project creator."
msgstr "Un champ utilisateur Gitlab vide ajoutera le nom complet de l’utilisateur FogBugz (p. ex., « Par John Smith ») dans la description de tous les tickets et commentaires. Il associera ou assignera ces tickets et commentaires au créateur du projet."

msgid "An error accured whilst committing your changes."
msgstr "Une erreur est survenue lors du commit de vos modifications."

msgid "An error has occurred"
msgstr "Une erreur est survenue"

msgid "An error occured creating the new branch."
msgstr "Une erreur est survenue lors de la création de la nouvelle branche."

msgid "An error occured whilst fetching the job trace."
msgstr "Une erreur est survenue pendant le rapatriement de la trace de la tâche."

msgid "An error occured whilst fetching the latest pipeline."
<<<<<<< HEAD
msgstr "Une erreur est survenue lors du rapatriement de dernier pipeline."
=======
msgstr ""
>>>>>>> 7c22aa5c

msgid "An error occured whilst loading all the files."
msgstr "Une erreur est survenue lors du chargement de l’ensemble des fichiers."

msgid "An error occured whilst loading the file content."
msgstr "Une erreur est survenue lors du chargement du contenu du fichier."

msgid "An error occured whilst loading the file."
msgstr "Une erreur est survenue lors du chargement du fichier."

msgid "An error occured whilst loading the merge request changes."
msgstr "Une erreur est survenue lors du chargement des modifications de la demande de fusion."

msgid "An error occured whilst loading the merge request version data."
msgstr "Une erreur est survenue lors du chargement des données de version de la demande de fusion."

msgid "An error occured whilst loading the merge request."
msgstr "Une erreur est survenue lors du chargement de la demande de fusion."

msgid "An error occured whilst loading the pipelines jobs."
msgstr "Une erreur est survenue lors du chargement des tâches des pipelines."

msgid "An error occurred adding a draft to the discussion."
msgstr "Une erreur est survenue lors de l’ajout d’un brouillon à la discussion."

msgid "An error occurred adding a new draft."
msgstr "Une erreur est survenue lors de l’ajout d’un nouveau brouillon."

msgid "An error occurred previewing the blob"
msgstr "Une erreur s’est produite lors de la prévisualisation du blob"

msgid "An error occurred when toggling the notification subscription"
msgstr "Une erreur s’est produite lors de l’activation ou la désactivation de l’abonnement aux notifications"

msgid "An error occurred when updating the issue weight"
msgstr "Une erreur est survenue lors de la mise à jour du poids du ticket"

msgid "An error occurred while adding approver"
msgstr "Une erreur s’est produite lors de l’ajout de l’approba·teur·trice"

msgid "An error occurred while deleting the comment"
msgstr "Une erreur est survenue lors de la suppression du commentaire"

msgid "An error occurred while detecting host keys"
msgstr "Une erreur est survenue lors de la détection des clefs de l’hôte"

msgid "An error occurred while dismissing the alert. Refresh the page and try again."
msgstr "Une erreur s’est produite lors de la révocation de l’alerte. Actualisez la page et essayez à nouveau."

msgid "An error occurred while dismissing the feature highlight. Refresh the page and try dismissing again."
msgstr "Une erreur s’est produite lors du rejet de la mise en avant de la fonctionnalité. Actualisez la page et essayez de la rejeter à nouveau."

msgid "An error occurred while fetching markdown preview"
msgstr "Une erreur s’est produite lors de la prévisualisation markdown"

msgid "An error occurred while fetching pending comments"
msgstr "Une erreur est survenue lors de la récupération des commentaires en attente"

msgid "An error occurred while fetching sidebar data"
msgstr "Une erreur s’est produite lors de la récupération des données de la barre latérale"

msgid "An error occurred while fetching stages."
msgstr "Une erreur est survenue lors de la récupération des étapes."

msgid "An error occurred while fetching the job log."
msgstr "Une erreur est survenue pendant la récupération du journal de la tâche."

msgid "An error occurred while fetching the job."
msgstr "Une erreur est survenue pendant la récupération de la tâche."

msgid "An error occurred while fetching the jobs."
msgstr "Une erreur est survenue pendant la récupération des tâches."

msgid "An error occurred while fetching the pipeline."
msgstr "Une erreur est survenue pendant la récupération du pipeline."

msgid "An error occurred while getting projects"
msgstr "Une erreur s’est produite lors de la récupération des projets"

msgid "An error occurred while importing project: %{details}"
msgstr "Une erreur est survenue lors de l’importation du projet : %{details}"

msgid "An error occurred while initializing path locks"
msgstr "Une erreur est survenue lors de l’initialisation des verrous des chemins d’accès"

msgid "An error occurred while loading chart data"
msgstr "Une erreur est survenue lors du chargement des données du graphique"

msgid "An error occurred while loading commit signatures"
msgstr "Une erreur s’est produite lors du chargement des signatures du commit"

msgid "An error occurred while loading diff"
msgstr "Une erreur s’est produite lors du chargement du diff"

msgid "An error occurred while loading filenames"
msgstr "Une erreur s’est produite lors du chargement des noms de fichiers"

msgid "An error occurred while loading the file"
msgstr "Une erreur s’est produite lors du chargement du fichier"

msgid "An error occurred while making the request."
msgstr "Une erreur s’est produite lors de la requête."

msgid "An error occurred while removing approver"
msgstr "Une erreur est survenue lors de la suppression de l’approba·teur·trice"

msgid "An error occurred while rendering KaTeX"
msgstr "Une erreur s’est produite lors du rendu de KaTeX"

msgid "An error occurred while rendering preview broadcast message"
msgstr "Une erreur s’est produite lors de la prévisualisation de la bannière"

msgid "An error occurred while retrieving calendar activity"
msgstr "Une erreur s’est produite lors de la récupération de l’activité du calendrier"

msgid "An error occurred while retrieving diff"
msgstr "Une erreur s’est produite lors de la récupération du diff"

msgid "An error occurred while saving LDAP override status. Please try again."
msgstr "Une erreur est survenue lors de l’enregistrement du statut d’outrepassement de l’annuaire LDAP. Veuillez réessayer."

msgid "An error occurred while saving assignees"
msgstr "Une erreur s’est produite lors de l’enregistrement des destinataires"

msgid "An error occurred while subscribing to notifications."
msgstr "Une erreur est survenue lors de l’abonnement aux notifications."

msgid "An error occurred while unsubscribing to notifications."
msgstr "Une erreur est survenue lors du désabonnement aux notifications."

msgid "An error occurred while updating the comment"
msgstr "Une erreur est survenue lors de la mise à jour du commentaire"

msgid "An error occurred while validating username"
msgstr "Une erreur s’est produite lors de la validation du nom d’utilisateur"

msgid "An error occurred. Please try again."
msgstr "Une erreur est survenue. Merci de réessayer."

msgid "Analytics"
msgstr "Analyse"

msgid "Anonymous"
msgstr "Anonyme"

msgid "Anti-spam verification"
msgstr "Vérification anti‐pourriel"

msgid "Any"
msgstr "Tout"

msgid "Any Label"
msgstr "Toute étiquette"

msgid "Appearance"
msgstr "Apparence"

msgid "Application"
msgstr "Application"

msgid "Application ID"
msgstr "Identifiant de l’application"

msgid "Application: %{name}"
msgstr "Application : %{name}"

msgid "Applications"
msgstr "Applications"

msgid "Apr"
msgstr "avr."

msgid "April"
msgstr "avril"

msgid "Archived project! Repository and other project resources are read-only"
msgstr "Projet archivé ! Le dépôt et les autres ressources du projet sont en lecture seule"

msgid "Archived projects"
msgstr "Projets archivés"

msgid "Are you sure you want to delete this pipeline schedule?"
msgstr "Êtes‐vous sûr·e de vouloir supprimer ce pipeline programmé ?"

msgid "Are you sure you want to erase this build?"
msgstr "Êtes‐vous sûr(e) de vouloir supprimer cette construction ?"

msgid "Are you sure you want to lose unsaved changes?"
msgstr "Êtes‐vous vraiment prêt(e) à perdre les modifications non enregistrées ?"

msgid "Are you sure you want to regenerate the public key? You will have to update the public key on the remote server before mirroring will work again."
msgstr "Êtes‐vous sûr de vouloir générer une nouvelle paire de clefs ? Vous devrez copier la nouvelle clef publique sur le serveur distant pour que la mise en miroir refonctionne."

msgid "Are you sure you want to remove %{group_name}?"
msgstr "Voulez‐vous vraiment supprimer %{group_name} ?"

msgid "Are you sure you want to remove this identity?"
msgstr "Êtes‐vous sûr(e) de vouloir supprimer cette identité ?"

msgid "Are you sure you want to reset registration token?"
msgstr "Êtes‐vous sûr·e de vouloir réinitialiser le jeton d’inscription ?"

msgid "Are you sure you want to reset the health check token?"
msgstr "Êtes‐vous sûr·e de vouloir réinitialiser le jeton de bilan de santé ?"

msgid "Are you sure you want to stop this environment?"
msgstr "Êtes‐vous sûr(e) de vouloir arrêter cet environnement ?"

msgid "Are you sure you want to unlock %{path_lock_path}?"
msgstr "Êtes‐vous sûr·e de vouloir déverrouiller %{path_lock_path} ?"

msgid "Are you sure?"
msgstr "Êtes‐vous certain(e) ?"

msgid "Artifact ID"
msgstr "Identifiant de l’artefact"

msgid "Artifacts"
msgstr "Artéfacts"

msgid "Ascending"
msgstr "Croissant"

msgid "Ask your group maintainer to set up a group Runner."
msgstr "Demandez au responsable du groupe de configurer un exécuteur de groupe."

msgid "Assertion consumer service URL"
msgstr "URL du service consommateur d’assertion"

msgid "Assign custom color like #FF0000"
msgstr "Attribuer une couleur personnalisée comme #FF0000"

msgid "Assign labels"
msgstr "Attribuer des étiquettes"

msgid "Assign milestone"
msgstr "Attribuer un jalon"

msgid "Assign to"
msgstr "Assigner à"

msgid "Assigned Issues"
msgstr "Tickets assignés"

msgid "Assigned Merge Requests"
msgstr "Demandes de fusion assignées"

msgid "Assigned to :name"
msgstr "Assigné·e à :name"

msgid "Assigned to me"
msgstr "Assigné à moi"

msgid "Assignee"
msgstr "Assigné·e"

msgid "Assignee lists not available with your current license"
msgstr "La liste des personnes assignées n’est pas disponible avec votre licence actuelle"

msgid "Assignee lists show all issues assigned to the selected user."
msgstr "Les listes d’assignation montrent tous les bogues assignés à l’utilisateur sélectionné."

msgid "Assignee(s)"
msgstr "Assigné·e(s)"

msgid "Attach a file by drag &amp; drop or %{upload_link}"
msgstr "Attachez un fichier par glisser‐déposer ou %{upload_link}"

msgid "Audit Events"
msgstr "Événements d’audit"

msgid "Aug"
msgstr "août"

msgid "August"
msgstr "août"

msgid "Authentication Log"
msgstr "Journal d’authentification"

msgid "Authentication log"
msgstr "Journal d’authentification"

msgid "Authentication method"
msgstr "Méthode d’authentification"

msgid "Author"
msgstr "Auteur·e"

msgid "Authorization code:"
msgstr "Code d’autorisation :"

msgid "Authorization was granted by entering your username and password in the application."
msgstr "L’autorisation a été accordée via la saisie de vos nom d’utilisateur et mot de passe dans l’application."

msgid "Authorize"
msgstr "Autoriser"

msgid "Authorize %{link_to_client} to use your account?"
msgstr "Autoriser %{link_to_client} à utiliser votre compte ?"

msgid "Authorized At"
msgstr "Autorisé à"

msgid "Authorized applications (%{size})"
msgstr "Applications autorisées (%{size})"

msgid "Authors: %{authors}"
msgstr "Auteur·e·s : %{authors}"

msgid "Auto DevOps"
msgstr "Auto DevOps"

msgid "Auto DevOps enabled"
msgstr "Auto DevOps activé"

msgid "Auto DevOps, runners and job artifacts"
msgstr "Auto DevOps, exécuteurs et artéfacts de tâches"

msgid "Auto Review Apps and Auto Deploy need a %{kubernetes} to work correctly."
msgstr "Auto Review Apps et Auto Deploy ont besoin d’un %{kubernetes} qui fonctionne correctement."

msgid "Auto Review Apps and Auto Deploy need a domain name and a %{kubernetes} to work correctly."
msgstr "Auto Review Apps et Auto Deploy ont besoin d’un nom de domaine et d’un %{kubernetes} qui fonctionne correctement."

msgid "Auto Review Apps and Auto Deploy need a domain name to work correctly."
msgstr "Auto Review Apps et Auto Deploy ont besoin d’un nom de domaine qui fonctionne correctement."

msgid "Auto-cancel redundant, pending pipelines"
msgstr "Annuler automatiquement les pipelines redondants en attente"

msgid "AutoDevOps|Auto DevOps"
msgstr "Auto DevOps"

msgid "AutoDevOps|Auto DevOps documentation"
msgstr "documentation Auto DevOps"

msgid "AutoDevOps|Enable in settings"
msgstr "Activer dans les paramètres"

msgid "AutoDevOps|It will automatically build, test, and deploy your application based on a predefined CI/CD configuration."
msgstr "Auto DevOps va automatiquement construire, tester et déployer votre application selon une configuration prédéfinie d’intégration et de livraison continues."

msgid "AutoDevOps|Learn more in the %{link_to_documentation}"
msgstr "Apprenez‐en davantage en consultant la %{link_to_documentation}"

msgid "AutoDevOps|The Auto DevOps pipeline has been enabled and will be used if no alternative CI configuration file is found. %{more_information_link}"
msgstr "Le pipeline Auto DevOps a été activé et sera utilisé si aucun autre fichier de configuration d’intégration continue n’est trouvé. %{more_information_link}"

msgid "AutoDevOps|You can automatically build and test your application if you %{link_to_auto_devops_settings} for this project. You can automatically deploy it as well, if you %{link_to_add_kubernetes_cluster}."
msgstr "Vous pouvez automatiquement générer et tester votre application si vous %{link_to_auto_devops_settings} pour ce projet. Vous pouvez aussi la déployer automatiquement, si vous %{link_to_add_kubernetes_cluster}."

msgid "AutoDevOps|add a Kubernetes cluster"
msgstr "ajoutez une grappe de serveurs Kubernetes"

msgid "AutoDevOps|enable Auto DevOps"
msgstr "activez Auto DevOps"

msgid "Automatically marked as default internal user"
msgstr "Marqué automatiquement comme utilisateur interne par défaut"

msgid "Available"
msgstr "Disponible"

msgid "Available group Runners : %{runners}"
msgstr "Exécuteurs de groupe disponibles : %{runners}"

msgid "Available group Runners : %{runners}."
msgstr "Exécuteurs de groupe disponibles : %{runners}."

msgid "Avatar will be removed. Are you sure?"
msgstr "L’avatar sera supprimé. Êtes‐vous sûr·e ?"

msgid "Average per day: %{average}"
msgstr "Moyenne par jour : %{average}"

msgid "Background Color"
msgstr "Couleur de fond"

msgid "Background Jobs"
msgstr "Tâches de fond"

msgid "Background color"
msgstr "Couleur d’arrière‐plan"

msgid "Badges"
msgstr "Badges numériques"

msgid "Badges|A new badge was added."
msgstr "Un nouveau badge a été ajouté."

msgid "Badges|Add badge"
msgstr "Ajouter un badge"

msgid "Badges|Adding the badge failed, please check the entered URLs and try again."
msgstr "L’ajout du badge a échoué, veuillez vérifier les URL entrées et réessayez."

msgid "Badges|Badge image URL"
msgstr "URL de l’image du badge"

msgid "Badges|Badge image preview"
msgstr "Aperçu de l’image du badge"

msgid "Badges|Delete badge"
msgstr "Supprimer le badge"

msgid "Badges|Delete badge?"
msgstr "Supprimer le badge ?"

msgid "Badges|Deleting the badge failed, please try again."
msgstr "La suppression du badge a échoué, veuillez réessayer."

msgid "Badges|Group Badge"
msgstr "Badge de groupe"

msgid "Badges|Link"
msgstr "Lien"

msgid "Badges|No badge image"
msgstr "Pas d’image de badge"

msgid "Badges|No image to preview"
msgstr "Aucune image à prévisualiser"

msgid "Badges|Please fill in a valid URL"
msgstr "Veuillez saisir une URL valide"

msgid "Badges|Project Badge"
msgstr "Badge de projet"

msgid "Badges|Reload badge image"
msgstr "Recharger l’image de badge"

msgid "Badges|Save changes"
msgstr "Enregistrer les modifications"

msgid "Badges|Saving the badge failed, please check the entered URLs and try again."
msgstr "L’enregistrement du badge a échoué. Veuillez vérifier les URL entrées et réessayer."

msgid "Badges|The %{docsLinkStart}variables%{docsLinkEnd} GitLab supports: %{placeholders}"
msgstr "Les %{docsLinkStart}variables%{docsLinkEnd} que GitLab prend en charge : %{placeholders}"

msgid "Badges|The badge was deleted."
msgstr "Le badge a été supprimé."

msgid "Badges|The badge was saved."
msgstr "Le badge a été enregistré."

msgid "Badges|This group has no badges"
msgstr "Ce groupe n’a pas de badge"

msgid "Badges|This project has no badges"
msgstr "Ce projet n’a pas de badge"

msgid "Badges|You are going to delete this badge. Deleted badges <strong>cannot</strong> be restored."
msgstr "Vous êtes sur le point de supprimer ce badge. Les badges supprimés <strong>ne peuvent pas</strong> être restaurés."

msgid "Badges|Your badges"
msgstr "Vos badges numériques"

msgid "Badges|e.g. %{exampleUrl}"
msgstr "p. ex. %{exampleUrl}"

msgid "BatchComments|Delete all pending comments"
msgstr "Supprimer tous les commentaires en attente"

msgid "BatchComments|Discard review?"
msgstr "Abandonner la revue de code ?"

msgid "BatchComments|You're about to discard your review which will delete all of your pending comments. The deleted comments %{strong_start}cannot%{strong_end} be restored."
msgstr "Vous êtes sur le point d’abonner votre revue de code, ce qui entraînera la suppression de l’ensemble de vos commentaires en attente. Les commentaires supprimés %{strong_start}ne peuvent pas%{strong_end} être restaurés."

msgid "Begin with the selected commit"
msgstr "Commencer avec le commit sélectionné"

msgid "Below are examples of regex for existing tools:"
msgstr "Voici quelques exemples d’expressions rationnelles pour des outils existants :"

msgid "Below you will find all the groups that are public."
msgstr "Vous trouverez ci‐dessous tous les groupes publics."

msgid "Billing"
msgstr "Facturation"

msgid "BillingPlans|%{group_name} is currently on the %{plan_link} plan."
msgstr "%{group_name} est actuellement sur le forfait %{plan_link}."

msgid "BillingPlans|Automatic downgrade and upgrade to some plans is currently not available."
msgstr "La rétrogradation automatique et la mise à niveau vers certains forfaits ne sont actuellement pas disponibles."

msgid "BillingPlans|Current plan"
msgstr "Forfait actuel"

msgid "BillingPlans|Customer Support"
msgstr "Service client"

msgid "BillingPlans|Downgrade"
msgstr "Rétrograder"

msgid "BillingPlans|Learn more about each plan by reading our %{faq_link}, or start a free 30-day trial of GitLab.com Gold."
msgstr "Renseignez-vous sur nos forfaits en lisant notre %{faq_link}, où essayez gratuitement l’édition Or sur GitLab.com pendant 30 jours."

msgid "BillingPlans|Learn more about each plan by reading our %{faq_link}."
msgstr "Apprenez‐en plus sur chacun des forfaits en lisant notre %{faq_link}."

msgid "BillingPlans|Manage plan"
msgstr "Gérer les forfaits"

msgid "BillingPlans|Please contact %{customer_support_link} in that case."
msgstr "Veuillez contacter le %{customer_support_link} dans ce cas."

msgid "BillingPlans|See all %{plan_name} features"
msgstr "Afficher toutes les caractéristiques de %{plan_name}"

msgid "BillingPlans|This group uses the plan associated with its parent group."
msgstr "Ce groupe utilise le forfait associé à son groupe parent."

msgid "BillingPlans|To manage the plan for this group, visit the billing section of %{parent_billing_page_link}."
msgstr "Pour gérer le forfait de ce groupe, rendez vous à la section facturation de %{parent_billing_page_link}."

msgid "BillingPlans|Upgrade"
msgstr "Mise à niveau"

msgid "BillingPlans|You are currently on the %{plan_link} plan."
msgstr "Vous êtes actuellement abonné au forfait %{plan_link}."

msgid "BillingPlans|Your GitLab.com trial expired on %{expiration_date}. %{learn_more_text}"
msgstr "Votre essai gratuit sur GitLab.com a expiré le %{expiration_date}. %{learn_more_text}"

msgid "BillingPlans|Your Gold trial will <strong>expire after %{expiration_date}</strong>. You can learn more about GitLab.com Gold by reading about our %{features_link}."
msgstr "Votre essai gratuit de l’édition Or <strong>expirera le %{expiration_date}</strong>. Vous pouvez en apprendre plus sur l’édition Or de GitLab.com en lisant notre %{features_link}."

msgid "BillingPlans|features"
msgstr "caractéristiques"

msgid "BillingPlans|frequently asked questions"
msgstr "foire aux questions"

msgid "BillingPlans|monthly"
msgstr "mensuel"

msgid "BillingPlans|paid annually at %{price_per_year}"
msgstr "au prix annuel de %{price_per_year}"

msgid "BillingPlans|per user"
msgstr "par utilisateur"

msgid "Bitbucket Server Import"
msgstr "Importation d’un serveur Bitbucket"

msgid "Bitbucket import"
msgstr "Importation de Bitbucket"

msgid "Blog"
msgstr "Blog"

msgid "Boards"
msgstr "Tableaux"

msgid "Branch %{branchName} was not found in this project's repository."
msgstr "La branche %{branchName} n’a pas été trouvée dans le dépôt de ce projet."

msgid "Branch (%{branch_count})"
msgid_plural "Branches (%{branch_count})"
msgstr[0] "Branche (%{branch_count})"
msgstr[1] "Branches (%{branch_count})"

msgid "Branch <strong>%{branch_name}</strong> was created. To set up auto deploy, choose a GitLab CI Yaml template and commit your changes. %{link_to_autodeploy_doc}"
msgstr "La branche <strong>%{branch_name}</strong> a été créée. Pour mettre en place le déploiement automatisé, sélectionnez un modèle de fichier YAML pour l’intégration continue (CI) de GitLab, et validez les modifications. %{link_to_autodeploy_doc}"

msgid "Branch has changed"
msgstr "La branche a été modifiée"

msgid "Branch is already taken"
msgstr "Ce nom de branche existe déjà"

msgid "Branch name"
msgstr "Nom de la branche"

msgid "BranchSwitcherPlaceholder|Search branches"
msgstr "Rechercher les branches"

msgid "BranchSwitcherTitle|Switch branch"
msgstr "Changer de branche"

msgid "Branches"
msgstr "Branches"

msgid "Branches|Active"
msgstr "Active"

msgid "Branches|Active branches"
msgstr "Branches actives"

msgid "Branches|All"
msgstr "Toutes"

msgid "Branches|Cant find HEAD commit for this branch"
msgstr "Impossible de trouver le commit HEAD pour cette branche"

msgid "Branches|Compare"
msgstr "Comparer"

msgid "Branches|Delete all branches that are merged into '%{default_branch}'"
msgstr "Supprimer toutes les branches qui ont été fusionnées dans « %{default_branch} »"

msgid "Branches|Delete branch"
msgstr "Supprimer cette branche"

msgid "Branches|Delete merged branches"
msgstr "Supprimer les branches fusionnées"

msgid "Branches|Delete protected branch"
msgstr "Supprimer cette branche protégée"

msgid "Branches|Delete protected branch '%{branch_name}'?"
msgstr "Supprimer la branche protégée « %{branch_name} » ?"

msgid "Branches|Deleting the '%{branch_name}' branch cannot be undone. Are you sure?"
msgstr "La suppression de la branche « %{branch_name} » ne peut être annulée. Êtes‐vous sûr(e) ?"

msgid "Branches|Deleting the merged branches cannot be undone. Are you sure?"
msgstr "La suppression des branches fusionnées ne peut être annulée. Êtes‐vous sûr(e) ?"

msgid "Branches|Filter by branch name"
msgstr "Filtrer par nom de branche"

msgid "Branches|Merged into %{default_branch}"
msgstr "Fusionnée dans %{default_branch}"

msgid "Branches|New branch"
msgstr "Nouvelle branche"

msgid "Branches|No branches to show"
msgstr "Aucune branche à afficher"

msgid "Branches|Once you confirm and press %{delete_protected_branch}, it cannot be undone or recovered."
msgstr "Une fois que vous aurez confirmé et cliqué sur %{delete_protected_branch}, cette action ne pourra pas être annulée ou restaurée."

msgid "Branches|Only a project maintainer or owner can delete a protected branch"
msgstr "Seul un responsable du projet ou son propriétaire peut supprimer une branche protégée"

msgid "Branches|Overview"
msgstr "Vue d’ensemble"

msgid "Branches|Protected branches can be managed in %{project_settings_link}."
msgstr "Les branches protégées peuvent être gérées dans %{project_settings_link}."

msgid "Branches|Show active branches"
msgstr "Afficher les branches actives"

msgid "Branches|Show all branches"
msgstr "Afficher toutes les branches"

msgid "Branches|Show more active branches"
msgstr "Afficher plus de branches actives"

msgid "Branches|Show more stale branches"
msgstr "Afficher plus de branches périmées"

msgid "Branches|Show overview of the branches"
msgstr "Afficher l’aperçu des branches"

msgid "Branches|Show stale branches"
msgstr "Afficher les branches périmées"

msgid "Branches|Sort by"
msgstr "Trier par"

msgid "Branches|Stale"
msgstr "Périmée"

msgid "Branches|Stale branches"
msgstr "Branches périmées"

msgid "Branches|The branch could not be updated automatically because it has diverged from its upstream counterpart."
msgstr "Cette branche ne peut pas être mise à jour automatiquement car elle a divergé de son homologue en amont."

msgid "Branches|The default branch cannot be deleted"
msgstr "La branche par défaut ne peut pas être supprimée"

msgid "Branches|This branch hasn’t been merged into %{default_branch}."
msgstr "Cette branche n’a pas été fusionnée dans %{default_branch}."

msgid "Branches|To avoid data loss, consider merging this branch before deleting it."
msgstr "Afin d’éviter de perdre des données, il est conseillé de fusionner cette branche avant de la supprimer."

msgid "Branches|To confirm, type %{branch_name_confirmation}:"
msgstr "Pour confirmer, veuillez saisir %{branch_name_confirmation} :"

msgid "Branches|To discard the local changes and overwrite the branch with the upstream version, delete it here and choose 'Update Now' above."
msgstr "Pour rejeter les changements locaux et écraser la branche avec la version du dépôt en amont, veuillez la supprimer ici et cliquer sur « Mettre à jour maintenant » ci‐dessus."

msgid "Branches|You’re about to permanently delete the protected branch %{branch_name}."
msgstr "Vous êtes sur le point de supprimer définitivement la branche protégée « %{branch_name} »."

msgid "Branches|diverged from upstream"
msgstr "en divergence du dépôt en amont"

msgid "Branches|merged"
msgstr "fusionnée"

msgid "Branches|project settings"
msgstr "paramètres du projet"

msgid "Branches|protected"
msgstr "protégée"

msgid "Browse Directory"
msgstr "Parcourir le dossier"

msgid "Browse File"
msgstr "Parcourir le fichier"

msgid "Browse Files"
msgstr "Parcourir les fichiers"

msgid "Browse files"
msgstr "Parcourir les fichiers"

msgid "Built-In"
msgstr "Intégré"

msgid "Business metrics (Custom)"
msgstr "Métriques commerciales (personnalisées)"

msgid "ByAuthor|by"
msgstr "par"

msgid "CI / CD"
msgstr "Intégration et livraison continues"

msgid "CI / CD Settings"
msgstr "Paramètres CI / CD (intégration et livraison continues)"

msgid "CI will run using the credentials assigned above."
msgstr "L’intégration continue fonctionnera avec les paramètres d’authentification ci‐dessus."

msgid "CI/CD"
msgstr "Intégration et livraison continues"

msgid "CI/CD configuration"
msgstr "Configuration de l’intégration et de la livraison continues"

msgid "CI/CD for external repo"
msgstr "Intégration et livraison continues pour dépôt externe"

msgid "CI/CD settings"
msgstr "Paramètres de l’intégration et de la livraison continues"

msgid "CICD|Auto DevOps"
msgstr "Auto DevOps"

msgid "CICD|Auto DevOps will automatically build, test, and deploy your application based on a predefined Continuous Integration and Delivery configuration."
msgstr "Auto DevOps va automatiquement construire, tester et déployer votre application selon une configuration prédéfinie d’intégration et de livraison continues."

msgid "CICD|Automatic deployment to staging, manual deployment to production"
msgstr "Déploiement automatique pour « staging », déploiement manuel pour la production"

msgid "CICD|Continuous deployment to production"
msgstr "Déploiement continu en production"

msgid "CICD|Continuous deployment to production using timed incremental rollout"
msgstr "Déploiement continu en production par sorties incrémentielles programmées"

msgid "CICD|Default to Auto DevOps pipeline"
msgstr "Pipeline Auto DevOps par défaut"

msgid "CICD|Deployment strategy"
msgstr "Stratégie de déploiement"

msgid "CICD|Deployment strategy needs a domain name to work correctly."
msgstr "La stratégie de déploiement nécessite un nom de domaine pour fonctionner correctement."

msgid "CICD|Do not set up a domain here if you are setting up multiple Kubernetes clusters with Auto DevOps."
msgstr "Ne définissez pas un domaine ici si vous mettez en place plusieurs grappes de serveurs Kubernetes avec Auto DevOps."

msgid "CICD|Jobs"
msgstr "Tâches"

msgid "CICD|Learn more about Auto DevOps"
msgstr "En savoir plus à propos d’Auto DevOps"

msgid "CICD|The Auto DevOps pipeline will run if no alternative CI configuration file is found."
msgstr "Le pipeline Auto DevOps sera exécuté si aucun autre fichier de configuration n’est trouvé."

msgid "CICD|You need to specify a domain if you want to use Auto Review Apps and Auto Deploy stages."
msgstr "Vous devez spécifier un domaine si vous voulez utiliser la revue automatique d’applications Auto Review Apps et le déploiement automatique d’étapes Auto Deploy stages."

msgid "CICD|instance enabled"
msgstr "instance activée"

msgid "Callback URL"
msgstr "URL de retour"

msgid "Can't find HEAD commit for this branch"
msgstr "Impossible de trouver le dernier commit (HEAD) pour cette branche"

msgid "Cancel"
msgstr "Annuler"

msgid "Cancel this job"
msgstr "Annuler cette tâche"

msgid "Cannot be merged automatically"
msgstr "Ne peut être fusionnée automatiquement"

msgid "Cannot modify managed Kubernetes cluster"
msgstr "Impossible de modifier la grappe de serveurs gérée par Kubernetes"

msgid "Certificate fingerprint"
msgstr "Empreinte du certificat"

msgid "Change Weight"
msgstr "Modifier le poids"

msgid "Change template"
msgstr "Changer de modèle"

msgid "Change this value to influence how frequently the GitLab UI polls for updates."
msgstr "Modifiez cette valeur pour influencer la fréquence d’interrogation de l’interface utilisateur GitLab pour les mises à jour."

msgid "ChangeTypeActionLabel|Pick into branch"
msgstr "Picorer dans la branche"

msgid "ChangeTypeActionLabel|Revert in branch"
msgstr "Défaire dans la branche"

msgid "ChangeTypeAction|Cherry-pick"
msgstr "Picorer"

msgid "ChangeTypeAction|Revert"
msgstr "Défaire"

msgid "ChangeTypeAction|This will create a new commit in order to revert the existing changes."
msgstr "Cela va créer un nouveau commit afin de défaire les modifications existantes."

msgid "Changelog"
msgstr "Journal des modifications"

msgid "Changes are shown as if the <b>source</b> revision was being merged into the <b>target</b> revision."
msgstr "Les modifications sont affichées comme si la révision <b>source</b> était fusionnée dans la révision<b>cible</b>."

msgid "Charts"
msgstr "Statistiques"

msgid "Chat"
msgstr "Discussion"

msgid "Check the %{docs_link_start}documentation%{docs_link_end}."
msgstr "Veuillez vérifier la %{docs_link_start}documentation%{docs_link_end}."

msgid "Checking %{text} availability…"
msgstr "Vérification de la disponibilité de %{text}…"

msgid "Checking branch availability..."
msgstr "Vérification de la disponibilité du nom de branche…"

msgid "Cherry-pick this commit"
msgstr "Picorer ce commit"

msgid "Cherry-pick this merge request"
msgstr "Picorer cette demande de fusion"

msgid "Choose <strong>Create archive</strong> and wait for archiving to complete."
msgstr "Sélectionnez <strong>Créer une archive</strong> et attendez que l’archivage soit terminé."

msgid "Choose <strong>Next</strong> at the bottom of the page."
msgstr "Cliquez sur <strong>Suivant</strong> au bas de la page."

msgid "Choose File ..."
msgstr "Choisir le fichier…"

msgid "Choose a branch/tag (e.g. %{master}) or enter a commit (e.g. %{sha}) to see what's changed or to create a merge request."
msgstr "Choisissez une branche ou une étiquette (par exemple %{master}) ou entrez un commit (par exemple %{sha}) pour voir ce qui a changé ou pour créer une demande de fusion."

msgid "Choose a template..."
msgstr "Choisir un modèle…"

msgid "Choose a type..."
msgstr "Choisir un type…"

msgid "Choose any color."
msgstr "Choisissez n’importe quelle couleur."

msgid "Choose between <code>clone</code> or <code>fetch</code> to get the recent application code"
msgstr "Choisissez entre <code>clone</code> ou <code>fetch</code> pour obtenir les dernières modifications du code de l’application"

msgid "Choose file..."
msgstr "Choisir le fichier…"

msgid "Choose the top-level group for your repository imports."
msgstr "Choisissez le groupe de premier niveau pour vos importations dans le dépôt."

msgid "Choose which groups you wish to synchronize to this secondary node."
msgstr "Choisissez les groupes que vous souhaitez synchroniser avec ce nœud secondaire."

msgid "Choose which repositories you want to connect and run CI/CD pipelines."
msgstr "Choisissez quels dépôts vous voulez connecter pour exécuter des pipelines d’intégration et de livraison continues (CI/CD)."

msgid "Choose which repositories you want to import."
msgstr "Choisissez les dépôts que vous voulez importer."

msgid "Choose which shards you wish to synchronize to this secondary node."
msgstr "Choisissez les fragments que vous souhaitez synchroniser avec ce nœud secondaire."

msgid "CiStatusLabel|canceled"
msgstr "annulé"

msgid "CiStatusLabel|created"
msgstr "créé"

msgid "CiStatusLabel|delayed"
msgstr "différé"

msgid "CiStatusLabel|failed"
msgstr "en échec"

msgid "CiStatusLabel|manual action"
msgstr "action manuelle"

msgid "CiStatusLabel|passed"
msgstr "réussi"

msgid "CiStatusLabel|passed with warnings"
msgstr "réussi avec des avertissements"

msgid "CiStatusLabel|pending"
msgstr "en attente"

msgid "CiStatusLabel|skipped"
msgstr "ignoré"

msgid "CiStatusLabel|waiting for delayed job"
msgstr "en attente d’une tâche différée"

msgid "CiStatusLabel|waiting for manual action"
msgstr "en attente d’une action manuelle"

msgid "CiStatusText|blocked"
msgstr "bloqué"

msgid "CiStatusText|canceled"
msgstr "annulé "

msgid "CiStatusText|created"
msgstr "créé"

msgid "CiStatusText|delayed"
msgstr "différé"

msgid "CiStatusText|failed"
msgstr "en échec"

msgid "CiStatusText|manual"
msgstr "manuel"

msgid "CiStatusText|passed"
msgstr "réussi"

msgid "CiStatusText|pending"
msgstr "en attente"

msgid "CiStatusText|skipped"
msgstr "ignoré"

msgid "CiStatus|running"
msgstr "en cours"

msgid "CiVariables|Input variable key"
msgstr "Nom de la variable"

msgid "CiVariables|Input variable value"
msgstr "Valeur de la variable"

msgid "CiVariables|Remove variable row"
msgstr "Supprimer cette variable"

msgid "CiVariable|* (All environments)"
msgstr "* (tout environnement)"

msgid "CiVariable|All environments"
msgstr "Tous les environnements"

msgid "CiVariable|Create wildcard"
msgstr "Créer un joker"

msgid "CiVariable|Error occured while saving variables"
msgstr "Une erreur s’est produite pendant la sauvegarde des variables"

msgid "CiVariable|New environment"
msgstr "Nouvel environnement"

msgid "CiVariable|Protected"
msgstr "Protégée"

msgid "CiVariable|Search environments"
msgstr "Chercher des environnements"

msgid "CiVariable|Toggle protected"
msgstr "Changer l’état de protection"

msgid "CiVariable|Validation failed"
msgstr "La validation a échoué"

msgid "ClassificationLabelUnavailable|is unavailable: %{reason}"
msgstr "est indisponible : %{reason}"

msgid "Clear search"
msgstr "Effacer la recherche"

msgid "Clear search input"
msgstr "Vider le champ de recherche"

msgid "Click any <strong>project name</strong> in the project list below to navigate to the project milestone."
msgstr "Cliquez sur n’importe quel <strong>nom de projet</strong> dans la liste des projets ci‐dessous pour naviguer jusqu’au jalon du projet."

msgid "Click the <strong>Download</strong> button and wait for downloading to complete."
msgstr "Cliquez sur le bouton <strong>Télécharger</strong> et attendez que le téléchargement soit terminé."

msgid "Click the <strong>Promote</strong> button in the top right corner to promote it to a group milestone."
msgstr "Cliquez sur le bouton <strong>Promouvoir</strong> en haut à droite pour le promouvoir en tant que jalon de groupe."

msgid "Click the <strong>Select none</strong> button on the right, since we only need \"Google Code Project Hosting\"."
msgstr "Cliquez sur le bouton <strong>Sélectionner aucun</strong> sur la droite, puisque nous n’avons seulement besoin que de « Google Code Project Hosting »."

msgid "Click the button below to begin the install process by navigating to the Kubernetes page"
msgstr "Cliquez sur le bouton ci-dessous pour lancer le processus d’installation en accédant à la page Kubernetes"

msgid "Click to expand it."
msgstr "Cliquez pour l’agrandir."

msgid "Click to expand text"
msgstr "Cliquez pour agrandir le texte"

msgid "Client authentication certificate"
msgstr "Certificat d’authentification du client"

msgid "Client authentication key"
msgstr "Clef d’authentification du client"

msgid "Client authentication key password"
msgstr "Mot de passe de la clef d’authentification client"

msgid "Clients"
msgstr "Clients"

msgid "Clone repository"
msgstr "Cloner le dépôt"

msgid "Close"
msgstr "Fermer"

msgid "Close epic"
msgstr "Clore l’épopée"

msgid "Closed"
msgstr "Fermé(e)"

msgid "Closed issues"
msgstr "Tickets clos"

msgid "ClusterIntegration|%{appList} was successfully installed on your Kubernetes cluster"
msgstr "%{appList} a été installé avec succès sur votre grappe de serveurs Kubernetes"

msgid "ClusterIntegration|%{boldNotice} This will add some extra resources like a load balancer, which may incur additional costs depending on the hosting provider your Kubernetes cluster is installed on. If you are using Google Kubernetes Engine, you can %{pricingLink}."
msgstr "%{boldNotice} Ceci ajoutera quelques ressources supplémentaires comme un équilibreur de charge, ce qui peut engager des frais supplémentaires selon l’hébergeur de votre grappe de serveurs Kubernetes. Si vous utilisez Google Kubernetes Engine, vous pouvez %{pricingLink}."

msgid "ClusterIntegration|A Knative build extends Kubernetes and utilizes existing Kubernetes primitives to provide you with the ability to run on-cluster container builds from source. For example, you can write a build that uses Kubernetes-native resources to obtain your source code from a repository, build it into container a image, and then run that image."
msgstr "Une construction Knative étend Kubernetes en utilisant les primitives Kubernetes existantes pour vous permettre d’exécuter des constructions de conteneurs sur une grappe de serveurs à partir des sources. Par exemple, vous pouvez écrire une construction qui utilise les ressources natives de Kubernetes pour obtenir votre code source à partir d’un dépôt, puis compiler ce code dans une image de conteneur, et enfin exécuter cette image."

msgid "ClusterIntegration|API URL"
msgstr "URL de l’API"

msgid "ClusterIntegration|Add Kubernetes cluster"
msgstr "Ajouter une grappe de serveurs Kubernetes"

msgid "ClusterIntegration|Add a Kubernetes cluster integration"
msgstr "Ajouter une intégration d’une grappe de serveurs Kubernetes"

msgid "ClusterIntegration|Adding a Kubernetes cluster to your group will automatically share the cluster across all your projects. Use review apps, deploy your applications, and easily run your pipelines for all projects using the same cluster."
msgstr "Une grappe de serveurs Kubernetes ajoutée à votre groupe la rendra automatiquement disponible pour tous vos projets. Vous pourrez utiliser les applications de revue de code, déployer vos applications et exécuter facilement vos pipelines avec tous les projets utilisant la même grappe de serveurs."

msgid "ClusterIntegration|Adding an integration to your group will share the cluster across all your projects."
msgstr "Ajouter une intégration à votre groupe rendra la grappe de serveurs disponible pour l’ensemble de vos projets."

msgid "ClusterIntegration|Advanced options on this Kubernetes cluster's integration"
msgstr "Options avancées concernant l’intégration de cette grappe de serveurs Kubernetes"

msgid "ClusterIntegration|After installing Ingress, you will need to point your wildcard DNS at the generated external IP address in order to view your app after it is deployed. %{ingressHelpLink}"
msgstr "Après avoir installé Ingress, vous devrez faire pointer votre entrée DNS générique (wildcard) vers l’adresse IP externe générée afin que votre application puisse s’afficher après son déploiement. %{ingressHelpLink}"

msgid "ClusterIntegration|An error occured while trying to fetch project zones: %{error}"
msgstr "Une erreur est survenue lors de la tentative de récupération des zones du projet : %{error}"

msgid "ClusterIntegration|An error occured while trying to fetch your projects: %{error}"
msgstr "Une erreur est survenue lors de la tentative de récupération de vos projets : %{error}"

msgid "ClusterIntegration|An error occured while trying to fetch zone machine types: %{error}"
msgstr "Une erreur est survenue lors de la tentative de récupération des types de machines de la zone : %{error}"

msgid "ClusterIntegration|An error occurred when trying to contact the Google Cloud API. Please try again later."
msgstr "Une erreur est survenue lors de la tentative de contact de l’API Google Cloud. Veuillez réessayer plus tard."

msgid "ClusterIntegration|Applications"
msgstr "Applications"

msgid "ClusterIntegration|Are you sure you want to remove this Kubernetes cluster's integration? This will not delete your actual Kubernetes cluster."
msgstr "Êtes‐vous sûr·e de vouloir supprimer l’intégration de cette grappe de serveurs Kubernetes ? Cela ne supprimera pas votre grappe de serveurs Kubernetes."

msgid "ClusterIntegration|CA Certificate"
msgstr "Certificat d’autorité de certification"

msgid "ClusterIntegration|Certificate Authority bundle (PEM format)"
msgstr "Ensemble de certificats des autorités de certification (format PEM)"

msgid "ClusterIntegration|Choose which applications to install on your Kubernetes cluster. Helm Tiller is required to install any of the following applications."
msgstr "Choisissez les applications à installer sur votre grappe de serveurs Kubernetes. L’installation de n’importe quelle des applications suivantes nécessite Helm Tiller."

msgid "ClusterIntegration|Choose which of your environments will use this cluster."
msgstr "Choisissez lequel de vos environnements utilisera cette grappe de serveurs."

msgid "ClusterIntegration|Copy API URL"
msgstr "Copier l’URL de l’API"

msgid "ClusterIntegration|Copy CA Certificate"
msgstr "Copier le certificat de l’AC"

msgid "ClusterIntegration|Copy Ingress IP Address to clipboard"
msgstr "Copier l’adresse IP Ingress dans le presse‐papiers"

msgid "ClusterIntegration|Copy Jupyter Hostname to clipboard"
msgstr "Copier le nom d’hôte Jupyter dans le presse‐papiers"

msgid "ClusterIntegration|Copy Kubernetes cluster name"
msgstr "Copier le nom de la grappe de serveurs Kubernetes"

msgid "ClusterIntegration|Copy Token"
msgstr "Copier le jeton"

msgid "ClusterIntegration|Create Kubernetes cluster"
msgstr "Créer une grappe de serveurs Kubernetes"

msgid "ClusterIntegration|Did you know?"
msgstr "Le saviez‐vous ?"

msgid "ClusterIntegration|Enable or disable GitLab's connection to your Kubernetes cluster."
msgstr "Activez ou désactivez la connexion de GitLab à votre grappe de serveurs Kubernetes."

msgid "ClusterIntegration|Enable this setting if using role-based access control (RBAC)."
msgstr "Activez ce paramètre si vous utilisez le contrôle d’accès basé sur les rôles (RBAC)."

msgid "ClusterIntegration|Enter the details for your Kubernetes cluster"
msgstr "Entrez les détails de votre grappe de serveurs Kubernetes"

msgid "ClusterIntegration|Environment scope"
msgstr "Portée de l’environnement"

msgid "ClusterIntegration|Every new Google Cloud Platform (GCP) account receives $300 in credit upon %{sign_up_link}. In partnership with Google, GitLab is able to offer an additional $200 for both new and existing GCP accounts to get started with GitLab's Google Kubernetes Engine Integration."
msgstr "Chaque nouveau compte Google Cloud Platform (GCP) reçoit un crédit de 300 US$ sur %{sign_up_link}. En partenariat avec Google, GitLab est en mesure de vous offrir 200 US$ supplémentaires, à la fois pour les nouveaux et les anciens comptes GCP, afin de vous permettre de commencer l’intégration de Google Kubernetes Engine sur GitLab."

msgid "ClusterIntegration|Fetching machine types"
msgstr "Récupération des types de machines"

msgid "ClusterIntegration|Fetching projects"
msgstr "Récupération des projets"

msgid "ClusterIntegration|Fetching zones"
msgstr "Récupération des zones"

msgid "ClusterIntegration|GitLab Integration"
msgstr "Intégration GitLab"

msgid "ClusterIntegration|GitLab Runner"
msgstr "Exécuteur GitLab"

msgid "ClusterIntegration|GitLab Runner connects to this project's repository and executes CI/CD jobs, pushing results back and deploying, applications to production."
msgstr "GitLab Runner se connecte au dépôt de ce projet et exécute les tâches d’intégration et livraison continues (CI/CD), en renvoyant les résultats et en déployant les applications en production."

msgid "ClusterIntegration|Google Cloud Platform project"
msgstr "Projet Google Cloud Platform"

msgid "ClusterIntegration|Google Kubernetes Engine"
msgstr "Google Kubernetes Engine"

msgid "ClusterIntegration|Google Kubernetes Engine project"
msgstr "Projet Google Kubernetes Engine"

msgid "ClusterIntegration|Group cluster"
msgstr "Groupe de la grappe de serveurs"

msgid "ClusterIntegration|Helm Tiller"
msgstr "Helm Tiller"

msgid "ClusterIntegration|Helm streamlines installing and managing Kubernetes applications. Tiller runs inside of your Kubernetes Cluster, and manages releases of your charts."
msgstr "Helm rationalise l’installation et la gestion des applications Kubernetes. Tiller s’exécute sur votre grappe de serveurs Kubernetes et gère les publications de vos graphiques."

msgid "ClusterIntegration|Hide"
msgstr "Masquer"

msgid "ClusterIntegration|If you are setting up multiple clusters and are using Auto DevOps, %{help_link_start}read this first%{help_link_end}."
msgstr "Si vous configurez plusieurs grappes de serveurs et que vous utilisez Auto DevOps, %{help_link_start}veillez d’abord lire ceci%{help_link_end}."

msgid "ClusterIntegration|In order to show the health of the cluster, we'll need to provision your cluster with Prometheus to collect the required data."
msgstr "Afin d’afficher son état de santé, nous devons mettre votre grappe de serveurs à disposition de Prometheus pour récupérer les données nécessaires."

msgid "ClusterIntegration|Ingress"
msgstr "Ingress"

msgid "ClusterIntegration|Ingress IP Address"
msgstr "Adresse IP Ingress"

msgid "ClusterIntegration|Ingress gives you a way to route requests to services based on the request host or path, centralizing a number of services into a single entrypoint."
msgstr "Ingress vous permet de router les requêtes vers des services en fonction de l’hôte ou du chemin de la requête, en centralisant un certain nombre de services vers un seul point d’entrée."

msgid "ClusterIntegration|Install"
msgstr "Installer"

msgid "ClusterIntegration|Install Prometheus"
msgstr "Installer Prometheus"

msgid "ClusterIntegration|Installed"
msgstr "Installé"

msgid "ClusterIntegration|Installing"
msgstr "En cours d’installation"

msgid "ClusterIntegration|Integrate Kubernetes cluster automation"
msgstr "Intégrez l’automatisation de la grappe de serveurs Kubernetes"

msgid "ClusterIntegration|Integration status"
msgstr "Statut de l’intégration"

msgid "ClusterIntegration|Jupyter Hostname"
msgstr "Nom de l’hôte Jupyter"

msgid "ClusterIntegration|JupyterHub"
msgstr "JupyterHub"

msgid "ClusterIntegration|JupyterHub, a multi-user Hub, spawns, manages, and proxies multiple instances of the single-user Jupyter notebook server. JupyterHub can be used to serve notebooks to a class of students, a corporate data science group, or a scientific research group."
msgstr "JupyterHub est une plaque tournante multi‐utilisateur qui génère, gère et « proxifie » plusieurs instances du serveur de bloc‐notes mono‐utilisateur Jupyter notebook. JupyterHub peut être utilisé pour servir des bloc‐notes aux élèves d’une classe, un groupe d’informaticiens d’une entreprise ou un groupe de scientifiques chercheurs."

msgid "ClusterIntegration|Knative"
msgstr "Knative"

msgid "ClusterIntegration|Knative Domain Name:"
msgstr "Nom de domaine Knative :"

msgid "ClusterIntegration|Kubernetes cluster"
msgstr "Grappe de serveurs Kubernetes"

msgid "ClusterIntegration|Kubernetes cluster details"
msgstr "Détails de la grappe de serveurs Kubernetes"

msgid "ClusterIntegration|Kubernetes cluster health"
msgstr "État de santé de la grappe de serveurs Kubernetes"

msgid "ClusterIntegration|Kubernetes cluster is being created on Google Kubernetes Engine..."
msgstr "La grappe de serveurs Kubernetes est en cours de création sur Google Kubernetes Engine…"

msgid "ClusterIntegration|Kubernetes cluster name"
msgstr "Nom de la grappe de serveurs Kubernetes"

msgid "ClusterIntegration|Kubernetes cluster was successfully created on Google Kubernetes Engine. Refresh the page to see Kubernetes cluster's details"
msgstr "La grappe de serveurs Kubernetes a été créée avec succès sur Google Kubernetes Engine. Actualisez la page pour voir les détails de la grappe de serveurs Kubernetes"

msgid "ClusterIntegration|Kubernetes clusters allow you to use review apps, deploy your applications, run your pipelines, and much more in an easy way."
msgstr "Les grappes de serveurs Kubernetes vous permettent d’utiliser des applications de revue de code, de déployer vos applications, d’exécuter vos pipelines et bien plus encore, et ce, de manière très simple."

msgid "ClusterIntegration|Kubernetes clusters can be used to deploy applications and to provide Review Apps for this project"
msgstr "Les grappes de serveurs Kubernetes peuvent être utilisées pour déployer des applications et fournir des applications de revue Review Apps pour ce projet"

msgid "ClusterIntegration|Learn more about %{help_link_start_machine_type}machine types%{help_link_end} and %{help_link_start_pricing}pricing%{help_link_end}."
msgstr "En savoir plus sur les %{help_link_start_machine_type}types de machines%{help_link_end} et la %{help_link_start_pricing}tarification%{help_link_end}."

msgid "ClusterIntegration|Learn more about %{help_link_start}zones%{help_link_end}."
msgstr "En savoir plus sur %{help_link_start}les zones%{help_link_end}."

msgid "ClusterIntegration|Learn more about Kubernetes"
msgstr "En savoir plus sur Kubernetes"

msgid "ClusterIntegration|Learn more about group Kubernetes clusters"
msgstr "En savoir plus sur les grappes de serveurs Kubernetes de groupe"

msgid "ClusterIntegration|Machine type"
msgstr "Type de machine"

msgid "ClusterIntegration|Make sure your account %{link_to_requirements} to create Kubernetes clusters"
msgstr "Assurez‐vous que votre compte %{link_to_requirements} pour créer des grappes de serveurs Kubernetes"

msgid "ClusterIntegration|Manage"
msgstr "Gérer"

msgid "ClusterIntegration|Manage your Kubernetes cluster by visiting %{link_gke}"
msgstr "Gérez votre grappe de serveurs Kubernetes en visitant %{link_gke}"

msgid "ClusterIntegration|More information"
msgstr "Plus d’informations"

msgid "ClusterIntegration|No machine types matched your search"
msgstr "Aucun type de machine ne correspond à votre recherche"

msgid "ClusterIntegration|No projects found"
msgstr "Aucun projet trouvé"

msgid "ClusterIntegration|No projects matched your search"
msgstr "Aucun projet ne correspond à votre recherche"

msgid "ClusterIntegration|No zones matched your search"
msgstr "Aucune zone ne correspond à votre recherche"

msgid "ClusterIntegration|Note:"
msgstr "Remarque :"

msgid "ClusterIntegration|Number of nodes"
msgstr "Nombre de nœuds"

msgid "ClusterIntegration|Please enter access information for your Kubernetes cluster. If you need help, you can read our %{link_to_help_page} on Kubernetes"
msgstr "Veuillez entrer les informations d’accès de votre grappe de serveurs Kubernetes. Si vous avez besoin d’aide, vous pouvez lire notre %{link_to_help_page} sur Kubernetes"

msgid "ClusterIntegration|Please make sure that your Google account meets the following requirements:"
msgstr "Veuillez vous assurer que votre compte Google répond aux exigences suivantes :"

msgid "ClusterIntegration|Point a wildcard DNS to this generated IP address in order to access your application after it has been deployed."
msgstr "Faites pointer une entrée DNS générique (wildcard) sur cette adresse IP générée afin de pouvoir accéder à votre application après son déploiement."

msgid "ClusterIntegration|Project cluster"
msgstr "Grappe de serveurs du projet"

msgid "ClusterIntegration|Project namespace"
msgstr "Espace de noms du projet"

msgid "ClusterIntegration|Project namespace (optional, unique)"
msgstr "Espace de noms du projet (facultatif, unique)"

msgid "ClusterIntegration|Prometheus"
msgstr "Prometheus"

msgid "ClusterIntegration|Prometheus is an open-source monitoring system with %{gitlabIntegrationLink} to monitor deployed applications."
msgstr "Prometheus est un système de supervision libre avec %{gitlabIntegrationLink} permettant de surveiller les applications déployées."

msgid "ClusterIntegration|RBAC-enabled cluster"
msgstr "Grappe de serveurs avec contrôle d’accès par rôle"

msgid "ClusterIntegration|Read our %{link_to_help_page} on Kubernetes cluster integration."
msgstr "Lisez notre %{link_to_help_page} sur l’intégration d’une grappe de serveurs Kubernetes."

msgid "ClusterIntegration|Remove Kubernetes cluster integration"
msgstr "Supprimer l’intégration de la grappe de serveurs Kubernetes"

msgid "ClusterIntegration|Remove integration"
msgstr "Retirer l’intégration"

msgid "ClusterIntegration|Remove this Kubernetes cluster's configuration from this project. This will not delete your actual Kubernetes cluster."
msgstr "Supprimer la configuration de cette grappe de serveurs Kubernetes de ce projet. Cela ne supprimera pas votre grappe de serveurs Kubernetes actuelle."

msgid "ClusterIntegration|Replace this with your own hostname if you want. If you do so, point hostname to Ingress IP Address from above."
msgstr "Vous pouvez remplacer ceci par un nom d’hôte personnalisé. Auquel cas, faites pointer ce nom d’hôte vers l’adresse IP d’Ingress ci‐dessus."

msgid "ClusterIntegration|Request to begin installing failed"
msgstr "La demande de lancement de l’installation a échoué"

msgid "ClusterIntegration|Save changes"
msgstr "Enregistrer les modifications"

msgid "ClusterIntegration|Search machine types"
msgstr "Rechercher les types de machines"

msgid "ClusterIntegration|Search projects"
msgstr "Rechercher des projets"

msgid "ClusterIntegration|Search zones"
msgstr "Rechercher les zones"

msgid "ClusterIntegration|See and edit the details for your Kubernetes cluster"
msgstr "Voir et modifier les détails de votre grappe de serveurs Kubernetes"

msgid "ClusterIntegration|Select machine type"
msgstr "Sélectionnez le type de machine"

msgid "ClusterIntegration|Select project"
msgstr "Sélectionnez un projet"

msgid "ClusterIntegration|Select project and zone to choose machine type"
msgstr "Sélectionnez le projet et la zone afin de choisir le type de machine"

msgid "ClusterIntegration|Select project to choose zone"
msgstr "Sélectionnez le projet afin de choisir la zone"

msgid "ClusterIntegration|Select zone"
msgstr "Sélectionnez la zone"

msgid "ClusterIntegration|Select zone to choose machine type"
msgstr "Sélectionnez la zone afin de choisir le type de machine"

msgid "ClusterIntegration|Service token"
msgstr "Jeton de service"

msgid "ClusterIntegration|Show"
msgstr "Afficher"

msgid "ClusterIntegration|Something went wrong on our end."
msgstr "Un problème est survenu de notre côté."

msgid "ClusterIntegration|Something went wrong while creating your Kubernetes cluster on Google Kubernetes Engine"
msgstr "Une erreur s’est produite lors de la création de votre grappe de serveurs Kubernetes sur Google Kubernetes Engine"

msgid "ClusterIntegration|Something went wrong while installing %{title}"
msgstr "Une erreur s’est produite lors de l’installation de %{title}"

msgid "ClusterIntegration|The IP address is in the process of being assigned. Please check your Kubernetes cluster or Quotas on Google Kubernetes Engine if it takes a long time."
msgstr "L’adresse IP est en cours d’affectation. Si cela dure trop longtemps, veuillez vérifier votre grappe de serveurs Kubernetes ou vos quotas sur Google Kubernetes Engine."

msgid "ClusterIntegration|This account must have permissions to create a Kubernetes cluster in the %{link_to_container_project} specified below"
msgstr "Ce compte doit disposer des autorisations pour créer une grappe de serveurs Kubernetes dans le %{link_to_container_project} spécifié ci‐dessous"

msgid "ClusterIntegration|This option will allow you to install applications on RBAC clusters."
msgstr "Cette option vous permettra d’installer des applications sur des grappes de serveurs avec contrôle d’accès basé sur le rôle (RBAC)."

msgid "ClusterIntegration|Toggle Kubernetes cluster"
msgstr "Activer/désactiver la grappe de serveurs Kubernetes"

msgid "ClusterIntegration|Token"
msgstr "Jeton"

msgid "ClusterIntegration|Validating project billing status"
msgstr "Validation de l’état de la facturation du projet"

msgid "ClusterIntegration|We could not verify that one of your projects on GCP has billing enabled. Please try again."
msgstr "Nous n’avons pu vérifier que la facturation de l’un de vos projets sur Google Cloud Platform est bien activée. Veuillez réessayer."

msgid "ClusterIntegration|With a Kubernetes cluster associated to this project, you can use review apps, deploy your applications, run your pipelines, and much more in an easy way."
msgstr "Avec une grappe de serveurs Kubernetes associée à ce projet, vous pouvez utiliser des applications de revue, déployer vos applications, exécuter vos pipelines, et bien plus encore."

msgid "ClusterIntegration|You must first install Helm Tiller before installing the applications below"
msgstr "Vous devez d’abord installer Helm Tiller avant d’installer les applications ci‐dessous"

msgid "ClusterIntegration|Your account must have %{link_to_kubernetes_engine}"
msgstr "Votre compte doit disposer de %{link_to_kubernetes_engine}"

msgid "ClusterIntegration|Zone"
msgstr "Zone"

msgid "ClusterIntegration|access to Google Kubernetes Engine"
msgstr "Accèder à Google Kubernetes Engine"

msgid "ClusterIntegration|check the pricing here"
msgstr "vérifiez le prix ici"

msgid "ClusterIntegration|documentation"
msgstr "documentation"

msgid "ClusterIntegration|help page"
msgstr "page d’aide"

msgid "ClusterIntegration|meets the requirements"
msgstr "répond aux exigences"

msgid "ClusterIntegration|properly configured"
msgstr "correctement configuré"

msgid "ClusterIntegration|sign up"
msgstr "s’inscrire"

msgid "Code owners"
msgstr "Propriétaires du code"

msgid "Cohorts"
msgstr "Cohortes"

msgid "Collapse"
msgstr "Réduire"

msgid "Collapse sidebar"
msgstr "Masquer la barre latérale"

msgid "Comment"
msgstr "Commentaire"

msgid "Comment & resolve discussion"
msgstr "Commenter et marquer la discussion comme résolue"

msgid "Comment & unresolve discussion"
msgstr "Commenter et marquer la discussion comme non résolue"

msgid "Comment form position"
msgstr "Position du formulaire de commentaire"

msgid "Comments"
msgstr "Commentaires"

msgid "Commit"
msgid_plural "Commits"
msgstr[0] "Commit"
msgstr[1] "Commits"

msgid "Commit (%{commit_count})"
msgid_plural "Commits (%{commit_count})"
msgstr[0] "Commit (%{commit_count})"
msgstr[1] "Commits (%{commit_count})"

msgid "Commit Message"
msgstr "Message du commit"

msgid "Commit duration in minutes for last 30 commits"
msgstr "Durée des 30 derniers commits en minutes"

msgid "Commit message"
msgstr "Message de commit"

msgid "Commit statistics for %{ref} %{start_time} - %{end_time}"
msgstr "Statistiques des commits pour %{ref} de %{start_time} à %{end_time}"

msgid "Commit to %{branchName} branch"
msgstr "Valider dans la branche %{branchName}"

msgid "CommitBoxTitle|Commit"
msgstr "Commit"

msgid "CommitMessage|Add %{file_name}"
msgstr "Ajout de %{file_name}"

msgid "CommitWidget|authored"
msgstr "réalisé"

msgid "Commits"
msgstr "Commits"

msgid "Commits feed"
msgstr "Flux des commits"

msgid "Commits per day hour (UTC)"
msgstr "Commits pour chaque heure de la journée (UTC)"

msgid "Commits per day of month"
msgstr "Commits par jour du mois"

msgid "Commits per weekday"
msgstr "Commits par jour de la semaine"

msgid "Commits|An error occurred while fetching merge requests data."
msgstr "Une erreur s’est produite lors de la récupération des données de demandes de fusion."

msgid "Commits|Commit: %{commitText}"
msgstr "Commit : %{commitText}"

msgid "Commits|History"
msgstr "Historique"

msgid "Commits|No related merge requests found"
msgstr "Aucune demande de fusion associée trouvée"

msgid "Committed by"
msgstr "Commit de"

msgid "Commit…"
msgstr "Commit…"

msgid "Compare"
msgstr "Comparer"

msgid "Compare Git revisions"
msgstr "Comparer les révisions Git"

msgid "Compare Revisions"
msgstr "Comparer les révisions"

msgid "Compare changes with the last commit"
msgstr "Comparer les changements avec le dernier commit"

msgid "Compare changes with the merge request target branch"
msgstr "Comparer les modifications avec la branche cible de la demande de fusion"

msgid "CompareBranches|%{source_branch} and %{target_branch} are the same."
msgstr "%{source_branch} et %{target_branch} sont identiques."

msgid "CompareBranches|Compare"
msgstr "Comparer"

msgid "CompareBranches|Source"
msgstr "Source"

msgid "CompareBranches|Target"
msgstr "Cible"

msgid "CompareBranches|There isn't anything to compare."
msgstr "Il n’y a rien à comparer."

msgid "Confidential"
msgstr "Confidentiel"

msgid "Confidentiality"
msgstr "Confidentialité"

msgid "Configure Gitaly timeouts."
msgstr "Configurer les délais d’expiration de Gitaly."

msgid "Configure Tracing"
msgstr "Configurer le traçage"

msgid "Configure automatic git checks and housekeeping on repositories."
msgstr "Configurer les vérifications Git automatiques et la maintenance des dépôts."

msgid "Configure limits for web and API requests."
msgstr "Configurer les limites pour les requêtes Web et d’API."

msgid "Configure push mirrors."
msgstr "Configurez les miroirs où pousser le code."

msgid "Configure storage path settings."
msgstr "Configurez le chemin d’accès au stockage."

msgid "Configure the %{link} integration."
msgstr "Configurez l’intégration de %{link}."

msgid "Configure the way a user creates a new account."
msgstr "Configurez la manière dont une personne crée un nouveau compte."

msgid "Connect"
msgstr "Connecter"

msgid "Connect all repositories"
msgstr "Connecter tous les dépôts"

msgid "Connect repositories from GitHub"
msgstr "Se connecter à des dépôts à partir de GitHub"

msgid "Connect your external repositories, and CI/CD pipelines will run for new commits. A GitLab project will be created with only CI/CD features enabled."
msgstr "Connectez vos dépôts externes afin que les pipelines d’intégration et de livraison continues (CI/CD) s’exécutent lors de nouveaux commits. Un projet GitLab sera créé avec uniquement les fonctionnalités CI/CD activées."

msgid "Connecting..."
msgstr "Connexion en cours…"

msgid "Container Registry"
msgstr "Registre de conteneur"

msgid "ContainerRegistry|Created"
msgstr "Créé"

msgid "ContainerRegistry|First log in to GitLab&rsquo;s Container Registry using your GitLab username and password. If you have %{link_2fa} you need to use a %{link_token}:"
msgstr "Inscrivez‐vous d’abord au registre de conteneur GitLab à l’aide de votre nom d’utilisateur GitLab et de votre mot de passe. Si vous avez %{link_2fa} vous devrez utiliser un %{link_token} :"

msgid "ContainerRegistry|GitLab supports up to 3 levels of image names. The following examples of images are valid for your project:"
msgstr "GitLab prend en charge jusqu’à trois niveaux de noms d’image. Les exemples d’images suivants sont valides pour votre projet :"

msgid "ContainerRegistry|How to use the Container Registry"
msgstr "Comment utiliser le registre de conteneur"

msgid "ContainerRegistry|Learn more about"
msgstr "En savoir plus sur"

msgid "ContainerRegistry|No tags in Container Registry for this container image."
msgstr "Aucune étiquette dans le registre de conteneur pour l’image de ce conteneur."

msgid "ContainerRegistry|Once you log in, you&rsquo;re free to create and upload a container image using the common %{build} and %{push} commands"
msgstr "Une fois identifié·e, vous êtes libre de créer et télécharger une image de conteneur en utilisant les commandes courantes de %{build} et %{push}"

msgid "ContainerRegistry|Remove repository"
msgstr "Supprimer le dépôt"

msgid "ContainerRegistry|Remove tag"
msgstr "Supprimer l’étiquette"

msgid "ContainerRegistry|Size"
msgstr "Taille"

msgid "ContainerRegistry|Tag"
msgstr "Étiquette"

msgid "ContainerRegistry|Tag ID"
msgstr "Identifiant de l’étiquette"

msgid "ContainerRegistry|Use different image names"
msgstr "Utilisez des noms d’image différents"

msgid "ContainerRegistry|With the Docker Container Registry integrated into GitLab, every project can have its own space to store its Docker images."
msgstr "Avec le registre de conteneur Docker intégré à GitLab, chaque projet peut avoir son propre espace pour stocker ses images Docker."

msgid "ContainerRegistry|You can also use a %{deploy_token} for read-only access to the registry images."
msgstr "Vous pouvez également utiliser un %{deploy_token} pour un accès en lecture seule aux images du registre."

msgid "Continue"
msgstr "Continuer"

msgid "Continue to the next step"
msgstr "Passer à l’étape suivante"

msgid "Continuous Integration and Deployment"
msgstr "Intégration et déploiement continus"

msgid "Contribute to GitLab"
msgstr "Contribuer à GitLab"

msgid "Contribution"
msgstr "Contribution"

msgid "Contribution guide"
msgstr "Guide de contribution"

msgid "Contributions for <strong>%{calendar_date}</strong>"
msgstr "Contributions du <strong>%{calendar_date}</strong>"

msgid "Contributions per group member"
msgstr "Contributions par membre du groupe"

msgid "Contributors"
msgstr "Contributeurs"

msgid "ContributorsPage|%{startDate} – %{endDate}"
msgstr "Du %{startDate} au %{endDate}"

msgid "ContributorsPage|Building repository graph."
msgstr "Construction du graphique du dépôt."

msgid "ContributorsPage|Commits to %{branch_name}, excluding merge commits. Limited to 6,000 commits."
msgstr "Commits sur %{branch_name}, à l’exclusion des commits de fusion (limité à 6 000 commits)."

msgid "ContributorsPage|Please wait a moment, this page will automatically refresh when ready."
msgstr "Veuillez patienter, cette page va être automatiquement actualisée."

msgid "Control the display of third party offers."
msgstr "Contrôle l’affichage des offres tierces."

msgid "Control the maximum concurrency of LFS/attachment backfill for this secondary node"
msgstr "Contrôle la concurrence maximale du remplissage du stockage pour les gros fichiers (LFS) pour ce nœud secondaire"

msgid "Control the maximum concurrency of repository backfill for this secondary node"
msgstr "Contrôle la concurrence maximale des remplacements de dépôt pour ce nœud secondaire"

msgid "Control the maximum concurrency of verification operations for this Geo node"
msgstr "Contrôle la concurrence maximale des opérations de vérification pour ce nœud Geo"

msgid "ConvDev Index"
msgstr "Index ConvDev"

msgid "Copy %{protocol} clone URL"
msgstr "Copier l’URL %{protocol} de clonage"

msgid "Copy HTTPS clone URL"
msgstr "Copier l’URL HTTPS de clonage"

msgid "Copy ID to clipboard"
msgstr "Copier l’identifiant dans le presse‐papiers"

msgid "Copy SSH clone URL"
msgstr "Copier l’URL SSH de clonage"

msgid "Copy SSH public key to clipboard"
msgstr "Copier la clef SSH publique dans le presse‐papiers"

msgid "Copy URL to clipboard"
msgstr "Copier l’URL dans le presse‐papiers"

msgid "Copy branch name to clipboard"
msgstr "Copier le nom de la branche dans le presse‐papiers"

msgid "Copy command to clipboard"
msgstr "Copier la commande dans le presse‐papiers"

msgid "Copy commit SHA to clipboard"
msgstr "Copier le condensat SHA du commit"

msgid "Copy file path to clipboard"
msgstr "Copier le chemin d’accès du fichier dans le presse‐papiers"

msgid "Copy incoming email address to clipboard"
msgstr "Copier l’adresse de courriel de l’expéditeur dans le presse-papiers"

msgid "Copy link"
msgstr "Copier le lien"

msgid "Copy name to clipboard"
msgstr "Copier le nom dans le presse‐papiers"

msgid "Copy reference to clipboard"
msgstr "Copier la référence dans le presse‐papiers"

msgid "Copy secret to clipboard"
msgstr "Copier le secret dans le presse‐papiers"

msgid "Copy to clipboard"
msgstr "Copier dans le presse‐papiers"

msgid "Copy token to clipboard"
msgstr "Copier le jeton dans le presse‐papiers"

msgid "Could not retrieve the pipeline status. For troubleshooting steps, read the %{linkStart}documentation.%{linkEnd}"
msgstr "Impossible de récupérer l’état du pipeline. Pour obtenir un dépannage pas à pas, veuillez vous référer à la %{linkStart}documentation%{linkEnd}."

msgid "Create"
msgstr "Créer"

msgid "Create New Directory"
msgstr "Créer un nouveau dossier"

msgid "Create a new branch"
msgstr "Créer une nouvelle branche"

msgid "Create a new branch and merge request"
msgstr "Créer une nouvelle branche et une nouvelle demande de fusion"

msgid "Create a new issue"
msgstr "Créer un nouveau ticket"

msgid "Create a personal access token on your account to pull or push via %{protocol}."
msgstr "Créer un jeton d’accès personnel pour votre compte afin de récupérer ou pousser par %{protocol}."

msgid "Create branch"
msgstr "Créer une branche"

msgid "Create commit"
msgstr "Créer un commit"

msgid "Create directory"
msgstr "Créer un dossier"

msgid "Create empty repository"
msgstr "Créer un dépôt vide"

msgid "Create epic"
msgstr "Créer l’épopée"

msgid "Create file"
msgstr "Créer un fichier"

msgid "Create group"
msgstr "Créer un groupe"

msgid "Create group label"
msgstr "Créer une étiquette de groupe"

msgid "Create issue"
msgstr "Créer un ticket"

msgid "Create lists from labels. Issues with that label appear in that list."
msgstr "Créer des listes à partir d’étiquettes. Les tickets avec l’étiquette sélectionnée apparaissent dans cette liste."

msgid "Create merge request"
msgstr "Créer une demande de fusion"

msgid "Create merge request and branch"
msgstr "Créer une demande de fusion et une branche"

msgid "Create new branch"
msgstr "Créer une nouvelle branche"

msgid "Create new directory"
msgstr "Créer un nouveau dossier"

msgid "Create new file"
msgstr "Créer un nouveau fichier"

msgid "Create new file or directory"
msgstr "Créer un nouveau fichier ou répertoire"

msgid "Create new label"
msgstr "Créer une nouvelle étiquette"

msgid "Create new..."
msgstr "Créer un nouveau…"

msgid "Create project label"
msgstr "Créer une étiquette de projet"

msgid "Create your first page"
msgstr "Créer votre première page"

msgid "CreateTag|Tag"
msgstr "Étiquette"

msgid "CreateTokenToCloneLink|create a personal access token"
msgstr "Créer un jeton d’accès personnel"

msgid "Created"
msgstr "Créé"

msgid "Created At"
msgstr "Créé à"

msgid "Created by me"
msgstr "Créé par moi"

msgid "Created on"
msgstr "Créé le"

msgid "Created on:"
msgstr "Créé le :"

msgid "Creating epic"
msgstr "Création de l’épopée en cours"

msgid "Cron Timezone"
msgstr "Fuseau horaire des tâches planifiées cron"

msgid "Cron syntax"
msgstr "Syntaxe de la planification cron"

msgid "Current Branch"
msgstr "Branche actuelle"

msgid "Current node"
msgstr "Nœud actuel"

msgid "CurrentUser|Profile"
msgstr "Profil"

msgid "CurrentUser|Settings"
msgstr "Paramètres"

msgid "Custom"
msgstr "Personnalisé"

msgid "Custom CI config path"
msgstr "Chemin d’accès de la config d’intégration continue personnalisée"

msgid "Custom hostname (for private commit emails)"
msgstr "Nom d’hôte personnalisé (pour les courriels de commit privés)"

msgid "Custom notification events"
msgstr "Événements de notification personnalisés"

msgid "Custom notification levels are the same as participating levels. With custom notification levels you will also receive notifications for select events. To find out more, check out %{notification_link}."
msgstr "Les niveaux de notification personnalisés sont similaires aux niveaux de participation. Cependant, ils permettent de recevoir également des notifications pour une sélection d’événements. Pour plus d’information, vous pouvez consulter %{notification_link}."

msgid "Custom project templates"
msgstr "Modèles de projets personnalisés"

msgid "Customize colors"
msgstr "Personnaliser les couleurs"

msgid "Customize how FogBugz email addresses and usernames are imported into GitLab. In the next step, you'll be able to select the projects you want to import."
msgstr "Personnalisez la manière dont les adresses de courriel et les noms d’utilisateur provenant de FogBugz sont importés dans GitLab. À la prochaine étape, vous pourrez sélectionner les projets que vous souhaitez importer."

msgid "Customize how Google Code email addresses and usernames are imported into GitLab. In the next step, you'll be able to select the projects you want to import."
msgstr "Personnalisez la manière dont les adresses de courriel et les noms d’utilisateur provenant de Google Code sont importés dans GitLab. À la prochaine étape, vous pourrez sélectionner les projets que vous souhaitez importer."

msgid "Customize your pipeline configuration, view your pipeline status and coverage report."
msgstr "Personnalisez la configuration de votre pipeline et affichez son état et le rapport de couverture."

msgid "Cycle Analytics"
msgstr "Analyse de cycle"

msgid "Cycle Analytics gives an overview of how much time it takes to go from idea to production in your project."
msgstr "Cycle Analytics donne un aperçu du temps qu’il faut pour qu’un projet passe d’une idée à sa mise en production."

msgid "CycleAnalyticsStage|Code"
msgstr "Code"

msgid "CycleAnalyticsStage|Issue"
msgstr "Ticket"

msgid "CycleAnalyticsStage|Plan"
msgstr "Planification"

msgid "CycleAnalyticsStage|Production"
msgstr "Production"

msgid "CycleAnalyticsStage|Review"
msgstr "Examen"

msgid "CycleAnalyticsStage|Staging"
msgstr "Préproduction"

msgid "CycleAnalyticsStage|Test"
msgstr "Test"

msgid "Dashboard"
msgstr "Tableau de bord"

msgid "DashboardProjects|All"
msgstr "Tous"

msgid "DashboardProjects|Personal"
msgstr "Personnels"

msgid "Date picker"
msgstr "Sélecteur de date"

msgid "Debug"
msgstr "Déboguer"

msgid "Dec"
msgstr "déc."

msgid "December"
msgstr "décembre"

msgid "Decline and sign out"
msgstr "Refuser et se déconnecter"

msgid "Default Branch"
msgstr "Branche par défaut"

msgid "Default classification label"
msgstr "Étiquette de classement par défaut"

msgid "Default: Directly import the Google Code email address or username"
msgstr "Par défaut : importer directement l’adresse de courriel ou le nom d’utilisateur provenant de Google Code"

msgid "Default: Map a FogBugz account ID to a full name"
msgstr "Par défaut : associer un identifiant de compte FogBugz à un nom complet"

msgid "Define a custom pattern with cron syntax"
msgstr "Définir un schéma personnalisé avec une syntaxe Cron"

msgid "DelayedJobs|Are you sure you want to run %{jobName} immediately? Otherwise this job will run automatically after it's timer finishes."
msgstr "Êtes‐vous sûr(e) de vouloir exécuter %{jobName} immédiatement ? Dans le cas contraire, cette tâche sera automatiquement exécutée à l’heure programmée."

msgid "DelayedJobs|Are you sure you want to run %{job_name} immediately? This job will run automatically after it's timer finishes."
msgstr "Êtes‐vous sûr(e) de vouloir exécuter %{job_name} immédiatement ? Dans le cas contraire, cette tâche sera automatiquement exécutée à l’heure programmée."

msgid "DelayedJobs|Start now"
msgstr "Commencer maintenant"

msgid "DelayedJobs|Unschedule"
msgstr "Déprogrammer"

msgid "DelayedJobs|delayed"
msgstr "différé"

msgid "Delete"
msgstr "Supprimer"

msgid "Delete Package"
msgstr "Supprimer le paquet"

msgid "Delete Snippet"
msgstr "Supprimer L’extrait de code"

msgid "Delete comment"
msgstr "Supprimer le commentaire"

msgid "Delete list"
msgstr "Supprimer la liste"

msgid "Deleted"
msgstr "Supprimé"

msgid "Deny"
msgstr "Refuser"

msgid "Deploy"
msgid_plural "Deploys"
msgstr[0] "Déploiement"
msgstr[1] "Déploiements"

msgid "Deploy Keys"
msgstr "Clefs de déploiement"

msgid "DeployKeys|+%{count} others"
msgstr "+%{count} autres"

msgid "DeployKeys|Current project"
msgstr "Projet actuel"

msgid "DeployKeys|Deploy key"
msgstr "Clef de déploiement"

msgid "DeployKeys|Enabled deploy keys"
msgstr "Clefs de déploiement activées"

msgid "DeployKeys|Error enabling deploy key"
msgstr "Erreur lors de l’activation de la clef de déploiement"

msgid "DeployKeys|Error getting deploy keys"
msgstr "Erreur lors de l’obtention des clefs de déploiement"

msgid "DeployKeys|Error removing deploy key"
msgstr "Erreur lors de la suppression de la clef de déploiement"

msgid "DeployKeys|Expand %{count} other projects"
msgstr "Afficher %{count} autres projets"

msgid "DeployKeys|Loading deploy keys"
msgstr "Chargement des clefs de déploiement"

msgid "DeployKeys|No deploy keys found. Create one with the form above."
msgstr "Aucune clef de déploiement trouvée. Créez‐en une avec le formulaire ci‐dessous."

msgid "DeployKeys|Privately accessible deploy keys"
msgstr "Clefs de déploiement à accès privé"

msgid "DeployKeys|Project usage"
msgstr "À l’usage du projet"

msgid "DeployKeys|Publicly accessible deploy keys"
msgstr "Clefs de déploiement à accès publique"

msgid "DeployKeys|Read access only"
msgstr "Accès en lecture seule"

msgid "DeployKeys|Write access allowed"
msgstr "Accès en écriture autorisé"

msgid "DeployKeys|You are going to remove this deploy key. Are you sure?"
msgstr "Vous êtes sur le point de supprimer cette clef de déploiement. Êtes‐vous sûr·e ?"

msgid "DeployTokens|Active Deploy Tokens (%{active_tokens})"
msgstr "Jetons de déploiement actifs : (%{active_tokens})"

msgid "DeployTokens|Add a deploy token"
msgstr "Ajouter un jeton de déploiement"

msgid "DeployTokens|Allows read-only access to the registry images"
msgstr "Autorise l’accès en lecture seule aux images du registre"

msgid "DeployTokens|Allows read-only access to the repository"
msgstr "Autorise l’accès en lecture seule au dépôt"

msgid "DeployTokens|Copy deploy token to clipboard"
msgstr "Copier le jeton de déploiement dans le presse‐papiers"

msgid "DeployTokens|Copy username to clipboard"
msgstr "Copier le nom d’utilisateur dans le presse‐papiers"

msgid "DeployTokens|Create deploy token"
msgstr "Créer un jeton de déploiement"

msgid "DeployTokens|Created"
msgstr "Créé"

msgid "DeployTokens|Deploy Tokens"
msgstr "Jetons de déploiement"

msgid "DeployTokens|Deploy tokens allow read-only access to your repository and registry images."
msgstr "Les jetons de déploiement autorisent l’accès en lecture seule à votre dépôt et vos images de registre."

msgid "DeployTokens|Expires"
msgstr "Expire"

msgid "DeployTokens|Name"
msgstr "Nom"

msgid "DeployTokens|Pick a name for the application, and we'll give you a unique deploy token."
msgstr "Choisissez un nom pour l’application et nous vous donnerons un jeton de déploiement unique."

msgid "DeployTokens|Revoke"
msgstr "Révoquer"

msgid "DeployTokens|Revoke %{name}"
msgstr "Révoquer %{name}"

msgid "DeployTokens|Scopes"
msgstr "Champs d’application"

msgid "DeployTokens|This action cannot be undone."
msgstr "Cette action ne peut pas être annulée."

msgid "DeployTokens|This project has no active Deploy Tokens."
msgstr "Ce projet n’a pas de jetons de déploiement actif."

msgid "DeployTokens|Use this token as a password. Make sure you save it - you won't be able to access it again."
msgstr "Utilisez ce jeton en tant que mot de passe. Assurez‐vous de le sauvegarder, vous n’aurez pas la possibilité d’y accéder à nouveau."

msgid "DeployTokens|Use this username as a login."
msgstr "Utiliser ce nom d’utilisateur comme identifiant."

msgid "DeployTokens|Username"
msgstr "Nom d’utilisateur"

msgid "DeployTokens|You are about to revoke"
msgstr "Vous êtes sur le point de révoquer"

msgid "DeployTokens|Your New Deploy Token"
msgstr "Votre nouveau jeton de déploiement"

msgid "DeployTokens|Your new project deploy token has been created."
msgstr "Votre nouveau jeton de déploiement pour votre projet a été créé."

msgid "Deployed to"
msgstr "Déployé sur"

msgid "Deploying to"
msgstr "En cours de déploiement sur"

msgid "Deprioritize label"
msgstr "Déprioriser l’étiquette"

msgid "Descending"
msgstr "Décroissant"

msgid "Description"
msgstr "Description"

msgid "Description templates allow you to define context-specific templates for issue and merge request description fields for your project."
msgstr "Les modèles de description permettent de définir des modèles spécifiques au contexte et propres à votre projet pour les champs de description des tickets et des demandes de fusion."

msgid "Description:"
msgstr "Description :"

msgid "Destroy"
msgstr "Détruire"

msgid "Details"
msgstr "Détails"

msgid "Detect host keys"
msgstr "Détecter les clefs de l’hôte"

msgid "Diff content limits"
msgstr "Limites du contenu du diff"

msgid "Diff limits"
msgstr "Limites du diff"

msgid "Diffs|No file name available"
msgstr "Aucun nom de fichier disponible"

msgid "Diffs|Something went wrong while fetching diff lines."
msgstr "Quelque chose s’est mal passé lors de la rapatriement des lignes du diff."

msgid "Direction"
msgstr "Direction"

msgid "Directory name"
msgstr "Nom du dossier"

msgid "Disable"
msgstr "Désactiver"

msgid "Disable for this project"
msgstr "Désactiver pour ce projet"

msgid "Disable group Runners"
msgstr "Désactiver les exécuteurs de groupe"

msgid "Discard"
msgstr "Rejeter"

msgid "Discard all changes"
msgstr "Rejeter tous les changements"

msgid "Discard all unstaged changes?"
msgstr "Rejeter toutes les modifications non indexées ?"

msgid "Discard changes"
msgstr "Abandonner les modifications"

msgid "Discard changes to %{path}?"
msgstr "Rejeter les modifications de %{path} ?"

msgid "Discard draft"
msgstr "Abandonner le brouillon"

msgid "Discard review"
msgstr "Rejeter la revue de code"

msgid "Discover GitLab Geo."
msgstr "Découvrez GitLab Geo."

msgid "Discover projects, groups and snippets. Share your projects with others"
msgstr "Découvrez des projets, des groupes et des extraits de code. Partagez vos projets avec d’autres personnes"

msgid "Dismiss"
msgstr "Rejeter"

msgid "Dismiss Cycle Analytics introduction box"
msgstr "Passer l’introduction à Cycle Analytics"

msgid "Dismiss Merge Request promotion"
msgstr "Rejeter la promotion de la demande de fusion"

msgid "Dismiss trial promotion"
msgstr ""

msgid "Do you want to customize how Google Code email addresses and usernames are imported into GitLab?"
msgstr "Voulez‐vous personnaliser la manière dont les adresses de courriel et les noms d’utilisateurs issus de Google Code sont importés dans GitLab ?"

msgid "Documentation for popular identity providers"
msgstr "Documentation des principaux fournisseurs d’identité"

msgid "Domain"
msgstr "Domaine"

msgid "Don't show again"
msgstr "Ne plus afficher"

msgid "Done"
msgstr "Effectué"

msgid "Download"
msgstr "Télécharger"

msgid "Download tar"
msgstr "Télécharger une archive TAR"

msgid "Download tar.bz2"
msgstr "Télécharger une archive tar.bz2"

msgid "Download tar.gz"
msgstr "Télécharger une archive tar.gz"

msgid "Download zip"
msgstr "Télécharger une archive ZIP"

msgid "DownloadArtifacts|Download"
msgstr "Télécharger"

msgid "DownloadCommit|Email Patches"
msgstr "Envoyer les correctifs par courriel"

msgid "DownloadCommit|Plain Diff"
msgstr "Pur diff"

msgid "DownloadSource|Download"
msgstr "Télécharger"

msgid "Downvotes"
msgstr "Votes négatifs"

msgid "Due date"
msgstr "Date d’échéance"

msgid "During this process, you’ll be asked for URLs from GitLab’s side. Use the URLs shown below."
msgstr "Au cours de ce processus, il vous sera demandé les URL de GitLab. Utilisez les URL indiquées ci‐dessous."

msgid "Each Runner can be in one of the following states:"
msgstr "Chaque exécuteur peut être dans l’un des états suivants :"

msgid "Edit"
msgstr "Éditer"

msgid "Edit Label"
msgstr "Modifier l’étiquette"

msgid "Edit Pipeline Schedule %{id}"
msgstr "Éditer le pipeline programmé %{id}"

msgid "Edit Snippet"
msgstr "Modifier le fragment de code"

msgid "Edit application"
msgstr "Modifier l’application"

msgid "Edit files in the editor and commit changes here"
msgstr "Modifier les fichiers dans l’éditeur et valider les modifications ici"

msgid "Edit group: %{group_name}"
msgstr "Modifier le groupe : %{group_name}"

msgid "Edit identity for %{user_name}"
msgstr "Modifier l’identité de %{user_name}"

msgid "Elasticsearch"
msgstr "Elasticsearch"

msgid "Elasticsearch integration. Elasticsearch AWS IAM."
msgstr ""

msgid "Email"
msgstr "Courriel"

msgid "Email patch"
msgstr "Correctif par courriel"

msgid "Emails"
msgstr "Courriels"

msgid "Embed"
msgstr "Embarquer"

msgid "Enable"
msgstr "Activer"

msgid "Enable Auto DevOps"
msgstr "Activer Auto DevOps"

msgid "Enable Pseudonymizer data collection"
msgstr "Activer la collecte de données Pseudonymizer"

msgid "Enable SAML authentication for this group"
msgstr "Activer l’authentification SAML pour ce groupe"

msgid "Enable Sentry for error reporting and logging."
msgstr "Activer Sentry pour les rapports d’erreurs et la journalisation."

msgid "Enable and configure InfluxDB metrics."
msgstr "Activer et configurer les métriques InfluxDB."

msgid "Enable and configure Prometheus metrics."
msgstr "Activer et configurer les métriques Prometheus."

msgid "Enable classification control using an external service"
msgstr "Activer le contrôle de classification à l’aide d’un service externe"

msgid "Enable for this project"
msgstr "Activer pour ce projet"

msgid "Enable group Runners"
msgstr "Activer les exécuteurs de groupe"

msgid "Enable or disable the Pseudonymizer data collection."
msgstr "Activer ou désactiver la collecte de données Pseudonymizer."

msgid "Enable or disable version check and usage ping."
msgstr "Activer ou désactiver le contrôle de version et l’envoi des données d’utilisation."

msgid "Enable reCAPTCHA or Akismet and set IP limits."
msgstr "Activer reCAPTCHA ou Akismet et définir des limites d’adresse IP."

msgid "Enable the Performance Bar for a given group."
msgstr "Activer la barre de performance pour un groupe donné."

msgid "Enable usage ping"
msgstr "Activer la collecte des données d’utilisation"

msgid "Enable usage ping to get an overview of how you are using GitLab from a feature perspective."
msgstr "Activez la collecte des données d’utilisation afin d’avoir une vue d’ensemble de la manière dont vous utilisez les fonctionnalités de GitLab."

msgid "Enabled"
msgstr "activé"

msgid "Ends at (UTC)"
msgstr "Se termine à (UTC)"

msgid "Enter in your Bitbucket Server URL and personal access token below"
msgstr "Entrez l’URL de votre serveur Bitbucket et votre jeton d’accès personnel ci‐dessous"

msgid "Enter the issue description"
msgstr "Entrez la description du problème"

msgid "Enter the issue title"
msgstr "Entrez l’intitulé du ticket"

msgid "Enter the merge request description"
msgstr "Entrez la description de la demande de fusion"

msgid "Enter the merge request title"
msgstr "Entrez l’intitulé de la demande de fusion"

msgid "Environments"
msgstr "Environnements"

msgid "Environments|An error occurred while fetching the environments."
msgstr "Une erreur s’est produite lors de la récupération des environnements."

msgid "Environments|An error occurred while making the request."
msgstr "Une erreur s’est produite lors de la requête."

msgid "Environments|An error occurred while stopping the environment, please try again"
msgstr "Une erreur s’est produite lors de l’arrêt de l’environnement. Veuillez réessayer"

msgid "Environments|Are you sure you want to stop this environment?"
msgstr "Êtes‐vous sûr(e) de vouloir arrêter cet environnement ?"

msgid "Environments|Commit"
msgstr "Commit"

msgid "Environments|Deploy to..."
msgstr "Déployer vers…"

msgid "Environments|Deployment"
msgstr "Déploiement"

msgid "Environments|Environment"
msgstr "Environnement"

msgid "Environments|Environments"
msgstr "Environnements"

msgid "Environments|Environments are places where code gets deployed, such as staging or production."
msgstr "Les environnements sont des endroits où le code est déployé, tel que l’étape ou la production."

msgid "Environments|Job"
msgstr "Tâche"

msgid "Environments|Learn more about stopping environments"
msgstr "En savoir plus sur l’arrêt des environnements"

msgid "Environments|New environment"
msgstr "Nouvel environnement"

msgid "Environments|No deployments yet"
msgstr "Aucun déploiement pour le moment"

msgid "Environments|No pod name has been specified"
msgstr "Aucun nom de « pod » n’a été spécifié"

msgid "Environments|Note that this action will stop the environment, but it will %{emphasisStart}not%{emphasisEnd} have an effect on any existing deployment due to no “stop environment action” being defined in the %{ciConfigLinkStart}.gitlab-ci.yml%{ciConfigLinkEnd} file."
msgstr "Notez que cette action arrêtera l’environnement, mais n’aura %{emphasisStart}aucun%{emphasisEnd} effet sur les déploiements existants en raison de l’absence de directive « arrêter l’action de l’environnement » dans le fichier de configuration %{ciConfigLinkEnd}.gitlab-ci.yml%{ciConfigLinkStart}."

msgid "Environments|Note that this action will stop the environment, but it will %{emphasis_start}not%{emphasis_end} have an effect on any existing deployment due to no “stop environment action” being defined in the %{ci_config_link_start}.gitlab-ci.yml%{ci_config_link_end} file."
msgstr "Notez que cette action arrêtera l’environnement, mais n’aura %{emphasis_start}aucun%{emphasis_end} effet sur les déploiements existants en raison de l’absence de directive « arrêter l’action de l’environnement » dans le fichier de configuration %{ci_config_link_end}.gitlab-ci.yml%{ci_config_link_start}."

msgid "Environments|Open live environment"
msgstr "Ouvrir l’environnement en cours"

msgid "Environments|Pod logs from"
msgstr "Journaux du pod depuis"

msgid "Environments|Re-deploy to environment"
msgstr "Redéployer dans l’environnement"

msgid "Environments|Read more about environments"
msgstr "En savoir plus sur les environnements"

msgid "Environments|Rollback environment"
msgstr "Restaurer l’environnement"

msgid "Environments|Show all"
msgstr "Tout afficher"

msgid "Environments|Stop"
msgstr "Arrêter"

msgid "Environments|Stop environment"
msgstr "Arrêter l’environnement"

msgid "Environments|Updated"
msgstr "Mis à jour"

msgid "Environments|You don't have any environments right now"
msgstr "Vous n’avez pour le moment aucun environnement"

msgid "Environments|protected"
msgstr "protégé"

msgid "Epic"
msgstr "Épopée"

msgid "Epic will be removed! Are you sure?"
msgstr "L’épopée sera supprimée ! Êtes‐vous sûr(e) ?"

msgid "Epics"
msgstr "Épopées"

msgid "Epics Roadmap"
msgstr "Feuille de route des épopées"

msgid "Epics let you manage your portfolio of projects more efficiently and with less effort"
msgstr "Les épopées vous permettent de gérer votre portefeuille de projets plus efficacement et avec moins d’efforts"

msgid "Epics|An error occurred while saving %{epicDateType} date"
msgstr ""

msgid "Epics|How can I solve this?"
msgstr "Comment puis‐je résoudre ceci ?"

msgid "Epics|More information"
msgstr "En savoir plus"

msgid "Epics|These dates affect how your epics appear in the roadmap. Dates from milestones come from the milestones assigned to issues in the epic. You can also set fixed dates or remove them entirely."
msgstr "Ces dates affectent la manière dont vos épopées apparaissent sur la feuille de route. Les dates des jalons proviennent des jalons attribués aux tickets de l’épopée. Vous pouvez également définir des dates fixes ou les supprimer complètement."

msgid "Epics|To schedule your epic's %{epicDateType} date based on milestones, assign a milestone with a %{epicDateType} date to any issue in the epic."
msgstr ""

msgid "Epics|due"
msgstr "Échéance"

msgid "Epics|start"
msgstr "commence"

msgid "Error"
msgstr "Erreur"

msgid "Error Reporting and Logging"
msgstr "Rapport d’erreur et journalisation"

msgid "Error creating epic"
msgstr "Erreur lors de la création de l’épopée"

msgid "Error fetching contributors data."
msgstr "Erreur lors de l’extraction des données des contributeur·rice·s."

msgid "Error fetching labels."
msgstr "Erreur lors de la récupération des étiquettes."

msgid "Error fetching network graph."
msgstr "Erreur lors de la récupération du graphique du réseau."

msgid "Error fetching refs"
msgstr "Erreur lors de la récupération des refs"

msgid "Error fetching usage ping data."
msgstr "Erreur lors de la récupération des données d’utilisation."

msgid "Error loading branch data. Please try again."
msgstr "Erreur lors du chargement des données de branche. Veuillez réessayer."

msgid "Error loading branches."
msgstr "Erreur lors du chargement des branches."

msgid "Error loading last commit."
msgstr "Erreur lors du chargement du dernier commit."

msgid "Error loading markdown preview"
msgstr "Erreur lors du chargement de l’aperçu du Markdown"

msgid "Error loading merge requests."
msgstr "Erreur lors du chargement des demandes de fusion."

msgid "Error loading project data. Please try again."
msgstr "Erreur lors du chargement des données du projet. Veuillez réessayer."

msgid "Error loading template types."
msgstr "Erreur lors du chargement des types de modèles."

msgid "Error loading template."
msgstr "Erreur lors du chargement du modèle."

msgid "Error occurred when toggling the notification subscription"
msgstr "Une erreur s’est produite lors de l’activation ou de la désactivation de l’abonnement aux notifications"

msgid "Error saving label update."
msgstr "Erreur lors de la mise à jour de l’étiquette."

msgid "Error updating status for all todos."
msgstr "Erreur lors de la mise à jour de l’état de la liste de tâches à faire."

msgid "Error updating todo status."
msgstr "Erreur lors de la mise à jour du statut de tâche à faire."

msgid "Error while loading the merge request. Please try again."
msgstr "Erreur lors du chargement de la demande de fusion. Veuillez réessayer."

msgid "Estimated"
msgstr "Estimé"

msgid "EventFilterBy|Filter by all"
msgstr "Tout filtrer"

msgid "EventFilterBy|Filter by comments"
msgstr "Filtrer par commentaires"

msgid "EventFilterBy|Filter by issue events"
msgstr "Filtrer par événements de ticket"

msgid "EventFilterBy|Filter by merge events"
msgstr "Filtrer par événements de fusion"

msgid "EventFilterBy|Filter by push events"
msgstr "Filtrer par événements Git push"

msgid "EventFilterBy|Filter by team"
msgstr "Filtrer par équipe"

msgid "Every day (at 4:00am)"
msgstr "Chaque jour (à 4 h du matin)"

msgid "Every month (on the 1st at 4:00am)"
msgstr "Chaque mois (le 1ᵉʳ à 4 h du matin)"

msgid "Every week (Sundays at 4:00am)"
msgstr "Chaque semaine (dimanche à 4 h du matin)"

msgid "Everyone can contribute"
msgstr "Tout le monde peut contribuer"

msgid "Expand"
msgstr "Étendre"

msgid "Expand all"
msgstr "Tout étendre"

msgid "Expand sidebar"
msgstr "Étendre la barre latérale"

msgid "Expiration date"
msgstr "Date d’expiration"

msgid "Explain the problem. If appropriate, provide a link to the relevant issue or comment."
msgstr "Décrivez le problème. Le cas échéant, fournissez un lien vers un ticket ou un commentaire idoine."

msgid "Explore"
msgstr "Explorer"

msgid "Explore GitLab"
msgstr "Explorer GitLab"

msgid "Explore Groups"
msgstr "Explorer les groupes"

msgid "Explore groups"
msgstr "Explorer les groupes"

msgid "Explore projects"
msgstr "Explorer les projets"

msgid "Explore public groups"
msgstr "Explorer les groupes publics"

msgid "External Classification Policy Authorization"
msgstr "Autorisation de politique de classification externe"

msgid "External authentication"
msgstr "Authentification externe"

msgid "External authorization denied access to this project"
msgstr "L’autorisation externe a refusé l’accès à ce projet"

msgid "External authorization request timeout"
msgstr "Expiration du délai d’attente de la demande d’autorisation externe"

msgid "ExternalAuthorizationService|Classification Label"
msgstr "Étiquette de classification"

msgid "ExternalAuthorizationService|Classification label"
msgstr "Étiquette de classification"

msgid "ExternalAuthorizationService|When no classification label is set the default label `%{default_label}` will be used."
msgstr "Lorsqu’aucune étiquette de classification n’est définie, l’étiquette par défaut « %{default_label} » sera utilisée."

msgid "Facebook"
msgstr "Facebook"

msgid "Failed"
msgstr "Échec"

msgid "Failed Jobs"
msgstr "Tâches ayant échoué"

msgid "Failed to change the owner"
msgstr "Échec du changement de propriétaire"

msgid "Failed to check related branches."
msgstr "Échec de la vérification des branches liées."

msgid "Failed to deploy to"
msgstr "Échec du déploiement sur"

msgid "Failed to load emoji list."
msgstr "Impossible de charger la liste des émojis."

msgid "Failed to remove issue from board, please try again."
msgstr "Impossible de supprimer le ticket du tableau, veuillez réessayer."

msgid "Failed to remove mirror."
msgstr "Impossible de supprimer le miroir."

msgid "Failed to remove the pipeline schedule"
msgstr "Échec de la suppression du pipeline programmé"

msgid "Failed to signing using smartcard authentication"
msgstr ""

msgid "Failed to update issues, please try again."
msgstr "Échec de la mise à jour du ticket. Veuillez réessayer."

msgid "Failure"
msgstr "Échec"

msgid "Faster as it re-uses the project workspace (falling back to clone if it doesn't exist)"
msgstr "Plus rapide parce qu’il réutilise l’espace de travail du projet (faire un clone en solution de secours s’il n’existe pas)"

msgid "Feature Flags"
msgstr "Indicateurs de fonctionnalités"

msgid "FeatureFlags|API URL"
msgstr "URL de l’API"

msgid "FeatureFlags|Active"
msgstr "Actif"

msgid "FeatureFlags|Application name"
msgstr "Nom de l’application"

msgid "FeatureFlags|Configure"
msgstr "Configurer"

msgid "FeatureFlags|Configure feature flags"
msgstr "Configurer les indicateurs de fonctionnalité"

msgid "FeatureFlags|Create feature flag"
msgstr "Créer un indicateur de fonctionnalité"

msgid "FeatureFlags|Delete %{feature_flag_name}?"
msgstr "Supprimer %{feature_flag_name} ?"

msgid "FeatureFlags|Description"
msgstr "Description"

msgid "FeatureFlags|Edit %{feature_flag_name}"
msgstr "Modifier %{feature_flag_name}"

msgid "FeatureFlags|Edit Feature Flag"
msgstr "Modifier l’indicateur de fonctionnalité"

msgid "FeatureFlags|Feature Flag"
msgstr "Indicateur de fonctionnalité"

msgid "FeatureFlags|Feature flag"
msgstr "Indicateur de fonctionnalité"

msgid "FeatureFlags|Feature flag %{feature_flag_name} will be removed. Are you sure?"
msgstr "L’indicateur de fonctionnalité %{feature_flag_name} va être supprimé. Êtes‐vous sûr(e) ?"

msgid "FeatureFlags|Feature flags allow you to configure your code into different flavors by dynamically toggling certain functionality."
msgstr "Les indicateurs de fonctionnalités vous permettent de configurer votre code de différentes manières en activant dynamiquement ou non certaines fonctionnalités."

msgid "FeatureFlags|Get started with feature flags"
msgstr "Découvrez les indicateurs de fonctionnalité"

msgid "FeatureFlags|Inactive"
msgstr "Inactif"

msgid "FeatureFlags|Install a %{docs_link_start}compatible client library%{docs_link_end} and specify the API URL, application name, and instance ID during the configuration setup."
msgstr "Installez une %{docs_link_start}bibliothèque cliente compatible%{docs_link_end} et spécifiez l’URL de l’API, le nom de l’application et l’identifiant d’instance lors de la configuration."

msgid "FeatureFlags|Instance ID"
msgstr "Identifiant d’instance"

msgid "FeatureFlags|More information"
msgstr "Plus d’informations"

msgid "FeatureFlags|Name"
msgstr "Nom"

msgid "FeatureFlags|New"
msgstr "Nouveau"

msgid "FeatureFlags|New Feature Flag"
msgstr "Nouvel indicateur de fonctionnalité"

msgid "FeatureFlags|Save changes"
msgstr "Enregistrer les modifications"

msgid "FeatureFlags|Status"
msgstr "État"

msgid "Feb"
msgstr "févr."

msgid "February"
msgstr "février"

msgid "Fields on this page are now uneditable, you can configure"
msgstr "Les champs de cette page sont désormais non modifiables, vous pouvez configurer"

msgid "File templates"
msgstr "Modèles de fichiers"

msgid "Files"
msgstr "Fichiers"

msgid "Files (%{human_size})"
msgstr "Fichiers (%{human_size})"

msgid "Fill in the fields below, turn on <strong>%{enable_label}</strong>, and press <strong>%{save_changes}</strong>"
msgstr "Renseignez les champs ci‐dessous, activez <strong>%{enable_label}</strong> et appuyez sur <strong>%{save_changes}</strong>"

msgid "Filter"
msgstr "Filtrer"

msgid "Filter by %{issuable_type} that are currently closed."
msgstr "Filtrer sur les tickets de type %{issuable_type} qui sont actuellement fermés."

msgid "Filter by %{issuable_type} that are currently opened."
msgstr "Filtrer sur les tickets de type %{issuable_type} qui sont actuellement ouverts."

msgid "Filter by commit message"
msgstr "Filtrer par message de commit"

msgid "Filter..."
msgstr "Filtrer…"

msgid "Find by path"
msgstr "Rechercher par chemin d’accès"

msgid "Find file"
msgstr "Rechercher un fichier"

msgid "Find the downloaded ZIP file and decompress it."
msgstr "Cherchez le fichier ZIP téléchargé et décompressez‐le."

msgid "Find the newly extracted <code>Takeout/Google Code Project Hosting/GoogleCodeProjectHosting.json</code> file."
msgstr "Cherchez le fichier <code>Takeout/Google Code Project Hosting/GoogleCodeProjectHosting.json</code> fraîchement extrait."

msgid "Fingerprints"
msgstr "Empreintes"

msgid "Finish review"
msgstr "Terminer la revue de code"

msgid "Finished"
msgstr "Terminé"

msgid "FirstPushedBy|First"
msgstr "En premier"

msgid "FirstPushedBy|pushed by"
msgstr "poussé par"

msgid "Fixed date"
msgstr "Date fixée"

msgid "Fixed due date"
msgstr "Date d’échéance fixée"

msgid "Fixed start date"
msgstr "Date de début fixe"

msgid "Fixed:"
msgstr "Fixée :"

msgid "FogBugz Email"
msgstr "Courriel de FogBugz"

msgid "FogBugz Import"
msgstr "Importation de FogBugz"

msgid "FogBugz Password"
msgstr "Mot de passe FogBugz"

msgid "FogBugz URL"
msgstr "URL de FogBugz"

msgid "FogBugz import"
msgstr "Importation de FogBugz"

msgid "Follow the steps below to export your Google Code project data."
msgstr "Veuillez suivre les étapes ci‐dessous pour exporter les données de votre projet Google Code."

msgid "Font Color"
msgstr "Couleur de la police"

msgid "Footer message"
msgstr "Message de pied de page"

msgid "For internal projects, any logged in user can view pipelines and access job details (output logs and artifacts)"
msgstr "Pour les projets internes, tout utilisateur connecté peut afficher les pipelines et accéder aux détails des tâches (journaux de sortie et artefacts)"

msgid "For more information, go to the "
msgstr "Pour plus d’informations, consultez "

msgid "For more information, please review %{link_start_tag}Jaeger's configuration doc%{link_end_tag}"
msgstr "Pour plus d’informations, veuillez consulter la %{link_start_tag}documentation sur la configuration de Jaeger%{link_end_tag}"

msgid "For more information, see the documentation on %{deactivating_usage_ping_link_start}deactivating the usage ping%{deactivating_usage_ping_link_end}."
msgstr "Pour plus d’informations, consultez la documentation sur la %{deactivating_usage_ping_link_start}désactivation de la collecte des données d’utilisation%{deactivating_usage_ping_link_end}."

msgid "For private projects, any member (guest or higher) can view pipelines and access job details (output logs and artifacts)"
msgstr "Pour les projets privés, tout membre (invité ou supérieur) peut afficher les pipelines et accéder aux détails des tâches (journaux de sortie et artefacts)"

msgid "For public projects, anyone can view pipelines and access job details (output logs and artifacts)"
msgstr "Pour les projets publics, tout le monde peut afficher des pipelines et accéder aux détails des tâches (journaux de sortie et artefacts)"

msgid "ForkedFromProjectPath|Forked from"
msgstr "Divergence issue de"

msgid "ForkedFromProjectPath|Forked from %{project_name} (deleted)"
msgstr "Divergence issue de %{project_name} (supprimé)"

msgid "Forking in progress"
msgstr "Divergence en cours"

msgid "Format"
msgstr "Format"

msgid "Found errors in your .gitlab-ci.yml:"
msgstr "Erreurs trouvées dans votre fichier .gitlab-ci.yml :"

msgid "Free Trial of GitLab.com Gold"
msgstr ""

msgid "From %{provider_title}"
msgstr "De %{provider_title}"

msgid "From Bitbucket"
msgstr "Depuis Bitbucket"

msgid "From Bitbucket Server"
msgstr "Depuis le serveur Bitbucket"

msgid "From FogBugz"
msgstr "Depuis FogBugz"

msgid "From GitLab.com"
msgstr "Depuis GitLab.com"

msgid "From Google Code"
msgstr "Depuis Google Code"

msgid "From issue creation until deploy to production"
msgstr "Depuis la création du ticket jusqu’au déploiement en production"

msgid "From merge request merge until deploy to production"
msgstr "Depuis la fusion de la demande de fusion jusqu’au déploiement en production"

msgid "From milestones:"
msgstr "À partir des jalons :"

msgid "From the Kubernetes cluster details view, install Runner from the applications list"
msgstr "À partir de l’affichage des détails de la grappe de serveurs Kubernetes, installez un exécuteur à partir de la liste des applications"

msgid "GPG Keys"
msgstr "Clefs GPG"

msgid "General"
msgstr "Général"

msgid "General pipelines"
msgstr "Pipelines généraux"

msgid "Generate a default set of labels"
msgstr "Générer un jeu d’étiquettes par défaut"

msgid "Geo"
msgstr "Geo"

msgid "Geo Nodes"
msgstr "Nœuds Geo"

msgid "Geo allows you to replicate your GitLab instance to other geographical locations."
msgstr "Geo vous permet de répliquer votre instance GitLab vers d’autres emplacements géographiques."

msgid "GeoNodeSyncStatus|Node is failing or broken."
msgstr "Le nœud est défaillant ou en panne."

msgid "GeoNodeSyncStatus|Node is slow, overloaded, or it just recovered after an outage."
msgstr "Le nœud est lent, surchargé, ou il vient juste de se rétablir après une indisponibilité."

msgid "GeoNodes|Checksummed"
msgstr "Vérifié par somme de contrôle"

msgid "GeoNodes|Data is out of date from %{timeago}"
msgstr "Données périmées à partir de %{timeago}"

msgid "GeoNodes|Data replication lag"
msgstr "Latence de la réplication des données"

msgid "GeoNodes|Disabling a node stops the sync process. Are you sure?"
msgstr "La désactivation d’un nœud arrête le processus de synchronisation. Êtes‐vous sûr(e) ?"

msgid "GeoNodes|Does not match the primary storage configuration"
msgstr "Ne correspond pas à la configuration du stockage principal"

msgid "GeoNodes|Failed"
msgstr "Échec"

msgid "GeoNodes|Full"
msgstr "Complet"

msgid "GeoNodes|GitLab version"
msgstr "Version de GitLab"

msgid "GeoNodes|GitLab version does not match the primary node version"
msgstr "La version de GitLab ne correspond pas à la version du nœud principal"

msgid "GeoNodes|Health status"
msgstr "État de santé"

msgid "GeoNodes|Last event ID processed by cursor"
msgstr "Dernier identifiant d’événement traité par le curseur"

msgid "GeoNodes|Last event ID seen from primary"
msgstr "Dernier identifiant d’événement vu par le nœud primaire"

msgid "GeoNodes|Learn more about Repository checksum progress"
msgstr "En savoir plus sur la progression du calcul de la somme de contrôle du dépôt"

msgid "GeoNodes|Learn more about Repository verification"
msgstr "En savoir plus à propos de la vérification du dépôt"

msgid "GeoNodes|Learn more about Wiki checksum progress"
msgstr "En savoir plus sur la progression du calcul de la somme de contrôle du Wiki"

msgid "GeoNodes|Learn more about Wiki verification"
msgstr "En savoir plus à propos de la vérification du Wiki"

msgid "GeoNodes|Loading nodes"
msgstr "Chargement des nœuds"

msgid "GeoNodes|Local LFS objects"
msgstr "Objets LFS locaux"

msgid "GeoNodes|Local attachments"
msgstr "Pièces jointes locales"

msgid "GeoNodes|Local job artifacts"
msgstr "Artefacts de la tâche locale"

msgid "GeoNodes|New node"
msgstr "Nouveau nœud"

msgid "GeoNodes|Node Authentication was successfully repaired."
msgstr "Le nœud d’authentification a été réparé avec succès."

msgid "GeoNodes|Node was successfully removed."
msgstr "Le nœud a été supprimé avec succès."

msgid "GeoNodes|Not checksummed"
msgstr "Non vérifié par somme de contrôle"

msgid "GeoNodes|Out of sync"
msgstr "Désynchronisé"

msgid "GeoNodes|Removing a node stops the sync process. Are you sure?"
msgstr "Supprimer un nœud arrête le processus de synchronisation. Êtes‐vous sûr(e) ?"

msgid "GeoNodes|Replication slot WAL"
msgstr ""

msgid "GeoNodes|Replication slots"
msgstr "Emplacements de réplication"

msgid "GeoNodes|Repositories"
msgstr "Dépôts"

msgid "GeoNodes|Repositories checksummed for verification with their counterparts on Secondary nodes"
msgstr "Sommes de contrôle des dépôts vérifiées avec leurs homologues sur les nœuds secondaires"

msgid "GeoNodes|Repositories verified with their counterparts on the Primary node"
msgstr "Dépôts vérifiés avec leurs homologues sur le nœud principal"

msgid "GeoNodes|Repository checksum progress"
msgstr "Progression du calcul de la somme de contrôle du dépôt"

msgid "GeoNodes|Repository verification progress"
msgstr "Progression de la vérification du dépôt"

msgid "GeoNodes|Selective"
msgstr "Sélectif"

msgid "GeoNodes|Something went wrong while changing node status"
msgstr "Une erreur s’est produite lors du changement de statut du nœud"

msgid "GeoNodes|Something went wrong while fetching nodes"
msgstr "Une erreur s’est produite lors de la récupération des nœuds"

msgid "GeoNodes|Something went wrong while removing node"
msgstr "Une erreur s’est produite lors de la suppression du nœud"

msgid "GeoNodes|Something went wrong while repairing node"
msgstr "Une erreur s’est produite lors de la réparation du nœud"

msgid "GeoNodes|Storage config"
msgstr "Configuration du stockage"

msgid "GeoNodes|Sync settings"
msgstr "Paramètres de synchronisation"

msgid "GeoNodes|Synced"
msgstr "Synchronisé"

msgid "GeoNodes|Unused slots"
msgstr "Emplacements non utilisés"

msgid "GeoNodes|Unverified"
msgstr "Non vérifié"

msgid "GeoNodes|Used slots"
msgstr "Emplacements utilisés"

msgid "GeoNodes|Verified"
msgstr "Vérifié"

msgid "GeoNodes|Wiki checksum progress"
msgstr "Progression du calcul de la somme de contrôle du wiki"

msgid "GeoNodes|Wiki verification progress"
msgstr "Progression de la vérification du wiki"

msgid "GeoNodes|Wikis"
msgstr "Wikis"

msgid "GeoNodes|Wikis checksummed for verification with their counterparts on Secondary nodes"
msgstr "Sommes de contrôle des wikis vérifiées avec leurs homologues sur les nœuds secondaires"

msgid "GeoNodes|Wikis verified with their counterparts on the Primary node"
msgstr "Wikis vérifiés avec leurs homologues sur le nœud principal"

msgid "GeoNodes|You have configured Geo nodes using an insecure HTTP connection. We recommend the use of HTTPS."
msgstr "Vous avez configuré des nœuds Geo en utilisant une connexion HTTP non sécurisée. Nous recommandons l’utilisation de HTTPS."

msgid "Geo|%{name} is scheduled for forced re-download"
msgstr "%{name} est programmé pour le re‐téléchargement forcé"

msgid "Geo|%{name} is scheduled for re-check"
msgstr "%{name} est programmé pour la revérification"

msgid "Geo|%{name} is scheduled for re-sync"
msgstr "%{name} est programmé pour la re‐synchronisation"

msgid "Geo|All"
msgstr "Tous"

msgid "Geo|All projects"
msgstr "Tous les projets"

msgid "Geo|All projects are being scheduled for re-check"
msgstr "Tous les projets ont été planifiés pour revérification"

msgid "Geo|All projects are being scheduled for re-sync"
msgstr "Tous les projets ont été planifiés pour resynchronisation"

msgid "Geo|Batch operations"
msgstr "Opérations par lot"

msgid "Geo|Could not remove tracking entry for an existing project."
msgstr "Impossible de supprimer l’entrée de suivi d’un projet existant."

msgid "Geo|Failed"
msgstr "En échec"

msgid "Geo|File sync capacity"
msgstr "Capacité de synchronisation de fichiers"

msgid "Geo|Geo Status"
msgstr "État de Geo"

msgid "Geo|Groups to synchronize"
msgstr "Groupes à synchroniser"

msgid "Geo|In sync"
msgstr "Synchronisé"

msgid "Geo|Last successful sync"
msgstr "Dernière synchro réussie"

msgid "Geo|Last sync attempt"
msgstr "Dernière tentative de synchro"

msgid "Geo|Last time verified"
msgstr "Dernière vérification"

msgid "Geo|Never"
msgstr "Jamais"

msgid "Geo|Next sync scheduled at"
msgstr "Prochaine synchro programmée à"

msgid "Geo|Not synced yet"
msgstr "Pas encore synchronisé"

msgid "Geo|Pending"
msgstr "En attente"

msgid "Geo|Pending synchronization"
msgstr "En attente de synchronisation"

msgid "Geo|Pending verification"
msgstr "En attente de vérification"

msgid "Geo|Project (ID: %{project_id}) no longer exists on the primary. It is safe to remove this entry, as this will not remove any data on disk."
msgstr "Le projet (identifiant : %{project_id}) n’existe plus sur le primaire. Vous pouvez supprimer cette entrée en toute sécurité, car cela ne supprimera aucune donnée sur le disque."

msgid "Geo|Projects in certain groups"
msgstr "Projets de certains groupes"

msgid "Geo|Projects in certain storage shards"
msgstr "Projets dans certains fragments de stockage"

msgid "Geo|Recheck"
msgstr "Revérifier"

msgid "Geo|Recheck all projects"
msgstr "Revérifier tous les projets"

msgid "Geo|Redownload"
msgstr "Re‐télécharger"

msgid "Geo|Remove"
msgstr "Supprimer"

msgid "Geo|Repository sync capacity"
msgstr "Capacité de synchronisation du dépôt"

msgid "Geo|Resync"
msgstr "Re‐synchroniser"

msgid "Geo|Resync all projects"
msgstr "Resynchroniser tous les projets"

msgid "Geo|Retry count"
msgstr "Nombre de tentatives"

msgid "Geo|Select groups to replicate."
msgstr "Sélectionner les groupes à répliquer."

msgid "Geo|Shards to synchronize"
msgstr "Fragments à synchroniser"

msgid "Geo|Status"
msgstr "Statut"

msgid "Geo|Synced"
msgstr "Synchronisé"

msgid "Geo|Synchronization failed - %{error}"
msgstr "Synchro en échec — %{error}"

msgid "Geo|Tracking entry for project (%{project_id}) was successfully removed."
msgstr "L’entrée de suivi du projet (%{project_id}) a été supprimée avec succès."

msgid "Geo|Tracking entry will be removed. Are you sure?"
msgstr "L’entrée de suivi va être supprimée. Êtes‐vous sur(e) ?"

msgid "Geo|Unknown state"
msgstr "État inconnu"

msgid "Geo|Verification capacity"
msgstr "Capacité de vérification"

msgid "Geo|Verification failed - %{error}"
msgstr "Vérification en échec — %{error}"

msgid "Geo|Waiting for scheduler"
msgstr "En attente de planification"

msgid "Geo|You are on a secondary, <b>read-only</b> Geo node. If you want to make changes, you must visit this page on the %{primary_node}."
msgstr "Vous êtes sur un nœud Geo secondaire <b>en lecture seule</b>. Si vous voulez apporter des modifications, vous devez le faire depuis cette page sur le %{primary_node}."

msgid "Geo|You are on a secondary, <b>read-only</b> Geo node. You may be able to make a limited amount of changes or perform a limited amount of actions on this page."
msgstr "Vous êtes sur un nœud Geo secondaire <b>en lecture seule</b>. Nous ne pourrez effectuer que des modifications ou des actions limitées depuis cette page."

msgid "Geo|You need a different license to use Geo replication"
msgstr "Il faut une licence différente pour utiliser la réplication géographique"

msgid "Geo|misconfigured"
msgstr "mal configuré"

msgid "Geo|primary"
msgstr "primaire"

msgid "Geo|secondary"
msgstr "secondaire"

msgid "Get a free instance review"
msgstr "Obtenez une revue d’instance gratuite"

msgid "Git"
msgstr "Git"

msgid "Git repository URL"
msgstr "URL du dépôt Git"

msgid "Git revision"
msgstr "Révision de Git"

msgid "Git strategy for pipelines"
msgstr "Stratégie Git pour les pipelines"

msgid "Git version"
msgstr "Version de Git"

msgid "GitHub import"
msgstr "Importation de GitHub"

msgid "GitLab CI Linter has been moved"
msgstr "GitLab CI Linter a été déplacé"

msgid "GitLab Geo"
msgstr "GitLab Geo"

msgid "GitLab Group Runners can execute code for all the projects in this group."
msgstr "Les exécuteurs de groupe peuvent exécuter du code pour tous les projets de ce groupe."

msgid "GitLab Import"
msgstr "Importation depuis GitLab"

msgid "GitLab User"
msgstr "Utilisateur GitLab"

msgid "GitLab project export"
msgstr "Exportation de projet GitLab"

msgid "GitLab single sign on URL"
msgstr "URL d’authentification unique GitLab"

msgid "GitLab will run a background job that will produce pseudonymized CSVs of the GitLab database that will be uploaded to your configured object storage directory."
msgstr "GitLab va exécuter une tâche en arrière‐plan qui permettra de produire des fichiers CSV contenant des pseudonymes de la base de données GitLab qui seront téléversés dans le répertoire de stockage d’objets que vous avez configuré."

msgid "GitLab.com import"
msgstr "Importation depuis GitLab.com"

msgid "GitLab’s issue tracker"
msgstr "Suivi de tickets de GitLab"

msgid "Gitaly"
msgstr "Gitaly"

msgid "Gitaly Servers"
msgstr "Serveurs Gitaly"

msgid "Gitaly|Address"
msgstr "Adresse"

msgid "Gitea Host URL"
msgstr "URL de l’hôte Gitea"

msgid "Gitea Import"
msgstr "Importation depuis Gitea"

msgid "Go Back"
msgstr "Retour"

msgid "Go back"
msgstr "Retour"

msgid "Go to"
msgstr "Aller vers"

msgid "Go to %{link_to_google_takeout}."
msgstr "Consultez le site de %{link_to_google_takeout}."

msgid "Google Code import"
msgstr "Importation depuis Google Code"

msgid "Google Takeout"
msgstr "Google Takeout"

msgid "Google authentication is not %{link_to_documentation}. Ask your GitLab administrator if you want to use this service."
msgstr "L’authentification Google n’est pas %{link_to_documentation}. Demandez à votre administrat·eur·rice GitLab si vous souhaitez utiliser ce service."

msgid "Got it!"
msgstr "Compris !"

msgid "Graph"
msgstr "Graphique"

msgid "Group"
msgstr "Groupe"

msgid "Group CI/CD settings"
msgstr "Paramètres du groupe CI/CD"

msgid "Group Git LFS status:"
msgstr "Statut du stockage LFS Git du groupe :"

msgid "Group ID"
msgstr "Identifiant du groupe"

msgid "Group Runners"
msgstr "Exécuteurs de groupe"

msgid "Group SAML must be enabled to test"
msgstr "Le SAML de groupe doit être activé afin de pouvoir tester"

msgid "Group URL"
msgstr "URL du groupe"

msgid "Group avatar"
msgstr "Avatar de groupe"

msgid "Group description"
msgstr "Description du groupe"

msgid "Group description (optional)"
msgstr "Description du groupe (optionnel)"

msgid "Group details"
msgstr "Détails du groupe"

msgid "Group info:"
msgstr "Informations du groupe :"

msgid "Group maintainers can register group runners in the %{link}"
msgstr "Les responsables de groupe peuvent créer des exécuteurs de groupe via %{link}"

msgid "Group name"
msgstr "Nom du groupe"

msgid "Group: %{group_name}"
msgstr "Groupe : %{group_name}"

msgid "GroupRoadmap|From %{dateWord}"
msgstr "Depuis %{dateWord}"

msgid "GroupRoadmap|Loading roadmap"
msgstr "Chargement de la feuille de route en cours"

msgid "GroupRoadmap|Something went wrong while fetching epics"
msgstr "Une erreur s’est produite lors de la récupération des épopées"

msgid "GroupRoadmap|Sorry, no epics matched your search"
msgstr "Désolé, aucune épopée ne correspond à votre recherche"

msgid "GroupRoadmap|The roadmap shows the progress of your epics along a timeline"
msgstr "La feuille de route affiche la progression de vos épopées dans le temps"

msgid "GroupRoadmap|To view the roadmap, add a start or due date to one of your epics in this group or its subgroups. In the months view, only epics in the past month, current month, and next 5 months are shown &ndash; from %{startDate} to %{endDate}."
msgstr "Afin d’afficher la feuille de route, ajoutez une date de début ou d’échéance à l’une de vos épopées dans ce groupe ou ses sous‐groupes. Dans la vue multi‐mensuelle, seules les épopées du mois dernier, du mois courant et des cinq prochains mois sont affichées, du %{startDate} au %{endDate}."

msgid "GroupRoadmap|To view the roadmap, add a start or due date to one of your epics in this group or its subgroups. In the quarters view, only epics in the past quarter, current quarter, and next 4 quarters are shown &ndash; from %{startDate} to %{endDate}."
msgstr "Pour afficher la feuille de route, ajoutez une date de début ou d’échéance à l’une de vos épopées dans ce groupe ou ses sous‐groupes. Dans la vue multi‐trimestrielle, seules les épopées du trimestre dernier, du trimestre courant et des quatre prochains trimestres sont affichées, du %{startDate} au %{endDate}."

msgid "GroupRoadmap|To view the roadmap, add a start or due date to one of your epics in this group or its subgroups. In the weeks view, only epics in the past week, current week, and next 4 weeks are shown &ndash; from %{startDate} to %{endDate}."
msgstr "Pour afficher la feuille de route, ajoutez une date de début ou d’échéance à l’une de vos épopées dans ce groupe ou ses sous‐groupes. Dans la vue multi‐hebdomadaire, seules les épopées de la semaine dernière, de la semaine courante et des quatre prochaines semaines sont affichées, du %{startDate} au %{endDate}."

msgid "GroupRoadmap|To widen your search, change or remove filters. In the months view, only epics in the past month, current month, and next 5 months are shown &ndash; from %{startDate} to %{endDate}."
msgstr "Afin d’élargir votre recherche, modifiez ou supprimez des filtres. Dans la vue multi‐mensuelle, seules les épopées du mois dernier, du mois courant et des cinq prochains mois sont affichées, du %{startDate} au %{endDate}."

msgid "GroupRoadmap|To widen your search, change or remove filters. In the quarters view, only epics in the past quarter, current quarter, and next 4 quarters are shown &ndash; from %{startDate} to %{endDate}."
msgstr "Afin d’élargir votre recherche, modifiez ou supprimez des filtres. Dans la vue multi‐trimestrielle, seules les épopées du trimestre dernier, du trimestre courant et des quatre prochains trimestres sont affichées, du %{startDate} au %{endDate}."

msgid "GroupRoadmap|To widen your search, change or remove filters. In the weeks view, only epics in the past week, current week, and next 4 weeks are shown &ndash; from %{startDate} to %{endDate}."
msgstr "Afin d’élargir votre recherche, modifiez ou supprimez des filtres. Dans la vue multi‐hebdomadaire, seules les épopées de la semaine dernière, de la semaine courante et des quatre prochaines semaines sont affichées, du %{startDate} au %{endDate}."

msgid "GroupRoadmap|Until %{dateWord}"
msgstr "Jusqu’au %{dateWord}"

msgid "GroupSettings|Badges"
msgstr "Badges numériques"

msgid "GroupSettings|Customize your group badges."
msgstr "Personnalisez vos badges numériques de groupe."

msgid "GroupSettings|Learn more about badges."
msgstr "En savoir plus sur les badges numériques."

msgid "GroupSettings|Prevent sharing a project within %{group} with other groups"
msgstr "Empêcher le partage d’un projet du groupe %{group} avec d’autres groupes"

msgid "GroupSettings|This setting is applied on %{ancestor_group} and has been overridden on this subgroup."
msgstr "Ce paramètre s’applique au groupe %{ancestor_group} et a été forcé pour ce sous‐groupe."

msgid "GroupSettings|This setting is applied on %{ancestor_group}. To share projects in this group with another group, ask the owner to override the setting or %{remove_ancestor_share_with_group_lock}."
msgstr "Ce paramètre s’applique au groupe %{ancestor_group}. Pour partager des projets de ce groupe avec un autre groupe, demandez au propriétaire d’écraser ce paramètre ou de %{remove_ancestor_share_with_group_lock}."

msgid "GroupSettings|This setting is applied on %{ancestor_group}. You can override the setting or %{remove_ancestor_share_with_group_lock}."
msgstr "Ce paramètre s’applique au groupe %{ancestor_group}. Vous pouvez écraser le paramètre ou le %{remove_ancestor_share_with_group_lock}."

msgid "GroupSettings|This setting will be applied to all subgroups unless overridden by a group owner. Groups that already have access to the project will continue to have access unless removed manually."
msgstr "Ce paramètre s’appliquera à tous les sous‐groupes, sauf s’il est modifié par un propriétaire du groupe. Les groupes déjà liés au projet continueront d’y avoir accès à moins d’être retirés manuellement."

msgid "GroupSettings|cannot be disabled when the parent group \"Share with group lock\" is enabled, except by the owner of the parent group"
msgstr "ne peut pas être désactivé lorsque le groupe parent a activé le « Partage avec verrou de groupe », sauf par le propriétaire du groupe parent."

msgid "GroupSettings|remove the share with group lock from %{ancestor_group_name}"
msgstr "supprimer le partage avec verrou de groupe pour %{ancestor_group_name}"

msgid "Groups"
msgstr "Groupes"

msgid "Groups can also be nested by creating %{subgroup_docs_link_start}subgroups%{subgroup_docs_link_end}."
msgstr "Les groupes peuvent également être imbriqués en créant des %{subgroup_docs_link_start}sous‐groupes%{subgroup_docs_link_end}."

msgid "GroupsDropdown|Frequently visited"
msgstr "Fréquemment consultés"

msgid "GroupsDropdown|Groups you visit often will appear here"
msgstr "Les projets que vous consultez souvent apparaîtront ici"

msgid "GroupsDropdown|Loading groups"
msgstr "Chargement des groupes"

msgid "GroupsDropdown|Search your groups"
msgstr "Chercher dans vos groupes"

msgid "GroupsDropdown|Something went wrong on our end."
msgstr "Un problème est survenu de notre côté."

msgid "GroupsDropdown|Sorry, no groups matched your search"
msgstr "Désolé, aucun groupe ne correspond à vos critères de recherche"

msgid "GroupsDropdown|This feature requires browser localStorage support"
msgstr "Cette fonctionnalité nécessite la prise en charge du stockage local (localStorage) par votre navigateur"

msgid "GroupsEmptyState|A group is a collection of several projects."
msgstr "Un groupe est une collection de plusieurs projets."

msgid "GroupsEmptyState|If you organize your projects under a group, it works like a folder."
msgstr "Si vous organisez vos projets au sein d’un groupe, cela fonctionne comme un dossier."

msgid "GroupsEmptyState|No groups found"
msgstr "Aucun groupe trouvé"

msgid "GroupsEmptyState|You can manage your group member’s permissions and access to each project in the group."
msgstr "Vous pouvez gérer les autorisations des membres de votre groupe et accéder à chacun de ses projets."

msgid "GroupsTree|Are you sure you want to leave the \"%{fullName}\" group?"
msgstr "Êtes-vous sûr·e de vouloir quitter le groupe « %{fullName} » ?"

msgid "GroupsTree|Create a project in this group."
msgstr "Créez un projet dans ce groupe."

msgid "GroupsTree|Create a subgroup in this group."
msgstr "Créer un sous‐groupe de ce groupe."

msgid "GroupsTree|Edit group"
msgstr "Modifier le groupe"

msgid "GroupsTree|Failed to leave the group. Please make sure you are not the only owner."
msgstr "Impossible de quitter le groupe. Veuillez vous assurer que vous n’êtes pas seul·e propriétaire."

msgid "GroupsTree|Leave this group"
msgstr "Quitter ce groupe"

msgid "GroupsTree|Loading groups"
msgstr "Chargement des groupes"

msgid "GroupsTree|No groups matched your search"
msgstr "Aucun groupe ne correspond à votre recherche"

msgid "GroupsTree|No groups or projects matched your search"
msgstr "Aucun groupe ni projet ne correspond à votre recherche"

msgid "GroupsTree|Search by name"
msgstr "Rechercher par nom"

msgid "Have your users email"
msgstr "Récupérer les adresses de courriel des utilisateurs"

msgid "Header message"
msgstr "Message d’en‐tête"

msgid "Health Check"
msgstr "État des services"

msgid "Health information can be retrieved from the following endpoints. More information is available"
msgstr "L’état des services peut être récupéré depuis les emplacements suivants. Plus d’information disponible."

msgid "HealthCheck|Access token is"
msgstr "Le jeton d’accès est"

msgid "HealthCheck|Healthy"
msgstr "En bonne santé"

msgid "HealthCheck|No Health Problems Detected"
msgstr "Aucun problème détecté"

msgid "HealthCheck|Unhealthy"
msgstr "En mauvaise santé"

msgid "Help"
msgstr "Aide"

msgid "Help page"
msgstr "Page d’aide"

msgid "Help page text and support page url."
msgstr "Texte de la page d’aide et URL de la page de support."

msgid "Here is the public SSH key that needs to be added to the remote server. For more information, please refer to the documentation."
msgstr "Voici la clef SSH publique qui doit être ajoutée sur le serveur distant. Pour plus d’informations, veuillez vous référer à la documentation."

msgid "Hide host keys manual input"
msgstr "Masquer la saisie manuelle des clefs d’hôtes"

msgid "Hide payload"
msgstr "Masquer la charge utile"

msgid "Hide value"
msgid_plural "Hide values"
msgstr[0] "Masquer la valeur"
msgstr[1] "Masquer les valeurs"

msgid "Hide whitespace changes"
msgstr "Masquer les modifications des espaces"

msgid "History"
msgstr "Historique"

msgid "Housekeeping successfully started"
msgstr "Maintenance démarrée avec succès"

msgid "I accept the %{terms_link}"
msgstr "J’accepte les %{terms_link}"

msgid "I accept the|Terms of Service and Privacy Policy"
msgstr "Conditions générales d’utilisation et politique de confidentialité"

msgid "ID"
msgstr "Identifiant"

msgid "IDE|Allow live previews of JavaScript projects in the Web IDE using CodeSandbox client side evaluation."
msgstr "Autoriser les aperçus en direct des projets JavaScript dans l’EDI Web à l’aide de l’évaluation côté client CodeSandbox."

msgid "IDE|Back"
msgstr "Retour"

msgid "IDE|Client side evaluation"
msgstr "Évaluation côté client"

msgid "IDE|Commit"
msgstr "Valider"

msgid "IDE|Edit"
msgstr "Modifier"

msgid "IDE|Get started with Live Preview"
msgstr "Commencer avec l’aperçu en direct"

msgid "IDE|Go to project"
msgstr "Aller au projet"

msgid "IDE|Live Preview"
msgstr "Aperçu en direct"

msgid "IDE|Open in file view"
msgstr "Ouvrir dans le visionneur de fichiers"

msgid "IDE|Preview your web application using Web IDE client-side evaluation."
msgstr "Prévisualisez votre application Web avec l’évaluation côté client de l’EDI Web."

msgid "IDE|Refresh preview"
msgstr "Rafraîchir l’aperçu"

msgid "IDE|Review"
msgstr "Examiner"

msgid "IP Address"
msgstr "Adresse IP"

msgid "Identifier"
msgstr "Identifiant"

msgid "Identities"
msgstr "Identités"

msgid "Identity provider single sign on URL"
msgstr "URL d’authentification unique du fournisseur d’identité"

msgid "If disabled, a diverged local branch will not be automatically updated with commits from its remote counterpart, to prevent local data loss. If the default branch (%{default_branch}) has diverged and cannot be updated, mirroring will fail. Other diverged branches are silently ignored."
msgstr "Si cette option est désactivée, une branche locale divergente ne sera pas automatiquement mise à jour avec les commits de son homologue distant, afin d’éviter toute perte de données locales. Si la branche par défaut (%{default_branch}) a divergé et ne peut pas être mise à jour, la mise en miroir échouera. Les autres branches divergentes sont ignorées silencieusement."

msgid "If disabled, the access level will depend on the user's permissions in the project."
msgstr "Si désactivé, le niveau d’accès dépendra des autorisations de l’utilisateur ou l’utilisatrice pour ce projet."

msgid "If enabled"
msgstr "Si activé"

msgid "If enabled, access to projects will be validated on an external service using their classification label."
msgstr "Si activé, l’accès aux projets sera validé sur un service externe en se basant sur leurs étiquettes de classification respectives."

msgid "If using GitHub, you’ll see pipeline statuses on GitHub for your commits and pull requests. %{more_info_link}"
msgstr "Si vous utilisez GitHub, vous verrez les statuts des pipelines sur GitHub pour vos commits et demandes d’intégration (pull requests). %{more_info_link}"

msgid "If you already have files you can push them using the %{link_to_cli} below."
msgstr "Si vous avez déjà des fichiers, vous pouvez les pousser à l’aide de la %{link_to_cli} ci‐dessous."

msgid "If your HTTP repository is not publicly accessible, add authentication information to the URL: <code>https://username:password@gitlab.company.com/group/project.git</code>."
msgstr "Si votre dépôt HTTP n’est pas accessible publiquement, ajoutez des informations d’authentification à l’URL : <code>https://utilisateur:mot_de_passe@gitlab.company.com/group/project.git</code>."

msgid "ImageDiffViewer|2-up"
msgstr "côte à côte"

msgid "ImageDiffViewer|Onion skin"
msgstr "en pelure d’oignon"

msgid "ImageDiffViewer|Swipe"
msgstr "par balayage"

msgid "Import"
msgstr "Importer"

msgid "Import Projects from Gitea"
msgstr "Importe des projets depuis Gitea"

msgid "Import all compatible projects"
msgstr "Importer tous les projets compatibles"

msgid "Import all projects"
msgstr "Importer tous les projets"

msgid "Import all repositories"
msgstr "Importer tous les dépôts"

msgid "Import an exported GitLab project"
msgstr "Importer un projet GitLab exporté"

msgid "Import in progress"
msgstr "Importation en cours"

msgid "Import multiple repositories by uploading a manifest file."
msgstr "Importez plusieurs dépôts en téléversant un fichier manifeste."

msgid "Import project"
msgstr "Importer un projet"

msgid "Import projects from Bitbucket"
msgstr "Importer des projets depuis Bitbucket"

msgid "Import projects from Bitbucket Server"
msgstr "Importer des projets depuis Bitbucket Server"

msgid "Import projects from FogBugz"
msgstr "Importer des projets depuis FogBugz"

msgid "Import projects from GitLab.com"
msgstr "Importer des projets depuis GitLab.com"

msgid "Import projects from Google Code"
msgstr "Importer des projets depuis Google Code"

msgid "Import repositories from Bitbucket Server"
msgstr "Importer des dépôts à partir de Bitbucket Server"

msgid "Import repositories from GitHub"
msgstr "Importer des dépôts à partir de GitHub"

msgid "Import repository"
msgstr "Importer un dépôt"

msgid "ImportButtons|Connect repositories from"
msgstr "Connecter des dépôts provenant de"

msgid "Improve Issue boards with GitLab Enterprise Edition."
msgstr "Améliorez le tableau des tickets avec Gitlab Entreprise Edition."

msgid "Improve issues management with Issue weight and GitLab Enterprise Edition."
msgstr "Améliorez la gestion des tickets grâce à la pondération disponible dans la version Entreprise Edition de GitLab."

msgid "Improve search with Advanced Global Search and GitLab Enterprise Edition."
msgstr "Améliorez vos recherches avec la recherche globale avancée de GitLab Enterprise Edition."

msgid "In order to enable instance-level analytics, please ask an admin to enable %{usage_ping_link_start}usage ping%{usage_ping_link_end}."
msgstr "Afin d’activer les statistiques au niveau de l’instance, veuillez demander à un administrateur d’activer la %{usage_ping_link_start}collecte des données d’utilisation%{usage_ping_link_end}."

msgid "In the next step, you'll be able to select the projects you want to import."
msgstr "À la prochaine étape, vous pourrez sélectionner les projets que vous souhaitez importer."

msgid "Include a Terms of Service agreement and Privacy Policy that all users must accept."
msgstr "Inclure un accord sur les conditions générales d’utilisation et la politique de confidentialité que tous les utilisateurs doivent accepter."

msgid "Include the username in the URL if required: <code>https://username@gitlab.company.com/group/project.git</code>."
msgstr "Si besoin, ajouter le nom d’utilisateur dans l’URL : <code>https: //username@gitlab.company.com/group/project.git</code>."

msgid "Incompatible Project"
msgstr "Projet incompatible"

msgid "Indicates whether this runner can pick jobs without tags"
msgstr "Indique si l’exécuteur peut choisir des tâches sans étiquettes (tags)"

msgid "Inline"
msgstr "En ligne"

msgid "Input host keys manually"
msgstr "Entrer les clefs d’hôte manuellement"

msgid "Input your repository URL"
msgstr "Entrez l’URL de votre dépôt"

msgid "Install GitLab Runner"
msgstr "Installer GitLab Runner"

msgid "Install Runner on Kubernetes"
msgstr "Installez un exécuteur sur Kubernetes"

msgid "Instance"
msgid_plural "Instances"
msgstr[0] "Instance"
msgstr[1] "Instances"

msgid "Instance Statistics"
msgstr "Statistiques de l’instance"

msgid "Instance Statistics visibility"
msgstr "Visibilité des statistiques de l’instance"

msgid "Instance does not support multiple Kubernetes clusters"
msgstr "L’instance ne prend pas en charge plusieurs grappes de serveurs Kubernetes"

msgid "Integrations"
msgstr "Intégrations"

msgid "Integrations Settings"
msgstr "Paramètres des intégrations"

msgid "Interested parties can even contribute by pushing commits if they want to."
msgstr "Les personnes intéressées peuvent même contribuer en poussant des commits si elles le souhaitent."

msgid "Internal - The group and any internal projects can be viewed by any logged in user."
msgstr "Interne — le groupe ainsi que tous les projets internes sont accessibles à tout utilisateur connecté."

msgid "Internal - The project can be accessed by any logged in user."
msgstr "Interne — le projet est accessible à n’importe quel·le utilisa·teur·trice connecté·e."

msgid "Internal users"
msgstr "Utilisateurs internes"

msgid "Interval Pattern"
msgstr "Modèle d’intervalle"

msgid "Introducing Cycle Analytics"
msgstr "Introduction à l’analyseur de cycle"

msgid "Invite"
msgstr "Inviter"

msgid "Issue"
msgstr "Ticket"

msgid "Issue Boards"
msgstr "Tableaux des tickets"

msgid "Issue board focus mode"
msgstr "Mode d’affichage du tableau des tickets"

msgid "Issue events"
msgstr "Événements du ticket"

msgid "IssueBoards|Board"
msgstr "Tableau"

msgid "IssueBoards|Boards"
msgstr "Tableaux"

msgid "Issues"
msgstr "Tickets"

msgid "Issues can be bugs, tasks or ideas to be discussed. Also, issues are searchable and filterable."
msgstr "Les tickets peuvent être des bogues, des tâches ou des sujets de discussion. De plus, les tickets sont consultables et filtrables."

msgid "Issues closed"
msgstr "Tickets clos"

msgid "Issues, merge requests, pushes and comments."
msgstr "Tickets, demandes de fusion, poussées Git et commentaires."

msgid "IssuesAnalytics|After you begin creating issues for your projects, we can start tracking and displaying metrics for them"
msgstr "Une fois que vous aurez commencé à créer des tickets d’incident en relation avec vos projets, nous pourrons commencer à en effectuer le suivi et afficher des statistiques les concernant"

msgid "IssuesAnalytics|Issues Created"
msgstr "Tickets créés"

msgid "IssuesAnalytics|Issues created per month"
msgstr "Tickets créés par mois"

msgid "IssuesAnalytics|Last 12 months"
msgstr "Les 12 derniers mois"

msgid "IssuesAnalytics|Sorry, your filter produced no results"
msgstr "Désolé, aucun résultat ne correspond à vos critères de recherche"

msgid "IssuesAnalytics|There are no issues for the projects in your group"
msgstr "Il n’y a aucun ticket concernant les projets de votre groupe"

msgid "IssuesAnalytics|To widen your search, change or remove filters in the filter bar above"
msgstr "Afin d’élargir votre recherche, modifiez ou supprimez des critères de recherche dans la barre de filtrage ci‐dessus"

msgid "Jaeger URL"
msgstr "URL Jaeger"

msgid "Jaeger tracing"
msgstr "Traçage de Jaeger"

msgid "Jan"
msgstr "janv."

msgid "January"
msgstr "janvier"

msgid "Job"
msgstr "Tâche"

msgid "Job has been erased"
msgstr "La tâche a été supprimée"

msgid "Jobs"
msgstr "Tâches"

msgid "Job|Browse"
msgstr "Parcourir"

msgid "Job|Complete Raw"
msgstr "Brut complet"

msgid "Job|Download"
msgstr "Télécharger"

msgid "Job|Erase job log"
msgstr "Effacer le journal de la tâche"

msgid "Job|Job artifacts"
msgstr "Artefacts de la tâche"

msgid "Job|Job has been erased"
msgstr "La tâche a été effacée"

msgid "Job|Job has been erased by"
msgstr "La tâche a été supprimée par"

msgid "Job|Keep"
msgstr "Garder"

msgid "Job|Scroll to bottom"
msgstr "Faire défiler vers le bas"

msgid "Job|Scroll to top"
msgstr "Faire défiler vers le haut"

msgid "Job|Show complete raw"
msgstr "Afficher la version brute"

msgid "Job|The artifacts were removed"
msgstr "Les artefacts ont été supprimés"

msgid "Job|The artifacts will be removed in"
msgstr "Les artefacts seront supprimés dans"

msgid "Job|This job is stuck, because the project doesn't have any runners online assigned to it."
msgstr "Cette tâche est bloquée, car aucun exécuteur en ligne n’est attribué au projet."

msgid "Jul"
msgstr "juill."

msgid "July"
msgstr "juillet"

msgid "Jun"
msgstr "juin"

msgid "June"
msgstr "juin"

msgid "Kubernetes"
msgstr "Kubernetes"

msgid "Kubernetes Cluster"
msgstr "Grappe de serveurs Kubernetes"

msgid "Kubernetes cluster creation time exceeds timeout; %{timeout}"
msgstr "Le temps de création de la grappe de serveurs Kubernetes dépasse le délai d’expiration : %{timeout}"

msgid "Kubernetes cluster integration was not removed."
msgstr "L’intégration de la grappe de serveurs Kubernetes n’a pas été supprimée."

msgid "Kubernetes cluster integration was successfully removed."
msgstr "L’intégration de la grappe de serveurs Kubernetes a été supprimée avec succès."

msgid "Kubernetes cluster was successfully updated."
msgstr "La grappe de serveurs Kubernetes a été mise à jour avec succès."

msgid "Kubernetes configured"
msgstr "Kubernetes configuré"

msgid "Kubernetes service integration has been deprecated. %{deprecated_message_content} your Kubernetes clusters using the new <a href=\"%{url}\"/>Kubernetes Clusters</a> page"
msgstr "L’intégration du service Kubernetes est obsolète. %{deprecated_message_content} vos grappes de serveurs Kubernetes en utilisant la nouvelle page <a href=\"%{url}\"/>Clusters Kubernetes</a>"

msgid "LFS"
msgstr "LFS"

msgid "LFSStatus|Disabled"
msgstr "Désactivé"

msgid "LFSStatus|Enabled"
msgstr "Activé"

msgid "Label"
msgstr "Étiquette"

msgid "Label actions dropdown"
msgstr "Menu déroulant des actions sur les étiquettes"

msgid "Label lists show all issues with the selected label."
msgstr "Les listes étiquetées affichent tous les tickets ayant l’étiquette sélectionnée."

msgid "LabelSelect|%{firstLabelName} +%{remainingLabelCount} more"
msgstr "%{firstLabelName} +%{remainingLabelCount} de plus"

msgid "LabelSelect|%{labelsString}, and %{remainingLabelCount} more"
msgstr "%{labelsString} et %{remainingLabelCount} de plus"

msgid "LabelSelect|Labels"
msgstr "Étiquettes"

msgid "Labels"
msgstr "Étiquettes"

msgid "Labels can be applied to %{features}. Group labels are available for any project within the group."
msgstr "Des étiquettes peuvent être appliquées à %{features}. Les étiquettes de groupe sont disponibles pour tout projet au sein du groupe."

msgid "Labels can be applied to issues and merge requests to categorize them."
msgstr "Les étiquettes peuvent être appliquées aux tickets et aux demandes de fusion afin de les catégoriser."

msgid "Labels can be applied to issues and merge requests."
msgstr "Les étiquettes peuvent être appliquées aux tickets et aux demandes de fusion."

msgid "Labels|<span>Promote label</span> %{labelTitle} <span>to Group Label?</span>"
msgstr "<span>Promouvoir l’étiquette</span> %{labelTitle} <span>en étiquette de groupe ?</span>"

msgid "Labels|Promote Label"
msgstr "Promouvoir l’étiquette"

msgid "Labels|Promoting %{labelTitle} will make it available for all projects inside %{groupName}. Existing project labels with the same title will be merged. This action cannot be reversed."
msgstr "La promotion de l’étiquette « %{labelTitle} » va la rendre disponible pour tous les projets du groupe %{groupName}. Les étiquettes de projet ayant le même intitulé seront fusionnées. Cette action est irréversible."

msgid "Large File Storage"
msgstr "Stockage de fichiers volumineux"

msgid "Last %d day"
msgid_plural "Last %d days"
msgstr[0] "Le dernier %d jour"
msgstr[1] "Les %d derniers jours"

msgid "Last Pipeline"
msgstr "Dernier pipeline"

msgid "Last commit"
msgstr "Dernier commit"

msgid "Last contact"
msgstr "Dernier contact"

msgid "Last edited %{date}"
msgstr "Dernière modification le %{date}"

msgid "Last edited by %{name}"
msgstr "Dernière modification par %{name}"

msgid "Last reply by"
msgstr "Dernière réponse de"

msgid "Last update"
msgstr "Dernière mise à jour"

msgid "Last updated"
msgstr "Dernière mise à jour"

msgid "LastPushEvent|You pushed to"
msgstr "Vous avez poussé sur"

msgid "LastPushEvent|at"
msgstr "à"

msgid "Latest changes"
msgstr "Derniers changements"

msgid "Learn more"
msgstr "En savoir plus"

msgid "Learn more about %{issue_boards_url}, to keep track of issues in multiple lists, using labels, assignees, and milestones. If you’re missing something from issue boards, please create an issue on %{gitlab_issues_url}."
msgstr "En savoir plus sur %{issue_boards_url}, afin de suivre des tickets dans de multiples listes, à l’aide des étiquettes, des personnes assignées et des jalons. Si une fonctionnalité concernant les tableaux des tickets vous manque, veuillez créer un ticket sur %{gitlab_issues_url}."

msgid "Learn more about Kubernetes"
msgstr "En savoir plus sur Kubernetes"

msgid "Learn more about protected branches"
msgstr "En savoir plus sur les branches protégées"

msgid "Learn more in the"
msgstr "Apprenez‐en plus dans la"

msgid "Learn more in the|pipeline schedules documentation"
msgstr "documentation sur la programmation de pipelines"

msgid "Leave"
msgstr "Quitter"

msgid "Leave group"
msgstr "Quitter le groupe"

msgid "Leave project"
msgstr "Quitter le projet"

msgid "Leave the \"File type\" and \"Delivery method\" options on their default values."
msgstr "Laisser les options « type de fichier » et « mode de livraison » à leurs valeurs par défaut."

msgid "License"
msgstr "Licence"

msgid "LicenseManagement|Add a license"
msgstr "Ajouter une licence"

msgid "LicenseManagement|Add licenses manually to approve or blacklist"
msgstr "Ajouter manuellement des licences afin d’approuver ou mettre sur liste noire"

msgid "LicenseManagement|Approve"
msgstr "Approuver"

msgid "LicenseManagement|Approve license"
msgstr "Approuver la licence"

msgid "LicenseManagement|Approve license?"
msgstr "Approuver la licence ?"

msgid "LicenseManagement|Approved"
msgstr "Approuvée"

msgid "LicenseManagement|Blacklist"
msgstr "Mettre sur liste noire"

msgid "LicenseManagement|Blacklist license"
msgstr "Mettre la licence en liste noire"

msgid "LicenseManagement|Blacklist license?"
msgstr "Mettre la licence en liste noire ?"

msgid "LicenseManagement|Blacklisted"
msgstr "En liste noire"

msgid "LicenseManagement|Cancel"
msgstr "Annuler"

msgid "LicenseManagement|License"
msgstr "Licence"

msgid "LicenseManagement|License Management"
msgstr "Gestion des licences"

msgid "LicenseManagement|License details"
msgstr "Détails de la licence"

msgid "LicenseManagement|License name"
msgstr "Nom de la licence"

msgid "LicenseManagement|Manage approved and blacklisted licenses for this project."
msgstr "Gérez les licences approuvées et sur liste noire pour ce projet."

msgid "LicenseManagement|Packages"
msgstr "Paquets"

msgid "LicenseManagement|Remove license"
msgstr "Supprimer la licence"

msgid "LicenseManagement|Remove license?"
msgstr "Supprimer la licence ?"

msgid "LicenseManagement|Submit"
msgstr "Envoyer"

msgid "LicenseManagement|There are currently no approved or blacklisted licenses in this project."
msgstr "Il n’y a actuellement aucune licence approuvée ou sur liste noire pour ce projet."

msgid "LicenseManagement|This license already exists in this project."
msgstr "Cette licence existe déjà pour ce projet."

msgid "LicenseManagement|URL"
msgstr "URL"

msgid "LicenseManagement|You are about to remove the license, %{name}, from this project."
msgstr "Vous êtes sur le point de supprimer la licence, %{name}, de ce projet."

msgid "Licenses"
msgstr "Licences"

msgid "Limited to showing %d event at most"
msgid_plural "Limited to showing %d events at most"
msgstr[0] "Affichage limité à %d événement maximum"
msgstr[1] "Affichage limité à %d événements maximum"

msgid "LinkedIn"
msgstr "LinkedIn"

msgid "List"
msgstr "Liste"

msgid "List Your Gitea Repositories"
msgstr "Lister vos dépôts Gitea"

msgid "List available repositories"
msgstr "Lister les dépôts disponibles"

msgid "List view"
msgstr "Vue en liste"

msgid "List your Bitbucket Server repositories"
msgstr "Lister vos dépôts BitBucket Server"

msgid "List your GitHub repositories"
msgstr "Lister vos dépôts GitHub"

msgid "Live preview"
msgstr "Prévisualisation"

msgid "Loading contribution stats for group members"
msgstr "Chargement des statistiques de contribution des membres du groupe"

msgid "Loading the GitLab IDE..."
msgstr "Chargement de l’EDI de GitLab…"

msgid "Loading..."
msgstr "Chargement…"

msgid "Lock"
msgstr "Verrouiller"

msgid "Lock %{issuableDisplayName}"
msgstr "Verrouiller %{issuableDisplayName}"

msgid "Lock not found"
msgstr "Verrou non trouvé"

msgid "Lock this %{issuableDisplayName}? Only <strong>project members</strong> will be able to comment."
msgstr "Verrouiller ce·t·te %{issuableDisplayName} ? Seuls les <strong>membres du projet</strong> seront en mesure de commenter."

msgid "Lock to current projects"
msgstr "Verrouiller aux projets en cours"

msgid "Locked"
msgstr "Verrouillé"

msgid "Locked Files"
msgstr "Fichiers verrouillés"

msgid "Locked to current projects"
msgstr "Verrouillé aux projets en cours"

msgid "Locks give the ability to lock specific file or folder."
msgstr "Les verrous permettent de verrouiller un fichier ou un dossier spécifique."

msgid "Login with smartcard"
msgstr ""

msgid "Logs"
msgstr "Journaux"

msgid "Make everyone on your team more productive regardless of their location. GitLab Geo creates read-only mirrors of your GitLab instance so you can reduce the time it takes to clone and fetch large repos."
msgstr "Rendez chaque membre de votre équipe plus productif, quel que soit l’endroit où il se situe. GitLab Geo crée des miroirs en lecture seule de votre instance GitLab afin que vous puissiez réduire le temps nécessaire pour cloner et récupérer de gros dépôts."

msgid "Make sure you're logged into the account that owns the projects you'd like to import."
msgstr "Assurez‐vous d’être connecté avec le compte propriétaire des projets que vous souhaitez importer."

msgid "Manage Git repositories with fine-grained access controls that keep your code secure. Perform code reviews and enhance collaboration with merge requests. Each project can also have an issue tracker and a wiki."
msgstr "Gérez les dépôts Git avec des contrôles d’accès très précis permettant de sécuriser votre code. Effectuez des revues de code et renforcez la collaboration avec les demandes de fusion Git. Chaque projet peut également avoir un système de tickets de suivi et un wiki."

msgid "Manage Web IDE features"
msgstr "Gérer les fonctionnalités de l’EDI Web"

msgid "Manage access"
msgstr "Gestion des accès"

msgid "Manage all notifications"
msgstr "Gérer toutes les notifications"

msgid "Manage applications that can use GitLab as an OAuth provider, and applications that you've authorized to use your account."
msgstr "Gérez les applications pouvant utiliser GitLab en tant que fournisseur OAuth et les applications que vous avez autorisées à utiliser votre compte."

msgid "Manage applications that you've authorized to use your account."
msgstr "Gérez les applications que vous avez autorisées à utiliser votre compte."

msgid "Manage group labels"
msgstr "Gérer les étiquettes de groupe"

msgid "Manage labels"
msgstr "Gérer les étiquettes"

msgid "Manage project labels"
msgstr "Gérer les étiquettes de projet"

msgid "Manage your group’s membership while adding another level of security with SAML."
msgstr "Gérez les membres de votre groupe tout en ajoutant un niveau de sécurité supplémentaire avec SAML."

msgid "Manifest"
msgstr "Manifeste"

msgid "Manifest file import"
msgstr "Importation de fichier manifeste"

msgid "Map a FogBugz account ID to a GitLab user"
msgstr "Associer un identifiant de compte FogBugz à un utilisateur GitLab"

msgid "Map a Google Code user to a GitLab user"
msgstr "Associer un utilisateur de Google Code à un utilisateur GitLab"

msgid "Map a Google Code user to a full email address"
msgstr "Associer un utilisateur de Google Code à une adresse de courriel complète"

msgid "Map a Google Code user to a full name"
msgstr "Associer un utilisateur de Google Code à un nom complet"

msgid "Mar"
msgstr "mars"

msgid "March"
msgstr "mars"

msgid "Mark todo as done"
msgstr "Marquer comme fait"

msgid "Markdown enabled"
msgstr "Markdown activé"

msgid "MarkdownToolbar|Add a bullet list"
msgstr "Ajouter une liste à puces"

msgid "MarkdownToolbar|Add a link"
msgstr "Ajouter un lien"

msgid "MarkdownToolbar|Add a numbered list"
msgstr "Ajouter une liste numérotée"

msgid "MarkdownToolbar|Add a table"
msgstr "Ajouter un tableau"

msgid "MarkdownToolbar|Add a task list"
msgstr "Ajouter une liste de tâches"

msgid "MarkdownToolbar|Add bold text"
msgstr "Ajouter du texte en gras"

msgid "MarkdownToolbar|Add italic text"
msgstr "Ajouter du texte en italique"

msgid "MarkdownToolbar|Go full screen"
msgstr "Afficher en plein écran"

msgid "MarkdownToolbar|Insert a quote"
msgstr "Insérer une citation"

msgid "MarkdownToolbar|Insert code"
msgstr "Insérer du code"

msgid "Maven Metadata"
msgstr "Métadonnées Maven"

msgid "Maven package"
msgstr "Paquet Maven"

msgid "Max access level"
msgstr "Niveau d’accès maximum"

msgid "Maximum job timeout"
msgstr "Durée maximale d’exécution de la tâche"

msgid "May"
msgstr "mai"

msgid "Median"
msgstr "Médian"

msgid "Member lock"
msgstr "Verrouillage des membres"

msgid "Member since %{date}"
msgstr "Membre depuis le %{date}"

msgid "Members"
msgstr "Membres"

msgid "Members will be forwarded here when signing in to your group. Get this from your identity provider, where it can also be called \"SSO Service Location\", \"SAML Token Issuance Endpoint\", or \"SAML 2.0/W-Federation URL\"."
msgstr "Les membres seront redirigés à cet emplacement lors de la connexion à votre groupe. Obtenez‐le auprès de votre fournisseur d’identités, sous la dénomination « emplacement du service SSO », « point de terminaison d’émission de jetons SAML » ou « URL SAML 2.0 / W-Federation »."

msgid "Merge Request"
msgstr "Demande de fusion"

msgid "Merge Request:"
msgstr "Demande de fusion :"

msgid "Merge Requests"
msgstr "Demandes de fusion"

msgid "Merge Requests created"
msgstr "Demandes de fusion créées"

msgid "Merge events"
msgstr "Événements de fusion"

msgid "Merge request"
msgstr "Demande de fusion"

msgid "Merge request approvals"
msgstr "Approbations de la demande de fusion"

msgid "Merge requests"
msgstr "Demandes de fusion"

msgid "Merge requests are a place to propose changes you've made to a project and discuss those changes with others"
msgstr "Les demandes de fusion permettent de proposer les modifications que vous avez apportées à un projet et de discuter de ces modifications avec les autres"

msgid "MergeRequests|An error occurred while saving the draft comment."
msgstr "Une erreur est survenue lors de l’enregistrement du brouillon du commentaire."

msgid "MergeRequests|Discussion stays resolved."
msgstr "La discussion reste à l’état « résolu »."

msgid "MergeRequests|Discussion stays unresolved."
msgstr "La discussion reste à l’état « non résolu »."

msgid "MergeRequests|Discussion will be resolved."
msgstr "La discussion passera à l’état « résolu »."

msgid "MergeRequests|Discussion will be unresolved."
msgstr "La discussion passera à l’état « non résolu »."

msgid "MergeRequests|Resolve this discussion in a new issue"
msgstr "Résoudre cette discussion avec un nouveau ticket"

msgid "MergeRequests|Saving the comment failed"
msgstr "L’enregistrement du commentaire a échoué"

msgid "MergeRequests|Toggle comments for this file"
msgstr "Activer/désactiver les commentaires pour ce fichier"

msgid "MergeRequests|View file @ %{commitId}"
msgstr "Afficher le fichier au commit %{commitId}"

msgid "MergeRequests|View replaced file @ %{commitId}"
msgstr "Afficher le fichier remplacé au commit %{commitId}"

msgid "MergeRequest| %{paragraphStart}changed the description %{descriptionChangedTimes} times %{timeDifferenceMinutes}%{paragraphEnd}"
msgstr "%{paragraphStart}a changé la description %{descriptionChangedTimes} fois %{timeDifferenceMinutes}%{paragraphEnd}"

msgid "MergeRequest|Filter files"
msgstr "Filtrer les fichiers"

msgid "MergeRequest|No files found"
msgstr "Aucun fichier trouvé"

msgid "Merged"
msgstr "Fusionnée"

msgid "Messages"
msgstr "Messages"

msgid "Metrics"
msgstr "Métriques"

msgid "Metrics - Influx"
msgstr "Métriques — Influx"

msgid "Metrics - Prometheus"
msgstr "Métriques — Prometheus"

msgid "Metrics and profiling"
msgstr "Statistiques et rapports"

msgid "Metrics|Business"
msgstr "Affaires"

msgid "Metrics|Check out the CI/CD documentation on deploying to an environment"
msgstr "Consultez la documentation sur l’intégration et la livraison continues (CI/CD) concernant le déploiement dans un environnement"

msgid "Metrics|Create metric"
msgstr "Créer une métrique"

msgid "Metrics|Edit metric"
msgstr "Modifier la métrique"

msgid "Metrics|Environment"
msgstr "Environnement"

msgid "Metrics|For grouping similar metrics"
msgstr "Pour regrouper des métriques similaires"

msgid "Metrics|Label of the chart's vertical axis. Usually the type of the unit being charted. The horizontal axis (X-axis) always represents time."
msgstr "Libellé de l’axe vertical du graphique. En général, l’unité de mesure. L’axe horizontal (axe X) représente toujours le temps."

msgid "Metrics|Learn about environments"
msgstr "En savoir plus sur les environnements"

msgid "Metrics|Legend label (optional)"
msgstr "Libellé de légende (facultatif)"

msgid "Metrics|Must be a valid PromQL query."
msgstr "La requête doit être une requête PromQL valide."

msgid "Metrics|Name"
msgstr "Nom"

msgid "Metrics|New metric"
msgstr "Nouvelle métrique"

msgid "Metrics|No deployed environments"
msgstr "Aucun environnement déployé"

msgid "Metrics|Prometheus Query Documentation"
msgstr "Documentation des requêtes Prometheus"

msgid "Metrics|Query"
msgstr "Requête"

msgid "Metrics|Response"
msgstr "Réponse"

msgid "Metrics|System"
msgstr "Système"

msgid "Metrics|There was an error fetching the environments data, please try again"
msgstr "Une erreur s’est produite lors de la récupération des données d’environnement. Veuillez réessayer."

msgid "Metrics|There was an error getting deployment information."
msgstr "Une erreur s’est produite lors de l’obtention des informations de déploiement."

msgid "Metrics|There was an error getting environments information."
msgstr "Une erreur s’est produite lors de l’obtention des informations d’environnement."

msgid "Metrics|There was an error while retrieving metrics"
msgstr "Une erreur est survenue lors de la récupération des métriques"

msgid "Metrics|Type"
msgstr "Type"

msgid "Metrics|Unexpected deployment data response from prometheus endpoint"
msgstr "Le point de terminaison Prometheus a renvoyé une réponse contenant des données de déploiement inattendues"

msgid "Metrics|Unexpected metrics data response from prometheus endpoint"
msgstr "Le point de terminaison Prometheus a renvoyé des données de mesure inattendues"

msgid "Metrics|Unit label"
msgstr "Libellé de l’unité"

msgid "Metrics|Used as a title for the chart"
msgstr "Utilisé comme titre pour le graphique"

msgid "Metrics|Used if the query returns a single series. If it returns multiple series, their legend labels will be picked up from the response."
msgstr "Utilisé si la requête ne renvoie qu’une seule série. Si elle renvoie plusieurs séries, leurs libellés de légende seront collectés à partir de la réponse."

msgid "Metrics|Y-axis label"
msgstr "Libellé de l’axe Y"

msgid "Metrics|e.g. HTTP requests"
msgstr "p. ex., requêtes HTTP"

msgid "Metrics|e.g. Requests/second"
msgstr "p. ex., requêtes/seconde"

msgid "Metrics|e.g. Throughput"
msgstr "p. ex., débit"

msgid "Metrics|e.g. rate(http_requests_total[5m])"
msgstr "p. ex., rate(http_requests_total[5m])"

msgid "Metrics|e.g. req/sec"
msgstr "p. ex., req/sec"

msgid "Milestone"
msgstr "Jalon"

msgid "Milestone lists not available with your current license"
msgstr "La liste des jalons n’est pas disponible avec votre licence actuelle"

msgid "Milestone lists show all issues from the selected milestone."
msgstr "Les listes de jalon affichent tous les tickets à partir du jalon sélectionné."

msgid "Milestones"
msgstr "Jalons"

msgid "Milestones| You’re about to permanently delete the milestone %{milestoneTitle} and remove it from %{issuesWithCount} and %{mergeRequestsWithCount}. Once deleted, it cannot be undone or recovered."
msgstr "Vous êtes sur le point de supprimer définitivement le jalon %{milestoneTitle} et de le supprimer de %{issuesWithCount} et %{mergeRequestsWithCount}. La suppression est irréversible."

msgid "Milestones| You’re about to permanently delete the milestone %{milestoneTitle}. This milestone is not currently used in any issues or merge requests."
msgstr "Vous êtes sur le point de supprimer définitivement le jalon %{milestoneTitle}. Ce jalon n’est actuellement référencé par aucun ticket ni aucune demande de fusion."

msgid "Milestones|<p>%{milestonePromotion}</p> %{finalWarning}"
msgstr "<p>%{milestonePromotion}</p> %{finalWarning}"

msgid "Milestones|Delete milestone"
msgstr "Supprimer le jalon"

msgid "Milestones|Delete milestone %{milestoneTitle}?"
msgstr "Supprimer le jalon %{milestoneTitle} ?"

msgid "Milestones|Failed to delete milestone %{milestoneTitle}"
msgstr "Impossible de supprimer le jalon %{milestoneTitle}"

msgid "Milestones|Milestone %{milestoneTitle} was not found"
msgstr "Le jalon %{milestoneTitle} est introuvable"

msgid "Milestones|Promote %{milestoneTitle} to group milestone?"
msgstr "Promouvoir %{milestoneTitle} en tant que jalon de groupe ?"

msgid "Milestones|Promote Milestone"
msgstr "Promouvoir le jalon"

msgid "Milestones|Promoting %{milestone} will make it available for all projects inside %{groupName}. Existing project milestones with the same name will be merged. "
msgstr "Promouvoir %{milestone} le rendra disponible pour tous les projets du groupe %{groupName}. Les jalons des projets portant le même nom seront fusionnés."

msgid "Milestones|This action cannot be reversed."
msgstr "Cette action ne peut pas être annulée."

msgid "Mirror a repository"
msgstr "Créer un miroir de dépôt"

msgid "Mirror direction"
msgstr "Sens du miroir"

msgid "Mirror repository"
msgstr ""

msgid "Mirror user"
msgstr "Utilisateur accédant au miroir"

msgid "Mirrored repositories"
msgstr "Dépôts mis en miroir"

msgid "Mirroring repositories"
msgstr "Dépôts miroir"

msgid "MissingSSHKeyWarningLink|add an SSH key"
msgstr "ajouter une clef SSH"

msgid "Modal|Cancel"
msgstr "Annuler"

msgid "Modal|Close"
msgstr "Fermer"

msgid "Monitoring"
msgstr "Supervision"

msgid "Months"
msgstr "Mois"

msgid "More"
msgstr "Plus"

msgid "More actions"
msgstr "Autres actions"

msgid "More info"
msgstr "En savoir plus"

msgid "More information"
msgstr "Plus d’informations"

msgid "More information is available|here"
msgstr "ici"

msgid "Most stars"
msgstr "Les plus étoilés"

msgid "Move"
msgstr "Déplacer"

msgid "Move issue"
msgstr "Déplacer le ticket"

msgid "Multiple issue boards"
msgstr "Tableaux de tickets multiples"

msgid "Name"
msgstr "Nom"

msgid "Name new label"
msgstr "Nommez la nouvelle étiquette"

msgid "Name your individual key via a title"
msgstr "Nommez votre clef personnelle avec un titre"

msgid "Name:"
msgstr "Nom :"

msgid "Naming, visibility"
msgstr "Nommage, visibilité"

msgid "Nav|Help"
msgstr "Aide"

msgid "Nav|Home"
msgstr "Accueil"

msgid "Nav|Sign In / Register"
msgstr "Connexion / Inscription"

msgid "Nav|Sign out and sign in with a different account"
msgstr "Se déconnecter et se reconnecter avec un autre compte"

msgid "Network"
msgstr "Réseau"

msgid "Never"
msgstr "Jamais"

msgid "New"
msgstr "Nouveau"

msgid "New Application"
msgstr "Nouvelle application"

msgid "New Group"
msgstr "Nouveau groupe"

msgid "New Identity"
msgstr "Nouvelle identité"

msgid "New Issue"
msgid_plural "New Issues"
msgstr[0] "Nouveau ticket"
msgstr[1] "Nouveaux tickets"

msgid "New Label"
msgstr "Nouvelle étiquette"

msgid "New Pipeline Schedule"
msgstr "Nouvelle planification de pipeline"

msgid "New Snippet"
msgstr "Nouvel extrait de code"

msgid "New Snippets"
msgstr "Nouveaux extraits de code"

msgid "New branch"
msgstr "Nouvelle branche"

msgid "New branch unavailable"
msgstr "Nouvelle branche indisponible"

msgid "New directory"
msgstr "Nouveau dossier"

msgid "New epic"
msgstr "Nouvelle épopée"

msgid "New file"
msgstr "Nouveau fichier"

msgid "New group"
msgstr "Nouveau groupe"

msgid "New identity"
msgstr "Nouvelle identité"

msgid "New issue"
msgstr "Nouveau ticket"

msgid "New label"
msgstr "Nouvelle étiquette"

msgid "New merge request"
msgstr "Nouvelle demande de fusion"

msgid "New pipelines will cancel older, pending pipelines on the same branch"
msgstr "De nouveaux pipelines annuleront les anciens pipelines en attente sur la même branche"

msgid "New project"
msgstr "Nouveau projet"

msgid "New schedule"
msgstr "Nouvelle planification"

msgid "New snippet"
msgstr "Nouvel extrait de code"

msgid "New subgroup"
msgstr "Nouveau sous‐groupe"

msgid "New tag"
msgstr "Nouvelle étiquette"

msgid "New..."
msgstr "Nouveau…"

msgid "No"
msgstr "Non"

msgid "No Label"
msgstr "Aucune étiquette"

msgid "No assignee"
msgstr "Aucune personne assignée"

msgid "No branches found"
msgstr "Aucune branche trouvée"

msgid "No changes"
msgstr "Aucun changement"

msgid "No connection could be made to a Gitaly Server, please check your logs!"
msgstr "Aucune connexion n’a pu être établie avec un serveur Gitaly, veuillez vérifier votre journal !"

msgid "No container images stored for this project. Add one by following the instructions above."
msgstr "Aucune image de conteneur stockée pour ce projet. Ajoutez‐en une en suivant les instructions ci‐dessous."

msgid "No contributions were found"
msgstr "Aucune contribution n’a été trouvée"

msgid "No credit card required."
msgstr ""

msgid "No due date"
msgstr "Aucune date d’échéance"

msgid "No estimate or time spent"
msgstr "Aucune estimation ou temps passé"

msgid "No file chosen"
msgstr "Aucun fichier sélectionné"

msgid "No files found."
msgstr "Aucun fichier trouvé."

msgid "No issues for the selected time period."
msgstr "Aucun ticket pour la période sélectionnée."

msgid "No labels with such name or description"
msgstr "Aucune étiquette avec un tel nom ou une telle description"

msgid "No license. All rights reserved"
msgstr "Aucune licence. Tous droits réservés"

msgid "No merge requests for the selected time period."
msgstr "Aucune demande de fusion pour la période sélectionnée."

msgid "No merge requests found"
msgstr "Aucune demande de fusion trouvée"

msgid "No messages were logged"
msgstr "Aucun message n’a été enregistré"

msgid "No other labels with such name or description"
msgstr "Aucune autre étiquette avec un tel nom ou une telle description"

msgid "No packages stored for this project."
msgstr "Aucun paquet stocké pour ce projet."

msgid "No prioritised labels with such name or description"
msgstr "Aucune étiquette prioritaire avec un tel nom ou une telle description"

msgid "No public groups"
msgstr "Aucun groupe public"

msgid "No pushes for the selected time period."
msgstr "Rien n’a été poussé vers GIt durant la période sélectionnée."

msgid "No repository"
msgstr "Aucun dépôt"

msgid "No runners found"
msgstr "Aucun exécuteur trouvé"

msgid "No schedules"
msgstr "Aucune planification"

msgid "No, directly import the existing email addresses and usernames."
msgstr "Non, importer directement les adresses de courriel et les noms d’utilisateur existants."

msgid "Nodes"
msgstr "Nœuds"

msgid "None"
msgstr "Aucun·e"

msgid "Not all comments are displayed because you're comparing two versions of the diff."
msgstr "Certains commentaires ne sont pas affichés car vous comparez deux versions du diff."

msgid "Not all comments are displayed because you're viewing an old version of the diff."
msgstr "Certains commentaires ne sont pas affichés car vous consultez une ancienne version du diff."

msgid "Not allowed to merge"
msgstr "Non autorisé·e à fusionner"

msgid "Not available"
msgstr "Indisponible"

msgid "Not available for private projects"
msgstr "Non disponible pour les projets privés"

msgid "Not available for protected branches"
msgstr "Non disponible pour les branches protégées"

msgid "Not confidential"
msgstr "Pas confidentiel·le"

msgid "Not enough data"
msgstr "Données insuffisantes"

msgid "Not now"
msgstr "Pas maintenant"

msgid "Note that the master branch is automatically protected. %{link_to_protected_branches}"
msgstr "Notez que la branche principale « master » est automatiquement protégée. %{link_to_protected_branches}"

msgid "Note: As an administrator you may like to configure %{github_integration_link}, which will allow login via GitHub and allow connecting repositories without generating a Personal Access Token."
msgstr "Remarque : En tant qu’administrateur ou administratrice, vous pouvez configurer %{github_integration_link}, ce qui vous permettra de vous authentifier via GitHub et de connecter des dépôts sans générer de jeton d’accès personnel."

msgid "Note: As an administrator you may like to configure %{github_integration_link}, which will allow login via GitHub and allow importing repositories without generating a Personal Access Token."
msgstr "Remarque : En tant qu’administra·teur·trice, vous pouvez configurer %{github_integration_link}, ce qui vous permettra de vous connecter via GitHub et de permettre l’importation de dépôts sans générer de jeton d’accès personnel."

msgid "Note: Consider asking your GitLab administrator to configure %{github_integration_link}, which will allow login via GitHub and allow connecting repositories without generating a Personal Access Token."
msgstr "Remarque : Envisagez de demander à votre administrateur ou administratrice GitLab de configurer %{github_integration_link}, ce qui vous permettra de vous authentifier via GitHub et de connecter des dépôts sans générer de jeton d’accès personnel."

msgid "Note: Consider asking your GitLab administrator to configure %{github_integration_link}, which will allow login via GitHub and allow importing repositories without generating a Personal Access Token."
msgstr "Remarque : Envisagez de demander à votre administra·teur·trice GitLab de configurer %{github_integration_link}, ce qui vous permettra de vous connecter via GitHub et d’importer des dépôts sans générer de jeton d’accès personnel."

msgid "Notes|Are you sure you want to cancel creating this comment?"
msgstr "Souhaitez‐vous réellement annuler la création de ce commentaire ?"

msgid "Notes|Collapse replies"
msgstr "Réduire les réponses"

msgid "Notes|Show all activity"
msgstr "Afficher toute l’activité"

msgid "Notes|Show comments only"
msgstr "Afficher uniquement les commentaires"

msgid "Notes|Show history only"
msgstr "Afficher uniquement l’historique"

msgid "Notification events"
msgstr "Événement de notifications"

msgid "NotificationEvent|Close issue"
msgstr "Clore le ticket"

msgid "NotificationEvent|Close merge request"
msgstr "Clore la demande de fusion"

msgid "NotificationEvent|Failed pipeline"
msgstr "Pipeline en échec"

msgid "NotificationEvent|Merge merge request"
msgstr "Fusionner la demande de fusion"

msgid "NotificationEvent|New epic"
msgstr "Nouvelle épopée"

msgid "NotificationEvent|New issue"
msgstr "Nouveau ticket"

msgid "NotificationEvent|New merge request"
msgstr "Nouvelle demande de fusion"

msgid "NotificationEvent|New note"
msgstr "Nouvelle note"

msgid "NotificationEvent|Reassign issue"
msgstr "Réassigner le ticket"

msgid "NotificationEvent|Reassign merge request"
msgstr "Réassigner la demande de fusion"

msgid "NotificationEvent|Reopen issue"
msgstr "Rouvrir le ticket"

msgid "NotificationEvent|Successful pipeline"
msgstr "Pipeline réussi"

msgid "NotificationLevel|Custom"
msgstr "Personnalisé"

msgid "NotificationLevel|Disabled"
msgstr "Désactivé"

msgid "NotificationLevel|Global"
msgstr "Global"

msgid "NotificationLevel|On mention"
msgstr "En cas de citation"

msgid "NotificationLevel|Participate"
msgstr "Participer"

msgid "NotificationLevel|Watch"
msgstr "Surveiller"

msgid "Notifications"
msgstr "Notifications"

msgid "Notifications off"
msgstr "Notifications désactivées"

msgid "Notifications on"
msgstr "Notifications activées"

msgid "Nov"
msgstr "nov."

msgid "November"
msgstr "novembre"

msgid "OK"
msgstr "OK"

msgid "Oct"
msgstr "oct."

msgid "October"
msgstr "octobre"

msgid "OfSearchInADropdown|Filter"
msgstr "Filtre"

msgid "Once imported, repositories can be mirrored over SSH. Read more %{ssh_link}"
msgstr "Une fois importés, les dépôts peuvent être mis en miroir via SSH. Voir %{ssh_link}"

msgid "One more item"
msgid_plural "%d more items"
msgstr[0] "Un élément de plus"
msgstr[1] "%d éléments de plus"

msgid "One or more of your Bitbucket projects cannot be imported into GitLab directly because they use Subversion or Mercurial for version control, rather than Git."
msgstr "Un ou plusieurs de vos projets Bitbucket ne peuvent être importés directement dans GitLab parce qu’ils utilisent Subversion ou Mercurial comme gestionnaire de versions au lieu de Git."

msgid "One or more of your Google Code projects cannot be imported into GitLab directly because they use Subversion or Mercurial for version control, rather than Git."
msgstr "Un ou plusieurs de vos projets Google Code ne peuvent être importés directement dans GitLab parce qu’ils utilisent Subversion ou Mercurial comme gestionnaire de versions au lieu de Git."

msgid "Only admins"
msgstr "Seulement les administrateurs"

msgid "Only comments from the following commit are shown below"
msgstr "Seuls les commentaires du commit suivant sont affichés ci‐dessous"

msgid "Only mirror protected branches"
msgstr "Ne mettre en miroir que les branches protégées"

msgid "Only project members can comment."
msgstr "Seuls les membres du projet peuvent commenter."

msgid "Oops, are you sure?"
msgstr "Ouh là, êtes‐vous sûr(e) ?"

msgid "Open"
msgstr "Ouvrir"

msgid "Open in Xcode"
msgstr "Ouvrir dans Xcode"

msgid "Open projects"
msgstr "Ouvrir des projets"

msgid "Open sidebar"
msgstr "Ouvrir la barre latérale"

msgid "Open source software to collaborate on code"
msgstr "Logiciel libre permettant de collaborer sur du code source"

msgid "Opened"
msgstr "Ouvert"

msgid "Opened MR"
msgstr "Demandes de fusion ouvertes"

msgid "Opened issues"
msgstr "Tickets ouverts"

msgid "OpenedNDaysAgo|Opened"
msgstr "Ouvert"

msgid "Opens in a new window"
msgstr "Ouvrir dans une nouvelle fenêtre"

msgid "Operations"
msgstr "Opérations"

msgid "Operations Dashboard"
msgstr "Tableau de bord des opérations"

msgid "Operations Settings"
msgstr "Paramètres des opérations"

msgid "OperationsDashboard|Add a project to the dashboard"
msgstr "Ajouter un projet au tableau de bord"

msgid "OperationsDashboard|The operations dashboard provides a summary of each project's operational health, including pipeline and alert statuses."
msgstr "Le tableau de bord des opérations fournit un résumé de l’état de santé opérationnel de chaque projet, comprenant les états des pipelines et des alertes."

msgid "OperationsDashboard|Unable to add %{invalidProjects}. The Operations Dashboard is available for projects with a Gold subscription."
msgstr "Impossible d’ajouter %{invalidProjects}. Le tableau de bord des opérations n’est disponible que pour les projets avec un abonnement Gold."

msgid "Optionally, you can %{link_to_customize} how FogBugz email addresses and usernames are imported into GitLab."
msgstr "Vous pouvez éventuellement %{link_to_customize} la manière dont les adresses de courriel et les noms d’utilisateur issus de FogBugz sont importés dans GitLab."

msgid "Optionally, you can %{link_to_customize} how Google Code email addresses and usernames are imported into GitLab."
msgstr "Vous pouvez éventuellement %{link_to_customize} la manière dont les adresses de courriel et les noms d’utilisateur issus de Google Code sont importés dans GitLab."

msgid "Options"
msgstr "Options"

msgid "Or you can choose one of the suggested colors below"
msgstr "Ou vous pouvez choisir l’une des couleurs suggérées ci‐dessous"

msgid "Other Labels"
msgstr "Autres étiquettes"

msgid "Other information"
msgstr "Autres informations"

msgid "Otherwise it is recommended you start with one of the options below."
msgstr "Sinon, il est recommandé de commencer avec l’une des options ci‐dessous."

msgid "Outbound requests"
msgstr "Requêtes sortantes"

msgid "Overview"
msgstr "Vue d’ensemble"

msgid "Overwrite diverged branches"
msgstr "Écraser les branches divergentes"

msgid "Owner"
msgstr "Propriétaire"

msgid "Package information"
msgstr "Informations du paquet"

msgid "Package was removed"
msgstr "Le paquet a été supprimé"

msgid "Packages"
msgstr "Paquets"

msgid "Pages"
msgstr "Pages"

msgid "Pagination|Last »"
msgstr "Dernière ⇥"

msgid "Pagination|Next"
msgstr "Suivante"

msgid "Pagination|Prev"
msgstr "Précédente"

msgid "Pagination|« First"
msgstr "⇤ Première"

msgid "Part of merge request changes"
msgstr "Partie des modifications de la demande de fusion"

msgid "Password"
msgstr "Mot de Passe"

msgid "Paste your public SSH key, which is usually contained in the file '~/.ssh/id_rsa.pub' and begins with 'ssh-rsa'. Don't use your private SSH key."
msgstr "Collez votre clef SSH publique, qui est habituellement située dans le fichier « ~/.ssh/id_rsa.pub » et commence par « ssh-rsa ». N’utilisez pas votre clef SSH privée !"

msgid "Path, transfer, remove"
msgstr "Chemin d’accès, transfert et suppression"

msgid "Path:"
msgstr "Chemin d’accès :"

msgid "Pause"
msgstr "Pause"

msgid "Paused Runners don't accept new jobs"
msgstr "Les exécuteurs en pause n’acceptent pas de nouvelles tâches"

msgid "Pending"
msgstr "En attente"

msgid "People without permission will never get a notification and won't be able to comment."
msgstr "Les personnes sans autorisation ne recevront jamais de notifications et ne pourront pas commenter."

msgid "Per job. If a job passes this threshold, it will be marked as failed"
msgstr "Par tâche. Si une tâche dépasse ce seuil, elle sera marquée comme ayant échoué"

msgid "Perform advanced options such as changing path, transferring, or removing the group."
msgstr "Effectuer des actions avancées telles que la modification du chemin d’accès, le transfert ou la suppression du groupe."

msgid "Performance optimization"
msgstr "Optimisation des performances"

msgid "Permissions"
msgstr "Droits d’accès"

msgid "Permissions, LFS, 2FA"
msgstr "Autorisations, LFS, 2FA"

msgid "Personal Access Token"
msgstr "Jeton d’accès personnel"

msgid "Pipeline"
msgstr "Pipeline"

msgid "Pipeline Health"
msgstr "État de santé du pipeline"

msgid "Pipeline Schedule"
msgstr "Planification de pipeline"

msgid "Pipeline Schedules"
msgstr "Planifications de pipelines"

msgid "Pipeline quota"
msgstr "Quota du pipeline"

msgid "Pipeline triggers"
msgstr "Déclencheurs de pipeline"

msgid "PipelineCharts|Failed:"
msgstr "Échecs :"

msgid "PipelineCharts|Overall statistics"
msgstr "Statistiques générales"

msgid "PipelineCharts|Success ratio:"
msgstr "Taux de réussite :"

msgid "PipelineCharts|Successful:"
msgstr "Réussites :"

msgid "PipelineCharts|Total:"
msgstr "Total :"

msgid "PipelineSchedules|Activated"
msgstr "Activé"

msgid "PipelineSchedules|Active"
msgstr "Actif"

msgid "PipelineSchedules|All"
msgstr "Tous"

msgid "PipelineSchedules|Inactive"
msgstr "Inactif"

msgid "PipelineSchedules|Next Run"
msgstr "Prochaine exécution"

msgid "PipelineSchedules|None"
msgstr "Aucun"

msgid "PipelineSchedules|Provide a short description for this pipeline"
msgstr "Indiquez une courte description"

msgid "PipelineSchedules|Take ownership"
msgstr "S’approprier"

msgid "PipelineSchedules|Target"
msgstr "Cible"

msgid "PipelineSchedules|Variables"
msgstr "Variables"

msgid "PipelineSheduleIntervalPattern|Custom"
msgstr "Personnalisé"

msgid "Pipelines"
msgstr "Pipelines"

msgid "Pipelines charts"
msgstr "Graphiques des pipelines"

msgid "Pipelines for last month"
msgstr "Pipelines du mois dernier"

msgid "Pipelines for last week"
msgstr "Pipelines de la semaine dernière"

msgid "Pipelines for last year"
msgstr "Pipelines de l’année dernière"

msgid "Pipelines|Build with confidence"
msgstr "Construire en toute confiance"

msgid "Pipelines|CI Lint"
msgstr "CI Lint"

msgid "Pipelines|Clear Runner Caches"
msgstr "Vider les caches des exécuteurs"

msgid "Pipelines|Continuous Integration can help catch bugs by running your tests automatically, while Continuous Deployment can help you deliver code to your product environment."
msgstr "L’intégration continue peut aider à détecter les bogues en exécutant vos tests automatiquement, tandis que la livraison continue peut vous aider à déployer du code dans votre environnement de production."

msgid "Pipelines|Get started with Pipelines"
msgstr "Premiers pas avec les pipelines"

msgid "Pipelines|Loading Pipelines"
msgstr "Chargement des pipelines"

msgid "Pipelines|Project cache successfully reset."
msgstr "Réinitialisation du cache de projet réussie."

msgid "Pipelines|Run Pipeline"
msgstr "Exécuter un pipeline"

msgid "Pipelines|Something went wrong while cleaning runners cache."
msgstr "Une erreur s’est produite lors du nettoyage du cache des exécuteurs."

msgid "Pipelines|There are currently no %{scope} pipelines."
msgstr "Il n’y a actuellement pas de pipelines %{scope}."

msgid "Pipelines|There are currently no pipelines."
msgstr "Il n’y a actuellement aucun pipeline."

msgid "Pipelines|There was an error fetching the pipelines. Try again in a few moments or contact your support team."
msgstr "Une erreur est survenue lors de la récupération des pipelines. Réessayez dans quelques instants ou contactez votre équipe d’assistance."

msgid "Pipelines|This project is not currently set up to run pipelines."
msgstr "Ce projet n’est actuellement pas configuré pour exécuter des pipelines."

msgid "Pipeline|Commit"
msgstr "Commit"

msgid "Pipeline|Create for"
msgstr "Créer pour"

msgid "Pipeline|Create pipeline"
msgstr "Créer un pipeline"

msgid "Pipeline|Duration"
msgstr "Durée"

msgid "Pipeline|Existing branch name or tag"
msgstr "Nom de branche ou d’étiquette existant"

msgid "Pipeline|Pipeline"
msgstr "Pipeline"

msgid "Pipeline|Run Pipeline"
msgstr "Exécuter le pipeline"

msgid "Pipeline|Search branches"
msgstr "Chercher des branches"

msgid "Pipeline|Specify variable values to be used in this run. The values specified in %{settings_link} will be used by default."
msgstr "Spécifier la valeur de la variable à utiliser lors de l’exécution. Les valeurs spécifiées dans %{settings_link} seront utilisées par défaut."

msgid "Pipeline|Stages"
msgstr "Étapes"

msgid "Pipeline|Status"
msgstr "État"

msgid "Pipeline|Stop pipeline"
msgstr "Arrêter le pipeline"

msgid "Pipeline|Stop pipeline #%{pipelineId}?"
msgstr "Arrêter le pipeline numéro %{pipelineId} ?"

msgid "Pipeline|Variables"
msgstr "Variables"

msgid "Pipeline|You’re about to stop pipeline %{pipelineId}."
msgstr "Vous êtes sur le point d’arrêter le pipeline %{pipelineId}."

msgid "Pipeline|all"
msgstr "tous"

msgid "Pipeline|success"
msgstr "réussi"

msgid "Pipeline|with stage"
msgstr "avec l’étape"

msgid "Pipeline|with stages"
msgstr "avec les étapes"

msgid "Plain diff"
msgstr "Diff brut"

msgid "PlantUML"
msgstr "PlantUML"

msgid "Play"
msgstr "Lancer"

msgid "Please accept the Terms of Service before continuing."
msgstr "Veuillez accepter les conditions générales d’utilisation avant de continuer."

msgid "Please choose a group URL with no special characters."
msgstr "Veuillez choisir une URL de groupe sans caractères spéciaux."

msgid "Please convert them to %{link_to_git}, and go through the %{link_to_import_flow} again."
msgstr "Veuillez les convertir en %{link_to_git} et repasser par %{link_to_import_flow}."

msgid "Please convert them to Git on Google Code, and go through the %{link_to_import_flow} again."
msgstr "Veuillez les convertir en dépôts Git sur Google Code et repasser par %{link_to_import_flow}."

msgid "Please fill in a descriptive name for your group."
msgstr "Veuillez saisir un nom descriptif pour votre groupe."

msgid "Please note that this application is not provided by GitLab and you should verify its authenticity before allowing access."
msgstr "Veuillez noter que cette application n’est pas fournie par GitLab, vous devriez vérifier son authenticité avant d’autoriser son accès."

msgid "Please select at least one filter to see results"
msgstr "Veuillez sélectionner au moins un filtre pour voir les résultats"

msgid "Please solve the reCAPTCHA"
msgstr "Veuillez résoudre le reCAPTCHA"

msgid "Please try again"
msgstr "Veuillez réessayer"

msgid "Please use this form to report users to GitLab who create spam issues, comments or behave inappropriately."
msgstr "Veuillez utiliser ce formulaire pour signaler à GitLab les utilisateurs qui créent des tickets ou des commentaires indésirables, ou qui se comportent de manière inappropriée."

msgid "Please wait while we connect to your repository. Refresh at will."
msgstr "Veuillez patienter pendant la connexion à votre dépôt. Actualisez à votre guise."

msgid "Please wait while we import the repository for you. Refresh at will."
msgstr "Veuillez patienter pendant l’importation de votre dépôt. Actualisez à votre guise."

msgid "Preferences"
msgstr "Préférences"

msgid "Preferences|Navigation theme"
msgstr "Thème de navigation"

msgid "Press Enter or click to search"
msgstr "Appuyez sur Entrée ou cliquez pour rechercher"

msgid "Prevent adding new members to project membership within this group"
msgstr "Empêcher l’ajout de nouveaux membres au projet au sein de ce groupe"

msgid "Preview"
msgstr "Aperçu"

msgid "Preview payload"
msgstr "Aperçu de la charge utile"

msgid "Primary"
msgstr "Principal"

msgid "Prioritize"
msgstr "Prioriser"

msgid "Prioritize label"
msgstr "Prioriser l’étiquette"

msgid "Prioritized Labels"
msgstr "Étiquettes prioritaires"

msgid "Prioritized label"
msgstr "Étiquette prioritaire"

msgid "Private - Project access must be granted explicitly to each user."
msgstr "Privé — l’accès au projet doit être autorisé explicitement pour chaque utilisateur et utilisatrice."

msgid "Private - The group and its projects can only be viewed by members."
msgstr "Privé — le groupe ainsi que ses projets ne sont accessibles qu’à ses membres."

msgid "Private projects can be created in your personal namespace with:"
msgstr "Des projets privés peuvent être créés dans votre espace de noms personnel avec :"

msgid "Profile"
msgstr "Profil"

msgid "Profile Settings"
msgstr "Paramètres du profil"

msgid "Profiles| You are about to permanently delete %{yourAccount}, and all of the issues, merge requests, and groups linked to your account. Once you confirm %{deleteAccount}, it cannot be undone or recovered."
msgstr "Vous êtes sur le point de supprimer définitivement %{yourAccount}, ainsi que tous les tickets, les demandes de fusion et les groupes liés à votre compte. Après confirmation, %{deleteAccount} ne peut être ni annulé ni restauré."

msgid "Profiles| You are going to change the username %{currentUsernameBold} to %{newUsernameBold}. Profile and projects will be redirected to the %{newUsername} namespace but this redirect will expire once the %{currentUsername} namespace is registered by another user or group. Please update your Git repository remotes as soon as possible."
msgstr "Vous êtes sur le point de changer le nom d’utilisateur %{currentUsernameBold} en %{newUsernameBold}. Le profil et les projets seront redirigés vers l’espace de noms %{newUsername}, mais cette redirection expire si un nouvel utilisateur ou un nouveau groupe est créé avec l’ancien nom %{currentUsername}. Veuillez mettre à jour vos dépôts Git dès que possible."

msgid "Profiles|Account scheduled for removal."
msgstr "Compte programmé pour suppression."

msgid "Profiles|Add key"
msgstr "Ajouter une clef"

msgid "Profiles|Add status emoji"
msgstr "Ajouter un émoji de statut"

msgid "Profiles|Avatar cropper"
msgstr "Rogneur d’avatar"

msgid "Profiles|Avatar will be removed. Are you sure?"
msgstr "L’avatar sera supprimé. Êtes‐vous sûr·e ?"

msgid "Profiles|Change username"
msgstr "Changer le nom d’utilisateur·rice"

msgid "Profiles|Choose file..."
msgstr "Choisir un fichier…"

msgid "Profiles|Choose to show contributions of private projects on your public profile without any project, repository or organization information."
msgstr "Afficher les contributions de projets privés sur votre profil public sans aucune information sur les projets, les dépôts ou les organisations."

msgid "Profiles|Clear status"
msgstr "Effacer le statut"

msgid "Profiles|Current path: %{path}"
msgstr "Chemin d’accès actuel : %{path}"

msgid "Profiles|Current status"
msgstr "État actuel"

msgid "Profiles|Delete Account"
msgstr "Supprimer un compte"

msgid "Profiles|Delete account"
msgstr "Supprimer le compte"

msgid "Profiles|Delete your account?"
msgstr "Supprimer votre compte ?"

msgid "Profiles|Deleting an account has the following effects:"
msgstr "Supprimer un compte aura les conséquences suivantes :"

msgid "Profiles|Do not show on profile"
msgstr "Ne pas montrer sur le profil"

msgid "Profiles|Don't display activity-related personal information on your profiles"
msgstr "Ne pas afficher les informations personnelles liées à l’activité sur vos profils"

msgid "Profiles|Edit Profile"
msgstr "Modifier le profil"

msgid "Profiles|Invalid password"
msgstr "Mot de passe incorrect"

msgid "Profiles|Invalid username"
msgstr "Nom d’utilisateur incorrect"

msgid "Profiles|Learn more"
msgstr "En savoir plus"

msgid "Profiles|Made a private contribution"
msgstr "a fait une contribution privée"

msgid "Profiles|Main settings"
msgstr "Paramètres principaux"

msgid "Profiles|No file chosen"
msgstr "Aucun fichier choisi"

msgid "Profiles|Path"
msgstr "Chemin d’accès"

msgid "Profiles|Position and size your new avatar"
msgstr "Position et taille de votre nouvel avatar"

msgid "Profiles|Private contributions"
msgstr "Contributions privées"

msgid "Profiles|Public Avatar"
msgstr "Avatar public"

msgid "Profiles|Remove avatar"
msgstr "Supprimer l’avatar"

msgid "Profiles|Set new profile picture"
msgstr "Définir une nouvelle photo de profil"

msgid "Profiles|Some options are unavailable for LDAP accounts"
msgstr "Certaines options ne sont pas disponibles pour les comptes LDAP"

msgid "Profiles|Tell us about yourself in fewer than 250 characters."
msgstr "Parlez‐nous de vous en moins de 250 caractères."

msgid "Profiles|The maximum file size allowed is 200KB."
msgstr "La taille de fichier maximale autorisée est de 200 Kio."

msgid "Profiles|This doesn't look like a public SSH key, are you sure you want to add it?"
msgstr "Ceci ne ressemble pas à une clef SSH publique, êtes‐vous sûr(e) de vouloir l’ajouter ?"

msgid "Profiles|This email will be displayed on your public profile."
msgstr "Cette adresse de courriel sera affichée sur votre profil public."

msgid "Profiles|This email will be used for web based operations, such as edits and merges. %{learn_more}"
msgstr "Cette adresse de courriel sera utilisée pour les opérations Web, telles que les modifications et les fusions. %{learn_more}"

msgid "Profiles|This emoji and message will appear on your profile and throughout the interface."
msgstr "Cet émoji et ce message apparaîtront sur votre profil et partout dans l’interface."

msgid "Profiles|This feature is experimental and translations are not complete yet."
msgstr "Cette fonctionnalité est expérimentale et les traductions ne sont pas encore complètes."

msgid "Profiles|This information will appear on your profile."
msgstr "Cette information apparaîtra sur votre profil."

msgid "Profiles|Type your %{confirmationValue} to confirm:"
msgstr "Saisissez votre %{confirmationValue} pour confirmer :"

msgid "Profiles|Typically starts with \"ssh-rsa …\""
msgstr "Commence généralement par « ssh-rsa […] »"

msgid "Profiles|Update profile settings"
msgstr "Mettre à jour les paramètres du profil"

msgid "Profiles|Update username"
msgstr "Mettre à jour le nom d’utilisateur"

msgid "Profiles|Upload new avatar"
msgstr "Téléverser un nouvel avatar"

msgid "Profiles|Use a private email - %{email}"
msgstr "Utiliser une adresse de courriel privée — %{email}"

msgid "Profiles|Username change failed - %{message}"
msgstr "Le changement de nom d’utilisateur a échoué : %{message}"

msgid "Profiles|Username successfully changed"
msgstr "Changement de nom d’utilisateur effectué"

msgid "Profiles|Website"
msgstr "Site Web"

msgid "Profiles|What's your status?"
msgstr "Quel est votre statut ?"

msgid "Profiles|You can change your avatar here"
msgstr "Vous pouvez changer votre avatar ici"

msgid "Profiles|You can change your avatar here or remove the current avatar to revert to %{gravatar_link}"
msgstr "Vous pouvez changer votre avatar ici ou supprimer l’avatar actuel et revenir à %{gravatar_link}"

msgid "Profiles|You can upload your avatar here"
msgstr "Vous pouvez téléverser votre avatar ici"

msgid "Profiles|You can upload your avatar here or change it at %{gravatar_link}"
msgstr "Vous pouvez téléverser votre avatar ici ou le changer en %{gravatar_link}"

msgid "Profiles|You don't have access to delete this user."
msgstr "Vous n’avez pas les autorisations suffisantes pour supprimer cet utilisateur ou cette utilisatrice."

msgid "Profiles|You must transfer ownership or delete these groups before you can delete your account."
msgstr "Vous devez transférer la propriété ou supprimer ces groupes avant de pouvoir supprimer votre compte."

msgid "Profiles|Your account is currently an owner in these groups:"
msgstr "Votre compte est actuellement propriétaire des groupes suivants :"

msgid "Profiles|Your email address was automatically set based on your %{provider_label} account."
msgstr "Votre adresse de courriel a été automatiquement définie en fonction de votre compte %{provider_label}."

msgid "Profiles|Your location was automatically set based on your %{provider_label} account."
msgstr "Votre localisation a été automatiquement définie en fonction de votre compte %{provider_label}."

msgid "Profiles|Your name was automatically set based on your %{provider_label} account, so people you know can recognize you."
msgstr "Votre nom a été automatiquement défini en fonction de votre compte %{provider_label}, afin que les personnes que vous connaissez puissent vous identifier."

msgid "Profiles|Your status"
msgstr "Votre statut"

msgid "Profiles|e.g. My MacBook key"
msgstr "p. ex., Ma clef MacBook"

msgid "Profiles|your account"
msgstr "votre compte"

msgid "Profiling - Performance bar"
msgstr "Profilage — barre de performance"

msgid "Programming languages used in this repository"
msgstr "Langages de programmation utilisés dans ce dépôt"

msgid "Progress"
msgstr "Progression"

msgid "Project"
msgstr "Projet"

msgid "Project '%{project_name}' is in the process of being deleted."
msgstr "Le projet « %{project_name} » est en cours de suppression."

msgid "Project '%{project_name}' queued for deletion."
msgstr "Projet « %{project_name} » en attente de suppression."

msgid "Project '%{project_name}' was successfully created."
msgstr "Création du projet « %{project_name} » effectuée."

msgid "Project '%{project_name}' was successfully updated."
msgstr "Mise à jour du projet « %{project_name} » effectuée."

msgid "Project Badges"
msgstr "Badges numériques du projet"

msgid "Project URL"
msgstr "URL du projet"

msgid "Project access must be granted explicitly to each user."
msgstr "L’accès au projet doit être explicitement accordé à chaque utilisateur."

msgid "Project avatar"
msgstr "Avatar du projet"

msgid "Project avatar in repository: %{link}"
msgstr "Avatar du projet dans le dépôt : %{link}"

msgid "Project details"
msgstr "Détails du projet"

msgid "Project export could not be deleted."
msgstr "L’exportation du projet n’a pas pu être supprimée."

msgid "Project export has been deleted."
msgstr "L’exportation du projet a été supprimée."

msgid "Project export link has expired. Please generate a new export from your project settings."
msgstr "Le lien de l’exportation du projet a expiré. Merci de générer une nouvelle exportation depuis les paramètres du projet."

msgid "Project export started. A download link will be sent by email."
msgstr "L’exportation du projet a débuté. Un lien de téléchargement sera envoyé par courriel."

msgid "Project name"
msgstr "Nom du projet"

msgid "Project slug"
msgstr "Identifiant « slug » du projet"

msgid "ProjectActivityRSS|Subscribe"
msgstr "S’abonner"

msgid "ProjectCreationLevel|Allowed to create projects"
msgstr "Autorisé·e à créer des projets"

msgid "ProjectCreationLevel|Default project creation protection"
msgstr "Protection de création de projets par défaut"

msgid "ProjectCreationLevel|Developers + Maintainers"
msgstr "Développeurs et développeuses + Responsables"

msgid "ProjectCreationLevel|Maintainers"
msgstr "Responsables"

msgid "ProjectCreationLevel|No one"
msgstr "Personne"

msgid "ProjectFileTree|Name"
msgstr "Nom"

msgid "ProjectLastActivity|Never"
msgstr "Jamais"

msgid "ProjectLifecycle|Stage"
msgstr "Étape"

msgid "ProjectOverview|Fork"
msgstr "Créer une divergence"

msgid "ProjectOverview|Forks"
msgstr "Divergences"

msgid "ProjectOverview|Go to your fork"
msgstr "Aller à votre divergence"

msgid "ProjectOverview|Star"
msgstr "Mettre une étoile"

msgid "ProjectOverview|Unstar"
msgstr "Supprimer l’étoile"

msgid "ProjectOverview|You have reached your project limit"
msgstr "Vous avez atteint la limite de votre projet"

msgid "ProjectOverview|You must sign in to star a project"
msgstr "Vous devez vous authentifier afin de pouvoir ajouter une étoile à un projet"

msgid "ProjectPage|Project ID: %{project_id}"
msgstr "Identifiant de projet : %{project_id}"

msgid "ProjectSettings|Badges"
msgstr "Badges numériques"

msgid "ProjectSettings|Contact an admin to change this setting."
msgstr "Contactez un administrateur pour modifier ce paramètre."

msgid "ProjectSettings|Customize your project badges."
msgstr "Personnalisez les badges numériques de votre projet."

msgid "ProjectSettings|Failed to protect the tag"
msgstr "Impossible de protéger l’étiquette"

msgid "ProjectSettings|Failed to update tag!"
msgstr "Impossible de mettre à jour l’étiquette !"

msgid "ProjectSettings|Learn more about badges."
msgstr "En savoir plus sur les badges numériques."

msgid "ProjectSettings|Only signed commits can be pushed to this repository."
msgstr "Seuls les commits signés peuvent être poussés sur ce dépôt Git."

msgid "ProjectSettings|This setting is applied on the server level and can be overridden by an admin."
msgstr "Ce paramètre s’applique au niveau du serveur mais il peut être outrepassé par un administrateur."

msgid "ProjectSettings|This setting is applied on the server level but has been overridden for this project."
msgstr "Ce paramètre s’applique au niveau du serveur, mais il a été outrepassé pour ce projet."

msgid "ProjectSettings|This setting will be applied to all projects unless overridden by an admin."
msgstr "Ce paramètre s’appliquera à tous les projets à moins qu’un administrateur ou une administratrice ne l’outrepasse sur certains projets."

msgid "ProjectSettings|Users can only push commits to this repository that were committed with one of their own verified emails."
msgstr "Les utilisateurs et utilisatrices ne peuvent uniquement pousser sur ce dépôt que des commits qui ont été effectués avec une de leurs adresses de courriel vérifiées."

msgid "Projects"
msgstr "Projets"

msgid "Projects shared with %{group_name}"
msgstr "Projets partagés avec %{group_name}"

msgid "Projects that belong to a group are prefixed with the group namespace. Existing projects may be moved into a group."
msgstr "Les projets appartenant à un groupe sont préfixés avec l’espace de noms du groupe. Les projets existants peuvent être déplacés dans un groupe."

msgid "ProjectsDropdown|Frequently visited"
msgstr "Les plus consultés"

msgid "ProjectsDropdown|Loading projects"
msgstr "Chargement des projets"

msgid "ProjectsDropdown|Projects you visit often will appear here"
msgstr "Les projets que vous visitez souvent apparaîtront ici"

msgid "ProjectsDropdown|Search your projects"
msgstr "Chercher dans vos projets"

msgid "ProjectsDropdown|Something went wrong on our end."
msgstr "Un problème est survenu de notre côté."

msgid "ProjectsDropdown|Sorry, no projects matched your search"
msgstr "Désolé, aucun projet ne correspond à votre recherche"

msgid "ProjectsDropdown|This feature requires browser localStorage support"
msgstr "Cette fonctionnalité nécessite un navigateur prenant en charge localStorage"

msgid "PrometheusAlerts|Add alert"
msgstr "Ajouter une alerte"

msgid "PrometheusAlerts|Alert set"
msgstr "Alerte définie"

msgid "PrometheusAlerts|Edit alert"
msgstr "Modifier l’alerte"

msgid "PrometheusAlerts|Error creating alert"
msgstr "Erreur lors de la création de l’alerte"

msgid "PrometheusAlerts|Error deleting alert"
msgstr "Erreur lors de la suppression de l’alerte"

msgid "PrometheusAlerts|Error fetching alert"
msgstr "Erreur lors de la récupération de l’alerte"

msgid "PrometheusAlerts|Error saving alert"
msgstr "Erreur lors de l’enregistrement de l’alerte"

msgid "PrometheusAlerts|No alert set"
msgstr "Aucune alerte définie"

msgid "PrometheusAlerts|Operator"
msgstr "Opérateur"

msgid "PrometheusAlerts|Threshold"
msgstr "Seuil"

msgid "PrometheusDashboard|Time"
msgstr "Heure"

msgid "PrometheusService|%{exporters} with %{metrics} were found"
msgstr "%{exporters} avec %{metrics} ont été trouvés"

msgid "PrometheusService|<p class=\"text-tertiary\">No <a href=\"%{docsUrl}\">common metrics</a> were found</p>"
msgstr "<p class=\"text-tertiary\">Aucune <a href=\"%{docsUrl}\">métrique commune</a> trouvée</p>"

msgid "PrometheusService|Active"
msgstr "Actif"

msgid "PrometheusService|Auto configuration"
msgstr "Configuration automatique"

msgid "PrometheusService|Automatically deploy and configure Prometheus on your clusters to monitor your project’s environments"
msgstr "Déployer et configurer automatiquement Prometheus sur vos grappes de serveurs pour surveiller les environnements de vos projets"

msgid "PrometheusService|Common metrics"
msgstr "Métriques communes"

msgid "PrometheusService|Common metrics are automatically monitored based on a library of metrics from popular exporters."
msgstr "Les métriques courantes sont automatiquement supervisées grâce à une bibliothèque de métriques provenant d’exportateurs populaires."

msgid "PrometheusService|Custom metrics"
msgstr "Métriques personnalisées"

msgid "PrometheusService|Finding and configuring metrics..."
msgstr "Recherche et configuration des métriques en cours…"

msgid "PrometheusService|Finding custom metrics..."
msgstr "Recherche des métriques personnalisées en cours…"

msgid "PrometheusService|Install Prometheus on clusters"
msgstr "Installer Prometheus sur les grappes de serveurs"

msgid "PrometheusService|Manage clusters"
msgstr "Gérer les grappes de serveurs"

msgid "PrometheusService|Manual configuration"
msgstr "Configuration manuelle"

msgid "PrometheusService|Metrics"
msgstr "Métriques"

msgid "PrometheusService|Missing environment variable"
msgstr "Variable d’environnement manquante"

msgid "PrometheusService|More information"
msgstr "Plus d’informations"

msgid "PrometheusService|New metric"
msgstr "Nouvelle métrique"

msgid "PrometheusService|Prometheus API Base URL, like http://prometheus.example.com/"
msgstr "URL de base de l’API Prometheus, telle que http://prometheus.example.com/"

msgid "PrometheusService|Prometheus is being automatically managed on your clusters"
msgstr "Prometheus est géré automatiquement sur vos grappes de serveurs"

msgid "PrometheusService|These metrics will only be monitored after your first deployment to an environment"
msgstr "Ces métriques ne seront supervisées qu’après votre premier déploiement dans un environnement"

msgid "PrometheusService|Time-series monitoring service"
msgstr "Service de supervision de séries temporelles"

msgid "PrometheusService|To enable manual configuration, uninstall Prometheus from your clusters"
msgstr "Pour activer la configuration manuelle, désinstallez Prometheus de vos grappes de serveurs"

msgid "PrometheusService|To enable the installation of Prometheus on your clusters, deactivate the manual configuration below"
msgstr "Pour activer l’installation de Prometheus sur vos grappes de serveurs, désactivez la configuration manuelle ci‐dessous"

msgid "PrometheusService|Waiting for your first deployment to an environment to find common metrics"
msgstr "En attente de votre premier déploiement dans un environnement pour trouver des métriques communes"

msgid "Promote"
msgstr "Promouvoir"

msgid "Promote these project milestones into a group milestone."
msgstr "Promouvoir ces jalons de projets en jalon de groupe."

msgid "Promote to Group Milestone"
msgstr "Promouvoir en jalon de groupe"

msgid "Promote to group label"
msgstr "Promouvoir en tant qu’étiquette de groupe"

msgid "Promotions|Don't show me this again"
msgstr "Ne plus réafficher ce message"

msgid "Promotions|Epics let you manage your portfolio of projects more efficiently and with less effort by tracking groups of issues that share a theme, across projects and milestones."
msgstr "Les épopées vous permettent de gérer votre portefeuille de projets plus efficacement et avec moins d’efforts grâce au suivi de groupes de tickets qui partagent un thème commun au travers de différents projets et jalons."

msgid "Promotions|This feature is locked."
msgstr "Cette fonctionnalité est verrouillée."

msgid "Promotions|Upgrade plan"
msgstr "Mise à niveau du forfait"

msgid "Protected"
msgstr "Protégé"

msgid "Protected Environments"
msgstr "Environnements protégés"

msgid "ProtectedEnvironment|%{environment_name} will be writable for developers. Are you sure?"
msgstr "%{environment_name} sera accessible en écriture aux développeurs. Êtes‐vous sûr de vouloir cela ?"

msgid "ProtectedEnvironment|Allowed to deploy"
msgstr "Autorisé à déployer"

msgid "ProtectedEnvironment|Choose who is allowed to deploy"
msgstr "ProtectedEnvironment|Choisissez qui est autorisé à déployer"

msgid "ProtectedEnvironment|Environment"
msgstr "Environnement"

msgid "ProtectedEnvironment|Protect"
msgstr "Protéger"

msgid "ProtectedEnvironment|Protect Environments in order to restrict who can execute deployments."
msgstr "Protéger les environnements afin de restreindre les déploiements aux personnes autorisées."

msgid "ProtectedEnvironment|Protect an environment"
msgstr "Protéger un environnement"

msgid "ProtectedEnvironment|Protected Environment (%{protected_environments_count})"
msgstr "Environnements protégés (%{protected_environments_count})"

msgid "ProtectedEnvironment|Select an environment"
msgstr "Sélectionner un environnement"

msgid "ProtectedEnvironment|There are currently no protected environments, protect an environment with the form above."
msgstr "Il n’y a actuellement aucun environnement protégé, protégez‐en un avec le formulaire ci‐dessus."

msgid "ProtectedEnvironment|Unprotect"
msgstr "Déprotéger"

msgid "ProtectedEnvironment|Your environment can't be unprotected"
msgstr "Votre environnement ne peut pas être déprotégé"

msgid "ProtectedEnvironment|Your environment has been protected."
msgstr "Votre environnement a été protégé."

msgid "ProtectedEnvironment|Your environment has been unprotected"
msgstr "Votre environnement a été déprotégé"

msgid "Protip:"
msgstr "Astuce :"

msgid "Provider"
msgstr "Fournisseur"

msgid "Pseudonymizer data collection"
msgstr "Collecte de données Pseudonymizer"

msgid "Public - The group and any public projects can be viewed without any authentication."
msgstr "Public — le groupe ainsi que n’importe quel projet public est accessible sans authentification."

msgid "Public - The project can be accessed without any authentication."
msgstr "Public - le projet est accessible sans aucune authentification."

msgid "Public pipelines"
msgstr "Pipelines publics"

msgid "Pull"
msgstr "Récupérer"

msgid "Push"
msgstr "Push"

msgid "Push Rules"
msgstr "Règles de poussage Git"

msgid "Push events"
msgstr "Événements de poussée"

msgid "Push project from command line"
msgstr "Pousser le projet en ligne de commande"

msgid "Push to create a project"
msgstr "Pousser pour créer un projet"

msgid "PushRule|Committer restriction"
msgstr "Restriction sur l’auteur des commits"

msgid "Pushed"
msgstr "Poussé"

msgid "Pushes"
msgstr "Poussées Git"

msgid "Quarters"
msgstr "Trimestres"

msgid "Quick actions can be used in the issues description and comment boxes."
msgstr "Les actions rapides peuvent être utilisées dans la description des tickets et dans les zones de commentaire."

msgid "Read more"
msgstr "Lire plus"

msgid "Read more about project permissions <strong>%{link_to_help}</strong>"
msgstr "Pour en savoir plus sur les autorisations de projet : <strong>%{link_to_help}</strong>"

msgid "Readme"
msgstr "LisezMoi"

msgid "Real-time features"
msgstr "Fonctionnalités en temps réel"

msgid "Recent searches"
msgstr "Recherches récentes"

msgid "Redirect to SAML provider to test configuration"
msgstr "Rediriger vers le fournisseur SAML pour tester la configuration"

msgid "Reference:"
msgstr "Référence :"

msgid "Refresh"
msgstr "Actualiser"

msgid "Refreshing in a second to show the updated status..."
msgid_plural "Refreshing in %d seconds to show the updated status..."
msgstr[0] "L’affichage sera réactualisé dans une seconde avec le statut mis à jour..."
msgstr[1] "L’affichage sera réactualisé dans %d secondes avec le statut mis à jour…"

msgid "Regenerate key"
msgstr "Régénérer la clef"

msgid "Regex pattern"
msgstr "Expression rationnelle"

msgid "Register / Sign In"
msgstr "Inscription / Connexion"

msgid "Register and see your runners for this group."
msgstr "Identifiez‐vous et accédez à vos exécuteurs pour ce groupe."

msgid "Register and see your runners for this project."
msgstr "Enregistrer et afficher vos exécuteurs pour ce projet."

msgid "Registry"
msgstr "Registre"

msgid "Related Commits"
msgstr "Commits liés"

msgid "Related Deployed Jobs"
msgstr "Tâches déployées liées"

msgid "Related Issues"
msgstr "Tickets liés"

msgid "Related Jobs"
msgstr "Tâches liées"

msgid "Related Merge Requests"
msgstr "Demandes de fusion liées"

msgid "Related Merged Requests"
msgstr "Demandes fusionnées liées"

msgid "Related merge requests"
msgstr "Demandes de fusion liées"

msgid "Remind later"
msgstr "Me le rappeler ultérieurement"

msgid "Remove"
msgstr "Supprimer"

msgid "Remove Runner"
msgstr "Supprimer l’exécuteur"

msgid "Remove avatar"
msgstr "Supprimer l’avatar"

msgid "Remove group"
msgstr "Supprimer le groupe"

msgid "Remove priority"
msgstr "Supprimer la priorité"

msgid "Remove project"
msgstr "Supprimer le projet"

msgid "Removed group can not be restored!"
msgstr "Un groupe supprimé ne peut être restauré !"

msgid "Removing group will cause all child projects and resources to be removed."
msgstr "Supprimer le groupe entraînera la suppression de tous les projets et ressources affiliés."

msgid "Rename"
msgstr "Renommer"

msgid "Rename file"
msgstr "Renommer le fichier"

msgid "Rename folder"
msgstr "Renommer le dossier"

msgid "Reopen epic"
msgstr "Rouvrir l’épopée"

msgid "Repair authentication"
msgstr "Réparer l’authentification"

msgid "Reply to this email directly or %{view_it_on_gitlab}."
msgstr "Répondez directement à ce courriel ou %{view_it_on_gitlab}."

msgid "Repo by URL"
msgstr "Dépôt par URL"

msgid "Report abuse to GitLab"
msgstr "Signaler un abus à GitLab"

msgid "Reporting"
msgstr "Rapports"

msgid "Reports|%{failedString} and %{resolvedString}"
msgstr "%{failedString} et %{resolvedString}"

msgid "Reports|Actions"
msgstr "Actions"

msgid "Reports|Class"
msgstr "Classe"

msgid "Reports|Confidence"
msgstr "Confiance"

msgid "Reports|Execution time"
msgstr "Durée d’exécution"

msgid "Reports|Failure"
msgstr "Échec"

msgid "Reports|Severity"
msgstr "Sévérité"

msgid "Reports|System output"
msgstr "Sortie du système"

msgid "Reports|Test summary"
msgstr "Synthèse des tests"

msgid "Reports|Test summary failed loading results"
msgstr "Échec du chargement des résultats de la synthèse des tests"

msgid "Reports|Test summary results are being parsed"
msgstr "Les résultats de la synthèse des tests sont en cours d’analyse"

msgid "Reports|Vulnerability"
msgstr "Vulnérabilité"

msgid "Reports|no changed test results"
msgstr "aucun résultat de test modifié"

msgid "Repository"
msgstr "Dépôt"

msgid "Repository Settings"
msgstr "Paramètres du dépôt"

msgid "Repository URL"
msgstr "URL du dépôt"

msgid "Repository has no locks."
msgstr "Le dépôt n’a aucun verrou."

msgid "Repository maintenance"
msgstr "Maintenance du dépôt"

msgid "Repository mirror"
msgstr "Miroir du dépôt"

msgid "Repository storage"
msgstr "Stockage du dépôt"

msgid "RepositorySettingsAccessLevel|Select"
msgstr "Sélectionner"

msgid "Request Access"
msgstr "Demander l’accès"

msgid "Requests Profiles"
msgstr "Profils de requêtes"

msgid "Require all users in this group to setup Two-factor authentication"
msgstr "Exiger de tous les utilisateurs de ce groupe la configuration de l’authentification à double facteur"

msgid "Require all users to accept Terms of Service and Privacy Policy when they access GitLab."
msgstr "Exiger que tous les utilisateurs acceptent les conditions générales d’utilisation et la politique de confidentialité quand ils accèdent à GitLab."

msgid "Reset health check access token"
msgstr "Réinitialiser le jeton d’accès au bilan de santé"

msgid "Reset runners registration token"
msgstr "Réinitialiser le jeton d’inscription des exécuteurs"

msgid "Resolve all discussions in new issue"
msgstr "Résoudre toutes les discussions dans un nouveau ticket"

msgid "Resolve conflicts on source branch"
msgstr "Résoudre les conflits sur la branche source"

msgid "Resolve discussion"
msgstr "Résoudre la discussion"

msgid "Response metrics (AWS ELB)"
msgstr "Métriques de réponse (AWS ELB)"

msgid "Response metrics (Custom)"
msgstr "Métriques de réponse (personnalisées)"

msgid "Response metrics (HA Proxy)"
msgstr "Métriques de réponse (HA Proxy)"

msgid "Response metrics (NGINX Ingress)"
msgstr "Métriques de réponse (nginx Ingress)"

msgid "Response metrics (NGINX)"
msgstr "Métriques de réponse (nginx)"

msgid "Resume"
msgstr "Reprendre"

msgid "Retry"
msgstr "Réessayer"

msgid "Retry this job"
msgstr "Relancer cette tâche"

msgid "Retry verification"
msgstr "Relancer la vérification"

msgid "Reveal Variables"
msgstr "Révéler les variables"

msgid "Reveal value"
msgid_plural "Reveal values"
msgstr[0] "Révéler la valeur"
msgstr[1] "Révéler les valeurs"

msgid "Revert this commit"
msgstr "Défaire ce commit"

msgid "Revert this merge request"
msgstr "Défaire cette demande de fusion"

msgid "Review"
msgstr "Examiner"

msgid "Review the process for configuring service providers in your identity provider — in this case, GitLab is the \"service provider\" or \"relying party\"."
msgstr "Revoyez le processus de configuration des fournisseurs de service chez votre fournisseur d’identité — dans le cas présent, GitLab est le « fournisseur de service » ou le « tiers de confiance »."

msgid "Reviewing"
msgstr "Examen"

msgid "Reviewing (merge request !%{mergeRequestId})"
msgstr "Examen (demande de fusion !%{mergeRequestId})"

msgid "Revoke"
msgstr "Révoquer"

msgid "Roadmap"
msgstr "Feuille de route"

msgid "Run CI/CD pipelines for external repositories"
msgstr "Exécuter des pipelines CI / CD pour les dépôts externes"

msgid "Run untagged jobs"
msgstr "Exécuter les tâches non étiquetées"

msgid "Runner cannot be assigned to other projects"
msgstr "L’exécuteur ne peut être affecté à d’autres projets"

msgid "Runner runs jobs from all unassigned projects"
msgstr "L’exécuteur exécute des tâches de tous les projets non attribués"

msgid "Runner runs jobs from all unassigned projects in its group"
msgstr "L’exécuteur exécute des tâches de tous les projets non attribués de son groupe"

msgid "Runner runs jobs from assigned projects"
msgstr "L’exécuteur exécute des tâches de projets attribués"

msgid "Runner token"
msgstr "Jeton de l’exécuteur"

msgid "Runner will not receive any new jobs"
msgstr "L’exécuteur ne recevra aucune nouvelle tâche"

msgid "Runners"
msgstr "Exécuteurs"

msgid "Runners API"
msgstr "API des exécuteurs"

msgid "Runners can be placed on separate users, servers, and even on your local machine."
msgstr "Les exécuteurs peuvent être placés sur différents utilisateurs et serveurs, voire sur votre machine locale."

msgid "Runners can be placed on separate users, servers, even on your local machine."
msgstr "Les exécuteurs peuvent fonctionner sur différents serveurs, avec différents comptes d’utilisateur, y compris sur votre machine locale."

msgid "Runners currently online: %{active_runners_count}"
msgstr "Exécuteurs actuellement en ligne : %{active_runners_count}"

msgid "Runners page"
msgstr "Page des exécuteurs"

msgid "Runners page."
msgstr "Page des exécuteurs."

msgid "Runners|You have used all your shared Runners pipeline minutes."
msgstr "Vous avez utilisé tout le temps de pipeline partagé de vos exécuteurs."

msgid "Running"
msgstr "En cours d’exécution"

msgid "SAML SSO"
msgstr "Authentification unique SAML"

msgid "SAML SSO for %{group_name}"
msgstr "Authentification unique SAML pour %{group_name}"

msgid "SAML Single Sign On"
msgstr "Authentification unique SAML"

msgid "SAML Single Sign On Settings"
msgstr "Paramètres d’authentification unique SAML"

msgid "SAST"
msgstr "SAST"

msgid "SHA1 fingerprint of the SAML token signing certificate. Get this from your identity provider, where it can also be called \"Thumbprint\"."
msgstr "Empreinte SHA-1 du certificat de signature de jetons SAML. Obtenez‐la auprès de votre fournisseur d’identité, parfois sous la dénomination « Thumbprint »."

msgid "SSH Keys"
msgstr "Clefs SSH"

msgid "SSH host keys"
msgstr "Clefs SSH de l’hôte"

msgid "SSH public key"
msgstr "Clef SSH publique"

msgid "SSL Verification"
msgstr "Vérification SSL"

msgid "Save"
msgstr "Enregistrer"

msgid "Save application"
msgstr "Enregistrer l’application"

msgid "Save changes"
msgstr "Enregistrer les modifications"

msgid "Save changes before testing"
msgstr "Enregistrer les modifications avant de tester"

msgid "Save pipeline schedule"
msgstr "Sauvegarder la planification du pipeline"

msgid "Save variables"
msgstr "Enregistrer les variables"

msgid "Schedule a new pipeline"
msgstr "Planifier un nouveau pipeline"

msgid "Scheduled"
msgstr "Planifié"

msgid "Schedules"
msgstr "Planifications"

msgid "Scheduling Pipelines"
msgstr "Planification des pipelines"

msgid "Scope"
msgstr "Portée"

msgid "Scoped issue boards"
msgstr "Tableaux de tickets à portée limitée"

msgid "Scroll down to <strong>Google Code Project Hosting</strong> and enable the switch on the right."
msgstr "Faites défiler jusqu’à <strong>Hébergement de projet Google Code</strong> et activez le commutateur sur la droite."

msgid "Scroll to bottom"
msgstr "Faire défiler vers le bas"

msgid "Scroll to top"
msgstr "Faire défiler vers le haut"

msgid "Search"
msgstr "Rechercher"

msgid "Search branches"
msgstr "Rechercher des branches"

msgid "Search branches and tags"
msgstr "Rechercher dans les branches et les étiquettes"

msgid "Search files"
msgstr "Rechercher des fichiers"

msgid "Search for projects, issues, etc."
msgstr "Rechercher des projets, des tickets, etc."

msgid "Search merge requests"
msgstr "Rechercher des demandes de fusion"

msgid "Search milestones"
msgstr "Rechercher des jalons"

msgid "Search or filter results..."
msgstr "Rechercher ou filtrer les résultats…"

msgid "Search or jump to…"
msgstr "Rechercher ou aller à…"

msgid "Search project"
msgstr "Rechercher des projets"

msgid "Search projects"
msgstr "Rechercher des projets"

msgid "Search users"
msgstr "Rechercher des utilisateurs et utilisatrices"

msgid "Search your projects"
msgstr "Rechercher dans vos projets"

msgid "SearchAutocomplete|All GitLab"
msgstr "Dans tout GitLab"

msgid "SearchAutocomplete|Issues I've created"
msgstr "Les tickets que j’ai créés"

msgid "SearchAutocomplete|Issues assigned to me"
msgstr "Les tickets qui me sont assignés"

msgid "SearchAutocomplete|Merge requests I've created"
msgstr "Demandes de fusion que j’ai créées"

msgid "SearchAutocomplete|Merge requests assigned to me"
msgstr "Demandes de fusion qui me sont assignées"

msgid "SearchAutocomplete|in all GitLab"
msgstr "Dans tout GitLab"

msgid "SearchAutocomplete|in this group"
msgstr "Dans ce groupe"

msgid "SearchAutocomplete|in this project"
msgstr "Dans ce projet"

msgid "Secret"
msgstr "Secret"

msgid "Security"
msgstr "Sécurité"

msgid "Security Dashboard"
msgstr "Tableau de bord de sécurité"

msgid "Security Dashboard|Error fetching the dashboard data. Please check your network connection and try again."
msgstr "Erreur lors de la récupération des données du tableau de bord. Veuillez vérifier votre connexion réseau puis réessayer."

msgid "Security Dashboard|Error fetching the vulnerability counts. Please check your network connection and try again."
msgstr "Erreur lors de la récupération du nombre de vulnérabilités. Veuillez vérifier votre connexion réseau puis réessayer."

msgid "Security Dashboard|Error fetching the vulnerability list. Please check your network connection and try again."
msgstr "Erreur lors de la récupération de la liste des vulnérabilités. Veuillez vérifier votre connexion réseau puis réessayer."

msgid "Security Dashboard|Issue Created"
msgstr "Ticket créé"

msgid "Security Reports|At this time, the security dashboard only supports SAST."
msgstr "Pour le moment, le tableau de bord de sécurité ne prend uniquement en charge que SAST."

msgid "Security Reports|Create issue"
msgstr ""

msgid "Security Reports|Dismiss vulnerability"
msgstr ""

msgid "Security Reports|More info"
msgstr "Plus d’informations"

msgid "Security Reports|Revert dismissal"
msgstr ""

msgid "Security Reports|Security dashboard documentation"
msgstr ""

msgid "Security Reports|There was an error creating the issue."
msgstr "Une erreur est survenue lors de la création du ticket."

msgid "Security Reports|There was an error dismissing the vulnerability."
msgstr "Une erreur est survenue lors du rejet de la vulnérabilité."

msgid "Security Reports|There was an error reverting the dismissal."
msgstr ""

msgid "Security Reports|There was an error reverting this dismissal."
msgstr ""

msgid "SecurityDashboard| The security dashboard displays the latest security report. Use it to find and fix vulnerabilities."
msgstr "Le tableau de bord de sécurité affiche le dernier rapport de sécurité. Utilisez‐le pour rechercher et corriger les vulnérabilités."

msgid "SecurityDashboard|Monitor vulnerabilities in your code"
msgstr "Surveiller les vulnérabilités dans votre code"

msgid "SecurityDashboard|Pipeline %{pipelineLink} triggered"
msgstr "Pipeline %{pipelineLink} déclenché"

msgid "Select"
msgstr "Sélectionner"

msgid "Select Archive Format"
msgstr "Sélectionnez le format de l’archive"

msgid "Select a group to invite"
msgstr "Sélectionnez un groupe à inviter"

msgid "Select a namespace to fork the project"
msgstr "Sélectionnez un espace de noms afin de créer une divergence du projet"

msgid "Select a template repository"
msgstr "Sélectionner un modèle de dépôt"

msgid "Select a timezone"
msgstr "Sélectionnez un fuseau horaire"

msgid "Select an existing Kubernetes cluster or create a new one"
msgstr "Sélectionnez une grappe de serveurs Kubernetes existante ou créez‐en une nouvelle"

msgid "Select assignee"
msgstr "Sélectionner une personne assignée"

msgid "Select branch/tag"
msgstr "Sélectionner une branche ou une étiquette"

msgid "Select project"
msgstr "Sélectionner un projet"

msgid "Select project and zone to choose machine type"
msgstr "Sélectionnez le projet et la zone afin de choisir le type de machine"

msgid "Select project to choose zone"
msgstr "Sélectionnez le projet afin de choisir la zone"

msgid "Select projects you want to import."
msgstr "Sélectionnez les projets que vous souhaitez importer."

msgid "Select source branch"
msgstr "Sélectionner une branche source"

msgid "Select target branch"
msgstr "Sélectionner une branche cible"

msgid "Select the branch you want to set as the default for this project. All merge requests and commits will automatically be made against this branch unless you specify a different one."
msgstr "Sélectionnez la branche que vous souhaitez définir comme branche par défaut pour ce projet. Toutes les demandes de fusion et les commits seront automatiquement effectués sur cette branche, à moins que vous n’en spécifiez une autre."

msgid "Select the custom project template source group."
msgstr "Sélectionnez le groupe source de modèles de projet personnalisés."

msgid "Selecting a GitLab user will add a link to the GitLab user in the descriptions of issues and comments (e.g. \"By <a href=\"#\">@johnsmith</a>\"). It will also associate and/or assign these issues and comments with the selected user."
msgstr "La sélection d’un utilisateur de GitLab va ajouter un lien vers cet utilisateur dans les descriptions des tickets et des commentaires (p. ex., « Par <a href=\"#\">@johnsmith</a> »). Les tickets et commentaires seront également associés ou assignés à cet utilisateur."

msgid "Selective synchronization"
msgstr "Synchronisation sélective"

msgid "Send email"
msgstr "Envoyer un courriel"

msgid "Send usage data"
msgstr "Envoyer des données d’utilisation"

msgid "Sep"
msgstr "sept."

msgid "September"
msgstr "septembre"

msgid "Server version"
msgstr "Version du serveur"

msgid "Service Desk"
msgstr "Service d’assistance"

msgid "Service Templates"
msgstr "Modèles de service"

msgid "Service URL"
msgstr "URL du service"

msgid "Session expiration, projects limit and attachment size."
msgstr "Expiration de la session, restrictions des projets et taille des pièces jointes."

msgid "Set a password on your account to pull or push via %{protocol}."
msgstr "Définissez un mot de passe pour votre compte afin de pouvoir récupérer ou pousser vos modification via %{protocol}."

msgid "Set a template repository for projects in this group"
msgstr "Définir un modèle de dépôt pour les projets de ce groupe"

msgid "Set default and restrict visibility levels. Configure import sources and git access protocol."
msgstr "Définissez les valeurs par défaut et restreignez les niveaux de visibilité. Configurez les sources d’importation et le protocole d’accès pour Git."

msgid "Set instance-wide template repository"
msgstr "Définir un dépôt de modèles au niveau de l’instance"

msgid "Set max session time for web terminal."
msgstr "Définissez le temps maximal de la session pour le terminal Web."

msgid "Set notification email for abuse reports."
msgstr "Définissez un courriel de notification pour les rapports d’abus."

msgid "Set requirements for a user to sign-in. Enable mandatory two-factor authentication."
msgstr "Définissez les exigences pour la connexion d’un utilisateur. Activez l’authentification obligatoire à deux facteurs."

msgid "Set up CI/CD"
msgstr "Configuration CI/CD"

msgid "Set up a %{type} Runner manually"
msgstr "Configurer manuellement un exécuteur %{type}"

msgid "Set up a specific Runner automatically"
msgstr "Configurer automatiquement un exécuteur spécifique"

msgid "Set up assertions/attributes/claims (email, first_name, last_name) and NameID according to %{docsLinkStart}the documentation %{icon}%{docsLinkEnd}"
msgstr "Configure les assertions, attributs et revendications (courriel, prénom et nom), ainsi que le NameID, conformément à %{docsLinkStart}la documentation %{icon}%{docsLinkEnd}"

msgid "Set up your project to automatically push and/or pull changes to/from another repository. Branches, tags, and commits will be synced automatically."
msgstr "Configurez votre projet afin de pouvoir pousser et/ou récupérer automatiquement les modifications vers ou depuis un autre dépôt. Les branches, les étiquetets et les commits seront automatiquement synchronisés."

msgid "SetPasswordToCloneLink|set a password"
msgstr "définir un mot de passe"

msgid "SetStatusModal|Add status emoji"
msgstr "Ajouter un émoji d’état"

msgid "SetStatusModal|Clear status"
msgstr "Effacer l’état"

msgid "SetStatusModal|Edit status"
msgstr "Modifier l’état"

msgid "SetStatusModal|Remove status"
msgstr "Supprimer l’état"

msgid "SetStatusModal|Set a status"
msgstr "Définir un état"

msgid "SetStatusModal|Set status"
msgstr "Définir l’état"

msgid "SetStatusModal|Sorry, we weren't able to set your status. Please try again later."
msgstr "Désolé, l’état n’a pas pu être défini. Veuillez réessayer ultérieurement."

msgid "SetStatusModal|What's your status?"
msgstr "Quel est votre état ?"

msgid "Settings"
msgstr "Paramètres"

msgid "Share"
msgstr "Partager"

msgid "Share the <strong>%{sso_label}</strong> with members so they can sign in to your group through your identity provider"
msgstr "Partager le <strong>%{sso_label}</strong> avec les membres afin qu’ils puissent se connecter à votre groupe via votre fournisseur d’identité"

msgid "Shared Runners"
msgstr "Exécuteurs partagés"

msgid "Shared projects"
msgstr "Projets partagés"

msgid "SharedRunnersMinutesSettings|By resetting the pipeline minutes for this namespace, the currently used minutes will be set to zero."
msgstr "En réinitialisant le compteur de minutes du pipeline pour cet espace de noms, les minutes actuellement utilisées seront mises à zéro."

msgid "SharedRunnersMinutesSettings|Reset pipeline minutes"
msgstr "Réinitialiser le compteur de minutes du pipeline"

msgid "SharedRunnersMinutesSettings|Reset used pipeline minutes"
msgstr "Réinitialiser les minutes du pipeline utilisées"

msgid "Sherlock Transactions"
msgstr "Transactions Sherlock"

msgid "Show command"
msgstr "Afficher la commande"

msgid "Show complete raw log"
msgstr "Afficher le journal brut complet"

msgid "Show latest version"
msgstr "Afficher la dernière version"

msgid "Show latest version of the diff"
msgstr "Afficher la dernière version du diff"

msgid "Show parent pages"
msgstr "Afficher les pages parentes"

msgid "Show parent subgroups"
msgstr "Afficher les sous‐groupes parents"

msgid "Show whitespace changes"
msgstr "Afficher les modifications des espaces"

msgid "Showing %d event"
msgid_plural "Showing %d events"
msgstr[0] "Affichage de %d évènement"
msgstr[1] "Affichage de %d événements"

msgid "Side-by-side"
msgstr "côte à côte"

msgid "Sidebar|Change weight"
msgstr "Changer le poids"

msgid "Sidebar|None"
msgstr ""

msgid "Sidebar|Only numeral characters allowed"
msgstr "Seuls les caractères numériques sont autorisés"

msgid "Sidebar|Weight"
msgstr "Poids"

msgid "Sign in"
msgstr "Connexion"

msgid "Sign in / Register"
msgstr "Connexion / Inscription"

msgid "Sign in to %{group_name}"
msgstr "Se connecter au groupe %{group_name}"

msgid "Sign in with Single Sign-On"
msgstr "Se connecter avec une authentification unique"

msgid "Sign out"
msgstr "Se déconnecter"

msgid "Sign-in restrictions"
msgstr "Restrictions de connexion"

msgid "Sign-up restrictions"
msgstr "Restrictions d’inscription"

msgid "Size"
msgstr "Taille"

msgid "Size and domain settings for static websites"
msgstr "Paramètres de taille et de domaine pour les sites Web statiques"

msgid "Slack application"
msgstr "Application Slack"

msgid "Slack integration allows you to interact with GitLab via slash commands in a chat window."
msgstr "L’intégration de Slack permet d’interagir avec GitLab via des commandes slash dans une fenêtre de messagerie instantanée."

msgid "Slower but makes sure the project workspace is pristine as it clones the repository from scratch for every job"
msgstr "Plus lent, mais permet de s’assurer que l’espace de travail du projet est vierge, comme il clone le dépôt à partir de zéro pour chaque tâche"

msgid "Smartcard"
msgstr ""

msgid "Smartcard authentication failed: client certificate header is missing."
msgstr ""

msgid "Snippets"
msgstr "Extraits de code"

msgid "Something went wrong on our end"
msgstr "Une erreur est survenue de notre côté"

msgid "Something went wrong on our end."
msgstr "Une erreur est survenue de notre côté."

msgid "Something went wrong on our end. Please try again!"
msgstr "Quelque chose s’est mal passé de notre côté. Veuillez réessayer."

msgid "Something went wrong trying to change the confidentiality of this issue"
msgstr "Une erreur est survenue lors de la tentative de modification de la confidentialité de ce ticket"

msgid "Something went wrong trying to change the locked state of this %{issuableDisplayName}"
msgstr "Une erreur est survenue lors de la tentative de modification de l’état de verrouillage de ce·t·te %{issuableDisplayName}"

msgid "Something went wrong when toggling the button"
msgstr "Une erreur s’est produite lors du basculement du bouton"

msgid "Something went wrong while closing the %{issuable}. Please try again later"
msgstr "Une erreur s’est produite lors de la fermeture du / de la %{issuable}. Veuillez réessayer plus tard"

msgid "Something went wrong while fetching %{listType} list"
msgstr "Une erreur est survenue lors de la récupération de la liste de %{listType}"

msgid "Something went wrong while fetching comments. Please try again."
msgstr "Une erreur est survenue lors de la récupération des commentaires. Veuillez réessayer."

msgid "Something went wrong while fetching group member contributions"
msgstr "Une erreur s’est produite lors de la récupération des contributions des membres du groupe"

msgid "Something went wrong while fetching the environments for this merge request. Please try again."
msgstr "Une erreur est survenue lors de la récupération des environnements pour cette demande de fusion. Veuillez réessayer."

msgid "Something went wrong while fetching the projects."
msgstr "Une erreur s’est produite lors de la récupération des projets."

msgid "Something went wrong while fetching the registry list."
msgstr "Une erreur s’est produite lors de la récupération de la liste du registre."

msgid "Something went wrong while reopening the %{issuable}. Please try again later"
msgstr ""

msgid "Something went wrong while resolving this discussion. Please try again."
msgstr "Une erreur s’est produite lors de la « résolution » de la discussion. Veuillez réessayer."

msgid "Something went wrong, unable to add %{project} to dashboard"
msgstr "Une erreur est survenue, impossible d’ajouter %{project} au tableau de bord"

msgid "Something went wrong, unable to get operations projects"
msgstr "Une erreur est survenue, impossible d’obtenir des projets d’opérations"

msgid "Something went wrong, unable to remove project"
msgstr "Une erreur est survenue, impossible de supprimer le projet"

msgid "Something went wrong. Please try again."
msgstr "Quelque chose s’est mal passé. Veuillez réessayer."

msgid "Sorry, no epics matched your search"
msgstr "Désolé, aucune épopée ne correspond à votre recherche"

msgid "Sorry, no projects matched your search"
msgstr "Désolé, aucun projet ne correspond à votre recherche"

msgid "Sort by"
msgstr "Trier par"

msgid "SortOptions|Access level, ascending"
msgstr "Niveau d’accès, croissant"

msgid "SortOptions|Access level, descending"
msgstr "Niveau d’accès décroissant"

msgid "SortOptions|Created date"
msgstr "Date de création"

msgid "SortOptions|Due date"
msgstr "Date d’échéance"

msgid "SortOptions|Due later"
msgstr "Échéance lointaine"

msgid "SortOptions|Due soon"
msgstr "Échéance proche"

msgid "SortOptions|Label priority"
msgstr "Priorité de l’étiquette"

msgid "SortOptions|Largest group"
msgstr "Taille de groupe"

msgid "SortOptions|Largest repository"
msgstr "Taille de dépôt"

msgid "SortOptions|Last Contact"
msgstr "Contact le plus récent"

msgid "SortOptions|Last created"
msgstr "Créé récemment"

msgid "SortOptions|Last joined"
msgstr "Date de participation décroissante"

msgid "SortOptions|Last updated"
msgstr "Mis à jour récemment"

msgid "SortOptions|Least popular"
msgstr "Popularité croissante"

msgid "SortOptions|Less weight"
msgstr ""

msgid "SortOptions|Milestone"
msgstr "Jalon"

msgid "SortOptions|Milestone due later"
msgstr "Jalon avec une échéance lointaine"

msgid "SortOptions|Milestone due soon"
msgstr "Jalon avec une échéance proche"

msgid "SortOptions|More weight"
msgstr ""

msgid "SortOptions|Most popular"
msgstr "Popularité décroissante"

msgid "SortOptions|Most stars"
msgstr "Avec le plus d’étoiles"

msgid "SortOptions|Name"
msgstr "Nom"

msgid "SortOptions|Name, ascending"
msgstr "Nom, par ordre croissant"

msgid "SortOptions|Name, descending"
msgstr "Nom, par ordre décroissant"

msgid "SortOptions|Oldest created"
msgstr "Date de création croissante"

msgid "SortOptions|Oldest joined"
msgstr "Ancienneté des participants croissante"

msgid "SortOptions|Oldest sign in"
msgstr "Date d’inscription croissante"

msgid "SortOptions|Oldest updated"
msgstr "Date de mise à jour croissante"

msgid "SortOptions|Popularity"
msgstr "Popularité"

msgid "SortOptions|Priority"
msgstr "Priorité"

msgid "SortOptions|Recent sign in"
msgstr "Date d’inscription décroissante"

msgid "SortOptions|Start date"
msgstr "Date de début"

msgid "SortOptions|Start later"
msgstr "Commence plus tard"

msgid "SortOptions|Start soon"
msgstr "Commence bientôt"

msgid "SortOptions|Weight"
msgstr "Poids"

msgid "Source"
msgstr "Source"

msgid "Source (branch or tag)"
msgstr "Source (branche ou étiquette)"

msgid "Source code"
msgstr "Code source"

msgid "Source is not available"
msgstr "La source n’est pas disponible"

msgid "Spam Logs"
msgstr "Journaux des messages indésirables"

msgid "Spam and Anti-bot Protection"
msgstr "Protection anti‐pourriel et anti‐robot"

msgid "Specific Runners"
msgstr "Exécuteurs spécifiques"

msgid "Specify an e-mail address regex pattern to identify default internal users."
msgstr "Spécifiez un motif d’expression rationnelle permettant l’identification des adresses de courriel des utilisateurs internes."

msgid "Specify the following URL during the Runner setup:"
msgstr "Spécifiez l’URL suivante lors de la configuration de l’exécuteur :"

msgid "Squash commits"
msgstr "Combiner (squash) les commits"

msgid "Stage"
msgstr "Étape"

msgid "Stage & Commit"
msgstr "Étape & commit"

msgid "Stage all changes"
msgstr "Marquer toutes les modifications comme une étape"

msgid "Stage changes"
msgstr "Changements d’étape"

msgid "Staged"
msgstr "Prêt à valider"

msgid "Staged %{type}"
msgstr "%{type} en étape"

msgid "Star a label to make it a priority label. Order the prioritized labels to change their relative priority, by dragging."
msgstr "Mettez une étoile sur une étiquette pour en faire une étiquette prioritaire. Ordonnez les étiquettes prioritaires pour changer leurs priorités relatives en les faisant glisser."

msgid "StarProject|Star"
msgstr "Mettre en favori"

msgid "Starred Projects"
msgstr "Projets favoris"

msgid "Starred Projects' Activity"
msgstr "Activité des projets favoris"

msgid "Starred projects"
msgstr "Projets favoris"

msgid "Start a %{new_merge_request} with these changes"
msgstr "Créer une %{new_merge_request} avec ces changements"

msgid "Start a review"
msgstr "Démarrer une revue de code"

msgid "Start and due date"
msgstr "Dates de début et d’échéance"

msgid "Start date"
msgstr "Date de début"

msgid "Start the Runner!"
msgstr "Démarrer l’exécuteur !"

msgid "Start your trial"
msgstr ""

msgid "Started"
msgstr "Démarré"

msgid "Starts at (UTC)"
msgstr "Démarre à (UTC)"

msgid "State your message to activate"
msgstr "Énoncez votre message à activer"

msgid "Status"
msgstr "État "

msgid "Stop environment"
msgstr "Arrêter l’environnement"

msgid "Stop impersonation"
msgstr "Arrêter l’emprunt d’identité"

msgid "Stop this environment"
msgstr "Arrêter cet environnement"

msgid "Stopped"
msgstr "Arrêté"

msgid "Stopping this environment is currently not possible as a deployment is in progress"
msgstr "L’arrêt de cet environnement est actuellement impossible car un déploiement est en cours"

msgid "Storage"
msgstr "Stockage"

msgid "Storage:"
msgstr "Stockage :"

msgid "Subgroups"
msgstr "Sous‐groupes"

msgid "Subgroups and projects"
msgstr "Sous‐groupes et projets"

msgid "Submit as spam"
msgstr "Soumettre comme indésirable"

msgid "Submit review"
msgstr "Envoyer la revue de code"

msgid "Submit search"
msgstr "Soumettre la recherche"

msgid "Subscribe"
msgstr "S’abonner"

msgid "Subscribe at group level"
msgstr "S’abonner au niveau du groupe"

msgid "Subscribe at project level"
msgstr "S’abonner au niveau du projet"

msgid "Subscribed"
msgstr "Abonné"

msgid "Summary of issues, merge requests, push events, and comments (Timezone: %{utcFormatted})"
msgstr "Résumé des tickets, demandes de fusion, poussages de code et commentaires (fuseau horaire : %{utcFormatted})"

msgid "Switch branch/tag"
msgstr "Changer de branche ou d’étiquette"

msgid "Sync information"
msgstr "Synchroniser les informations"

msgid "System Hooks"
msgstr "« Hooks » système"

msgid "System Info"
msgstr "Informations système"

msgid "System header and footer:"
msgstr "En‐tête et pied de page du système :"

msgid "System metrics (Custom)"
msgstr "Métriques du système (personnalisées)"

msgid "System metrics (Kubernetes)"
msgstr "Métriques du système (Kubernetes)"

msgid "Tag (%{tag_count})"
msgid_plural "Tags (%{tag_count})"
msgstr[0] "Étiquette (%{tag_count})"
msgstr[1] "Étiquettes (%{tag_count})"

msgid "Tags"
msgstr "Étiquettes"

msgid "Tags feed"
msgstr "Flux d’étiquettes"

msgid "Tags:"
msgstr "Étiquettes :"

msgid "TagsPage|Browse commits"
msgstr "Parcourir les commits"

msgid "TagsPage|Browse files"
msgstr "Parcourir les fichiers"

msgid "TagsPage|Can't find HEAD commit for this tag"
msgstr "Impossible de trouver le commit HEAD pour cette étiquette"

msgid "TagsPage|Cancel"
msgstr "Annuler"

msgid "TagsPage|Create tag"
msgstr "Créer l’étiquette"

msgid "TagsPage|Delete tag"
msgstr "Supprimer l’étiquette"

msgid "TagsPage|Deleting the %{tag_name} tag cannot be undone. Are you sure?"
msgstr "La suppression de l’étiquette %{tag_name} ne peut être annulée. Êtes‐vous sûr·e ?"

msgid "TagsPage|Edit release notes"
msgstr "Modifier les notes de version"

msgid "TagsPage|Existing branch name, tag, or commit SHA"
msgstr "Branche, étiquette ou condensat SHA d’un commit"

msgid "TagsPage|Filter by tag name"
msgstr "Filtrer par nom d’étiquette"

msgid "TagsPage|New Tag"
msgstr "Nouvelle étiquette"

msgid "TagsPage|New tag"
msgstr "Nouvelle étiquette"

msgid "TagsPage|Optionally, add a message to the tag."
msgstr "Vous pouvez éventuellement ajouter un message de commentaire à l’étiquette."

msgid "TagsPage|Optionally, add release notes to the tag. They will be stored in the GitLab database and displayed on the tags page."
msgstr "Vous pouvez éventuellement ajouter des notes de version à l’étiquette. Elles seront stockées dans la base de données de GitLab et affichées sur la page des étiquettes."

msgid "TagsPage|Release notes"
msgstr "Notes de version"

msgid "TagsPage|Repository has no tags yet."
msgstr "Le dépôt n’a pour le moment aucune étiquette."

msgid "TagsPage|Sort by"
msgstr "Trier par"

msgid "TagsPage|Tags"
msgstr "Étiquettes"

msgid "TagsPage|Tags give the ability to mark specific points in history as being important"
msgstr "Les étiquettes permettent de marquer des moments spécifiques de l’historique du projet comme étant importants"

msgid "TagsPage|This tag has no release notes."
msgstr "Cette étiquette n’a pas de notes de version."

msgid "TagsPage|Use git tag command to add a new one:"
msgstr "Utilisez la commande « git tag » pour en rajouter :"

msgid "TagsPage|Write your release notes or drag files here…"
msgstr "Rédigez vos notes de version ou faites glisser des fichiers ici…"

msgid "TagsPage|protected"
msgstr "protégé"

msgid "Target Branch"
msgstr "Branche cible"

msgid "Target branch"
msgstr "Branche cible"

msgid "Team"
msgstr "Équipe"

msgid "Template"
msgstr "Modèle"

msgid "Templates"
msgstr "Modèles "

msgid "Terms of Service Agreement and Privacy Policy"
msgstr "Conditions générales d’utilisation et politique de confidentialité"

msgid "Terms of Service and Privacy Policy"
msgstr "Conditions générales d’utilisation et politique de confidentialité"

msgid "Test SAML SSO"
msgstr "Tester l’authentification SAML"

msgid "Test coverage parsing"
msgstr "Analyse de la couverture des tests"

msgid "Thanks! Don't show me this again"
msgstr "Merci ! Ne plus afficher ce message"

msgid "The Advanced Global Search in GitLab is a powerful search service that saves you time. Instead of creating duplicate code and wasting time, you can now search for code within other teams that can help your own project."
msgstr "La recherche globale avancée de Gitlab est un outil puissant qui vous fait gagner du temps. Au lieu de perdre du temps à recréer du code existant, vous pouvez maintenant faire des recherches dans le code d’autres équipes afin de vous aider sur votre projet."

msgid "The Git LFS objects will <strong>not</strong> be synced."
msgstr "Les objets Git LFS <strong>ne sont pas</strong> synchronisés."

msgid "The Issue Tracker is the place to add things that need to be improved or solved in a project"
msgstr "Le système de suivi est un endroit où l’on peut ouvrir un ticket pour signaler des choses à améliorer ou des dysfonctionnements à résoudre dans un projet"

msgid "The Issue Tracker is the place to add things that need to be improved or solved in a project. You can register or sign in to create issues for this project."
msgstr "Le système de suivi est un endroit où l’on peut ouvrir un ticket pour signaler des choses à améliorer ou des dysfonctionnements à résoudre dans un projet. Vous pouvez vous inscrire ou vous connecter pour créer des tickets de suivi pour ce projet."

msgid "The X509 Certificate to use when mutual TLS is required to communicate with the external authorization service. If left blank, the server certificate is still validated when accessing over HTTPS."
msgstr "Le certificat X.509 à utiliser lorsque l’authentification TLS mutuelle est requise pour communiquer avec le service d’autorisation externe. Si ce champ est vide, le certificat du serveur est tout de même validé lors de l’accès via HTTPS."

msgid "The character highlighter helps you keep the subject line to %{titleLength} characters and wrap the body at %{bodyLength} so they are readable in git."
msgstr "Le surligneur de caractères vous aide à garder la longueur de l’objet à %{titleLength} caractères maximum et à faire des renvois à la ligne pour limiter les lignes du corps du message à %{bodyLength} caractères, afin de les rendre lisibles sous Git."

msgid "The coding stage shows the time from the first commit to creating the merge request. The data will automatically be added here once you create your first merge request."
msgstr "Le présentoir de code affiche le temps entre le premier commit et la création de la demande de fusion. Les données seront automatiquement ajoutées ici une fois que vous aurez créé votre première demande de fusion."

msgid "The collection of events added to the data gathered for that stage."
msgstr "L’ensemble d’événements ajoutés aux données recueillies pour cette étape."

msgid "The connection will time out after %{timeout}. For repositories that take longer, use a clone/push combination."
msgstr "La connexion expirera après %{timeout}. Pour les dépôts qui nécessitent plus de temps, utilisez une combinaison de clone et push."

msgid "The deployment of this job to %{environmentLink} did not succeed."
msgstr "Le déploiement de cette tâche sur %{environmentLink} a échoué."

msgid "The fork relationship has been removed."
msgstr "La relation de divergence a été supprimée."

msgid "The import will time out after %{timeout}. For repositories that take longer, use a clone/push combination."
msgstr "L’importation expirera après %{timeout}. Pour les dépôts qui prennent plus de temps, utilisez une combinaison de clone et push."

msgid "The issue stage shows the time it takes from creating an issue to assigning the issue to a milestone, or add the issue to a list on your Issue Board. Begin creating issues to see data for this stage."
msgstr "Le présentoir des tickets affiche le temps nécessaire entre la création d’un ticket et son assignation à un jalon ou son ajout à une liste dans votre tableau de tickets. Commencez par créer des tickets pour voir des données sur ce présentoir."

msgid "The maximum file size allowed is 200KB."
msgstr "La taille maximale autorisée pour un fichier est de 200 Kio."

msgid "The passphrase required to decrypt the private key. This is optional and the value is encrypted at rest."
msgstr "La phrase de passe permettant de déchiffrer la clef privée. Ceci est facultatif et la valeur est chiffrée au repos."

msgid "The path to CI config file. Defaults to <code>.gitlab-ci.yml</code>"
msgstr "Le chemin d’accès au fichier de configuration de l’intégration continue. Par défaut, <code>.gitlab-ci.yml</code>"

msgid "The phase of the development lifecycle."
msgstr "La phase du cycle de développement."

msgid "The pipelines schedule runs pipelines in the future, repeatedly, for specific branches or tags. Those scheduled pipelines will inherit limited project access based on their associated user."
msgstr "La planification des pipelines permet l’exécution de pipelines programmés, de manière récurrente, pour des branches ou des étiquettes spécifiques. Ces pipelines programmés hériteront d’un accès limité aux projets en fonction de l’utilisateur qui leur est associé."

msgid "The planning stage shows the time from the previous step to pushing your first commit. This time will be added automatically once you push your first commit."
msgstr "L’étape de planification montre le temps entre l’étape précédente et l’envoi de votre premier commit. Ce temps sera automatiquement ajouté quand vous pousserez votre premier commit."

msgid "The private key to use when a client certificate is provided. This value is encrypted at rest."
msgstr "La clef privée à utiliser lorsqu’un certificat client est fourni. Cette valeur est chiffrée au repos."

msgid "The production stage shows the total time it takes between creating an issue and deploying the code to production. The data will be automatically added once you have completed the full idea to production cycle."
msgstr "L’étape de mise en production montre le temps nécessaire entre la création d’un ticket et le déploiement du code en production. Les données seront automatiquement ajoutées une fois que vous aurez complété le cycle complet, depuis l’idée jusqu’à la mise en production."

msgid "The project can be accessed by any logged in user."
msgstr "Votre projet est accessible à tous les utilisateur et utilisatrices authentifiés."

msgid "The project can be accessed without any authentication."
msgstr "Votre projet est accessible sans aucune authentification."

msgid "The pseudonymizer data collection is disabled. When enabled, GitLab will run a background job that will produce pseudonymized CSVs of the GitLab database that will be uploaded to your configured object storage directory."
msgstr "La collecte de données du pseudonymiseur est désactivée. Lorsque cette option est activée, GitLab exécute un travail en tâche de fond produisant des fichiers CSV pseudonymisés à partir de la base de données GitLab qui seront téléchargés dans le répertoire de stockage d’objets que vous avez configuré."

msgid "The repository for this project does not exist."
msgstr "Le dépôt de ce projet n’existe pas."

msgid "The repository for this project is empty"
msgstr "Le dépôt de ce projet est vide"

msgid "The repository must be accessible over <code>http://</code>, <code>https://</code> or <code>git://</code>."
msgstr "Le dépôt doit être accessible via <code>http://</code>, <code>https://</code> ou <code>git://</code>."

msgid "The repository must be accessible over <code>http://</code>, <code>https://</code>, <code>ssh://</code> and <code>git://</code>."
msgstr "Le dépôt doit être accessible via <code>http://</code>, <code>https://</code>, <code>ssh://</code> ou <code>git://</code>."

msgid "The review stage shows the time from creating the merge request to merging it. The data will automatically be added after you merge your first merge request."
msgstr "L’étape d’évaluation montre le temps entre la création de la demande de fusion et la fusion effective de celle‐ci. Ces données seront automatiquement ajoutées après que vous aurez fusionné votre première demande de fusion."

msgid "The roadmap shows the progress of your epics along a timeline"
msgstr "La feuille de route affiche la progression de vos épopées dans le temps"

msgid "The staging stage shows the time between merging the MR and deploying code to the production environment. The data will be automatically added once you deploy to production for the first time."
msgstr "L’étape de pré-production indique le temps entre l’acceptation d’une demande fusion et le déploiement du code dans l’environnent de production. Les données seront automatiquement ajoutées lorsque vous aurez fait votre première mise en production."

msgid "The tabs below will be removed in a future version"
msgstr "Les onglets ci‐dessous seront supprimés dans une prochaine version"

msgid "The testing stage shows the time GitLab CI takes to run every pipeline for the related merge request. The data will automatically be added after your first pipeline finishes running."
msgstr "L’étape de test montre le temps que que met l’intégration continue de GitLab pour exécuter chaque pipeline pour une demande de fusion donnée. Les données seront automatiquement ajoutées après que votre premier pipeline s’achèvera."

msgid "The time taken by each data entry gathered by that stage."
msgstr "Le temps pris par chaque entrée récoltée durant cette étape."

msgid "The update action will time out after %{number_of_minutes} minutes. For big repositories, use a clone/push combination."
msgstr "L’action de mise à jour expirera au bout de %{number_of_minutes} minutes. Pour les gros dépôts, utilisez une combinaison de clone et push."

msgid "The usage ping is disabled, and cannot be configured through this form."
msgstr "La collecte des données d’utilisation est désactivée et ne peut pas être configurée par le biais de ce formulaire."

msgid "The user map is a JSON document mapping the Google Code users that participated on your projects to the way their email addresses and usernames will be imported into GitLab. You can change this by changing the value on the right hand side of <code>:</code>. Be sure to preserve the surrounding double quotes, other punctuation and the email address or username on the left hand side."
msgstr "La carte des utilisateurs (<code>user map</code>) est un document JSON qui met en correspondance les utilisateurs de Google Code qui ont participé à vos projets en précisant la manière dont leurs adresses de courriel et leurs noms d’utilisateur sont importés dans GitLab. Vous pouvez y apporter des modifications en changeant la valeur à droite du « <code>:</code> ». Assurez‐vous de conserver les guillemets droits doubles (<code>\"</code>), les autres signes de ponctuation, ainsi que l’adresse de courriel ou le nom d’utilisateur à gauche du deux‐points."

msgid "The user map is a mapping of the FogBugz users that participated on your projects to the way their email address and usernames will be imported into GitLab. You can change this by populating the table below."
msgstr "La carte des utilisateurs met en correspondance les utilisateurs de FogBugz qui ont participé à vos projets en précisant la manière dont leurs adresses de courriel et leurs noms d’utilisateur sont importés dans GitLab. Vous pouvez y apporter des modifications en remplissant le tableau ci‐dessous."

msgid "The value lying at the midpoint of a series of observed values. E.g., between 3, 5, 9, the median is 5. Between 3, 5, 7, 8, the median is (5+7)/2 = 6."
msgstr "La valeur située au point médian d’une série de valeur observée. Par exemple., entre 3, 5 et 9, le médian est 5. Entre 3, 5, 7 et 8, le médian est (5+7)/2 = 6."

msgid "There are no archived projects yet"
msgstr "Il n’y a pas encore de projets archivés"

msgid "There are no issues to show"
msgstr "Il n’y a aucun ticket à afficher"

msgid "There are no labels yet"
msgstr "Il n’y a pas encore d’étiquette"

msgid "There are no merge requests to show"
msgstr "Il n’y a aucune demande de fusion à afficher"

msgid "There are no projects shared with this group yet"
msgstr "Il n’y a pas encore de projets partagés avec ce groupe"

msgid "There are no staged changes"
msgstr "Il n’y a aucune modification indexée"

msgid "There are no unstaged changes"
msgstr "Il n’y a aucune modification non indexée"

msgid "There was an error adding a todo."
msgstr "Une erreur est survenue lors de l’ajout d’une tâche à accomplir (todo)."

msgid "There was an error deleting the todo."
msgstr "Une erreur est survenue lors de la suppression de la tâche à accomplir (todo)."

msgid "There was an error loading users activity calendar."
msgstr "Une erreur s’est produite lors du chargement du calendrier d’activité des utilisateurs."

msgid "There was an error saving your notification settings."
msgstr "Une erreur s’est produite lors de l’enregistrement de vos paramètres de notification."

msgid "There was an error subscribing to this label."
msgstr "Une erreur s’est produite lors de l’abonnement à cette étiquette."

msgid "There was an error when reseting email token."
msgstr "Une erreur s’est produite lors de la réinitialisation du jeton de courriel."

msgid "There was an error when subscribing to this label."
msgstr "Une erreur s’est produite lors de l’abonnement à cette étiquette."

msgid "There was an error when unsubscribing from this label."
msgstr "Une erreur s’est produite lors de la désinscription à cette étiquette."

msgid "They can be managed using the %{link}."
msgstr "Ils peuvent être gérés en utilisant %{link}."

msgid "Third party offers"
msgstr "Offres tierces"

msgid "This GitLab instance does not provide any shared Runners yet. Instance administrators can register shared Runners in the admin area."
msgstr "Cette instance de GitLab ne fournit aucun exécuteur partagé pour le moment. Les administra·teur·trice·s de l’instance peuvent enregistrer des exécuteurs partagés dans la zone d’administration."

msgid "This application was created by %{link_to_owner}."
msgstr "Cette application a été créée par %{link_to_owner}."

msgid "This application will be able to:"
msgstr "Cette application sera en mesure de :"

msgid "This board's scope is reduced"
msgstr "La portée de ce tableau est réduite"

msgid "This branch has changed since you started editing. Would you like to create a new branch?"
msgstr "Cette branche a changé depuis que vous y avez apporté des modifications. Souhaitez‐vous créer une nouvelle branche ?"

msgid "This container registry has been scheduled for deletion."
msgstr "Ce registre de conteneur a été programmé pour suppression."

msgid "This date is after the due date, so this epic won't appear in the roadmap."
msgstr "Cette date est postérieure à la date d’échéance, cette épopée n’apparaîtra donc pas dans la feuille de route."

msgid "This date is before the start date, so this epic won't appear in the roadmap."
msgstr "Cette date est antérieure à la date de début, cette épopée n’apparaîtra donc pas dans la feuille de route."

msgid "This diff is collapsed."
msgstr "Ce diff est replié."

msgid "This directory"
msgstr "Ce répertoire"

msgid "This group"
msgstr "Ce groupe"

msgid "This group allows you to sign in with your %{group_name} Single Sign-On account. This will redirect you to an external sign in page."
msgstr "Ce groupe vous autorise à vous connecter avec votre compte d’authentification unique %{group_name}. Vous serez alors redirigé vers une page d’authentification externe."

msgid "This group does not provide any group Runners yet."
msgstr "Ce groupe ne fournit pas encore d’exécuteurs de groupe."

msgid "This is a confidential issue."
msgstr "Ce ticket est confidentiel."

msgid "This is a delayed job to run in %{remainingTime}"
msgstr "Il s’agit d’une tâche différée devant être exécutée dans %{remainingTime}"

msgid "This is the author's first Merge Request to this project."
msgstr "C’est la première demande de fusion de cet auteur pour ce projet."

msgid "This issue is confidential"
msgstr "Ce ticket est confidentiel"

msgid "This issue is confidential and locked."
msgstr "Ce ticket est confidentiel et verrouillé."

msgid "This issue is locked."
msgstr "Ce ticket est verrouillé."

msgid "This job depends on a user to trigger its process. Often they are used to deploy code to production environments"
msgstr "Cette tâche dépend de l’utilisateur ou l’utilisatrice pour déclencher son processus. Elles sont souvent utilisées pour déployer du code dans des environnements de production"

msgid "This job depends on upstream jobs that need to succeed in order for this job to be triggered"
msgstr "Cette tâche dépend des tâches en amont qui doivent réussir pour que celle‐ci soit déclenchée"

msgid "This job does not have a trace."
msgstr "Cette tâche n’a pas de trace."

msgid "This job has been canceled"
msgstr "Cette tâche a été annulée"

msgid "This job has been skipped"
msgstr "Cette tâche a été sautée"

msgid "This job has not been triggered yet"
msgstr "Cette tâche n’a pas encore été déclenchée"

msgid "This job has not started yet"
msgstr "Cette tâche n’a pas encore commencée"

msgid "This job is an out-of-date deployment to %{environmentLink}."
msgstr "Cette tâche est un déploiement obsolète sur %{environmentLink}."

msgid "This job is an out-of-date deployment to %{environmentLink}. View the most recent deployment %{deploymentLink}."
msgstr "Cette tâche est un déploiement obsolète sur %{environmentLink}. Afficher le déploiement le plus récent %{deploymentLink}."

msgid "This job is archived. Only the complete pipeline can be retried."
msgstr "Cette tâche est archivée. Seul le pipeline complet peut faire l’objet d’une nouvelle exécution."

msgid "This job is creating a deployment to %{environmentLink} and will overwrite the %{deploymentLink}."
msgstr "Cette tâche va effectuer un déploiement sur %{environmentLink} et écrasera le %{deploymentLink}."

msgid "This job is creating a deployment to %{environmentLink}."
msgstr "Cette tâche va effectuer un déploiement sur %{environmentLink}."

msgid "This job is in pending state and is waiting to be picked by a runner"
msgstr "Cette tâche est en attente d’être choisie par un exécuteur"

msgid "This job is stuck, because you don't have any active runners online with any of these tags assigned to them:"
msgstr "Cette tâche est bloquée parce que vous n’avez aucun exécuteur actif en ligne auquel l’une des étiquettes suivantes est assignée :"

msgid "This job is stuck, because you don't have any active runners that can run this job."
msgstr "Cette tâche est bloquée parce que vous n’avez aucun exécuteur actif pouvant la prendre en charge."

msgid "This job is the most recent deployment to %{link}."
msgstr "Cette tâche est le déploiement le plus récent sur %{link}."

msgid "This job requires a manual action"
msgstr "Cette tâche nécessite une action manuelle"

msgid "This job will automatically run after it's timer finishes. Often they are used for incremental roll-out deploys to production environments. When unscheduled it converts into a manual action."
msgstr "Cette tâche s’exécutera automatiquement à l’heure programmée. Les tâches programmées sont souvent utilisées pour les déploiements continus dans des environnements de production. Lorsqu’elles sont déprogrammées, elles deviennent des tâches qui peuvent être démarrées manuellement."

msgid "This means you can not push code until you create an empty repository or import existing one."
msgstr "Cela signifie que vous ne pouvez pas pousser du code tant que vous n’avez pas créé un dépôt vide ou que vous n’avez pas importé un dépôt existant."

msgid "This merge request is locked."
msgstr "Cette demande de fusion est verrouillée."

msgid "This option is disabled as you don't have write permissions for the current branch"
msgstr "Cette option est désactivée car vous n’avez pas les droits d’écriture sur la branche actuelle"

msgid "This option is disabled while you still have unstaged changes"
msgstr "Cette option est désactivée tant que vous avez des changements non indexés"

msgid "This page is unavailable because you are not allowed to read information across multiple projects."
msgstr "Cette page n’est pas disponible car vous n’êtes pas autorisé à lire des informations à travers de multiples projets."

msgid "This page will be removed in a future release."
msgstr "Cette page sera supprimée dans une version ultérieure."

msgid "This project"
msgstr "Ce projet"

msgid "This project does not belong to a group and can therefore not make use of group Runners."
msgstr "Ce projet n’appartient pas à un groupe et ne peut donc pas faire appel à un exécuteur de groupe."

msgid "This project does not have a wiki homepage yet"
msgstr "Ce projet n’a pas encore de page d’accueil de wiki"

msgid "This project does not have billing enabled. To create a cluster, <a href=%{linkToBilling} target=\"_blank\" rel=\"noopener noreferrer\">enable billing <i class=\"fa fa-external-link\" aria-hidden=\"true\"></i></a> and try again."
msgstr "Ce projet n’a pas de facturation activée. Afin de créer une grappe de serveurs, veuillez <a href=%{linkToBilling} target=\"_blank\" rel=\"noopener noreferrer\">activer la facturation<i class=\"fa fa-external-link\" aria-hidden=\"true\"></i></a> et réessayer."

msgid "This repository"
msgstr "Ce dépôt"

msgid "This runner will only run on pipelines triggered on protected branches"
msgstr "Cet exécuteur ne fonctionnera que sur les pipelines déclenchés sur des branches protégées"

msgid "This setting can be overridden in each project."
msgstr "Ce paramètre peut être outrepassé pour chacun des projets."

msgid "This setting will update the hostname that is used to generate private commit emails. %{learn_more}"
msgstr "Ce paramètre modifie le nom d’hôte qui est utilisé pour générer des courriels de commit privés. %{learn_more}"

msgid "This source diff could not be displayed because it is too large."
msgstr "Ce diff n’a pas pu être affiché car il est trop grand."

msgid "This timeout will take precedence when lower than Project-defined timeout"
msgstr "Ce délai d’attente aura préséance lorsqu’il est inférieur au délai d’attente défini pour le projet"

msgid "This user has no identities"
msgstr "Cet utilisateur ou cette utilisatrice n’a aucune identité"

msgid "This user will be the author of all events in the activity feed that are the result of an update, like new branches being created or new commits being pushed to existing branches."
msgstr "Cet utilisateur sera l’auteur de tous les événements du flux d’activité résultant d’une mise à jour, comme la création de nouvelles branches ou les nouveaux commits poussés vers des branches existantes."

msgid "This user will be the author of all events in the activity feed that are the result of an update, like new branches being created or new commits being pushed to existing branches. Upon creation or when reassigning you can only assign yourself to be the mirror user."
msgstr "Cet utilisateur sera l’auteur de tous les événements du flux d’activité résultant d’une mise à jour, comme la création de nouvelles branches ou les nouveaux commits poussés vers des branches existantes. Lors de la création ou lors de la réaffectation, vous ne pouvez assigner que vous‐même comme utilisateur du miroir."

msgid "This will delete the custom metric, Are you sure?"
msgstr "Ceci va supprimer la métrique personnalisée. Êtes‐vous sûr(e) ?"

msgid "Those emails automatically become issues (with the comments becoming the email conversation) listed here."
msgstr "Ces courriels deviennent automatiquement des tickets (dont les commentaires résultent de la conversation par courriel) répertoriés ici."

msgid "Time before an issue gets scheduled"
msgstr "Temps avant qu’un ticket ne soit planifié"

msgid "Time before an issue starts implementation"
msgstr "Temps avant que la résolution du ticket ne débute"

msgid "Time before enforced"
msgstr "Durée avant mise en application"

msgid "Time between merge request creation and merge/close"
msgstr "Temps entre la création d’une demande de fusion et sa fusion/clôture"

msgid "Time estimate"
msgstr "Estimation du temps"

msgid "Time in seconds GitLab will wait for a response from the external service. When the service does not respond in time, access will be denied."
msgstr "Délai d’attente, en secondes, d’une réponse du service externe. Lorsque le service ne répond pas à temps, l’accès sera refusé."

msgid "Time remaining"
msgstr "Temps restant"

msgid "Time spent"
msgstr "Temps passé"

msgid "Time tracking"
msgstr "Suivi du temps"

msgid "Time until first merge request"
msgstr "Temps jusqu’à la première demande de fusion"

msgid "TimeTrackingEstimated|Est"
msgstr "Est"

msgid "TimeTracking|Estimated:"
msgstr "Estimé :"

msgid "TimeTracking|Spent"
msgstr "Passé"

msgid "Timeago|%s days ago"
msgstr "il y a %s jours"

msgid "Timeago|%s days remaining"
msgstr "Il reste %s jours"

msgid "Timeago|%s hours ago"
msgstr "il y a %s heures"

msgid "Timeago|%s hours remaining"
msgstr "Il reste %s heures"

msgid "Timeago|%s minutes ago"
msgstr "il y a %s minutes"

msgid "Timeago|%s minutes remaining"
msgstr "Il reste %s minutes"

msgid "Timeago|%s months ago"
msgstr "il y a %s mois"

msgid "Timeago|%s months remaining"
msgstr "Il reste %s mois"

msgid "Timeago|%s seconds ago"
msgstr "il y a %s secondes"

msgid "Timeago|%s seconds remaining"
msgstr "Il reste %s secondes"

msgid "Timeago|%s weeks ago"
msgstr "il y a %s semaines"

msgid "Timeago|%s weeks remaining"
msgstr "Il reste %s semaines"

msgid "Timeago|%s years ago"
msgstr "il y a %s ans"

msgid "Timeago|%s years remaining"
msgstr "Il reste %s ans"

msgid "Timeago|1 day ago"
msgstr "il y a une journée"

msgid "Timeago|1 day remaining"
msgstr "Il reste un jour"

msgid "Timeago|1 hour ago"
msgstr "il y a une heure"

msgid "Timeago|1 hour remaining"
msgstr "Il reste une heure"

msgid "Timeago|1 minute ago"
msgstr "il y a une minute"

msgid "Timeago|1 minute remaining"
msgstr "Il reste une minute"

msgid "Timeago|1 month ago"
msgstr "il y a un mois"

msgid "Timeago|1 month remaining"
msgstr "Il reste un mois"

msgid "Timeago|1 week ago"
msgstr "il y a une semaine"

msgid "Timeago|1 week remaining"
msgstr "Il reste une semaine"

msgid "Timeago|1 year ago"
msgstr "il y a un an"

msgid "Timeago|1 year remaining"
msgstr "Il reste un an"

msgid "Timeago|Past due"
msgstr "En retard"

msgid "Timeago|in %s days"
msgstr "dans %s jours"

msgid "Timeago|in %s hours"
msgstr "dans %s heures"

msgid "Timeago|in %s minutes"
msgstr "dans %s minutes"

msgid "Timeago|in %s months"
msgstr "dans %s mois"

msgid "Timeago|in %s seconds"
msgstr "dans %s secondes"

msgid "Timeago|in %s weeks"
msgstr "dans %s semaines"

msgid "Timeago|in %s years"
msgstr "dans %s années"

msgid "Timeago|in 1 day"
msgstr "dans 1 jour"

msgid "Timeago|in 1 hour"
msgstr "dans 1 heure"

msgid "Timeago|in 1 minute"
msgstr "dans 1 minute"

msgid "Timeago|in 1 month"
msgstr "dans 1 mois"

msgid "Timeago|in 1 week"
msgstr "dans 1 semaine"

msgid "Timeago|in 1 year"
msgstr "dans 1 an"

msgid "Timeago|just now"
msgstr "à l’instant"

msgid "Timeago|right now"
msgstr "immédiatement"

msgid "Timeout"
msgstr "Délai d’attente"

msgid "Time|hr"
msgid_plural "Time|hrs"
msgstr[0] "hr"
msgstr[1] "hrs"

msgid "Time|min"
msgid_plural "Time|mins"
msgstr[0] "min"
msgstr[1] "mins"

msgid "Time|s"
msgstr "s"

msgid "Tip:"
msgstr "Astuce :"

msgid "Title"
msgstr "Titre"

msgid "To GitLab"
msgstr "Vers GitLab"

msgid "To add an SSH key you need to %{generate_link_start}generate one%{link_end} or use an %{existing_link_start}existing key%{link_end}."
msgstr "Afin d’ajouter une clef SSH, vous devez soit %{generate_link_start}en génèrer une%{link_end}, soit utiliser une %{existing_link_start}clef existante%{link_end}."

msgid "To connect GitHub repositories, you can use a %{personal_access_token_link}. When you create your Personal Access Token, you will need to select the <code>repo</code> scope, so we can display a list of your public and private repositories which are available to connect."
msgstr "Pour connecter des dépôts GitHub, vous pouvez utiliser un %{personal_access_token_link}. Lorsque vous créerez votre jeton d’accès, vous devrez sélectionner la portée <code>dépôt</code>, afin de permettre l’affichage d’une liste de vos dépôts publics et privés disponibles à la connexion."

msgid "To connect GitHub repositories, you first need to authorize GitLab to access the list of your GitHub repositories:"
msgstr "Afin de connecter des dépôts GitHub, vous devez d’abord autoriser GitLab à accéder à la liste de vos dépôts GitHub :"

msgid "To connect an SVN repository, check out %{svn_link}."
msgstr "Pour connecter un dépôt SVN, veuillez consulter %{svn_link}."

msgid "To define internal users, first enable new users set to external"
msgstr "Afin de définir les utilisateurs internes, veuillez d’abord activer les nouveaux utilisateurs définis comme externes"

msgid "To enable it and see User Cohorts, visit %{application_settings_link_start}application settings%{application_settings_link_end}."
msgstr "Afin d’activer et d’afficher les cohortes d’utilisateurs, consultez les %{application_settings_link_start}paramètres de l’application%{application_settings_link_end}."

msgid "To get started you enter your FogBugz URL and login information below. In the next steps, you'll be able to map users and select the projects you want to import."
msgstr "Pour commencer, entrez votre URL FogBugz et vos informations de connexion ci‐dessous. Dans les étapes suivantes, vous pourrez mettre en correspondance les comptes des utilisateurs et sélectionner les projets à importer."

msgid "To get started, link this page to your Jaeger server, or find out how to %{link_start_tag}install Jaeger%{link_end_tag}"
msgstr "Pour commencer, créez un lien vers cette page sur votre serveur Jaeger, ou bien découvrez comment %{link_start_tag}installer Jaeger%{link_end_tag}"

msgid "To get started, please enter your Gitea Host URL and a %{link_to_personal_token}."
msgstr "Pour commencer, entrez l’URL de votre hôte Gitea et un %{link_to_personal_token}."

msgid "To help improve GitLab and its user experience, GitLab will periodically collect usage information."
msgstr "Afin d’aider à améliorer GitLab et son expérience utilisateur, GitLab va recueillir périodiquement des informations sur son utilisation."

msgid "To help improve GitLab, we would like to periodically collect usage information. This can be changed at any time in %{settings_link_start}Settings%{link_end}. %{info_link_start}More Information%{link_end}"
msgstr "Afin d’aider à améliorer GitLab, nous aimerions recueillir périodiquement des informations sur son utilisation. Vous pourrez modifier ceci à tout moment dans les %{settings_link_start}paramètres%{link_end}. %{info_link_start}Plus d’informations…%{link_end}"

msgid "To import GitHub repositories, you can use a %{personal_access_token_link}. When you create your Personal Access Token, you will need to select the <code>repo</code> scope, so we can display a list of your public and private repositories which are available to import."
msgstr "Pour importer les dépôts GitHub, vous pouvez utiliser un %{personal_access_token_link}. Lorsque vous créez votre jeton d’accès, vous devrez sélectionner le champ <code>repo</code>, afin que nous puissions afficher une liste de vos dépôts publics et privés qui sont disponibles pour être importés."

msgid "To import GitHub repositories, you first need to authorize GitLab to access the list of your GitHub repositories:"
msgstr "Pour importer des dépôts GitHub, vous devez d’abord autoriser GitLab à accéder à la liste de vos dépôts GitHub :"

msgid "To import an SVN repository, check out %{svn_link}."
msgstr "Pour importer un dépôt SVN, consultez %{svn_link}."

msgid "To move or copy an entire GitLab project from another GitLab installation to this one, navigate to the original project's settings page, generate an export file, and upload it here."
msgstr "Pour déplacer ou copier un projet GitLab entier depuis une autre installation de GitLab vers celle‐ci, accédez à la page des paramètres du projet d’origine, générez un fichier d’exportation et téléversez‐le ici."

msgid "To only use CI/CD features for an external repository, choose <strong>CI/CD for external repo</strong>."
msgstr "Pour n’utiliser uniquement que les fonctionnalités d’intégration et livraison continues (CI / CD) pour un dépôt externe, choisissez <strong>Intégration et livraison continues (CI / CD) pour dépôt externe</strong>."

msgid "To open Jaeger and easily view tracing from GitLab, link the %{start_tag}Tracing%{end_tag} page to your server"
msgstr "Afin d’ouvrir Jaeger pour visualiser facilement le traçage de GitLab, créez un lien vers la page %{start_tag}Traçage%{end_tag} sur votre serveur"

msgid "To set up SAML authentication for your group through an identity provider like Azure, Okta, Onelogin, Ping Identity, or your custom SAML 2.0 provider:"
msgstr "Pour configurer l’authentification SAML pour votre groupe via un fournisseur d’identité tel qu’Azure, Okta, Onelogin, Ping Identity ou votre fournisseur SAML 2.0 personnalisé :"

msgid "To start serving your jobs you can add Runners to your group"
msgstr "Pour commencer à exécuter vos tâches, vous pouvez ajouter des exécuteurs à votre groupe"

msgid "To this GitLab instance"
msgstr "À cette instance de GitLab"

msgid "To validate your GitLab CI configurations, go to 'CI/CD → Pipelines' inside your project, and click on the 'CI Lint' button."
msgstr "Pour valider vos configurations GitLab CI, allez dans « CI / CD » → « Pipelines » dans votre projet, et cliquez sur le bouton « CI Lint »."

msgid "To view the roadmap, add a start or due date to one of your epics in this group or its subgroups. In the months view, only epics in the past month, current month, and next 5 months are shown."
msgstr "Afin d’afficher la feuille de route, ajoutez une date de début ou d’échéance à l’une de vos épopées dans ce groupe ou ses sous‐groupes. Dans la vue multi‐mensuelle, seules les épopées du mois dernier, du mois courant et des cinq prochains mois sont affichées."

msgid "To widen your search, change or remove filters."
msgstr "Afin d’élargir votre recherche, modifiez ou supprimez des filtres."

msgid "Today"
msgstr "Aujourd’hui"

msgid "Todo"
msgstr "Tâche"

msgid "Todos"
msgstr "À faire"

msgid "Toggle Sidebar"
msgstr "Afficher/masquer la barre latérale"

msgid "Toggle commit description"
msgstr "Afficher ou masquer la description du commit"

msgid "Toggle discussion"
msgstr "Basculer la discussion"

msgid "Toggle file browser"
msgstr "Afficher/masquer le navigateur de fichiers"

msgid "Toggle navigation"
msgstr "Activer/désactiver la navigation"

msgid "Toggle sidebar"
msgstr "Afficher/masquer la barre latérale"

msgid "ToggleButton|Toggle Status: OFF"
msgstr "État du commutateur : Inactif"

msgid "ToggleButton|Toggle Status: ON"
msgstr "État du commutateur : Actif"

msgid "Token"
msgstr "Jeton"

msgid "Tomorrow"
msgstr "Demain"

msgid "Too many changes to show."
msgstr "Trop de changements à afficher."

msgid "Total Contributions"
msgstr "Total des contributions"

msgid "Total Time"
msgstr "Temps total"

msgid "Total test time for all commits/merges"
msgstr "Temps total de test pour tous les commits/fusions"

msgid "Total: %{total}"
msgstr "Total : %{total}"

msgid "Tracing"
msgstr "Traçage"

msgid "Track activity with Contribution Analytics."
msgstr "Suivre l’activité avec l’analyse des contributions."

msgid "Track groups of issues that share a theme, across projects and milestones"
msgstr "Suivre les groupes de tickets qui partagent un thème, entre différents projets et jalons"

msgid "Track time with quick actions"
msgstr "Suivre le temps estimé/passé avec les actions rapides"

msgid "Tree view"
msgstr "Vue arborescente"

msgid "Trending"
msgstr "Tendance"

msgid "Trigger"
msgstr "Déclencheur"

msgid "Trigger pipelines for mirror updates"
msgstr "Déclencher des pipelines pour les mises à jour de miroirs"

msgid "Trigger pipelines when branches or tags are updated from the upstream repository. Depending on the activity of the upstream repository, this may greatly increase the load on your CI runners. Only enable this if you know they can handle the load."
msgstr "Déclenche les pipelines lorsque les branches ou les étiquettes sont mises à jour sur le dépôt en amont. Selon l’activité du dépôt en amont, cela peut considérablement augmenter la charge de vos exécuteurs d’intégration continue. N’activez ceci que si vous savez qu’ils peuvent tenir la charge."

msgid "Trigger this manual action"
msgstr "Déclencher cette action manuelle"

msgid "Triggers can force a specific branch or tag to get rebuilt with an API call.  These tokens will impersonate their associated user including their access to projects and their project permissions."
msgstr "Les déclencheurs peuvent forcer la reconstruction pour une branche ou une étiquette spécifique via l’appel à une API. Ces jetons emprunteront l’identité de l’utilisateur auquel ils sont associés, ainsi que ses accès et permissions sur les projets."

msgid "Troubleshoot and monitor your application with tracing"
msgstr "Dépanner et surveiller votre application grâce au traçage"

msgid "Try again"
msgstr "Veuillez réessayer"

msgid "Try all GitLab has to offer for 30 days."
msgstr ""

msgid "Turn on Service Desk"
msgstr "Activer le service d’assistance"

msgid "Twitter"
msgstr "Twitter"

msgid "Two-factor authentication"
msgstr "Authentification à double facteur"

msgid "Type"
msgstr "Type"

msgid "Unable to load the diff. %{button_try_again}"
msgstr "Impossible de charger le diff. %{button_try_again}"

msgid "Unable to save your changes"
msgstr "Impossible d’enregistrer les modifications"

msgid "Unable to sign you in to the group with SAML due to \"%{reason}\""
msgstr "Impossible de vous connecter au groupe via SAML en raison de « %{reason} »"

msgid "Unable to update this epic at this time."
msgstr "Impossible de mettre à jour cette épopée pour le moment."

msgid "Undo"
msgstr "Annuler"

msgid "Unknown"
msgstr "Inconnu"

msgid "Unlock"
msgstr "Déverrouiller"

msgid "Unlock this %{issuableDisplayName}? <strong>Everyone</strong> will be able to comment."
msgstr "Déverrouiller %{issuableDisplayName} ? <strong>Tout le monde</strong> sera en mesure de commenter."

msgid "Unlocked"
msgstr "Déverrouillé"

msgid "Unresolve discussion"
msgstr "Marquer la discussion comme non résolue"

msgid "Unschedule job"
msgstr "Déprogrammer la tâche"

msgid "Unstage"
msgstr "Désindexer"

msgid "Unstage all changes"
msgstr "Désindexer les changements en étape"

msgid "Unstage changes"
msgstr "Désindexer les changements"

msgid "Unstaged"
msgstr "Désindexé"

msgid "Unstaged %{type}"
msgstr "Désindexation de %{type}"

msgid "Unstaged and staged %{type}"
msgstr "%{type} non-indéxés et indexés"

msgid "Unstar"
msgstr "Supprimer des favoris"

msgid "Unsubscribe"
msgstr "Se désabonner"

msgid "Unsubscribe at group level"
msgstr "Se désabonner au niveau du groupe"

msgid "Unsubscribe at project level"
msgstr "Se désabonner au niveau du projet"

msgid "Unverified"
msgstr "Non vérifié"

msgid "Up to date"
msgstr "À jour"

msgid "Upcoming"
msgstr "À venir"

msgid "Update"
msgstr "Mettre à jour"

msgid "Update now"
msgstr "Mettre à jour maintenant"

msgid "Update your group name, description, avatar, and visibility."
msgstr "Modifiez le nom du groupe, sa description, son avatar et sa visibilité."

msgid "Updating"
msgstr "Mise à jour en cours"

msgid "Upgrade your plan to activate Advanced Global Search."
msgstr "Mettez à niveau votre forfait pour activer la recherche globale avancée."

msgid "Upgrade your plan to activate Contribution Analytics."
msgstr "Mettez à niveau votre forfait pour activer l’analyse des contributions."

msgid "Upgrade your plan to activate Group Webhooks."
msgstr "Mettez à niveau votre forfait pour activer les webhooks de groupe."

msgid "Upgrade your plan to activate Issue weight."
msgstr "Mettez à niveau votre forfait pour activer la pondération des tickets."

msgid "Upgrade your plan to improve Issue boards."
msgstr "Mettez à niveau votre forfait pour améliorer les tableaux de tickets."

msgid "Upload <code>GoogleCodeProjectHosting.json</code> here:"
msgstr "Téléversez le fichier <code>GoogleCodeProjectHosting.json</code> ici :"

msgid "Upload New File"
msgstr "Téléverser un nouveau fichier"

msgid "Upload file"
msgstr "Téléverser un fichier"

msgid "UploadLink|click to upload"
msgstr "Cliquez pour envoyer"

msgid "Upvotes"
msgstr "Votes positifs"

msgid "Usage ping is not enabled"
msgstr "L’envoi des données d’utilisation est désactivé"

msgid "Usage statistics"
msgstr "Statistiques d’utilisation"

msgid "Use <code>%{native_redirect_uri}</code> for local tests"
msgstr "Utiliser <code>%{native_redirect_uri}</code> pour les tests locaux"

msgid "Use Service Desk to connect with your users (e.g. to offer customer support) through email right inside GitLab"
msgstr "Le service d’assistance (Service Desk) permet d’interagir avec vos utilisateurs (p. ex., pour offrir un support client) par courriel depuis GitLab"

msgid "Use group milestones to manage issues from multiple projects in the same milestone."
msgstr "Utilisez les jalons de groupe pour gérer les tickets de plusieurs projets dans le même jalon."

msgid "Use one line per URI"
msgstr "Utilisez une ligne par URI"

msgid "Use template"
msgstr "Utiliser un modèle"

msgid "Use the following registration token during setup:"
msgstr "Utiliser le jeton d’inscription suivant pendant l’installation :"

msgid "Use your global notification setting"
msgstr "Utiliser vos paramètres de notification globaux"

msgid "Used by members to sign in to your group in GitLab"
msgstr "Utilisé par les membres pour se connecter à votre groupe dans GitLab"

msgid "User Cohorts are only shown when the %{usage_ping_link_start}usage ping%{usage_ping_link_end} is enabled."
msgstr "Les cohortes d’utilisateurs ne sont affichées que lorsque la %{usage_ping_link_start}collecte des données d’utilisation%{usage_ping_link_end} est activée."

msgid "User Settings"
msgstr "Paramètres de l’utilisateur"

msgid "User and IP Rate Limits"
msgstr "Limites de l’utilisateur et du débit IP"

msgid "User map"
msgstr "Correspondance entre utilisateurs"

msgid "UserProfile|Activity"
msgstr "Activité"

msgid "UserProfile|Already reported for abuse"
msgstr "Déjà signalé comme abus"

msgid "UserProfile|Contributed projects"
msgstr "À contribué aux projets"

msgid "UserProfile|Edit profile"
msgstr "Modifier le profil"

msgid "UserProfile|Groups"
msgstr "Groupes"

msgid "UserProfile|Most Recent Activity"
msgstr "Activité la plus récente"

msgid "UserProfile|Overview"
msgstr "Vue d’ensemble"

msgid "UserProfile|Personal projects"
msgstr "Projets personnels"

msgid "UserProfile|Recent contributions"
msgstr "Contributions récentes"

msgid "UserProfile|Report abuse"
msgstr "Signaler un abus"

msgid "UserProfile|Snippets"
msgstr "Fragments de code"

msgid "UserProfile|Subscribe"
msgstr "S’abonner"

msgid "UserProfile|This user has a private profile"
msgstr "Cet utilisateur a un profil privé"

msgid "UserProfile|View all"
msgstr "Tout afficher"

msgid "UserProfile|View user in admin area"
msgstr "Afficher l’utilisateur dans l’espace d’administration"

msgid "Users"
msgstr "Utilisateurs et utilisatrices"

msgid "Variables"
msgstr "Variables"

msgid "Variables are applied to environments via the runner. They can be protected by only exposing them to protected branches or tags. You can use variables for passwords, secret keys, or whatever you want."
msgstr "Les variables sont appliquées aux environnements via l’exécuteur. Elles peuvent être protégées en les exposant uniquement à des branches ou des tags protégées. Vous pouvez utiliser des variables pour les mots de passe, les clés secrètes ou tout ce que vous voulez."

msgid "Various container registry settings."
msgstr "Divers paramètres de registre de conteneur."

msgid "Various email settings."
msgstr "Divers paramètres de courriel."

msgid "Various settings that affect GitLab performance."
msgstr "Divers paramètres qui affectent les performances de GitLab."

msgid "Verification information"
msgstr "Informations de vérification"

msgid "Verified"
msgstr "Vérifié"

msgid "Version"
msgstr "Version"

msgid "View %{alerts}"
msgstr "Afficher les %{alerts}"

msgid "View app"
msgstr "Voir l’application"

msgid "View documentation"
msgstr "Voir la documentation"

msgid "View epics list"
msgstr "Afficher la liste des épopées"

msgid "View file @ "
msgstr "Voir le fichier @ "

msgid "View group labels"
msgstr "Afficher les labels de groupe"

msgid "View issue"
msgstr "Afficher le ticket"

msgid "View it on GitLab"
msgstr "Voir sur GitLab"

msgid "View jobs"
msgstr "Afficher les tâches"

msgid "View labels"
msgstr "Afficher les labels"

msgid "View log"
msgstr "Afficher le journal"

msgid "View open merge request"
msgstr "Afficher la demande de fusion"

msgid "View project labels"
msgstr "Afficher les labels de projet"

msgid "View replaced file @ "
msgstr "Voir le fichier remplacé @ "

msgid "View the documentation"
msgstr "Afficher la documentation"

msgid "Visibility and access controls"
msgstr "Contrôles de visibilité et d’accès"

msgid "Visibility level"
msgstr "Niveau de visibilité"

msgid "Visibility level:"
msgstr "Niveau de visibilité :"

msgid "Visibility:"
msgstr "Visibilité :"

msgid "VisibilityLevel|Internal"
msgstr "Interne"

msgid "VisibilityLevel|Private"
msgstr "Privé"

msgid "VisibilityLevel|Public"
msgstr "Public"

msgid "VisibilityLevel|Unknown"
msgstr "Inconnu"

msgid "Vulnerability|Class"
msgstr "Classe"

msgid "Vulnerability|Confidence"
msgstr "Confiance"

msgid "Vulnerability|Description"
msgstr "Description"

msgid "Vulnerability|File"
msgstr "Fichier"

msgid "Vulnerability|Identifiers"
msgstr "Identifiants"

msgid "Vulnerability|Instances"
msgstr "Instances"

msgid "Vulnerability|Links"
msgstr "Liens"

msgid "Vulnerability|Project"
msgstr "Projet"

msgid "Vulnerability|Severity"
msgstr "Gravité"

msgid "Vulnerability|Solution"
msgstr "Solution"

msgid "Want to see the data? Please ask an administrator for access."
msgstr "Vous voulez voir les données ? Merci de contacter un administrateur pour en obtenir l’accès."

msgid "We detected potential spam in the %{humanized_resource_name}. Please solve the reCAPTCHA to proceed."
msgstr "Nous avons détecté un potentiel courriel indésirable dans %{humanized_resource_name}. Veuillez résoudre le reCAPTCHA pour continuer."

msgid "We don't have enough data to show this stage."
msgstr "Nous n’avons pas suffisamment de données pour afficher cette étape."

msgid "We want to be sure it is you, please confirm you are not a robot."
msgstr "Nous voulons nous assurer qu’il s’agit bien de vous, merci de confirmer que vous n’êtes pas un robot."

msgid "Web IDE"
msgstr "EDI Web"

msgid "Web terminal"
msgstr "Terminal Web"

msgid "Webhooks allow you to trigger a URL if, for example, new code is pushed or a new issue is created. You can configure webhooks to listen for specific events like pushes, issues or merge requests. Group webhooks will apply to all projects in a group, allowing you to standardize webhook functionality across your entire group."
msgstr "Les webhooks vous permettent de déclencher une URL si, par exemple, du nouveau code est poussé ou un nouveau ticket est créé. Vous pouvez configurer les webhooks pour écouter les événements spécifiques comme des poussées de code, des tickets ou des demandes de fusion. Les webhooks de groupes s’appliqueront à tous les projets dans un groupe, ce qui vous permet de normaliser la fonctionnalité du webhook dans votre groupe entier."

msgid "Weeks"
msgstr "Semaines"

msgid "Weight"
msgstr "Poids"

msgid "Weight %{weight}"
msgstr "Poids %{weight}"

msgid "When a runner is locked, it cannot be assigned to other projects"
msgstr "Lorsqu’un exécuteur est verrouillé, il ne peut pas être affecté à d’autres projets"

msgid "When enabled, users cannot use GitLab until the terms have been accepted."
msgstr "Lorsque cette option est activée, les utilisateurs et utilisarices ne pourront pas utiliser GitLab tant que les conditions générales d’utilisation ne seront pas acceptées."

msgid "When leaving the URL blank, classification labels can still be specified without disabling cross project features or performing external authorization checks."
msgstr "Lorsque vous laissez l’URL vide, des étiquettes de classification peuvent toujours être spécifiées sans désactiver les fonctionnalités inter‐projets ni effectuer de vérifications d’autorisation externes."

msgid "Who can see this group?"
msgstr "Qui peut voir ce groupe ?"

msgid "Who will be able to see this group?"
msgstr "Qui sera en mesure de voir ce groupe ?"

msgid "Wiki"
msgstr "Wiki"

msgid "WikiClone|Clone your wiki"
msgstr "Clonez votre wiki"

msgid "WikiClone|Git Access"
msgstr "Accès git"

msgid "WikiClone|Install Gollum"
msgstr "Installer Gollum"

msgid "WikiClone|It is recommended to install %{markdown} so that GFM features render locally:"
msgstr "Il est recommandé d’installer %{markdown} pour que les spécificités de GFM s’affichent en local :"

msgid "WikiClone|Start Gollum and edit locally"
msgstr "Démarrer Gollum et modifier localement"

msgid "WikiEditPageTip|Tip: You can move this page by adding the path to the beginning of the title."
msgstr "Astuce : Vous pouvez déplacer cette page en ajoutant le chemin au début du titre."

msgid "WikiEdit|There is already a page with the same title in that path."
msgstr "Il y a déjà une page avec le même titre pour ce chemin."

msgid "WikiEmptyIssueMessage|Suggest wiki improvement"
msgstr "Suggérer une amélioration du wiki"

msgid "WikiEmptyIssueMessage|You must be a project member in order to add wiki pages. If you have suggestions for how to improve the wiki for this project, consider opening an issue in the %{issues_link}."
msgstr "Vous devez être un membre du projet pour ajouter des pages wiki. Si vous avez des suggestions sur la manière d’améliorer le wiki pour ce projet, veuillez envisager l’ouverture d’un ticket sur %{issues_link}."

msgid "WikiEmptyIssueMessage|issue tracker"
msgstr "Suivi d’incidents"

msgid "WikiEmpty|A wiki is where you can store all the details about your project. This can include why you've created it, its principles, how to use it, and so on."
msgstr "Un wiki est un endroit où vous pouvez stocker tous les détails concernant votre projet. Ceci peut inclure sa raison d’être, ses principes, comment l’utiliser, etc."

msgid "WikiEmpty|Create your first page"
msgstr "Créer votre première page"

msgid "WikiEmpty|Suggest wiki improvement"
msgstr "Suggérer une amélioration du wiki"

msgid "WikiEmpty|The wiki lets you write documentation for your project"
msgstr "Le wiki vous permet d’écrire la documentation de votre projet"

msgid "WikiEmpty|This project has no wiki pages"
msgstr "Ce projet n’a pas de pages wiki"

msgid "WikiEmpty|You must be a project member in order to add wiki pages."
msgstr "Vous devez être un membre du projet pour ajouter des pages wiki."

msgid "WikiHistoricalPage|This is an old version of this page."
msgstr "Il s’agit d’une ancienne version de la page."

msgid "WikiHistoricalPage|You can view the %{most_recent_link} or browse the %{history_link}."
msgstr "Vous pouvez consulter le %{most_recent_link} ou parcourir l’%{history_link}."

msgid "WikiHistoricalPage|history"
msgstr "historique"

msgid "WikiHistoricalPage|most recent version"
msgstr "version la plus récente"

msgid "WikiMarkdownDocs|More examples are in the %{docs_link}"
msgstr "D’autres exemples se trouvent dans la %{docs_link}"

msgid "WikiMarkdownDocs|documentation"
msgstr "documentation"

msgid "WikiMarkdownTip|To link to a (new) page, simply type %{link_example}"
msgstr "Pour créer un lien vers une (nouvelle) page, il suffit de saisir %{link_example}"

msgid "WikiNewPagePlaceholder|how-to-setup"
msgstr "guide-d-installation"

msgid "WikiNewPageTip|Tip: You can specify the full path for the new file. We will automatically create any missing directories."
msgstr "Astuce : vous pouvez saisir le chemin d’accès complet du nouveau fichier. Nous créerons automatiquement les répertoires manquants."

msgid "WikiNewPageTitle|New Wiki Page"
msgstr "Nouvelle Page Wiki"

msgid "WikiPageConfirmDelete|Are you sure you want to delete this page?"
msgstr "Êtes‐vous sûr(e) de vouloir supprimer cette page ?"

msgid "WikiPageConfirmDelete|Delete page"
msgstr "Supprimer la page"

msgid "WikiPageConfirmDelete|Delete page %{pageTitle}?"
msgstr "Supprimer la page %{pageTitle} ?"

msgid "WikiPageConflictMessage|Someone edited the page the same time you did. Please check out %{page_link} and make sure your changes will not unintentionally remove theirs."
msgstr "Quelqu’un a modifié la page en même temps que vous. Veuillez consulter %{page_link} et vérifiez que vos modifications ne suppriment pas involontairement les siennes."

msgid "WikiPageConflictMessage|the page"
msgstr "la page"

msgid "WikiPageCreate|Create %{page_title}"
msgstr "Créer %{page_title}"

msgid "WikiPageEdit|Update %{page_title}"
msgstr "Mettre à jour %{page_title}"

msgid "WikiPage|Page slug"
msgstr "Slug de la page"

msgid "WikiPage|Write your content or drag files here…"
msgstr "Écrivez du contenu ou faites glisser des fichiers ici…"

msgid "Wiki|Create Page"
msgstr "Créer une Page"

msgid "Wiki|Create page"
msgstr "Créer la page"

msgid "Wiki|Edit Page"
msgstr "Modifier cette page"

msgid "Wiki|More Pages"
msgstr "Plus de Pages"

msgid "Wiki|New page"
msgstr "Nouvelle page"

msgid "Wiki|Page history"
msgstr "Historique de la page"

msgid "Wiki|Page version"
msgstr "Version de la page"

msgid "Wiki|Pages"
msgstr "Pages"

msgid "Wiki|Wiki Pages"
msgstr "Pages du Wiki"

msgid "With contribution analytics you can have an overview for the activity of issues, merge requests and push events of your organization and its members."
msgstr "Grâce à l’analyse des contributions, vous pouvez avoir une vue d’ensemble de l’activité concernant les tickets, les demandes de fusion et les poussées Git de l’ensemble de votre organisation et de chacun de ses membres."

msgid "Withdraw Access Request"
msgstr "Retirer la demande d’accès"

msgid "Yes"
msgstr "Oui"

msgid "Yes, add it"
msgstr "Oui, l’ajouter"

msgid "Yes, let me map Google Code users to full names or GitLab users."
msgstr "Oui, permettez‐moi d’associer les utilisateurs de Google Code aux noms complets ou aux nom d’utilisateurs de GitLab."

msgid "Yesterday"
msgstr "Hier"

msgid "You are an admin, which means granting access to <strong>%{client_name}</strong> will allow them to interact with GitLab as an admin as well. Proceed with caution."
msgstr "Vous êtes un administrateur ou une administratrice, ce qui signifie qu’accorder un accès à <strong>%{client_name}</strong> lui permettra d’interagir avec GitLab en tant qu’administrateur également. Faites‐le avec prudence."

msgid "You are going to remove %{group_name}. Removed groups CANNOT be restored! Are you ABSOLUTELY sure?"
msgstr "Vous êtes sur le point de supprimer %{group_name}. Les groupes supprimés NE PEUVENT PAS être restaurés ! Êtes vous ABSOLUMENT sûr·e ?"

msgid "You are going to remove %{project_full_name}. Removed project CANNOT be restored! Are you ABSOLUTELY sure?"
msgstr "Vous êtes sur le point de supprimer %{project_full_name}. Les projets supprimés NE PEUVENT PAS être restaurés ! Êtes‐vous ABSOLUMENT sûr·e ?"

msgid "You are going to remove the fork relationship to source project %{forked_from_project}. Are you ABSOLUTELY sure?"
msgstr "Vous êtes sur le point de supprimer la relation de divergence avec le projet source %{forked_from_project}. En êtes‐vous ABSOLUMENT sûr·e ?"

msgid "You are going to transfer %{project_full_name} to another owner. Are you ABSOLUTELY sure?"
msgstr "Vous allez transférer %{project_full_name} à un nouveau ou une nouvelle propriétaire. Êtes‐vous VRAIMENT sûr(e) ?"

msgid "You are on a read-only GitLab instance."
msgstr "Vous êtes sur une instance GitLab en lecture seule."

msgid "You can %{linkStart}view the blob%{linkEnd} instead."
msgstr "Vous pouvez %{linkStart}afficher les données brutes%{linkEnd} à la place."

msgid "You can also create a project from the command line."
msgstr "Vous pouvez également créer un projet en ligne de commande."

msgid "You can also star a label to make it a priority label."
msgstr "Vous pouvez marquer un label comme important pour en faire un label prioritaire."

msgid "You can easily contribute to them by requesting to join these groups."
msgstr "Vous pouvez facilement y contribuer en demandant à rejoindre ces groupes."

msgid "You can easily install a Runner on a Kubernetes cluster. %{link_to_help_page}"
msgstr "Vous pouvez facilement installer un Exécuteur sur un cluster Kubernetes. %{link_to_help_page}"

msgid "You can move around the graph by using the arrow keys."
msgstr "Vous pouvez vous déplacer dans le graphique en utilisant les touches fléchées."

msgid "You can only add files when you are on a branch"
msgstr "Vous ne pouvez ajouter de fichier que dans une branche"

msgid "You can only edit files when you are on a branch"
msgstr "Vous ne pouvez modifier des fichiers que dans une branche"

msgid "You can resolve the merge conflict using either the Interactive mode, by choosing %{use_ours} or %{use_theirs} buttons, or by editing the files directly. Commit these changes into %{branch_name}"
msgstr "Vous pouvez résoudre le conflit de fusion Git soit en mode interactif, en cliquant sur les boutons « %{use_ours} » ou « %{use_theirs} », soit en modifiant directement les fichiers. Valider ces modifications dans la branche « %{branch_name} »"

msgid "You can set up jobs to only use Runners with specific tags. Separate tags with commas."
msgstr "Vous pouvez configurer des tâches pour n’utiliser des exécuteurs qu’avec des étiquettes spécifiques. Séparez les étiquettes par des virgules."

msgid "You can test your .gitlab-ci.yml in %{linkStart}CI Lint%{linkEnd}."
msgstr "Vous pouvez tester votre fichier « .gitlab-ci.yml » avec %{linkStart}CI Lint%{linkEnd}."

msgid "You cannot write to a read-only secondary GitLab Geo instance. Please use %{link_to_primary_node} instead."
msgstr "Vous ne pouvez pas écrire sur une instance GitLab Geo secondaire en lecture seule. Veuillez utiliser le %{link_to_primary_node} à la place."

msgid "You cannot write to this read-only GitLab instance."
msgstr "Vous ne pouvez pas écrire sur cette instance GitLab en lecture seule."

msgid "You do not have any subscriptions yet"
msgstr "Vous n’avez souscrit à aucun abonnement pour le moment"

msgid "You do not have the correct permissions to override the settings from the LDAP group sync."
msgstr "Vous ne disposez pas des autorisations appropriées pour outrepasser les paramètres de synchronisation du groupe LDAP."

msgid "You don't have any applications"
msgstr "Vous ne disposez d’aucune application"

msgid "You don't have any authorized applications"
msgstr "Vous ne disposez d’aucune application autorisée"

msgid "You have no permissions"
msgstr "Vous n’avez pas les autorisations"

msgid "You have reached your project limit"
msgstr "Vous avez atteint votre limite de projet"

msgid "You must accept our Terms of Service and privacy policy in order to register an account"
msgstr "Vous devez accepter les conditions générales d’utilisation et la politique de confidentialité afin de pouvoir vous créer un compte"

msgid "You must have maintainer access to force delete a lock"
msgstr "Seul un responsable peut forcer la suppression d’un verrou"

msgid "You need a different license to enable FileLocks feature"
msgstr "Vous avez besoin d’une licence différente pour activer la fonctionnalité de verrouillage de fichiers FileLocks"

msgid "You need git-lfs version %{min_git_lfs_version} (or greater) to continue. Please visit https://git-lfs.github.com"
msgstr "Pour aller plus loin, vous devez disposer de git-lfs en version %{min_git_lfs_version} (ou supérieure). Veuillez consulter https://git-lfs.github.com"

msgid "You need permission."
msgstr "Vous avez besoin d’une autorisation."

msgid "You will loose all changes you've made to this file. This action cannot be undone."
msgstr "Vous allez perdre toutes les modifications apportées à ce fichier. Cette action ne peut pas être annulée."

msgid "You will loose all the unstaged changes you've made in this project. This action cannot be undone."
msgstr "Vous allez perdre toutes les modifications non indexées que vous avez effectuées sur ce projet. Cette action ne peut pas être annulée."

msgid "You will not get any notifications via email"
msgstr "Vous ne recevrez aucune notification par courriel"

msgid "You will only receive notifications for the events you choose"
msgstr "Vous ne recevrez de notification que pour les évènements que vous aurez choisis"

msgid "You will only receive notifications for threads you have participated in"
msgstr "Vous ne recevrez de notification que pour les sujets auxquels vous avez participé"

msgid "You will receive notifications for any activity"
msgstr "Vous recevrez des notifications pour n’importe quelles activités"

msgid "You will receive notifications only for comments in which you were @mentioned"
msgstr "Vous ne recevrez de notifications que pour les commentaires où vous êtes @mentionné"

msgid "You won't be able to pull or push project code via %{protocol} until you %{set_password_link} on your account"
msgstr "Vous ne pourrez pas récupérer ou pousser de code via %{protocol} tant que vous n’aurez pas %{set_password_link} pour votre compte"

msgid "You won't be able to pull or push project code via SSH until you %{add_ssh_key_link} to your profile"
msgstr "Vous ne pourrez pas récupérer ou pousser de code par SSH tant que vous n’aurez pas %{add_ssh_key_link} dans votre profil"

msgid "You won't be able to pull or push project code via SSH until you add an SSH key to your profile"
msgstr "Vous ne pourrez pas récupérer ou pousser de code par SSH tant que vous n’aurez pas ajouté de clé SSH à votre profil"

msgid "You'll need to use different branch names to get a valid comparison."
msgstr "Vous devrez utiliser différents noms de branches pour obtenir une comparaison valide."

msgid "You're receiving this email because %{reason}."
msgstr "Vous recevez ce courriel parce que %{reason}."

msgid "You're receiving this email because of your account on %{host}."
msgstr "Vous recevez ce courriel parce que vous possédez un compte sur %{host}."

msgid "You're receiving this email because of your account on %{host}. %{manage_notifications_link} &middot; %{help_link}"
msgstr "Vous recevez ce courriel en raison de votre compte sur %{host}. %{manage_notifications_link} &middot; %{help_link}"

msgid "YouTube"
msgstr "YouTube"

msgid "Your Groups"
msgstr "Vos groupes"

msgid "Your Kubernetes cluster information on this page is still editable, but you are advised to disable and reconfigure"
msgstr "Vos informations de cluster Kubernetes sur cette page sont toujours modifiables, mais il est conseillé de désactiver et reconfigurer"

msgid "Your Projects (default)"
msgstr "Vos projets (défaut)"

msgid "Your Projects' Activity"
msgstr "Activité de vos projets favoris"

msgid "Your Todos"
msgstr "Vos tâches à faire"

msgid "Your applications (%{size})"
msgstr "Vos applications (%{size})"

msgid "Your authorized applications"
msgstr "Vos applications autorisées"

msgid "Your changes can be committed to %{branch_name} because a merge request is open."
msgstr "Vos modifications peuvent être validées sur %{branch_name} car une demande de fusion est ouverte."

msgid "Your changes have been committed. Commit %{commitId} %{commitStats}"
msgstr "Vos modifications ont été validées. Commit %{commitId} %{commitStats}"

msgid "Your changes have been saved"
msgstr "Vos modifications ont été enregistrées"

msgid "Your comment will not be visible to the public."
msgstr "Votre commentaire ne sera pas visible publiquement."

msgid "Your groups"
msgstr "Vos groupes"

msgid "Your name"
msgstr "Votre nom"

msgid "Your projects"
msgstr "Vos projets"

msgid "a deleted user"
msgstr "un utilisateur supprimé"

msgid "ago"
msgstr "auparavant "

msgid "among other things"
msgstr "entre autres choses"

msgid "assign yourself"
msgstr "assignez vous"

msgid "branch name"
msgstr "nom de la branche"

msgid "by"
msgstr "par"

msgid "ciReport|%{linkStartTag}Learn more about Container Scanning %{linkEndTag}"
msgstr "%{linkStartTag}En savoir plus à propos de l’analyse des conteneurs %{linkEndTag}"

msgid "ciReport|%{linkStartTag}Learn more about DAST %{linkEndTag}"
msgstr "%{linkStartTag}En savoir plus sur DAST%{linkEndTag}"

msgid "ciReport|%{linkStartTag}Learn more about Dependency Scanning %{linkEndTag}"
msgstr "%{linkStartTag}En savoir plus sur l’analyse des dépendances%{linkEndTag}"

msgid "ciReport|%{linkStartTag}Learn more about SAST %{linkEndTag}"
msgstr "%{linkStartTag}En savoir plus sur SAST %{linkEndTag}"

msgid "ciReport|%{namespace} is affected by %{vulnerability}."
msgstr "%{namespace} est affecté par « %{vulnerability} »."

msgid "ciReport|%{remainingPackagesCount} more"
msgstr "%{remainingPackagesCount} restant(s)"

msgid "ciReport|%{reportType} %{status} detected %{fixedCount} fixed vulnerability"
msgid_plural "ciReport|%{reportType} %{status} detected %{fixedCount} fixed vulnerabilities"
msgstr[0] "%{reportType} %{status} a détecté %{fixedCount} vulnérabilité corrigée"
msgstr[1] "%{reportType} %{status} a détecté %{fixedCount} vulnérabilités corrigées"

msgid "ciReport|%{reportType} %{status} detected %{newCount} new vulnerability"
msgid_plural "ciReport|%{reportType} %{status} detected %{newCount} new vulnerabilities"
msgstr[0] "%{reportType} %{status} a détecté %{newCount} nouvelle vulnérabilité"
msgstr[1] "%{reportType} %{status} a détecté %{newCount} nouvelles vulnérabilités"

msgid "ciReport|%{reportType} %{status} detected %{newCount} new, and %{fixedCount} fixed vulnerabilities"
msgstr "%{reportType} %{status} a détecté de nouvelles vulnérabilités (%{newCount}) et des vulnérabilités corrigées (%{fixedCount})"

msgid "ciReport|%{reportType} %{status} detected %{newCount} vulnerability for the source branch only"
msgid_plural "ciReport|%{reportType} %{status} detected %{newCount} vulnerabilities for the source branch only"
msgstr[0] "%{reportType} %{status} a détecté %{newCount} vulnérabilité dans la branche source"
msgstr[1] "%{reportType} %{status} a détecté %{newCount} vulnérabilités dans la branche source"

msgid "ciReport|%{reportType} %{status} detected no new vulnerabilities"
msgstr "%{reportType} %{status} n’a détecté aucune nouvelle vulnérabilité"

msgid "ciReport|%{reportType} %{status} detected no vulnerabilities"
msgstr "%{reportType} %{status} n’a détecté aucune vulnérabilité"

msgid "ciReport|%{reportType} %{status} detected no vulnerabilities for the source branch only"
msgstr "%{reportType} %{status} n’a détecté aucune vulnérabilité dans la branche source"

msgid "ciReport|%{reportType} detected %{vulnerabilityCount} vulnerability"
msgid_plural "ciReport|%{reportType} detected %{vulnerabilityCount} vulnerabilities"
msgstr[0] "%{reportType} a détecté %{vulnerabilityCount} vulnérabilité"
msgstr[1] "%{reportType} a détecté %{vulnerabilityCount} vulnérabilités"

msgid "ciReport|%{reportType} detected no vulnerabilities"
msgstr "%{reportType} n’a détecté aucune vulnérabilité"

msgid "ciReport|%{reportType} is loading"
msgstr "%{reportType} est en cours de chargement"

msgid "ciReport|%{reportType}: Loading resulted in an error"
msgstr "%{reportType} : le chargement a généré une erreur"

msgid "ciReport|(errors when loading results)"
msgstr "(erreurs lors du chargement des résultats)"

msgid "ciReport|(is loading)"
msgstr "(en cours de chargement)"

msgid "ciReport|(is loading, errors when loading results)"
msgstr "(en cours de chargement, erreurs lors du chargement des résultats)"

msgid "ciReport|Class"
msgstr "Classe"

msgid "ciReport|Code quality"
msgstr "Qualité du code"

msgid "ciReport|Confidence"
msgstr "Niveau de confiance"

msgid "ciReport|Container scanning"
msgstr "Analyse du conteneur"

msgid "ciReport|Container scanning detects known vulnerabilities in your docker images."
msgstr "L’analyse des conteneurs permet la détection de vulnérabilités connues dans vos images Docker."

msgid "ciReport|DAST"
msgstr "DAST"

msgid "ciReport|Dependency Scanning detects known vulnerabilities in your source code's dependencies."
msgstr "L’analyse des dépendances a détecté une vulnérabilité connue dans les dépendances de votre code source."

msgid "ciReport|Dependency scanning"
msgstr "Analyse des dépendances"

msgid "ciReport|Description"
msgstr "Description"

msgid "ciReport|Dismiss vulnerability"
msgstr "Rejeter la vulnérabilité"

msgid "ciReport|Dismissed by"
msgstr "Rejeté par"

msgid "ciReport|Dynamic Application Security Testing (DAST) detects known vulnerabilities in your web application."
msgstr "Le test de sécurité d’applications dynamique (Dynamic Application Security Testing — DAST) a détecté une vulnérabilité connue dans votre application Web."

msgid "ciReport|Failed to load %{reportName} report"
msgstr "Impossible de charger le rapport %{reportName}"

msgid "ciReport|File"
msgstr "Fichier"

msgid "ciReport|Fixed:"
msgstr "Corrigé :"

msgid "ciReport|Identifiers"
msgstr "Identifiants"

msgid "ciReport|Instances"
msgstr "Instances"

msgid "ciReport|Learn more about interacting with security reports (Alpha)."
msgstr "En savoir plus sur l’interaction avec les rapports de sécurité (alpha)."

msgid "ciReport|License management detected %d license for the source branch only"
msgid_plural "ciReport|License management detected %d licenses for the source branch only"
msgstr[0] "Le gestionnaire de licences a détecté %d licence pour la seule branche source"
msgstr[1] "Le gestionnaire de licences a détecté %d licences pour la seule branche source"

msgid "ciReport|License management detected %d new license"
msgid_plural "ciReport|License management detected %d new licenses"
msgstr[0] "Le gestionnaire de licences a détecté %d nouvelle licence"
msgstr[1] "Le gestionnaire de licences a détecté %d nouvelles licences"

msgid "ciReport|License management detected no licenses for the source branch only"
msgstr "Le gestionnaire de licences n’a détecté aucune licence pour la seule branche source"

msgid "ciReport|License management detected no new licenses"
msgstr "Le gestionnaire de licences n’a détecté aucune nouvelle licence"

msgid "ciReport|Links"
msgstr "Liens"

msgid "ciReport|Loading %{reportName} report"
msgstr "Chargement du rapport %{reportName}"

msgid "ciReport|Manage licenses"
msgstr "Gérer les licences"

msgid "ciReport|Method"
msgstr "Méthode"

msgid "ciReport|Namespace"
msgstr "Espace de noms"

msgid "ciReport|No changes to code quality"
msgstr "Aucun changement dans la qualité du code"

msgid "ciReport|No changes to performance metrics"
msgstr "Aucun changement dans les indicateurs de performance"

msgid "ciReport|Performance metrics"
msgstr "Indicateurs de performance"

msgid "ciReport|Revert dismissal"
msgstr "Annuler le rejet"

msgid "ciReport|SAST"
msgstr "SAST"

msgid "ciReport|Security scanning"
msgstr "Analyse de sécurité"

msgid "ciReport|Security scanning failed loading any results"
msgstr "L’analyse de sécurité n’a pas réussi à charger de résultats"

msgid "ciReport|Severity"
msgstr "Sévérité"

msgid "ciReport|Solution"
msgstr "Solution"

msgid "ciReport|Static Application Security Testing (SAST) detects known vulnerabilities in your source code."
msgstr "Le test de sécurité d’applications statique (Static Application Security Testing — SAST) a détecté une vulnérabilité connue dans votre application Web."

msgid "ciReport|There was an error creating the issue. Please try again."
msgstr "Une erreur s’est produite lors de la création du ticket. Veuillez réessayer."

msgid "ciReport|There was an error dismissing the vulnerability. Please try again."
msgstr "Une erreur s’est produite lors du rejet de la vulnérabilité. Veuillez réessayer."

msgid "ciReport|There was an error loading DAST report"
msgstr "Une erreur s’est produite lors du chargement du rapport DAST"

msgid "ciReport|There was an error loading SAST report"
msgstr "Une erreur s’est produite lors du chargement du rapport SAST"

msgid "ciReport|There was an error loading container scanning report"
msgstr "Une erreur s’est produite lors du chargement du rapport d’analyse du conteneur"

msgid "ciReport|There was an error loading dependency scanning report"
msgstr "Une erreur s’est produite lors du chargement du rapport d’analyse des dépendances"

msgid "ciReport|There was an error reverting the dismissal. Please try again."
msgstr "Une erreur s’est produite lors de l’annulation du rejet. Veuillez réessayer."

msgid "ciReport|Upgrade %{name} from %{version} to %{fixed}."
msgstr "Mise à niveau de %{name} de %{version} à %{fixed}."

msgid "ciReport|Used by %{packagesString}"
msgid_plural "ciReport|Used by %{packagesString}, and %{lastPackage}"
msgstr[0] "Utilisé par %{packagesString}"
msgstr[1] "Utilisé par %{packagesString} et %{lastPackage}"

msgid "ciReport|View full report"
msgstr "Voir le rapport complet"

msgid "ciReport|on pipeline"
msgstr "dans le pipeline"

msgid "command line instructions"
msgstr "instructions en ligne de commande"

msgid "confidentiality|You are going to turn off the confidentiality. This means <strong>everyone</strong> will be able to see and leave a comment on this issue."
msgstr "Vous êtes sur le point de désactiver la confidentialité. Cela signifie que <strong>tout le monde</strong> sera en mesure de voir et de laisser un commentaire sur ce ticket."

msgid "confidentiality|You are going to turn on the confidentiality. This means that only team members with <strong>at least Reporter access</strong> are able to see and leave comments on the issue."
msgstr "Vous êtes sur le point de d’activer la confidentialité. Cela signifie que seuls les membres de l’équipe avec <strong>au moins un accès en tant que rapporteur</strong> seront en mesure de voir et de laisser des commentaires sur le ticket."

msgid "connecting"
msgstr "connexion en cours"

msgid "could not read private key, is the passphrase correct?"
msgstr "impossible de lire la clef privée, la phrase secrète est‐elle correcte ?"

msgid "customize"
msgstr "personnaliser"

msgid "day"
msgid_plural "days"
msgstr[0] "jour"
msgstr[1] "jours"

msgid "deploy token"
msgstr "jeton de déploiement"

msgid "disabled"
msgstr "désactivé"

msgid "done"
msgstr "terminé"

msgid "draft"
msgid_plural "drafts"
msgstr[0] "brouillon"
msgstr[1] "brouillons"

msgid "enabled"
msgstr "activé"

msgid "estimateCommand|%{slash_command} will update the estimated time with the latest command."
msgstr "%{slash_command} mettra à jour la durée estimée avec la dernière commande."

msgid "for this project"
msgstr "pour ce projet"

msgid "from"
msgstr "de"

msgid "help"
msgstr "aide"

msgid "here"
msgstr "ici"

msgid "https://your-bitbucket-server"
msgstr "https://votre-serveur-bitbucket"

msgid "import flow"
msgstr "flux d’importation"

msgid "importing"
msgstr "importation en cours"

msgid "instance completed"
msgid_plural "instances completed"
msgstr[0] "instance terminée"
msgstr[1] "instances terminées"

msgid "is invalid because there is downstream lock"
msgstr "n’est pas valide, car il y a un verrou en aval"

msgid "is invalid because there is upstream lock"
msgstr "n’est pas valide, car il y a un verrou en amont"

msgid "is not a valid X509 certificate."
msgstr "n’est pas un certificat X.509 valide."

msgid "issue boards"
msgstr "tableaux des tickets"

msgid "latest deployment"
msgstr "dernier déploiement"

msgid "latest version"
msgstr "dernière version"

msgid "license management"
msgstr "gestion des licences"

msgid "locked by %{path_lock_user_name} %{created_at}"
msgstr "verrouillé par %{path_lock_user_name} %{created_at}"

msgid "merge request"
msgid_plural "merge requests"
msgstr[0] "demande de fusion"
msgstr[1] "demandes de fusion"

msgid "mrWidget| Please restore it or use a different %{missingBranchName} branch"
msgstr "Veuillez la restaurer ou utiliser une autre branche %{missingBranchName}"

msgid "mrWidget|%{metricsLinkStart} Memory %{metricsLinkEnd} usage %{emphasisStart} decreased %{emphasisEnd} from %{memoryFrom}MB to %{memoryTo}MB"
msgstr "%{metricsLinkStart}L’usage mémoire%{metricsLinkEnd} %{emphasisStart}a diminué%{emphasisEnd} de %{memoryFrom}MO à %{memoryTo}MO"

msgid "mrWidget|%{metricsLinkStart} Memory %{metricsLinkEnd} usage %{emphasisStart} increased %{emphasisEnd} from %{memoryFrom}MB to %{memoryTo}MB"
msgstr "%{metricsLinkStart}L’usage mémoire%{metricsLinkEnd} %{emphasisStart}a augmenté%{emphasisEnd} de %{memoryFrom}MO à %{memoryTo}MO"

msgid "mrWidget|%{metricsLinkStart} Memory %{metricsLinkEnd} usage is %{emphasisStart} unchanged %{emphasisEnd} at %{memoryFrom}MB"
msgstr "%{metricsLinkStart}L’usage mémoire%{metricsLinkEnd} %{emphasisStart}est resté stable%{emphasisEnd} à %{memoryFrom}MO"

msgid "mrWidget|Add approval"
msgstr "Ajouter une approbation"

msgid "mrWidget|Allows commits from members who can merge to the target branch"
msgstr "Autoriser les commits des membres qui peuvent fusionner dans la branche cible"

msgid "mrWidget|An error occured while removing your approval."
msgstr "Une erreur est survenue lors de la suppression de votre approbation."

msgid "mrWidget|An error occured while retrieving approval data for this merge request."
msgstr "Une erreur est survenue lors de la récupération des données d’approbation pour cette demande de fusion."

msgid "mrWidget|An error occurred while submitting your approval."
msgstr "Une erreur est survenue lors de l’envoi de votre approbation."

msgid "mrWidget|Approve"
msgstr "Approuver"

msgid "mrWidget|Approved by"
msgstr "Approuvée par"

msgid "mrWidget|Cancel automatic merge"
msgstr "Annuler la fusion automatique"

msgid "mrWidget|Check out branch"
msgstr "Récupérer la branche"

msgid "mrWidget|Checking ability to merge automatically"
msgstr "Vérification de la possibilité de fusion automatique"

msgid "mrWidget|Cherry-pick"
msgstr "Picorer"

msgid "mrWidget|Cherry-pick this merge request in a new merge request"
msgstr "Picorer cette demande de fusion dans une nouvelle demande de fusion"

msgid "mrWidget|Closed"
msgstr "Fermée"

msgid "mrWidget|Closed by"
msgstr "Fermée par"

msgid "mrWidget|Closes"
msgstr "Résout"

msgid "mrWidget|Create an issue to resolve them later"
msgstr "Créer un ticket pour les résoudre plus tard"

msgid "mrWidget|Deployment statistics are not available currently"
msgstr "Les statistiques de déploiement ne sont pas disponibles pour le moment"

msgid "mrWidget|Did not close"
msgstr "N’a pas résolu"

msgid "mrWidget|Email patches"
msgstr "Patchs par courriel"

msgid "mrWidget|Failed to load deployment statistics"
msgstr "Impossible de charger les statistiques de déploiement"

msgid "mrWidget|Fast-forward merge is not possible. To merge this request, first rebase locally."
msgstr "La fusion rapide fast‐forward n’est pas possible. Pour réaliser cette fusion, vous devez d’abord effectuer un « git rebase » en local."

msgid "mrWidget|If the %{branch} branch exists in your local repository, you can merge this merge request manually using the"
msgstr "Si la branche %{branch} existe dans votre dépôt local, vous pouvez fusionner cette demande de fusion manuellement à l’aide de"

msgid "mrWidget|If the %{missingBranchName} branch exists in your local repository, you can merge this merge request manually using the command line"
msgstr "Si la branche %{missingBranchName} existe dans votre dépôt local, vous pouvez fusionner cette demande de fusion manuellement en ligne de commande"

msgid "mrWidget|Loading deployment statistics"
msgstr "mrWidget | Chargement des statistiques de déploiement"

msgid "mrWidget|Mentions"
msgstr "Mentionne"

msgid "mrWidget|Merge"
msgstr "Fusionner"

msgid "mrWidget|Merge failed."
msgstr "La fusion a échoué."

msgid "mrWidget|Merge locally"
msgstr "Fusionner localement"

msgid "mrWidget|Merge request approved"
msgstr "Demande de fusion approuvée"

msgid "mrWidget|Merge request approved; you can approve additionally"
msgstr "Demande de fusion approuvée ; vous pouvez ajouter votre approbation"

msgid "mrWidget|Merged by"
msgstr "Fusionnée par"

msgid "mrWidget|No Approval required"
msgstr "Aucune approbation exigée"

msgid "mrWidget|No Approval required; you can still approve"
msgstr "Aucune approbation exigée ; vous pouvez tout de même approuver"

msgid "mrWidget|Open in Web IDE"
msgstr "Ouvrir dans l’EDI Web"

msgid "mrWidget|Pipeline blocked. The pipeline for this merge request requires a manual action to proceed"
msgstr "Pipeline bloqué. Le pipeline de cette demande de fusion nécessite une action manuelle pour continuer"

msgid "mrWidget|Plain diff"
msgstr "Diff simple"

msgid "mrWidget|Ready to be merged automatically. Ask someone with write access to this repository to merge this request"
msgstr "Prête à être fusionnée automatiquement. Demandez à quelqu’un ayant un accès en écriture à ce dépôt d’effectuer cette fusionner"

msgid "mrWidget|Refresh"
msgstr "Actualiser"

msgid "mrWidget|Refresh now"
msgstr "Actualiser maintenant"

msgid "mrWidget|Refreshing now"
msgstr "Actualisation en cours"

msgid "mrWidget|Remove Source Branch"
msgstr "Supprimer la branche source"

msgid "mrWidget|Remove source branch"
msgstr "Supprimer la branche source"

msgid "mrWidget|Remove your approval"
msgstr "Supprimer votre approbation"

msgid "mrWidget|Request to merge"
msgstr "Demande de fusion de"

msgid "mrWidget|Requires 1 more approval"
msgid_plural "mrWidget|Requires %d more approvals"
msgstr[0] "Nécessite encore une approbation"
msgstr[1] "Nécessite encore %d approbations"

msgid "mrWidget|Requires 1 more approval by"
msgid_plural "mrWidget|Requires %d more approvals by"
msgstr[0] "Nécessite encore l’approbation de"
msgstr[1] "Nécessite encore %d approbations de"

msgid "mrWidget|Resolve conflicts"
msgstr "Résoudre les conflits"

msgid "mrWidget|Resolve these conflicts or ask someone with write access to this repository to merge it locally"
msgstr "Résolvez ces conflits ou demandez à une personne ayant un accès en écriture à ce dépôt d’effectuer la fusion localement"

msgid "mrWidget|Revert"
msgstr "Défaire"

msgid "mrWidget|Revert this merge request in a new merge request"
msgstr "Défaire cette demande de fusion dans une nouvelle demande de fusion"

msgid "mrWidget|Set by"
msgstr "Marqué par"

msgid "mrWidget|The changes were merged into"
msgstr "Les modifications ont été fusionnées dans"

msgid "mrWidget|The changes were not merged into"
msgstr "Les modifications n’ont pas été fusionnées dans"

msgid "mrWidget|The changes will be merged into"
msgstr "Les modifications seront fusionnées dans"

msgid "mrWidget|The pipeline for this merge request failed. Please retry the job or push a new commit to fix the failure"
msgstr "Le pipeline de cette demande de fusion a échoué. Veuillez réexécutez la tâche ou pousser un nouveau commit pour résoudre le problème"

msgid "mrWidget|The source branch HEAD has recently changed. Please reload the page and review the changes before merging"
msgstr "La branche source HEAD a changé récemment. Veuillez recharger la page et vérifier les modifications avant d’effectuer la fusion"

msgid "mrWidget|The source branch has been removed"
msgstr "La branche source a été supprimée"

msgid "mrWidget|The source branch is %{commitsBehindLinkStart}%{commitsBehind}%{commitsBehindLinkEnd} the target branch"
msgstr "La branche source est à %{commitsBehindLinkStart}%{commitsBehind}%{commitsBehindLinkEnd} de la branche cible"

msgid "mrWidget|The source branch is being removed"
msgstr "La branche source est en cours de suppression"

msgid "mrWidget|The source branch will be removed"
msgstr "La branche source sera supprimée"

msgid "mrWidget|The source branch will not be removed"
msgstr "La branche source ne sera pas supprimée"

msgid "mrWidget|There are merge conflicts"
msgstr "Il y a des conflits de fusion"

msgid "mrWidget|There are unresolved discussions. Please resolve these discussions"
msgstr "Il y a des discussions non résolues. Veuillez résoudre ces discussions"

msgid "mrWidget|This merge request failed to be merged automatically"
msgstr "Cette demande de fusion n’a pas pu être fusionnée automatiquement"

msgid "mrWidget|This merge request is in the process of being merged"
msgstr "Cette demande de fusion est en cours de fusion"

msgid "mrWidget|This project is archived, write access has been disabled"
msgstr "Ce projet est archivé, l’accès en écriture a été désactivé"

msgid "mrWidget|You are not allowed to edit this project directly. Please fork to make changes."
msgstr "Vous n’êtes pas autorisé à modifier directement ce projet. Veuillez créer un projet divergent afin d’effectuer des changements."

msgid "mrWidget|You can merge this merge request manually using the"
msgstr "Vous pouvez fusionner cette demande de fusion manuellement à l’aide de la"

msgid "mrWidget|You can remove source branch now"
msgstr "Vous pouvez maintenant supprimer la branche source"

msgid "mrWidget|branch does not exist."
msgstr "la branche n’existe pas."

msgid "mrWidget|command line"
msgstr "ligne de commande"

msgid "mrWidget|into"
msgstr "dans"

msgid "mrWidget|to be merged automatically when the pipeline succeeds"
msgstr "pour être fusionnée automatiquement lorsque le pipeline réussit"

msgid "n/a"
msgstr "non disponible"

msgid "new merge request"
msgstr "nouvelle demande de fusion"

msgid "notification emails"
msgstr "courriels de notification"

msgid "or"
msgstr "ou"

msgid "out of %d total test"
msgid_plural "out of %d total tests"
msgstr[0] "sur un total de %d test"
msgstr[1] "sur un total de %d tests"

msgid "parent"
msgid_plural "parents"
msgstr[0] "parent"
msgstr[1] "parents"

msgid "password"
msgstr "mot de passe"

msgid "personal access token"
msgstr "jeton d’accès personnel"

msgid "private key does not match certificate."
msgstr "la clef privée ne correspond pas au certificat."

msgid "project"
msgid_plural "projects"
msgstr[0] "projet"
msgstr[1] "projets"

msgid "remaining"
msgstr "restant"

msgid "remove"
msgstr "supprimer"

msgid "remove due date"
msgstr "supprimer la date d’échéance"

msgid "remove weight"
msgstr "supprimer le poids"

msgid "reply"
msgid_plural "replies"
msgstr[0] "réponse"
msgstr[1] "réponses"

msgid "source"
msgstr "source"

msgid "spendCommand|%{slash_command} will update the sum of the time spent."
msgstr "%{slash_command} mettra à jour la somme du temps passé."

msgid "started"
msgstr "démarré"

msgid "this document"
msgstr "ce document"

msgid "to help your contributors communicate effectively!"
msgstr "pour aider vos contributeurs à communiquer efficacement !"

msgid "toggle collapse"
msgstr "déplier ou replier"

msgid "username"
msgstr "nom d’utilisateur"

msgid "uses Kubernetes clusters to deploy your code!"
msgstr "utilise les grappes de serveurs Kubernetes pour déployer votre code !"

msgid "view it on GitLab"
msgstr "voir sur GitLab"

msgid "with %{additions} additions, %{deletions} deletions."
msgstr "avec %{additions} ajouts, %{deletions} suppressions."

msgid "within %d minute "
msgid_plural "within %d minutes "
msgstr[0] "dans %d minute "
msgstr[1] "dans les %d minutes"
<|MERGE_RESOLUTION|>--- conflicted
+++ resolved
@@ -605,11 +605,7 @@
 msgstr "Une erreur est survenue pendant le rapatriement de la trace de la tâche."
 
 msgid "An error occured whilst fetching the latest pipeline."
-<<<<<<< HEAD
-msgstr "Une erreur est survenue lors du rapatriement de dernier pipeline."
-=======
 msgstr ""
->>>>>>> 7c22aa5c
 
 msgid "An error occured whilst loading all the files."
 msgstr "Une erreur est survenue lors du chargement de l’ensemble des fichiers."
