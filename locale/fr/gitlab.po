--- conflicted
+++ resolved
@@ -6891,11 +6891,7 @@
 msgstr "Application Slack"
 
 msgid "Slack integration allows you to interact with GitLab via slash commands in a chat window."
-<<<<<<< HEAD
-msgstr ""
-=======
 msgstr "L’intégration de Slack permet d’interagir avec GitLab via des commandes slash dans une fenêtre de messagerie instantanée."
->>>>>>> 111613a3
 
 msgid "Slower but makes sure the project workspace is pristine as it clones the repository from scratch for every job"
 msgstr "Plus lent, mais permet de s’assurer que l’espace de travail du projet est vierge, comme il clone le dépôt à partir de zéro pour chaque tâche"
