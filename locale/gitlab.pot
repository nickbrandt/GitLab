--- conflicted
+++ resolved
@@ -8196,12 +8196,9 @@
 msgid "Stars"
 msgstr ""
 
-<<<<<<< HEAD
 msgid "Start Web Terminal"
 msgstr ""
 
-=======
->>>>>>> 81ddb692
 msgid "Start a %{new_merge_request} with these changes"
 msgstr ""
 
