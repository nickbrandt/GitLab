--- conflicted
+++ resolved
@@ -6840,14 +6840,10 @@
 msgid "GeoNodes|Loading nodes"
 msgstr ""
 
-<<<<<<< HEAD
 msgid "GeoNodes|Local LFS objects"
 msgstr ""
 
 msgid "GeoNodes|Local attachments"
-=======
-msgid "Gitaly"
->>>>>>> ab27d66a
 msgstr ""
 
 msgid "GeoNodes|Local container repositories"
@@ -8088,14 +8084,10 @@
 msgid "ImportProjects|Select the projects you want to import"
 msgstr ""
 
-<<<<<<< HEAD
 msgid "ImportProjects|The remote data could not be imported."
 msgstr ""
 
 msgid "ImportProjects|The repository could not be created."
-=======
-msgid "Learn more about Auto DevOps"
->>>>>>> ab27d66a
 msgstr ""
 
 msgid "ImportProjects|Updating the imported projects failed"
@@ -16099,14 +16091,10 @@
 msgid "Track time with quick actions"
 msgstr ""
 
-<<<<<<< HEAD
 msgid "Track your GitLab projects with GitLab for Slack."
 msgstr ""
 
 msgid "Transfer project"
-=======
-msgid "The testing stage shows the time GitLab CI takes to run every pipeline for the related merge request. The data will automatically be added after your first pipeline finishes running."
->>>>>>> ab27d66a
 msgstr ""
 
 msgid "TransferGroup|Database is not supported."
