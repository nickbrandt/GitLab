--- conflicted
+++ resolved
@@ -503,12 +503,9 @@
 msgid "Add to project"
 msgstr ""
 
-<<<<<<< HEAD
 msgid "Add to review"
 msgstr ""
 
-=======
->>>>>>> 3de1b521
 msgid "Add todo"
 msgstr ""
 
@@ -5569,12 +5566,9 @@
 msgid "Members of <strong>%{project_name}</strong>"
 msgstr ""
 
-<<<<<<< HEAD
 msgid "Members will be forwarded here when signing in to your group. Get this from your identity provider, where it can also be called \"SSO Service Location\", \"SAML Token Issuance Endpoint\", or \"SAML 2.0/W-Federation URL\"."
 msgstr ""
 
-=======
->>>>>>> 3de1b521
 msgid "Merge Request"
 msgstr ""
 
