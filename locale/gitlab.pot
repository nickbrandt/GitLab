--- conflicted
+++ resolved
@@ -896,15 +896,12 @@
 msgid "Are you sure you want to remove %{group_name}?"
 msgstr ""
 
-<<<<<<< HEAD
 msgid "Are you sure you want to remove approver %{name}?"
 msgstr ""
 
 msgid "Are you sure you want to remove group %{name}?"
 msgstr ""
 
-=======
->>>>>>> aba4624a
 msgid "Are you sure you want to remove the attachment?"
 msgstr ""
 
@@ -3795,12 +3792,9 @@
 msgid "Finish editing this message first!"
 msgstr ""
 
-<<<<<<< HEAD
 msgid "Finish review"
 msgstr ""
 
-=======
->>>>>>> aba4624a
 msgid "Finished"
 msgstr ""
 
@@ -7621,12 +7615,9 @@
 msgid "Save changes"
 msgstr ""
 
-<<<<<<< HEAD
 msgid "Save changes before testing"
 msgstr ""
 
-=======
->>>>>>> aba4624a
 msgid "Save comment"
 msgstr ""
 
