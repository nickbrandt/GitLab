# SOME DESCRIPTIVE TITLE.
# Copyright (C) YEAR THE PACKAGE'S COPYRIGHT HOLDER
# This file is distributed under the same license as the gitlab package.
# FIRST AUTHOR <EMAIL@ADDRESS>, YEAR.
#
#, fuzzy
msgid ""
msgstr ""
"Project-Id-Version: gitlab 1.0.0\n"
"Report-Msgid-Bugs-To: \n"
<<<<<<< HEAD
"POT-Creation-Date: 2018-06-13 18:12+0200\n"
"PO-Revision-Date: 2018-06-13 18:12+0200\n"
=======
"POT-Creation-Date: 2018-06-13 17:00+0100\n"
"PO-Revision-Date: 2018-06-13 17:00+0100\n"
>>>>>>> da179248
"Last-Translator: FULL NAME <EMAIL@ADDRESS>\n"
"Language-Team: LANGUAGE <LL@li.org>\n"
"Language: \n"
"MIME-Version: 1.0\n"
"Content-Type: text/plain; charset=UTF-8\n"
"Content-Transfer-Encoding: 8bit\n"
"Plural-Forms: nplurals=INTEGER; plural=EXPRESSION;\n"

msgid " and"
msgstr ""

msgid " degraded on %d point"
msgid_plural " degraded on %d points"
msgstr[0] ""
msgstr[1] ""

msgid " improved on %d point"
msgid_plural " improved on %d points"
msgstr[0] ""
msgstr[1] ""

msgid "%d commit"
msgid_plural "%d commits"
msgstr[0] ""
msgstr[1] ""

msgid "%d commit behind"
msgid_plural "%d commits behind"
msgstr[0] ""
msgstr[1] ""

msgid "%d exporter"
msgid_plural "%d exporters"
msgstr[0] ""
msgstr[1] ""

msgid "%d issue"
msgid_plural "%d issues"
msgstr[0] ""
msgstr[1] ""

msgid "%d layer"
msgid_plural "%d layers"
msgstr[0] ""
msgstr[1] ""

msgid "%d merge request"
msgid_plural "%d merge requests"
msgstr[0] ""
msgstr[1] ""

msgid "%d metric"
msgid_plural "%d metrics"
msgstr[0] ""
msgstr[1] ""

msgid "%d new license"
msgid_plural "%d new licenses"
msgstr[0] ""
msgstr[1] ""

msgid "%d staged change"
msgid_plural "%d staged changes"
msgstr[0] ""
msgstr[1] ""

msgid "%d unstaged change"
msgid_plural "%d unstaged changes"
msgstr[0] ""
msgstr[1] ""

msgid "%d vulnerability"
msgid_plural "%d vulnerabilities"
msgstr[0] ""
msgstr[1] ""

msgid "%s additional commit has been omitted to prevent performance issues."
msgid_plural "%s additional commits have been omitted to prevent performance issues."
msgstr[0] ""
msgstr[1] ""

msgid "%{actionText} & %{openOrClose} %{noteable}"
msgstr ""

msgid "%{commit_author_link} authored %{commit_timeago}"
msgstr ""

msgid "%{count} participant"
msgid_plural "%{count} participants"
msgstr[0] ""
msgstr[1] ""

msgid "%{loadingIcon} Started"
msgstr ""

msgid "%{lock_path} is locked by GitLab User %{lock_user_id}"
msgstr ""

msgid "%{name}'s avatar"
msgstr ""

msgid "%{nip_domain} can be used as an alternative to a custom domain."
msgstr ""

msgid "%{number_commits_behind} commits behind %{default_branch}, %{number_commits_ahead} commits ahead"
msgstr ""

msgid "%{number_of_failures} of %{maximum_failures} failures. GitLab will allow access on the next attempt."
msgstr ""

msgid "%{number_of_failures} of %{maximum_failures} failures. GitLab will not retry automatically. Reset storage information when the problem is resolved."
msgstr ""

msgid "%{openOrClose} %{noteable}"
msgstr ""

msgid "%{percent}%% complete"
msgstr ""

msgid "%{storage_name}: failed storage access attempt on host:"
msgid_plural "%{storage_name}: %{failed_attempts} failed storage access attempts:"
msgstr[0] ""
msgstr[1] ""

msgid "%{text} is available"
msgstr ""

msgid "%{title} changes"
msgstr ""

msgid "%{type} detected %d vulnerability"
msgid_plural "%{type} detected %d vulnerabilities"
msgstr[0] ""
msgstr[1] ""

msgid "%{unstaged} unstaged and %{staged} staged changes"
msgstr ""

msgid "(checkout the %{link} for information on how to install it)."
msgstr ""

msgid "+ %{moreCount} more"
msgstr ""

msgid "- Runner is active and can process any new jobs"
msgstr ""

msgid "- Runner is paused and will not receive any new jobs"
msgstr ""

msgid "- show less"
msgstr ""

msgid "1 %{type} addition"
msgid_plural "%d %{type} additions"
msgstr[0] ""
msgstr[1] ""

msgid "1 %{type} modification"
msgid_plural "%d %{type} modifications"
msgstr[0] ""
msgstr[1] ""

msgid "1 closed issue"
msgid_plural "%d closed issues"
msgstr[0] ""
msgstr[1] ""

msgid "1 closed merge request"
msgid_plural "%d closed merge requests"
msgstr[0] ""
msgstr[1] ""

msgid "1 merged merge request"
msgid_plural "%d merged merge requests"
msgstr[0] ""
msgstr[1] ""

msgid "1 open issue"
msgid_plural "%d open issues"
msgstr[0] ""
msgstr[1] ""

msgid "1 open merge request"
msgid_plural "%d open merge requests"
msgstr[0] ""
msgstr[1] ""

msgid "1 pipeline"
msgid_plural "%d pipelines"
msgstr[0] ""
msgstr[1] ""

msgid "1st contribution!"
msgstr ""

msgid "2FA enabled"
msgstr ""

msgid "403|Please contact your GitLab administrator to get the permission."
msgstr ""

msgid "403|You don't have the permission to access this page."
msgstr ""

msgid "404|Make sure the address is correct and the page hasn't moved."
msgstr ""

msgid "404|Page Not Found"
msgstr ""

msgid "404|Please contact your GitLab administrator if you think this is a mistake."
msgstr ""

msgid "<strong>Removes</strong> source branch"
msgstr ""

msgid "A 'Runner' is a process which runs a job. You can setup as many Runners as you need."
msgstr ""

msgid "A collection of graphs regarding Continuous Integration"
msgstr ""

msgid "A new branch will be created in your fork and a new merge request will be started."
msgstr ""

msgid "A project is where you house your files (repository), plan your work (issues), and publish your documentation (wiki), %{among_other_things_link}."
msgstr ""

msgid "A user with write access to the source branch selected this option"
msgstr ""

msgid "About auto deploy"
msgstr ""

msgid "About this feature"
msgstr ""

msgid "Abuse Reports"
msgstr ""

msgid "Abuse reports"
msgstr ""

msgid "Accept terms"
msgstr ""

msgid "Accepted MR"
msgstr ""

msgid "Access Tokens"
msgstr ""

msgid "Access to '%{classification_label}' not allowed"
msgstr ""

msgid "Access to failing storages has been temporarily disabled to allow the mount to recover. Reset storage information after the issue has been resolved to allow access again."
msgstr ""

msgid "Account"
msgstr ""

msgid "Account and limit settings"
msgstr ""

msgid "Active"
msgstr ""

msgid "Active Sessions"
msgstr ""

msgid "Activity"
msgstr ""

msgid "Add"
msgstr ""

msgid "Add Changelog"
msgstr ""

msgid "Add Contribution guide"
msgstr ""

msgid "Add Group Webhooks and GitLab Enterprise Edition."
msgstr ""

msgid "Add Kubernetes cluster"
msgstr ""

msgid "Add License"
msgstr ""

msgid "Add Readme"
msgstr ""

msgid "Add additional text to appear in all email communications. %{character_limit} character limit"
msgstr ""

msgid "Add new directory"
msgstr ""

msgid "Add todo"
msgstr ""

msgid "Additional text"
msgstr ""

msgid "AdminArea|Stop all jobs"
msgstr ""

msgid "AdminArea|Stop all jobs?"
msgstr ""

msgid "AdminArea|Stop jobs"
msgstr ""

msgid "AdminArea|Stopping jobs failed"
msgstr ""

msgid "AdminArea|You’re about to stop all jobs.This will halt all current jobs that are running."
msgstr ""

msgid "AdminHealthPageLink|health page"
msgstr ""

msgid "AdminProjects|Delete"
msgstr ""

msgid "AdminProjects|Delete Project %{projectName}?"
msgstr ""

msgid "AdminProjects|Delete project"
msgstr ""

msgid "AdminSettings|Specify a domain to use by default for every project's Auto Review Apps and Auto Deploy stages."
msgstr ""

msgid "AdminUsers|Block user"
msgstr ""

msgid "AdminUsers|Delete User %{username} and contributions?"
msgstr ""

msgid "AdminUsers|Delete User %{username}?"
msgstr ""

msgid "AdminUsers|Delete user"
msgstr ""

msgid "AdminUsers|Delete user and contributions"
msgstr ""

msgid "AdminUsers|To confirm, type %{projectName}"
msgstr ""

msgid "AdminUsers|To confirm, type %{username}"
msgstr ""

msgid "Advanced"
msgstr ""

msgid "Advanced settings"
msgstr ""

msgid "All"
msgstr ""

msgid "All changes are committed"
msgstr ""

msgid "All features are enabled for blank projects, from templates, or when importing, but you can disable them afterward in the project settings."
msgstr ""

msgid "Allow commits from members who can merge to the target branch."
msgstr ""

msgid "Allow rendering of PlantUML diagrams in Asciidoc documents."
msgstr ""

msgid "Allow requests to the local network from hooks and services."
msgstr ""

msgid "Allows you to add and manage Kubernetes clusters."
msgstr ""

msgid "Also called \"Issuer\" or \"Relying party trust identifier\""
msgstr ""

msgid "Also called \"Relying party service URL\" or \"Reply URL\""
msgstr ""

msgid "Alternatively, you can use a %{personal_access_token_link}. When you create your Personal Access Token, you will need to select the <code>repo</code> scope, so we can display a list of your public and private repositories which are available to connect."
msgstr ""

msgid "Alternatively, you can use a %{personal_access_token_link}. When you create your Personal Access Token, you will need to select the <code>repo</code> scope, so we can display a list of your public and private repositories which are available to import."
msgstr ""

msgid "An error occurred previewing the blob"
msgstr ""

msgid "An error occurred when toggling the notification subscription"
msgstr ""

msgid "An error occurred when updating the issue weight"
msgstr ""

msgid "An error occurred while adding approver"
msgstr ""

msgid "An error occurred while detecting host keys"
msgstr ""

msgid "An error occurred while dismissing the alert. Refresh the page and try again."
msgstr ""

msgid "An error occurred while dismissing the feature highlight. Refresh the page and try dismissing again."
msgstr ""

msgid "An error occurred while fetching markdown preview"
msgstr ""

msgid "An error occurred while fetching sidebar data"
msgstr ""

msgid "An error occurred while fetching the pipeline."
msgstr ""

msgid "An error occurred while getting projects"
msgstr ""

msgid "An error occurred while importing project: ${details}"
<<<<<<< HEAD
msgstr ""

msgid "An error occurred while initializing path locks"
=======
>>>>>>> da179248
msgstr ""

msgid "An error occurred while loading commits"
msgstr ""

msgid "An error occurred while loading diff"
msgstr ""

msgid "An error occurred while loading filenames"
msgstr ""

msgid "An error occurred while loading the file"
msgstr ""

msgid "An error occurred while making the request."
msgstr ""

msgid "An error occurred while removing approver"
msgstr ""

msgid "An error occurred while rendering KaTeX"
msgstr ""

msgid "An error occurred while rendering preview broadcast message"
msgstr ""

msgid "An error occurred while retrieving calendar activity"
msgstr ""

msgid "An error occurred while retrieving diff"
msgstr ""

msgid "An error occurred while saving LDAP override status. Please try again."
msgstr ""

msgid "An error occurred while saving assignees"
msgstr ""

msgid "An error occurred while subscribing to notifications."
msgstr ""

msgid "An error occurred while unsubscribing to notifications."
msgstr ""

msgid "An error occurred while validating username"
msgstr ""

msgid "An error occurred. Please try again."
msgstr ""

msgid "Any Label"
msgstr ""

msgid "Appearance"
msgstr ""

msgid "Applications"
msgstr ""

msgid "Apr"
msgstr ""

msgid "April"
msgstr ""

msgid "Archived project! Repository and other project resources are read-only"
msgstr ""

msgid "Are you sure you want to delete this pipeline schedule?"
msgstr ""

msgid "Are you sure you want to reset registration token?"
msgstr ""

msgid "Are you sure you want to reset the health check token?"
msgstr ""

msgid "Are you sure you want to unlock %{path_lock_path}?"
msgstr ""

msgid "Are you sure?"
msgstr ""

msgid "Artifacts"
msgstr ""

msgid "Ascending"
msgstr ""

msgid "Ask your group maintainer to setup a group Runner."
msgstr ""

msgid "Assertion consumer service URL"
msgstr ""

msgid "Assign custom color like #FF0000"
msgstr ""

msgid "Assign labels"
msgstr ""

msgid "Assign milestone"
msgstr ""

msgid "Assign to"
msgstr ""

msgid "Assigned Issues"
msgstr ""

msgid "Assigned Merge Requests"
msgstr ""

msgid "Assigned to :name"
msgstr ""

msgid "Assigned to me"
msgstr ""

msgid "Assignee"
msgstr ""

msgid "Assignee boards not available with your current license"
msgstr ""

msgid "Assignee lists show all issues assigned to the selected user."
msgstr ""

msgid "Assignee(s)"
msgstr ""

msgid "Attach a file by drag &amp; drop or %{upload_link}"
msgstr ""

msgid "Aug"
msgstr ""

msgid "August"
msgstr ""

msgid "Authentication Log"
msgstr ""

msgid "Author"
msgstr ""

msgid "Authors: %{authors}"
msgstr ""

msgid "Auto DevOps enabled"
msgstr ""

msgid "Auto DevOps, runners and job artifacts"
msgstr ""

msgid "Auto Review Apps and Auto Deploy need a %{kubernetes} to work correctly."
msgstr ""

msgid "Auto Review Apps and Auto Deploy need a domain name and a %{kubernetes} to work correctly."
msgstr ""

msgid "Auto Review Apps and Auto Deploy need a domain name to work correctly."
msgstr ""

msgid "AutoDevOps|Auto DevOps"
msgstr ""

msgid "AutoDevOps|Auto DevOps documentation"
msgstr ""

msgid "AutoDevOps|Enable in settings"
msgstr ""

msgid "AutoDevOps|It will automatically build, test, and deploy your application based on a predefined CI/CD configuration."
msgstr ""

msgid "AutoDevOps|Learn more in the %{link_to_documentation}"
msgstr ""

msgid "AutoDevOps|You can automatically build and test your application if you %{link_to_auto_devops_settings} for this project. You can automatically deploy it as well, if you %{link_to_add_kubernetes_cluster}."
msgstr ""

msgid "AutoDevOps|add a Kubernetes cluster"
msgstr ""

msgid "AutoDevOps|enable Auto DevOps"
msgstr ""

msgid "Available"
msgstr ""

msgid "Available group Runners : %{runners}"
msgstr ""

msgid "Available group Runners : %{runners}."
msgstr ""

msgid "Avatar will be removed. Are you sure?"
msgstr ""

msgid "Average per day: %{average}"
msgstr ""

msgid "Background Color"
msgstr ""

msgid "Background jobs"
msgstr ""

msgid "Badges"
msgstr ""

msgid "Badges|A new badge was added."
msgstr ""

msgid "Badges|Add badge"
msgstr ""

msgid "Badges|Adding the badge failed, please check the entered URLs and try again."
msgstr ""

msgid "Badges|Badge image URL"
msgstr ""

msgid "Badges|Badge image preview"
msgstr ""

msgid "Badges|Delete badge"
msgstr ""

msgid "Badges|Delete badge?"
msgstr ""

msgid "Badges|Deleting the badge failed, please try again."
msgstr ""

msgid "Badges|Group Badge"
msgstr ""

msgid "Badges|Link"
msgstr ""

msgid "Badges|No badge image"
msgstr ""

msgid "Badges|No image to preview"
msgstr ""

msgid "Badges|Project Badge"
msgstr ""

msgid "Badges|Reload badge image"
msgstr ""

msgid "Badges|Save changes"
msgstr ""

msgid "Badges|Saving the badge failed, please check the entered URLs and try again."
msgstr ""

msgid "Badges|The %{docsLinkStart}variables%{docsLinkEnd} GitLab supports: %{placeholders}"
msgstr ""

msgid "Badges|The badge was deleted."
msgstr ""

msgid "Badges|The badge was saved."
msgstr ""

msgid "Badges|This group has no badges"
msgstr ""

msgid "Badges|This project has no badges"
msgstr ""

msgid "Badges|Your badges"
msgstr ""

msgid "Begin with the selected commit"
msgstr ""

<<<<<<< HEAD
msgid "Billing"
msgstr ""

msgid "BillingPlans|%{group_name} is currently on the %{plan_link} plan."
msgstr ""

msgid "BillingPlans|Automatic downgrade and upgrade to some plans is currently not available."
msgstr ""

msgid "BillingPlans|Current plan"
msgstr ""

msgid "BillingPlans|Customer Support"
msgstr ""

msgid "BillingPlans|Downgrade"
msgstr ""

msgid "BillingPlans|Learn more about each plan by reading our %{faq_link}."
msgstr ""

msgid "BillingPlans|Manage plan"
msgstr ""

msgid "BillingPlans|Please contact %{customer_support_link} in that case."
msgstr ""

msgid "BillingPlans|See all %{plan_name} features"
msgstr ""

msgid "BillingPlans|This group uses the plan associated with its parent group."
msgstr ""

msgid "BillingPlans|To manage the plan for this group, visit the billing section of %{parent_billing_page_link}."
msgstr ""

msgid "BillingPlans|Upgrade"
msgstr ""

msgid "BillingPlans|You are currently on the %{plan_link} plan."
msgstr ""

msgid "BillingPlans|frequently asked questions"
msgstr ""

msgid "BillingPlans|monthly"
msgstr ""

msgid "BillingPlans|paid annually at %{price_per_year}"
msgstr ""

msgid "BillingPlans|per user"
msgstr ""

=======
>>>>>>> da179248
msgid "Branch (%{branch_count})"
msgid_plural "Branches (%{branch_count})"
msgstr[0] ""
msgstr[1] ""

msgid "Branch <strong>%{branch_name}</strong> was created. To set up auto deploy, choose a GitLab CI Yaml template and commit your changes. %{link_to_autodeploy_doc}"
msgstr ""

msgid "Branch has changed"
msgstr ""

msgid "Branch is already taken"
msgstr ""

msgid "Branch name"
msgstr ""

msgid "BranchSwitcherPlaceholder|Search branches"
msgstr ""

msgid "BranchSwitcherTitle|Switch branch"
msgstr ""

msgid "Branches"
msgstr ""

msgid "Branches|Active"
msgstr ""

msgid "Branches|Active branches"
msgstr ""

msgid "Branches|All"
msgstr ""

msgid "Branches|Cant find HEAD commit for this branch"
msgstr ""

msgid "Branches|Compare"
msgstr ""

msgid "Branches|Delete all branches that are merged into '%{default_branch}'"
msgstr ""

msgid "Branches|Delete branch"
msgstr ""

msgid "Branches|Delete merged branches"
msgstr ""

msgid "Branches|Delete protected branch"
msgstr ""

msgid "Branches|Delete protected branch '%{branch_name}'?"
msgstr ""

msgid "Branches|Deleting the '%{branch_name}' branch cannot be undone. Are you sure?"
msgstr ""

msgid "Branches|Deleting the merged branches cannot be undone. Are you sure?"
msgstr ""

msgid "Branches|Filter by branch name"
msgstr ""

msgid "Branches|Merged into %{default_branch}"
msgstr ""

msgid "Branches|New branch"
msgstr ""

msgid "Branches|No branches to show"
msgstr ""

msgid "Branches|Once you confirm and press %{delete_protected_branch}, it cannot be undone or recovered."
msgstr ""

msgid "Branches|Only a project maintainer or owner can delete a protected branch"
msgstr ""

msgid "Branches|Overview"
msgstr ""

msgid "Branches|Protected branches can be managed in %{project_settings_link}."
msgstr ""

msgid "Branches|Show active branches"
msgstr ""

msgid "Branches|Show all branches"
msgstr ""

msgid "Branches|Show more active branches"
msgstr ""

msgid "Branches|Show more stale branches"
msgstr ""

msgid "Branches|Show overview of the branches"
msgstr ""

msgid "Branches|Show stale branches"
msgstr ""

msgid "Branches|Sort by"
msgstr ""

msgid "Branches|Stale"
msgstr ""

msgid "Branches|Stale branches"
msgstr ""

msgid "Branches|The branch could not be updated automatically because it has diverged from its upstream counterpart."
msgstr ""

msgid "Branches|The default branch cannot be deleted"
msgstr ""

msgid "Branches|This branch hasn’t been merged into %{default_branch}."
msgstr ""

msgid "Branches|To avoid data loss, consider merging this branch before deleting it."
msgstr ""

msgid "Branches|To confirm, type %{branch_name_confirmation}:"
msgstr ""

msgid "Branches|To discard the local changes and overwrite the branch with the upstream version, delete it here and choose 'Update Now' above."
msgstr ""

msgid "Branches|You’re about to permanently delete the protected branch %{branch_name}."
msgstr ""

msgid "Branches|diverged from upstream"
msgstr ""

msgid "Branches|merged"
msgstr ""

msgid "Branches|project settings"
msgstr ""

msgid "Branches|protected"
msgstr ""

msgid "Browse Directory"
msgstr ""

msgid "Browse File"
msgstr ""

msgid "Browse Files"
msgstr ""

msgid "Browse files"
msgstr ""

msgid "Business metrics (Custom)"
msgstr ""

msgid "ByAuthor|by"
msgstr ""

msgid "CI / CD"
msgstr ""

msgid "CI/CD"
msgstr ""

msgid "CI/CD configuration"
msgstr ""

msgid "CI/CD for external repo"
msgstr ""

msgid "CI/CD settings"
msgstr ""

msgid "CICD|An explicit %{ci_file} needs to be specified before you can begin using Continuous Integration and Delivery."
msgstr ""

msgid "CICD|Auto DevOps"
msgstr ""

msgid "CICD|Auto DevOps will automatically build, test, and deploy your application based on a predefined Continuous Integration and Delivery configuration."
msgstr ""

msgid "CICD|Automatic deployment to staging, manual deployment to production"
msgstr ""

msgid "CICD|Continuous deployment to production"
msgstr ""

msgid "CICD|Deployment strategy"
msgstr ""

msgid "CICD|Deployment strategy needs a domain name to work correctly."
msgstr ""

msgid "CICD|Disable Auto DevOps"
msgstr ""

msgid "CICD|Do not set up a domain here if you are setting up multiple Kubernetes clusters with Auto DevOps."
msgstr ""

msgid "CICD|Enable Auto DevOps"
msgstr ""

msgid "CICD|Follow the instance default to either have Auto DevOps enabled or disabled when there is no project specific %{ci_file}."
msgstr ""

msgid "CICD|Instance default (%{state})"
msgstr ""

msgid "CICD|Jobs"
msgstr ""

msgid "CICD|Learn more about Auto DevOps"
msgstr ""

msgid "CICD|The Auto DevOps pipeline configuration will be used when there is no %{ci_file} in the project."
msgstr ""

msgid "CICD|You need to specify a domain if you want to use Auto Review Apps and Auto Deploy stages."
msgstr ""

msgid "Can run untagged jobs"
msgstr ""

msgid "Cancel"
msgstr ""

msgid "Cancel this job"
msgstr ""

msgid "Cannot be merged automatically"
msgstr ""

msgid "Cannot modify managed Kubernetes cluster"
msgstr ""

msgid "Certificate fingerprint"
msgstr ""

msgid "Change Weight"
msgstr ""

msgid "Change this value to influence how frequently the GitLab UI polls for updates."
msgstr ""

msgid "ChangeTypeActionLabel|Pick into branch"
msgstr ""

msgid "ChangeTypeActionLabel|Revert in branch"
msgstr ""

msgid "ChangeTypeAction|Cherry-pick"
msgstr ""

msgid "ChangeTypeAction|Revert"
msgstr ""

msgid "ChangeTypeAction|This will create a new commit in order to revert the existing changes."
msgstr ""

msgid "Changelog"
msgstr ""

msgid "Changes are shown as if the <b>source</b> revision was being merged into the <b>target</b> revision."
msgstr ""

msgid "Charts"
msgstr ""

msgid "Chat"
msgstr ""

msgid "Check interval"
msgstr ""

msgid "Checking %{text} availability…"
msgstr ""

msgid "Checking branch availability..."
msgstr ""

msgid "Cherry-pick this commit"
msgstr ""

msgid "Cherry-pick this merge request"
msgstr ""

msgid "Choose File ..."
msgstr ""

msgid "Choose a branch/tag (e.g. %{master}) or enter a commit (e.g. %{sha}) to see what's changed or to create a merge request."
msgstr ""

msgid "Choose file..."
msgstr ""

msgid "Choose which groups you wish to synchronize to this secondary node."
msgstr ""

msgid "Choose which repositories you want to connect and run CI/CD pipelines."
msgstr ""

msgid "Choose which repositories you want to import."
msgstr ""

msgid "Choose which shards you wish to synchronize to this secondary node."
msgstr ""

msgid "CiStatusLabel|canceled"
msgstr ""

msgid "CiStatusLabel|created"
msgstr ""

msgid "CiStatusLabel|failed"
msgstr ""

msgid "CiStatusLabel|manual action"
msgstr ""

msgid "CiStatusLabel|passed"
msgstr ""

msgid "CiStatusLabel|passed with warnings"
msgstr ""

msgid "CiStatusLabel|pending"
msgstr ""

msgid "CiStatusLabel|skipped"
msgstr ""

msgid "CiStatusLabel|waiting for manual action"
msgstr ""

msgid "CiStatusText|blocked"
msgstr ""

msgid "CiStatusText|canceled"
msgstr ""

msgid "CiStatusText|created"
msgstr ""

msgid "CiStatusText|failed"
msgstr ""

msgid "CiStatusText|manual"
msgstr ""

msgid "CiStatusText|passed"
msgstr ""

msgid "CiStatusText|pending"
msgstr ""

msgid "CiStatusText|skipped"
msgstr ""

msgid "CiStatus|running"
msgstr ""

msgid "CiVariables|Input variable key"
msgstr ""

msgid "CiVariables|Input variable value"
msgstr ""

msgid "CiVariables|Remove variable row"
msgstr ""

msgid "CiVariable|* (All environments)"
msgstr ""

msgid "CiVariable|All environments"
msgstr ""

msgid "CiVariable|Create wildcard"
msgstr ""

msgid "CiVariable|Error occured while saving variables"
msgstr ""

msgid "CiVariable|New environment"
msgstr ""

msgid "CiVariable|Protected"
msgstr ""

msgid "CiVariable|Search environments"
msgstr ""

msgid "CiVariable|Toggle protected"
msgstr ""

msgid "CiVariable|Validation failed"
msgstr ""

msgid "CircuitBreakerApiLink|circuitbreaker api"
msgstr ""

msgid "ClassificationLabelUnavailable|is unavailable: %{reason}"
msgstr ""

msgid "Clear search input"
msgstr ""

msgid "Click any <strong>project name</strong> in the project list below to navigate to the project milestone."
msgstr ""

msgid "Click the <strong>Promote</strong> button in the top right corner to promote it to a group milestone."
msgstr ""

msgid "Click the button below to begin the install process by navigating to the Kubernetes page"
msgstr ""

msgid "Click to expand text"
msgstr ""

msgid "Client authentication certificate"
msgstr ""

msgid "Client authentication key"
msgstr ""

msgid "Client authentication key password"
msgstr ""

msgid "Clone repository"
msgstr ""

msgid "Close"
msgstr ""

msgid "Closed"
msgstr ""

msgid "Closed issues"
msgstr ""

msgid "ClusterIntegration|%{appList} was successfully installed on your Kubernetes cluster"
msgstr ""

msgid "ClusterIntegration|API URL"
msgstr ""

msgid "ClusterIntegration|Add Kubernetes cluster"
msgstr ""

msgid "ClusterIntegration|Add an existing Kubernetes cluster"
msgstr ""

msgid "ClusterIntegration|Advanced options on this Kubernetes cluster's integration"
msgstr ""

msgid "ClusterIntegration|An error occured while trying to fetch project zones: %{error}"
msgstr ""

msgid "ClusterIntegration|An error occured while trying to fetch your projects: %{error}"
msgstr ""

msgid "ClusterIntegration|Applications"
msgstr ""

msgid "ClusterIntegration|Are you sure you want to remove this Kubernetes cluster's integration? This will not delete your actual Kubernetes cluster."
msgstr ""

msgid "ClusterIntegration|CA Certificate"
msgstr ""

msgid "ClusterIntegration|Certificate Authority bundle (PEM format)"
msgstr ""

msgid "ClusterIntegration|Choose how to set up Kubernetes cluster integration"
msgstr ""

msgid "ClusterIntegration|Choose which of your project's environments will use this Kubernetes cluster."
msgstr ""

msgid "ClusterIntegration|Control how your Kubernetes cluster integrates with GitLab"
msgstr ""

msgid "ClusterIntegration|Copy API URL"
msgstr ""

msgid "ClusterIntegration|Copy CA Certificate"
msgstr ""

msgid "ClusterIntegration|Copy Ingress IP Address to clipboard"
msgstr ""

msgid "ClusterIntegration|Copy Jupyter Hostname to clipboard"
msgstr ""

msgid "ClusterIntegration|Copy Kubernetes cluster name"
msgstr ""

msgid "ClusterIntegration|Copy Token"
msgstr ""

msgid "ClusterIntegration|Create Kubernetes cluster"
msgstr ""

msgid "ClusterIntegration|Create Kubernetes cluster on Google Kubernetes Engine"
msgstr ""

msgid "ClusterIntegration|Create a new Kubernetes cluster on Google Kubernetes Engine right from GitLab"
msgstr ""

msgid "ClusterIntegration|Create on Google Kubernetes Engine"
msgstr ""

msgid "ClusterIntegration|Enter the details for an existing Kubernetes cluster"
msgstr ""

msgid "ClusterIntegration|Enter the details for your Kubernetes cluster"
msgstr ""

msgid "ClusterIntegration|Environment scope"
msgstr ""

msgid "ClusterIntegration|Every new Google Cloud Platform (GCP) account receives $300 in credit upon %{sign_up_link}. In partnership with Google, GitLab is able to offer an additional $200 for new GCP accounts to get started with GitLab's Google Kubernetes Engine Integration."
msgstr ""

msgid "ClusterIntegration|Fetching machine types"
msgstr ""

msgid "ClusterIntegration|Fetching projects"
msgstr ""

msgid "ClusterIntegration|Fetching zones"
msgstr ""

msgid "ClusterIntegration|GitLab Integration"
msgstr ""

msgid "ClusterIntegration|GitLab Runner"
msgstr ""

msgid "ClusterIntegration|Google Cloud Platform project"
msgstr ""

msgid "ClusterIntegration|Google Kubernetes Engine"
msgstr ""

msgid "ClusterIntegration|Google Kubernetes Engine project"
msgstr ""

msgid "ClusterIntegration|Helm Tiller"
msgstr ""

msgid "ClusterIntegration|If you are setting up multiple clusters and are using Auto DevOps, %{docs_link}."
msgstr ""

msgid "ClusterIntegration|In order to show the health of the cluster, we'll need to provision your cluster with Prometheus to collect the required data."
msgstr ""

msgid "ClusterIntegration|Ingress"
msgstr ""

msgid "ClusterIntegration|Ingress IP Address"
msgstr ""

msgid "ClusterIntegration|Install"
msgstr ""

msgid "ClusterIntegration|Install Prometheus"
msgstr ""

msgid "ClusterIntegration|Installed"
msgstr ""

msgid "ClusterIntegration|Installing"
msgstr ""

msgid "ClusterIntegration|Integrate Kubernetes cluster automation"
msgstr ""

msgid "ClusterIntegration|Integration status"
msgstr ""

msgid "ClusterIntegration|Jupyter Hostname"
msgstr ""

msgid "ClusterIntegration|JupyterHub"
msgstr ""

msgid "ClusterIntegration|Kubernetes cluster"
msgstr ""

msgid "ClusterIntegration|Kubernetes cluster details"
msgstr ""

msgid "ClusterIntegration|Kubernetes cluster health"
msgstr ""

msgid "ClusterIntegration|Kubernetes cluster integration"
msgstr ""

msgid "ClusterIntegration|Kubernetes cluster integration is disabled for this project."
msgstr ""

msgid "ClusterIntegration|Kubernetes cluster integration is enabled for this project."
msgstr ""

msgid "ClusterIntegration|Kubernetes cluster integration is enabled for this project. Disabling this integration will not affect your Kubernetes cluster, it will only temporarily turn off GitLab's connection to it."
msgstr ""

msgid "ClusterIntegration|Kubernetes cluster is being created on Google Kubernetes Engine..."
msgstr ""

msgid "ClusterIntegration|Kubernetes cluster name"
msgstr ""

msgid "ClusterIntegration|Kubernetes cluster was successfully created on Google Kubernetes Engine. Refresh the page to see Kubernetes cluster's details"
msgstr ""

msgid "ClusterIntegration|Kubernetes clusters allow you to use review apps, deploy your applications, run your pipelines, and much more in an easy way. %{link_to_help_page}"
msgstr ""

msgid "ClusterIntegration|Kubernetes clusters can be used to deploy applications and to provide Review Apps for this project"
msgstr ""

msgid "ClusterIntegration|Learn more about %{link_to_documentation}"
msgstr ""

msgid "ClusterIntegration|Learn more about environments"
msgstr ""

msgid "ClusterIntegration|Learn more about security configuration"
msgstr ""

msgid "ClusterIntegration|Machine type"
msgstr ""

msgid "ClusterIntegration|Make sure your account %{link_to_requirements} to create Kubernetes clusters"
msgstr ""

msgid "ClusterIntegration|Manage"
msgstr ""

msgid "ClusterIntegration|Manage your Kubernetes cluster by visiting %{link_gke}"
msgstr ""

msgid "ClusterIntegration|More information"
msgstr ""

msgid "ClusterIntegration|Multiple Kubernetes clusters are available in GitLab Enterprise Edition Premium and Ultimate"
msgstr ""

msgid "ClusterIntegration|No machine types matched your search"
msgstr ""

msgid "ClusterIntegration|No projects found"
msgstr ""

msgid "ClusterIntegration|No projects matched your search"
msgstr ""

msgid "ClusterIntegration|No zones matched your search"
msgstr ""

msgid "ClusterIntegration|Note:"
msgstr ""

msgid "ClusterIntegration|Number of nodes"
msgstr ""

msgid "ClusterIntegration|Please enter access information for your Kubernetes cluster. If you need help, you can read our %{link_to_help_page} on Kubernetes"
msgstr ""

msgid "ClusterIntegration|Please make sure that your Google account meets the following requirements:"
msgstr ""

msgid "ClusterIntegration|Project namespace"
msgstr ""

msgid "ClusterIntegration|Project namespace (optional, unique)"
msgstr ""

msgid "ClusterIntegration|Prometheus"
msgstr ""

msgid "ClusterIntegration|Read our %{link_to_help_page} on Kubernetes cluster integration."
msgstr ""

msgid "ClusterIntegration|Redeem up to $500 in free credit for Google Cloud Platform"
msgstr ""

msgid "ClusterIntegration|Remove Kubernetes cluster integration"
msgstr ""

msgid "ClusterIntegration|Remove integration"
msgstr ""

msgid "ClusterIntegration|Remove this Kubernetes cluster's configuration from this project. This will not delete your actual Kubernetes cluster."
msgstr ""

msgid "ClusterIntegration|Request to begin installing failed"
msgstr ""

msgid "ClusterIntegration|Save changes"
msgstr ""

msgid "ClusterIntegration|Search machine types"
msgstr ""

msgid "ClusterIntegration|Search projects"
msgstr ""

msgid "ClusterIntegration|Search zones"
msgstr ""

msgid "ClusterIntegration|Security"
msgstr ""

msgid "ClusterIntegration|See and edit the details for your Kubernetes cluster"
msgstr ""

msgid "ClusterIntegration|See zones"
msgstr ""

msgid "ClusterIntegration|Select machine type"
msgstr ""

msgid "ClusterIntegration|Select project"
msgstr ""

msgid "ClusterIntegration|Select project and zone to choose machine type"
msgstr ""

msgid "ClusterIntegration|Select project to choose zone"
msgstr ""

msgid "ClusterIntegration|Select zone"
msgstr ""

msgid "ClusterIntegration|Select zone to choose machine type"
msgstr ""

msgid "ClusterIntegration|Service token"
msgstr ""

msgid "ClusterIntegration|Show"
msgstr ""

msgid "ClusterIntegration|Something went wrong on our end."
msgstr ""

msgid "ClusterIntegration|Something went wrong while creating your Kubernetes cluster on Google Kubernetes Engine"
msgstr ""

msgid "ClusterIntegration|Something went wrong while installing %{title}"
msgstr ""

msgid "ClusterIntegration|The default cluster configuration grants access to a wide set of functionalities needed to successfully build and deploy a containerised application."
msgstr ""

msgid "ClusterIntegration|This account must have permissions to create a Kubernetes cluster in the %{link_to_container_project} specified below"
msgstr ""

msgid "ClusterIntegration|Toggle Kubernetes Cluster"
msgstr ""

msgid "ClusterIntegration|Toggle Kubernetes cluster"
msgstr ""

msgid "ClusterIntegration|Token"
msgstr ""

msgid "ClusterIntegration|Validating project billing status"
msgstr ""

msgid "ClusterIntegration|With a Kubernetes cluster associated to this project, you can use review apps, deploy your applications, run your pipelines, and much more in an easy way."
msgstr ""

msgid "ClusterIntegration|Your account must have %{link_to_kubernetes_engine}"
msgstr ""

msgid "ClusterIntegration|Zone"
msgstr ""

msgid "ClusterIntegration|access to Google Kubernetes Engine"
msgstr ""

msgid "ClusterIntegration|check the pricing here"
msgstr ""

msgid "ClusterIntegration|documentation"
msgstr ""

msgid "ClusterIntegration|help page"
msgstr ""

msgid "ClusterIntegration|installing applications"
msgstr ""

msgid "ClusterIntegration|meets the requirements"
msgstr ""

msgid "ClusterIntegration|properly configured"
msgstr ""

msgid "ClusterIntegration|sign up"
msgstr ""

msgid "Collapse"
msgstr ""

msgid "Collapse sidebar"
msgstr ""

msgid "Comment and resolve discussion"
msgstr ""

msgid "Comment and unresolve discussion"
msgstr ""

msgid "Comments"
msgstr ""

msgid "Commit"
msgid_plural "Commits"
msgstr[0] ""
msgstr[1] ""

msgid "Commit (%{commit_count})"
msgid_plural "Commits (%{commit_count})"
msgstr[0] ""
msgstr[1] ""

msgid "Commit Message"
msgstr ""

msgid "Commit duration in minutes for last 30 commits"
msgstr ""

msgid "Commit message"
msgstr ""

msgid "Commit statistics for %{ref} %{start_time} - %{end_time}"
msgstr ""

msgid "Commit to %{branchName} branch"
msgstr ""

msgid "CommitBoxTitle|Commit"
msgstr ""

msgid "CommitMessage|Add %{file_name}"
msgstr ""

msgid "Commits"
msgstr ""

msgid "Commits feed"
msgstr ""

msgid "Commits per day hour (UTC)"
msgstr ""

msgid "Commits per day of month"
msgstr ""

msgid "Commits per weekday"
msgstr ""

msgid "Commits|An error occurred while fetching merge requests data."
msgstr ""

msgid "Commits|Commit: %{commitText}"
msgstr ""

msgid "Commits|History"
msgstr ""

msgid "Commits|No related merge requests found"
msgstr ""

msgid "Committed by"
msgstr ""

msgid "Compare"
msgstr ""

msgid "Compare Git revisions"
msgstr ""

msgid "Compare Revisions"
msgstr ""

msgid "Compare changes with the last commit"
msgstr ""

msgid "Compare changes with the merge request target branch"
msgstr ""

msgid "CompareBranches|%{source_branch} and %{target_branch} are the same."
msgstr ""

msgid "CompareBranches|Compare"
msgstr ""

msgid "CompareBranches|Source"
msgstr ""

msgid "CompareBranches|Target"
msgstr ""

msgid "CompareBranches|There isn't anything to compare."
msgstr ""

msgid "Confidential"
msgstr ""

msgid "Confidentiality"
msgstr ""

msgid "Configure Gitaly timeouts."
msgstr ""

msgid "Configure Sidekiq job throttling."
msgstr ""

msgid "Configure automatic git checks and housekeeping on repositories."
msgstr ""

msgid "Configure limits for web and API requests."
msgstr ""

msgid "Configure push and pull mirrors."
msgstr ""

msgid "Configure storage path and circuit breaker settings."
msgstr ""

msgid "Configure the way a user creates a new account."
msgstr ""

msgid "Connect"
msgstr ""

msgid "Connect all repositories"
msgstr ""

msgid "Connect repositories from GitHub"
msgstr ""

msgid "Connect your external repositories, and CI/CD pipelines will run for new commits. A GitLab project will be created with only CI/CD features enabled."
msgstr ""

msgid "Connecting..."
msgstr ""

msgid "Container Registry"
msgstr ""

msgid "ContainerRegistry|Created"
msgstr ""

msgid "ContainerRegistry|First log in to GitLab&rsquo;s Container Registry using your GitLab username and password. If you have %{link_2fa} you need to use a %{link_token}:"
msgstr ""

msgid "ContainerRegistry|GitLab supports up to 3 levels of image names. The following examples of images are valid for your project:"
msgstr ""

msgid "ContainerRegistry|How to use the Container Registry"
msgstr ""

msgid "ContainerRegistry|Learn more about"
msgstr ""

msgid "ContainerRegistry|No tags in Container Registry for this container image."
msgstr ""

msgid "ContainerRegistry|Once you log in, you&rsquo;re free to create and upload a container image using the common %{build} and %{push} commands"
msgstr ""

msgid "ContainerRegistry|Remove repository"
msgstr ""

msgid "ContainerRegistry|Remove tag"
msgstr ""

msgid "ContainerRegistry|Size"
msgstr ""

msgid "ContainerRegistry|Tag"
msgstr ""

msgid "ContainerRegistry|Tag ID"
msgstr ""

msgid "ContainerRegistry|Use different image names"
msgstr ""

msgid "ContainerRegistry|With the Docker Container Registry integrated into GitLab, every project can have its own space to store its Docker images."
msgstr ""

msgid "ContainerRegistry|You can also use a %{deploy_token} for read-only access to the registry images."
msgstr ""

msgid "Continue"
msgstr ""

msgid "Continuous Integration and Deployment"
msgstr ""

msgid "Contribution"
msgstr ""

msgid "Contribution guide"
msgstr ""

msgid "Contributions per group member"
msgstr ""

msgid "Contributors"
msgstr ""

msgid "ContributorsPage|%{startDate} – %{endDate}"
msgstr ""

msgid "ContributorsPage|Building repository graph."
msgstr ""

msgid "ContributorsPage|Commits to %{branch_name}, excluding merge commits. Limited to 6,000 commits."
msgstr ""

msgid "ContributorsPage|Please wait a moment, this page will automatically refresh when ready."
msgstr ""

msgid "Control the maximum concurrency of LFS/attachment backfill for this secondary node"
msgstr ""

msgid "Control the maximum concurrency of repository backfill for this secondary node"
msgstr ""

msgid "Copy SSH public key to clipboard"
msgstr ""

msgid "Copy URL to clipboard"
msgstr ""

msgid "Copy branch name to clipboard"
msgstr ""

msgid "Copy command to clipboard"
msgstr ""

msgid "Copy commit SHA to clipboard"
msgstr ""

msgid "Copy reference to clipboard"
msgstr ""

msgid "Copy to clipboard"
msgstr ""

msgid "Create"
msgstr ""

msgid "Create New Directory"
msgstr ""

msgid "Create a new branch"
msgstr ""

msgid "Create a new branch and merge request"
msgstr ""

msgid "Create a personal access token on your account to pull or push via %{protocol}."
msgstr ""

msgid "Create branch"
msgstr ""

msgid "Create directory"
msgstr ""

msgid "Create empty repository"
msgstr ""

msgid "Create epic"
msgstr ""

msgid "Create file"
msgstr ""

msgid "Create group label"
msgstr ""

msgid "Create issue"
msgstr ""

msgid "Create lists from labels. Issues with that label appear in that list."
msgstr ""

msgid "Create merge request"
msgstr ""

msgid "Create merge request and branch"
msgstr ""

msgid "Create new branch"
msgstr ""

msgid "Create new directory"
msgstr ""

msgid "Create new file"
msgstr ""

msgid "Create new label"
msgstr ""

msgid "Create new..."
msgstr ""

msgid "Create project label"
msgstr ""

msgid "CreateNewFork|Fork"
msgstr ""

msgid "CreateTag|Tag"
msgstr ""

msgid "CreateTokenToCloneLink|create a personal access token"
msgstr ""

msgid "Created"
msgstr ""

msgid "Created by me"
msgstr ""

<<<<<<< HEAD
msgid "Creating epic"
msgstr ""

=======
>>>>>>> da179248
msgid "Cron Timezone"
msgstr ""

msgid "Cron syntax"
msgstr ""

msgid "Current node"
msgstr ""

msgid "CurrentUser|Profile"
msgstr ""

msgid "CurrentUser|Settings"
msgstr ""

msgid "Custom notification events"
msgstr ""

msgid "Custom notification levels are the same as participating levels. With custom notification levels you will also receive notifications for select events. To find out more, check out %{notification_link}."
msgstr ""

msgid "Customize colors"
msgstr ""

msgid "Cycle Analytics"
msgstr ""

msgid "CycleAnalyticsStage|Code"
msgstr ""

msgid "CycleAnalyticsStage|Issue"
msgstr ""

msgid "CycleAnalyticsStage|Plan"
msgstr ""

msgid "CycleAnalyticsStage|Production"
msgstr ""

msgid "CycleAnalyticsStage|Review"
msgstr ""

msgid "CycleAnalyticsStage|Staging"
msgstr ""

msgid "CycleAnalyticsStage|Test"
msgstr ""

msgid "DashboardProjects|All"
msgstr ""

msgid "DashboardProjects|Personal"
msgstr ""

msgid "Dec"
msgstr ""

msgid "December"
msgstr ""

msgid "Decline and sign out"
msgstr ""

msgid "Default classification label"
msgstr ""

msgid "Define a custom pattern with cron syntax"
msgstr ""

msgid "Delete"
msgstr ""

msgid "Deploy"
msgid_plural "Deploys"
msgstr[0] ""
msgstr[1] ""

msgid "Deploy Keys"
msgstr ""

msgid "DeployKeys|+%{count} others"
msgstr ""

msgid "DeployKeys|Current project"
msgstr ""

msgid "DeployKeys|Deploy key"
msgstr ""

msgid "DeployKeys|Enabled deploy keys"
msgstr ""

msgid "DeployKeys|Error enabling deploy key"
msgstr ""

msgid "DeployKeys|Error getting deploy keys"
msgstr ""

msgid "DeployKeys|Error removing deploy key"
msgstr ""

msgid "DeployKeys|Expand %{count} other projects"
msgstr ""

msgid "DeployKeys|Loading deploy keys"
msgstr ""

msgid "DeployKeys|No deploy keys found. Create one with the form above."
msgstr ""

msgid "DeployKeys|Privately accessible deploy keys"
msgstr ""

msgid "DeployKeys|Project usage"
msgstr ""

msgid "DeployKeys|Publicly accessible deploy keys"
msgstr ""

msgid "DeployKeys|Read access only"
msgstr ""

msgid "DeployKeys|Write access allowed"
msgstr ""

msgid "DeployKeys|You are going to remove this deploy key. Are you sure?"
msgstr ""

msgid "DeployTokens|Active Deploy Tokens (%{active_tokens})"
msgstr ""

msgid "DeployTokens|Add a deploy token"
msgstr ""

msgid "DeployTokens|Allows read-only access to the registry images"
msgstr ""

msgid "DeployTokens|Allows read-only access to the repository"
msgstr ""

msgid "DeployTokens|Copy deploy token to clipboard"
msgstr ""

msgid "DeployTokens|Copy username to clipboard"
msgstr ""

msgid "DeployTokens|Create deploy token"
msgstr ""

msgid "DeployTokens|Created"
msgstr ""

msgid "DeployTokens|Deploy Tokens"
msgstr ""

msgid "DeployTokens|Deploy tokens allow read-only access to your repository and registry images."
msgstr ""

msgid "DeployTokens|Expires"
msgstr ""

msgid "DeployTokens|Name"
msgstr ""

msgid "DeployTokens|Pick a name for the application, and we'll give you a unique deploy token."
msgstr ""

msgid "DeployTokens|Revoke"
msgstr ""

msgid "DeployTokens|Revoke %{name}"
msgstr ""

msgid "DeployTokens|Scopes"
msgstr ""

msgid "DeployTokens|This action cannot be undone."
msgstr ""

msgid "DeployTokens|This project has no active Deploy Tokens."
msgstr ""

msgid "DeployTokens|Use this token as a password. Make sure you save it - you won't be able to access it again."
msgstr ""

msgid "DeployTokens|Use this username as a login."
msgstr ""

msgid "DeployTokens|Username"
msgstr ""

msgid "DeployTokens|You are about to revoke"
msgstr ""

msgid "DeployTokens|Your New Deploy Token"
msgstr ""

msgid "DeployTokens|Your new project deploy token has been created."
msgstr ""

msgid "Deprioritize label"
msgstr ""

<<<<<<< HEAD
msgid "Descending"
msgstr ""

=======
>>>>>>> da179248
msgid "Description"
msgstr ""

msgid "Description templates allow you to define context-specific templates for issue and merge request description fields for your project."
msgstr ""

msgid "Details"
msgstr ""

msgid "Diffs|No file name available"
msgstr ""

msgid "Directory name"
msgstr ""

msgid "Disable"
msgstr ""

msgid "Disable for this project"
msgstr ""

msgid "Disable group Runners"
msgstr ""

msgid "Discard changes"
msgstr ""

msgid "Discard draft"
msgstr ""

msgid "Discover GitLab Geo."
msgstr ""

msgid "Dismiss Cycle Analytics introduction box"
msgstr ""

msgid "Dismiss Merge Request promotion"
msgstr ""

msgid "Documentation for popular identity providers"
msgstr ""

msgid "Domain"
msgstr ""

msgid "Don't show again"
msgstr ""

msgid "Done"
msgstr ""

msgid "Download"
msgstr ""

msgid "Download tar"
msgstr ""

msgid "Download tar.bz2"
msgstr ""

msgid "Download tar.gz"
msgstr ""

msgid "Download zip"
msgstr ""

msgid "DownloadArtifacts|Download"
msgstr ""

msgid "DownloadCommit|Email Patches"
msgstr ""

msgid "DownloadCommit|Plain Diff"
msgstr ""

msgid "DownloadSource|Download"
msgstr ""

msgid "Downvotes"
msgstr ""

msgid "Due date"
msgstr ""

msgid "During this process, you’ll be asked for URLs from GitLab’s side. Use the URLs shown below."
msgstr ""

msgid "Each Runner can be in one of the following states:"
msgstr ""

msgid "Edit"
msgstr ""

msgid "Edit Pipeline Schedule %{id}"
msgstr ""

msgid "Edit files in the editor and commit changes here"
msgstr ""

msgid "Elasticsearch"
msgstr ""

msgid "Elasticsearch intergration. Elasticsearch AWS IAM."
msgstr ""

msgid "Email"
msgstr ""

msgid "Emails"
msgstr ""

msgid "Embed"
msgstr ""

msgid "Enable"
msgstr ""

msgid "Enable Auto DevOps"
msgstr ""

msgid "Enable SAML authentication for this group"
msgstr ""

msgid "Enable Sentry for error reporting and logging."
msgstr ""

msgid "Enable and configure InfluxDB metrics."
msgstr ""

msgid "Enable and configure Prometheus metrics."
msgstr ""

msgid "Enable classification control using an external service"
msgstr ""

msgid "Enable for this project"
msgstr ""

msgid "Enable group Runners"
msgstr ""

msgid "Enable or disable certain group features and choose access levels."
msgstr ""

msgid "Enable or disable version check and usage ping."
msgstr ""

msgid "Enable reCAPTCHA or Akismet and set IP limits."
msgstr ""

msgid "Enable the Performance Bar for a given group."
msgstr ""

msgid "Enabled"
msgstr ""

msgid "Ends at (UTC)"
msgstr ""

msgid "Environments"
msgstr ""

msgid "Environments|An error occurred while fetching the environments."
msgstr ""

msgid "Environments|An error occurred while making the request."
msgstr ""

msgid "Environments|Commit"
msgstr ""

msgid "Environments|Deployment"
msgstr ""

msgid "Environments|Environment"
msgstr ""

msgid "Environments|Environments"
msgstr ""

msgid "Environments|Job"
msgstr ""

msgid "Environments|New environment"
msgstr ""

msgid "Environments|No deployments yet"
msgstr ""

msgid "Environments|No pod name has been specified"
msgstr ""

msgid "Environments|Open"
msgstr ""

msgid "Environments|Pod logs from %{podName}"
msgstr ""

msgid "Environments|Re-deploy"
msgstr ""

msgid "Environments|Read more about environments"
msgstr ""

msgid "Environments|Rollback"
msgstr ""

msgid "Environments|Show all"
msgstr ""

msgid "Environments|Updated"
msgstr ""

msgid "Environments|You don't have any environments right now."
msgstr ""

msgid "Epic"
msgstr ""

msgid "Epic will be removed! Are you sure?"
msgstr ""

msgid "Epics"
msgstr ""

msgid "Epics Roadmap"
msgstr ""

msgid "Epics let you manage your portfolio of projects more efficiently and with less effort"
msgstr ""

msgid "Error Reporting and Logging"
msgstr ""

msgid "Error checking branch data. Please try again."
msgstr ""

msgid "Error committing changes. Please try again."
msgstr ""

msgid "Error creating epic"
msgstr ""

msgid "Error fetching contributors data."
msgstr ""

msgid "Error fetching job trace"
msgstr ""

msgid "Error fetching labels."
msgstr ""

msgid "Error fetching network graph."
msgstr ""

msgid "Error fetching refs"
msgstr ""

msgid "Error fetching usage ping data."
msgstr ""

msgid "Error loading branch data. Please try again."
msgstr ""

msgid "Error loading last commit."
msgstr ""

msgid "Error loading merge requests."
msgstr ""

msgid "Error loading project data. Please try again."
msgstr ""

msgid "Error occurred when toggling the notification subscription"
msgstr ""

msgid "Error saving label update."
msgstr ""

msgid "Error updating status for all todos."
msgstr ""

msgid "Error updating todo status."
msgstr ""

msgid "Estimated"
msgstr ""

msgid "EventFilterBy|Filter by all"
msgstr ""

msgid "EventFilterBy|Filter by comments"
msgstr ""

msgid "EventFilterBy|Filter by issue events"
msgstr ""

msgid "EventFilterBy|Filter by merge events"
msgstr ""

msgid "EventFilterBy|Filter by push events"
msgstr ""

msgid "EventFilterBy|Filter by team"
msgstr ""

msgid "Every day (at 4:00am)"
msgstr ""

msgid "Every month (on the 1st at 4:00am)"
msgstr ""

msgid "Every week (Sundays at 4:00am)"
msgstr ""

msgid "Expand"
msgstr ""

msgid "Expand sidebar"
msgstr ""

msgid "Explore projects"
msgstr ""

msgid "Explore public groups"
msgstr ""

msgid "External Classification Policy Authorization"
msgstr ""

msgid "External authentication"
msgstr ""

msgid "External authorization denied access to this project"
msgstr ""

msgid "External authorization request timeout"
msgstr ""

msgid "ExternalAuthorizationService|Classification Label"
msgstr ""

msgid "ExternalAuthorizationService|Classification label"
msgstr ""

msgid "ExternalAuthorizationService|When no classification label is set the default label `%{default_label}` will be used."
msgstr ""

msgid "Failed"
msgstr ""

msgid "Failed Jobs"
msgstr ""

msgid "Failed to change the owner"
msgstr ""

msgid "Failed to check related branches."
msgstr ""

msgid "Failed to remove issue from board, please try again."
msgstr ""

msgid "Failed to remove the pipeline schedule"
msgstr ""

msgid "Failed to update issues, please try again."
msgstr ""

msgid "Failure"
msgstr ""

msgid "Feb"
msgstr ""

msgid "February"
msgstr ""

msgid "Fields on this page are now uneditable, you can configure"
msgstr ""

msgid "Files"
msgstr ""

msgid "Files (%{human_size})"
msgstr ""

msgid "Fill in the fields below, turn on <strong>%{enable_label}</strong>, and press <strong>%{save_changes}</strong>"
msgstr ""

msgid "Filter by commit message"
msgstr ""

msgid "Find by path"
msgstr ""

msgid "Find file"
msgstr ""

msgid "Finished"
msgstr ""

msgid "FirstPushedBy|First"
msgstr ""

msgid "FirstPushedBy|pushed by"
msgstr ""

msgid "Font Color"
msgstr ""

msgid "Footer message"
msgstr ""

msgid "Fork"
msgid_plural "Forks"
msgstr[0] ""
msgstr[1] ""

msgid "ForkedFromProjectPath|Forked from"
msgstr ""

msgid "ForkedFromProjectPath|Forked from %{project_name} (deleted)"
msgstr ""

msgid "Forking in progress"
msgstr ""

msgid "Format"
msgstr ""

msgid "Found errors in your .gitlab-ci.yml:"
msgstr ""

msgid "From %{provider_title}"
msgstr ""

msgid "From issue creation until deploy to production"
msgstr ""

msgid "From merge request merge until deploy to production"
msgstr ""

msgid "From the Kubernetes cluster details view, install Runner from the applications list"
msgstr ""

msgid "GPG Keys"
msgstr ""

msgid "General"
msgstr ""

msgid "Generate a default set of labels"
msgstr ""

msgid "Geo Nodes"
msgstr ""

msgid "Geo allows you to replicate your GitLab instance to other geographical locations."
msgstr ""

msgid "GeoNodeSyncStatus|Node is failing or broken."
msgstr ""

msgid "GeoNodeSyncStatus|Node is slow, overloaded, or it just recovered after an outage."
msgstr ""

msgid "GeoNodes|Checksummed"
msgstr ""

msgid "GeoNodes|Data is out of date from %{timeago}"
msgstr ""

msgid "GeoNodes|Data replication lag"
msgstr ""

msgid "GeoNodes|Disabling a node stops the sync process. Are you sure?"
msgstr ""

msgid "GeoNodes|Does not match the primary storage configuration"
msgstr ""

msgid "GeoNodes|Failed"
msgstr ""

msgid "GeoNodes|Full"
msgstr ""

msgid "GeoNodes|GitLab version"
msgstr ""

msgid "GeoNodes|GitLab version does not match the primary node version"
msgstr ""

msgid "GeoNodes|Health status"
msgstr ""

msgid "GeoNodes|Last event ID processed by cursor"
msgstr ""

msgid "GeoNodes|Last event ID seen from primary"
msgstr ""

msgid "GeoNodes|Learn more about Repository checksum progress"
msgstr ""

msgid "GeoNodes|Learn more about Repository verification"
msgstr ""

msgid "GeoNodes|Learn more about Wiki checksum progress"
msgstr ""

msgid "GeoNodes|Learn more about Wiki verification"
msgstr ""

msgid "GeoNodes|Loading nodes"
msgstr ""

msgid "GeoNodes|Local LFS objects"
msgstr ""

msgid "GeoNodes|Local attachments"
msgstr ""

msgid "GeoNodes|Local job artifacts"
msgstr ""

msgid "GeoNodes|New node"
msgstr ""

msgid "GeoNodes|Node Authentication was successfully repaired."
msgstr ""

msgid "GeoNodes|Node was successfully removed."
msgstr ""

msgid "GeoNodes|Not checksummed"
msgstr ""

msgid "GeoNodes|Out of sync"
msgstr ""

msgid "GeoNodes|Removing a node stops the sync process. Are you sure?"
msgstr ""

msgid "GeoNodes|Replication slot WAL"
msgstr ""

msgid "GeoNodes|Replication slots"
msgstr ""

msgid "GeoNodes|Repositories"
msgstr ""

msgid "GeoNodes|Repositories checksummed for verification with their counterparts on Secondary nodes"
msgstr ""

msgid "GeoNodes|Repositories verified with their counterparts on the Primary node"
msgstr ""

msgid "GeoNodes|Repository checksum progress"
msgstr ""

msgid "GeoNodes|Repository verification progress"
msgstr ""

msgid "GeoNodes|Selective"
msgstr ""

msgid "GeoNodes|Something went wrong while changing node status"
msgstr ""

msgid "GeoNodes|Something went wrong while fetching nodes"
msgstr ""

msgid "GeoNodes|Something went wrong while removing node"
msgstr ""

msgid "GeoNodes|Something went wrong while repairing node"
msgstr ""

msgid "GeoNodes|Storage config"
msgstr ""

msgid "GeoNodes|Sync settings"
msgstr ""

msgid "GeoNodes|Synced"
msgstr ""

msgid "GeoNodes|Unused slots"
msgstr ""

msgid "GeoNodes|Unverified"
msgstr ""

msgid "GeoNodes|Used slots"
msgstr ""

msgid "GeoNodes|Verified"
msgstr ""

msgid "GeoNodes|Wiki checksum progress"
msgstr ""

msgid "GeoNodes|Wiki verification progress"
msgstr ""

msgid "GeoNodes|Wikis"
msgstr ""

msgid "GeoNodes|Wikis checksummed for verification with their counterparts on Secondary nodes"
msgstr ""

msgid "GeoNodes|Wikis verified with their counterparts on the Primary node"
msgstr ""

msgid "GeoNodes|You have configured Geo nodes using an insecure HTTP connection. We recommend the use of HTTPS."
msgstr ""

msgid "Geo|All projects"
msgstr ""

msgid "Geo|File sync capacity"
msgstr ""

msgid "Geo|Groups to synchronize"
msgstr ""

msgid "Geo|Projects in certain groups"
msgstr ""

msgid "Geo|Projects in certain storage shards"
msgstr ""

msgid "Geo|Repository sync capacity"
msgstr ""

msgid "Geo|Select groups to replicate."
msgstr ""

msgid "Geo|Shards to synchronize"
msgstr ""

msgid "Git repository URL"
msgstr ""

msgid "Git revision"
msgstr ""

msgid "Git storage health information has been reset"
msgstr ""

msgid "Git version"
msgstr ""

msgid "GitHub import"
msgstr ""

msgid "GitLab CI Linter has been moved"
msgstr ""

msgid "GitLab Geo"
msgstr ""

msgid "GitLab Group Runners can execute code for all the projects in this group."
msgstr ""

msgid "GitLab Runner section"
msgstr ""

msgid "GitLab single sign on URL"
msgstr ""

<<<<<<< HEAD
msgid "Gitaly"
=======
msgid "Gitaly Servers"
>>>>>>> da179248
msgstr ""

msgid "Gitaly|Address"
msgstr ""

msgid "Gitaly|Address"
msgstr ""

msgid "Go Back"
msgstr ""

msgid "Go back"
msgstr ""

msgid "Go to your fork"
msgstr ""

msgid "GoToYourFork|Fork"
msgstr ""

msgid "Google authentication is not %{link_to_documentation}. Ask your GitLab administrator if you want to use this service."
msgstr ""

msgid "Got it!"
msgstr ""

msgid "Graph"
msgstr ""

msgid "Group CI/CD settings"
msgstr ""

msgid "Group ID"
msgstr ""

msgid "Group Runners"
msgstr ""

msgid "Group maintainers can register group runners in the %{link}"
msgstr ""

msgid "GroupRoadmap|From %{dateWord}"
msgstr ""

msgid "GroupRoadmap|Loading roadmap"
msgstr ""

msgid "GroupRoadmap|Something went wrong while fetching epics"
msgstr ""

msgid "GroupRoadmap|Sorry, no epics matched your search"
msgstr ""

msgid "GroupRoadmap|The roadmap shows the progress of your epics along a timeline"
msgstr ""

msgid "GroupRoadmap|To view the roadmap, add a planned start or finish date to one of your epics in this group or its subgroups. In the months view, only epics in the past month, current month, and next 5 months are shown &ndash; from %{startDate} to %{endDate}."
msgstr ""

msgid "GroupRoadmap|To view the roadmap, add a planned start or finish date to one of your epics in this group or its subgroups. In the quarters view, only epics in the past quarter, current quarter, and next 4 quarters are shown &ndash; from %{startDate} to %{endDate}."
msgstr ""

msgid "GroupRoadmap|To view the roadmap, add a planned start or finish date to one of your epics in this group or its subgroups. In the weeks view, only epics in the past week, current week, and next 4 weeks are shown &ndash; from %{startDate} to %{endDate}."
msgstr ""

msgid "GroupRoadmap|To widen your search, change or remove filters. In the months view, only epics in the past month, current month, and next 5 months are shown &ndash; from %{startDate} to %{endDate}."
msgstr ""

msgid "GroupRoadmap|To widen your search, change or remove filters. In the quarters view, only epics in the past quarter, current quarter, and next 4 quarters are shown &ndash; from %{startDate} to %{endDate}."
msgstr ""

msgid "GroupRoadmap|To widen your search, change or remove filters. In the weeks view, only epics in the past week, current week, and next 4 weeks are shown &ndash; from %{startDate} to %{endDate}."
msgstr ""

msgid "GroupRoadmap|Until %{dateWord}"
msgstr ""

msgid "GroupSettings|Prevent sharing a project within %{group} with other groups"
msgstr ""

msgid "GroupSettings|Share with group lock"
msgstr ""

msgid "GroupSettings|This setting is applied on %{ancestor_group} and has been overridden on this subgroup."
msgstr ""

msgid "GroupSettings|This setting is applied on %{ancestor_group}. To share projects in this group with another group, ask the owner to override the setting or %{remove_ancestor_share_with_group_lock}."
msgstr ""

msgid "GroupSettings|This setting is applied on %{ancestor_group}. You can override the setting or %{remove_ancestor_share_with_group_lock}."
msgstr ""

msgid "GroupSettings|This setting will be applied to all subgroups unless overridden by a group owner. Groups that already have access to the project will continue to have access unless removed manually."
msgstr ""

msgid "GroupSettings|cannot be disabled when the parent group \"Share with group lock\" is enabled, except by the owner of the parent group"
msgstr ""

msgid "GroupSettings|remove the share with group lock from %{ancestor_group_name}"
msgstr ""

msgid "GroupsEmptyState|A group is a collection of several projects."
msgstr ""

msgid "GroupsEmptyState|If you organize your projects under a group, it works like a folder."
msgstr ""

msgid "GroupsEmptyState|No groups found"
msgstr ""

msgid "GroupsEmptyState|You can manage your group member’s permissions and access to each project in the group."
msgstr ""

msgid "GroupsTree|Create a project in this group."
msgstr ""

msgid "GroupsTree|Create a subgroup in this group."
msgstr ""

msgid "GroupsTree|Edit group"
msgstr ""

msgid "GroupsTree|Failed to leave the group. Please make sure you are not the only owner."
msgstr ""

msgid "GroupsTree|Filter by name..."
msgstr ""

msgid "GroupsTree|Leave this group"
msgstr ""

msgid "GroupsTree|Loading groups"
msgstr ""

msgid "GroupsTree|Sorry, no groups matched your search"
msgstr ""

msgid "GroupsTree|Sorry, no groups or projects matched your search"
msgstr ""

msgid "Have your users email"
msgstr ""

msgid "Header message"
msgstr ""

msgid "Health Check"
msgstr ""

msgid "Health information can be retrieved from the following endpoints. More information is available"
msgstr ""

msgid "HealthCheck|Access token is"
msgstr ""

msgid "HealthCheck|Healthy"
msgstr ""

msgid "HealthCheck|No Health Problems Detected"
msgstr ""

msgid "HealthCheck|Unhealthy"
msgstr ""

msgid "Help"
msgstr ""

msgid "Help page"
msgstr ""

msgid "Help page text and support page url."
msgstr ""

msgid "Hide value"
msgid_plural "Hide values"
msgstr[0] ""
msgstr[1] ""

msgid "History"
msgstr ""

msgid "Housekeeping successfully started"
msgstr ""

msgid "I accept the %{terms_link}"
msgstr ""

msgid "I accept the|Terms of Service and Privacy Policy"
msgstr ""

msgid "IDE|Commit"
msgstr ""

msgid "IDE|Edit"
msgstr ""

msgid "IDE|Go back"
msgstr ""

msgid "IDE|Open in file view"
msgstr ""

msgid "IDE|Review"
msgstr ""

msgid "Identity provider single sign on URL"
msgstr ""

msgid "If enabled, access to projects will be validated on an external service using their classification label."
msgstr ""

msgid "If using GitHub, you’ll see pipeline statuses on GitHub for your commits and pull requests. %{more_info_link}"
msgstr ""

msgid "If you already have files you can push them using the %{link_to_cli} below."
msgstr ""

msgid "If you are setting up multiple clusters and are using Auto DevOps,|read this first"
msgstr ""

msgid "If your HTTP repository is not publicly accessible, add authentication information to the URL: <code>https://username:password@gitlab.company.com/group/project.git</code>."
msgstr ""

msgid "Import"
msgstr ""

msgid "Import all repositories"
msgstr ""

msgid "Import in progress"
msgstr ""

msgid "Import repositories from GitHub"
msgstr ""

msgid "Import repository"
msgstr ""

msgid "ImportButtons|Connect repositories from"
msgstr ""

msgid "Improve Issue boards with GitLab Enterprise Edition."
msgstr ""

msgid "Improve issues management with Issue weight and GitLab Enterprise Edition."
msgstr ""

msgid "Improve search with Advanced Global Search and GitLab Enterprise Edition."
msgstr ""

msgid "Include a Terms of Service agreement and Privacy Policy that all users must accept."
msgstr ""

msgid "Install Runner on Kubernetes"
msgstr ""

msgid "Install a Runner compatible with GitLab CI"
msgstr ""

msgid "Instance"
msgid_plural "Instances"
msgstr[0] ""
msgstr[1] ""

msgid "Instance does not support multiple Kubernetes clusters"
msgstr ""

msgid "Integrations"
msgstr ""

msgid "Interested parties can even contribute by pushing commits if they want to."
msgstr ""

msgid "Internal - The group and any internal projects can be viewed by any logged in user."
msgstr ""

msgid "Internal - The project can be accessed by any logged in user."
msgstr ""

msgid "Interval Pattern"
msgstr ""

msgid "Introducing Cycle Analytics"
msgstr ""

msgid "Issue board focus mode"
msgstr ""

msgid "Issue events"
msgstr ""

msgid "IssueBoards|Board"
msgstr ""

msgid "IssueBoards|Boards"
msgstr ""

msgid "Issues"
msgstr ""

msgid "Issues can be bugs, tasks or ideas to be discussed. Also, issues are searchable and filterable."
msgstr ""

msgid "Jan"
msgstr ""

msgid "January"
msgstr ""

msgid "Job has been erased"
msgstr ""

msgid "Jobs"
msgstr ""

msgid "Jul"
msgstr ""

msgid "July"
msgstr ""

msgid "Jun"
msgstr ""

msgid "June"
msgstr ""

msgid "Koding"
msgstr ""

msgid "Kubernetes"
msgstr ""

msgid "Kubernetes Cluster"
msgstr ""

msgid "Kubernetes cluster creation time exceeds timeout; %{timeout}"
msgstr ""

msgid "Kubernetes cluster integration was not removed."
msgstr ""

msgid "Kubernetes cluster integration was successfully removed."
msgstr ""

msgid "Kubernetes cluster was successfully updated."
msgstr ""

msgid "Kubernetes configured"
msgstr ""

msgid "Kubernetes service integration has been deprecated. %{deprecated_message_content} your Kubernetes clusters using the new <a href=\"%{url}\"/>Kubernetes Clusters</a> page"
msgstr ""

msgid "LFSStatus|Disabled"
msgstr ""

msgid "LFSStatus|Enabled"
msgstr ""

msgid "Label"
msgstr ""

msgid "Label actions dropdown"
msgstr ""

<<<<<<< HEAD
msgid "Label lists show all issues with the selected label."
msgstr ""

=======
>>>>>>> da179248
msgid "LabelSelect|%{firstLabelName} +%{remainingLabelCount} more"
msgstr ""

msgid "LabelSelect|%{labelsString}, and %{remainingLabelCount} more"
msgstr ""

msgid "LabelSelect|Labels"
msgstr ""

msgid "Labels"
msgstr ""

msgid "Labels can be applied to %{features}. Group labels are available for any project within the group."
msgstr ""

msgid "Labels can be applied to issues and merge requests to categorize them."
msgstr ""

msgid "Labels can be applied to issues and merge requests."
msgstr ""

msgid "Labels|<span>Promote label</span> %{labelTitle} <span>to Group Label?</span>"
msgstr ""

msgid "Labels|Promote Label"
msgstr ""

msgid "Last %d day"
msgid_plural "Last %d days"
msgstr[0] ""
msgstr[1] ""

msgid "Last Pipeline"
msgstr ""

msgid "Last commit"
msgstr ""

msgid "Last edited %{date}"
msgstr ""

msgid "Last edited by %{name}"
msgstr ""

msgid "Last update"
msgstr ""

msgid "Last updated"
msgstr ""

msgid "LastPushEvent|You pushed to"
msgstr ""

msgid "LastPushEvent|at"
msgstr ""

msgid "Latest changes"
msgstr ""

msgid "Learn more"
msgstr ""

msgid "Learn more about Kubernetes"
msgstr ""

msgid "Learn more about protected branches"
msgstr ""

msgid "Learn more in the"
msgstr ""

msgid "Learn more in the|pipeline schedules documentation"
msgstr ""

msgid "Leave"
msgstr ""

msgid "Leave group"
msgstr ""

msgid "Leave project"
msgstr ""

msgid "License"
msgstr ""

msgid "List"
msgstr ""

msgid "List your GitHub repositories"
msgstr ""

msgid "Loading contribution stats for group members"
msgstr ""

msgid "Loading the GitLab IDE..."
msgstr ""

msgid "Loading..."
msgstr ""

msgid "Lock"
msgstr ""

msgid "Lock %{issuableDisplayName}"
msgstr ""

msgid "Lock not found"
msgstr ""

msgid "Lock to current projects"
msgstr ""

msgid "Locked"
msgstr ""

msgid "Locked Files"
msgstr ""

msgid "Locked to current projects"
msgstr ""

msgid "Locked to this project"
msgstr ""

msgid "Locks give the ability to lock specific file or folder."
msgstr ""

msgid "Login"
msgstr ""

msgid "Make everyone on your team more productive regardless of their location. GitLab Geo creates read-only mirrors of your GitLab instance so you can reduce the time it takes to clone and fetch large repos."
msgstr ""

msgid "Manage all notifications"
msgstr ""

msgid "Manage group labels"
msgstr ""

msgid "Manage labels"
msgstr ""

msgid "Manage project labels"
msgstr ""

msgid "Manage your group’s membership while adding another level of security with SAML."
msgstr ""

msgid "Mar"
msgstr ""

msgid "March"
msgstr ""

msgid "Mark todo as done"
msgstr ""

msgid "Markdown enabled"
msgstr ""

msgid "Maximum git storage failures"
msgstr ""

msgid "Maximum job timeout"
msgstr ""

msgid "May"
msgstr ""

msgid "Median"
msgstr ""

msgid "Members"
msgstr ""

msgid "Members will be forwarded here when signing in to your group. Get this from your identity provider, where it can also be called \"SSO Service Location\", \"SAML Token Issuance Endpoint\", or \"SAML 2.0/W-Federation URL\"."
msgstr ""

msgid "Merge Request:"
msgstr ""

msgid "Merge Requests"
msgstr ""

msgid "Merge events"
msgstr ""

msgid "Merge request"
msgstr ""

msgid "Merge request approvals"
msgstr ""

msgid "Merge requests"
msgstr ""

msgid "Merge requests are a place to propose changes you've made to a project and discuss those changes with others"
msgstr ""

msgid "Merged"
msgstr ""

msgid "Messages"
msgstr ""

msgid "Metrics - Influx"
msgstr ""

msgid "Metrics - Prometheus"
msgstr ""

msgid "Metrics|Business"
msgstr ""

msgid "Metrics|Create metric"
msgstr ""

msgid "Metrics|Edit metric"
msgstr ""

msgid "Metrics|For grouping similar metrics"
msgstr ""

msgid "Metrics|Label of the chart's vertical axis. Usually the type of the unit being charted. The horizontal axis (X-axis) always represents time."
msgstr ""

msgid "Metrics|Legend label (optional)"
msgstr ""

msgid "Metrics|Must be a valid PromQL query."
msgstr ""

msgid "Metrics|Name"
msgstr ""

msgid "Metrics|New metric"
msgstr ""

msgid "Metrics|Prometheus Query Documentation"
msgstr ""

msgid "Metrics|Query"
msgstr ""

msgid "Metrics|Response"
msgstr ""

msgid "Metrics|System"
msgstr ""

msgid "Metrics|Type"
msgstr ""

msgid "Metrics|Unit label"
msgstr ""

msgid "Metrics|Used as a title for the chart"
msgstr ""

msgid "Metrics|Used if the query returns a single series. If it returns multiple series, their legend labels will be picked up from the response."
msgstr ""

msgid "Metrics|Y-axis label"
msgstr ""

msgid "Metrics|e.g. HTTP requests"
msgstr ""

msgid "Metrics|e.g. Requests/second"
msgstr ""

msgid "Metrics|e.g. Throughput"
msgstr ""

msgid "Metrics|e.g. rate(http_requests_total[5m])"
msgstr ""

msgid "Metrics|e.g. req/sec"
msgstr ""

msgid "Milestone"
msgstr ""

msgid "Milestones"
msgstr ""

msgid "Milestones|Delete milestone"
msgstr ""

msgid "Milestones|Delete milestone %{milestoneTitle}?"
msgstr ""

msgid "Milestones|Failed to delete milestone %{milestoneTitle}"
msgstr ""

msgid "Milestones|Milestone %{milestoneTitle} was not found"
msgstr ""

msgid "Milestones|Promote %{milestoneTitle} to group milestone?"
msgstr ""

msgid "Milestones|Promote Milestone"
msgstr ""

msgid "Milestones|This action cannot be reversed."
msgstr ""

msgid "MissingSSHKeyWarningLink|add an SSH key"
msgstr ""

msgid "Modal|Cancel"
msgstr ""

msgid "Modal|Close"
msgstr ""

msgid "Monitoring"
msgstr ""

msgid "Months"
msgstr ""

msgid "More info"
msgstr ""

msgid "More information"
msgstr ""

msgid "More information is available|here"
msgstr ""

msgid "Move"
msgstr ""

msgid "Move issue"
msgstr ""

msgid "Multiple issue boards"
msgstr ""

msgid "Name"
msgstr ""

msgid "Name new label"
msgstr ""

msgid "Nav|Help"
msgstr ""

msgid "Nav|Home"
msgstr ""

msgid "Nav|Sign In / Register"
msgstr ""

msgid "Nav|Sign out and sign in with a different account"
msgstr ""

msgid "New Issue"
msgid_plural "New Issues"
msgstr[0] ""
msgstr[1] ""

msgid "New Kubernetes Cluster"
msgstr ""

msgid "New Kubernetes cluster"
msgstr ""

msgid "New Pipeline Schedule"
msgstr ""

msgid "New branch"
msgstr ""

msgid "New branch unavailable"
msgstr ""

msgid "New directory"
msgstr ""

msgid "New epic"
msgstr ""

msgid "New file"
msgstr ""

msgid "New group"
msgstr ""

msgid "New issue"
msgstr ""

msgid "New label"
msgstr ""

msgid "New merge request"
msgstr ""

msgid "New project"
msgstr ""

msgid "New schedule"
msgstr ""

msgid "New snippet"
msgstr ""

msgid "New subgroup"
msgstr ""

msgid "New tag"
msgstr ""

msgid "No"
msgstr ""

msgid "No Label"
msgstr ""

msgid "No assignee"
msgstr ""

msgid "No changes"
msgstr ""

msgid "No connection could be made to a Gitaly Server, please check your logs!"
msgstr ""

msgid "No due date"
msgstr ""

msgid "No estimate or time spent"
msgstr ""

msgid "No file chosen"
msgstr ""

msgid "No files found."
msgstr ""

msgid "No merge requests found"
msgstr ""

msgid "No messages were logged"
msgstr ""

msgid "No repository"
msgstr ""

msgid "No schedules"
msgstr ""

msgid "None"
msgstr ""

msgid "Not allowed to merge"
msgstr ""

msgid "Not available"
msgstr ""

msgid "Not available for private projects"
msgstr ""

msgid "Not available for protected branches"
msgstr ""

msgid "Not confidential"
msgstr ""

msgid "Not enough data"
msgstr ""

msgid "Note that the master branch is automatically protected. %{link_to_protected_branches}"
msgstr ""

msgid "Note: As an administrator you may like to configure %{github_integration_link}, which will allow login via GitHub and allow connecting repositories without generating a Personal Access Token."
msgstr ""

msgid "Note: As an administrator you may like to configure %{github_integration_link}, which will allow login via GitHub and allow importing repositories without generating a Personal Access Token."
msgstr ""

msgid "Note: Consider asking your GitLab administrator to configure %{github_integration_link}, which will allow login via GitHub and allow connecting repositories without generating a Personal Access Token."
msgstr ""

msgid "Note: Consider asking your GitLab administrator to configure %{github_integration_link}, which will allow login via GitHub and allow importing repositories without generating a Personal Access Token."
msgstr ""

msgid "Notification events"
msgstr ""

msgid "NotificationEvent|Close issue"
msgstr ""

msgid "NotificationEvent|Close merge request"
msgstr ""

msgid "NotificationEvent|Failed pipeline"
msgstr ""

msgid "NotificationEvent|Merge merge request"
msgstr ""

msgid "NotificationEvent|New issue"
msgstr ""

msgid "NotificationEvent|New merge request"
msgstr ""

msgid "NotificationEvent|New note"
msgstr ""

msgid "NotificationEvent|Reassign issue"
msgstr ""

msgid "NotificationEvent|Reassign merge request"
msgstr ""

msgid "NotificationEvent|Reopen issue"
msgstr ""

msgid "NotificationEvent|Successful pipeline"
msgstr ""

msgid "NotificationLevel|Custom"
msgstr ""

msgid "NotificationLevel|Disabled"
msgstr ""

msgid "NotificationLevel|Global"
msgstr ""

msgid "NotificationLevel|On mention"
msgstr ""

msgid "NotificationLevel|Participate"
msgstr ""

msgid "NotificationLevel|Watch"
msgstr ""

msgid "Notifications"
msgstr ""

msgid "Notifications off"
msgstr ""

msgid "Notifications on"
msgstr ""

msgid "Nov"
msgstr ""

msgid "November"
msgstr ""

msgid "Number of access attempts"
msgstr ""

msgid "OK"
msgstr ""

msgid "Oct"
msgstr ""

msgid "October"
msgstr ""

msgid "OfSearchInADropdown|Filter"
msgstr ""

msgid "Once imported, repositories can be mirrored over SSH. Read more %{ssh_link}"
msgstr ""

msgid "Online IDE integration settings."
msgstr ""

msgid "Only project members can comment."
msgstr ""

<<<<<<< HEAD
msgid "Open"
msgstr ""

msgid "Open in Xcode"
msgstr ""

msgid "Opened"
msgstr ""

msgid "Opened MR"
msgstr ""

msgid "Opened issues"
msgstr ""

=======
msgid "Open in Xcode"
msgstr ""

>>>>>>> da179248
msgid "OpenedNDaysAgo|Opened"
msgstr ""

msgid "Opens in a new window"
msgstr ""

msgid "Operations"
msgstr ""

msgid "Options"
msgstr ""

msgid "Other Labels"
msgstr ""

<<<<<<< HEAD
msgid "Other information"
msgstr ""

=======
>>>>>>> da179248
msgid "Otherwise it is recommended you start with one of the options below."
msgstr ""

msgid "Outbound requests"
msgstr ""

msgid "Overview"
msgstr ""

msgid "Owner"
msgstr ""

msgid "Pages"
msgstr ""

msgid "Pagination|Last »"
msgstr ""

msgid "Pagination|Next"
msgstr ""

msgid "Pagination|Prev"
msgstr ""

msgid "Pagination|« First"
msgstr ""

msgid "Part of merge request changes"
msgstr ""

msgid "Password"
msgstr ""

msgid "Pause"
msgstr ""

msgid "Pending"
msgstr ""

msgid "Perform advanced options such as changing path, transferring, or removing the group."
msgstr ""

msgid "Performance optimization"
msgstr ""

msgid "Permissions"
msgstr ""

msgid "Personal Access Token"
msgstr ""

msgid "Pipeline"
msgstr ""

msgid "Pipeline Health"
msgstr ""

msgid "Pipeline Schedule"
msgstr ""

msgid "Pipeline Schedules"
msgstr ""

msgid "Pipeline quota"
msgstr ""

msgid "PipelineCharts|Failed:"
msgstr ""

msgid "PipelineCharts|Overall statistics"
msgstr ""

msgid "PipelineCharts|Success ratio:"
msgstr ""

msgid "PipelineCharts|Successful:"
msgstr ""

msgid "PipelineCharts|Total:"
msgstr ""

msgid "PipelineSchedules|Activated"
msgstr ""

msgid "PipelineSchedules|Active"
msgstr ""

msgid "PipelineSchedules|All"
msgstr ""

msgid "PipelineSchedules|Inactive"
msgstr ""

msgid "PipelineSchedules|Next Run"
msgstr ""

msgid "PipelineSchedules|None"
msgstr ""

msgid "PipelineSchedules|Provide a short description for this pipeline"
msgstr ""

msgid "PipelineSchedules|Take ownership"
msgstr ""

msgid "PipelineSchedules|Target"
msgstr ""

msgid "PipelineSchedules|Variables"
msgstr ""

msgid "PipelineSheduleIntervalPattern|Custom"
msgstr ""

msgid "Pipelines"
msgstr ""

msgid "Pipelines charts"
msgstr ""

msgid "Pipelines for last month"
msgstr ""

msgid "Pipelines for last week"
msgstr ""

msgid "Pipelines for last year"
msgstr ""

msgid "Pipelines|Build with confidence"
msgstr ""

msgid "Pipelines|CI Lint"
msgstr ""

msgid "Pipelines|Clear Runner Caches"
msgstr ""

msgid "Pipelines|Get started with Pipelines"
msgstr ""

msgid "Pipelines|Loading Pipelines"
msgstr ""

msgid "Pipelines|Project cache successfully reset."
msgstr ""

msgid "Pipelines|Run Pipeline"
msgstr ""

msgid "Pipelines|Something went wrong while cleaning runners cache."
msgstr ""

msgid "Pipelines|There are currently no %{scope} pipelines."
msgstr ""

msgid "Pipelines|There are currently no pipelines."
msgstr ""

msgid "Pipelines|This project is not currently set up to run pipelines."
msgstr ""

msgid "Pipeline|Create for"
msgstr ""

msgid "Pipeline|Create pipeline"
msgstr ""

msgid "Pipeline|Existing branch name or tag"
msgstr ""

msgid "Pipeline|Run Pipeline"
msgstr ""

msgid "Pipeline|Search branches"
msgstr ""

msgid "Pipeline|Specify variable values to be used in this run. The values specified in %{settings_link} will be used by default."
msgstr ""

msgid "Pipeline|Stop pipeline"
msgstr ""

msgid "Pipeline|Stop pipeline #%{pipelineId}?"
msgstr ""

msgid "Pipeline|Variables"
msgstr ""

msgid "Pipeline|You’re about to stop pipeline %{pipelineId}."
msgstr ""

msgid "Pipeline|all"
msgstr ""

msgid "Pipeline|success"
msgstr ""

msgid "Pipeline|with stage"
msgstr ""

msgid "Pipeline|with stages"
msgstr ""

msgid "Planned finish date"
msgstr ""

msgid "Planned start date"
msgstr ""

msgid "PlantUML"
msgstr ""

msgid "Play"
msgstr ""

msgid "Please accept the Terms of Service before continuing."
msgstr ""

msgid "Please select at least one filter to see results"
msgstr ""

msgid "Please solve the reCAPTCHA"
msgstr ""

msgid "Please wait while we connect to your repository. Refresh at will."
msgstr ""

msgid "Please wait while we import the repository for you. Refresh at will."
msgstr ""

msgid "Preferences"
msgstr ""

msgid "Preferences|Navigation theme"
msgstr ""

<<<<<<< HEAD
msgid "Primary"
msgstr ""

=======
>>>>>>> da179248
msgid "Prioritize"
msgstr ""

msgid "Prioritize label"
msgstr ""

msgid "Prioritized Labels"
msgstr ""

msgid "Prioritized label"
msgstr ""

msgid "Private - Project access must be granted explicitly to each user."
msgstr ""

msgid "Private - The group and its projects can only be viewed by members."
msgstr ""

msgid "Private projects can be created in your personal namespace with:"
msgstr ""

msgid "Profile"
msgstr ""

msgid "Profiles|Account scheduled for removal."
msgstr ""

msgid "Profiles|Change username"
msgstr ""

msgid "Profiles|Current path: %{path}"
msgstr ""

msgid "Profiles|Delete Account"
msgstr ""

msgid "Profiles|Delete account"
msgstr ""

msgid "Profiles|Delete your account?"
msgstr ""

msgid "Profiles|Deleting an account has the following effects:"
msgstr ""

msgid "Profiles|Invalid password"
msgstr ""

msgid "Profiles|Invalid username"
msgstr ""

msgid "Profiles|Path"
msgstr ""

msgid "Profiles|Type your %{confirmationValue} to confirm:"
msgstr ""

msgid "Profiles|Update username"
msgstr ""

msgid "Profiles|Username change failed - %{message}"
msgstr ""

msgid "Profiles|Username successfully changed"
msgstr ""

msgid "Profiles|You don't have access to delete this user."
msgstr ""

msgid "Profiles|You must transfer ownership or delete these groups before you can delete your account."
msgstr ""

msgid "Profiles|Your account is currently an owner in these groups:"
msgstr ""

msgid "Profiles|your account"
msgstr ""

msgid "Profiling - Performance bar"
msgstr ""

msgid "Programming languages used in this repository"
msgstr ""

msgid "Progress"
msgstr ""

msgid "Project"
msgstr ""

msgid "Project '%{project_name}' is in the process of being deleted."
msgstr ""

msgid "Project '%{project_name}' queued for deletion."
msgstr ""

msgid "Project '%{project_name}' was successfully created."
msgstr ""

msgid "Project '%{project_name}' was successfully updated."
msgstr ""

msgid "Project Badges"
msgstr ""

msgid "Project access must be granted explicitly to each user."
msgstr ""

msgid "Project avatar"
msgstr ""

msgid "Project avatar in repository: %{link}"
msgstr ""

msgid "Project details"
msgstr ""

msgid "Project export could not be deleted."
msgstr ""

msgid "Project export has been deleted."
msgstr ""

msgid "Project export link has expired. Please generate a new export from your project settings."
msgstr ""

msgid "Project export started. A download link will be sent by email."
msgstr ""

msgid "ProjectActivityRSS|Subscribe"
msgstr ""

msgid "ProjectCreationLevel|Allowed to create projects"
msgstr ""

msgid "ProjectCreationLevel|Default project creation protection"
msgstr ""

msgid "ProjectCreationLevel|Developers + Maintainers"
msgstr ""

msgid "ProjectCreationLevel|Maintainers"
msgstr ""

msgid "ProjectCreationLevel|No one"
msgstr ""

msgid "ProjectFileTree|Name"
msgstr ""

msgid "ProjectLastActivity|Never"
msgstr ""

msgid "ProjectLifecycle|Stage"
msgstr ""

msgid "ProjectSettings|Contact an admin to change this setting."
msgstr ""

msgid "ProjectSettings|Failed to protect the tag"
msgstr ""

msgid "ProjectSettings|Failed to update tag!"
msgstr ""

msgid "ProjectSettings|Only signed commits can be pushed to this repository."
msgstr ""

msgid "ProjectSettings|This setting is applied on the server level and can be overridden by an admin."
msgstr ""

msgid "ProjectSettings|This setting is applied on the server level but has been overridden for this project."
msgstr ""

msgid "ProjectSettings|This setting will be applied to all projects unless overridden by an admin."
msgstr ""

msgid "ProjectSettings|Users can only push commits to this repository that were committed with one of their own verified emails."
msgstr ""

msgid "Projects"
msgstr ""

msgid "ProjectsDropdown|Frequently visited"
msgstr ""

msgid "ProjectsDropdown|Loading projects"
msgstr ""

msgid "ProjectsDropdown|Projects you visit often will appear here"
msgstr ""

msgid "ProjectsDropdown|Search your projects"
msgstr ""

msgid "ProjectsDropdown|Something went wrong on our end."
msgstr ""

msgid "ProjectsDropdown|Sorry, no projects matched your search"
msgstr ""

msgid "ProjectsDropdown|This feature requires browser localStorage support"
msgstr ""

msgid "PrometheusDashboard|Time"
msgstr ""

msgid "PrometheusService|%{exporters} with %{metrics} were found"
msgstr ""

msgid "PrometheusService|<p class=\"text-tertiary\">No <a href=\"%{docsUrl}\">common metrics</a> were found</p>"
msgstr ""

msgid "PrometheusService|Active"
msgstr ""

msgid "PrometheusService|Auto configuration"
msgstr ""

msgid "PrometheusService|Automatically deploy and configure Prometheus on your clusters to monitor your project’s environments"
msgstr ""

msgid "PrometheusService|By default, Prometheus listens on ‘http://localhost:9090’. It’s not recommended to change the default address and port as this might affect or conflict with other services running on the GitLab server."
msgstr ""

msgid "PrometheusService|Common metrics"
msgstr ""

msgid "PrometheusService|Common metrics are automatically monitored based on a library of metrics from popular exporters."
msgstr ""

msgid "PrometheusService|Custom metrics"
msgstr ""

msgid "PrometheusService|Finding and configuring metrics..."
msgstr ""

msgid "PrometheusService|Finding custom metrics..."
msgstr ""

msgid "PrometheusService|Install Prometheus on clusters"
msgstr ""

msgid "PrometheusService|Manage clusters"
msgstr ""

msgid "PrometheusService|Manual configuration"
msgstr ""

msgid "PrometheusService|Metrics"
msgstr ""

msgid "PrometheusService|Missing environment variable"
msgstr ""

msgid "PrometheusService|More information"
msgstr ""

msgid "PrometheusService|New metric"
msgstr ""

msgid "PrometheusService|Prometheus API Base URL, like http://prometheus.example.com/"
msgstr ""

msgid "PrometheusService|Prometheus is being automatically managed on your clusters"
msgstr ""

msgid "PrometheusService|These metrics will only be monitored after your first deployment to an environment"
msgstr ""

msgid "PrometheusService|Time-series monitoring service"
msgstr ""

msgid "PrometheusService|To enable manual configuration, uninstall Prometheus from your clusters"
msgstr ""

msgid "PrometheusService|To enable the installation of Prometheus on your clusters, deactivate the manual configuration below"
msgstr ""

msgid "PrometheusService|Waiting for your first deployment to an environment to find common metrics"
msgstr ""

msgid "Promote"
msgstr ""

msgid "Promote these project milestones into a group milestone."
msgstr ""

msgid "Promote to Group Milestone"
msgstr ""

msgid "Promote to group label"
<<<<<<< HEAD
msgstr ""

msgid "Promotions|Don't show me this again"
msgstr ""

msgid "Promotions|Epics let you manage your portfolio of projects more efficiently and with less effort by tracking groups of issues that share a theme, across projects and milestones."
msgstr ""

msgid "Promotions|This feature is locked."
msgstr ""

msgid "Promotions|Upgrade plan"
=======
>>>>>>> da179248
msgstr ""

msgid "Protip:"
msgstr ""

msgid "Public - The group and any public projects can be viewed without any authentication."
msgstr ""

msgid "Public - The project can be accessed without any authentication."
msgstr ""

msgid "Push Rules"
msgstr ""

msgid "Push events"
msgstr ""

msgid "Push project from command line"
msgstr ""

msgid "Push to create a project"
msgstr ""

msgid "PushRule|Committer restriction"
msgstr ""

<<<<<<< HEAD
msgid "Pushed"
msgstr ""

msgid "Quarters"
msgstr ""

msgid "Quick actions can be used in the issues description and comment boxes."
msgstr ""

=======
>>>>>>> da179248
msgid "Read more"
msgstr ""

msgid "Readme"
msgstr ""

msgid "Real-time features"
msgstr ""

msgid "RefSwitcher|Branches"
msgstr ""

msgid "RefSwitcher|Tags"
msgstr ""

msgid "Reference:"
msgstr ""

msgid "Refresh"
msgstr ""

msgid "Register / Sign In"
msgstr ""

msgid "Register and see your runners for this group."
msgstr ""

msgid "Registry"
msgstr ""

msgid "Related Commits"
msgstr ""

msgid "Related Deployed Jobs"
msgstr ""

msgid "Related Issues"
msgstr ""

msgid "Related Jobs"
msgstr ""

msgid "Related Merge Requests"
msgstr ""

msgid "Related Merged Requests"
msgstr ""

msgid "Related merge requests"
msgstr ""

msgid "Remind later"
msgstr ""

msgid "Remove"
msgstr ""

msgid "Remove Runner"
msgstr ""

msgid "Remove avatar"
msgstr ""

msgid "Remove priority"
msgstr ""

msgid "Remove project"
msgstr ""

msgid "Repair authentication"
msgstr ""

msgid "Repo by URL"
msgstr ""

msgid "Repository"
msgstr ""

msgid "Repository has no locks."
msgstr ""

msgid "Repository maintenance"
msgstr ""

msgid "Repository mirror settings"
msgstr ""

msgid "Repository storage"
msgstr ""

msgid "RepositorySettingsAccessLevel|Select"
msgstr ""

msgid "Request Access"
msgstr ""

msgid "Require all users to accept Terms of Service and Privacy Policy when they access GitLab."
msgstr ""

msgid "Reset git storage health information"
msgstr ""

msgid "Reset health check access token"
msgstr ""

msgid "Reset runners registration token"
msgstr ""

msgid "Resolve conflicts on source branch"
msgstr ""

msgid "Resolve discussion"
msgstr ""

msgid "Response metrics (Custom)"
msgstr ""

msgid "Resume"
msgstr ""

msgid "Retry"
msgstr ""

msgid "Retry this job"
msgstr ""

msgid "Retry verification"
msgstr ""

msgid "Reveal value"
msgid_plural "Reveal values"
msgstr[0] ""
msgstr[1] ""

msgid "Revert this commit"
msgstr ""

msgid "Revert this merge request"
msgstr ""

msgid "Review"
msgstr ""

msgid "Review the process for configuring service providers in your identity provider — in this case, GitLab is the \"service provider\" or \"relying party\"."
msgstr ""

msgid "Reviewing"
msgstr ""

msgid "Reviewing (merge request !%{mergeRequestId})"
msgstr ""

msgid "Roadmap"
msgstr ""

msgid "Run CI/CD pipelines for external repositories"
msgstr ""

msgid "Runners"
msgstr ""

msgid "Runners API"
msgstr ""

msgid "Runners can be placed on separate users, servers, and even on your local machine."
msgstr ""

msgid "Runners settings"
msgstr ""

msgid "Running"
msgstr ""

msgid "SAML SSO"
msgstr ""

msgid "SAML SSO for %{group_name}"
msgstr ""

msgid "SAML Single Sign On"
msgstr ""

msgid "SAML Single Sign On Settings"
msgstr ""

msgid "SHA1 fingerprint of the SAML token signing certificate. Get this from your identity provider, where it can also be called \"Thumbprint\"."
msgstr ""

msgid "SSH Keys"
msgstr ""

msgid "Save changes"
msgstr ""

msgid "Save pipeline schedule"
msgstr ""

msgid "Save variables"
msgstr ""

msgid "Schedule a new pipeline"
msgstr ""

msgid "Scheduled"
msgstr ""

msgid "Schedules"
msgstr ""

msgid "Scheduling Pipelines"
msgstr ""

<<<<<<< HEAD
msgid "Scoped issue boards"
msgstr ""

=======
>>>>>>> da179248
msgid "Scroll to bottom"
msgstr ""

msgid "Scroll to top"
msgstr ""

msgid "Search"
msgstr ""

msgid "Search branches"
msgstr ""

msgid "Search branches and tags"
msgstr ""

msgid "Search files"
msgstr ""

msgid "Search for projects, issues, etc."
msgstr ""

msgid "Search merge requests"
msgstr ""

msgid "Search milestones"
msgstr ""

msgid "Search project"
msgstr ""

msgid "Search users"
msgstr ""

msgid "Seconds before reseting failure information"
msgstr ""

msgid "Seconds to wait for a storage access attempt"
msgstr ""

msgid "Security report"
msgstr ""

msgid "Select"
msgstr ""

msgid "Select Archive Format"
msgstr ""

msgid "Select a namespace to fork the project"
msgstr ""

msgid "Select a timezone"
msgstr ""

msgid "Select an existing Kubernetes cluster or create a new one"
msgstr ""

msgid "Select assignee"
msgstr ""

msgid "Select branch/tag"
msgstr ""

msgid "Select project"
msgstr ""

msgid "Select project and zone to choose machine type"
msgstr ""

msgid "Select project to choose zone"
msgstr ""

msgid "Select source branch"
msgstr ""

msgid "Select target branch"
msgstr ""

msgid "Selective synchronization"
msgstr ""

msgid "Send email"
msgstr ""

msgid "Sep"
msgstr ""

msgid "September"
msgstr ""

msgid "Server version"
msgstr ""

msgid "Service Templates"
msgstr ""

msgid "Service URL"
msgstr ""

msgid "Session expiration, projects limit and attachment size."
msgstr ""

msgid "Set a password on your account to pull or push via %{protocol}."
msgstr ""

msgid "Set default and restrict visibility levels. Configure import sources and git access protocol."
msgstr ""

msgid "Set max session time for web terminal."
msgstr ""

msgid "Set notification email for abuse reports."
msgstr ""

msgid "Set requirements for a user to sign-in. Enable mandatory two-factor authentication."
msgstr ""

msgid "Set up CI/CD"
msgstr ""

msgid "Set up Koding"
msgstr ""

msgid "Set up assertions/attributes/claims (email, first_name, last_name) and NameID according to %{docsLinkStart}the documentation %{icon}%{docsLinkEnd}"
msgstr ""

msgid "SetPasswordToCloneLink|set a password"
msgstr ""

msgid "Settings"
msgstr ""

msgid "Setup a specific Runner automatically"
msgstr ""

msgid "Share"
msgstr ""

msgid "Share the <strong>%{sso_label}</strong> with members so they can sign in to your group through your identity provider"
msgstr ""

msgid "Shared Runners"
msgstr ""

msgid "SharedRunnersMinutesSettings|By resetting the pipeline minutes for this namespace, the currently used minutes will be set to zero."
msgstr ""

msgid "SharedRunnersMinutesSettings|Reset pipeline minutes"
msgstr ""

msgid "SharedRunnersMinutesSettings|Reset used pipeline minutes"
msgstr ""

msgid "Show command"
msgstr ""

msgid "Show complete raw log"
msgstr ""

msgid "Show parent pages"
msgstr ""

msgid "Show parent subgroups"
msgstr ""

msgid "Showing %d event"
msgid_plural "Showing %d events"
msgstr[0] ""
msgstr[1] ""

msgid "Sidebar|Change weight"
msgstr ""

msgid "Sidebar|None"
msgstr ""

msgid "Sidebar|Only numeral characters allowed"
msgstr ""

msgid "Sidebar|Weight"
msgstr ""

msgid "Sign in to %{group_name}"
msgstr ""

msgid "Sign in with Single Sign-On"
msgstr ""

msgid "Sign out"
msgstr ""

msgid "Sign-in restrictions"
msgstr ""

msgid "Sign-up restrictions"
msgstr ""

msgid "Size and domain settings for static websites"
msgstr ""

msgid "Slack application"
msgstr ""

msgid "Snippets"
msgstr ""

msgid "Something went wrong on our end"
msgstr ""

msgid "Something went wrong on our end."
msgstr ""

msgid "Something went wrong when toggling the button"
msgstr ""

<<<<<<< HEAD
msgid "Something went wrong while fetching assignees list"
msgstr ""

msgid "Something went wrong while fetching group member contributions"
msgstr ""

=======
>>>>>>> da179248
msgid "Something went wrong while fetching the projects."
msgstr ""

msgid "Something went wrong while fetching the registry list."
msgstr ""

msgid "Something went wrong. Please try again."
msgstr ""

msgid "Sorry, no epics matched your search"
msgstr ""

msgid "Sort by"
msgstr ""

msgid "SortOptions|Access level, ascending"
msgstr ""

msgid "SortOptions|Access level, descending"
msgstr ""

msgid "SortOptions|Created date"
msgstr ""

msgid "SortOptions|Due date"
msgstr ""

msgid "SortOptions|Due later"
msgstr ""

msgid "SortOptions|Due soon"
msgstr ""

msgid "SortOptions|Label priority"
msgstr ""

msgid "SortOptions|Largest group"
msgstr ""

msgid "SortOptions|Largest repository"
msgstr ""

msgid "SortOptions|Last created"
msgstr ""

msgid "SortOptions|Last joined"
msgstr ""

msgid "SortOptions|Last updated"
msgstr ""

msgid "SortOptions|Least popular"
msgstr ""

msgid "SortOptions|Less weight"
msgstr ""

msgid "SortOptions|Milestone"
msgstr ""

msgid "SortOptions|Milestone due later"
msgstr ""

msgid "SortOptions|Milestone due soon"
msgstr ""

msgid "SortOptions|More weight"
msgstr ""

msgid "SortOptions|Most popular"
msgstr ""

msgid "SortOptions|Name"
msgstr ""

msgid "SortOptions|Name, ascending"
msgstr ""

msgid "SortOptions|Name, descending"
msgstr ""

msgid "SortOptions|Oldest created"
msgstr ""

msgid "SortOptions|Oldest joined"
msgstr ""

msgid "SortOptions|Oldest sign in"
msgstr ""

msgid "SortOptions|Oldest updated"
msgstr ""

msgid "SortOptions|Popularity"
msgstr ""

msgid "SortOptions|Priority"
msgstr ""

msgid "SortOptions|Recent sign in"
msgstr ""

msgid "SortOptions|Start later"
msgstr ""

msgid "SortOptions|Start soon"
msgstr ""

msgid "SortOptions|Weight"
msgstr ""

msgid "Source"
msgstr ""

msgid "Source (branch or tag)"
msgstr ""

msgid "Source code"
msgstr ""

msgid "Source is not available"
msgstr ""

msgid "Spam Logs"
msgstr ""

msgid "Spam and Anti-bot Protection"
msgstr ""

msgid "Specific Runners"
msgstr ""

msgid "Specify the following URL during the Runner setup:"
msgstr ""

msgid "Squash commits"
msgstr ""

msgid "Stage"
msgstr ""

msgid "Stage all"
msgstr ""

msgid "Stage changes"
msgstr ""

msgid "Staged"
msgstr ""

msgid "Staged %{type}"
msgstr ""

msgid "Star a label to make it a priority label. Order the prioritized labels to change their relative priority, by dragging."
msgstr ""

msgid "StarProject|Star"
msgstr ""

msgid "Starred Projects"
msgstr ""

msgid "Starred Projects' Activity"
msgstr ""

msgid "Starred projects"
msgstr ""

msgid "Start a %{new_merge_request} with these changes"
msgstr ""

msgid "Start the Runner!"
msgstr ""

msgid "Started"
msgstr ""

msgid "Starts at (UTC)"
msgstr ""

msgid "State your message to activate"
msgstr ""

msgid "Status"
msgstr ""

msgid "Stop this environment"
msgstr ""

msgid "Stopped"
msgstr ""

msgid "Storage"
msgstr ""

msgid "Subgroups"
msgstr ""

msgid "Subscribe"
msgstr ""

msgid "Subscribe at group level"
msgstr ""

msgid "Subscribe at project level"
msgstr ""

msgid "Switch branch/tag"
msgstr ""

msgid "Sync information"
msgstr ""

msgid "System Hooks"
msgstr ""

msgid "System header and footer:"
msgstr ""

msgid "System metrics (Custom)"
msgstr ""

msgid "Tag (%{tag_count})"
msgid_plural "Tags (%{tag_count})"
msgstr[0] ""
msgstr[1] ""

msgid "Tags"
msgstr ""

msgid "Tags:"
msgstr ""

msgid "TagsPage|Browse commits"
msgstr ""

msgid "TagsPage|Browse files"
msgstr ""

msgid "TagsPage|Can't find HEAD commit for this tag"
msgstr ""

msgid "TagsPage|Cancel"
msgstr ""

msgid "TagsPage|Create tag"
msgstr ""

msgid "TagsPage|Delete tag"
msgstr ""

msgid "TagsPage|Deleting the %{tag_name} tag cannot be undone. Are you sure?"
msgstr ""

msgid "TagsPage|Edit release notes"
msgstr ""

msgid "TagsPage|Existing branch name, tag, or commit SHA"
msgstr ""

msgid "TagsPage|Filter by tag name"
msgstr ""

msgid "TagsPage|New Tag"
msgstr ""

msgid "TagsPage|New tag"
msgstr ""

msgid "TagsPage|Optionally, add a message to the tag."
msgstr ""

msgid "TagsPage|Optionally, add release notes to the tag. They will be stored in the GitLab database and displayed on the tags page."
msgstr ""

msgid "TagsPage|Release notes"
msgstr ""

msgid "TagsPage|Repository has no tags yet."
msgstr ""

msgid "TagsPage|Sort by"
msgstr ""

msgid "TagsPage|Tags"
msgstr ""

msgid "TagsPage|Tags give the ability to mark specific points in history as being important"
msgstr ""

msgid "TagsPage|This tag has no release notes."
msgstr ""

msgid "TagsPage|Use git tag command to add a new one:"
msgstr ""

msgid "TagsPage|Write your release notes or drag files here..."
msgstr ""

msgid "TagsPage|protected"
msgstr ""

msgid "Target Branch"
msgstr ""

msgid "Target branch"
msgstr ""

msgid "Team"
msgstr ""

msgid "Terms of Service Agreement and Privacy Policy"
msgstr ""

msgid "Terms of Service and Privacy Policy"
msgstr ""

msgid "Thanks! Don't show me this again"
msgstr ""

msgid "The Advanced Global Search in GitLab is a powerful search service that saves you time. Instead of creating duplicate code and wasting time, you can now search for code within other teams that can help your own project."
msgstr ""

msgid "The Issue Tracker is the place to add things that need to be improved or solved in a project"
msgstr ""

msgid "The Issue Tracker is the place to add things that need to be improved or solved in a project. You can register or sign in to create issues for this project."
msgstr ""

msgid "The X509 Certificate to use when mutual TLS is required to communicate with the external authorization service. If left blank, the server certificate is still validated when accessing over HTTPS."
msgstr ""

msgid "The coding stage shows the time from the first commit to creating the merge request. The data will automatically be added here once you create your first merge request."
msgstr ""

msgid "The collection of events added to the data gathered for that stage."
msgstr ""

msgid "The connection will time out after %{timeout}. For repositories that take longer, use a clone/push combination."
msgstr ""

msgid "The fork relationship has been removed."
msgstr ""

msgid "The import will time out after %{timeout}. For repositories that take longer, use a clone/push combination."
msgstr ""

msgid "The issue stage shows the time it takes from creating an issue to assigning the issue to a milestone, or add the issue to a list on your Issue Board. Begin creating issues to see data for this stage."
msgstr ""

msgid "The maximum file size allowed is 200KB."
msgstr ""

msgid "The number of attempts GitLab will make to access a storage."
msgstr ""

msgid "The number of failures of after which GitLab will completely prevent access to the storage. The number of failures can be reset in the admin interface: %{link_to_health_page} or using the %{api_documentation_link}."
msgstr ""

msgid "The passphrase required to decrypt the private key. This is optional and the value is encrypted at rest."
msgstr ""

msgid "The phase of the development lifecycle."
msgstr ""

msgid "The planning stage shows the time from the previous step to pushing your first commit. This time will be added automatically once you push your first commit."
msgstr ""

msgid "The private key to use when a client certificate is provided. This value is encrypted at rest."
msgstr ""

msgid "The production stage shows the total time it takes between creating an issue and deploying the code to production. The data will be automatically added once you have completed the full idea to production cycle."
msgstr ""

msgid "The project can be accessed by any logged in user."
msgstr ""

msgid "The project can be accessed without any authentication."
msgstr ""

msgid "The repository for this project does not exist."
msgstr ""

msgid "The repository for this project is empty"
msgstr ""

msgid "The repository must be accessible over <code>http://</code>, <code>https://</code> or <code>git://</code>."
msgstr ""

msgid "The review stage shows the time from creating the merge request to merging it. The data will automatically be added after you merge your first merge request."
msgstr ""

msgid "The roadmap shows the progress of your epics along a timeline"
msgstr ""

msgid "The staging stage shows the time between merging the MR and deploying code to the production environment. The data will be automatically added once you deploy to production for the first time."
msgstr ""

msgid "The testing stage shows the time GitLab CI takes to run every pipeline for the related merge request. The data will automatically be added after your first pipeline finishes running."
msgstr ""

msgid "The time in seconds GitLab will keep failure information. When no failures occur during this time, information about the mount is reset."
msgstr ""

msgid "The time in seconds GitLab will try to access storage. After this time a timeout error will be raised."
msgstr ""

msgid "The time in seconds between storage checks. When a previous check did complete yet, GitLab will skip a check."
msgstr ""

msgid "The time taken by each data entry gathered by that stage."
msgstr ""

msgid "The value lying at the midpoint of a series of observed values. E.g., between 3, 5, 9, the median is 5. Between 3, 5, 7, 8, the median is (5+7)/2 = 6."
msgstr ""

msgid "There are no issues to show"
msgstr ""

msgid "There are no merge requests to show"
msgstr ""

msgid "There are problems accessing Git storage: "
msgstr ""

msgid "There was an error loading jobs"
msgstr ""

msgid "There was an error loading latest pipeline"
msgstr ""

msgid "There was an error loading users activity calendar."
msgstr ""

msgid "There was an error saving your notification settings."
msgstr ""

msgid "There was an error subscribing to this label."
msgstr ""

msgid "There was an error when reseting email token."
msgstr ""

msgid "There was an error when subscribing to this label."
msgstr ""

msgid "There was an error when unsubscribing from this label."
msgstr ""

msgid "They can be managed using the %{link}."
msgstr ""

msgid "This GitLab instance does not provide any shared Runners yet. Instance administrators can register shared Runners in the admin area."
msgstr ""

msgid "This board\\'s scope is reduced"
msgstr ""

msgid "This directory"
msgstr ""

msgid "This group allows you to sign in with your %{group_name} Single Sign-On account. This will redirect you to an external sign in page."
msgstr ""

msgid "This group does not provide any group Runners yet."
msgstr ""

msgid "This is a confidential issue."
msgstr ""

msgid "This is the author's first Merge Request to this project."
msgstr ""

msgid "This issue is confidential"
msgstr ""

msgid "This issue is confidential and locked."
msgstr ""

msgid "This issue is locked."
msgstr ""

msgid "This job depends on a user to trigger its process. Often they are used to deploy code to production environments"
msgstr ""

msgid "This job depends on upstream jobs that need to succeed in order for this job to be triggered"
msgstr ""

msgid "This job does not have a trace."
msgstr ""

msgid "This job has been canceled"
msgstr ""

msgid "This job has been skipped"
msgstr ""

msgid "This job has not been triggered yet"
msgstr ""

msgid "This job has not started yet"
msgstr ""

msgid "This job is in pending state and is waiting to be picked by a runner"
msgstr ""

msgid "This job requires a manual action"
msgstr ""

msgid "This means you can not push code until you create an empty repository or import existing one."
msgstr ""

msgid "This merge request is locked."
msgstr ""

msgid "This option is disabled while you still have unstaged changes"
msgstr ""

msgid "This page is unavailable because you are not allowed to read information across multiple projects."
msgstr ""

msgid "This page will be removed in a future release."
msgstr ""

msgid "This project"
msgstr ""

msgid "This project does not belong to a group and can therefore not make use of group Runners."
msgstr ""

msgid "This repository"
msgstr ""

msgid "This will delete the custom metric, Are you sure?"
msgstr ""

msgid "Those emails automatically become issues (with the comments becoming the email conversation) listed here."
msgstr ""

msgid "Time before an issue gets scheduled"
msgstr ""

msgid "Time before an issue starts implementation"
msgstr ""

msgid "Time between merge request creation and merge/close"
msgstr ""

msgid "Time in seconds GitLab will wait for a response from the external service. When the service does not respond in time, access will be denied."
msgstr ""

msgid "Time remaining"
msgstr ""

msgid "Time spent"
msgstr ""

msgid "Time tracking"
msgstr ""

msgid "Time until first merge request"
msgstr ""

msgid "TimeTrackingEstimated|Est"
msgstr ""

msgid "TimeTracking|Estimated:"
msgstr ""

msgid "TimeTracking|Spent"
msgstr ""

msgid "Timeago|%s days ago"
msgstr ""

msgid "Timeago|%s days remaining"
msgstr ""

msgid "Timeago|%s hours ago"
msgstr ""

msgid "Timeago|%s hours remaining"
msgstr ""

msgid "Timeago|%s minutes ago"
msgstr ""

msgid "Timeago|%s minutes remaining"
msgstr ""

msgid "Timeago|%s months ago"
msgstr ""

msgid "Timeago|%s months remaining"
msgstr ""

msgid "Timeago|%s seconds ago"
msgstr ""

msgid "Timeago|%s seconds remaining"
msgstr ""

msgid "Timeago|%s weeks ago"
msgstr ""

msgid "Timeago|%s weeks remaining"
msgstr ""

msgid "Timeago|%s years ago"
msgstr ""

msgid "Timeago|%s years remaining"
msgstr ""

msgid "Timeago|1 day ago"
msgstr ""

msgid "Timeago|1 day remaining"
msgstr ""

msgid "Timeago|1 hour ago"
msgstr ""

msgid "Timeago|1 hour remaining"
msgstr ""

msgid "Timeago|1 minute ago"
msgstr ""

msgid "Timeago|1 minute remaining"
msgstr ""

msgid "Timeago|1 month ago"
msgstr ""

msgid "Timeago|1 month remaining"
msgstr ""

msgid "Timeago|1 week ago"
msgstr ""

msgid "Timeago|1 week remaining"
msgstr ""

msgid "Timeago|1 year ago"
msgstr ""

msgid "Timeago|1 year remaining"
msgstr ""

msgid "Timeago|Past due"
msgstr ""

msgid "Timeago|in %s days"
msgstr ""

msgid "Timeago|in %s hours"
msgstr ""

msgid "Timeago|in %s minutes"
msgstr ""

msgid "Timeago|in %s months"
msgstr ""

msgid "Timeago|in %s seconds"
msgstr ""

msgid "Timeago|in %s weeks"
msgstr ""

msgid "Timeago|in %s years"
msgstr ""

msgid "Timeago|in 1 day"
msgstr ""

msgid "Timeago|in 1 hour"
msgstr ""

msgid "Timeago|in 1 minute"
msgstr ""

msgid "Timeago|in 1 month"
msgstr ""

msgid "Timeago|in 1 week"
msgstr ""

msgid "Timeago|in 1 year"
msgstr ""

msgid "Timeago|just now"
msgstr ""

msgid "Timeago|right now"
msgstr ""

msgid "Time|hr"
msgid_plural "Time|hrs"
msgstr[0] ""
msgstr[1] ""

msgid "Time|min"
msgid_plural "Time|mins"
msgstr[0] ""
msgstr[1] ""

msgid "Time|s"
msgstr ""

msgid "Tip:"
msgstr ""

msgid "Title"
msgstr ""

msgid "To GitLab"
msgstr ""

msgid "To connect GitHub repositories, you can use a %{personal_access_token_link}. When you create your Personal Access Token, you will need to select the <code>repo</code> scope, so we can display a list of your public and private repositories which are available to connect."
msgstr ""

msgid "To connect GitHub repositories, you first need to authorize GitLab to access the list of your GitHub repositories:"
msgstr ""

msgid "To connect an SVN repository, check out %{svn_link}."
msgstr ""

msgid "To import GitHub repositories, you can use a %{personal_access_token_link}. When you create your Personal Access Token, you will need to select the <code>repo</code> scope, so we can display a list of your public and private repositories which are available to import."
msgstr ""

msgid "To import GitHub repositories, you first need to authorize GitLab to access the list of your GitHub repositories:"
msgstr ""

msgid "To import an SVN repository, check out %{svn_link}."
msgstr ""

msgid "To only use CI/CD features for an external repository, choose <strong>CI/CD for external repo</strong>."
msgstr ""

msgid "To set up SAML authentication for your group through an identity provider like Azure, Okta, Onelogin, Ping Identity, or your custom SAML 2.0 provider:"
msgstr ""

msgid "To start serving your jobs you can add Runners to your group"
msgstr ""

msgid "To validate your GitLab CI configurations, go to 'CI/CD → Pipelines' inside your project, and click on the 'CI Lint' button."
msgstr ""

msgid "To view the roadmap, add a planned start or finish date to one of your epics in this group or its subgroups. Only epics in the past 3 months and the next 3 months are shown."
msgstr ""

msgid "To widen your search, change or remove filters."
msgstr ""

msgid "Todo"
msgstr ""

msgid "Toggle Sidebar"
msgstr ""

msgid "Toggle discussion"
msgstr ""

msgid "Toggle sidebar"
msgstr ""

msgid "ToggleButton|Toggle Status: OFF"
msgstr ""

msgid "ToggleButton|Toggle Status: ON"
msgstr ""

msgid "Total Contributions"
msgstr ""

msgid "Total Time"
msgstr ""

msgid "Total test time for all commits/merges"
msgstr ""

msgid "Total: %{total}"
msgstr ""

msgid "Track activity with Contribution Analytics."
msgstr ""

msgid "Track groups of issues that share a theme, across projects and milestones"
msgstr ""

msgid "Track time with quick actions"
msgstr ""

msgid "Trigger this manual action"
msgstr ""

msgid "Try again"
msgstr ""

msgid "Turn on Service Desk"
msgstr ""

msgid "Unable to load the diff. %{button_try_again}"
msgstr ""

msgid "Unable to sign you in to the group with SAML due to \"%{reason}\""
msgstr ""

msgid "Unknown"
msgstr ""

msgid "Unlock"
msgstr ""

msgid "Unlocked"
msgstr ""

msgid "Unresolve discussion"
msgstr ""

msgid "Unstage all"
msgstr ""

msgid "Unstage changes"
msgstr ""

msgid "Unstaged"
msgstr ""

msgid "Unstaged %{type}"
msgstr ""

msgid "Unstaged and staged %{type}"
msgstr ""

msgid "Unstar"
msgstr ""

msgid "Unsubscribe"
msgstr ""

msgid "Unsubscribe at group level"
msgstr ""

msgid "Unsubscribe at project level"
msgstr ""

msgid "Unverified"
msgstr ""

msgid "Up to date"
msgstr ""

msgid "Update your group name, description, avatar, and other general settings."
msgstr ""

msgid "Upgrade your plan to activate Advanced Global Search."
msgstr ""

msgid "Upgrade your plan to activate Contribution Analytics."
msgstr ""

msgid "Upgrade your plan to activate Group Webhooks."
msgstr ""

msgid "Upgrade your plan to activate Issue weight."
msgstr ""

msgid "Upgrade your plan to improve Issue boards."
msgstr ""

msgid "Upload New File"
msgstr ""

msgid "Upload file"
msgstr ""

msgid "Upload new avatar"
msgstr ""

msgid "UploadLink|click to upload"
msgstr ""

msgid "Upvotes"
msgstr ""

msgid "Usage statistics"
msgstr ""

msgid "Use Service Desk to connect with your users (e.g. to offer customer support) through email right inside GitLab"
msgstr ""

msgid "Use group milestones to manage issues from multiple projects in the same milestone."
msgstr ""

msgid "Use the following registration token during setup:"
msgstr ""

msgid "Use your global notification setting"
msgstr ""

msgid "Used by members to sign in to your group in GitLab"
msgstr ""

msgid "User and IP Rate Limits"
msgstr ""

msgid "Variables"
msgstr ""

msgid "Variables are applied to environments via the runner. They can be protected by only exposing them to protected branches or tags. You can use variables for passwords, secret keys, or whatever you want."
msgstr ""

msgid "Various container registry settings."
msgstr ""

msgid "Various email settings."
msgstr ""

msgid "Various settings that affect GitLab performance."
msgstr ""

msgid "Verification information"
msgstr ""

msgid "Verified"
msgstr ""

msgid "View epics list"
msgstr ""

msgid "View file @ "
msgstr ""

msgid "View group labels"
msgstr ""

<<<<<<< HEAD
msgid "View issue"
msgstr ""

=======
>>>>>>> da179248
msgid "View jobs"
msgstr ""

msgid "View labels"
msgstr ""

msgid "View log"
msgstr ""

msgid "View open merge request"
msgstr ""

msgid "View project labels"
msgstr ""

msgid "View replaced file @ "
msgstr ""

msgid "Visibility and access controls"
msgstr ""

msgid "VisibilityLevel|Internal"
msgstr ""

msgid "VisibilityLevel|Private"
msgstr ""

msgid "VisibilityLevel|Public"
msgstr ""

msgid "VisibilityLevel|Unknown"
msgstr ""

msgid "Want to see the data? Please ask an administrator for access."
msgstr ""

msgid "We don't have enough data to show this stage."
msgstr ""

msgid "We want to be sure it is you, please confirm you are not a robot."
msgstr ""

msgid "Web IDE"
msgstr ""

msgid "Web terminal"
msgstr ""

msgid "Webhooks allow you to trigger a URL if, for example, new code is pushed or a new issue is created. You can configure webhooks to listen for specific events like pushes, issues or merge requests. Group webhooks will apply to all projects in a group, allowing you to standardize webhook functionality across your entire group."
msgstr ""

msgid "Weeks"
msgstr ""

msgid "Weight"
msgstr ""

msgid "Weight %{weight}"
msgstr ""

msgid "When a runner is locked, it cannot be assigned to other projects"
msgstr ""

msgid "When enabled, users cannot use GitLab until the terms have been accepted."
msgstr ""

msgid "When leaving the URL blank, classification labels can still be specified without disabling cross project features or performing external authorization checks."
msgstr ""

msgid "Wiki"
msgstr ""

msgid "WikiClone|Clone your wiki"
msgstr ""

msgid "WikiClone|Git Access"
msgstr ""

msgid "WikiClone|Install Gollum"
msgstr ""

msgid "WikiClone|It is recommended to install %{markdown} so that GFM features render locally:"
msgstr ""

msgid "WikiClone|Start Gollum and edit locally"
msgstr ""

msgid "WikiEditPageTip|Tip: You can move this page by adding the path to the beginning of the title."
msgstr ""

msgid "WikiEdit|There is already a page with the same title in that path."
msgstr ""

msgid "WikiEmptyIssueMessage|Suggest wiki improvement"
msgstr ""

msgid "WikiEmptyIssueMessage|You must be a project member in order to add wiki pages. If you have suggestions for how to improve the wiki for this project, consider opening an issue in the %{issues_link}."
msgstr ""

msgid "WikiEmptyIssueMessage|issue tracker"
msgstr ""

msgid "WikiEmpty|A wiki is where you can store all the details about your project. This can include why you've created it, it's principles, how to use it, and so on."
msgstr ""

msgid "WikiEmpty|Create your first page"
msgstr ""

msgid "WikiEmpty|Suggest wiki improvement"
msgstr ""

msgid "WikiEmpty|The wiki lets you write documentation for your project"
msgstr ""

msgid "WikiEmpty|This project has no wiki pages"
msgstr ""

msgid "WikiEmpty|You must be a project member in order to add wiki pages."
msgstr ""

msgid "WikiHistoricalPage|This is an old version of this page."
msgstr ""

msgid "WikiHistoricalPage|You can view the %{most_recent_link} or browse the %{history_link}."
msgstr ""

msgid "WikiHistoricalPage|history"
msgstr ""

msgid "WikiHistoricalPage|most recent version"
msgstr ""

msgid "WikiMarkdownDocs|More examples are in the %{docs_link}"
msgstr ""

msgid "WikiMarkdownDocs|documentation"
msgstr ""

msgid "WikiMarkdownTip|To link to a (new) page, simply type %{link_example}"
msgstr ""

msgid "WikiNewPagePlaceholder|how-to-setup"
msgstr ""

msgid "WikiNewPageTip|Tip: You can specify the full path for the new file. We will automatically create any missing directories."
msgstr ""

msgid "WikiNewPageTitle|New Wiki Page"
msgstr ""

msgid "WikiPageConfirmDelete|Are you sure you want to delete this page?"
msgstr ""

msgid "WikiPageConfirmDelete|Delete page"
msgstr ""

msgid "WikiPageConfirmDelete|Delete page %{pageTitle}?"
msgstr ""

msgid "WikiPageConflictMessage|Someone edited the page the same time you did. Please check out %{page_link} and make sure your changes will not unintentionally remove theirs."
msgstr ""

msgid "WikiPageConflictMessage|the page"
msgstr ""

msgid "WikiPageCreate|Create %{page_title}"
msgstr ""

msgid "WikiPageEdit|Update %{page_title}"
msgstr ""

msgid "WikiPage|Page slug"
msgstr ""

msgid "WikiPage|Write your content or drag files here..."
msgstr ""

msgid "Wiki|Create Page"
msgstr ""

msgid "Wiki|Create page"
msgstr ""

msgid "Wiki|Edit Page"
msgstr ""

msgid "Wiki|More Pages"
msgstr ""

msgid "Wiki|New page"
msgstr ""

msgid "Wiki|Page history"
msgstr ""

msgid "Wiki|Page version"
msgstr ""

msgid "Wiki|Pages"
msgstr ""

msgid "Wiki|Wiki Pages"
msgstr ""

msgid "With contribution analytics you can have an overview for the activity of issues, merge requests and push events of your organization and its members."
msgstr ""

msgid "Withdraw Access Request"
msgstr ""

msgid "Write a commit message..."
msgstr ""

msgid "Yes"
msgstr ""

msgid "You are going to remove %{group_name}. Removed groups CANNOT be restored! Are you ABSOLUTELY sure?"
msgstr ""

msgid "You are going to remove %{project_full_name}. Removed project CANNOT be restored! Are you ABSOLUTELY sure?"
msgstr ""

msgid "You are going to remove the fork relationship to source project %{forked_from_project}. Are you ABSOLUTELY sure?"
msgstr ""

msgid "You are going to transfer %{project_full_name} to another owner. Are you ABSOLUTELY sure?"
msgstr ""

msgid "You are on a read-only GitLab instance."
msgstr ""

msgid "You are on a secondary (read-only) Geo node. If you want to make any changes, you must visit the %{primary_node}."
msgstr ""

msgid "You can also create a project from the command line."
msgstr ""

msgid "You can also star a label to make it a priority label."
msgstr ""

msgid "You can also test your .gitlab-ci.yml in the %{linkStart}Lint%{linkEnd}"
msgstr ""

msgid "You can easily install a Runner on a Kubernetes cluster. %{link_to_help_page}"
msgstr ""

msgid "You can move around the graph by using the arrow keys."
msgstr ""

msgid "You can only add files when you are on a branch"
msgstr ""

msgid "You can only edit files when you are on a branch"
msgstr ""

msgid "You can resolve the merge conflict using either the Interactive mode, by choosing %{use_ours} or %{use_theirs} buttons, or by editing the files directly. Commit these changes into %{branch_name}"
msgstr ""

msgid "You cannot write to a read-only secondary GitLab Geo instance. Please use %{link_to_primary_node} instead."
msgstr ""

msgid "You cannot write to this read-only GitLab instance."
msgstr ""

msgid "You do not have any assigned merge requests"
msgstr ""

<<<<<<< HEAD
msgid "You do not have the correct permissions to override the settings from the LDAP group sync."
msgstr ""

=======
>>>>>>> da179248
msgid "You have no permissions"
msgstr ""

msgid "You have not created any merge requests"
msgstr ""

msgid "You have reached your project limit"
msgstr ""

msgid "You must accept our Terms of Service and privacy policy in order to register an account"
msgstr ""

msgid "You must have maintainer access to force delete a lock"
msgstr ""

msgid "You must sign in to star a project"
msgstr ""

msgid "You need a different license to enable FileLocks feature"
msgstr ""

msgid "You need permission."
msgstr ""

msgid "You will not get any notifications via email"
msgstr ""

msgid "You will only receive notifications for the events you choose"
msgstr ""

msgid "You will only receive notifications for threads you have participated in"
msgstr ""

msgid "You will receive notifications for any activity"
msgstr ""

msgid "You will receive notifications only for comments in which you were @mentioned"
msgstr ""

msgid "You won't be able to pull or push project code via %{protocol} until you %{set_password_link} on your account"
msgstr ""

msgid "You won't be able to pull or push project code via SSH until you %{add_ssh_key_link} to your profile"
msgstr ""

msgid "You won't be able to pull or push project code via SSH until you add an SSH key to your profile"
msgstr ""

msgid "You'll need to use different branch names to get a valid comparison."
msgstr ""

msgid "You're receiving this email because of your account on %{host}. %{manage_notifications_link} &middot; %{help_link}"
msgstr ""

msgid "Your Groups"
msgstr ""

msgid "Your Kubernetes cluster information on this page is still editable, but you are advised to disable and reconfigure"
msgstr ""

msgid "Your Projects (default)"
msgstr ""

msgid "Your Projects' Activity"
msgstr ""

msgid "Your Todos"
msgstr ""

msgid "Your changes can be committed to %{branch_name} because a merge request is open."
msgstr ""

msgid "Your changes have been committed. Commit %{commitId} %{commitStats}"
msgstr ""

msgid "Your comment will not be visible to the public."
msgstr ""

msgid "Your groups"
msgstr ""

msgid "Your name"
msgstr ""

msgid "Your projects"
msgstr ""

msgid "ago"
msgstr ""

msgid "among other things"
msgstr ""

msgid "and %d fixed vulnerability"
msgid_plural "and %d fixed vulnerabilities"
msgstr[0] ""
msgstr[1] ""

msgid "assign yourself"
msgstr ""

msgid "branch name"
msgstr ""

msgid "by"
msgstr ""

msgid "ciReport|%{linkStartTag}Learn more about DAST %{linkEndTag}"
msgstr ""

msgid "ciReport|%{linkStartTag}Learn more about Dependency Scanning %{linkEndTag}"
msgstr ""

msgid "ciReport|%{linkStartTag}Learn more about SAST %{linkEndTag}"
msgstr ""

msgid "ciReport|%{linkStartTag}Learn more about SAST image %{linkEndTag}"
msgstr ""

msgid "ciReport|%{namespace} is affected by %{vulnerability}."
msgstr ""

msgid "ciReport|%{packagesString} and "
msgstr ""

msgid "ciReport|%{packagesString} and %{lastPackage}"
msgstr ""

msgid "ciReport|%{remainingPackagesCount} more"
msgstr ""

msgid "ciReport|%{reportName} is loading"
msgstr ""

msgid "ciReport|%{reportName} resulted in error while loading results"
msgstr ""

msgid "ciReport|%{type} detected no new security vulnerabilities"
msgstr ""

msgid "ciReport|%{type} detected no security vulnerabilities"
msgstr ""

msgid "ciReport|%{type} detected no vulnerabilities"
msgstr ""

msgid "ciReport|Class"
msgstr ""

msgid "ciReport|Code quality"
msgstr ""

msgid "ciReport|Confidence"
msgstr ""

msgid "ciReport|Container scanning detects known vulnerabilities in your docker images."
msgstr ""

msgid "ciReport|Container scanning is loading"
msgstr ""

msgid "ciReport|Container scanning resulted in error while loading results"
msgstr ""

msgid "ciReport|DAST is loading"
msgstr ""

msgid "ciReport|DAST resulted in error while loading results"
msgstr ""

msgid "ciReport|Dependency Scanning detects known vulnerabilities in your source code\\'s dependencies."
msgstr ""

msgid "ciReport|Dependency scanning detected"
msgstr ""

msgid "ciReport|Dependency scanning is loading"
msgstr ""

msgid "ciReport|Dependency scanning resulted in error while loading results"
msgstr ""

msgid "ciReport|Description"
msgstr ""

msgid "ciReport|Dismiss vulnerability"
msgstr ""

msgid "ciReport|Dismissed by"
msgstr ""

msgid "ciReport|Dynamic Application Security Testing (DAST) detects known vulnerabilities in your web application."
msgstr ""

msgid "ciReport|Failed to load %{reportName} report"
msgstr ""

msgid "ciReport|File"
msgstr ""

msgid "ciReport|Fixed:"
msgstr ""

msgid "ciReport|Identifiers"
msgstr ""

msgid "ciReport|Instances"
msgstr ""

msgid "ciReport|Learn more about whitelisting"
msgstr ""

msgid "ciReport|License management detected %{licenseInfo}"
msgstr ""

msgid "ciReport|License management detected no new licenses"
msgstr ""

msgid "ciReport|Links"
msgstr ""

msgid "ciReport|Loading %{reportName} report"
msgstr ""

msgid "ciReport|Method"
msgstr ""

msgid "ciReport|Namespace"
msgstr ""

msgid "ciReport|No changes to code quality"
msgstr ""

msgid "ciReport|No changes to performance metrics"
msgstr ""

msgid "ciReport|Performance metrics"
msgstr ""

msgid "ciReport|Revert dismissal"
msgstr ""

msgid "ciReport|SAST detected"
msgstr ""

msgid "ciReport|SAST is loading"
msgstr ""

msgid "ciReport|SAST resulted in error while loading results"
msgstr ""

msgid "ciReport|Security scanning"
msgstr ""

msgid "ciReport|Security scanning failed loading any results"
msgstr ""

msgid "ciReport|Security scanning is loading"
msgstr ""

msgid "ciReport|Severity"
msgstr ""

msgid "ciReport|Show complete code vulnerabilities report"
msgstr ""

msgid "ciReport|Solution"
msgstr ""

msgid "ciReport|Static Application Security Testing (SAST) detects known vulnerabilities in your source code."
msgstr ""

msgid "ciReport|There was an error creating the issue. Please try again."
msgstr ""

msgid "ciReport|There was an error dismissing the vulnerability. Please try again."
msgstr ""

msgid "ciReport|There was an error loading SAST report"
msgstr ""

msgid "ciReport|There was an error loading dependency scanning report"
msgstr ""

msgid "ciReport|There was an error reverting the dismissal. Please try again."
msgstr ""

msgid "ciReport|Unapproved vulnerabilities (red) can be marked as approved."
msgstr ""

msgid "ciReport|Upgrade %{name} from %{version} to %{fixed}."
msgstr ""

msgid "ciReport|no vulnerabilities"
msgstr ""

msgid "ciReport|on pipeline"
msgstr ""

msgid "command line instructions"
msgstr ""

msgid "connecting"
msgstr ""

msgid "could not read private key, is the passphrase correct?"
msgstr ""

msgid "day"
msgid_plural "days"
msgstr[0] ""
msgstr[1] ""

msgid "deploy token"
msgstr ""

msgid "detected %d fixed vulnerability"
msgid_plural "detected %d fixed vulnerabilities"
msgstr[0] ""
msgstr[1] ""

msgid "detected %d new vulnerability"
msgid_plural "detected %d new vulnerabilities"
msgstr[0] ""
msgstr[1] ""

msgid "detected no vulnerabilities"
msgstr ""

msgid "disabled"
msgstr ""

msgid "enabled"
msgstr ""

msgid "estimateCommand|%{slash_command} will update the estimated time with the latest command."
msgstr ""

msgid "for this project"
msgstr ""

msgid "here"
msgstr ""

msgid "importing"
msgstr ""

msgid "is invalid because there is downstream lock"
msgstr ""

msgid "is invalid because there is upstream lock"
msgstr ""

msgid "is not a valid X509 certificate."
msgstr ""

msgid "locked by %{path_lock_user_name} %{created_at}"
msgstr ""

msgid "merge request"
msgid_plural "merge requests"
msgstr[0] ""
msgstr[1] ""

msgid "mrWidget| Please restore it or use a different %{missingBranchName} branch"
msgstr ""

msgid "mrWidget|%{metricsLinkStart} Memory %{metricsLinkEnd} usage %{emphasisStart} decreased %{emphasisEnd} from %{memoryFrom}MB to %{memoryTo}MB"
msgstr ""

msgid "mrWidget|%{metricsLinkStart} Memory %{metricsLinkEnd} usage %{emphasisStart} increased %{emphasisEnd} from %{memoryFrom}MB to %{memoryTo}MB"
msgstr ""

msgid "mrWidget|%{metricsLinkStart} Memory %{metricsLinkEnd} usage is %{emphasisStart} unchanged %{emphasisEnd} at %{memoryFrom}MB"
msgstr ""

msgid "mrWidget|Add approval"
msgstr ""

msgid "mrWidget|Allows commits from members who can merge to the target branch"
msgstr ""

msgid "mrWidget|An error occured while removing your approval."
msgstr ""

msgid "mrWidget|An error occured while submitting your approval."
msgstr ""

msgid "mrWidget|Approve"
msgstr ""

msgid "mrWidget|Approved"
msgstr ""

msgid "mrWidget|Approved by"
msgstr ""

msgid "mrWidget|Cancel automatic merge"
msgstr ""

msgid "mrWidget|Check out branch"
msgstr ""

msgid "mrWidget|Checking ability to merge automatically"
msgstr ""

msgid "mrWidget|Cherry-pick"
msgstr ""

msgid "mrWidget|Cherry-pick this merge request in a new merge request"
msgstr ""

msgid "mrWidget|Closed"
msgstr ""

msgid "mrWidget|Closed by"
msgstr ""

msgid "mrWidget|Closes"
msgstr ""

msgid "mrWidget|Create an issue to resolve them later"
msgstr ""

msgid "mrWidget|Deployment statistics are not available currently"
msgstr ""

msgid "mrWidget|Did not close"
msgstr ""

msgid "mrWidget|Email patches"
msgstr ""

msgid "mrWidget|Failed to load deployment statistics"
msgstr ""

msgid "mrWidget|If the %{branch} branch exists in your local repository, you can merge this merge request manually using the"
msgstr ""

msgid "mrWidget|If the %{missingBranchName} branch exists in your local repository, you can merge this merge request manually using the command line"
msgstr ""

msgid "mrWidget|Loading deployment statistics"
msgstr ""

msgid "mrWidget|Mentions"
msgstr ""

msgid "mrWidget|Merge"
msgstr ""

msgid "mrWidget|Merge failed."
msgstr ""

msgid "mrWidget|Merge locally"
msgstr ""

msgid "mrWidget|Merged by"
msgstr ""

msgid "mrWidget|No Approval required"
msgstr ""

msgid "mrWidget|No Approval required; you can still approve"
msgstr ""

msgid "mrWidget|Plain diff"
msgstr ""

msgid "mrWidget|Refresh"
msgstr ""

msgid "mrWidget|Refresh now"
msgstr ""

msgid "mrWidget|Refreshing now"
msgstr ""

msgid "mrWidget|Remove Source Branch"
msgstr ""

msgid "mrWidget|Remove source branch"
msgstr ""

msgid "mrWidget|Remove your approval"
msgstr ""

msgid "mrWidget|Request to merge"
msgstr ""

msgid "mrWidget|Resolve conflicts"
msgstr ""

msgid "mrWidget|Revert"
msgstr ""

msgid "mrWidget|Revert this merge request in a new merge request"
msgstr ""

msgid "mrWidget|Set by"
msgstr ""

msgid "mrWidget|The changes were merged into"
msgstr ""

msgid "mrWidget|The changes were not merged into"
msgstr ""

msgid "mrWidget|The changes will be merged into"
msgstr ""

msgid "mrWidget|The source branch has been removed"
msgstr ""

msgid "mrWidget|The source branch is being removed"
msgstr ""

msgid "mrWidget|The source branch will be removed"
msgstr ""

msgid "mrWidget|The source branch will not be removed"
msgstr ""

msgid "mrWidget|There are merge conflicts"
msgstr ""

msgid "mrWidget|There are unresolved discussions. Please resolve these discussions"
msgstr ""

msgid "mrWidget|This merge request failed to be merged automatically"
msgstr ""

msgid "mrWidget|This merge request is in the process of being merged"
msgstr ""

msgid "mrWidget|This project is archived, write access has been disabled"
msgstr ""

msgid "mrWidget|Web IDE"
msgstr ""

msgid "mrWidget|You can merge this merge request manually using the"
msgstr ""

msgid "mrWidget|You can remove source branch now"
msgstr ""

msgid "mrWidget|branch does not exist."
msgstr ""

msgid "mrWidget|command line"
msgstr ""

msgid "mrWidget|into"
msgstr ""

msgid "mrWidget|to be merged automatically when the pipeline succeeds"
msgstr ""

msgid "new merge request"
msgstr ""

msgid "notification emails"
msgstr ""

msgid "or"
msgstr ""

msgid "parent"
msgid_plural "parents"
msgstr[0] ""
msgstr[1] ""

msgid "password"
msgstr ""

msgid "personal access token"
msgstr ""

msgid "private key does not match certificate."
msgstr ""

msgid "remaining"
msgstr ""

msgid "remove due date"
msgstr ""

msgid "remove weight"
msgstr ""

msgid "source"
msgstr ""

msgid "spendCommand|%{slash_command} will update the sum of the time spent."
msgstr ""

msgid "this document"
msgstr ""

msgid "to help your contributors communicate effectively!"
msgstr ""

msgid "username"
msgstr ""

msgid "uses Kubernetes clusters to deploy your code!"
msgstr ""

msgid "with %{additions} additions, %{deletions} deletions."
msgstr ""

msgid "within %d minute "
msgid_plural "within %d minutes "
msgstr[0] ""
msgstr[1] ""<|MERGE_RESOLUTION|>--- conflicted
+++ resolved
@@ -8,13 +8,8 @@
 msgstr ""
 "Project-Id-Version: gitlab 1.0.0\n"
 "Report-Msgid-Bugs-To: \n"
-<<<<<<< HEAD
 "POT-Creation-Date: 2018-06-13 18:12+0200\n"
 "PO-Revision-Date: 2018-06-13 18:12+0200\n"
-=======
-"POT-Creation-Date: 2018-06-13 17:00+0100\n"
-"PO-Revision-Date: 2018-06-13 17:00+0100\n"
->>>>>>> da179248
 "Last-Translator: FULL NAME <EMAIL@ADDRESS>\n"
 "Language-Team: LANGUAGE <LL@li.org>\n"
 "Language: \n"
@@ -446,12 +441,9 @@
 msgstr ""
 
 msgid "An error occurred while importing project: ${details}"
-<<<<<<< HEAD
 msgstr ""
 
 msgid "An error occurred while initializing path locks"
-=======
->>>>>>> da179248
 msgstr ""
 
 msgid "An error occurred while loading commits"
@@ -733,7 +725,6 @@
 msgid "Begin with the selected commit"
 msgstr ""
 
-<<<<<<< HEAD
 msgid "Billing"
 msgstr ""
 
@@ -788,8 +779,6 @@
 msgid "BillingPlans|per user"
 msgstr ""
 
-=======
->>>>>>> da179248
 msgid "Branch (%{branch_count})"
 msgid_plural "Branches (%{branch_count})"
 msgstr[0] ""
@@ -1933,12 +1922,9 @@
 msgid "Created by me"
 msgstr ""
 
-<<<<<<< HEAD
 msgid "Creating epic"
 msgstr ""
 
-=======
->>>>>>> da179248
 msgid "Cron Timezone"
 msgstr ""
 
@@ -2142,12 +2128,9 @@
 msgid "Deprioritize label"
 msgstr ""
 
-<<<<<<< HEAD
 msgid "Descending"
 msgstr ""
 
-=======
->>>>>>> da179248
 msgid "Description"
 msgstr ""
 
@@ -2822,11 +2805,10 @@
 msgid "GitLab single sign on URL"
 msgstr ""
 
-<<<<<<< HEAD
 msgid "Gitaly"
-=======
+msgstr ""
+
 msgid "Gitaly Servers"
->>>>>>> da179248
 msgstr ""
 
 msgid "Gitaly|Address"
@@ -3193,12 +3175,9 @@
 msgid "Label actions dropdown"
 msgstr ""
 
-<<<<<<< HEAD
 msgid "Label lists show all issues with the selected label."
 msgstr ""
 
-=======
->>>>>>> da179248
 msgid "LabelSelect|%{firstLabelName} +%{remainingLabelCount} more"
 msgstr ""
 
@@ -3782,7 +3761,6 @@
 msgid "Only project members can comment."
 msgstr ""
 
-<<<<<<< HEAD
 msgid "Open"
 msgstr ""
 
@@ -3798,11 +3776,9 @@
 msgid "Opened issues"
 msgstr ""
 
-=======
 msgid "Open in Xcode"
 msgstr ""
 
->>>>>>> da179248
 msgid "OpenedNDaysAgo|Opened"
 msgstr ""
 
@@ -3818,12 +3794,9 @@
 msgid "Other Labels"
 msgstr ""
 
-<<<<<<< HEAD
 msgid "Other information"
 msgstr ""
 
-=======
->>>>>>> da179248
 msgid "Otherwise it is recommended you start with one of the options below."
 msgstr ""
 
@@ -4061,12 +4034,9 @@
 msgid "Preferences|Navigation theme"
 msgstr ""
 
-<<<<<<< HEAD
 msgid "Primary"
 msgstr ""
 
-=======
->>>>>>> da179248
 msgid "Prioritize"
 msgstr ""
 
@@ -4359,7 +4329,6 @@
 msgstr ""
 
 msgid "Promote to group label"
-<<<<<<< HEAD
 msgstr ""
 
 msgid "Promotions|Don't show me this again"
@@ -4372,8 +4341,6 @@
 msgstr ""
 
 msgid "Promotions|Upgrade plan"
-=======
->>>>>>> da179248
 msgstr ""
 
 msgid "Protip:"
@@ -4400,7 +4367,6 @@
 msgid "PushRule|Committer restriction"
 msgstr ""
 
-<<<<<<< HEAD
 msgid "Pushed"
 msgstr ""
 
@@ -4410,8 +4376,6 @@
 msgid "Quick actions can be used in the issues description and comment boxes."
 msgstr ""
 
-=======
->>>>>>> da179248
 msgid "Read more"
 msgstr ""
 
@@ -4624,12 +4588,9 @@
 msgid "Scheduling Pipelines"
 msgstr ""
 
-<<<<<<< HEAD
 msgid "Scoped issue boards"
 msgstr ""
 
-=======
->>>>>>> da179248
 msgid "Scroll to bottom"
 msgstr ""
 
@@ -4845,15 +4806,12 @@
 msgid "Something went wrong when toggling the button"
 msgstr ""
 
-<<<<<<< HEAD
 msgid "Something went wrong while fetching assignees list"
 msgstr ""
 
 msgid "Something went wrong while fetching group member contributions"
 msgstr ""
 
-=======
->>>>>>> da179248
 msgid "Something went wrong while fetching the projects."
 msgstr ""
 
@@ -5793,12 +5751,9 @@
 msgid "View group labels"
 msgstr ""
 
-<<<<<<< HEAD
 msgid "View issue"
 msgstr ""
 
-=======
->>>>>>> da179248
 msgid "View jobs"
 msgstr ""
 
@@ -6066,12 +6021,9 @@
 msgid "You do not have any assigned merge requests"
 msgstr ""
 
-<<<<<<< HEAD
 msgid "You do not have the correct permissions to override the settings from the LDAP group sync."
 msgstr ""
 
-=======
->>>>>>> da179248
 msgid "You have no permissions"
 msgstr ""
 
