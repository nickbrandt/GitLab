--- conflicted
+++ resolved
@@ -2293,12 +2293,9 @@
 msgid "Code"
 msgstr ""
 
-<<<<<<< HEAD
 msgid "Code owners"
 msgstr ""
 
-=======
->>>>>>> 99ee6c82
 msgid "Cohorts"
 msgstr ""
 
@@ -10829,7 +10826,6 @@
 msgid "in project %{link_to_project}"
 msgstr ""
 
-<<<<<<< HEAD
 msgid "instance completed"
 msgid_plural "instances completed"
 msgstr[0] ""
@@ -10850,8 +10846,6 @@
 msgid "issue"
 msgstr ""
 
-=======
->>>>>>> 99ee6c82
 msgid "issue boards"
 msgstr ""
 
@@ -11156,11 +11150,7 @@
 msgid "private"
 msgstr ""
 
-<<<<<<< HEAD
 msgid "private key does not match certificate."
-=======
-msgid "project"
->>>>>>> 99ee6c82
 msgstr ""
 
 msgid "project"
