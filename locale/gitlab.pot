--- conflicted
+++ resolved
@@ -7776,14 +7776,7 @@
 msgid "Project '%{project_name}' is in the process of being deleted."
 msgstr ""
 
-<<<<<<< HEAD
 msgid "Project '%{project_name}' queued for deletion."
-=======
-msgid "Modify commit message"
-msgstr ""
-
-msgid "Modify commit messages"
->>>>>>> 0f04d4b2
 msgstr ""
 
 msgid "Project '%{project_name}' was successfully created."
