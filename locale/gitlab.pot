# SOME DESCRIPTIVE TITLE.
# Copyright (C) YEAR THE PACKAGE'S COPYRIGHT HOLDER
# This file is distributed under the same license as the gitlab package.
# FIRST AUTHOR <EMAIL@ADDRESS>, YEAR.
#
#, fuzzy
msgid ""
msgstr ""
"Project-Id-Version: gitlab 1.0.0\n"
"Report-Msgid-Bugs-To: \n"
"Last-Translator: FULL NAME <EMAIL@ADDRESS>\n"
"Language-Team: LANGUAGE <LL@li.org>\n"
"Language: \n"
"MIME-Version: 1.0\n"
"Content-Type: text/plain; charset=UTF-8\n"
"Content-Transfer-Encoding: 8bit\n"
"Plural-Forms: nplurals=INTEGER; plural=EXPRESSION;\n"

msgid " Please sign in."
msgstr ""

msgid " Status"
msgstr ""

msgid " Try to %{action} this file again."
msgstr ""

msgid " You need to do this before %{grace_period_deadline}."
msgstr ""

msgid " and"
msgstr ""

msgid " degraded on %d point"
msgid_plural " degraded on %d points"
msgstr[0] ""
msgstr[1] ""

msgid " improved on %d point"
msgid_plural " improved on %d points"
msgstr[0] ""
msgstr[1] ""

msgid " or "
msgstr ""

msgid " or <#epic id>"
msgstr ""

msgid " or <#issue id>"
msgstr ""

msgid "%d comment"
msgid_plural "%d comments"
msgstr[0] ""
msgstr[1] ""

msgid "%d commit"
msgid_plural "%d commits"
msgstr[0] ""
msgstr[1] ""

msgid "%d commit behind"
msgid_plural "%d commits behind"
msgstr[0] ""
msgstr[1] ""

msgid "%d commits"
msgstr ""

msgid "%d contribution"
msgid_plural "%d contributions"
msgstr[0] ""
msgstr[1] ""

msgid "%d exporter"
msgid_plural "%d exporters"
msgstr[0] ""
msgstr[1] ""

msgid "%d failed test result"
msgid_plural "%d failed test results"
msgstr[0] ""
msgstr[1] ""

msgid "%d fixed test result"
msgid_plural "%d fixed test results"
msgstr[0] ""
msgstr[1] ""

msgid "%d issue"
msgid_plural "%d issues"
msgstr[0] ""
msgstr[1] ""

msgid "%d issue selected"
msgid_plural "%d issues selected"
msgstr[0] ""
msgstr[1] ""

msgid "%d layer"
msgid_plural "%d layers"
msgstr[0] ""
msgstr[1] ""

msgid "%d merge request"
msgid_plural "%d merge requests"
msgstr[0] ""
msgstr[1] ""

msgid "%d metric"
msgid_plural "%d metrics"
msgstr[0] ""
msgstr[1] ""

msgid "%d more comment"
msgid_plural "%d more comments"
msgstr[0] ""
msgstr[1] ""

msgid "%d staged change"
msgid_plural "%d staged changes"
msgstr[0] ""
msgstr[1] ""

msgid "%d unstaged change"
msgid_plural "%d unstaged changes"
msgstr[0] ""
msgstr[1] ""

msgid "%s additional commit has been omitted to prevent performance issues."
msgid_plural "%s additional commits have been omitted to prevent performance issues."
msgstr[0] ""
msgstr[1] ""

msgid "%{actionText} & %{openOrClose} %{noteable}"
msgstr ""

msgid "%{authorsName}'s discussion"
msgstr ""

msgid "%{commit_author_link} authored %{commit_timeago}"
msgstr ""

msgid "%{counter_repositories} repositories, %{counter_build_artifacts} build artifacts, %{counter_lfs_objects} LFS"
msgstr ""

msgid "%{count} approval required from %{name}"
msgid_plural "%{count} approvals required from %{name}"
msgstr[0] ""
msgstr[1] ""

msgid "%{count} approvals from %{name}"
msgstr ""

msgid "%{count} more"
msgstr ""

msgid "%{count} more assignees"
msgstr ""

msgid "%{count} of %{required} approvals from %{name}"
msgstr ""

msgid "%{count} of %{total}"
msgstr ""

msgid "%{count} participant"
msgid_plural "%{count} participants"
msgstr[0] ""
msgstr[1] ""

msgid "%{count} pending comment"
msgid_plural "%{count} pending comments"
msgstr[0] ""
msgstr[1] ""

msgid "%{edit_in_new_fork_notice} Try to cherry-pick this commit again."
msgstr ""

msgid "%{edit_in_new_fork_notice} Try to revert this commit again."
msgstr ""

msgid "%{filePath} deleted"
msgstr ""

msgid "%{firstLabel} +%{labelCount} more"
msgstr ""

msgid "%{gitlab_ci_yml} not found in this commit"
msgstr ""

msgid "%{group_docs_link_start}Groups%{group_docs_link_end} allow you to manage and collaborate across multiple projects. Members of a group have access to all of its projects."
msgstr ""

msgid "%{group_name} uses group managed accounts. You need to create a new GitLab account which will be managed by %{group_name}."
msgstr ""

msgid "%{issuableType} will be removed! Are you sure?"
msgstr ""

msgid "%{label_for_message} unavailable"
msgstr ""

msgid "%{lets_encrypt_link_start}Let's Encrypt%{lets_encrypt_link_end} is a free, automated, and open certificate authority (CA), that give digital certificates in order to enable HTTPS (SSL/TLS) for websites."
msgstr ""

msgid "%{level_name} is not allowed in a %{group_level_name} group."
msgstr ""

msgid "%{level_name} is not allowed since the fork source project has lower visibility."
msgstr ""

msgid "%{level_name} visibility has been restricted by the administrator."
msgstr ""

msgid "%{link_start}Read more%{link_end} about role permissions"
msgstr ""

msgid "%{loadingIcon} Started"
msgstr ""

msgid "%{lock_path} is locked by GitLab User %{lock_user_id}"
msgstr ""

msgid "%{mrText}, this issue will be closed automatically."
msgstr ""

msgid "%{name} contained %{resultsString}"
msgstr ""

msgid "%{name} found %{resultsString}"
msgstr ""

msgid "%{name}'s avatar"
msgstr ""

msgid "%{number_commits_behind} commits behind %{default_branch}, %{number_commits_ahead} commits ahead"
msgstr ""

msgid "%{openOrClose} %{noteable}"
msgstr ""

msgid "%{percent}%% complete"
msgstr ""

msgid "%{service_title} activated."
msgstr ""

msgid "%{service_title} settings saved, but not activated."
msgstr ""

msgid "%{size} GiB"
msgstr ""

msgid "%{size} KiB"
msgstr ""

msgid "%{size} MiB"
msgstr ""

msgid "%{size} bytes"
msgstr ""

msgid "%{spammable_titlecase} was submitted to Akismet successfully."
msgstr ""

msgid "%{state} epics"
msgstr ""

msgid "%{strong_start}%{branch_count}%{strong_end} Branch"
msgid_plural "%{strong_start}%{branch_count}%{strong_end} Branches"
msgstr[0] ""
msgstr[1] ""

msgid "%{strong_start}%{commit_count}%{strong_end} Commit"
msgid_plural "%{strong_start}%{commit_count}%{strong_end} Commits"
msgstr[0] ""
msgstr[1] ""

msgid "%{strong_start}%{human_size}%{strong_end} Files"
msgstr ""

msgid "%{strong_start}%{tag_count}%{strong_end} Tag"
msgid_plural "%{strong_start}%{tag_count}%{strong_end} Tags"
msgstr[0] ""
msgstr[1] ""

msgid "%{text} %{files}"
msgid_plural "%{text} %{files} files"
msgstr[0] ""
msgstr[1] ""

msgid "%{text} is available"
msgstr ""

msgid "%{title} %{operator} %{threshold}"
msgstr ""

msgid "%{title} changes"
msgstr ""

msgid "%{unstaged} unstaged and %{staged} staged changes"
msgstr ""

msgid "%{usage_ping_link_start}Learn more%{usage_ping_link_end} about what information is shared with GitLab Inc."
msgstr ""

msgid "%{user_name} profile page"
msgstr ""

msgid "%{verb} %{time_spent_value} spent time."
msgstr ""

msgid "'%{level}' is not a valid visibility level"
msgstr ""

msgid "'%{source}' is not a import source"
msgstr ""

msgid "(No changes)"
msgstr ""

msgid "(check progress)"
msgstr ""

msgid "(external source)"
msgstr ""

msgid "+ %{count} more"
msgstr ""

msgid "+ %{moreCount} more"
msgstr ""

msgid "+%{extraOptionCount} more"
msgstr ""

msgid ", or "
msgstr ""

msgid "- Runner is active and can process any new jobs"
msgstr ""

msgid "- Runner is paused and will not receive any new jobs"
msgstr ""

msgid "- show less"
msgstr ""

msgid "0 for unlimited"
msgstr ""

msgid "1 %{type} addition"
msgid_plural "%{count} %{type} additions"
msgstr[0] ""
msgstr[1] ""

msgid "1 %{type} modification"
msgid_plural "%{count} %{type} modifications"
msgstr[0] ""
msgstr[1] ""

msgid "1 Day"
msgid_plural "%d Days"
msgstr[0] ""
msgstr[1] ""

msgid "1 closed issue"
msgid_plural "%{issues} closed issues"
msgstr[0] ""
msgstr[1] ""

msgid "1 closed merge request"
msgid_plural "%{merge_requests} closed merge requests"
msgstr[0] ""
msgstr[1] ""

msgid "1 day"
msgstr ""

msgid "1 group"
msgid_plural "%d groups"
msgstr[0] ""
msgstr[1] ""

msgid "1 merged merge request"
msgid_plural "%{merge_requests} merged merge requests"
msgstr[0] ""
msgstr[1] ""

msgid "1 open issue"
msgid_plural "%{issues} open issues"
msgstr[0] ""
msgstr[1] ""

msgid "1 open merge request"
msgid_plural "%{merge_requests} open merge requests"
msgstr[0] ""
msgstr[1] ""

msgid "1 pipeline"
msgid_plural "%d pipelines"
msgstr[0] ""
msgstr[1] ""

msgid "1 role"
msgid_plural "%d roles"
msgstr[0] ""
msgstr[1] ""

msgid "1 user"
msgid_plural "%d users"
msgstr[0] ""
msgstr[1] ""

msgid "1 week"
msgstr ""

msgid "1-9 contributions"
msgstr ""

msgid "10-19 contributions"
msgstr ""

msgid "1st contribution!"
msgstr ""

msgid "20-29 contributions"
msgstr ""

msgid "2FA"
msgstr ""

msgid "2FA enabled"
msgstr ""

msgid "2FADevice|Registered On"
msgstr ""

msgid "3 days"
msgstr ""

msgid "3 hours"
msgstr ""

msgid "30 minutes"
msgstr ""

msgid "30+ contributions"
msgstr ""

msgid "403|Please contact your GitLab administrator to get permission."
msgstr ""

msgid "403|You don't have the permission to access this page."
msgstr ""

msgid "404|Make sure the address is correct and the page hasn't moved."
msgstr ""

msgid "404|Page Not Found"
msgstr ""

msgid "404|Please contact your GitLab administrator if you think this is a mistake."
msgstr ""

msgid "8 hours"
msgstr ""

msgid "<code>\"johnsmith@example.com\": \"@johnsmith\"</code> will add \"By <a href=\"#\">@johnsmith</a>\" to all issues and comments originally created by johnsmith@example.com, and will set <a href=\"#\">@johnsmith</a> as the assignee on all issues originally assigned to johnsmith@example.com."
msgstr ""

msgid "<code>\"johnsmith@example.com\": \"John Smith\"</code> will add \"By John Smith\" to all issues and comments originally created by johnsmith@example.com."
msgstr ""

msgid "<code>\"johnsmith@example.com\": \"johnsm...@example.com\"</code> will add \"By johnsm...@example.com\" to all issues and comments originally created by johnsmith@example.com. The email address or username is masked to ensure the user's privacy."
msgstr ""

msgid "<code>\"johnsmith@example.com\": \"johnsmith@example.com\"</code> will add \"By <a href=\"#\">johnsmith@example.com</a>\" to all issues and comments originally created by johnsmith@example.com. By default, the email address or username is masked to ensure the user's privacy. Use this option if you want to show the full email address."
msgstr ""

msgid "<no name set>"
msgstr ""

msgid "<strong>%{changedFilesLength} unstaged</strong> and <strong>%{stagedFilesLength} staged</strong> changes"
msgstr ""

msgid "<strong>%{created_count}</strong> created, <strong>%{accepted_count}</strong> accepted."
msgstr ""

msgid "<strong>%{created_count}</strong> created, <strong>%{closed_count}</strong> closed."
msgstr ""

msgid "<strong>%{group_name}</strong> group members"
msgstr ""

msgid "<strong>%{pushes}</strong> pushes, more than <strong>%{commits}</strong> commits by <strong>%{people}</strong> contributors."
msgstr ""

msgid "<strong>Deletes</strong> source branch"
msgstr ""

msgid "A 'Runner' is a process which runs a job. You can set up as many Runners as you need."
msgstr ""

msgid "A .NET Core console application template, customizable for any .NET Core project"
msgstr ""

msgid "A GitBook site that uses Netlify for CI/CD instead of GitLab, but still with all the other great GitLab features."
msgstr ""

msgid "A Hexo site that uses Netlify for CI/CD instead of GitLab, but still with all the other great GitLab features."
msgstr ""

msgid "A Hugo site that uses Netlify for CI/CD instead of GitLab, but still with all the other great GitLab features."
msgstr ""

msgid "A Jekyll site that uses Netlify for CI/CD instead of GitLab, but still with all the other great GitLab features."
msgstr ""

msgid "A Let's Encrypt account will be configured for this GitLab installation using your email address. You will receive emails to warn of expiring certificates."
msgstr ""

msgid "A default branch cannot be chosen for an empty project."
msgstr ""

msgid "A deleted user"
msgstr ""

msgid "A fork is a copy of a project.<br />Forking a repository allows you to make changes without affecting the original project."
msgstr ""

msgid "A member of GitLab's abuse team will review your report as soon as possible."
msgstr ""

msgid "A new branch will be created in your fork and a new merge request will be started."
msgstr ""

msgid "A new impersonation token has been created."
msgstr ""

msgid "A plain HTML site that uses Netlify for CI/CD instead of GitLab, but still with all the other great GitLab features."
msgstr ""

msgid "A project is where you house your files (repository), plan your work (issues), and publish your documentation (wiki), %{among_other_things_link}."
msgstr ""

msgid "A ready-to-go template for use with Android apps."
msgstr ""

msgid "A ready-to-go template for use with iOS Swift apps."
msgstr ""

msgid "A regular expression that will be used to find the test coverage output in the job trace. Leave blank to disable"
msgstr ""

msgid "A user with write access to the source branch selected this option"
msgstr ""

msgid "API Help"
msgstr ""

msgid "About GitLab"
msgstr ""

msgid "About GitLab CE"
msgstr ""

msgid "About auto deploy"
msgstr ""

msgid "About this feature"
msgstr ""

msgid "Abuse Reports"
msgstr ""

msgid "Abuse reports"
msgstr ""

msgid "Accept invitation"
msgstr ""

msgid "Accept terms"
msgstr ""

msgid "Accepted MR"
msgstr ""

msgid "Access Tokens"
msgstr ""

msgid "Access denied for your LDAP account."
msgstr ""

msgid "Access denied! Please verify you can add deploy keys to this repository."
msgstr ""

msgid "Access expiration date"
msgstr ""

msgid "Access forbidden. Check your access level."
msgstr ""

msgid "Access to '%{classification_label}' not allowed"
msgstr ""

msgid "Account"
msgstr ""

msgid "Account and limit"
msgstr ""

msgid "Account: %{account}"
msgstr ""

msgid "Action to take when receiving an alert."
msgstr ""

msgid "Activate Service Desk"
msgstr ""

msgid "Active"
msgstr ""

msgid "Active Sessions"
msgstr ""

msgid "Activity"
msgstr ""

msgid "Add"
msgstr ""

msgid "Add CHANGELOG"
msgstr ""

msgid "Add CONTRIBUTING"
msgstr ""

msgid "Add Group Webhooks and GitLab Enterprise Edition."
msgstr ""

msgid "Add Jaeger URL"
msgstr ""

msgid "Add Kubernetes cluster"
msgstr ""

msgid "Add README"
msgstr ""

msgid "Add a bullet list"
msgstr ""

msgid "Add a general comment to this %{noteable_name}."
msgstr ""

msgid "Add a homepage to your wiki that contains information about your project and GitLab will display it here instead of this message."
msgstr ""

msgid "Add a link"
msgstr ""

msgid "Add a numbered list"
msgstr ""

msgid "Add a table"
msgstr ""

msgid "Add a task list"
msgstr ""

msgid "Add a todo"
msgstr ""

msgid "Add additional text to appear in all email communications. %{character_limit} character limit"
msgstr ""

msgid "Add approver(s)"
msgstr ""

msgid "Add approvers"
msgstr ""

msgid "Add bold text"
msgstr ""

msgid "Add child epic to an epic"
msgstr ""

msgid "Add comment now"
msgstr ""

msgid "Add header and footer to emails. Please note that color settings will only be applied within the application interface"
msgstr ""

msgid "Add image comment"
msgstr ""

msgid "Add italic text"
msgstr ""

msgid "Add label(s)"
msgstr ""

msgid "Add license"
msgstr ""

msgid "Add list"
msgstr ""

msgid "Add new application"
msgstr ""

msgid "Add new directory"
msgstr ""

msgid "Add or subtract spent time"
msgstr ""

msgid "Add reaction"
msgstr ""

msgid "Add to project"
msgstr ""

msgid "Add to review"
msgstr ""

msgid "Add todo"
msgstr ""

msgid "Add user(s) to the group:"
msgstr ""

msgid "Add users or groups who are allowed to approve every merge request"
msgstr ""

msgid "Add users to group"
msgstr ""

msgid "AddMember|No users specified."
msgstr ""

msgid "AddMember|Too many users specified (limit is %{user_limit})"
msgstr ""

msgid "Added at"
msgstr ""

msgid "Adding new applications is disabled in your GitLab instance. Please contact your GitLab administrator to get the permission"
msgstr ""

msgid "Additional minutes"
msgstr ""

msgid "Additional text"
msgstr ""

msgid "Adds"
msgstr ""

msgid "Adds %{epic_ref} as child epic."
msgstr ""

msgid "Adds a todo."
msgstr ""

msgid "Admin Area"
msgstr ""

msgid "Admin Overview"
msgstr ""

msgid "Admin Section"
msgstr ""

msgid "Admin notes"
msgstr ""

msgid "AdminArea| You are about to permanently delete the user %{username}. Issues, merge requests, and groups linked to them will be transferred to a system-wide \"Ghost-user\". To avoid data loss, consider using the %{strong_start}block user%{strong_end} feature instead. Once you %{strong_start}Delete user%{strong_end}, it cannot be undone or recovered."
msgstr ""

msgid "AdminArea| You are about to permanently delete the user %{username}. This will delete all of the issues, merge requests, and groups linked to them. To avoid data loss, consider using the %{strong_start}block user%{strong_end} feature instead. Once you %{strong_start}Delete user%{strong_end}, it cannot be undone or recovered."
msgstr ""

msgid "AdminArea|Stop all jobs"
msgstr ""

msgid "AdminArea|Stop all jobs?"
msgstr ""

msgid "AdminArea|Stop jobs"
msgstr ""

msgid "AdminArea|Stopping jobs failed"
msgstr ""

msgid "AdminArea|You’re about to stop all jobs.This will halt all current jobs that are running."
msgstr ""

msgid "AdminNote|Note"
msgstr ""

msgid "AdminProjects| You’re about to permanently delete the project %{projectName}, its repository, and all related resources including issues, merge requests, etc..  Once you confirm and press %{strong_start}Delete project%{strong_end}, it cannot be undone or recovered."
msgstr ""

msgid "AdminProjects|Delete"
msgstr ""

msgid "AdminProjects|Delete Project %{projectName}?"
msgstr ""

msgid "AdminProjects|Delete project"
msgstr ""

msgid "AdminSettings|Auto DevOps domain"
msgstr ""

msgid "AdminSettings|Enable shared runners for new projects"
msgstr ""

msgid "AdminSettings|Environment variables are protected by default"
msgstr ""

msgid "AdminSettings|Specify a domain to use by default for every project's Auto Review Apps and Auto Deploy stages."
msgstr ""

msgid "AdminSettings|When creating a new environment variable it will be protected by default."
msgstr ""

msgid "AdminUsers|2FA Disabled"
msgstr ""

msgid "AdminUsers|2FA Enabled"
msgstr ""

msgid "AdminUsers|Active"
msgstr ""

msgid "AdminUsers|Admin"
msgstr ""

msgid "AdminUsers|Admins"
msgstr ""

msgid "AdminUsers|Block user"
msgstr ""

msgid "AdminUsers|Blocked"
msgstr ""

msgid "AdminUsers|Cannot unblock LDAP blocked users"
msgstr ""

msgid "AdminUsers|Delete User %{username} and contributions?"
msgstr ""

msgid "AdminUsers|Delete User %{username}?"
msgstr ""

msgid "AdminUsers|Delete user"
msgstr ""

msgid "AdminUsers|Delete user and contributions"
msgstr ""

msgid "AdminUsers|External"
msgstr ""

msgid "AdminUsers|It's you!"
msgstr ""

msgid "AdminUsers|New user"
msgstr ""

msgid "AdminUsers|No users found"
msgstr ""

msgid "AdminUsers|Search by name, email or username"
msgstr ""

msgid "AdminUsers|Search users"
msgstr ""

msgid "AdminUsers|Send email to users"
msgstr ""

msgid "AdminUsers|Sort by"
msgstr ""

msgid "AdminUsers|To confirm, type %{projectName}"
msgstr ""

msgid "AdminUsers|To confirm, type %{username}"
msgstr ""

msgid "AdminUsers|User will be blocked"
msgstr ""

msgid "AdminUsers|Without projects"
msgstr ""

msgid "Advanced"
msgstr ""

msgid "Advanced permissions, Large File Storage and Two-Factor authentication settings."
msgstr ""

msgid "Advanced search functionality"
msgstr ""

msgid "Advanced settings"
msgstr ""

msgid "After a successful password update you will be redirected to login screen."
msgstr ""

msgid "Alert"
msgid_plural "Alerts"
msgstr[0] ""
msgstr[1] ""

msgid "Alerts"
msgstr ""

msgid "All"
msgstr ""

msgid "All Members"
msgstr ""

msgid "All changes are committed"
msgstr ""

msgid "All features are enabled for blank projects, from templates, or when importing, but you can disable them afterward in the project settings."
msgstr ""

msgid "All issues for this milestone are closed. You may close this milestone now."
msgstr ""

msgid "All merge conflicts were resolved. The merge request can now be merged."
msgstr ""

msgid "All projects"
msgstr ""

msgid "All todos were marked as done."
msgstr ""

msgid "All users"
msgstr ""

msgid "All users must have a name."
msgstr ""

msgid "Allow \"%{group_name}\" to sign you in"
msgstr ""

msgid "Allow commits from members who can merge to the target branch."
msgstr ""

msgid "Allow group owners to manage LDAP-related settings"
msgstr ""

msgid "Allow mirrors to be set up for projects"
msgstr ""

msgid "Allow only the selected protocols to be used for Git access."
msgstr ""

msgid "Allow projects within this group to use Git LFS"
msgstr ""

msgid "Allow public access to pipelines and job details, including output logs and artifacts"
msgstr ""

msgid "Allow rendering of PlantUML diagrams in Asciidoc documents."
msgstr ""

msgid "Allow requests to the local network from hooks and services."
msgstr ""

msgid "Allow this key to push to repository as well? (Default only allows pull access.)"
msgstr ""

msgid "Allow users to register any application to use GitLab as an OAuth provider"
msgstr ""

msgid "Allow users to request access"
msgstr ""

msgid "Allow users to request access if visibility is public or internal."
msgstr ""

msgid "Allowed to fail"
msgstr ""

msgid "Allows you to add and manage Kubernetes clusters."
msgstr ""

msgid "Also called \"Issuer\" or \"Relying party trust identifier\""
msgstr ""

msgid "Also called \"Relying party service URL\" or \"Reply URL\""
msgstr ""

msgid "Alternate support URL for help page"
msgstr ""

msgid "Alternatively, you can use a %{personal_access_token_link}. When you create your Personal Access Token, you will need to select the <code>repo</code> scope, so we can display a list of your public and private repositories which are available to connect."
msgstr ""

msgid "Alternatively, you can use a %{personal_access_token_link}. When you create your Personal Access Token, you will need to select the <code>repo</code> scope, so we can display a list of your public and private repositories which are available to import."
msgstr ""

msgid "Amount of time (in hours) that users are allowed to skip forced configuration of two-factor authentication"
msgstr ""

msgid "An application called %{link_to_client} is requesting access to your GitLab account."
msgstr ""

msgid "An empty GitLab User field will add the FogBugz user's full name (e.g. \"By John Smith\") in the description of all issues and comments. It will also associate and/or assign these issues and comments with the project creator."
msgstr ""

msgid "An error has occurred"
msgstr ""

msgid "An error occurding while fetching folder content."
msgstr ""

msgid "An error occurred adding a draft to the discussion."
msgstr ""

msgid "An error occurred adding a new draft."
msgstr ""

msgid "An error occurred creating the new branch."
msgstr ""

msgid "An error occurred fetching the approval rules."
msgstr ""

msgid "An error occurred fetching the approvers for the new rule."
msgstr ""

msgid "An error occurred fetching the dropdown data."
msgstr ""

msgid "An error occurred previewing the blob"
msgstr ""

msgid "An error occurred when toggling the notification subscription"
msgstr ""

msgid "An error occurred when trying to resolve a comment. Please try again."
msgstr ""

msgid "An error occurred when trying to resolve a discussion. Please try again."
msgstr ""

msgid "An error occurred when updating the issue weight"
msgstr ""

msgid "An error occurred while adding approver"
msgstr ""

msgid "An error occurred while deleting the approvers group"
msgstr ""

msgid "An error occurred while deleting the comment"
msgstr ""

msgid "An error occurred while detecting host keys"
msgstr ""

msgid "An error occurred while disabling Service Desk."
msgstr ""

msgid "An error occurred while dismissing the alert. Refresh the page and try again."
msgstr ""

msgid "An error occurred while dismissing the feature highlight. Refresh the page and try dismissing again."
msgstr ""

msgid "An error occurred while enabling Service Desk."
msgstr ""

msgid "An error occurred while fetching label colors."
msgstr ""

msgid "An error occurred while fetching markdown preview"
msgstr ""

msgid "An error occurred while fetching pending comments"
msgstr ""

msgid "An error occurred while fetching projects autocomplete."
msgstr ""

msgid "An error occurred while fetching sidebar data"
msgstr ""

msgid "An error occurred while fetching the Service Desk address."
msgstr ""

msgid "An error occurred while fetching the board lists. Please try again."
msgstr ""

msgid "An error occurred while fetching the builds."
msgstr ""

msgid "An error occurred while fetching the job log."
msgstr ""

msgid "An error occurred while fetching the job."
msgstr ""

msgid "An error occurred while fetching the jobs."
msgstr ""

msgid "An error occurred while fetching the pipeline."
msgstr ""

msgid "An error occurred while fetching the releases. Please try again."
msgstr ""

msgid "An error occurred while fetching this tab."
msgstr ""

msgid "An error occurred while getting projects"
msgstr ""

msgid "An error occurred while importing project: %{details}"
msgstr ""

msgid "An error occurred while initializing path locks"
msgstr ""

msgid "An error occurred while loading chart data"
msgstr ""

msgid "An error occurred while loading commit signatures"
msgstr ""

msgid "An error occurred while loading designs. Please try again."
msgstr ""

msgid "An error occurred while loading diff"
msgstr ""

msgid "An error occurred while loading filenames"
msgstr ""

msgid "An error occurred while loading the file"
msgstr ""

msgid "An error occurred while loading the subscription details."
msgstr ""

msgid "An error occurred while making the request."
msgstr ""

msgid "An error occurred while moving the issue."
msgstr ""

msgid "An error occurred while parsing recent searches"
msgstr ""

msgid "An error occurred while removing approver"
msgstr ""

msgid "An error occurred while removing epics."
msgstr ""

msgid "An error occurred while removing issues."
msgstr ""

msgid "An error occurred while rendering KaTeX"
msgstr ""

msgid "An error occurred while rendering preview broadcast message"
msgstr ""

msgid "An error occurred while retrieving calendar activity"
msgstr ""

msgid "An error occurred while retrieving diff"
msgstr ""

msgid "An error occurred while saving LDAP override status. Please try again."
msgstr ""

msgid "An error occurred while saving assignees"
msgstr ""

msgid "An error occurred while saving the approval settings"
msgstr ""

msgid "An error occurred while subscribing to notifications."
msgstr ""

msgid "An error occurred while unsubscribing to notifications."
msgstr ""

msgid "An error occurred while updating approvers"
msgstr ""

msgid "An error occurred while updating the comment"
msgstr ""

msgid "An error occurred while validating username"
msgstr ""

msgid "An error occurred whilst committing your changes."
msgstr ""

msgid "An error occurred whilst fetching the job trace."
msgstr ""

msgid "An error occurred whilst fetching the latest pipeline."
msgstr ""

msgid "An error occurred whilst loading all the files."
msgstr ""

msgid "An error occurred whilst loading the file content."
msgstr ""

msgid "An error occurred whilst loading the file."
msgstr ""

msgid "An error occurred whilst loading the merge request changes."
msgstr ""

msgid "An error occurred whilst loading the merge request version data."
msgstr ""

msgid "An error occurred whilst loading the merge request."
msgstr ""

msgid "An error occurred whilst loading the pipelines jobs."
msgstr ""

msgid "An error occurred. Please try again."
msgstr ""

msgid "An unexpected error occurred while checking the project environment."
msgstr ""

msgid "An unexpected error occurred while checking the project runners."
msgstr ""

msgid "An unexpected error occurred while communicating with the Web Terminal."
msgstr ""

msgid "An unexpected error occurred while starting the Web Terminal."
msgstr ""

msgid "An unexpected error occurred while stopping the Web Terminal."
msgstr ""

msgid "Analytics"
msgstr ""

msgid "Ancestors"
msgstr ""

msgid "Anonymous"
msgstr ""

msgid "Anti-spam verification"
msgstr ""

msgid "Any"
msgstr ""

msgid "Any Label"
msgstr ""

msgid "Any Milestone"
msgstr ""

msgid "Any encrypted tokens"
msgstr ""

msgid "Any namespace"
msgstr ""

msgid "Appearance"
msgstr ""

msgid "Appearance was successfully created."
msgstr ""

msgid "Appearance was successfully updated."
msgstr ""

msgid "Append the comment with %{TABLEFLIP}"
msgstr ""

msgid "Append the comment with %{shrug}"
msgstr ""

msgid "Application"
msgstr ""

msgid "Application ID"
msgstr ""

msgid "Application settings saved successfully"
msgstr ""

msgid "Application uninstalled but failed to destroy: %{error_message}"
msgstr ""

msgid "Application was successfully destroyed."
msgstr ""

msgid "Application was successfully updated."
msgstr ""

msgid "Application: %{name}"
msgstr ""

msgid "Applications"
msgstr ""

msgid "Applied"
msgstr ""

msgid "Apply suggestion"
msgstr ""

msgid "Applying command"
msgstr ""

msgid "Applying command to %{commandDescription}"
msgstr ""

msgid "Applying multiple commands"
msgstr ""

msgid "Applying suggestion"
msgstr ""

msgid "ApprovalRuleRemove|%d member"
msgid_plural "ApprovalRuleRemove|%d members"
msgstr[0] ""
msgstr[1] ""

msgid "ApprovalRuleRemove|Approvals from this member are not revoked."
msgid_plural "ApprovalRuleRemove|Approvals from these members are not revoked."
msgstr[0] ""
msgstr[1] ""

msgid "ApprovalRuleRemove|You are about to remove the %{name} approver group which has %{nMembers}."
msgstr ""

msgid "ApprovalRuleSummary|%d member"
msgid_plural "ApprovalRuleSummary|%d members"
msgstr[0] ""
msgstr[1] ""

msgid "ApprovalRuleSummary|%{count} approval required from %{membersCount}"
msgid_plural "ApprovalRuleSummary|%{count} approvals required from %{membersCount}"
msgstr[0] ""
msgstr[1] ""

msgid "ApprovalRule|All members with Developer role or higher and code owners (if any)"
msgstr ""

msgid "ApprovalRule|Members"
msgstr ""

msgid "ApprovalRule|Name"
msgstr ""

msgid "ApprovalRule|No. approvals required"
msgstr ""

msgid "ApprovalRule|e.g. QA, Security, etc."
msgstr ""

msgid "Approvals"
msgstr ""

msgid "Approvals required"
msgstr ""

msgid "Approvers"
msgstr ""

msgid "Apr"
msgstr ""

msgid "April"
msgstr ""

msgid "Archive jobs"
msgstr ""

msgid "Archive project"
msgstr ""

msgid "Archived project! Repository and other project resources are read-only"
msgstr ""

msgid "Archived projects"
msgstr ""

msgid "Archiving the project will make it entirely read-only. It is hidden from the dashboard and doesn't show up in searches. <strong>The repository cannot be committed to, and no issues, comments or other entities can be created.</strong>"
msgstr ""

msgid "Are you sure"
msgstr ""

msgid "Are you sure that you want to archive this project?"
msgstr ""

msgid "Are you sure that you want to unarchive this project?"
msgstr ""

msgid "Are you sure you want to cancel creating this comment?"
msgstr ""

msgid "Are you sure you want to cancel editing this comment?"
msgstr ""

msgid "Are you sure you want to delete this device? This action cannot be undone."
msgstr ""

msgid "Are you sure you want to delete this list?"
msgstr ""

msgid "Are you sure you want to delete this pipeline schedule?"
msgstr ""

msgid "Are you sure you want to erase this build?"
msgstr ""

msgid "Are you sure you want to lose unsaved changes?"
msgstr ""

msgid "Are you sure you want to lose your issue information?"
msgstr ""

msgid "Are you sure you want to permanently delete this license?"
msgstr ""

msgid "Are you sure you want to regenerate the public key? You will have to update the public key on the remote server before mirroring will work again."
msgstr ""

msgid "Are you sure you want to remove %{group_name}?"
msgstr ""

msgid "Are you sure you want to remove approver %{name}"
msgstr ""

msgid "Are you sure you want to remove approver %{name}?"
msgstr ""

msgid "Are you sure you want to remove group %{name}"
msgstr ""

msgid "Are you sure you want to remove group %{name}?"
msgstr ""

msgid "Are you sure you want to remove the attachment?"
msgstr ""

msgid "Are you sure you want to remove this identity?"
msgstr ""

msgid "Are you sure you want to reset registration token?"
msgstr ""

msgid "Are you sure you want to reset the SCIM token? SCIM provisioning will stop working until the new token is updated."
msgstr ""

msgid "Are you sure you want to reset the health check token?"
msgstr ""

msgid "Are you sure you want to revoke this nickname?"
msgstr ""

msgid "Are you sure you want to stop this environment?"
msgstr ""

msgid "Are you sure you want to unlock %{path_lock_path}?"
msgstr ""

msgid "Are you sure you want to unsubscribe from the %{type}: %{link_to_noteable_text}?"
msgstr ""

msgid "Are you sure?"
msgstr ""

msgid "Are you sure? This will invalidate your registered applications and U2F devices."
msgstr ""

msgid "Artifact ID"
msgstr ""

msgid "Artifacts"
msgstr ""

msgid "As U2F devices are only supported by a few browsers, we require that you set up a two-factor authentication app before a U2F device. That way you'll always be able to log in - even when you're using an unsupported browser."
msgstr ""

msgid "AsanaService|%{user} pushed to branch %{branch} of %{project_name} ( %{commit_url} ):"
msgstr ""

msgid "AsanaService|Asana - Teamwork without email"
msgstr ""

msgid "AsanaService|Comma-separated list of branches which will be automatically inspected. Leave blank to include all branches."
msgstr ""

msgid "AsanaService|User Personal Access Token. User must have access to task, all comments will be attributed to this user."
msgstr ""

msgid "Ascending"
msgstr ""

msgid "Ask your group maintainer to set up a group Runner."
msgstr ""

msgid "Assertion consumer service URL"
msgstr ""

msgid "Assets"
msgstr ""

msgid "Assign"
msgstr ""

msgid "Assign custom color like #FF0000"
msgstr ""

msgid "Assign labels"
msgstr ""

msgid "Assign milestone"
msgstr ""

msgid "Assign some issues to this milestone."
msgstr ""

msgid "Assign to"
msgstr ""

msgid "Assign yourself to these issues"
msgstr ""

msgid "Assign yourself to this issue"
msgstr ""

msgid "Assigned Issues"
msgstr ""

msgid "Assigned Merge Requests"
msgstr ""

msgid "Assigned to me"
msgstr ""

msgid "Assignee"
msgstr ""

msgid "Assignee lists not available with your current license"
msgstr ""

msgid "Assignee lists show all issues assigned to the selected user."
msgstr ""

msgid "Assignee(s)"
msgstr ""

msgid "At least one approval from a code owner is required to change files matching the respective CODEOWNER rules."
msgstr ""

msgid "Attach a file"
msgstr ""

msgid "Attach a file by drag &amp; drop or %{upload_link}"
msgstr ""

msgid "Attaching a file"
msgid_plural "Attaching %d files"
msgstr[0] ""
msgstr[1] ""

msgid "Attaching the file failed."
msgstr ""

msgid "Audit Events"
msgstr ""

msgid "Aug"
msgstr ""

msgid "August"
msgstr ""

msgid "Authentication Log"
msgstr ""

msgid "Authentication failed: %{error_message}"
msgstr ""

msgid "Authentication log"
msgstr ""

msgid "Authentication method"
msgstr ""

msgid "Authentication method updated"
msgstr ""

msgid "Authentication via U2F device failed."
msgstr ""

msgid "Author"
msgstr ""

msgid "Authorization code:"
msgstr ""

msgid "Authorization key"
msgstr ""

msgid "Authorization was granted by entering your username and password in the application."
msgstr ""

msgid "Authorize"
msgstr ""

msgid "Authorize %{link_to_client} to use your account?"
msgstr ""

msgid "Authorized %{new_chat_name}"
msgstr ""

msgid "Authorized At"
msgstr ""

msgid "Authorized applications (%{size})"
msgstr ""

msgid "Authors: %{authors}"
msgstr ""

msgid "Auto DevOps"
msgstr ""

msgid "Auto DevOps enabled"
msgstr ""

msgid "Auto DevOps, runners and job artifacts"
msgstr ""

msgid "Auto-cancel redundant, pending pipelines"
msgstr ""

msgid "AutoDevOps|Auto DevOps"
msgstr ""

msgid "AutoDevOps|Auto DevOps documentation"
msgstr ""

msgid "AutoDevOps|Enable in settings"
msgstr ""

msgid "AutoDevOps|It will automatically build, test, and deploy your application based on a predefined CI/CD configuration."
msgstr ""

msgid "AutoDevOps|Learn more in the %{link_to_documentation}"
msgstr ""

msgid "AutoDevOps|The Auto DevOps pipeline has been enabled and will be used if no alternative CI configuration file is found. %{more_information_link}"
msgstr ""

msgid "Automatically marked as default internal user"
msgstr ""

msgid "Automatically resolved"
msgstr ""

msgid "Automatically update this project's branches and tags from the upstream repository every hour."
msgstr ""

msgid "Autosave|Note"
msgstr ""

msgid "Available"
msgstr ""

msgid "Available group Runners: %{runners}"
msgstr ""

msgid "Available shared Runners:"
msgstr ""

msgid "Available specific runners"
msgstr ""

msgid "Avatar for %{assigneeName}"
msgstr ""

msgid "Avatar for %{name}"
msgstr ""

msgid "Avatar will be removed. Are you sure?"
msgstr ""

msgid "Average per day: %{average}"
msgstr ""

msgid "Background Color"
msgstr ""

msgid "Background Jobs"
msgstr ""

msgid "Background color"
msgstr ""

msgid "Badges"
msgstr ""

msgid "Badges|A new badge was added."
msgstr ""

msgid "Badges|Add badge"
msgstr ""

msgid "Badges|Adding the badge failed, please check the entered URLs and try again."
msgstr ""

msgid "Badges|Badge image URL"
msgstr ""

msgid "Badges|Badge image preview"
msgstr ""

msgid "Badges|Delete badge"
msgstr ""

msgid "Badges|Delete badge?"
msgstr ""

msgid "Badges|Deleting the badge failed, please try again."
msgstr ""

msgid "Badges|Group Badge"
msgstr ""

msgid "Badges|Link"
msgstr ""

msgid "Badges|No badge image"
msgstr ""

msgid "Badges|No image to preview"
msgstr ""

msgid "Badges|Please fill in a valid URL"
msgstr ""

msgid "Badges|Project Badge"
msgstr ""

msgid "Badges|Reload badge image"
msgstr ""

msgid "Badges|Save changes"
msgstr ""

msgid "Badges|Saving the badge failed, please check the entered URLs and try again."
msgstr ""

msgid "Badges|The %{docsLinkStart}variables%{docsLinkEnd} GitLab supports: %{placeholders}"
msgstr ""

msgid "Badges|The badge was deleted."
msgstr ""

msgid "Badges|The badge was saved."
msgstr ""

msgid "Badges|This group has no badges"
msgstr ""

msgid "Badges|This project has no badges"
msgstr ""

msgid "Badges|You are going to delete this badge. Deleted badges <strong>cannot</strong> be restored."
msgstr ""

msgid "Badges|Your badges"
msgstr ""

msgid "Badges|e.g. %{exampleUrl}"
msgstr ""

msgid "Badge|New"
msgstr ""

msgid "Balsamiq file could not be loaded."
msgstr ""

msgid "BambooService|A continuous integration and build server"
msgstr ""

msgid "BambooService|A user with API access, if applicable"
msgstr ""

msgid "BambooService|Atlassian Bamboo CI"
msgstr ""

msgid "BambooService|Bamboo build plan key like KEY"
msgstr ""

msgid "BambooService|Bamboo root URL like https://bamboo.example.com"
msgstr ""

msgid "BambooService|You must set up automatic revision labeling and a repository trigger in Bamboo."
msgstr ""

msgid "BatchComments|Delete all pending comments"
msgstr ""

msgid "BatchComments|Discard review?"
msgstr ""

msgid "BatchComments|You're about to discard your review which will delete all of your pending comments. The deleted comments %{strong_start}cannot%{strong_end} be restored."
msgstr ""

msgid "Be careful. Changing the project's namespace can have unintended side effects."
msgstr ""

msgid "Be careful. Renaming a project's repository can have unintended side effects."
msgstr ""

msgid "Begin with the selected commit"
msgstr ""

msgid "Behavior"
msgstr ""

msgid "Below are examples of regex for existing tools:"
msgstr ""

msgid "Below you will find all the groups that are public."
msgstr ""

msgid "Billing"
msgstr ""

msgid "BillingPlans|%{group_name} is currently on the %{plan_link} plan."
msgstr ""

msgid "BillingPlans|Automatic downgrade and upgrade to some plans is currently not available."
msgstr ""

msgid "BillingPlans|Current plan"
msgstr ""

msgid "BillingPlans|Customer Support"
msgstr ""

msgid "BillingPlans|Downgrade"
msgstr ""

msgid "BillingPlans|Learn more about each plan by reading our %{faq_link}, or start a free 30-day trial of GitLab.com Gold."
msgstr ""

msgid "BillingPlans|Learn more about each plan by reading our %{faq_link}."
msgstr ""

msgid "BillingPlans|Manage plan"
msgstr ""

msgid "BillingPlans|Please contact %{customer_support_link} in that case."
msgstr ""

msgid "BillingPlans|See all %{plan_name} features"
msgstr ""

msgid "BillingPlans|This group uses the plan associated with its parent group."
msgstr ""

msgid "BillingPlans|To manage the plan for this group, visit the billing section of %{parent_billing_page_link}."
msgstr ""

msgid "BillingPlans|Upgrade"
msgstr ""

msgid "BillingPlans|You are currently on the %{plan_link} plan."
msgstr ""

msgid "BillingPlans|Your GitLab.com trial expired on %{expiration_date}. %{learn_more_text}"
msgstr ""

msgid "BillingPlans|Your Gold trial will <strong>expire after %{expiration_date}</strong>. You can learn more about GitLab.com Gold by reading about our %{features_link}."
msgstr ""

msgid "BillingPlans|features"
msgstr ""

msgid "BillingPlans|frequently asked questions"
msgstr ""

msgid "BillingPlans|monthly"
msgstr ""

msgid "BillingPlans|paid annually at %{price_per_year}"
msgstr ""

msgid "BillingPlans|per user"
msgstr ""

msgid "Bitbucket Server Import"
msgstr ""

msgid "Bitbucket import"
msgstr ""

msgid "Block"
msgstr ""

msgid "Blocked"
msgstr ""

msgid "Blog"
msgstr ""

msgid "Blue helpers indicate an action to be taken."
msgstr ""

msgid "Boards"
msgstr ""

msgid "Branch %{branchName} was not found in this project's repository."
msgstr ""

msgid "Branch <strong>%{branch_name}</strong> was created. To set up auto deploy, choose a GitLab CI Yaml template and commit your changes. %{link_to_autodeploy_doc}"
msgstr ""

msgid "Branch has changed"
msgstr ""

msgid "Branch is already taken"
msgstr ""

msgid "Branch name"
msgstr ""

msgid "BranchSwitcherPlaceholder|Search branches"
msgstr ""

msgid "BranchSwitcherTitle|Switch branch"
msgstr ""

msgid "Branches"
msgstr ""

msgid "Branches|Active"
msgstr ""

msgid "Branches|Active branches"
msgstr ""

msgid "Branches|All"
msgstr ""

msgid "Branches|Cant find HEAD commit for this branch"
msgstr ""

msgid "Branches|Compare"
msgstr ""

msgid "Branches|Delete all branches that are merged into '%{default_branch}'"
msgstr ""

msgid "Branches|Delete branch"
msgstr ""

msgid "Branches|Delete merged branches"
msgstr ""

msgid "Branches|Delete protected branch"
msgstr ""

msgid "Branches|Delete protected branch '%{branch_name}'?"
msgstr ""

msgid "Branches|Deleting the '%{branch_name}' branch cannot be undone. Are you sure?"
msgstr ""

msgid "Branches|Deleting the merged branches cannot be undone. Are you sure?"
msgstr ""

msgid "Branches|Filter by branch name"
msgstr ""

msgid "Branches|Merged into %{default_branch}"
msgstr ""

msgid "Branches|New branch"
msgstr ""

msgid "Branches|No branches to show"
msgstr ""

msgid "Branches|Once you confirm and press %{delete_protected_branch}, it cannot be undone or recovered."
msgstr ""

msgid "Branches|Only a project maintainer or owner can delete a protected branch"
msgstr ""

msgid "Branches|Overview"
msgstr ""

msgid "Branches|Protected branches can be managed in %{project_settings_link}."
msgstr ""

msgid "Branches|Show active branches"
msgstr ""

msgid "Branches|Show all branches"
msgstr ""

msgid "Branches|Show more active branches"
msgstr ""

msgid "Branches|Show more stale branches"
msgstr ""

msgid "Branches|Show overview of the branches"
msgstr ""

msgid "Branches|Show stale branches"
msgstr ""

msgid "Branches|Sort by"
msgstr ""

msgid "Branches|Stale"
msgstr ""

msgid "Branches|Stale branches"
msgstr ""

msgid "Branches|The branch could not be updated automatically because it has diverged from its upstream counterpart."
msgstr ""

msgid "Branches|The default branch cannot be deleted"
msgstr ""

msgid "Branches|This branch hasn’t been merged into %{default_branch}."
msgstr ""

msgid "Branches|To avoid data loss, consider merging this branch before deleting it."
msgstr ""

msgid "Branches|To confirm, type %{branch_name_confirmation}:"
msgstr ""

msgid "Branches|To discard the local changes and overwrite the branch with the upstream version, delete it here and choose 'Update Now' above."
msgstr ""

msgid "Branches|You’re about to permanently delete the protected branch %{branch_name}."
msgstr ""

msgid "Branches|diverged from upstream"
msgstr ""

msgid "Branches|merged"
msgstr ""

msgid "Branches|project settings"
msgstr ""

msgid "Branches|protected"
msgstr ""

msgid "Broadcast Message was successfully created."
msgstr ""

msgid "Broadcast Message was successfully updated."
msgstr ""

msgid "Browse Directory"
msgstr ""

msgid "Browse File"
msgstr ""

msgid "Browse Files"
msgstr ""

msgid "Browse files"
msgstr ""

msgid "Built-in"
msgstr ""

msgid "Business"
msgstr ""

msgid "Business metrics (Custom)"
msgstr ""

msgid "Buy EE"
msgstr ""

msgid "Buy GitLab Enterprise Edition"
msgstr ""

msgid "By %{user_name}"
msgstr ""

msgid "By default GitLab sends emails in HTML and plain text formats so mail clients can choose what format to use. Disable this option if you only want to send emails in plain text format."
msgstr ""

msgid "By default, all projects and groups will use the global notifications setting."
msgstr ""

msgid "ByAuthor|by"
msgstr ""

msgid "CHANGELOG"
msgstr ""

msgid "CI / CD"
msgstr ""

msgid "CI / CD Charts"
msgstr ""

msgid "CI / CD Settings"
msgstr ""

msgid "CI Lint"
msgstr ""

msgid "CI variables"
msgstr ""

msgid "CI will run using the credentials assigned above."
msgstr ""

msgid "CI/CD"
msgstr ""

msgid "CI/CD configuration"
msgstr ""

msgid "CI/CD for external repo"
msgstr ""

msgid "CI/CD settings"
msgstr ""

msgid "CICD|Auto DevOps"
msgstr ""

msgid "CICD|Auto DevOps will automatically build, test, and deploy your application based on a predefined Continuous Integration and Delivery configuration."
msgstr ""

msgid "CICD|Automatic deployment to staging, manual deployment to production"
msgstr ""

msgid "CICD|Continuous deployment to production"
msgstr ""

msgid "CICD|Continuous deployment to production using timed incremental rollout"
msgstr ""

msgid "CICD|Default to Auto DevOps pipeline"
msgstr ""

msgid "CICD|Default to Auto DevOps pipeline for all projects"
msgstr ""

msgid "CICD|Deployment strategy"
msgstr ""

msgid "CICD|Jobs"
msgstr ""

msgid "CICD|Learn more about Auto DevOps"
msgstr ""

msgid "CICD|The Auto DevOps pipeline will run if no alternative CI configuration file is found."
msgstr ""

msgid "CICD|You must add a %{kubernetes_cluster_start}Kubernetes cluster integration%{kubernetes_cluster_end} to this project with a domain in order for your deployment strategy to work correctly."
msgstr ""

msgid "CICD|group enabled"
msgstr ""

msgid "CICD|instance enabled"
msgstr ""

msgid "CONTRIBUTING"
msgstr ""

msgid "Callback URL"
msgstr ""

msgid "Can override approvers and approvals required per merge request"
msgstr ""

msgid "Can't find HEAD commit for this branch"
msgstr ""

msgid "Can't find variable: ZiteReader"
msgstr ""

msgid "Can't remove group members without group managed account"
msgstr ""

msgid "Can't scan the code?"
msgstr ""

msgid "Canary Deployments is a popular CI strategy, where a small portion of the fleet is updated to the new version of your application."
msgstr ""

msgid "Cancel"
msgstr ""

msgid "Cancel this job"
msgstr ""

msgid "Cannot be merged automatically"
msgstr ""

msgid "Cannot create the abuse report. The user has been deleted."
msgstr ""

msgid "Cannot create the abuse report. This user has been blocked."
msgstr ""

msgid "Cannot modify managed Kubernetes cluster"
msgstr ""

msgid "Cannot refer to a group milestone by an internal id!"
msgstr ""

msgid "Cannot render the image. Maximum character count (%{charLimit}) has been exceeded."
msgstr ""

msgid "Cannot show preview. For previews on sketch files, they must have the file format introduced by Sketch version 43 and above."
msgstr ""

msgid "Cannot skip two factor authentication setup"
msgstr ""

msgid "Capacity threshold"
msgstr ""

msgid "Certificate"
msgstr ""

msgid "Certificate (PEM)"
msgstr ""

msgid "Change Weight"
msgstr ""

msgid "Change assignee(s)"
msgstr ""

msgid "Change assignee(s)."
msgstr ""

msgid "Change path"
msgstr ""

msgid "Change permissions"
msgstr ""

msgid "Change template"
msgstr ""

msgid "Change this value to influence how frequently the GitLab UI polls for updates."
msgstr ""

msgid "Change title"
msgstr ""

msgid "ChangeTypeActionLabel|Pick into branch"
msgstr ""

msgid "ChangeTypeActionLabel|Revert in branch"
msgstr ""

msgid "ChangeTypeAction|Cherry-pick"
msgstr ""

msgid "ChangeTypeAction|Revert"
msgstr ""

msgid "ChangeTypeAction|This will create a new commit in order to revert the existing changes."
msgstr ""

msgid "Changes"
msgstr ""

msgid "Changes are shown as if the <b>source</b> revision was being merged into the <b>target</b> revision."
msgstr ""

msgid "Changes suppressed. Click to show."
msgstr ""

msgid "Changes the title to \"%{title_param}\"."
msgstr ""

msgid "Changes won't take place until the index is %{link_start}recreated%{link_end}."
msgstr ""

msgid "Charts"
msgstr ""

msgid "Chat"
msgstr ""

msgid "Check again"
msgstr ""

msgid "Check feature availability on namespace plan"
msgstr ""

msgid "Check the %{docs_link_start}documentation%{docs_link_end}."
msgstr ""

msgid "Check your .gitlab-ci.yml"
msgstr ""

msgid "Checking %{text} availability…"
msgstr ""

msgid "Checking approval status"
msgstr ""

msgid "Checking branch availability..."
msgstr ""

msgid "Checking username availability..."
msgstr ""

msgid "Cherry-pick this commit"
msgstr ""

msgid "Cherry-pick this merge request"
msgstr ""

msgid "Choose <strong>Create archive</strong> and wait for archiving to complete."
msgstr ""

msgid "Choose <strong>Next</strong> at the bottom of the page."
msgstr ""

msgid "Choose a branch/tag (e.g. %{master}) or enter a commit (e.g. %{sha}) to see what's changed or to create a merge request."
msgstr ""

msgid "Choose a file"
msgstr ""

msgid "Choose a role permission"
msgstr ""

msgid "Choose a template"
msgstr ""

msgid "Choose a template..."
msgstr ""

msgid "Choose a type..."
msgstr ""

msgid "Choose any color."
msgstr ""

msgid "Choose between <code>clone</code> or <code>fetch</code> to get the recent application code"
msgstr ""

msgid "Choose between fixed (max. 1280px) and fluid (100%%) application layout."
msgstr ""

msgid "Choose file…"
msgstr ""

msgid "Choose the top-level group for your repository imports."
msgstr ""

msgid "Choose visibility level, enable/disable project features (issues, repository, wiki, snippets) and set permissions."
msgstr ""

msgid "Choose what content you want to see on a group’s overview page"
msgstr ""

msgid "Choose what content you want to see on a project’s overview page."
msgstr ""

msgid "Choose which repositories you want to connect and run CI/CD pipelines."
msgstr ""

msgid "Choose which shards you wish to synchronize to this secondary node."
msgstr ""

msgid "Choose your merge method, options, checks, and set up a default merge request description template."
msgstr ""

msgid "CiStatusLabel|canceled"
msgstr ""

msgid "CiStatusLabel|created"
msgstr ""

msgid "CiStatusLabel|delayed"
msgstr ""

msgid "CiStatusLabel|failed"
msgstr ""

msgid "CiStatusLabel|manual action"
msgstr ""

msgid "CiStatusLabel|passed"
msgstr ""

msgid "CiStatusLabel|passed with warnings"
msgstr ""

msgid "CiStatusLabel|pending"
msgstr ""

msgid "CiStatusLabel|preparing"
msgstr ""

msgid "CiStatusLabel|skipped"
msgstr ""

msgid "CiStatusLabel|waiting for delayed job"
msgstr ""

msgid "CiStatusLabel|waiting for manual action"
msgstr ""

msgid "CiStatusText|blocked"
msgstr ""

msgid "CiStatusText|canceled"
msgstr ""

msgid "CiStatusText|created"
msgstr ""

msgid "CiStatusText|delayed"
msgstr ""

msgid "CiStatusText|failed"
msgstr ""

msgid "CiStatusText|manual"
msgstr ""

msgid "CiStatusText|passed"
msgstr ""

msgid "CiStatusText|pending"
msgstr ""

msgid "CiStatusText|preparing"
msgstr ""

msgid "CiStatusText|skipped"
msgstr ""

msgid "CiStatus|running"
msgstr ""

msgid "CiVariables|Cannot use Masked Variable with current value"
msgstr ""

msgid "CiVariables|Input variable key"
msgstr ""

msgid "CiVariables|Input variable value"
msgstr ""

msgid "CiVariables|Key"
msgstr ""

msgid "CiVariables|Masked"
msgstr ""

msgid "CiVariables|Remove variable row"
msgstr ""

msgid "CiVariables|Scope"
msgstr ""

msgid "CiVariables|State"
msgstr ""

msgid "CiVariables|Type"
msgstr ""

msgid "CiVariables|Value"
msgstr ""

msgid "CiVariable|* (All environments)"
msgstr ""

msgid "CiVariable|All environments"
msgstr ""

msgid "CiVariable|Create wildcard"
msgstr ""

msgid "CiVariable|Error occurred while saving variables"
msgstr ""

msgid "CiVariable|Masked"
msgstr ""

msgid "CiVariable|New environment"
msgstr ""

msgid "CiVariable|Protected"
msgstr ""

msgid "CiVariable|Search environments"
msgstr ""

msgid "CiVariable|Toggle masked"
msgstr ""

msgid "CiVariable|Toggle protected"
msgstr ""

msgid "CiVariable|Validation failed"
msgstr ""

msgid "Classification Label (optional)"
msgstr ""

msgid "ClassificationLabelUnavailable|is unavailable: %{reason}"
msgstr ""

msgid "Clear"
msgstr ""

msgid "Clear input"
msgstr ""

msgid "Clear search"
msgstr ""

msgid "Clear search input"
msgstr ""

msgid "Clear weight"
msgstr ""

msgid "Clears weight."
msgstr ""

msgid "Click any <strong>project name</strong> in the project list below to navigate to the project milestone."
msgstr ""

msgid "Click the <strong>Download</strong> button and wait for downloading to complete."
msgstr ""

msgid "Click the <strong>Promote</strong> button in the top right corner to promote it to a group milestone."
msgstr ""

msgid "Click the <strong>Select none</strong> button on the right, since we only need \"Google Code Project Hosting\"."
msgstr ""

msgid "Click the button below to begin the install process by navigating to the Kubernetes page"
msgstr ""

msgid "Click to expand it."
msgstr ""

msgid "Click to expand text"
msgstr ""

msgid "Client authentication certificate"
msgstr ""

msgid "Client authentication key"
msgstr ""

msgid "Client authentication key password"
msgstr ""

msgid "Clients"
msgstr ""

msgid "Clone"
msgstr ""

msgid "Clone repository"
msgstr ""

msgid "Clone with %{http_label}"
msgstr ""

msgid "Clone with KRB5"
msgstr ""

msgid "Clone with SSH"
msgstr ""

msgid "Close"
msgstr ""

msgid "Close epic"
msgstr ""

msgid "Close milestone"
msgstr ""

msgid "Close sidebar"
msgstr ""

msgid "Closed"
msgstr ""

msgid "Closed issues"
msgstr ""

msgid "ClusterIntegration| %{custom_domain_start}More information%{custom_domain_end}."
msgstr ""

msgid "ClusterIntegration| can be used instead of a custom domain."
msgstr ""

msgid "ClusterIntegration| is the default environment scope for this cluster. This means that all jobs, regardless of their environment, will use this cluster. %{environment_scope_start}More information%{environment_scope_end}"
msgstr ""

msgid "ClusterIntegration|%{appList} was successfully installed on your Kubernetes cluster"
msgstr ""

msgid "ClusterIntegration|%{title} uninstalled successfully."
msgstr ""

msgid "ClusterIntegration|%{title} upgraded successfully."
msgstr ""

msgid "ClusterIntegration|A service token scoped to %{code}kube-system%{end_code} with %{code}cluster-admin%{end_code} privileges."
msgstr ""

msgid "ClusterIntegration|API URL"
msgstr ""

msgid "ClusterIntegration|API URL should be a valid http/https url."
msgstr ""

msgid "ClusterIntegration|Add Kubernetes cluster"
msgstr ""

msgid "ClusterIntegration|Add a Kubernetes cluster integration"
msgstr ""

msgid "ClusterIntegration|Adding a Kubernetes cluster to your group will automatically share the cluster across all your projects. Use review apps, deploy your applications, and easily run your pipelines for all projects using the same cluster."
msgstr ""

msgid "ClusterIntegration|Adding a Kubernetes cluster will automatically share the cluster across all projects. Use review apps, deploy your applications, and easily run your pipelines for all projects using the same cluster."
msgstr ""

msgid "ClusterIntegration|Adding an integration to your group will share the cluster across all your projects."
msgstr ""

msgid "ClusterIntegration|Adding an integration will share the cluster across all projects."
msgstr ""

msgid "ClusterIntegration|Advanced options on this Kubernetes cluster's integration"
msgstr ""

msgid "ClusterIntegration|All data will be deleted and cannot be restored."
msgstr ""

msgid "ClusterIntegration|Allow GitLab to manage namespace and service accounts for this cluster."
msgstr ""

msgid "ClusterIntegration|Alternatively"
msgstr ""

msgid "ClusterIntegration|An error occurred when trying to contact the Google Cloud API. Please try again later."
msgstr ""

msgid "ClusterIntegration|An error occurred while trying to fetch project zones: %{error}"
msgstr ""

msgid "ClusterIntegration|An error occurred while trying to fetch your projects: %{error}"
msgstr ""

msgid "ClusterIntegration|An error occurred while trying to fetch zone machine types: %{error}"
msgstr ""

msgid "ClusterIntegration|Any running pipelines will be canceled."
msgstr ""

msgid "ClusterIntegration|Applications"
msgstr ""

msgid "ClusterIntegration|Apply for credit"
msgstr ""

msgid "ClusterIntegration|Are you sure you want to remove this Kubernetes cluster's integration? This will not delete your actual Kubernetes cluster."
msgstr ""

msgid "ClusterIntegration|Base domain"
msgstr ""

msgid "ClusterIntegration|CA Certificate"
msgstr ""

msgid "ClusterIntegration|Cert-Manager"
msgstr ""

msgid "ClusterIntegration|Cert-Manager is a native Kubernetes certificate management controller that helps with issuing certificates. Installing Cert-Manager on your cluster will issue a certificate by %{letsEncrypt} and ensure that certificates are valid and up-to-date."
msgstr ""

msgid "ClusterIntegration|Certificate Authority bundle (PEM format)"
msgstr ""

msgid "ClusterIntegration|Choose which applications to install on your Kubernetes cluster. Helm Tiller is required to install any of the following applications."
msgstr ""

msgid "ClusterIntegration|Choose which of your environments will use this cluster."
msgstr ""

msgid "ClusterIntegration|Cluster health"
msgstr ""

msgid "ClusterIntegration|Cluster name is required."
msgstr ""

msgid "ClusterIntegration|Clusters are utilized by selecting the nearest ancestor with a matching environment scope. For example, project clusters will override group clusters."
msgstr ""

msgid "ClusterIntegration|Copy API URL"
msgstr ""

msgid "ClusterIntegration|Copy CA Certificate"
msgstr ""

msgid "ClusterIntegration|Copy Ingress Endpoint to clipboard"
msgstr ""

msgid "ClusterIntegration|Copy Jupyter Hostname to clipboard"
msgstr ""

msgid "ClusterIntegration|Copy Knative Endpoint to clipboard"
msgstr ""

msgid "ClusterIntegration|Copy Kubernetes cluster name"
msgstr ""

msgid "ClusterIntegration|Copy Service Token"
msgstr ""

msgid "ClusterIntegration|Create Kubernetes cluster"
msgstr ""

msgid "ClusterIntegration|Did you know?"
msgstr ""

msgid "ClusterIntegration|Enable or disable GitLab's connection to your Kubernetes cluster."
msgstr ""

msgid "ClusterIntegration|Enable this setting if using role-based access control (RBAC)."
msgstr ""

msgid "ClusterIntegration|Enter the details for your Kubernetes cluster"
msgstr ""

msgid "ClusterIntegration|Environment scope"
msgstr ""

msgid "ClusterIntegration|Every new Google Cloud Platform (GCP) account receives $300 in credit upon %{sign_up_link}. In partnership with Google, GitLab is able to offer an additional $200 for both new and existing GCP accounts to get started with GitLab's Google Kubernetes Engine Integration."
msgstr ""

msgid "ClusterIntegration|Failed to configure Google Kubernetes Engine Cluster: %{message}"
msgstr ""

msgid "ClusterIntegration|Failed to request to Google Cloud Platform: %{message}"
msgstr ""

msgid "ClusterIntegration|Failed to run Kubeclient: %{message}"
msgstr ""

msgid "ClusterIntegration|Fetching machine types"
msgstr ""

msgid "ClusterIntegration|Fetching projects"
msgstr ""

msgid "ClusterIntegration|Fetching zones"
msgstr ""

msgid "ClusterIntegration|GitLab Integration"
msgstr ""

msgid "ClusterIntegration|GitLab Runner"
msgstr ""

msgid "ClusterIntegration|GitLab Runner connects to the repository and executes CI/CD jobs, pushing results back and deploying applications to production."
msgstr ""

msgid "ClusterIntegration|GitLab-managed cluster"
msgstr ""

msgid "ClusterIntegration|Google Cloud Platform project"
msgstr ""

msgid "ClusterIntegration|Google Kubernetes Engine"
msgstr ""

msgid "ClusterIntegration|Google Kubernetes Engine project"
msgstr ""

msgid "ClusterIntegration|Group cluster"
msgstr ""

msgid "ClusterIntegration|Helm Tiller"
msgstr ""

msgid "ClusterIntegration|Helm streamlines installing and managing Kubernetes applications. Tiller runs inside of your Kubernetes Cluster, and manages releases of your charts."
msgstr ""

msgid "ClusterIntegration|Hide"
msgstr ""

msgid "ClusterIntegration|If you are setting up multiple clusters and are using Auto DevOps, %{help_link_start}read this first%{help_link_end}."
msgstr ""

msgid "ClusterIntegration|In order to view the health of your cluster, you must first install Prometheus below."
msgstr ""

msgid "ClusterIntegration|Ingress"
msgstr ""

msgid "ClusterIntegration|Ingress Endpoint"
msgstr ""

msgid "ClusterIntegration|Ingress gives you a way to route requests to services based on the request host or path, centralizing a number of services into a single entrypoint."
msgstr ""

msgid "ClusterIntegration|Install"
msgstr ""

msgid "ClusterIntegration|Installed"
msgstr ""

msgid "ClusterIntegration|Installing"
msgstr ""

msgid "ClusterIntegration|Installing Ingress may incur additional costs. Learn more about %{pricingLink}."
msgstr ""

msgid "ClusterIntegration|Installing Knative may incur additional costs. Learn more about %{pricingLink}."
msgstr ""

msgid "ClusterIntegration|Instance cluster"
msgstr ""

msgid "ClusterIntegration|Integrate Kubernetes cluster automation"
msgstr ""

msgid "ClusterIntegration|Integration status"
msgstr ""

msgid "ClusterIntegration|Issuer Email"
msgstr ""

msgid "ClusterIntegration|Issuers represent a certificate authority. You must provide an email address for your Issuer. "
msgstr ""

msgid "ClusterIntegration|Jupyter Hostname"
msgstr ""

msgid "ClusterIntegration|JupyterHub"
msgstr ""

msgid "ClusterIntegration|JupyterHub, a multi-user Hub, spawns, manages, and proxies multiple instances of the single-user Jupyter notebook server. JupyterHub can be used to serve notebooks to a class of students, a corporate data science group, or a scientific research group."
msgstr ""

msgid "ClusterIntegration|Knative"
msgstr ""

msgid "ClusterIntegration|Knative Domain Name:"
msgstr ""

msgid "ClusterIntegration|Knative Endpoint:"
msgstr ""

msgid "ClusterIntegration|Knative extends Kubernetes to provide a set of middleware components that are essential to build modern, source-centric, and container-based applications that can run anywhere: on premises, in the cloud, or even in a third-party data center."
msgstr ""

msgid "ClusterIntegration|Kubernetes cluster"
msgstr ""

msgid "ClusterIntegration|Kubernetes cluster details"
msgstr ""

msgid "ClusterIntegration|Kubernetes cluster is being created on Google Kubernetes Engine..."
msgstr ""

msgid "ClusterIntegration|Kubernetes cluster name"
msgstr ""

msgid "ClusterIntegration|Kubernetes cluster was successfully created on Google Kubernetes Engine. Refresh the page to see Kubernetes cluster's details"
msgstr ""

msgid "ClusterIntegration|Kubernetes clusters allow you to use review apps, deploy your applications, run your pipelines, and much more in an easy way."
msgstr ""

msgid "ClusterIntegration|Kubernetes clusters can be used to deploy applications and to provide Review Apps for this project"
msgstr ""

msgid "ClusterIntegration|Learn more about %{help_link_start_machine_type}machine types%{help_link_end} and %{help_link_start_pricing}pricing%{help_link_end}."
msgstr ""

msgid "ClusterIntegration|Learn more about %{help_link_start}zones%{help_link_end}."
msgstr ""

msgid "ClusterIntegration|Learn more about Kubernetes"
msgstr ""

msgid "ClusterIntegration|Learn more about group Kubernetes clusters"
msgstr ""

msgid "ClusterIntegration|Learn more about instance Kubernetes clusters"
msgstr ""

msgid "ClusterIntegration|Let's Encrypt"
msgstr ""

msgid "ClusterIntegration|Machine type"
msgstr ""

msgid "ClusterIntegration|Make sure your account %{link_to_requirements} to create Kubernetes clusters"
msgstr ""

msgid "ClusterIntegration|Manage"
msgstr ""

msgid "ClusterIntegration|Manage your Kubernetes cluster by visiting %{link_gke}"
msgstr ""

msgid "ClusterIntegration|No machine types matched your search"
msgstr ""

msgid "ClusterIntegration|No projects found"
msgstr ""

msgid "ClusterIntegration|No projects matched your search"
msgstr ""

msgid "ClusterIntegration|No zones matched your search"
msgstr ""

msgid "ClusterIntegration|Number of nodes"
msgstr ""

msgid "ClusterIntegration|Number of nodes must be a numerical value."
msgstr ""

msgid "ClusterIntegration|Please enter access information for your Kubernetes cluster. If you need help, you can read our %{link_to_help_page} on Kubernetes"
msgstr ""

msgid "ClusterIntegration|Please make sure that your Google account meets the following requirements:"
msgstr ""

msgid "ClusterIntegration|Point a wildcard DNS to this generated endpoint in order to access your application after it has been deployed."
msgstr ""

msgid "ClusterIntegration|Project cluster"
msgstr ""

msgid "ClusterIntegration|Project namespace (optional, unique)"
msgstr ""

msgid "ClusterIntegration|Prometheus"
msgstr ""

msgid "ClusterIntegration|Prometheus is an open-source monitoring system with %{gitlabIntegrationLink} to monitor deployed applications."
msgstr ""

msgid "ClusterIntegration|RBAC-enabled cluster"
msgstr ""

msgid "ClusterIntegration|Read our %{link_to_help_page} on Kubernetes cluster integration."
msgstr ""

msgid "ClusterIntegration|Remove Kubernetes cluster integration"
msgstr ""

msgid "ClusterIntegration|Remove integration"
msgstr ""

msgid "ClusterIntegration|Remove this Kubernetes cluster's configuration from this project. This will not delete your actual Kubernetes cluster."
msgstr ""

msgid "ClusterIntegration|Replace this with your own hostname if you want. If you do so, point hostname to Ingress IP Address from above."
msgstr ""

msgid "ClusterIntegration|Request to begin installing failed"
msgstr ""

msgid "ClusterIntegration|Request to begin uninstalling failed"
msgstr ""

msgid "ClusterIntegration|Retry update"
msgstr ""

msgid "ClusterIntegration|Save changes"
msgstr ""

msgid "ClusterIntegration|Search machine types"
msgstr ""

msgid "ClusterIntegration|Search projects"
msgstr ""

msgid "ClusterIntegration|Search zones"
msgstr ""

msgid "ClusterIntegration|See and edit the details for your Kubernetes cluster"
msgstr ""

msgid "ClusterIntegration|Select machine type"
msgstr ""

msgid "ClusterIntegration|Select project"
msgstr ""

msgid "ClusterIntegration|Select project and zone to choose machine type"
msgstr ""

msgid "ClusterIntegration|Select project to choose zone"
msgstr ""

msgid "ClusterIntegration|Select zone"
msgstr ""

msgid "ClusterIntegration|Select zone to choose machine type"
msgstr ""

msgid "ClusterIntegration|Service Token"
msgstr ""

msgid "ClusterIntegration|Service token is required."
msgstr ""

msgid "ClusterIntegration|Show"
msgstr ""

msgid "ClusterIntegration|Something went wrong on our end."
msgstr ""

msgid "ClusterIntegration|Something went wrong while creating your Kubernetes cluster on Google Kubernetes Engine"
msgstr ""

msgid "ClusterIntegration|Something went wrong while installing %{title}"
msgstr ""

msgid "ClusterIntegration|Something went wrong while uninstalling %{title}"
msgstr ""

msgid "ClusterIntegration|Specifying a domain will allow you to use Auto Review Apps and Auto Deploy stages for %{auto_devops_start}Auto DevOps%{auto_devops_end}. The domain should have a wildcard DNS configured matching the domain."
msgstr ""

msgid "ClusterIntegration|The Kubernetes certificate used to authenticate to the cluster."
msgstr ""

msgid "ClusterIntegration|The URL used to access the Kubernetes API."
msgstr ""

msgid "ClusterIntegration|The associated IP will be deleted and cannot be restored."
msgstr ""

msgid "ClusterIntegration|The associated certifcate will be deleted and cannot be restored."
msgstr ""

msgid "ClusterIntegration|The associated load balancer and IP will be deleted and cannot be restored."
msgstr ""

msgid "ClusterIntegration|The endpoint is in the process of being assigned. Please check your Kubernetes cluster or Quotas on Google Kubernetes Engine if it takes a long time."
msgstr ""

msgid "ClusterIntegration|There was a problem authenticating with your cluster. Please ensure your CA Certificate and Token are valid."
msgstr ""

msgid "ClusterIntegration|This account must have permissions to create a Kubernetes cluster in the %{link_to_container_project} specified below"
msgstr ""

msgid "ClusterIntegration|This option will allow you to install applications on RBAC clusters."
msgstr ""

msgid "ClusterIntegration|To access your application after deployment, point a wildcard DNS to the Knative Endpoint."
msgstr ""

msgid "ClusterIntegration|Toggle Kubernetes cluster"
msgstr ""

msgid "ClusterIntegration|Uninstall %{appTitle}"
msgstr ""

msgid "ClusterIntegration|Update failed. Please check the logs and try again."
msgstr ""

msgid "ClusterIntegration|Updating"
msgstr ""

msgid "ClusterIntegration|Upgrade"
msgstr ""

msgid "ClusterIntegration|Upgrade failed"
msgstr ""

msgid "ClusterIntegration|Upgraded"
msgstr ""

msgid "ClusterIntegration|Upgrading"
msgstr ""

msgid "ClusterIntegration|Validating project billing status"
msgstr ""

msgid "ClusterIntegration|We could not verify that one of your projects on GCP has billing enabled. Please try again."
msgstr ""

msgid "ClusterIntegration|With a Kubernetes cluster associated to this project, you can use review apps, deploy your applications, run your pipelines, and much more in an easy way."
msgstr ""

msgid "ClusterIntegration|You are about to uninstall %{appTitle} from your cluster."
msgstr ""

msgid "ClusterIntegration|You must first install Helm Tiller before installing the applications below"
msgstr ""

msgid "ClusterIntegration|You must have an RBAC-enabled cluster to install Knative."
msgstr ""

msgid "ClusterIntegration|Your account must have %{link_to_kubernetes_engine}"
msgstr ""

msgid "ClusterIntegration|Your cluster API is unreachable. Please ensure your API URL is correct."
msgstr ""

msgid "ClusterIntegration|Zone"
msgstr ""

msgid "ClusterIntegration|access to Google Kubernetes Engine"
msgstr ""

msgid "ClusterIntegration|documentation"
msgstr ""

msgid "ClusterIntegration|help page"
msgstr ""

msgid "ClusterIntegration|meets the requirements"
msgstr ""

msgid "ClusterIntegration|pricing"
msgstr ""

msgid "ClusterIntegration|properly configured"
msgstr ""

msgid "ClusterIntegration|sign up"
msgstr ""

msgid "Code"
msgstr ""

msgid "Code Owners"
msgstr ""

msgid "Code owner approval is required"
msgstr ""

msgid "Code owners"
msgstr ""

msgid "CodeOwner|Pattern"
msgstr ""

msgid "Cohorts"
msgstr ""

msgid "Collapse"
msgstr ""

msgid "Collapse approvers"
msgstr ""

msgid "Collapse sidebar"
msgstr ""

msgid "ComboSearch is not defined"
msgstr ""

msgid "Command line instructions"
msgstr ""

msgid "Commands applied"
msgstr ""

msgid "Comment"
msgstr ""

msgid "Comment & close %{noteable_name}"
msgstr ""

msgid "Comment & reopen %{noteable_name}"
msgstr ""

msgid "Comment & resolve discussion"
msgstr ""

msgid "Comment & unresolve discussion"
msgstr ""

msgid "Comment form position"
msgstr ""

msgid "Comment is being updated"
msgstr ""

msgid "Comments"
msgstr ""

msgid "Commit"
msgid_plural "Commits"
msgstr[0] ""
msgstr[1] ""

msgid "Commit %{commit_id}"
msgstr ""

msgid "Commit Message"
msgstr ""

msgid "Commit deleted"
msgstr ""

msgid "Commit duration in minutes for last 30 commits"
msgstr ""

msgid "Commit message"
msgstr ""

msgid "Commit statistics for %{ref} %{start_time} - %{end_time}"
msgstr ""

msgid "Commit to %{branchName} branch"
msgstr ""

msgid "CommitBoxTitle|Commit"
msgstr ""

msgid "CommitMessage|Add %{file_name}"
msgstr ""

msgid "CommitWidget|authored"
msgstr ""

msgid "Commits"
msgstr ""

msgid "Commits feed"
msgstr ""

msgid "Commits per day hour (UTC)"
msgstr ""

msgid "Commits per day of month"
msgstr ""

msgid "Commits per weekday"
msgstr ""

msgid "Commits|An error occurred while fetching merge requests data."
msgstr ""

msgid "Commits|Commit: %{commitText}"
msgstr ""

msgid "Commits|History"
msgstr ""

msgid "Commits|No related merge requests found"
msgstr ""

msgid "Committed by"
msgstr ""

msgid "Commit…"
msgstr ""

msgid "Company"
msgstr ""

msgid "Compare"
msgstr ""

msgid "Compare Git revisions"
msgstr ""

msgid "Compare Revisions"
msgstr ""

msgid "Compare changes"
msgstr ""

msgid "Compare changes with the last commit"
msgstr ""

msgid "Compare changes with the merge request target branch"
msgstr ""

msgid "CompareBranches|%{source_branch} and %{target_branch} are the same."
msgstr ""

msgid "CompareBranches|Compare"
msgstr ""

msgid "CompareBranches|Source"
msgstr ""

msgid "CompareBranches|Target"
msgstr ""

msgid "CompareBranches|There isn't anything to compare."
msgstr ""

msgid "Confidential"
msgstr ""

msgid "Confidentiality"
msgstr ""

msgid "Configure GitLab runners to start using the Web Terminal. %{helpStart}Learn more.%{helpEnd}"
msgstr ""

msgid "Configure Gitaly timeouts."
msgstr ""

msgid "Configure Let's Encrypt"
msgstr ""

msgid "Configure Tracing"
msgstr ""

msgid "Configure a <code>.gitlab-webide.yml</code> file in the <code>.gitlab</code> directory to start using the Web Terminal. %{helpStart}Learn more.%{helpEnd}"
msgstr ""

msgid "Configure automatic git checks and housekeeping on repositories."
msgstr ""

msgid "Configure limits for web and API requests."
msgstr ""

msgid "Configure push mirrors."
msgstr ""

msgid "Configure storage path settings."
msgstr ""

msgid "Configure the %{link} integration."
msgstr ""

msgid "Configure the way a user creates a new account."
msgstr ""

msgid "Confirm"
msgstr ""

msgid "Confirmation required"
msgstr ""

msgid "Congratulations! You have enabled Two-factor Authentication!"
msgstr ""

msgid "Connect"
msgstr ""

msgid "Connect all repositories"
msgstr ""

msgid "Connect repositories from GitHub"
msgstr ""

msgid "Connect your external repositories, and CI/CD pipelines will run for new commits. A GitLab project will be created with only CI/CD features enabled."
msgstr ""

msgid "Connecting..."
msgstr ""

msgid "Connection failure"
msgstr ""

msgid "Contact an owner of group %{namespace_name} to upgrade the plan."
msgstr ""

msgid "Contact owner %{link_start}%{owner_name}%{link_end} to upgrade the plan."
msgstr ""

msgid "Contact sales to upgrade"
msgstr ""

msgid "Contact your Administrator to upgrade your license."
msgstr ""

msgid "Container Registry"
msgstr ""

msgid "Container registry images"
msgstr ""

msgid "ContainerRegistry|Created"
msgstr ""

msgid "ContainerRegistry|First log in to GitLab&rsquo;s Container Registry using your GitLab username and password. If you have %{link_2fa} you need to use a %{link_token}:"
msgstr ""

msgid "ContainerRegistry|GitLab supports up to 3 levels of image names. The following examples of images are valid for your project:"
msgstr ""

msgid "ContainerRegistry|How to use the Container Registry"
msgstr ""

msgid "ContainerRegistry|Learn more about"
msgstr ""

msgid "ContainerRegistry|No tags in Container Registry for this container image."
msgstr ""

msgid "ContainerRegistry|Once you log in, you&rsquo;re free to create and upload a container image using the common %{build} and %{push} commands"
msgstr ""

msgid "ContainerRegistry|Remove repository"
msgstr ""

msgid "ContainerRegistry|Remove tag"
msgstr ""

msgid "ContainerRegistry|Size"
msgstr ""

msgid "ContainerRegistry|Tag"
msgstr ""

msgid "ContainerRegistry|Tag ID"
msgstr ""

msgid "ContainerRegistry|Use different image names"
msgstr ""

msgid "ContainerRegistry|With the Docker Container Registry integrated into GitLab, every project can have its own space to store its Docker images."
msgstr ""

msgid "ContainerRegistry|You can also use a %{deploy_token} for read-only access to the registry images."
msgstr ""

msgid "Contains %{count} blobs of images (%{size})"
msgstr ""

msgid "Contents of .gitlab-ci.yml"
msgstr ""

msgid "Continue"
msgstr ""

msgid "Continue to the next step"
msgstr ""

msgid "Continuous Integration and Deployment"
msgstr ""

msgid "Contribute to GitLab"
msgstr ""

msgid "Contribution"
msgstr ""

msgid "Contribution Analytics"
msgstr ""

msgid "Contribution Charts"
msgstr ""

msgid "Contributions for <strong>%{calendar_date}</strong>"
msgstr ""

msgid "Contributions per group member"
msgstr ""

msgid "Contributors"
msgstr ""

msgid "ContributorsPage|%{startDate} – %{endDate}"
msgstr ""

msgid "ContributorsPage|Building repository graph."
msgstr ""

msgid "ContributorsPage|Commits to %{branch_name}, excluding merge commits. Limited to 6,000 commits."
msgstr ""

msgid "ContributorsPage|Please wait a moment, this page will automatically refresh when ready."
msgstr ""

msgid "Control the display of third party offers."
msgstr ""

msgid "Control the maximum concurrency of repository backfill for this secondary node"
msgstr ""

msgid "ConvDev Index"
msgstr ""

msgid "Copied"
msgstr ""

msgid "Copy %{http_label} clone URL"
msgstr ""

msgid "Copy %{protocol} clone URL"
msgstr ""

msgid "Copy ID to clipboard"
msgstr ""

msgid "Copy KRB5 clone URL"
msgstr ""

msgid "Copy SSH clone URL"
msgstr ""

msgid "Copy SSH public key"
msgstr ""

msgid "Copy URL to clipboard"
msgstr ""

msgid "Copy branch name to clipboard"
msgstr ""

msgid "Copy command to clipboard"
msgstr ""

msgid "Copy commit SHA to clipboard"
msgstr ""

msgid "Copy file path to clipboard"
msgstr ""

msgid "Copy labels and milestone from %{source_issuable_reference}."
msgstr ""

msgid "Copy labels and milestone from other issue or merge request in this project"
msgstr ""

msgid "Copy link"
msgstr ""

msgid "Copy reference to clipboard"
msgstr ""

msgid "Copy secret to clipboard"
msgstr ""

msgid "Copy source to clipboard"
msgstr ""

msgid "Copy to clipboard"
msgstr ""

msgid "Copy token to clipboard"
msgstr ""

msgid "Could not authorize chat nickname. Try again!"
msgstr ""

msgid "Could not change HEAD: branch '%{branch}' does not exist"
msgstr ""

msgid "Could not connect to FogBugz, check your URL"
msgstr ""

msgid "Could not create Wiki Repository at this time. Please try again later."
msgstr ""

msgid "Could not delete chat nickname %{chat_name}."
msgstr ""

msgid "Could not remove the trigger."
msgstr ""

msgid "Could not retrieve the pipeline status. For troubleshooting steps, read the %{linkStart}documentation.%{linkEnd}"
msgstr ""

msgid "Could not revoke impersonation token %{token_name}."
msgstr ""

msgid "Could not revoke personal access token %{personal_access_token_name}."
msgstr ""

msgid "Coverage"
msgstr ""

msgid "Create"
msgstr ""

msgid "Create New Directory"
msgstr ""

msgid "Create New Domain"
msgstr ""

msgid "Create a GitLab account first, and then connect it to your %{label} account."
msgstr ""

msgid "Create a local proxy for storing frequently used upstream images. %{link_start}Learn more%{link_end} about dependency proxies."
msgstr ""

msgid "Create a merge request."
msgstr ""

msgid "Create a new branch"
msgstr ""

msgid "Create a new issue"
msgstr ""

msgid "Create a new repository"
msgstr ""

msgid "Create a personal access token on your account to pull or push via %{protocol}."
msgstr ""

msgid "Create an issue. Issues are created for each alert triggered."
msgstr ""

msgid "Create branch"
msgstr ""

msgid "Create commit"
msgstr ""

msgid "Create directory"
msgstr ""

msgid "Create empty repository"
msgstr ""

msgid "Create epic"
msgstr ""

msgid "Create file"
msgstr ""

msgid "Create group"
msgstr ""

msgid "Create group label"
msgstr ""

msgid "Create lists from labels. Issues with that label appear in that list."
msgstr ""

msgid "Create merge request"
msgstr ""

msgid "Create merge request and branch"
msgstr ""

msgid "Create milestone"
msgstr ""

msgid "Create new branch"
msgstr ""

msgid "Create new directory"
msgstr ""

msgid "Create new file"
msgstr ""

msgid "Create new file or directory"
msgstr ""

msgid "Create new label"
msgstr ""

msgid "Create new..."
msgstr ""

msgid "Create project label"
msgstr ""

msgid "Create your first page"
msgstr ""

msgid "CreateGroup|You don’t have permission to create a subgroup in this group."
msgstr ""

msgid "CreateGroup|You don’t have permission to create groups."
msgstr ""

msgid "CreateTag|Tag"
msgstr ""

msgid "CreateTokenToCloneLink|create a personal access token"
msgstr ""

msgid "Created"
msgstr ""

msgid "Created At"
msgstr ""

msgid "Created by me"
msgstr ""

msgid "Created issue %{issueLink}"
msgstr ""

msgid "Created issue %{issueLink} at %{projectLink}"
msgstr ""

msgid "Created merge request %{mergeRequestLink}"
msgstr ""

msgid "Created merge request %{mergeRequestLink} at %{projectLink}"
msgstr ""

msgid "Created on"
msgstr ""

msgid "Created on:"
msgstr ""

msgid "Creates branch '%{branch_name}' and a merge request to resolve this issue"
msgstr ""

msgid "Creating epic"
msgstr ""

msgid "Cron Timezone"
msgstr ""

msgid "Cron syntax"
msgstr ""

msgid "Current Branch"
msgstr ""

msgid "Current Project"
msgstr ""

msgid "Current node"
msgstr ""

msgid "CurrentUser|Profile"
msgstr ""

msgid "CurrentUser|Settings"
msgstr ""

msgid "Custom CI config path"
msgstr ""

msgid "Custom hostname (for private commit emails)"
msgstr ""

msgid "Custom notification events"
msgstr ""

msgid "Custom notification levels are the same as participating levels. With custom notification levels you will also receive notifications for select events. To find out more, check out %{notification_link}."
msgstr ""

msgid "Custom project templates"
msgstr ""

msgid "Custom project templates have not been set up for groups that you are a member of. They are enabled from a group’s settings page. Contact your group’s Owner or Maintainer to setup custom project templates."
msgstr ""

msgid "Customize colors"
msgstr ""

msgid "Customize how FogBugz email addresses and usernames are imported into GitLab. In the next step, you'll be able to select the projects you want to import."
msgstr ""

msgid "Customize how Google Code email addresses and usernames are imported into GitLab. In the next step, you'll be able to select the projects you want to import."
msgstr ""

msgid "Customize language and region related settings."
msgstr ""

msgid "Customize the appearance of the application header and navigation sidebar."
msgstr ""

msgid "Customize your pipeline configuration, view your pipeline status and coverage report."
msgstr ""

msgid "Cycle Analytics"
msgstr ""

msgid "Cycle Analytics gives an overview of how much time it takes to go from idea to production in your project."
msgstr ""

msgid "CycleAnalyticsStage|Code"
msgstr ""

msgid "CycleAnalyticsStage|Issue"
msgstr ""

msgid "CycleAnalyticsStage|Plan"
msgstr ""

msgid "CycleAnalyticsStage|Production"
msgstr ""

msgid "CycleAnalyticsStage|Review"
msgstr ""

msgid "CycleAnalyticsStage|Staging"
msgstr ""

msgid "CycleAnalyticsStage|Test"
msgstr ""

msgid "DNS"
msgstr ""

msgid "Dashboard"
msgstr ""

msgid "DashboardProjects|All"
msgstr ""

msgid "DashboardProjects|Personal"
msgstr ""

msgid "DashboardProjects|Trending"
msgstr ""

msgid "Dashboards"
msgstr ""

msgid "Dashboard|%{firstProject} and %{secondProject}"
msgstr ""

msgid "Dashboard|%{firstProject}, %{rest}, and %{secondProject}"
msgstr ""

msgid "Dashboard|Unable to add %{invalidProjects}. This dashboard is available for public projects, and private projects in groups with a Gold plan."
msgstr ""

msgid "Data is still calculating..."
msgstr ""

msgid "Date picker"
msgstr ""

msgid "DayTitle|F"
msgstr ""

msgid "DayTitle|M"
msgstr ""

msgid "DayTitle|S"
msgstr ""

msgid "DayTitle|W"
msgstr ""

msgid "Debug"
msgstr ""

msgid "Dec"
msgstr ""

msgid "December"
msgstr ""

msgid "Decline"
msgstr ""

msgid "Decline and sign out"
msgstr ""

msgid "Default Branch"
msgstr ""

msgid "Default artifacts expiration"
msgstr ""

msgid "Default classification label"
msgstr ""

msgid "Default dashboard"
msgstr ""

msgid "Default description template for issues"
msgstr ""

msgid "Default first day of the week"
msgstr ""

msgid "Default first day of the week in calendars and date pickers."
msgstr ""

msgid "Default issue template"
msgstr ""

msgid "Default: Directly import the Google Code email address or username"
msgstr ""

msgid "Default: Map a FogBugz account ID to a full name"
msgstr ""

msgid "Define a custom pattern with cron syntax"
msgstr ""

msgid "Define environments in the deploy stage(s) in <code>.gitlab-ci.yml</code> to track deployments here."
msgstr ""

msgid "DelayedJobs|Are you sure you want to run %{jobName} immediately? Otherwise this job will run automatically after it's timer finishes."
msgstr ""

msgid "DelayedJobs|Are you sure you want to run %{job_name} immediately? This job will run automatically after it's timer finishes."
msgstr ""

msgid "DelayedJobs|Start now"
msgstr ""

msgid "DelayedJobs|Unschedule"
msgstr ""

msgid "DelayedJobs|delayed"
msgstr ""

msgid "Delete"
msgstr ""

msgid "Delete Package"
msgstr ""

msgid "Delete Snippet"
msgstr ""

msgid "Delete comment"
msgstr ""

msgid "Delete license"
msgstr ""

msgid "Delete list"
msgstr ""

msgid "Delete source branch"
msgstr ""

msgid "Delete this attachment"
msgstr ""

msgid "DeleteProject|Failed to remove project repository. Please try again or contact administrator."
msgstr ""

msgid "DeleteProject|Failed to remove some tags in project container registry. Please try again or contact administrator."
msgstr ""

msgid "DeleteProject|Failed to remove wiki repository. Please try again or contact administrator."
msgstr ""

msgid "DeleteProject|Failed to restore project repository. Please contact the administrator."
msgstr ""

msgid "DeleteProject|Failed to restore wiki repository. Please contact the administrator."
msgstr ""

msgid "Deleted"
msgstr ""

msgid "Deleted chat nickname: %{chat_name}!"
msgstr ""

msgid "Deleting the license failed."
msgstr ""

msgid "Deleting the license failed. The license was not found."
msgstr ""

msgid "Deleting the license failed. You are not permitted to perform this action."
msgstr ""

msgid "Denied authorization of chat nickname %{user_name}."
msgstr ""

msgid "Deny"
msgstr ""

msgid "Dependency Proxy"
msgstr ""

msgid "Dependency proxy"
msgstr ""

msgid "Dependency proxy URL"
msgstr ""

msgid "Dependency proxy feature is limited to public groups for now."
msgstr ""

msgid "DependencyProxy|Toggle Dependency Proxy"
msgstr ""

msgid "Deploy"
msgid_plural "Deploys"
msgstr[0] ""
msgstr[1] ""

msgid "Deploy Keys"
msgstr ""

msgid "Deploy key was successfully updated."
msgstr ""

msgid "DeployKeys|+%{count} others"
msgstr ""

msgid "DeployKeys|Current project"
msgstr ""

msgid "DeployKeys|Deploy key"
msgstr ""

msgid "DeployKeys|Enabled deploy keys"
msgstr ""

msgid "DeployKeys|Error enabling deploy key"
msgstr ""

msgid "DeployKeys|Error getting deploy keys"
msgstr ""

msgid "DeployKeys|Error removing deploy key"
msgstr ""

msgid "DeployKeys|Expand %{count} other projects"
msgstr ""

msgid "DeployKeys|Loading deploy keys"
msgstr ""

msgid "DeployKeys|No deploy keys found. Create one with the form above."
msgstr ""

msgid "DeployKeys|Privately accessible deploy keys"
msgstr ""

msgid "DeployKeys|Project usage"
msgstr ""

msgid "DeployKeys|Publicly accessible deploy keys"
msgstr ""

msgid "DeployKeys|Read access only"
msgstr ""

msgid "DeployKeys|Write access allowed"
msgstr ""

msgid "DeployKeys|You are going to remove this deploy key. Are you sure?"
msgstr ""

msgid "DeployTokens|Active Deploy Tokens (%{active_tokens})"
msgstr ""

msgid "DeployTokens|Add a deploy token"
msgstr ""

msgid "DeployTokens|Allows read-only access to the registry images"
msgstr ""

msgid "DeployTokens|Allows read-only access to the repository"
msgstr ""

msgid "DeployTokens|Copy deploy token to clipboard"
msgstr ""

msgid "DeployTokens|Copy username to clipboard"
msgstr ""

msgid "DeployTokens|Create deploy token"
msgstr ""

msgid "DeployTokens|Created"
msgstr ""

msgid "DeployTokens|Deploy Tokens"
msgstr ""

msgid "DeployTokens|Deploy tokens allow read-only access to your repository and registry images."
msgstr ""

msgid "DeployTokens|Expires"
msgstr ""

msgid "DeployTokens|Name"
msgstr ""

msgid "DeployTokens|Pick a name for the application, and we'll give you a unique deploy token."
msgstr ""

msgid "DeployTokens|Revoke"
msgstr ""

msgid "DeployTokens|Revoke %{name}"
msgstr ""

msgid "DeployTokens|Scopes"
msgstr ""

msgid "DeployTokens|This action cannot be undone."
msgstr ""

msgid "DeployTokens|This project has no active Deploy Tokens."
msgstr ""

msgid "DeployTokens|Use this token as a password. Make sure you save it - you won't be able to access it again."
msgstr ""

msgid "DeployTokens|Use this username as a login."
msgstr ""

msgid "DeployTokens|Username"
msgstr ""

msgid "DeployTokens|You are about to revoke"
msgstr ""

msgid "DeployTokens|Your New Deploy Token"
msgstr ""

msgid "DeployTokens|Your new project deploy token has been created."
msgstr ""

msgid "Deployed"
msgstr ""

msgid "Deployed to"
msgstr ""

msgid "Deploying to"
msgstr ""

msgid "Deprioritize label"
msgstr ""

msgid "Descending"
msgstr ""

msgid "Description"
msgstr ""

msgid "Description parsed with %{link_start}GitLab Flavored Markdown%{link_end}"
msgstr ""

msgid "Description templates allow you to define context-specific templates for issue and merge request description fields for your project."
msgstr ""

msgid "Description:"
msgstr ""

msgid "DesignManagement|%{current_design} of %{designs_count}"
msgstr ""

msgid "DesignManagement|Could not find design, please try again."
msgstr ""

msgid "DesignManagement|Error uploading a new design. Please try again"
msgstr ""

msgid "DesignManagement|Go back to designs"
msgstr ""

msgid "DesignManagement|Go to next design"
msgstr ""

msgid "DesignManagement|Go to previous design"
msgstr ""

msgid "DesignManagement|The maximum number of designs allowed to be uploaded is %{upload_limit}. Please try again."
msgstr ""

msgid "DesignManagement|The one place for your designs"
msgstr ""

msgid "DesignManagement|Upload and view the latest designs for this issue. Consistent and easy to find, so everyone is up to date."
msgstr ""

msgid "DesignManagement|Upload designs"
msgstr ""

msgid "Designs"
msgstr ""

msgid "Destroy"
msgstr ""

msgid "Details"
msgstr ""

msgid "Details (default)"
msgstr ""

msgid "Detect host keys"
msgstr ""

msgid "Diff content limits"
msgstr ""

msgid "Diff limits"
msgstr ""

msgid "Diffs|No file name available"
msgstr ""

msgid "Diffs|Something went wrong while fetching diff lines."
msgstr ""

msgid "Direction"
msgstr ""

msgid "Directory name"
msgstr ""

msgid "Disable"
msgstr ""

msgid "Disable for this project"
msgstr ""

msgid "Disable group Runners"
msgstr ""

msgid "Disable shared Runners"
msgstr ""

msgid "Disable two-factor authentication"
msgstr ""

msgid "Disabled"
msgstr ""

msgid "Disabled mirrors can only be enabled by instance owners. It is recommended that you delete them."
msgstr ""

msgid "Discard"
msgstr ""

msgid "Discard all changes"
msgstr ""

msgid "Discard all unstaged changes?"
msgstr ""

msgid "Discard changes"
msgstr ""

msgid "Discard changes to %{path}?"
msgstr ""

msgid "Discard draft"
msgstr ""

msgid "Discard review"
msgstr ""

msgid "DiscordService|Discord Notifications"
msgstr ""

msgid "DiscordService|Receive event notifications in Discord"
msgstr ""

msgid "Discover GitLab Geo"
msgstr ""

msgid "Discover projects, groups and snippets. Share your projects with others"
msgstr ""

msgid "Discuss a specific suggestion or question"
msgstr ""

msgid "Discuss a specific suggestion or question that needs to be resolved"
msgstr ""

msgid "Discussion"
msgstr ""

msgid "Dismiss"
msgstr ""

msgid "Dismiss ConvDev introduction"
msgstr ""

msgid "Dismiss Cycle Analytics introduction box"
msgstr ""

msgid "Dismiss Merge Request promotion"
msgstr ""

msgid "Dismiss trial promotion"
msgstr ""

msgid "Dismissed"
msgstr ""

msgid "Dismissed at %{projectLink}"
msgstr ""

msgid "Dismissed on pipeline %{pipelineLink}"
msgstr ""

msgid "Dismissed on pipeline %{pipelineLink} at %{projectLink}"
msgstr ""

msgid "Do you want to customize how Google Code email addresses and usernames are imported into GitLab?"
msgstr ""

msgid "Dockerfile"
msgstr ""

msgid "Documentation for popular identity providers"
msgstr ""

msgid "Domain"
msgstr ""

msgid "Domain verification is an essential security measure for public GitLab sites. Users are required to demonstrate they control a domain before it is enabled"
msgstr ""

msgid "Don't show again"
msgstr ""

msgid "Don't worry, you can access this tour by clicking on the help icon in the top right corner and choose <strong>Learn GitLab</strong>."
msgstr ""

msgid "Done"
msgstr ""

msgid "Download"
msgstr ""

msgid "Download artifacts"
msgstr ""

msgid "Download asset"
msgstr ""

msgid "Download codes"
msgstr ""

msgid "Download export"
msgstr ""

msgid "Download license"
msgstr ""

msgid "Download source code"
msgstr ""

msgid "Download this directory"
msgstr ""

msgid "DownloadCommit|Email Patches"
msgstr ""

msgid "DownloadCommit|Plain Diff"
msgstr ""

msgid "DownloadSource|Download"
msgstr ""

msgid "Downstream"
msgstr ""

msgid "Downvotes"
msgstr ""

msgid "Due date"
msgstr ""

msgid "During this process, you’ll be asked for URLs from GitLab’s side. Use the URLs shown below."
msgstr ""

msgid "Each Runner can be in one of the following states:"
msgstr ""

msgid "Edit"
msgstr ""

msgid "Edit %{name}"
msgstr ""

msgid "Edit Deploy Key"
msgstr ""

msgid "Edit Label"
msgstr ""

msgid "Edit Milestone"
msgstr ""

msgid "Edit Pipeline Schedule %{id}"
msgstr ""

msgid "Edit Snippet"
msgstr ""

msgid "Edit application"
msgstr ""

msgid "Edit comment"
msgstr ""

msgid "Edit environment"
msgstr ""

msgid "Edit file"
msgstr ""

msgid "Edit files in the editor and commit changes here"
msgstr ""

msgid "Edit group: %{group_name}"
msgstr ""

msgid "Edit identity for %{user_name}"
msgstr ""

msgid "Edit issues"
msgstr ""

msgid "Edit public deploy key"
msgstr ""

msgid "Elasticsearch"
msgstr ""

msgid "Elasticsearch indexing restrictions"
msgstr ""

msgid "Elasticsearch indexing started"
msgstr ""

msgid "Elasticsearch integration. Elasticsearch AWS IAM."
msgstr ""

msgid "Elastic|None. Select namespaces to index."
msgstr ""

msgid "Elastic|None. Select projects to index."
msgstr ""

msgid "Email"
msgstr ""

msgid "Email address"
msgstr ""

msgid "Email patch"
msgstr ""

msgid "Email the pipelines status to a list of recipients."
msgstr ""

msgid "EmailError|It appears that the email is blank. Make sure your reply is at the top of the email, we can't process inline replies."
msgstr ""

msgid "EmailError|The thread you are replying to no longer exists, perhaps it was deleted? If you believe this is in error, contact a staff member."
msgstr ""

msgid "EmailError|We couldn't figure out what the email is for. Please create your issue or comment through the web interface."
msgstr ""

msgid "EmailError|We couldn't figure out what the email is in reply to. Please create your comment through the web interface."
msgstr ""

msgid "EmailError|We couldn't figure out what user corresponds to the email. Please create your comment through the web interface."
msgstr ""

msgid "EmailError|We couldn't find the project. Please check if there's any typo."
msgstr ""

msgid "EmailError|You are not allowed to perform this action. If you believe this is in error, contact a staff member."
msgstr ""

msgid "EmailError|Your account has been blocked. If you believe this is in error, contact a staff member."
msgstr ""

msgid "EmailToken|reset it"
msgstr ""

msgid "EmailToken|resetting..."
msgstr ""

msgid "Emails"
msgstr ""

msgid "Emails separated by comma"
msgstr ""

msgid "EmailsOnPushService|Disable code diffs"
msgstr ""

msgid "EmailsOnPushService|Don't include possibly sensitive code diffs in notification body."
msgstr ""

msgid "EmailsOnPushService|Email the commits and diff of each push to a list of recipients."
msgstr ""

msgid "EmailsOnPushService|Emails on push"
msgstr ""

msgid "EmailsOnPushService|Emails separated by whitespace"
msgstr ""

msgid "EmailsOnPushService|Send from committer"
msgstr ""

msgid "EmailsOnPushService|Send notifications from the committer's email address if the domain is part of the domain GitLab is running on (e.g. %{domains})."
msgstr ""

msgid "Embed"
msgstr ""

msgid "Empty file"
msgstr ""

msgid "Enable"
msgstr ""

msgid "Enable Auto DevOps"
msgstr ""

msgid "Enable HTML emails"
msgstr ""

msgid "Enable Pseudonymizer data collection"
msgstr ""

msgid "Enable SAML authentication for this group"
msgstr ""

msgid "Enable Sentry for error reporting and logging."
msgstr ""

msgid "Enable and configure InfluxDB metrics."
msgstr ""

msgid "Enable and configure Prometheus metrics."
msgstr ""

msgid "Enable classification control using an external service"
msgstr ""

msgid "Enable error tracking"
msgstr ""

msgid "Enable for this project"
msgstr ""

msgid "Enable group Runners"
msgstr ""

msgid "Enable header and footer in emails"
msgstr ""

msgid "Enable mirror configuration"
msgstr ""

msgid "Enable or disable the Pseudonymizer data collection."
msgstr ""

msgid "Enable or disable version check and usage ping."
msgstr ""

msgid "Enable reCAPTCHA or Akismet and set IP limits."
msgstr ""

msgid "Enable shared Runners"
msgstr ""

msgid "Enable the Performance Bar for a given group."
msgstr ""

msgid "Enable two-factor authentication"
msgstr ""

msgid "Enable usage ping"
msgstr ""

msgid "Enable usage ping to get an overview of how you are using GitLab from a feature perspective."
msgstr ""

msgid "Enable/disable your service desk. %{link_start}Learn more about service desk%{link_end}."
msgstr ""

msgid "Enabled"
msgstr ""

msgid "Enabled Git access protocols"
msgstr ""

msgid "Enabled sources for code import during project creation. OmniAuth must be configured for GitHub"
msgstr ""

msgid "Enabling this will only make licensed EE features available to projects if the project namespace's plan includes the feature or if the project is public."
msgstr ""

msgid "End date"
msgstr ""

msgid "Ends at (UTC)"
msgstr ""

msgid "Enter at least three characters to search"
msgstr ""

msgid "Enter in your Bitbucket Server URL and personal access token below"
msgstr ""

msgid "Enter the issue description"
msgstr ""

msgid "Enter the issue title"
msgstr ""

msgid "Enter the merge request description"
msgstr ""

msgid "Enter the merge request title"
msgstr ""

msgid "EnviornmentDashboard|You are looking at the last updated environment"
msgstr ""

msgid "Environment variables are applied to environments via the runner. They can be protected by only exposing them to protected branches or tags. Additionally, they will be masked by default so they are hidden in job logs, though they must match certain regexp requirements to do so. You can use environment variables for passwords, secret keys, or whatever you want."
msgstr ""

msgid "Environment variables are configured by your administrator to be %{link_start}protected%{link_end} by default"
msgstr ""

msgid "Environment:"
msgstr ""

msgid "Environments"
msgstr ""

msgid "Environments Dashboard"
msgstr ""

msgid "Environments allow you to track deployments of your application %{link_to_read_more}."
msgstr ""

msgid "EnvironmentsDashboard|Add a project to the dashboard"
msgstr ""

msgid "EnvironmentsDashboard|Add projects"
msgstr ""

msgid "EnvironmentsDashboard|Environments Dashboard"
msgstr ""

msgid "EnvironmentsDashboard|Job: %{job}"
msgstr ""

msgid "EnvironmentsDashboard|More actions"
msgstr ""

msgid "EnvironmentsDashboard|Remove"
msgstr ""

msgid "EnvironmentsDashboard|The environments dashboard provides a summary of each project's environments' status, including pipeline and alert statuses."
msgstr ""

msgid "Environments|An error occurred while fetching the environments."
msgstr ""

msgid "Environments|An error occurred while making the request."
msgstr ""

msgid "Environments|An error occurred while re-deploying the environment, please try again"
msgstr ""

msgid "Environments|An error occurred while rolling back the environment, please try again"
msgstr ""

msgid "Environments|An error occurred while stopping the environment, please try again"
msgstr ""

msgid "Environments|Are you sure you want to stop this environment?"
msgstr ""

msgid "Environments|Commit"
msgstr ""

msgid "Environments|Deploy to..."
msgstr ""

msgid "Environments|Deployment"
msgstr ""

msgid "Environments|Environment"
msgstr ""

msgid "Environments|Environments"
msgstr ""

msgid "Environments|Environments are places where code gets deployed, such as staging or production."
msgstr ""

msgid "Environments|Job"
msgstr ""

msgid "Environments|Learn more about stopping environments"
msgstr ""

msgid "Environments|New environment"
msgstr ""

msgid "Environments|No deployments yet"
msgstr ""

msgid "Environments|No pod name has been specified"
msgstr ""

msgid "Environments|Note that this action will stop the environment, but it will %{emphasisStart}not%{emphasisEnd} have an effect on any existing deployment due to no “stop environment action” being defined in the %{ciConfigLinkStart}.gitlab-ci.yml%{ciConfigLinkEnd} file."
msgstr ""

msgid "Environments|Note that this action will stop the environment, but it will %{emphasis_start}not%{emphasis_end} have an effect on any existing deployment due to no “stop environment action” being defined in the %{ci_config_link_start}.gitlab-ci.yml%{ci_config_link_end} file."
msgstr ""

msgid "Environments|Open live environment"
msgstr ""

msgid "Environments|Pod logs from"
msgstr ""

msgid "Environments|Re-deploy"
msgstr ""

msgid "Environments|Re-deploy environment %{environment_name}?"
msgstr ""

msgid "Environments|Re-deploy environment %{name}?"
msgstr ""

msgid "Environments|Re-deploy to environment"
msgstr ""

msgid "Environments|Read more about environments"
msgstr ""

msgid "Environments|Rollback"
msgstr ""

msgid "Environments|Rollback environment"
msgstr ""

msgid "Environments|Rollback environment %{environment_name}?"
msgstr ""

msgid "Environments|Rollback environment %{name}?"
msgstr ""

msgid "Environments|Show all"
msgstr ""

msgid "Environments|Stop"
msgstr ""

msgid "Environments|Stop environment"
msgstr ""

msgid "Environments|Stopping"
msgstr ""

msgid "Environments|This action will relaunch the job for commit %{commit_id}, putting the environment in a previous version. Are you sure you want to continue?"
msgstr ""

msgid "Environments|This action will relaunch the job for commit %{linkStart}%{commitId}%{linkEnd}, putting the environment in a previous version. Are you sure you want to continue?"
msgstr ""

msgid "Environments|This action will run the job defined by %{name} for commit %{linkStart}%{commitId}%{linkEnd} putting the environment in a previous version. You can revert it by re-deploying the latest version of your application. Are you sure you want to continue?"
msgstr ""

msgid "Environments|This action will run the job defined by staging for commit %{commit_id}, putting the environment in a previous version. You can revert it by re-deploying the latest version of your application. Are you sure you want to continue?"
msgstr ""

msgid "Environments|Updated"
msgstr ""

msgid "Environments|You don't have any environments right now"
msgstr ""

msgid "Environments|protected"
msgstr ""

msgid "Epic"
msgstr ""

msgid "Epics"
msgstr ""

msgid "Epics Roadmap"
msgstr ""

msgid "Epics let you manage your portfolio of projects more efficiently and with less effort"
msgstr ""

msgid "Epics|An error occurred while saving the %{epicDateType} date"
msgstr ""

msgid "Epics|How can I solve this?"
msgstr ""

msgid "Epics|More information"
msgstr ""

msgid "Epics|These dates affect how your epics appear in the roadmap. Dates from milestones come from the milestones assigned to issues in the epic. You can also set fixed dates or remove them entirely."
msgstr ""

msgid "Epics|To schedule your epic's %{epicDateType} date based on milestones, assign a milestone with a %{epicDateType} date to any issue in the epic."
msgstr ""

msgid "Epics|due"
msgstr ""

msgid "Epics|start"
msgstr ""

msgid "Error"
msgstr ""

msgid "Error Reporting and Logging"
msgstr ""

msgid "Error Tracking"
msgstr ""

msgid "Error creating a new path"
msgstr ""

msgid "Error creating epic"
msgstr ""

msgid "Error deleting  %{issuableType}"
msgstr ""

msgid "Error fetching contributors data."
msgstr ""

msgid "Error fetching labels."
msgstr ""

msgid "Error fetching network graph."
msgstr ""

msgid "Error fetching projects"
msgstr ""

msgid "Error fetching refs"
msgstr ""

msgid "Error fetching usage ping data."
msgstr ""

msgid "Error loading branch data. Please try again."
msgstr ""

msgid "Error loading branches."
msgstr ""

msgid "Error loading file viewer."
msgstr ""

msgid "Error loading last commit."
msgstr ""

msgid "Error loading markdown preview"
msgstr ""

msgid "Error loading merge requests."
msgstr ""

msgid "Error loading milestone tab"
msgstr ""

msgid "Error loading project data. Please try again."
msgstr ""

msgid "Error loading template types."
msgstr ""

msgid "Error loading template."
msgstr ""

msgid "Error loading viewer"
msgstr ""

msgid "Error occurred when fetching sidebar data"
msgstr ""

msgid "Error occurred when toggling the notification subscription"
msgstr ""

msgid "Error occurred. User was not blocked"
msgstr ""

msgid "Error occurred. User was not confirmed"
msgstr ""

msgid "Error occurred. User was not unblocked"
msgstr ""

msgid "Error occurred. User was not unlocked"
msgstr ""

msgid "Error rendering markdown preview"
msgstr ""

msgid "Error saving label update."
msgstr ""

msgid "Error updating %{issuableType}"
msgstr ""

msgid "Error updating status for all todos."
msgstr ""

msgid "Error updating todo status."
msgstr ""

msgid "Error uploading file"
msgstr ""

msgid "Error uploading file: %{stripped}"
msgstr ""

msgid "Error while loading the merge request. Please try again."
msgstr ""

msgid "Error while loading the project data. Please try again."
msgstr ""

msgid "Error while migrating %{upload_id}: %{error_message}"
msgstr ""

msgid "Error with Akismet. Please check the logs for more info."
msgstr ""

msgid "Error:"
msgstr ""

msgid "ErrorTracking|Active"
msgstr ""

msgid "ErrorTracking|After adding your Auth Token, use the 'Connect' button to load projects"
msgstr ""

msgid "ErrorTracking|Auth Token"
msgstr ""

msgid "ErrorTracking|Click 'Connect' to re-establish the connection to Sentry and activate the dropdown."
msgstr ""

msgid "ErrorTracking|Connection has failed. Re-check Auth Token and try again."
msgstr ""

msgid "ErrorTracking|Find your hostname in your Sentry account settings page"
msgstr ""

msgid "ErrorTracking|No projects available"
msgstr ""

msgid "ErrorTracking|Select project"
msgstr ""

msgid "ErrorTracking|To enable project selection, enter a valid Auth Token"
msgstr ""

msgid "Errors"
msgstr ""

msgid "Estimated"
msgstr ""

msgid "EventFilterBy|Filter by all"
msgstr ""

msgid "EventFilterBy|Filter by comments"
msgstr ""

msgid "EventFilterBy|Filter by issue events"
msgstr ""

msgid "EventFilterBy|Filter by merge events"
msgstr ""

msgid "EventFilterBy|Filter by push events"
msgstr ""

msgid "EventFilterBy|Filter by team"
msgstr ""

msgid "Events"
msgstr ""

msgid "Every %{action} attempt has failed: %{job_error_message}. Please try again."
msgstr ""

msgid "Every day (at 4:00am)"
msgstr ""

msgid "Every month (on the 1st at 4:00am)"
msgstr ""

msgid "Every week (Sundays at 4:00am)"
msgstr ""

msgid "Everyone"
msgstr ""

msgid "Everyone can contribute"
msgstr ""

msgid "Everything you need to create a GitLab Pages site using GitBook."
msgstr ""

msgid "Everything you need to create a GitLab Pages site using Hexo."
msgstr ""

msgid "Everything you need to create a GitLab Pages site using Hugo."
msgstr ""

msgid "Everything you need to create a GitLab Pages site using Jekyll."
msgstr ""

msgid "Everything you need to create a GitLab Pages site using plain HTML."
msgstr ""

msgid "Except policy:"
msgstr ""

msgid "Existing members and groups"
msgstr ""

msgid "Expand"
msgstr ""

msgid "Expand all"
msgstr ""

msgid "Expand approvers"
msgstr ""

msgid "Expand sidebar"
msgstr ""

msgid "Expiration date"
msgstr ""

msgid "Expired"
msgstr ""

msgid "Expired %{expiredOn}"
msgstr ""

msgid "Expires in %{expires_at}"
msgstr ""

msgid "Explain the problem. If appropriate, provide a link to the relevant issue or comment."
msgstr ""

msgid "Explore"
msgstr ""

msgid "Explore GitLab"
msgstr ""

msgid "Explore Groups"
msgstr ""

msgid "Explore groups"
msgstr ""

msgid "Explore projects"
msgstr ""

msgid "Explore public groups"
msgstr ""

msgid "Export as CSV"
msgstr ""

msgid "Export issues"
msgstr ""

msgid "Export project"
msgstr ""

msgid "Export this project with all its related data in order to move your project to a new GitLab instance. Once the export is finished, you can import the file from the \"New Project\" page."
msgstr ""

msgid "External Classification Policy Authorization"
msgstr ""

msgid "External URL"
msgstr ""

msgid "External Wiki"
msgstr ""

msgid "External authentication"
msgstr ""

msgid "External authorization denied access to this project"
msgstr ""

msgid "External authorization request timeout"
msgstr ""

msgid "ExternalAuthorizationService|Classification label"
msgstr ""

msgid "ExternalAuthorizationService|When no classification label is set the default label `%{default_label}` will be used."
msgstr ""

msgid "ExternalMetrics|Add a button to the metrics dashboard linking directly to your existing external dashboards."
msgstr ""

msgid "ExternalMetrics|Enter the URL of the dashboard you want to link to"
msgstr ""

msgid "ExternalMetrics|External Dashboard"
msgstr ""

msgid "ExternalMetrics|Full dashboard URL"
msgstr ""

msgid "ExternalWikiService|External Wiki"
msgstr ""

msgid "ExternalWikiService|Replaces the link to the internal wiki with a link to an external wiki."
msgstr ""

msgid "ExternalWikiService|The URL of the external Wiki"
msgstr ""

msgid "Facebook"
msgstr ""

msgid "Failed"
msgstr ""

msgid "Failed Jobs"
msgstr ""

msgid "Failed create wiki"
msgstr ""

msgid "Failed to change the owner"
msgstr ""

msgid "Failed to check related branches."
msgstr ""

msgid "Failed to connect to the prometheus server"
msgstr ""

msgid "Failed to create Merge Request. Please try again."
msgstr ""

msgid "Failed to create a branch for this issue. Please try again."
msgstr ""

msgid "Failed to create repository via gitlab-shell"
msgstr ""

msgid "Failed to create resources"
msgstr ""

msgid "Failed to deploy to"
msgstr ""

msgid "Failed to get ref."
msgstr ""

msgid "Failed to install."
msgstr ""

msgid "Failed to load emoji list."
msgstr ""

msgid "Failed to load errors from Sentry. Error message: %{errorMessage}"
msgstr ""

msgid "Failed to load related branches"
msgstr ""

msgid "Failed to promote label due to internal error. Please contact administrators."
msgstr ""

msgid "Failed to remove issue from board, please try again."
msgstr ""

msgid "Failed to remove mirror."
msgstr ""

msgid "Failed to remove the pipeline schedule"
msgstr ""

msgid "Failed to remove user identity."
msgstr ""

msgid "Failed to remove user key."
msgstr ""

msgid "Failed to reset key. Please try again."
msgstr ""

msgid "Failed to save comment!"
msgstr ""

msgid "Failed to save merge conflicts resolutions. Please try again!"
msgstr ""

msgid "Failed to save new settings"
msgstr ""

msgid "Failed to save preferences (%{error_message})."
msgstr ""

msgid "Failed to save preferences."
msgstr ""

msgid "Failed to signing using smartcard authentication"
msgstr ""

msgid "Failed to update branch!"
msgstr ""

msgid "Failed to update issues, please try again."
msgstr ""

msgid "Failed to update tag!"
msgstr ""

msgid "Failed to update."
msgstr ""

msgid "Failed to upgrade."
msgstr ""

msgid "Failed to upload object map file"
msgstr ""

msgid "Failure"
msgstr ""

msgid "Fast-forward merge without a merge commit"
msgstr ""

msgid "Faster as it re-uses the project workspace (falling back to clone if it doesn't exist)"
msgstr ""

msgid "Favicon was successfully removed."
msgstr ""

msgid "Feature Flags"
msgstr ""

msgid "Feature flag was not removed."
msgstr ""

msgid "Feature flag was successfully removed."
msgstr ""

msgid "FeatureFlags|* (All Environments)"
msgstr ""

msgid "FeatureFlags|* (All environments)"
msgstr ""

msgid "FeatureFlags|API URL"
msgstr ""

msgid "FeatureFlags|Active"
msgstr ""

msgid "FeatureFlags|Configure"
msgstr ""

msgid "FeatureFlags|Configure feature flags"
msgstr ""

msgid "FeatureFlags|Create feature flag"
msgstr ""

msgid "FeatureFlags|Delete %{name}?"
msgstr ""

msgid "FeatureFlags|Delete feature flag"
msgstr ""

msgid "FeatureFlags|Description"
msgstr ""

msgid "FeatureFlags|Edit Feature Flag"
msgstr ""

msgid "FeatureFlags|Environment Spec"
msgstr ""

msgid "FeatureFlags|Environment Specs"
msgstr ""

msgid "FeatureFlags|Feature Flag"
msgstr ""

msgid "FeatureFlags|Feature Flag behavior is built up by creating a set of rules to define the status of target environments. A default wildcare rule %{codeStart}*%{codeEnd} for %{boldStart}All Environments%{boldEnd} is set, and you are able to add as many rules as you need by choosing environment specs below. You can toggle the behavior for each of your rules to set them %{boldStart}Active%{boldEnd} or %{boldStart}Inactive%{boldEnd}."
msgstr ""

msgid "FeatureFlags|Feature Flags"
msgstr ""

msgid "FeatureFlags|Feature Flags allow you to configure your code into different flavors by dynamically toggling certain functionality."
msgstr ""

msgid "FeatureFlags|Feature flag %{name} will be removed. Are you sure?"
msgstr ""

msgid "FeatureFlags|Get started with Feature Flags"
msgstr ""

msgid "FeatureFlags|Inactive"
msgstr ""

msgid "FeatureFlags|Inactive flag for %{scope}"
msgstr ""

msgid "FeatureFlags|Install a %{docs_link_start}compatible client library%{docs_link_end} and specify the API URL, application name, and instance ID during the configuration setup."
msgstr ""

msgid "FeatureFlags|Instance ID"
msgstr ""

msgid "FeatureFlags|Loading Feature Flags"
msgstr ""

msgid "FeatureFlags|More Information"
msgstr ""

msgid "FeatureFlags|More information"
msgstr ""

msgid "FeatureFlags|Name"
msgstr ""

msgid "FeatureFlags|New"
msgstr ""

msgid "FeatureFlags|New Feature Flag"
msgstr ""

msgid "FeatureFlags|Protected"
msgstr ""

msgid "FeatureFlags|Status"
msgstr ""

msgid "FeatureFlags|Target environments"
msgstr ""

msgid "FeatureFlags|There are no active Feature Flags"
msgstr ""

msgid "FeatureFlags|There are no inactive Feature Flags"
msgstr ""

msgid "FeatureFlags|There was an error fetching the feature flags."
msgstr ""

msgid "FeatureFlags|Try again in a few moments or contact your support team."
msgstr ""

msgid "Feb"
msgstr ""

msgid "February"
msgstr ""

msgid "Fetching incoming email"
msgstr ""

msgid "Fetching licenses failed."
msgstr ""

msgid "Fetching licenses failed. The request endpoint was not found."
msgstr ""

msgid "Fetching licenses failed. You are not permitted to perform this action."
msgstr ""

msgid "Fields on this page are now uneditable, you can configure"
msgstr ""

msgid "File"
msgid_plural "Files"
msgstr[0] ""
msgstr[1] ""

msgid "File added"
msgstr ""

msgid "File browser"
msgstr ""

msgid "File deleted"
msgstr ""

msgid "File mode changed from %{a_mode} to %{b_mode}"
msgstr ""

msgid "File moved"
msgstr ""

msgid "File templates"
msgstr ""

msgid "File upload error."
msgstr ""

msgid "Files"
msgstr ""

msgid "Files, directories, and submodules in the path %{path} for commit reference %{ref}"
msgstr ""

msgid "Fill in the fields below, turn on <strong>%{enable_label}</strong>, and press <strong>%{save_changes}</strong>"
msgstr ""

msgid "Filter"
msgstr ""

msgid "Filter by %{issuable_type} that are currently closed."
msgstr ""

msgid "Filter by %{issuable_type} that are currently opened."
msgstr ""

msgid "Filter by commit message"
msgstr ""

msgid "Filter by milestone name"
msgstr ""

msgid "Filter by two-factor authentication"
msgstr ""

msgid "Filter results by group"
msgstr ""

msgid "Filter results by project"
msgstr ""

msgid "Filter..."
msgstr ""

msgid "Find by path"
msgstr ""

msgid "Find existing members by name"
msgstr ""

msgid "Find file"
msgstr ""

msgid "Find the downloaded ZIP file and decompress it."
msgstr ""

msgid "Find the newly extracted <code>Takeout/Google Code Project Hosting/GoogleCodeProjectHosting.json</code> file."
msgstr ""

msgid "Fingerprint"
msgstr ""

msgid "Fingerprints"
msgstr ""

msgid "Finish editing this message first!"
msgstr ""

msgid "Finish review"
msgstr ""

msgid "Finish setting up your dedicated account for <strong>%{group_name}</strong>."
msgstr ""

msgid "Finished"
msgstr ""

msgid "First day of the week"
msgstr ""

msgid "FirstPushedBy|First"
msgstr ""

msgid "FirstPushedBy|pushed by"
msgstr ""

msgid "Fixed date"
msgstr ""

msgid "Fixed due date"
msgstr ""

msgid "Fixed start date"
msgstr ""

msgid "Fixed:"
msgstr ""

msgid "FlowdockService|Flowdock Git source token"
msgstr ""

msgid "FlowdockService|Flowdock is a collaboration web app for technical teams."
msgstr ""

msgid "FogBugz Email"
msgstr ""

msgid "FogBugz Import"
msgstr ""

msgid "FogBugz Password"
msgstr ""

msgid "FogBugz URL"
msgstr ""

msgid "FogBugz import"
msgstr ""

msgid "Follow the steps below to export your Google Code project data."
msgstr ""

msgid "Font Color"
msgstr ""

msgid "Footer message"
msgstr ""

msgid "For internal projects, any logged in user can view pipelines and access job details (output logs and artifacts)"
msgstr ""

msgid "For more info, read the documentation."
msgstr ""

msgid "For more information, go to the "
msgstr ""

msgid "For more information, please review %{link_start_tag}Jaeger's configuration doc%{link_end_tag}"
msgstr ""

msgid "For more information, see the documentation on %{deactivating_usage_ping_link_start}deactivating the usage ping%{deactivating_usage_ping_link_end}."
msgstr ""

msgid "For private projects, any member (guest or higher) can view pipelines and access job details (output logs and artifacts)"
msgstr ""

msgid "For public projects, anyone can view pipelines and access job details (output logs and artifacts)"
msgstr ""

msgid "Fork"
msgstr ""

msgid "Fork Error!"
msgstr ""

msgid "Fork project"
msgstr ""

msgid "ForkedFromProjectPath|Forked from"
msgstr ""

msgid "ForkedFromProjectPath|Forked from %{project_name} (deleted)"
msgstr ""

msgid "Forking in progress"
msgstr ""

msgid "Forking repository"
msgstr ""

msgid "Forks"
msgstr ""

msgid "Format"
msgstr ""

msgid "Forward external support email address to"
msgstr ""

msgid "Found errors in your %{gitlab_ci_yml}:"
msgstr ""

msgid "Found errors in your .gitlab-ci.yml:"
msgstr ""

msgid "Free Trial of GitLab.com Gold"
msgstr ""

msgid "Friday"
msgstr ""

msgid "From %{providerTitle}"
msgstr ""

msgid "From Bitbucket"
msgstr ""

msgid "From Bitbucket Server"
msgstr ""

msgid "From FogBugz"
msgstr ""

msgid "From GitLab.com"
msgstr ""

msgid "From Google Code"
msgstr ""

msgid "From issue creation until deploy to production"
msgstr ""

msgid "From merge request merge until deploy to production"
msgstr ""

msgid "From milestones:"
msgstr ""

msgid "From the Kubernetes cluster details view, install Runner from the applications list"
msgstr ""

msgid "Full name"
msgstr ""

msgid "GPG Key ID:"
msgstr ""

msgid "GPG Keys"
msgstr ""

msgid "GPG signature (loading...)"
msgstr ""

msgid "General"
msgstr ""

msgid "General Settings"
msgstr ""

msgid "General pipelines"
msgstr ""

msgid "Generate a default set of labels"
msgstr ""

msgid "Generate key"
msgstr ""

msgid "Generate new export"
msgstr ""

msgid "Geo"
msgstr ""

msgid "Geo Nodes"
msgstr ""

msgid "Geo allows you to replicate your GitLab instance to other geographical locations."
msgstr ""

msgid "GeoNodeSyncStatus|Node is failing or broken."
msgstr ""

msgid "GeoNodeSyncStatus|Node is slow, overloaded, or it just recovered after an outage."
msgstr ""

msgid "GeoNodes|Checksummed"
msgstr ""

msgid "GeoNodes|Data is out of date from %{timeago}"
msgstr ""

msgid "GeoNodes|Data replication lag"
msgstr ""

msgid "GeoNodes|Does not match the primary storage configuration"
msgstr ""

msgid "GeoNodes|Failed"
msgstr ""

msgid "GeoNodes|Full"
msgstr ""

msgid "GeoNodes|GitLab version"
msgstr ""

msgid "GeoNodes|GitLab version does not match the primary node version"
msgstr ""

msgid "GeoNodes|Health status"
msgstr ""

msgid "GeoNodes|Internal URL"
msgstr ""

msgid "GeoNodes|Last event ID processed by cursor"
msgstr ""

msgid "GeoNodes|Last event ID seen from primary"
msgstr ""

msgid "GeoNodes|Learn more about Repository checksum progress"
msgstr ""

msgid "GeoNodes|Learn more about Repository verification"
msgstr ""

msgid "GeoNodes|Learn more about Wiki checksum progress"
msgstr ""

msgid "GeoNodes|Learn more about Wiki verification"
msgstr ""

msgid "GeoNodes|Loading nodes"
msgstr ""

msgid "GeoNodes|Local LFS objects"
msgstr ""

msgid "GeoNodes|Local attachments"
msgstr ""

msgid "GeoNodes|Local job artifacts"
msgstr ""

msgid "GeoNodes|New node"
msgstr ""

msgid "GeoNodes|Node Authentication was successfully repaired."
msgstr ""

msgid "GeoNodes|Node was successfully removed."
msgstr ""

msgid "GeoNodes|Not checksummed"
msgstr ""

msgid "GeoNodes|Out of sync"
msgstr ""

msgid "GeoNodes|Pausing replication stops the sync process."
msgstr ""

msgid "GeoNodes|Removing a primary node stops the sync process for all nodes. Syncing cannot be resumed without losing some data on all secondaries. In this case we would recommend setting up all nodes from scratch. Are you sure?"
msgstr ""

msgid "GeoNodes|Removing a secondary node stops the sync process. It is not currently possible to add back the same node without losing some data. We only recommend setting up a new secondary node in this case. Are you sure?"
msgstr ""

msgid "GeoNodes|Replication slot WAL"
msgstr ""

msgid "GeoNodes|Replication slots"
msgstr ""

msgid "GeoNodes|Repositories"
msgstr ""

msgid "GeoNodes|Repositories checksummed for verification with their counterparts on Secondary nodes"
msgstr ""

msgid "GeoNodes|Repositories verified with their counterparts on the Primary node"
msgstr ""

msgid "GeoNodes|Repository checksum progress"
msgstr ""

msgid "GeoNodes|Repository verification progress"
msgstr ""

msgid "GeoNodes|Selective"
msgstr ""

msgid "GeoNodes|Something went wrong while changing node status"
msgstr ""

msgid "GeoNodes|Something went wrong while fetching nodes"
msgstr ""

msgid "GeoNodes|Something went wrong while removing node"
msgstr ""

msgid "GeoNodes|Something went wrong while repairing node"
msgstr ""

msgid "GeoNodes|Storage config"
msgstr ""

msgid "GeoNodes|Sync settings"
msgstr ""

msgid "GeoNodes|Synced"
msgstr ""

msgid "GeoNodes|Unused slots"
msgstr ""

msgid "GeoNodes|Unverified"
msgstr ""

msgid "GeoNodes|Used slots"
msgstr ""

msgid "GeoNodes|Verified"
msgstr ""

msgid "GeoNodes|Wiki checksum progress"
msgstr ""

msgid "GeoNodes|Wiki verification progress"
msgstr ""

msgid "GeoNodes|Wikis"
msgstr ""

msgid "GeoNodes|Wikis checksummed for verification with their counterparts on Secondary nodes"
msgstr ""

msgid "GeoNodes|Wikis verified with their counterparts on the Primary node"
msgstr ""

msgid "GeoNodes|With %{geo} you can install a special read-only and replicated instance anywhere. Before you add nodes, follow the %{instructions} in the exact order they appear."
msgstr ""

msgid "GeoNodes|You have configured Geo nodes using an insecure HTTP connection. We recommend the use of HTTPS."
msgstr ""

msgid "Geo|%{name} is scheduled for forced re-download"
msgstr ""

msgid "Geo|%{name} is scheduled for re-check"
msgstr ""

msgid "Geo|%{name} is scheduled for re-sync"
msgstr ""

msgid "Geo|All"
msgstr ""

msgid "Geo|All projects"
msgstr ""

msgid "Geo|All projects are being scheduled for re-check"
msgstr ""

msgid "Geo|All projects are being scheduled for re-sync"
msgstr ""

msgid "Geo|Batch operations"
msgstr ""

msgid "Geo|Choose which groups you wish to synchronize to this secondary node."
msgstr ""

msgid "Geo|Control the maximum concurrency of LFS/attachment backfill for this secondary node"
msgstr ""

msgid "Geo|Control the maximum concurrency of verification operations for this Geo node"
msgstr ""

msgid "Geo|Control the minimum interval in days that a repository should be reverified for this primary node"
msgstr ""

msgid "Geo|Could not remove tracking entry for an existing project."
msgstr ""

msgid "Geo|Could not remove tracking entry for an existing upload."
msgstr ""

msgid "Geo|Failed"
msgstr ""

msgid "Geo|File sync capacity"
msgstr ""

msgid "Geo|Geo Status"
msgstr ""

msgid "Geo|Groups to synchronize"
msgstr ""

msgid "Geo|In sync"
msgstr ""

msgid "Geo|Internal URL"
msgstr ""

msgid "Geo|Last repository check run"
msgstr ""

msgid "Geo|Last successful sync"
msgstr ""

msgid "Geo|Last sync attempt"
msgstr ""

msgid "Geo|Last time verified"
msgstr ""

msgid "Geo|Never"
msgstr ""

msgid "Geo|Next sync scheduled at"
msgstr ""

msgid "Geo|Not synced yet"
msgstr ""

msgid "Geo|Pending"
msgstr ""

msgid "Geo|Pending synchronization"
msgstr ""

msgid "Geo|Pending verification"
msgstr ""

msgid "Geo|Please refer to Geo Troubleshooting."
msgstr ""

msgid "Geo|Project"
msgstr ""

msgid "Geo|Project (ID: %{project_id}) no longer exists on the primary. It is safe to remove this entry, as this will not remove any data on disk."
msgstr ""

msgid "Geo|Projects in certain groups"
msgstr ""

msgid "Geo|Projects in certain storage shards"
msgstr ""

msgid "Geo|Re-verification interval"
msgstr ""

msgid "Geo|Recheck"
msgstr ""

msgid "Geo|Recheck all projects"
msgstr ""

msgid "Geo|Redownload"
msgstr ""

msgid "Geo|Remove"
msgstr ""

msgid "Geo|Repository sync capacity"
msgstr ""

msgid "Geo|Resync"
msgstr ""

msgid "Geo|Resync all projects"
msgstr ""

msgid "Geo|Retry count"
msgstr ""

msgid "Geo|Select groups to replicate."
msgstr ""

msgid "Geo|Selective synchronization"
msgstr ""

msgid "Geo|Shards to synchronize"
msgstr ""

msgid "Geo|Status"
msgstr ""

msgid "Geo|Sync"
msgstr ""

msgid "Geo|Synced"
msgstr ""

msgid "Geo|Synced at"
msgstr ""

msgid "Geo|Synchronization failed - %{error}"
msgstr ""

msgid "Geo|The URL defined on the primary node that secondary nodes should use to contact it. Returns `url` if not set"
msgstr ""

msgid "Geo|The database is currently %{db_lag} behind the primary node."
msgstr ""

msgid "Geo|The node is currently %{minutes_behind} behind the primary node."
msgstr ""

msgid "Geo|This is a primary node"
msgstr ""

msgid "Geo|Tracking entry for project (%{project_id}) was successfully removed."
msgstr ""

msgid "Geo|Tracking entry for upload (%{type}/%{id}) was successfully removed."
msgstr ""

msgid "Geo|Tracking entry will be removed. Are you sure?"
msgstr ""

msgid "Geo|URL"
msgstr ""

msgid "Geo|Unknown state"
msgstr ""

msgid "Geo|Verification capacity"
msgstr ""

msgid "Geo|Verification failed - %{error}"
msgstr ""

msgid "Geo|Waiting for scheduler"
msgstr ""

msgid "Geo|You are on a secondary, <b>read-only</b> Geo node. If you want to make changes, you must visit this page on the %{primary_node}."
msgstr ""

msgid "Geo|You are on a secondary, <b>read-only</b> Geo node. You may be able to make a limited amount of changes or perform a limited amount of actions on this page."
msgstr ""

msgid "Geo|misconfigured"
msgstr ""

msgid "Geo|primary"
msgstr ""

msgid "Geo|secondary"
msgstr ""

msgid "Get a free instance review"
msgstr ""

msgid "Get started with error tracking"
msgstr ""

msgid "Getting started with releases"
msgstr ""

msgid "Git"
msgstr ""

msgid "Git LFS is not enabled on this GitLab server, contact your admin."
msgstr ""

msgid "Git LFS objects will be synced in pull mirrors if LFS is %{docs_link_start}enabled for the project%{docs_link_end}. They will <strong>not</strong> be synced in push mirrors."
msgstr ""

msgid "Git global setup"
msgstr ""

msgid "Git repository URL"
msgstr ""

msgid "Git revision"
msgstr ""

msgid "Git strategy for pipelines"
msgstr ""

msgid "Git version"
msgstr ""

msgid "GitHub import"
msgstr ""

msgid "GitLab CI Linter has been moved"
msgstr ""

msgid "GitLab Enterprise Edition %{plan}"
msgstr ""

msgid "GitLab Geo"
msgstr ""

msgid "GitLab Group Runners can execute code for all the projects in this group."
msgstr ""

msgid "GitLab Import"
msgstr ""

msgid "GitLab Shared Runners execute code of different projects on the same Runner unless you configure GitLab Runner Autoscale with MaxBuilds 1 (which it is on GitLab.com)."
msgstr ""

msgid "GitLab User"
msgstr ""

msgid "GitLab allows you to continue using your license even if you exceed the number of seats you purchased. You will be required to pay for these seats when you renew your license."
msgstr ""

msgid "GitLab metadata URL"
msgstr ""

msgid "GitLab project export"
msgstr ""

msgid "GitLab restart is required to apply changes"
msgstr ""

msgid "GitLab single sign on URL"
msgstr ""

msgid "GitLab will run a background job that will produce pseudonymized CSVs of the GitLab database that will be uploaded to your configured object storage directory."
msgstr ""

msgid "GitLab.com import"
msgstr ""

msgid "GitLab’s issue tracker"
msgstr ""

msgid "Gitaly"
msgstr ""

msgid "Gitaly Servers"
msgstr ""

msgid "Gitaly|Address"
msgstr ""

msgid "Gitea Host URL"
msgstr ""

msgid "Gitea Import"
msgstr ""

msgid "Given access %{time_ago}"
msgstr ""

msgid "Global notification settings"
msgstr ""

msgid "Go Back"
msgstr ""

msgid "Go Micro is a framework for micro service development."
msgstr ""

msgid "Go back"
msgstr ""

msgid "Go full screen"
msgstr ""

msgid "Go to"
msgstr ""

msgid "Go to %{link_to_google_takeout}."
msgstr ""

msgid "Go to parent"
msgstr ""

msgid "Go to project"
msgstr ""

msgid "Go to your fork"
msgstr ""

msgid "Google Code import"
msgstr ""

msgid "Google Takeout"
msgstr ""

msgid "Google authentication is not %{link_to_documentation}. Ask your GitLab administrator if you want to use this service."
msgstr ""

msgid "Got it!"
msgstr ""

msgid "Grant access"
msgstr ""

msgid "Graph"
msgstr ""

msgid "Gravatar enabled"
msgstr ""

msgid "Group"
msgstr ""

msgid "Group %{group_name} was scheduled for deletion."
msgstr ""

msgid "Group %{group_name} was successfully created."
msgstr ""

msgid "Group CI/CD settings"
msgstr ""

msgid "Group Git LFS status:"
msgstr ""

msgid "Group ID"
msgstr ""

msgid "Group ID: %{group_id}"
msgstr ""

msgid "Group Runners"
msgstr ""

msgid "Group SAML must be enabled to test"
msgstr ""

msgid "Group URL"
msgstr ""

msgid "Group avatar"
msgstr ""

msgid "Group description"
msgstr ""

msgid "Group description (optional)"
msgstr ""

msgid "Group details"
msgstr ""

msgid "Group info:"
msgstr ""

msgid "Group maintainers can register group runners in the %{link}"
msgstr ""

msgid "Group name"
msgstr ""

msgid "Group overview content"
msgstr ""

msgid "Group pipeline minutes were successfully reset."
msgstr ""

msgid "Group was successfully updated."
msgstr ""

msgid "Group:"
msgstr ""

msgid "Group: %{group_name}"
msgstr ""

msgid "GroupRoadmap|From %{dateWord}"
msgstr ""

msgid "GroupRoadmap|Something went wrong while fetching epics"
msgstr ""

msgid "GroupRoadmap|Sorry, no epics matched your search"
msgstr ""

msgid "GroupRoadmap|The roadmap shows the progress of your epics along a timeline"
msgstr ""

msgid "GroupRoadmap|To view the roadmap, add a start or due date to one of the %{linkStart}child epics%{linkEnd}."
msgstr ""

msgid "GroupRoadmap|To view the roadmap, add a start or due date to one of your epics in this group or its subgroups; from %{startDate} to %{endDate}."
msgstr ""

msgid "GroupRoadmap|To widen your search, change or remove filters; from %{startDate} to %{endDate}."
msgstr ""

msgid "GroupRoadmap|Until %{dateWord}"
msgstr ""

msgid "GroupSAML|Certificate fingerprint"
msgstr ""

msgid "GroupSAML|Enable"
msgstr ""

msgid "GroupSAML|Enable SAML authentication for this group."
msgstr ""

msgid "GroupSAML|Enforce SSO-only authentication for this group."
msgstr ""

msgid "GroupSAML|Enforce users to have dedicated group managed accounts for this group."
msgstr ""

msgid "GroupSAML|Enforced SSO"
msgstr ""

msgid "GroupSAML|Generate a SCIM token"
msgstr ""

msgid "GroupSAML|Generate a SCIM token to set up your System for Cross-Domain Identity Management."
msgstr ""

msgid "GroupSAML|Group managed accounts"
msgstr ""

msgid "GroupSAML|Identity provider single sign on URL"
msgstr ""

msgid "GroupSAML|Make sure you save this token — you won't be able to access it again."
msgstr ""

msgid "GroupSAML|Manage your group’s membership while adding another level of security with SAML."
msgstr ""

msgid "GroupSAML|Members will be forwarded here when signing in to your group. Get this from your identity provider, where it can also be called \"SSO Service Location\", \"SAML Token Issuance Endpoint\", or \"SAML 2.0/W-Federation URL\"."
msgstr ""

msgid "GroupSAML|SAML Single Sign On"
msgstr ""

msgid "GroupSAML|SAML Single Sign On Settings"
msgstr ""

msgid "GroupSAML|SCIM API endpoint URL"
msgstr ""

msgid "GroupSAML|SCIM Token"
msgstr ""

msgid "GroupSAML|SHA1 fingerprint of the SAML token signing certificate. Get this from your identity provider, where it can also be called \"Thumbprint\"."
msgstr ""

msgid "GroupSAML|The SCIM token is now hidden. To see the value of the token again, you need to "
msgstr ""

msgid "GroupSAML|To be able to enable enforced SSO, you first need to enable SAML authentication."
msgstr ""

msgid "GroupSAML|To be able to enable group managed accounts, you first need to enable enforced SSO."
msgstr ""

msgid "GroupSAML|Toggle SAML authentication"
msgstr ""

msgid "GroupSAML|With group managed accounts enabled, all the users without a group managed account will be excluded from the group."
msgstr ""

msgid "GroupSAML|Your SCIM token"
msgstr ""

msgid "GroupSettings|Auto DevOps pipeline was updated for the group"
msgstr ""

msgid "GroupSettings|Auto DevOps will automatically build, test and deploy your application based on a predefined Continuous Integration and Delivery configuration. %{auto_devops_start}Learn more about Auto DevOps%{auto_devops_end}"
msgstr ""

msgid "GroupSettings|Badges"
msgstr ""

msgid "GroupSettings|Custom project templates"
msgstr ""

msgid "GroupSettings|Customize your group badges."
msgstr ""

msgid "GroupSettings|Default to Auto DevOps pipeline for all projects within this group"
msgstr ""

msgid "GroupSettings|Learn more about badges."
msgstr ""

msgid "GroupSettings|Learn more about group-level project templates."
msgstr ""

msgid "GroupSettings|New runners registration token has been generated!"
msgstr ""

msgid "GroupSettings|Prevent sharing a project within %{group} with other groups"
msgstr ""

msgid "GroupSettings|Select a sub-group as the custom project template source for this group."
msgstr ""

msgid "GroupSettings|The Auto DevOps pipeline will run if no alternative CI configuration file is found."
msgstr ""

msgid "GroupSettings|There was a problem updating Auto DevOps pipeline: %{error_messages}."
msgstr ""

msgid "GroupSettings|This setting is applied on %{ancestor_group} and has been overridden on this subgroup."
msgstr ""

msgid "GroupSettings|This setting is applied on %{ancestor_group}. To share projects in this group with another group, ask the owner to override the setting or %{remove_ancestor_share_with_group_lock}."
msgstr ""

msgid "GroupSettings|This setting is applied on %{ancestor_group}. You can override the setting or %{remove_ancestor_share_with_group_lock}."
msgstr ""

msgid "GroupSettings|This setting will be applied to all subgroups unless overridden by a group owner. Groups that already have access to the project will continue to have access unless removed manually."
msgstr ""

msgid "GroupSettings|cannot be disabled when the parent group \"Share with group lock\" is enabled, except by the owner of the parent group"
msgstr ""

msgid "GroupSettings|remove the share with group lock from %{ancestor_group_name}"
msgstr ""

msgid "Groups"
msgstr ""

msgid "Groups (%{count})"
msgstr ""

msgid "Groups can also be nested by creating %{subgroup_docs_link_start}subgroups%{subgroup_docs_link_end}."
msgstr ""

msgid "Groups with access to <strong>%{project_name}</strong>"
msgstr ""

msgid "GroupsDropdown|Frequently visited"
msgstr ""

msgid "GroupsDropdown|Groups you visit often will appear here"
msgstr ""

msgid "GroupsDropdown|Loading groups"
msgstr ""

msgid "GroupsDropdown|Search your groups"
msgstr ""

msgid "GroupsDropdown|Something went wrong on our end."
msgstr ""

msgid "GroupsDropdown|Sorry, no groups matched your search"
msgstr ""

msgid "GroupsDropdown|This feature requires browser localStorage support"
msgstr ""

msgid "GroupsEmptyState|A group is a collection of several projects."
msgstr ""

msgid "GroupsEmptyState|If you organize your projects under a group, it works like a folder."
msgstr ""

msgid "GroupsEmptyState|No groups found"
msgstr ""

msgid "GroupsEmptyState|You can manage your group member’s permissions and access to each project in the group."
msgstr ""

msgid "GroupsTree|Are you sure you want to leave the \"%{fullName}\" group?"
msgstr ""

msgid "GroupsTree|Create a project in this group."
msgstr ""

msgid "GroupsTree|Create a subgroup in this group."
msgstr ""

msgid "GroupsTree|Edit group"
msgstr ""

msgid "GroupsTree|Failed to leave the group. Please make sure you are not the only owner."
msgstr ""

msgid "GroupsTree|Leave this group"
msgstr ""

msgid "GroupsTree|Loading groups"
msgstr ""

msgid "GroupsTree|No groups matched your search"
msgstr ""

msgid "GroupsTree|No groups or projects matched your search"
msgstr ""

msgid "GroupsTree|Search by name"
msgstr ""

msgid "HTTP Basic: Access denied\\nYou must use a personal access token with 'api' scope for Git over HTTP.\\nYou can generate one at %{profile_personal_access_tokens_url}"
msgstr ""

msgid "Have your users email"
msgstr ""

msgid "Header logo was successfully removed."
msgstr ""

msgid "Header message"
msgstr ""

msgid "Health Check"
msgstr ""

msgid "Health information can be retrieved from the following endpoints. More information is available"
msgstr ""

msgid "HealthCheck|Access token is"
msgstr ""

msgid "HealthCheck|Healthy"
msgstr ""

msgid "HealthCheck|No Health Problems Detected"
msgstr ""

msgid "HealthCheck|Unhealthy"
msgstr ""

msgid "Hello there"
msgstr ""

msgid "Help"
msgstr ""

msgid "Help page"
msgstr ""

msgid "Help page text and support page url."
msgstr ""

msgid "Hide archived projects"
msgstr ""

msgid "Hide file browser"
msgstr ""

msgid "Hide group projects"
msgstr ""

msgid "Hide host keys manual input"
msgstr ""

msgid "Hide marketing-related entries from help"
msgstr ""

msgid "Hide payload"
msgstr ""

msgid "Hide shared projects"
msgstr ""

msgid "Hide value"
msgid_plural "Hide values"
msgstr[0] ""
msgstr[1] ""

msgid "Hide values"
msgstr ""

msgid "Highest role:"
msgstr ""

msgid "History"
msgstr ""

msgid "History of authentications"
msgstr ""

msgid "Hook execution failed. Ensure the group has a project with commits."
msgstr ""

msgid "Hook was successfully created."
msgstr ""

msgid "Hook was successfully updated."
msgstr ""

msgid "Housekeeping"
msgstr ""

msgid "Housekeeping successfully started"
msgstr ""

msgid "Housekeeping, export, path, transfer, remove, archive."
msgstr ""

msgid "How many replicas each Elasticsearch shard has."
msgstr ""

msgid "How many shards to split the Elasticsearch index over."
msgstr ""

msgid "However, you are already a member of this %{member_source}. Sign in using a different account to accept the invitation."
msgstr ""

msgid "I accept the %{terms_link}"
msgstr ""

msgid "I accept the|Terms of Service and Privacy Policy"
msgstr ""

msgid "I have read and agree to the Let's Encrypt %{link_start}Terms of Service%{link_end}"
msgstr ""

msgid "ID"
msgstr ""

msgid "IDE|Allow live previews of JavaScript projects in the Web IDE using CodeSandbox client side evaluation."
msgstr ""

msgid "IDE|Back"
msgstr ""

msgid "IDE|Client side evaluation"
msgstr ""

msgid "IDE|Commit"
msgstr ""

msgid "IDE|Edit"
msgstr ""

msgid "IDE|Get started with Live Preview"
msgstr ""

msgid "IDE|Go to project"
msgstr ""

msgid "IDE|Live Preview"
msgstr ""

msgid "IDE|Open in file view"
msgstr ""

msgid "IDE|Preview your web application using Web IDE client-side evaluation."
msgstr ""

msgid "IDE|Refresh preview"
msgstr ""

msgid "IDE|Review"
msgstr ""

msgid "IP Address"
msgstr ""

msgid "Identifier"
msgstr ""

msgid "Identities"
msgstr ""

msgid "If any job surpasses this timeout threshold, it will be marked as failed. Human readable time input language is accepted like \"1 hour\". Values without specification represent seconds."
msgstr ""

msgid "If checked, group owners can manage LDAP group links and LDAP member overrides"
msgstr ""

msgid "If disabled, a diverged local branch will not be automatically updated with commits from its remote counterpart, to prevent local data loss. If the default branch (%{default_branch}) has diverged and cannot be updated, mirroring will fail. Other diverged branches are silently ignored."
msgstr ""

msgid "If disabled, only admins will be able to set up mirrors in projects."
msgstr ""

msgid "If disabled, the access level will depend on the user's permissions in the project."
msgstr ""

msgid "If enabled"
msgstr ""

msgid "If enabled, access to projects will be validated on an external service using their classification label."
msgstr ""

msgid "If this was a mistake you can %{leave_link_start}leave the %{source_type}%{link_end}."
msgstr ""

msgid "If this was a mistake you can leave the %{source_type}."
msgstr ""

msgid "If using GitHub, you’ll see pipeline statuses on GitHub for your commits and pull requests. %{more_info_link}"
msgstr ""

msgid "If you lose your recovery codes you can generate new ones, invalidating all previous codes."
msgstr ""

msgid "If your HTTP repository is not publicly accessible, add authentication information to the URL: <code>https://username:password@gitlab.company.com/group/project.git</code>."
msgstr ""

msgid "ImageDiffViewer|2-up"
msgstr ""

msgid "ImageDiffViewer|Onion skin"
msgstr ""

msgid "ImageDiffViewer|Swipe"
msgstr ""

msgid "Impersonation has been disabled"
msgstr ""

msgid "Import"
msgstr ""

msgid "Import CSV"
msgstr ""

msgid "Import Projects from Gitea"
msgstr ""

msgid "Import all compatible projects"
msgstr ""

msgid "Import all projects"
msgstr ""

msgid "Import all repositories"
msgstr ""

msgid "Import an exported GitLab project"
msgstr ""

msgid "Import in progress"
msgstr ""

msgid "Import issues"
msgstr ""

msgid "Import members"
msgstr ""

msgid "Import members from another project"
msgstr ""

msgid "Import multiple repositories by uploading a manifest file."
msgstr ""

msgid "Import project"
msgstr ""

msgid "Import project members"
msgstr ""

msgid "Import projects from Bitbucket"
msgstr ""

msgid "Import projects from Bitbucket Server"
msgstr ""

msgid "Import projects from FogBugz"
msgstr ""

msgid "Import projects from GitLab.com"
msgstr ""

msgid "Import projects from Google Code"
msgstr ""

msgid "Import repositories from Bitbucket Server"
msgstr ""

msgid "Import repositories from GitHub"
msgstr ""

msgid "Import repository"
msgstr ""

msgid "Import timed out. Import took longer than %{import_jobs_expiration} seconds"
msgstr ""

msgid "Import/Export illustration"
msgstr ""

msgid "ImportButtons|Connect repositories from"
msgstr ""

msgid "ImportProjects|Blocked import URL: %{message}"
msgstr ""

msgid "ImportProjects|Error importing repository %{project_safe_import_url} into %{project_full_path} - %{message}"
msgstr ""

msgid "ImportProjects|Importing the project failed"
msgstr ""

msgid "ImportProjects|Requesting your %{provider} repositories failed"
msgstr ""

msgid "ImportProjects|Select the projects you want to import"
msgstr ""

msgid "ImportProjects|The remote data could not be imported."
msgstr ""

msgid "ImportProjects|The repository could not be created."
msgstr ""

msgid "ImportProjects|Updating the imported projects failed"
msgstr ""

msgid "Improve Issue boards with GitLab Enterprise Edition."
msgstr ""

msgid "Improve Merge Requests and customer support with GitLab Enterprise Edition."
msgstr ""

msgid "Improve issues management with Issue weight and GitLab Enterprise Edition."
msgstr ""

msgid "Improve search with Advanced Global Search and GitLab Enterprise Edition."
msgstr ""

msgid "In order to enable instance-level analytics, please ask an admin to enable %{usage_ping_link_start}usage ping%{usage_ping_link_end}."
msgstr ""

msgid "In order to gather accurate feature usage data, it can take 1 to 2 weeks to see your index."
msgstr ""

msgid "In the next step, you'll be able to select the projects you want to import."
msgstr ""

msgid "Incidents"
msgstr ""

msgid "Include a Terms of Service agreement and Privacy Policy that all users must accept."
msgstr ""

msgid "Include author name in notification email body"
msgstr ""

msgid "Include merge request description"
msgstr ""

msgid "Include the username in the URL if required: <code>https://username@gitlab.company.com/group/project.git</code>."
msgstr ""

msgid "Includes LFS objects. It can be overridden per group, or per project. 0 for unlimited."
msgstr ""

msgid "Includes an MVC structure to help you get started."
msgstr ""

msgid "Includes an MVC structure, Gemfile, Rakefile, along with many others, to help you get started."
msgstr ""

msgid "Includes an MVC structure, mvnw and pom.xml to help you get started."
msgstr ""

msgid "Incompatible Project"
msgstr ""

msgid "Incompatible options set!"
msgstr ""

msgid "Indexing"
msgstr ""

msgid "Indicates whether this runner can pick jobs without tags"
msgstr ""

msgid "Inform users without uploaded SSH keys that they can't push over SSH until one is added"
msgstr ""

msgid "Information about additional Pages templates and how to install them can be found in our %{pages_getting_started_guide}."
msgstr ""

msgid "Inline"
msgstr ""

msgid "Input host keys manually"
msgstr ""

msgid "Input your repository URL"
msgstr ""

msgid "Insert a quote"
msgstr ""

msgid "Insert code"
msgstr ""

msgid "Insert suggestion"
msgstr ""

msgid "Insights"
msgstr ""

msgid "Install GitLab Runner"
msgstr ""

msgid "Install Runner on Kubernetes"
msgstr ""

msgid "Instance"
msgid_plural "Instances"
msgstr[0] ""
msgstr[1] ""

msgid "Instance Statistics"
msgstr ""

msgid "Instance Statistics visibility"
msgstr ""

msgid "Instance does not support multiple Kubernetes clusters"
msgstr ""

msgid "Instance license"
msgstr ""

msgid "Integrations"
msgstr ""

msgid "Integrations Settings"
msgstr ""

msgid "Interested parties can even contribute by pushing commits if they want to."
msgstr ""

msgid "Internal"
msgstr ""

msgid "Internal - The group and any internal projects can be viewed by any logged in user."
msgstr ""

msgid "Internal - The project can be accessed by any logged in user."
msgstr ""

msgid "Internal users"
msgstr ""

msgid "Interval Pattern"
msgstr ""

msgid "Introducing Cycle Analytics"
msgstr ""

msgid "Introducing Your Conversational Development Index"
msgstr ""

msgid "Invalid Insights config file detected"
msgstr ""

msgid "Invalid Login or password"
msgstr ""

msgid "Invalid feature"
msgstr ""

msgid "Invalid field"
msgstr ""

msgid "Invalid file."
msgstr ""

msgid "Invalid input, please avoid emojis"
msgstr ""

msgid "Invalid pin code"
msgstr ""

msgid "Invalid repository path"
msgstr ""

msgid "Invalid two-factor code."
msgstr ""

msgid "Invitation"
msgstr ""

msgid "Invite"
msgstr ""

msgid "Invite \"%{trimmed}\" by email"
msgstr ""

msgid "Invite group"
msgstr ""

msgid "Invite member"
msgstr ""

msgid "Invoke Count"
msgstr ""

msgid "Invoke Time"
msgstr ""

msgid "IssuableStatus|Closed (%{moved_link_start}moved%{moved_link_end})"
msgstr ""

msgid "Issue"
msgstr ""

msgid "Issue Boards"
msgstr ""

msgid "Issue board focus mode"
msgstr ""

msgid "Issue events"
msgstr ""

msgid "Issue template (optional)"
msgstr ""

msgid "Issue update failed"
msgstr ""

msgid "IssueBoards|Board"
msgstr ""

msgid "IssueBoards|Boards"
msgstr ""

msgid "IssueBoards|Create new board"
msgstr ""

msgid "IssueBoards|Delete board"
msgstr ""

msgid "IssueBoards|No matching boards found"
msgstr ""

msgid "IssueBoards|Some of your boards are hidden, activate a license to see them again."
msgstr ""

msgid "IssueBoards|Switch board"
msgstr ""

msgid "Issues"
msgstr ""

msgid "Issues can be bugs, tasks or ideas to be discussed. Also, issues are searchable and filterable."
msgstr ""

msgid "Issues closed"
msgstr ""

msgid "Issues with comments, merge requests with diffs and comments, labels, milestones, snippets, and other project entities"
msgstr ""

msgid "Issues, merge requests, pushes, and comments."
msgstr ""

msgid "IssuesAnalytics|After you begin creating issues for your projects, we can start tracking and displaying metrics for them"
msgstr ""

msgid "IssuesAnalytics|Issues Created"
msgstr ""

msgid "IssuesAnalytics|Issues created per month"
msgstr ""

msgid "IssuesAnalytics|Last 12 months"
msgstr ""

msgid "IssuesAnalytics|Sorry, your filter produced no results"
msgstr ""

msgid "IssuesAnalytics|There are no issues for the projects in your group"
msgstr ""

msgid "IssuesAnalytics|To widen your search, change or remove filters in the filter bar above"
msgstr ""

msgid "It must have a header row and at least two columns: the first column is the issue title and the second column is the issue description. The separator is automatically detected."
msgstr ""

msgid "It's you"
msgstr ""

msgid "Jaeger URL"
msgstr ""

msgid "Jaeger tracing"
msgstr ""

msgid "Jan"
msgstr ""

msgid "January"
msgstr ""

msgid "JiraService|Events for %{noteable_model_name} are disabled."
msgstr ""

msgid "JiraService|If different from Web URL"
msgstr ""

msgid "JiraService|JIRA API URL"
msgstr ""

msgid "JiraService|JIRA comments will be created when an issue gets referenced in a commit."
msgstr ""

msgid "JiraService|JIRA comments will be created when an issue gets referenced in a merge request."
msgstr ""

msgid "JiraService|Jira issue tracker"
msgstr ""

msgid "JiraService|Password or API token"
msgstr ""

msgid "JiraService|Transition ID(s)"
msgstr ""

msgid "JiraService|Use , or ; to separate multiple transition IDs"
msgstr ""

msgid "JiraService|Use a password for server version and an API token for cloud version"
msgstr ""

msgid "JiraService|Use a username for server version and an email for cloud version"
msgstr ""

msgid "JiraService|Username or Email"
msgstr ""

msgid "JiraService|Web URL"
msgstr ""

msgid "JiraService|transition ids can have only numbers which can be split with , or ;"
msgstr ""

msgid "Job"
msgstr ""

msgid "Job Failed #%{build_id}"
msgstr ""

msgid "Job ID"
msgstr ""

msgid "Job has been erased"
msgstr ""

msgid "Job has been successfully erased!"
msgstr ""

msgid "Job has wrong arguments format."
msgstr ""

msgid "Job is missing the `model_type` argument."
msgstr ""

msgid "Job is stuck. Check runners."
msgstr ""

msgid "Job traces and artifacts"
msgstr ""

msgid "Job was retried"
msgstr ""

msgid "Jobs"
msgstr ""

msgid "Job|Browse"
msgstr ""

msgid "Job|Complete Raw"
msgstr ""

msgid "Job|Download"
msgstr ""

msgid "Job|Erase job log"
msgstr ""

msgid "Job|Job artifacts"
msgstr ""

msgid "Job|Job has been erased"
msgstr ""

msgid "Job|Job has been erased by"
msgstr ""

msgid "Job|Keep"
msgstr ""

msgid "Job|Pipeline"
msgstr ""

msgid "Job|Scroll to bottom"
msgstr ""

msgid "Job|Scroll to top"
msgstr ""

msgid "Job|Show complete raw"
msgstr ""

msgid "Job|The artifacts were removed"
msgstr ""

msgid "Job|The artifacts will be removed"
msgstr ""

msgid "Job|This job failed because the necessary resources were not successfully created."
msgstr ""

msgid "Job|This job is stuck because the project doesn't have any runners online assigned to it."
msgstr ""

msgid "Job|for"
msgstr ""

msgid "Job|into"
msgstr ""

msgid "Job|with"
msgstr ""

msgid "Jul"
msgstr ""

msgid "July"
msgstr ""

msgid "Jump to first unresolved discussion"
msgstr ""

msgid "Jump to next unresolved discussion"
msgstr ""

msgid "Jun"
msgstr ""

msgid "June"
msgstr ""

msgid "Key (PEM)"
msgstr ""

msgid "Key: %{key}"
msgstr ""

msgid "Kubernetes"
msgstr ""

msgid "Kubernetes Cluster"
msgstr ""

msgid "Kubernetes Clusters"
msgstr ""

msgid "Kubernetes cluster creation time exceeds timeout; %{timeout}"
msgstr ""

msgid "Kubernetes cluster integration was not removed."
msgstr ""

msgid "Kubernetes cluster integration was successfully removed."
msgstr ""

msgid "Kubernetes cluster was successfully updated."
msgstr ""

msgid "Kubernetes configured"
msgstr ""

msgid "Kubernetes error: %{error_code}"
msgstr ""

msgid "Kubernetes service integration has been deprecated. %{deprecated_message_content} your Kubernetes clusters using the new <a href=\"%{url}\"/>Kubernetes Clusters</a> page"
msgstr ""

msgid "LDAP settings"
msgstr ""

msgid "LDAP sync in progress. This could take a few minutes. Refresh the page to see the changes."
msgstr ""

msgid "LFS"
msgstr ""

msgid "LFS objects"
msgstr ""

msgid "LFSStatus|Disabled"
msgstr ""

msgid "LFSStatus|Enabled"
msgstr ""

msgid "LICENSE"
msgstr ""

msgid "Label"
msgstr ""

msgid "Label actions dropdown"
msgstr ""

msgid "Label lists show all issues with the selected label."
msgstr ""

msgid "Label was created"
msgstr ""

msgid "Label was removed"
msgstr ""

msgid "Label was successfully updated."
msgstr ""

msgid "LabelSelect|%{firstLabelName} +%{remainingLabelCount} more"
msgstr ""

msgid "LabelSelect|%{labelsString}, and %{remainingLabelCount} more"
msgstr ""

msgid "LabelSelect|Labels"
msgstr ""

msgid "Labels"
msgstr ""

msgid "Labels can be applied to %{features}. Group labels are available for any project within the group."
msgstr ""

msgid "Labels can be applied to issues and merge requests to categorize them."
msgstr ""

msgid "Labels can be applied to issues and merge requests."
msgstr ""

msgid "Labels|<span>Promote label</span> %{labelTitle} <span>to Group Label?</span>"
msgstr ""

msgid "Labels|Promote Label"
msgstr ""

msgid "Labels|Promoting %{labelTitle} will make it available for all projects inside %{groupName}. Existing project labels with the same title will be merged. This action cannot be reversed."
msgstr ""

msgid "Labels|and %{count} more"
msgstr ""

msgid "Language"
msgstr ""

msgid "Large File Storage"
msgstr ""

msgid "Last %d day"
msgid_plural "Last %d days"
msgstr[0] ""
msgstr[1] ""

msgid "Last Pipeline"
msgstr ""

msgid "Last activity"
msgstr ""

msgid "Last commit"
msgstr ""

msgid "Last contact"
msgstr ""

msgid "Last edited %{date}"
msgstr ""

msgid "Last edited by %{name}"
msgstr ""

msgid "Last reply by"
msgstr ""

msgid "Last seen"
msgstr ""

msgid "Last update"
msgstr ""

msgid "Last updated"
msgstr ""

msgid "Last used"
msgstr ""

msgid "LastPushEvent|You pushed to"
msgstr ""

msgid "LastPushEvent|at"
msgstr ""

msgid "Latest changes"
msgstr ""

msgid "Latest pipeline for this branch"
msgstr ""

msgid "Layout width"
msgstr ""

msgid "Lead"
msgstr ""

msgid "Learn GitLab"
msgstr ""

msgid "Learn how to %{link_start}contribute to the built-in templates%{link_end}"
msgstr ""

msgid "Learn how to %{no_packages_link_start}publish and share your packages%{no_packages_link_end} with GitLab."
msgstr ""

msgid "Learn more"
msgstr ""

msgid "Learn more about %{issue_boards_url}, to keep track of issues in multiple lists, using labels, assignees, and milestones. If you’re missing something from issue boards, please create an issue on %{gitlab_issues_url}."
msgstr ""

msgid "Learn more about Auto DevOps"
msgstr ""

msgid "Learn more about Kubernetes"
msgstr ""

msgid "Learn more about Web Terminal"
msgstr ""

msgid "Learn more about approvals."
msgstr ""

msgid "Learn more about custom project templates"
msgstr ""

msgid "Learn more about group-level project templates"
msgstr ""

msgid "Learn more about signing commits"
msgstr ""

msgid "Learn more in the"
msgstr ""

msgid "Learn more in the|pipeline schedules documentation"
msgstr ""

msgid "Leave"
msgstr ""

msgid "Leave edit mode? All unsaved changes will be lost."
msgstr ""

msgid "Leave group"
msgstr ""

msgid "Leave project"
msgstr ""

msgid "Leave the \"File type\" and \"Delivery method\" options on their default values."
msgstr ""

msgid "Let's Encrypt does not accept emails on example.com"
msgstr ""

msgid "License"
msgstr ""

msgid "LicenseManagement|Add a license"
msgstr ""

msgid "LicenseManagement|Add licenses manually to approve or blacklist"
msgstr ""

msgid "LicenseManagement|Approve"
msgstr ""

msgid "LicenseManagement|Approve license"
msgstr ""

msgid "LicenseManagement|Approve license?"
msgstr ""

msgid "LicenseManagement|Approved"
msgstr ""

msgid "LicenseManagement|Blacklist"
msgstr ""

msgid "LicenseManagement|Blacklist license"
msgstr ""

msgid "LicenseManagement|Blacklist license?"
msgstr ""

msgid "LicenseManagement|Blacklisted"
msgstr ""

msgid "LicenseManagement|Cancel"
msgstr ""

msgid "LicenseManagement|License"
msgstr ""

msgid "LicenseManagement|License Management"
msgstr ""

msgid "LicenseManagement|License details"
msgstr ""

msgid "LicenseManagement|License name"
msgstr ""

msgid "LicenseManagement|Manage approved and blacklisted licenses for this project."
msgstr ""

msgid "LicenseManagement|Packages"
msgstr ""

msgid "LicenseManagement|Remove license"
msgstr ""

msgid "LicenseManagement|Remove license?"
msgstr ""

msgid "LicenseManagement|Submit"
msgstr ""

msgid "LicenseManagement|There are currently no approved or blacklisted licenses in this project."
msgstr ""

msgid "LicenseManagement|This license already exists in this project."
msgstr ""

msgid "LicenseManagement|URL"
msgstr ""

msgid "LicenseManagement|You are about to remove the license, %{name}, from this project."
msgstr ""

msgid "Licensed Features"
msgstr ""

msgid "Licensed to"
msgstr ""

msgid "Licenses"
msgstr ""

msgid "Limit namespaces and projects that can be indexed"
msgstr ""

msgid "Limited to showing %d event at most"
msgid_plural "Limited to showing %d events at most"
msgstr[0] ""
msgstr[1] ""

msgid "LinkedIn"
msgstr ""

msgid "List"
msgstr ""

msgid "List Your Gitea Repositories"
msgstr ""

msgid "List available repositories"
msgstr ""

msgid "List of IPs and CIDRs of allowed secondary nodes. Comma-separated, e.g. \"1.1.1.1, 2.2.2.0/24\""
msgstr ""

msgid "List view"
msgstr ""

msgid "List your Bitbucket Server repositories"
msgstr ""

msgid "List your GitHub repositories"
msgstr ""

msgid "Live preview"
msgstr ""

msgid "Loading contribution stats for group members"
msgstr ""

msgid "Loading the GitLab IDE..."
msgstr ""

msgid "Loading..."
msgstr ""

msgid "Loading…"
msgstr ""

msgid "Localization"
msgstr ""

msgid "Lock"
msgstr ""

msgid "Lock %{issuableDisplayName}"
msgstr ""

msgid "Lock not found"
msgstr ""

msgid "Lock the discussion"
msgstr ""

msgid "Lock this %{issuableDisplayName}? Only <strong>project members</strong> will be able to comment."
msgstr ""

msgid "Lock to current projects"
msgstr ""

msgid "Locked"
msgstr ""

msgid "Locked Files"
msgstr ""

msgid "Locked to current projects"
msgstr ""

msgid "Locks give the ability to lock specific file or folder."
msgstr ""

msgid "Locks the discussion"
msgstr ""

msgid "Login with smartcard"
msgstr ""

msgid "Logo was successfully removed."
msgstr ""

msgid "Logs"
msgstr ""

msgid "MRApprovals|Approved by"
msgstr ""

msgid "MRApprovals|Approvers"
msgstr ""

msgid "MRApprovals|Pending approvals"
msgstr ""

msgid "MRDiff|Show changes only"
msgstr ""

msgid "MRDiff|Show full file"
msgstr ""

msgid "Make everyone on your team more productive regardless of their location. GitLab Geo creates read-only mirrors of your GitLab instance so you can reduce the time it takes to clone and fetch large repos."
msgstr ""

msgid "Make issue confidential."
msgstr ""

msgid "Make sure you're logged into the account that owns the projects you'd like to import."
msgstr ""

msgid "Makes this issue confidential"
msgstr ""

msgid "Manage"
msgstr ""

msgid "Manage Git repositories with fine-grained access controls that keep your code secure. Perform code reviews and enhance collaboration with merge requests. Each project can also have an issue tracker and a wiki."
msgstr ""

msgid "Manage Web IDE features"
msgstr ""

msgid "Manage access"
msgstr ""

msgid "Manage all notifications"
msgstr ""

msgid "Manage applications that can use GitLab as an OAuth provider, and applications that you've authorized to use your account."
msgstr ""

msgid "Manage applications that you've authorized to use your account."
msgstr ""

msgid "Manage group labels"
msgstr ""

msgid "Manage labels"
msgstr ""

msgid "Manage project labels"
msgstr ""

msgid "Manage two-factor authentication"
msgstr ""

msgid "Manifest"
msgstr ""

msgid "Manifest file import"
msgstr ""

msgid "Manual job"
msgstr ""

msgid "Map a FogBugz account ID to a GitLab user"
msgstr ""

msgid "Map a Google Code user to a GitLab user"
msgstr ""

msgid "Map a Google Code user to a full email address"
msgstr ""

msgid "Map a Google Code user to a full name"
msgstr ""

msgid "Mar"
msgstr ""

msgid "March"
msgstr ""

msgid "Mark as resolved"
msgstr ""

msgid "Mark comment as resolved"
msgstr ""

msgid "Mark this issue as a duplicate of another issue"
msgstr ""

msgid "Mark todo as done"
msgstr ""

msgid "Markdown"
msgstr ""

msgid "Markdown Help"
msgstr ""

msgid "Markdown enabled"
msgstr ""

msgid "Marks this issue as a duplicate of %{duplicate_reference}."
msgstr ""

msgid "Marks todo as done."
msgstr ""

msgid "Maven Metadata"
msgstr ""

msgid "Max access level"
msgstr ""

msgid "Max seats used"
msgstr ""

msgid "Maximum artifacts size (MB)"
msgstr ""

msgid "Maximum attachment size (MB)"
msgstr ""

msgid "Maximum capacity"
msgstr ""

msgid "Maximum delay (Minutes)"
msgstr ""

msgid "Maximum job timeout"
msgstr ""

msgid "Maximum job timeout has a value which could not be accepted"
msgstr ""

msgid "Maximum number of mirrors that can be synchronizing at the same time."
msgstr ""

msgid "Maximum push size (MB)"
msgstr ""

msgid "Maximum time between updates that a mirror can have when scheduled to synchronize."
msgstr ""

msgid "May"
msgstr ""

msgid "Median"
msgstr ""

msgid "Member lock"
msgstr ""

msgid "Member since %{date}"
msgstr ""

msgid "Members"
msgstr ""

msgid "Members can be added by project <i>Maintainers</i> or <i>Owners</i>"
msgstr ""

msgid "Members of <strong>%{project_name}</strong>"
msgstr ""

msgid "Merge Request"
msgstr ""

msgid "Merge Request Approvals"
msgstr ""

msgid "Merge Requests"
msgstr ""

msgid "Merge Requests created"
msgstr ""

msgid "Merge commit message"
msgstr ""

msgid "Merge events"
msgstr ""

msgid "Merge immediately"
msgstr ""

msgid "Merge in progress"
msgstr ""

msgid "Merge request"
msgstr ""

msgid "Merge request approvals"
msgstr ""

msgid "Merge request approvals allow you to set the number of necessary approvals and predefine a list of approvers that will need to approve every merge request in a project."
msgstr ""

msgid "Merge requests"
msgstr ""

msgid "Merge requests are a place to propose changes you've made to a project and discuss those changes with others"
msgstr ""

msgid "Merge when pipeline succeeds"
msgstr ""

msgid "MergeConflict|Commit to source branch"
msgstr ""

msgid "MergeConflict|Committing..."
msgstr ""

msgid "MergeConflict|HEAD//our changes"
msgstr ""

msgid "MergeConflict|Use ours"
msgstr ""

msgid "MergeConflict|Use theirs"
msgstr ""

msgid "MergeConflict|conflict"
msgstr ""

msgid "MergeConflict|conflicts"
msgstr ""

msgid "MergeConflict|origin//their changes"
msgstr ""

msgid "MergeRequests|Add a reply"
msgstr ""

msgid "MergeRequests|An error occurred while saving the draft comment."
msgstr ""

msgid "MergeRequests|Discussion stays resolved"
msgstr ""

msgid "MergeRequests|Discussion stays unresolved"
msgstr ""

msgid "MergeRequests|Discussion will be resolved"
msgstr ""

msgid "MergeRequests|Discussion will be unresolved"
msgstr ""

msgid "MergeRequests|Failed to squash. Should be done manually."
msgstr ""

msgid "MergeRequests|Jump to next unresolved discussion"
msgstr ""

msgid "MergeRequests|Reply..."
msgstr ""

msgid "MergeRequests|Resolve this discussion in a new issue"
msgstr ""

msgid "MergeRequests|Saving the comment failed"
msgstr ""

msgid "MergeRequests|Squash task canceled: another squash is already in progress."
msgstr ""

msgid "MergeRequests|Toggle comments for this file"
msgstr ""

msgid "MergeRequests|View file @ %{commitId}"
msgstr ""

msgid "MergeRequests|View replaced file @ %{commitId}"
msgstr ""

msgid "MergeRequests|commented on commit %{commitLink}"
msgstr ""

msgid "MergeRequests|started a discussion"
msgstr ""

msgid "MergeRequests|started a discussion on %{linkStart}an old version of the diff%{linkEnd}"
msgstr ""

msgid "MergeRequests|started a discussion on %{linkStart}the diff%{linkEnd}"
msgstr ""

msgid "MergeRequests|started a discussion on an outdated change in commit %{linkStart}%{commitId}%{linkEnd}"
msgstr ""

msgid "MergeRequests|started a discussion on commit %{linkStart}%{commitId}%{linkEnd}"
msgstr ""

msgid "MergeRequest| %{paragraphStart}changed the description %{descriptionChangedTimes} times %{timeDifferenceMinutes}%{paragraphEnd}"
msgstr ""

msgid "MergeRequest|Error loading full diff. Please try again."
msgstr ""

msgid "MergeRequest|Filter files or search with %{modifier_key}+p"
msgstr ""

msgid "MergeRequest|No files found"
msgstr ""

msgid "Merged"
msgstr ""

msgid "Merged branches are being deleted. This can take some time depending on the number of branches. Please refresh the page to see changes."
msgstr ""

msgid "Messages"
msgstr ""

msgid "Metric was successfully added."
msgstr ""

msgid "Metric was successfully updated."
msgstr ""

msgid "Metrics"
msgstr ""

msgid "Metrics - Influx"
msgstr ""

msgid "Metrics - Prometheus"
msgstr ""

msgid "Metrics and profiling"
msgstr ""

msgid "Metrics for environment"
msgstr ""

msgid "Metrics|Add metric"
msgstr ""

msgid "Metrics|Check out the CI/CD documentation on deploying to an environment"
msgstr ""

msgid "Metrics|Create metric"
msgstr ""

msgid "Metrics|Delete metric"
msgstr ""

msgid "Metrics|Delete metric?"
msgstr ""

msgid "Metrics|Edit metric"
msgstr ""

msgid "Metrics|Environment"
msgstr ""

msgid "Metrics|For grouping similar metrics"
msgstr ""

msgid "Metrics|Label of the y-axis (usually the unit). The x-axis always represents time."
msgstr ""

msgid "Metrics|Learn about environments"
msgstr ""

msgid "Metrics|Legend label (optional)"
msgstr ""

msgid "Metrics|Must be a valid PromQL query."
msgstr ""

msgid "Metrics|New metric"
msgstr ""

msgid "Metrics|No deployed environments"
msgstr ""

msgid "Metrics|PromQL query is valid"
msgstr ""

msgid "Metrics|Prometheus Query Documentation"
msgstr ""

msgid "Metrics|Show last"
msgstr ""

msgid "Metrics|There was an error fetching the environments data, please try again"
msgstr ""

msgid "Metrics|There was an error getting deployment information."
msgstr ""

msgid "Metrics|There was an error getting environments information."
msgstr ""

msgid "Metrics|There was an error trying to validate your query"
msgstr ""

msgid "Metrics|There was an error while retrieving metrics"
msgstr ""

msgid "Metrics|Unexpected deployment data response from prometheus endpoint"
msgstr ""

msgid "Metrics|Unexpected metrics data response from prometheus endpoint"
msgstr ""

msgid "Metrics|Unit label"
msgstr ""

msgid "Metrics|Used as a title for the chart"
msgstr ""

msgid "Metrics|Used if the query returns a single series. If it returns multiple series, their legend labels will be picked up from the response."
msgstr ""

msgid "Metrics|Y-axis label"
msgstr ""

msgid "Metrics|You're about to permanently delete this metric. This cannot be undone."
msgstr ""

msgid "Metrics|e.g. HTTP requests"
msgstr ""

msgid "Metrics|e.g. Requests/second"
msgstr ""

msgid "Metrics|e.g. Throughput"
msgstr ""

msgid "Metrics|e.g. rate(http_requests_total[5m])"
msgstr ""

msgid "Metrics|e.g. req/sec"
msgstr ""

msgid "Migrated %{success_count}/%{total_count} files."
msgstr ""

msgid "Migration successful."
msgstr ""

msgid "Milestone"
msgstr ""

msgid "Milestone lists not available with your current license"
msgstr ""

msgid "Milestone lists show all issues from the selected milestone."
msgstr ""

msgid "Milestones"
msgstr ""

msgid "Milestones| You’re about to permanently delete the milestone %{milestoneTitle} and remove it from %{issuesWithCount} and %{mergeRequestsWithCount}. Once deleted, it cannot be undone or recovered."
msgstr ""

msgid "Milestones| You’re about to permanently delete the milestone %{milestoneTitle}. This milestone is not currently used in any issues or merge requests."
msgstr ""

msgid "Milestones|Delete milestone"
msgstr ""

msgid "Milestones|Delete milestone %{milestoneTitle}?"
msgstr ""

msgid "Milestones|Failed to delete milestone %{milestoneTitle}"
msgstr ""

msgid "Milestones|Milestone %{milestoneTitle} was not found"
msgstr ""

msgid "Milestones|Promote %{milestoneTitle} to group milestone?"
msgstr ""

msgid "Milestones|Promote Milestone"
msgstr ""

msgid "Milestones|Promoting %{milestoneTitle} will make it available for all projects inside %{groupName}. Existing project milestones with the same title will be merged."
msgstr ""

msgid "Milestones|This action cannot be reversed."
msgstr ""

msgid "Minimum capacity to be available before we schedule more mirrors preemptively."
msgstr ""

msgid "Minimum length is %{minimum_password_length} characters"
msgstr ""

msgid "Minimum length is %{minimum_password_length} characters."
msgstr ""

msgid "Minutes"
msgstr ""

msgid "Mirror a repository"
msgstr ""

msgid "Mirror direction"
msgstr ""

msgid "Mirror repository"
msgstr ""

msgid "Mirror user"
msgstr ""

msgid "Mirrored repositories"
msgstr ""

msgid "Mirroring repositories"
msgstr ""

msgid "Mirroring settings were successfully updated."
msgstr ""

msgid "Mirroring settings were successfully updated. The project is being updated."
msgstr ""

msgid "Mirroring was successfully disabled."
msgstr ""

msgid "Mirroring will only be available if the feature is included in the plan of the selected group or user."
msgstr ""

msgid "Missing commit signatures endpoint!"
msgstr ""

msgid "MissingSSHKeyWarningLink|add an SSH key"
msgstr ""

msgid "Modal|Cancel"
msgstr ""

msgid "Modal|Close"
msgstr ""

msgid "Modify commit message"
msgstr ""

msgid "Modify commit messages"
msgstr ""

msgid "Modify merge commit"
msgstr ""

msgid "Monday"
msgstr ""

msgid "Monitor your errors by integrating with Sentry"
msgstr ""

msgid "Monitoring"
msgstr ""

msgid "Months"
msgstr ""

msgid "More"
msgstr ""

msgid "More actions"
msgstr ""

msgid "More info"
msgstr ""

msgid "More information"
msgstr ""

msgid "More information is available|here"
msgstr ""

msgid "More than %{number_commits_distance} commits different with %{default_branch}"
msgstr ""

msgid "Most stars"
msgstr ""

msgid "Mount point %{mounted_as} not found in %{model_class}."
msgstr ""

msgid "Move"
msgstr ""

msgid "Move issue"
msgstr ""

msgid "Move issue from one column of the board to another"
msgstr ""

msgid "Move this issue to another project."
msgstr ""

msgid "MoveIssue|Cannot move issue due to insufficient permissions!"
msgstr ""

msgid "MoveIssue|Cannot move issue to project it originates from!"
msgstr ""

msgid "Moves issue to %{label} column in the board."
msgstr ""

msgid "Moves this issue to %{path_to_project}."
msgstr ""

msgid "Multiple issue boards"
msgstr ""

msgid "Multiple model types found: %{model_types}"
msgstr ""

msgid "Multiple uploaders found: %{uploader_types}"
msgstr ""

msgid "Name"
msgstr ""

msgid "Name has already been taken"
msgstr ""

msgid "Name new label"
msgstr ""

msgid "Name your individual key via a title"
msgstr ""

msgid "Name:"
msgstr ""

msgid "Namespaces to index"
msgstr ""

msgid "Naming, topics, avatar"
msgstr ""

msgid "Naming, visibility"
msgstr ""

msgid "Nav|Help"
msgstr ""

msgid "Nav|Home"
msgstr ""

msgid "Nav|Sign In / Register"
msgstr ""

msgid "Nav|Sign out and sign in with a different account"
msgstr ""

msgid "Need help?"
msgstr ""

msgid "Network"
msgstr ""

msgid "Never"
msgstr ""

msgid "New"
msgstr ""

msgid "New Application"
msgstr ""

msgid "New Environment"
msgstr ""

msgid "New Group"
msgstr ""

msgid "New Identity"
msgstr ""

msgid "New Issue"
msgid_plural "New Issues"
msgstr[0] ""
msgstr[1] ""

msgid "New Label"
msgstr ""

msgid "New Milestone"
msgstr ""

msgid "New Pages Domain"
msgstr ""

msgid "New Password"
msgstr ""

msgid "New Pipeline Schedule"
msgstr ""

msgid "New Snippet"
msgstr ""

msgid "New branch"
msgstr ""

msgid "New branch unavailable"
msgstr ""

msgid "New deploy key"
msgstr ""

msgid "New directory"
msgstr ""

msgid "New environment"
msgstr ""

msgid "New epic"
msgstr ""

msgid "New file"
msgstr ""

msgid "New group"
msgstr ""

msgid "New health check access token has been generated!"
msgstr ""

msgid "New identity"
msgstr ""

msgid "New issue"
msgstr ""

msgid "New label"
msgstr ""

msgid "New merge request"
msgstr ""

msgid "New milestone"
msgstr ""

msgid "New pipelines will cancel older, pending pipelines on the same branch"
msgstr ""

msgid "New project"
msgstr ""

msgid "New runners registration token has been generated!"
msgstr ""

msgid "New schedule"
msgstr ""

msgid "New snippet"
msgstr ""

msgid "New subgroup"
msgstr ""

msgid "New tag"
msgstr ""

msgid "New users set to external"
msgstr ""

msgid "New..."
msgstr ""

msgid "Newly registered users will by default be external"
msgstr ""

msgid "Next"
msgstr ""

msgid "Nickname"
msgstr ""

msgid "No"
msgstr ""

msgid "No %{providerTitle} repositories available to import"
msgstr ""

msgid "No Label"
msgstr ""

msgid "No Milestone"
msgstr ""

msgid "No Tag"
msgstr ""

msgid "No activities found"
msgstr ""

msgid "No available namespaces to fork the project."
msgstr ""

msgid "No branches found"
msgstr ""

msgid "No changes"
msgstr ""

msgid "No changes between %{ref_start}%{source_branch}%{ref_end} and %{ref_start}%{target_branch}%{ref_end}"
msgstr ""

msgid "No connection could be made to a Gitaly Server, please check your logs!"
msgstr ""

msgid "No container images stored for this project. Add one by following the instructions above."
msgstr ""

msgid "No contributions"
msgstr ""

msgid "No contributions were found"
msgstr ""

msgid "No credit card required."
msgstr ""

msgid "No details available"
msgstr ""

msgid "No due date"
msgstr ""

msgid "No errors to display."
msgstr ""

msgid "No estimate or time spent"
msgstr ""

msgid "No file chosen"
msgstr ""

msgid "No file selected"
msgstr ""

msgid "No files found."
msgstr ""

msgid "No issues for the selected time period."
msgstr ""

msgid "No job trace"
msgstr ""

msgid "No labels with such name or description"
msgstr ""

msgid "No license. All rights reserved"
msgstr ""

msgid "No licenses found."
msgstr ""

msgid "No matching results"
msgstr ""

msgid "No merge requests for the selected time period."
msgstr ""

msgid "No merge requests found"
msgstr ""

msgid "No messages were logged"
msgstr ""

msgid "No milestones to show"
msgstr ""

msgid "No other labels with such name or description"
msgstr ""

msgid "No parent group"
msgstr ""

msgid "No preview for this file type"
msgstr ""

msgid "No prioritised labels with such name or description"
msgstr ""

msgid "No public groups"
msgstr ""

msgid "No pushes for the selected time period."
msgstr ""

msgid "No repository"
msgstr ""

msgid "No runners found"
msgstr ""

msgid "No schedules"
msgstr ""

msgid "No start date"
msgstr ""

msgid "No, directly import the existing email addresses and usernames."
msgstr ""

msgid "Node was successfully created."
msgstr ""

msgid "Node was successfully updated."
msgstr ""

msgid "Nodes"
msgstr ""

msgid "None"
msgstr ""

msgid "Not available"
msgstr ""

msgid "Not available for private projects"
msgstr ""

msgid "Not available for protected branches"
msgstr ""

msgid "Not confidential"
msgstr ""

msgid "Not enough data"
msgstr ""

msgid "Not found."
msgstr ""

msgid "Not implemented!"
msgstr ""

msgid "Not now"
msgstr ""

msgid "Not ready yet. Try again later."
msgstr ""

msgid "Not started"
msgstr ""

msgid "Note that this invitation was sent to %{mail_to_invite_email}, but you are signed in as %{link_to_current_user} with email %{mail_to_current_user}."
msgstr ""

msgid "Note: As an administrator you may like to configure %{github_integration_link}, which will allow login via GitHub and allow connecting repositories without generating a Personal Access Token."
msgstr ""

msgid "Note: As an administrator you may like to configure %{github_integration_link}, which will allow login via GitHub and allow importing repositories without generating a Personal Access Token."
msgstr ""

msgid "Note: Consider asking your GitLab administrator to configure %{github_integration_link}, which will allow login via GitHub and allow connecting repositories without generating a Personal Access Token."
msgstr ""

msgid "Note: Consider asking your GitLab administrator to configure %{github_integration_link}, which will allow login via GitHub and allow importing repositories without generating a Personal Access Token."
msgstr ""

msgid "NoteForm|Note"
msgstr ""

msgid "Notes|Are you sure you want to cancel creating this comment?"
msgstr ""

msgid "Notes|Collapse replies"
msgstr ""

msgid "Notes|Show all activity"
msgstr ""

msgid "Notes|Show comments only"
msgstr ""

msgid "Notes|Show history only"
msgstr ""

msgid "Notes|This comment has changed since you started editing, please review the %{open_link}updated comment%{close_link} to ensure information is not lost"
msgstr ""

msgid "Nothing to preview."
msgstr ""

msgid "Notification events"
msgstr ""

msgid "Notification setting"
msgstr ""

msgid "Notification setting - %{notification_title}"
msgstr ""

msgid "Notification settings saved"
msgstr ""

msgid "NotificationEvent|Close issue"
msgstr ""

msgid "NotificationEvent|Close merge request"
msgstr ""

msgid "NotificationEvent|Failed pipeline"
msgstr ""

msgid "NotificationEvent|Merge merge request"
msgstr ""

msgid "NotificationEvent|New epic"
msgstr ""

msgid "NotificationEvent|New issue"
msgstr ""

msgid "NotificationEvent|New merge request"
msgstr ""

msgid "NotificationEvent|New note"
msgstr ""

msgid "NotificationEvent|Reassign issue"
msgstr ""

msgid "NotificationEvent|Reassign merge request"
msgstr ""

msgid "NotificationEvent|Reopen issue"
msgstr ""

msgid "NotificationEvent|Successful pipeline"
msgstr ""

msgid "NotificationLevel|Custom"
msgstr ""

msgid "NotificationLevel|Disabled"
msgstr ""

msgid "NotificationLevel|Global"
msgstr ""

msgid "NotificationLevel|On mention"
msgstr ""

msgid "NotificationLevel|Participate"
msgstr ""

msgid "NotificationLevel|Watch"
msgstr ""

msgid "NotificationSetting|Custom"
msgstr ""

msgid "Notifications"
msgstr ""

msgid "Notifications off"
msgstr ""

msgid "Notifications on"
msgstr ""

msgid "Nov"
msgstr ""

msgid "November"
msgstr ""

msgid "Number of Elasticsearch replicas"
msgstr ""

msgid "Number of Elasticsearch shards"
msgstr ""

msgid "OK"
msgstr ""

msgid "Object does not exist on the server or you don't have permissions to access it"
msgstr ""

msgid "Oct"
msgstr ""

msgid "October"
msgstr ""

msgid "OfSearchInADropdown|Filter"
msgstr ""

msgid "Ok let's go"
msgstr ""

msgid "Onboarding"
msgstr ""

msgid "Once imported, repositories can be mirrored over SSH. Read more %{link_start}here%{link_end}."
msgstr ""

msgid "Once removed, the fork relationship cannot be restored and you will no longer be able to send merge requests to the source."
msgstr ""

msgid "Once the exported file is ready, you will receive a notification email with a download link, or you can download it from this page."
msgstr ""

msgid "One more item"
msgid_plural "%d more items"
msgstr[0] ""
msgstr[1] ""

msgid "One or more groups that you don't have access to."
msgstr ""

msgid "One or more of your Bitbucket projects cannot be imported into GitLab directly because they use Subversion or Mercurial for version control, rather than Git."
msgstr ""

msgid "One or more of your Google Code projects cannot be imported into GitLab directly because they use Subversion or Mercurial for version control, rather than Git."
msgstr ""

msgid "Only admins"
msgstr ""

msgid "Only mirror protected branches"
msgstr ""

msgid "Only policy:"
msgstr ""

msgid "Only proceed if you trust %{idp_url} to control your GitLab account sign in."
msgstr ""

msgid "Only project members can comment."
msgstr ""

msgid "Only project members will be imported. Group members will be skipped."
msgstr ""

msgid "Only these extensions are supported: %{extension_list}"
msgstr ""

msgid "Oops, are you sure?"
msgstr ""

msgid "Open"
msgstr ""

msgid "Open Documentation"
msgstr ""

msgid "Open comment type dropdown"
msgstr ""

msgid "Open errors"
msgstr ""

msgid "Open in Xcode"
msgstr ""

msgid "Open projects"
msgstr ""

msgid "Open raw"
msgstr ""

msgid "Open sidebar"
msgstr ""

msgid "Open source software to collaborate on code"
msgstr ""

msgid "Opened"
msgstr ""

msgid "Opened MR"
msgstr ""

msgid "Opened issues"
msgstr ""

msgid "OpenedNDaysAgo|Opened"
msgstr ""

msgid "Opens in a new window"
msgstr ""

msgid "Operation failed. Check pod logs for %{pod_name} for more details."
msgstr ""

msgid "Operation timed out. Check pod logs for %{pod_name} for more details."
msgstr ""

msgid "Operations"
msgstr ""

msgid "Operations Dashboard"
msgstr ""

msgid "Operations Settings"
msgstr ""

msgid "OperationsDashboard|Add a project to the dashboard"
msgstr ""

msgid "OperationsDashboard|Add projects"
msgstr ""

msgid "OperationsDashboard|More information"
msgstr ""

msgid "OperationsDashboard|Operations Dashboard"
msgstr ""

msgid "OperationsDashboard|The operations dashboard provides a summary of each project's operational health, including pipeline and alert statuses."
msgstr ""

msgid "Optional"
msgstr ""

msgid "Optionally, you can %{link_to_customize} how FogBugz email addresses and usernames are imported into GitLab."
msgstr ""

msgid "Optionally, you can %{link_to_customize} how Google Code email addresses and usernames are imported into GitLab."
msgstr ""

msgid "Options"
msgstr ""

msgid "Or you can choose one of the suggested colors below"
msgstr ""

msgid "Other Labels"
msgstr ""

msgid "Other information"
msgstr ""

msgid "Other merge requests block this MR"
msgstr ""

msgid "Outbound requests"
msgstr ""

msgid "Overview"
msgstr ""

msgid "Overwrite diverged branches"
msgstr ""

msgid "Owned by anyone"
msgstr ""

msgid "Owned by me"
msgstr ""

msgid "Owner"
msgstr ""

msgid "Package information"
msgstr ""

msgid "Package was removed"
msgstr ""

msgid "Packages"
msgstr ""

msgid "Page not found"
msgstr ""

msgid "Page was successfully deleted"
msgstr ""

msgid "Pages"
msgstr ""

msgid "Pages Domain"
msgstr ""

msgid "Pages Domains"
msgstr ""

msgid "Pages getting started guide"
msgstr ""

msgid "Pagination|Last »"
msgstr ""

msgid "Pagination|Next"
msgstr ""

msgid "Pagination|Prev"
msgstr ""

msgid "Pagination|« First"
msgstr ""

msgid "Parameter"
msgstr ""

msgid "Part of merge request changes"
msgstr ""

msgid "Password"
msgstr ""

msgid "Password authentication is unavailable."
msgstr ""

msgid "Past due"
msgstr ""

msgid "Paste a machine public key here. Read more about how to generate it %{link_start}here%{link_end}"
msgstr ""

msgid "Paste epic link"
msgstr ""

msgid "Paste issue link"
msgstr ""

msgid "Paste your public SSH key, which is usually contained in the file '~/.ssh/id_rsa.pub' and begins with 'ssh-rsa'. Don't use your private SSH key."
msgstr ""

msgid "Path"
msgstr ""

msgid "Path, transfer, remove"
msgstr ""

msgid "Path:"
msgstr ""

msgid "Pause"
msgstr ""

msgid "Pause replication"
msgstr ""

msgid "Paused Runners don't accept new jobs"
msgstr ""

msgid "Pending"
msgstr ""

msgid "People without permission will never get a notification and won't be able to comment."
msgstr ""

msgid "Perform advanced options such as changing path, transferring, or removing the group."
msgstr ""

msgid "Performance optimization"
msgstr ""

msgid "Permissions"
msgstr ""

msgid "Permissions Help"
msgstr ""

msgid "Permissions, LFS, 2FA"
msgstr ""

msgid "Personal Access Token"
msgstr ""

msgid "Personal project creation is not allowed. Please contact your administrator with questions"
msgstr ""

msgid "Pick a name"
msgstr ""

msgid "Pin code"
msgstr ""

msgid "Pipeline"
msgstr ""

msgid "Pipeline Schedule"
msgstr ""

msgid "Pipeline Schedules"
msgstr ""

msgid "Pipeline minutes quota"
msgstr ""

msgid "Pipeline quota"
msgstr ""

msgid "Pipeline triggers"
msgstr ""

msgid "Pipeline: %{status}"
msgstr ""

msgid "PipelineCharts|Failed:"
msgstr ""

msgid "PipelineCharts|Overall statistics"
msgstr ""

msgid "PipelineCharts|Success ratio:"
msgstr ""

msgid "PipelineCharts|Successful:"
msgstr ""

msgid "PipelineCharts|Total:"
msgstr ""

msgid "PipelineSchedules|Activated"
msgstr ""

msgid "PipelineSchedules|Active"
msgstr ""

msgid "PipelineSchedules|All"
msgstr ""

msgid "PipelineSchedules|Inactive"
msgstr ""

msgid "PipelineSchedules|Next Run"
msgstr ""

msgid "PipelineSchedules|None"
msgstr ""

msgid "PipelineSchedules|Provide a short description for this pipeline"
msgstr ""

msgid "PipelineSchedules|Take ownership"
msgstr ""

msgid "PipelineSchedules|Target"
msgstr ""

msgid "PipelineSchedules|Variables"
msgstr ""

msgid "PipelineSheduleIntervalPattern|Custom"
msgstr ""

msgid "PipelineStatusTooltip|Commit: %{ci_status}"
msgstr ""

msgid "PipelineStatusTooltip|Pipeline: %{ci_status}"
msgstr ""

msgid "Pipelines"
msgstr ""

msgid "Pipelines charts"
msgstr ""

msgid "Pipelines emails"
msgstr ""

msgid "Pipelines for last month"
msgstr ""

msgid "Pipelines for last week"
msgstr ""

msgid "Pipelines for last year"
msgstr ""

msgid "Pipelines settings for '%{project_name}' were successfully updated."
msgstr ""

msgid "Pipelines|API"
msgstr ""

msgid "Pipelines|Build with confidence"
msgstr ""

msgid "Pipelines|CI Lint"
msgstr ""

msgid "Pipelines|Clear Runner Caches"
msgstr ""

msgid "Pipelines|Continuous Integration can help catch bugs by running your tests automatically, while Continuous Deployment can help you deliver code to your product environment."
msgstr ""

msgid "Pipelines|Get started with Pipelines"
msgstr ""

msgid "Pipelines|Loading Pipelines"
msgstr ""

msgid "Pipelines|Project cache successfully reset."
msgstr ""

msgid "Pipelines|Run Pipeline"
msgstr ""

msgid "Pipelines|Something went wrong while cleaning runners cache."
msgstr ""

msgid "Pipelines|There are currently no %{scope} pipelines."
msgstr ""

msgid "Pipelines|There are currently no pipelines."
msgstr ""

msgid "Pipelines|There was an error fetching the pipelines. Try again in a few moments or contact your support team."
msgstr ""

msgid "Pipelines|This project is not currently set up to run pipelines."
msgstr ""

msgid "Pipeline|Commit"
msgstr ""

msgid "Pipeline|Coverage"
msgstr ""

msgid "Pipeline|Duration"
msgstr ""

msgid "Pipeline|Existing branch name or tag"
msgstr ""

msgid "Pipeline|Pipeline"
msgstr ""

msgid "Pipeline|Run Pipeline"
msgstr ""

msgid "Pipeline|Run for"
msgstr ""

msgid "Pipeline|Search branches"
msgstr ""

msgid "Pipeline|Specify variable values to be used in this run. The values specified in %{settings_link} will be used by default."
msgstr ""

msgid "Pipeline|Stages"
msgstr ""

msgid "Pipeline|Status"
msgstr ""

msgid "Pipeline|Stop pipeline"
msgstr ""

msgid "Pipeline|Stop pipeline #%{pipelineId}?"
msgstr ""

msgid "Pipeline|Triggerer"
msgstr ""

msgid "Pipeline|Variables"
msgstr ""

msgid "Pipeline|You’re about to stop pipeline %{pipelineId}."
msgstr ""

msgid "Pipeline|all"
msgstr ""

msgid "Pipeline|for"
msgstr ""

msgid "Pipeline|into"
msgstr ""

msgid "Pipeline|on"
msgstr ""

msgid "Pipeline|success"
msgstr ""

msgid "Pipeline|with"
msgstr ""

msgid "Pipeline|with stage"
msgstr ""

msgid "Pipeline|with stages"
msgstr ""

msgid "PivotalTrackerService|Comma-separated list of branches which will be automatically inspected. Leave blank to include all branches."
msgstr ""

msgid "PivotalTrackerService|Pivotal Tracker API token."
msgstr ""

msgid "PivotalTrackerService|Project Management Software (Source Commits Endpoint)"
msgstr ""

msgid "Plain diff"
msgstr ""

msgid "PlantUML"
msgstr ""

msgid "Play"
msgstr ""

msgid "Play all manual"
msgstr ""

msgid "Please %{link_to_register} or %{link_to_sign_in} to comment"
msgstr ""

msgid "Please accept the Terms of Service before continuing."
msgstr ""

msgid "Please add a comment in the text area above"
msgstr ""

msgid "Please add a list to your board first"
msgstr ""

msgid "Please check the configuration file for this chart"
msgstr ""

msgid "Please check the configuration file to ensure that a collection of charts has been declared."
msgstr ""

msgid "Please check the configuration file to ensure that it is available and the YAML is valid"
msgstr ""

msgid "Please choose a group URL with no special characters."
msgstr ""

msgid "Please complete your profile with email address"
msgstr ""

msgid "Please convert them to %{link_to_git}, and go through the %{link_to_import_flow} again."
msgstr ""

msgid "Please convert them to Git on Google Code, and go through the %{link_to_import_flow} again."
msgstr ""

msgid "Please create a password for your new account."
msgstr ""

msgid "Please create a username with only alphanumeric characters."
msgstr ""

msgid "Please enable and migrate to hashed storage to avoid security issues and ensure data integrity. %{migrate_link}"
msgstr ""

msgid "Please enter a non-negative number"
msgstr ""

msgid "Please enter a number greater than %{number} (from the project settings)"
msgstr ""

msgid "Please enter a valid number"
msgstr ""

msgid "Please enter or upload a license."
msgstr ""

msgid "Please fill in a descriptive name for your group."
msgstr ""

msgid "Please migrate all existing projects to hashed storage to avoid security issues and ensure data integrity. %{migrate_link}"
msgstr ""

msgid "Please note that this application is not provided by GitLab and you should verify its authenticity before allowing access."
msgstr ""

msgid "Please provide a name"
msgstr ""

msgid "Please provide a valid email address."
msgstr ""

msgid "Please retype the email address."
msgstr ""

msgid "Please select a file"
msgstr ""

msgid "Please select a group."
msgstr ""

msgid "Please select and add a member"
msgstr ""

msgid "Please select at least one filter to see results"
msgstr ""

msgid "Please set a new password before proceeding."
msgstr ""

msgid "Please solve the reCAPTCHA"
msgstr ""

msgid "Please try again"
msgstr ""

msgid "Please upgrade PostgreSQL to version 9.6 or greater. The status of the replication cannot be determined reliably with the current version."
msgstr ""

msgid "Please use this form to report users to GitLab who create spam issues, comments or behave inappropriately."
msgstr ""

msgid "Please wait a moment, this page will automatically refresh when ready."
msgstr ""

msgid "Please wait while we connect to your repository. Refresh at will."
msgstr ""

msgid "Please wait while we import the repository for you. Refresh at will."
msgstr ""

msgid "Preferences"
msgstr ""

msgid "Preferences saved."
msgstr ""

msgid "Preferences|Display time in 24-hour format"
msgstr ""

msgid "Preferences|For example: 30 mins ago."
msgstr ""

msgid "Preferences|Navigation theme"
msgstr ""

msgid "Preferences|These settings will update how dates and times are displayed for you."
msgstr ""

msgid "Preferences|This feature is experimental and translations are not complete yet"
msgstr ""

msgid "Preferences|Time display"
msgstr ""

msgid "Preferences|Time format"
msgstr ""

msgid "Preferences|Time preferences"
msgstr ""

msgid "Preferences|Use relative times"
msgstr ""

msgid "Press %{key}-C to copy"
msgstr ""

msgid "Press Enter or click to search"
msgstr ""

msgid "Prevent adding new members to project membership within this group"
msgstr ""

msgid "Prevent approval of merge requests by merge request author"
msgstr ""

msgid "Prevent approval of merge requests by merge request committers"
msgstr ""

msgid "Preview"
msgstr ""

msgid "Preview Markdown"
msgstr ""

msgid "Preview changes"
msgstr ""

msgid "Preview payload"
msgstr ""

msgid "Previous Artifacts"
msgstr ""

msgid "Primary"
msgstr ""

msgid "Prioritize"
msgstr ""

msgid "Prioritize label"
msgstr ""

msgid "Prioritized Labels"
msgstr ""

msgid "Prioritized label"
msgstr ""

msgid "Private"
msgstr ""

msgid "Private - Project access must be granted explicitly to each user."
msgstr ""

msgid "Private - The group and its projects can only be viewed by members."
msgstr ""

msgid "Private group(s)"
msgstr ""

msgid "Private profile"
msgstr ""

msgid "Private projects can be created in your personal namespace with:"
msgstr ""

msgid "Proceed"
msgstr ""

msgid "Profile"
msgstr ""

msgid "Profile Settings"
msgstr ""

msgid "Profiles| You are about to permanently delete %{yourAccount}, and all of the issues, merge requests, and groups linked to your account. Once you confirm %{deleteAccount}, it cannot be undone or recovered."
msgstr ""

msgid "Profiles| You are going to change the username %{currentUsernameBold} to %{newUsernameBold}. Profile and projects will be redirected to the %{newUsername} namespace but this redirect will expire once the %{currentUsername} namespace is registered by another user or group. Please update your Git repository remotes as soon as possible."
msgstr ""

msgid "Profiles|@username"
msgstr ""

msgid "Profiles|Account scheduled for removal."
msgstr ""

msgid "Profiles|Activate signin with one of the following services"
msgstr ""

msgid "Profiles|Active"
msgstr ""

msgid "Profiles|Add key"
msgstr ""

msgid "Profiles|Add status emoji"
msgstr ""

msgid "Profiles|Avatar cropper"
msgstr ""

msgid "Profiles|Avatar will be removed. Are you sure?"
msgstr ""

msgid "Profiles|Bio"
msgstr ""

msgid "Profiles|Change username"
msgstr ""

msgid "Profiles|Changing your username can have unintended side effects."
msgstr ""

msgid "Profiles|Choose file..."
msgstr ""

msgid "Profiles|Choose to show contributions of private projects on your public profile without any project, repository or organization information"
msgstr ""

msgid "Profiles|City, country"
msgstr ""

msgid "Profiles|Clear status"
msgstr ""

msgid "Profiles|Click on icon to activate signin with one of the following services"
msgstr ""

msgid "Profiles|Connect"
msgstr ""

msgid "Profiles|Connected Accounts"
msgstr ""

msgid "Profiles|Current path: %{path}"
msgstr ""

msgid "Profiles|Current status"
msgstr ""

msgid "Profiles|Delete Account"
msgstr ""

msgid "Profiles|Delete account"
msgstr ""

msgid "Profiles|Delete your account?"
msgstr ""

msgid "Profiles|Deleting an account has the following effects:"
msgstr ""

msgid "Profiles|Disconnect"
msgstr ""

msgid "Profiles|Do not show on profile"
msgstr ""

msgid "Profiles|Don't display activity-related personal information on your profiles"
msgstr ""

msgid "Profiles|Edit Profile"
msgstr ""

msgid "Profiles|Enter your name, so people you know can recognize you"
msgstr ""

msgid "Profiles|Feed token was successfully reset"
msgstr ""

msgid "Profiles|Full name"
msgstr ""

msgid "Profiles|Include private contributions on my profile"
msgstr ""

msgid "Profiles|Incoming email token was successfully reset"
msgstr ""

msgid "Profiles|Increase your account's security by enabling Two-Factor Authentication (2FA)"
msgstr ""

msgid "Profiles|Invalid password"
msgstr ""

msgid "Profiles|Invalid username"
msgstr ""

msgid "Profiles|Learn more"
msgstr ""

msgid "Profiles|Location"
msgstr ""

msgid "Profiles|Made a private contribution"
msgstr ""

msgid "Profiles|Main settings"
msgstr ""

msgid "Profiles|No file chosen"
msgstr ""

msgid "Profiles|Organization"
msgstr ""

msgid "Profiles|Path"
msgstr ""

msgid "Profiles|Position and size your new avatar"
msgstr ""

msgid "Profiles|Private contributions"
msgstr ""

msgid "Profiles|Profile was successfully updated"
msgstr ""

msgid "Profiles|Public Avatar"
msgstr ""

msgid "Profiles|Remove avatar"
msgstr ""

msgid "Profiles|Set new profile picture"
msgstr ""

msgid "Profiles|Social sign-in"
msgstr ""

msgid "Profiles|Some options are unavailable for LDAP accounts"
msgstr ""

msgid "Profiles|Tell us about yourself in fewer than 250 characters"
msgstr ""

msgid "Profiles|The maximum file size allowed is 200KB."
msgstr ""

msgid "Profiles|This doesn't look like a public SSH key, are you sure you want to add it?"
msgstr ""

msgid "Profiles|This email will be displayed on your public profile"
msgstr ""

msgid "Profiles|This email will be used for web based operations, such as edits and merges. %{commit_email_link_start}Learn more%{commit_email_link_end}"
msgstr ""

msgid "Profiles|This emoji and message will appear on your profile and throughout the interface."
msgstr ""

msgid "Profiles|This information will appear on your profile"
msgstr ""

msgid "Profiles|Time settings"
msgstr ""

msgid "Profiles|Two-Factor Authentication"
msgstr ""

msgid "Profiles|Type your %{confirmationValue} to confirm:"
msgstr ""

msgid "Profiles|Typically starts with \"ssh-rsa …\""
msgstr ""

msgid "Profiles|Update profile settings"
msgstr ""

msgid "Profiles|Update username"
msgstr ""

msgid "Profiles|Upload new avatar"
msgstr ""

msgid "Profiles|Use a private email - %{email}"
msgstr ""

msgid "Profiles|User ID"
msgstr ""

msgid "Profiles|Username change failed - %{message}"
msgstr ""

msgid "Profiles|Username successfully changed"
msgstr ""

msgid "Profiles|Using emojis in names seems fun, but please try to set a status message instead"
msgstr ""

msgid "Profiles|What's your status?"
msgstr ""

msgid "Profiles|Who you represent or work for"
msgstr ""

msgid "Profiles|You can change your avatar here"
msgstr ""

msgid "Profiles|You can change your avatar here or remove the current avatar to revert to %{gravatar_link}"
msgstr ""

msgid "Profiles|You can set your current timezone here"
msgstr ""

msgid "Profiles|You can upload your avatar here"
msgstr ""

msgid "Profiles|You can upload your avatar here or change it at %{gravatar_link}"
msgstr ""

msgid "Profiles|You don't have access to delete this user."
msgstr ""

msgid "Profiles|You must transfer ownership or delete these groups before you can delete your account."
msgstr ""

msgid "Profiles|Your LinkedIn profile name from linkedin.com/in/profilename"
msgstr ""

msgid "Profiles|Your account is currently an owner in these groups:"
msgstr ""

msgid "Profiles|Your email address was automatically set based on your %{provider_label} account"
msgstr ""

msgid "Profiles|Your location was automatically set based on your %{provider_label} account"
msgstr ""

msgid "Profiles|Your name was automatically set based on your %{provider_label} account, so people you know can recognize you"
msgstr ""

msgid "Profiles|Your status"
msgstr ""

msgid "Profiles|e.g. My MacBook key"
msgstr ""

msgid "Profiles|username"
msgstr ""

msgid "Profiles|website.com"
msgstr ""

msgid "Profiles|your account"
msgstr ""

msgid "Profiling - Performance bar"
msgstr ""

msgid "Programming languages used in this repository"
msgstr ""

msgid "Progress"
msgstr ""

msgid "Project"
msgstr ""

msgid "Project \"%{name}\" is no longer available. Select another project to continue."
msgstr ""

msgid "Project %{project_repo} could not be found"
msgstr ""

msgid "Project '%{project_name}' is being imported."
msgstr ""

msgid "Project '%{project_name}' is in the process of being deleted."
msgstr ""

msgid "Project '%{project_name}' queued for deletion."
msgstr ""

msgid "Project '%{project_name}' was successfully created."
msgstr ""

msgid "Project '%{project_name}' was successfully updated."
msgstr ""

msgid "Project Badges"
msgstr ""

msgid "Project ID"
msgstr ""

msgid "Project URL"
msgstr ""

msgid "Project access must be granted explicitly to each user."
msgstr ""

msgid "Project and wiki repositories"
msgstr ""

msgid "Project avatar"
msgstr ""

msgid "Project cannot be shared with the group it is in or one of its ancestors."
msgstr ""

msgid "Project configuration, including services"
msgstr ""

msgid "Project description (optional)"
msgstr ""

msgid "Project details"
msgstr ""

msgid "Project export could not be deleted."
msgstr ""

msgid "Project export enabled"
msgstr ""

msgid "Project export has been deleted."
msgstr ""

msgid "Project export link has expired. Please generate a new export from your project settings."
msgstr ""

msgid "Project export started. A download link will be sent by email."
msgstr ""

msgid "Project has too many %{label_for_message} to search"
msgstr ""

msgid "Project members"
msgstr ""

msgid "Project name"
msgstr ""

msgid "Project overview content"
msgstr ""

msgid "Project slug"
msgstr ""

msgid "Project uploads"
msgstr ""

msgid "Project visibility level will be changed to match namespace rules when transferring to a group."
msgstr ""

msgid "Project:"
msgstr ""

msgid "ProjectActivityRSS|Subscribe"
msgstr ""

msgid "ProjectCreationLevel|Allowed to create projects"
msgstr ""

msgid "ProjectCreationLevel|Default project creation protection"
msgstr ""

msgid "ProjectCreationLevel|Developers + Maintainers"
msgstr ""

msgid "ProjectCreationLevel|Maintainers"
msgstr ""

msgid "ProjectCreationLevel|No one"
msgstr ""

msgid "ProjectFileTree|Name"
msgstr ""

msgid "ProjectLastActivity|Never"
msgstr ""

msgid "ProjectLifecycle|Stage"
msgstr ""

msgid "ProjectOverview|Fork"
msgstr ""

msgid "ProjectOverview|Forks"
msgstr ""

msgid "ProjectOverview|Go to your fork"
msgstr ""

msgid "ProjectOverview|Star"
msgstr ""

msgid "ProjectOverview|Unstar"
msgstr ""

msgid "ProjectOverview|You have reached your project limit"
msgstr ""

msgid "ProjectOverview|You must sign in to star a project"
msgstr ""

msgid "ProjectPage|Project ID: %{project_id}"
msgstr ""

msgid "ProjectSelect| or group"
msgstr ""

msgid "ProjectSelect|Search for project"
msgstr ""

msgid "ProjectSettings|Additional merge request capabilities that influence how and when merges will be performed"
msgstr ""

msgid "ProjectSettings|All discussions must be resolved"
msgstr ""

msgid "ProjectSettings|Automatically resolve merge request diff discussions when they become outdated"
msgstr ""

msgid "ProjectSettings|Badges"
msgstr ""

msgid "ProjectSettings|Contact an admin to change this setting."
msgstr ""

msgid "ProjectSettings|Customize your project badges."
msgstr ""

msgid "ProjectSettings|Every merge creates a merge commit"
msgstr ""

msgid "ProjectSettings|Failed to protect the tag"
msgstr ""

msgid "ProjectSettings|Failed to update tag!"
msgstr ""

msgid "ProjectSettings|Fast-forward merge"
msgstr ""

msgid "ProjectSettings|Fast-forward merges only"
msgstr ""

msgid "ProjectSettings|Learn more about badges."
msgstr ""

msgid "ProjectSettings|Merge checks"
msgstr ""

msgid "ProjectSettings|Merge commit"
msgstr ""

msgid "ProjectSettings|Merge commit with semi-linear history"
msgstr ""

msgid "ProjectSettings|Merge method"
msgstr ""

msgid "ProjectSettings|Merge options"
msgstr ""

msgid "ProjectSettings|Merge pipelines will try to validate the post-merge result prior to merging"
msgstr ""

msgid "ProjectSettings|No merge commits are created"
msgstr ""

msgid "ProjectSettings|Only signed commits can be pushed to this repository."
msgstr ""

msgid "ProjectSettings|Pipelines must succeed"
msgstr ""

msgid "ProjectSettings|Pipelines need to be configured to enable this feature."
msgstr ""

msgid "ProjectSettings|Show link to create/view merge request when pushing from the command line"
msgstr ""

msgid "ProjectSettings|These checks must pass before merge requests can be merged"
msgstr ""

msgid "ProjectSettings|This setting is applied on the server level and can be overridden by an admin."
msgstr ""

msgid "ProjectSettings|This setting is applied on the server level but has been overridden for this project."
msgstr ""

msgid "ProjectSettings|This setting will be applied to all projects unless overridden by an admin."
msgstr ""

msgid "ProjectSettings|This will dictate the commit history when you merge a merge request"
msgstr ""

msgid "ProjectSettings|Users can only push commits to this repository that were committed with one of their own verified emails."
msgstr ""

msgid "ProjectSettings|When conflicts arise the user is given the option to rebase"
msgstr ""

msgid "ProjectTemplates|.NET Core"
msgstr ""

msgid "ProjectTemplates|Android"
msgstr ""

msgid "ProjectTemplates|Go Micro"
msgstr ""

msgid "ProjectTemplates|Netlify/GitBook"
msgstr ""

msgid "ProjectTemplates|Netlify/Hexo"
msgstr ""

msgid "ProjectTemplates|Netlify/Hugo"
msgstr ""

msgid "ProjectTemplates|Netlify/Jekyll"
msgstr ""

msgid "ProjectTemplates|Netlify/Plain HTML"
msgstr ""

msgid "ProjectTemplates|NodeJS Express"
msgstr ""

msgid "ProjectTemplates|Pages/GitBook"
msgstr ""

msgid "ProjectTemplates|Pages/Hexo"
msgstr ""

msgid "ProjectTemplates|Pages/Hugo"
msgstr ""

msgid "ProjectTemplates|Pages/Jekyll"
msgstr ""

msgid "ProjectTemplates|Pages/Plain HTML"
msgstr ""

msgid "ProjectTemplates|Ruby on Rails"
msgstr ""

msgid "ProjectTemplates|Spring"
msgstr ""

msgid "ProjectTemplates|iOS (Swift)"
msgstr ""

msgid "Projects"
msgstr ""

msgid "Projects (%{count})"
msgstr ""

msgid "Projects Successfully Retrieved"
msgstr ""

msgid "Projects shared with %{group_name}"
msgstr ""

msgid "Projects that belong to a group are prefixed with the group namespace. Existing projects may be moved into a group."
msgstr ""

msgid "Projects to index"
msgstr ""

msgid "Projects with write access"
msgstr ""

msgid "ProjectsDropdown|Frequently visited"
msgstr ""

msgid "ProjectsDropdown|Loading projects"
msgstr ""

msgid "ProjectsDropdown|Projects you visit often will appear here"
msgstr ""

msgid "ProjectsDropdown|Search your projects"
msgstr ""

msgid "ProjectsDropdown|Something went wrong on our end."
msgstr ""

msgid "ProjectsDropdown|Sorry, no projects matched your search"
msgstr ""

msgid "ProjectsDropdown|This feature requires browser localStorage support"
msgstr ""

msgid "PrometheusAlerts|Add alert"
msgstr ""

msgid "PrometheusAlerts|Alert set"
msgstr ""

msgid "PrometheusAlerts|Edit alert"
msgstr ""

msgid "PrometheusAlerts|Error creating alert"
msgstr ""

msgid "PrometheusAlerts|Error deleting alert"
msgstr ""

msgid "PrometheusAlerts|Error fetching alert"
msgstr ""

msgid "PrometheusAlerts|Error saving alert"
msgstr ""

msgid "PrometheusAlerts|No alert set"
msgstr ""

msgid "PrometheusAlerts|Operator"
msgstr ""

msgid "PrometheusAlerts|Select query"
msgstr ""

msgid "PrometheusAlerts|Threshold"
msgstr ""

msgid "PrometheusService|%{exporters} with %{metrics} were found"
msgstr ""

msgid "PrometheusService|<p class=\"text-tertiary\">No <a href=\"%{docsUrl}\">common metrics</a> were found</p>"
msgstr ""

msgid "PrometheusService|Active"
msgstr ""

msgid "PrometheusService|Auto configuration"
msgstr ""

msgid "PrometheusService|Automatically deploy and configure Prometheus on your clusters to monitor your project’s environments"
msgstr ""

msgid "PrometheusService|Common metrics"
msgstr ""

msgid "PrometheusService|Common metrics are automatically monitored based on a library of metrics from popular exporters."
msgstr ""

msgid "PrometheusService|Custom metrics"
msgstr ""

msgid "PrometheusService|Enable Prometheus to define custom metrics, using either option above"
msgstr ""

msgid "PrometheusService|Finding and configuring metrics..."
msgstr ""

msgid "PrometheusService|Finding custom metrics..."
msgstr ""

msgid "PrometheusService|Install Prometheus on clusters"
msgstr ""

msgid "PrometheusService|Manage clusters"
msgstr ""

msgid "PrometheusService|Manual configuration"
msgstr ""

msgid "PrometheusService|Metrics"
msgstr ""

msgid "PrometheusService|Missing environment variable"
msgstr ""

msgid "PrometheusService|More information"
msgstr ""

msgid "PrometheusService|New metric"
msgstr ""

msgid "PrometheusService|Prometheus API Base URL, like http://prometheus.example.com/"
msgstr ""

msgid "PrometheusService|Prometheus is being automatically managed on your clusters"
msgstr ""

msgid "PrometheusService|These metrics will only be monitored after your first deployment to an environment"
msgstr ""

msgid "PrometheusService|Time-series monitoring service"
msgstr ""

msgid "PrometheusService|To enable manual configuration, uninstall Prometheus from your clusters"
msgstr ""

msgid "PrometheusService|To enable the installation of Prometheus on your clusters, deactivate the manual configuration below"
msgstr ""

msgid "PrometheusService|Waiting for your first deployment to an environment to find common metrics"
msgstr ""

msgid "Promote"
msgstr ""

msgid "Promote these project milestones into a group milestone."
msgstr ""

msgid "Promote to Group Milestone"
msgstr ""

msgid "Promote to group label"
msgstr ""

msgid "PromoteMilestone|Only project milestones can be promoted."
msgstr ""

msgid "PromoteMilestone|Project does not belong to a group."
msgstr ""

msgid "PromoteMilestone|Promotion failed - %{message}"
msgstr ""

msgid "Promotions|Don't show me this again"
msgstr ""

msgid "Promotions|Epics let you manage your portfolio of projects more efficiently and with less effort by tracking groups of issues that share a theme, across projects and milestones."
msgstr ""

msgid "Promotions|This feature is locked."
msgstr ""

msgid "Promotions|Upgrade plan"
msgstr ""

msgid "Prompt users to upload SSH keys"
msgstr ""

msgid "Protected"
msgstr ""

msgid "Protected Branch"
msgstr ""

msgid "Protected Environments"
msgstr ""

msgid "Protected Tag"
msgstr ""

msgid "ProtectedEnvironment|%{environment_name} will be writable for developers. Are you sure?"
msgstr ""

msgid "ProtectedEnvironment|Allowed to deploy"
msgstr ""

msgid "ProtectedEnvironment|Environment"
msgstr ""

msgid "ProtectedEnvironment|Protect"
msgstr ""

msgid "ProtectedEnvironment|Protect an environment"
msgstr ""

msgid "ProtectedEnvironment|Protected Environment (%{protected_environments_count})"
msgstr ""

msgid "ProtectedEnvironment|Protecting an environment restricts the users who can execute deployments."
msgstr ""

msgid "ProtectedEnvironment|Select an environment"
msgstr ""

msgid "ProtectedEnvironment|Select users"
msgstr ""

msgid "ProtectedEnvironment|Select users to deploy and manage Feature Flag settings"
msgstr ""

msgid "ProtectedEnvironment|There are currently no protected environments, protect an environment with the form above."
msgstr ""

msgid "ProtectedEnvironment|Unprotect"
msgstr ""

msgid "ProtectedEnvironment|Your environment can't be unprotected"
msgstr ""

msgid "ProtectedEnvironment|Your environment has been protected."
msgstr ""

msgid "ProtectedEnvironment|Your environment has been unprotected"
msgstr ""

msgid "Protip:"
msgstr ""

msgid "Provider"
msgstr ""

msgid "Pseudonymizer data collection"
msgstr ""

msgid "Public"
msgstr ""

msgid "Public - The group and any public projects can be viewed without any authentication."
msgstr ""

msgid "Public - The project can be accessed without any authentication."
msgstr ""

msgid "Public Access Help"
msgstr ""

msgid "Public deploy keys (%{deploy_keys_count})"
msgstr ""

msgid "Public pipelines"
msgstr ""

msgid "Pull"
msgstr ""

msgid "Push"
msgstr ""

msgid "Push Rule updated successfully."
msgstr ""

msgid "Push Rules"
msgstr ""

msgid "Push Rules updated successfully."
msgstr ""

msgid "Push an existing Git repository"
msgstr ""

msgid "Push an existing folder"
msgstr ""

msgid "Push events"
msgstr ""

msgid "Push project from command line"
msgstr ""

msgid "Push to create a project"
msgstr ""

msgid "PushRule|Committer restriction"
msgstr ""

msgid "Pushed"
msgstr ""

msgid "Pushes"
msgstr ""

msgid "PushoverService|%{user_name} deleted branch \"%{ref}\"."
msgstr ""

msgid "PushoverService|%{user_name} push to branch \"%{ref}\"."
msgstr ""

msgid "PushoverService|%{user_name} pushed new branch \"%{ref}\"."
msgstr ""

msgid "PushoverService|High Priority"
msgstr ""

msgid "PushoverService|Leave blank for all active devices"
msgstr ""

msgid "PushoverService|Low Priority"
msgstr ""

msgid "PushoverService|Lowest Priority"
msgstr ""

msgid "PushoverService|Normal Priority"
msgstr ""

msgid "PushoverService|Pushover makes it easy to get real-time notifications on your Android device, iPhone, iPad, and Desktop."
msgstr ""

msgid "PushoverService|See project %{project_full_name}"
msgstr ""

msgid "PushoverService|Total commits count: %{total_commits_count}"
msgstr ""

msgid "PushoverService|Your application key"
msgstr ""

msgid "PushoverService|Your user key"
msgstr ""

msgid "Quarters"
msgstr ""

msgid "Query"
msgstr ""

msgid "Quick actions can be used in the issues description and comment boxes."
msgstr ""

msgid "README"
msgstr ""

msgid "Rake Tasks Help"
msgstr ""

msgid "Read more"
msgstr ""

msgid "Read more about environments"
msgstr ""

msgid "Read more about project permissions <strong>%{link_to_help}</strong>"
msgstr ""

msgid "Real-time features"
msgstr ""

msgid "Receive alerts from manually configured Prometheus servers."
msgstr ""

msgid "Receive notifications about your own activity"
msgstr ""

msgid "Recent"
msgstr ""

msgid "Recent Project Activity"
msgstr ""

msgid "Recent Searches Service is unavailable"
msgstr ""

msgid "Recent searches"
msgstr ""

msgid "Recovery Codes"
msgstr ""

msgid "Redirect to SAML provider to test configuration"
msgstr ""

msgid "Reference:"
msgstr ""

msgid "Refresh"
msgstr ""

msgid "Refreshing in a second to show the updated status..."
msgid_plural "Refreshing in %d seconds to show the updated status..."
msgstr[0] ""
msgstr[1] ""

msgid "Regenerate key"
msgstr ""

msgid "Regenerate recovery codes"
msgstr ""

msgid "Regex pattern"
msgstr ""

msgid "Register"
msgstr ""

msgid "Register / Sign In"
msgstr ""

msgid "Register Two-Factor Authenticator"
msgstr ""

msgid "Register U2F device"
msgstr ""

msgid "Register Universal Two-Factor (U2F) Device"
msgstr ""

msgid "Register and see your runners for this group."
msgstr ""

msgid "Register and see your runners for this project."
msgstr ""

msgid "Register with two-factor app"
msgstr ""

msgid "Registration"
msgstr ""

msgid "Registry"
msgstr ""

msgid "Related Commits"
msgstr ""

msgid "Related Deployed Jobs"
msgstr ""

msgid "Related Issues"
msgstr ""

msgid "Related Jobs"
msgstr ""

msgid "Related Merge Requests"
msgstr ""

msgid "Related Merged Requests"
msgstr ""

msgid "Related issues"
msgstr ""

msgid "Related merge requests"
msgstr ""

msgid "Releases"
msgstr ""

msgid "Releases mark specific points in a project's development history, communicate information about the type of change, and deliver on prepared, often compiled, versions of the software to be reused elsewhere. Currently, releases can only be created through the API."
msgstr ""

msgid "Remind later"
msgstr ""

msgid "Remote object has no absolute path."
msgstr ""

msgid "Remove"
msgstr ""

msgid "Remove Runner"
msgstr ""

msgid "Remove all approvals in a merge request when new commits are pushed to its source branch"
msgstr ""

msgid "Remove all or specific assignee(s)"
msgstr ""

msgid "Remove all or specific label(s)"
msgstr ""

msgid "Remove approver"
msgstr ""

msgid "Remove approvers"
msgstr ""

msgid "Remove approvers?"
msgstr ""

msgid "Remove assignee"
msgstr ""

msgid "Remove avatar"
msgstr ""

msgid "Remove child epic from an epic"
msgstr ""

msgid "Remove due date"
msgstr ""

msgid "Remove fork relationship"
msgstr ""

msgid "Remove group"
msgstr ""

msgid "Remove milestone"
msgstr ""

msgid "Remove priority"
msgstr ""

msgid "Remove project"
msgstr ""

msgid "Remove spent time"
msgstr ""

msgid "Remove time estimate"
msgstr ""

msgid "Removed"
msgstr ""

msgid "Removed %{type} with id %{id}"
msgstr ""

msgid "Removed group can not be restored!"
msgstr ""

msgid "Removed projects cannot be restored!"
msgstr ""

msgid "Removes %{epic_ref} from child epics."
msgstr ""

msgid "Removes %{milestone_reference} milestone."
msgstr ""

msgid "Removes all labels."
msgstr ""

msgid "Removes spent time."
msgstr ""

msgid "Removes the due date."
msgstr ""

msgid "Removes time estimate."
msgstr ""

msgid "Removing group will cause all child projects and resources to be removed."
msgstr ""

msgid "Removing license…"
msgstr ""

msgid "Removing the project will delete its repository and all related resources including issues, merge requests etc."
msgstr ""

msgid "Rename"
msgstr ""

msgid "Rename file"
msgstr ""

msgid "Rename folder"
msgstr ""

msgid "Reopen epic"
msgstr ""

msgid "Reopen milestone"
msgstr ""

msgid "Repair authentication"
msgstr ""

msgid "Replace"
msgstr ""

msgid "Replace all label(s)"
msgstr ""

msgid "Reply to comment"
msgstr ""

msgid "Reply to this email directly or %{view_it_on_gitlab}."
msgstr ""

msgid "Repo by URL"
msgstr ""

msgid "Report abuse to GitLab"
msgstr ""

msgid "Reporting"
msgstr ""

msgid "Reports|%{failedString} and %{resolvedString}"
msgstr ""

msgid "Reports|Actions"
msgstr ""

msgid "Reports|Class"
msgstr ""

msgid "Reports|Classname"
msgstr ""

msgid "Reports|Confidence"
msgstr ""

msgid "Reports|Execution time"
msgstr ""

msgid "Reports|Failure"
msgstr ""

msgid "Reports|Metrics reports are loading"
msgstr ""

msgid "Reports|Metrics reports changed on %{numberOfChanges} %{pointsString}"
msgstr ""

msgid "Reports|Metrics reports did not change"
msgstr ""

msgid "Reports|Metrics reports failed loading results"
msgstr ""

msgid "Reports|Severity"
msgstr ""

msgid "Reports|System output"
msgstr ""

msgid "Reports|Test summary"
msgstr ""

msgid "Reports|Test summary failed loading results"
msgstr ""

msgid "Reports|Test summary results are being parsed"
msgstr ""

msgid "Reports|Vulnerability"
msgstr ""

msgid "Reports|no changed test results"
msgstr ""

msgid "Repository"
msgstr ""

msgid "Repository Settings"
msgstr ""

msgid "Repository URL"
msgstr ""

msgid "Repository check was triggered."
msgstr ""

msgid "Repository cleanup"
msgstr ""

msgid "Repository cleanup has started. You will receive an email once the cleanup operation is complete."
msgstr ""

msgid "Repository has no locks."
msgstr ""

msgid "Repository maintenance"
msgstr ""

msgid "Repository mirror"
msgstr ""

msgid "Repository storage"
msgstr ""

msgid "RepositorySettingsAccessLevel|Select"
msgstr ""

msgid "Request Access"
msgstr ""

msgid "Requested %{time_ago}"
msgstr ""

msgid "Requests Profiles"
msgstr ""

msgid "Require all users in this group to setup Two-factor authentication"
msgstr ""

msgid "Require all users to accept Terms of Service and Privacy Policy when they access GitLab."
msgstr ""

msgid "Require approval from code owners"
msgstr ""

msgid "Require user password to approve"
msgstr ""

msgid "Require users to prove ownership of custom domains"
msgstr ""

msgid "Requires approval from %{names}."
msgid_plural "Requires %{count} more approvals from %{names}."
msgstr[0] ""
msgstr[1] ""

msgid "Requires approval."
msgid_plural "Requires %d more approvals."
msgstr[0] ""
msgstr[1] ""

msgid "Resend invite"
msgstr ""

msgid "Reset authorization key"
msgstr ""

msgid "Reset authorization key?"
msgstr ""

msgid "Reset health check access token"
msgstr ""

msgid "Reset key"
msgstr ""

msgid "Reset runners registration token"
msgstr ""

msgid "Resetting the authorization key will invalidate the previous key. Existing alert configurations will need to be updated with the new key."
msgstr ""

msgid "Resolve all discussions in new issue"
msgstr ""

msgid "Resolve conflicts on source branch"
msgstr ""

msgid "Resolve discussion"
msgstr ""

msgid "Resolved"
msgstr ""

msgid "Resolved 1 discussion."
msgstr ""

msgid "Resolved all discussions."
msgstr ""

msgid "Resolved by %{name}"
msgstr ""

msgid "Resolved by %{resolvedByName}"
msgstr ""

msgid "Response"
msgstr ""

msgid "Response didn't include `service_desk_address`"
msgstr ""

msgid "Response metrics (AWS ELB)"
msgstr ""

msgid "Response metrics (Custom)"
msgstr ""

msgid "Response metrics (HA Proxy)"
msgstr ""

msgid "Response metrics (NGINX Ingress VTS)"
msgstr ""

msgid "Response metrics (NGINX Ingress)"
msgstr ""

msgid "Response metrics (NGINX)"
msgstr ""

msgid "Restart Terminal"
msgstr ""

msgid "Resume"
msgstr ""

msgid "Resume replication"
msgstr ""

msgid "Retry"
msgstr ""

msgid "Retry this job"
msgstr ""

msgid "Retry this job in order to create the necessary resources."
msgstr ""

msgid "Retry verification"
msgstr ""

msgid "Reveal value"
msgid_plural "Reveal values"
msgstr[0] ""
msgstr[1] ""

msgid "Reveal values"
msgstr ""

msgid "Revert this commit"
msgstr ""

msgid "Revert this merge request"
msgstr ""

msgid "Review"
msgstr ""

msgid "Review the process for configuring service providers in your identity provider — in this case, GitLab is the \"service provider\" or \"relying party\"."
msgstr ""

msgid "Reviewing"
msgstr ""

msgid "Reviewing (merge request !%{mergeRequestId})"
msgstr ""

msgid "Revoke"
msgstr ""

msgid "Revoked impersonation token %{token_name}!"
msgstr ""

msgid "Revoked personal access token %{personal_access_token_name}!"
msgstr ""

msgid "RightSidebar|adding a"
msgstr ""

msgid "RightSidebar|deleting the"
msgstr ""

msgid "Roadmap"
msgstr ""

msgid "Run CI/CD pipelines for external repositories"
msgstr ""

msgid "Run housekeeping"
msgstr ""

msgid "Run tests against your code live using the Web Terminal"
msgstr ""

msgid "Run untagged jobs"
msgstr ""

msgid "Runner cannot be assigned to other projects"
msgstr ""

msgid "Runner runs jobs from all unassigned projects"
msgstr ""

msgid "Runner runs jobs from all unassigned projects in its group"
msgstr ""

msgid "Runner runs jobs from assigned projects"
msgstr ""

msgid "Runner token"
msgstr ""

msgid "Runner was not updated."
msgstr ""

msgid "Runner was successfully updated."
msgstr ""

msgid "Runner will not receive any new jobs"
msgstr ""

msgid "Runners"
msgstr ""

msgid "Runners API"
msgstr ""

msgid "Runners activated for this project"
msgstr ""

msgid "Runners can be placed on separate users, servers, and even on your local machine."
msgstr ""

msgid "Runners can be placed on separate users, servers, even on your local machine."
msgstr ""

msgid "Runners currently online: %{active_runners_count}"
msgstr ""

msgid "Runners page"
msgstr ""

msgid "Runners page."
msgstr ""

msgid "Runners|You have used all your shared Runners pipeline minutes."
msgstr ""

msgid "Running"
msgstr ""

msgid "Running…"
msgstr ""

msgid "Runs a number of housekeeping tasks within the current repository, such as compressing file revisions and removing unreachable objects."
msgstr ""

msgid "SAML SSO"
msgstr ""

msgid "SAML SSO for %{group_name}"
msgstr ""

msgid "SAML for %{group_name}"
msgstr ""

msgid "SSH Keys"
msgstr ""

msgid "SSH Keys Help"
msgstr ""

msgid "SSH host keys"
msgstr ""

msgid "SSH public key"
msgstr ""

msgid "SSL Verification"
msgstr ""

msgid "Saturday"
msgstr ""

msgid "Save"
msgstr ""

msgid "Save Changes"
msgstr ""

msgid "Save anyway"
msgstr ""

msgid "Save application"
msgstr ""

msgid "Save changes"
msgstr ""

msgid "Save changes before testing"
msgstr ""

msgid "Save comment"
msgstr ""

msgid "Save pipeline schedule"
msgstr ""

msgid "Save variables"
msgstr ""

msgid "Saving project."
msgstr ""

msgid "Schedule a new pipeline"
msgstr ""

msgid "Scheduled"
msgstr ""

msgid "Schedules"
msgstr ""

msgid "Scheduling"
msgstr ""

msgid "Scheduling Pipelines"
msgstr ""

msgid "Scope"
msgstr ""

msgid "Scope not supported with disabled 'users_search' feature!"
msgstr ""

msgid "Scoped issue boards"
msgstr ""

msgid "Scoped label"
msgstr ""

msgid "Scroll down to <strong>Google Code Project Hosting</strong> and enable the switch on the right."
msgstr ""

msgid "Scroll to bottom"
msgstr ""

msgid "Scroll to top"
msgstr ""

msgid "Search"
msgstr ""

msgid "Search an environment spec"
msgstr ""

msgid "Search branches"
msgstr ""

msgid "Search branches and tags"
msgstr ""

msgid "Search files"
msgstr ""

msgid "Search for a group"
msgstr ""

msgid "Search for a user"
msgstr ""

msgid "Search for projects, issues, etc."
msgstr ""

msgid "Search forks"
msgstr ""

msgid "Search groups"
msgstr ""

msgid "Search merge requests"
msgstr ""

msgid "Search milestones"
msgstr ""

msgid "Search or filter results..."
msgstr ""

msgid "Search or jump to…"
msgstr ""

msgid "Search project"
msgstr ""

msgid "Search projects"
msgstr ""

msgid "Search projects..."
msgstr ""

msgid "Search users"
msgstr ""

msgid "Search users or groups"
msgstr ""

msgid "Search your projects"
msgstr ""

msgid "SearchAutocomplete|All GitLab"
msgstr ""

msgid "SearchAutocomplete|Issues I've created"
msgstr ""

msgid "SearchAutocomplete|Issues assigned to me"
msgstr ""

msgid "SearchAutocomplete|Merge requests I've created"
msgstr ""

msgid "SearchAutocomplete|Merge requests assigned to me"
msgstr ""

msgid "SearchAutocomplete|in all GitLab"
msgstr ""

msgid "SearchAutocomplete|in this group"
msgstr ""

msgid "SearchAutocomplete|in this project"
msgstr ""

msgid "SearchResults|Showing %{from} - %{to} of %{count} %{scope} for \"%{term}\""
msgstr ""

msgid "Seats currently in use"
msgstr ""

msgid "Seats in license"
msgstr ""

msgid "Secret"
msgstr ""

msgid "Security"
msgstr ""

msgid "Security Dashboard"
msgstr ""

msgid "Security Dashboard|Error fetching the dashboard data. Please check your network connection and try again."
msgstr ""

msgid "Security Dashboard|Error fetching the vulnerability counts. Please check your network connection and try again."
msgstr ""

msgid "Security Dashboard|Error fetching the vulnerability list. Please check your network connection and try again."
msgstr ""

msgid "Security Dashboard|Issue Created"
msgstr ""

msgid "Security Reports|Create issue"
msgstr ""

msgid "Security Reports|Dismiss vulnerability"
msgstr ""

msgid "Security Reports|Learn more about setting up your dashboard"
msgstr ""

msgid "Security Reports|More info"
msgstr ""

msgid "Security Reports|No Vulnerabilities"
msgstr ""

msgid "Security Reports|There was an error creating the issue."
msgstr ""

msgid "Security Reports|There was an error creating the merge request."
msgstr ""

msgid "Security Reports|There was an error dismissing the vulnerability."
msgstr ""

msgid "Security Reports|There was an error reverting the dismissal."
msgstr ""

msgid "Security Reports|There was an error reverting this dismissal."
msgstr ""

msgid "Security Reports|Undo dismiss"
msgstr ""

msgid "Security Reports|We've found no vulnerabilities for your group"
msgstr ""

msgid "Security Reports|While it's rare to have no vulnerabilities for your group, it can happen. In any event, we ask that you please double check your settings to make sure you've set up your dashboard correctly."
msgstr ""

msgid "Security dashboard"
msgstr ""

msgid "SecurityDashboard| The security dashboard displays the latest security report. Use it to find and fix vulnerabilities."
msgstr ""

msgid "SecurityDashboard|Monitor vulnerabilities in your code"
msgstr ""

msgid "SecurityDashboard|Pipeline %{pipelineLink} triggered"
msgstr ""

msgid "See metrics"
msgstr ""

msgid "See the affected projects in the GitLab admin panel"
msgstr ""

msgid "Select"
msgstr ""

msgid "Select Archive Format"
msgstr ""

msgid "Select Page"
msgstr ""

msgid "Select a group to invite"
msgstr ""

msgid "Select a namespace to fork the project"
msgstr ""

msgid "Select a new namespace"
msgstr ""

msgid "Select a project to read Insights configuration file"
msgstr ""

msgid "Select a repository"
msgstr ""

msgid "Select a template repository"
msgstr ""

msgid "Select a timezone"
msgstr ""

msgid "Select an existing Kubernetes cluster or create a new one"
msgstr ""

msgid "Select branch/tag"
msgstr ""

msgid "Select members to invite"
msgstr ""

msgid "Select project"
msgstr ""

msgid "Select project and zone to choose machine type"
msgstr ""

msgid "Select project to choose zone"
msgstr ""

msgid "Select projects you want to import."
msgstr ""

msgid "Select source branch"
msgstr ""

msgid "Select target branch"
msgstr ""

msgid "Select the branch you want to set as the default for this project. All merge requests and commits will automatically be made against this branch unless you specify a different one."
msgstr ""

msgid "Select the custom project template source group."
msgstr ""

msgid "Selected levels cannot be used by non-admin users for groups, projects or snippets. If the public level is restricted, user profiles are only visible to logged in users."
msgstr ""

msgid "Selecting a GitLab user will add a link to the GitLab user in the descriptions of issues and comments (e.g. \"By <a href=\"#\">@johnsmith</a>\"). It will also associate and/or assign these issues and comments with the selected user."
msgstr ""

msgid "Send an email notification to Developers."
msgstr ""

msgid "Send email"
msgstr ""

msgid "Send report"
msgstr ""

msgid "Send usage data"
msgstr ""

msgid "Sentry API URL"
msgstr ""

msgid "Sep"
msgstr ""

msgid "Separate topics with commas."
msgstr ""

msgid "September"
msgstr ""

msgid "Server supports batch API only, please update your Git LFS client to version 1.0.1 and up."
msgstr ""

msgid "Server version"
msgstr ""

msgid "Serverless"
msgstr ""

msgid "ServerlessDetails|Function invocation metrics require Prometheus to be installed first."
msgstr ""

msgid "ServerlessDetails|Install Prometheus"
msgstr ""

msgid "ServerlessDetails|Invocation metrics loading or not available at this time."
msgstr ""

msgid "ServerlessDetails|Invocations"
msgstr ""

msgid "ServerlessDetails|Kubernetes Pods"
msgstr ""

msgid "ServerlessDetails|More information"
msgstr ""

msgid "ServerlessDetails|Number of Kubernetes pods in use over time based on necessity."
msgstr ""

msgid "ServerlessDetails|pod in use"
msgstr ""

msgid "ServerlessDetails|pods in use"
msgstr ""

msgid "ServerlessURL|Copy URL to clipboard"
msgstr ""

msgid "Serverless| In order to start using functions as a service, you must first install Knative on your Kubernetes cluster."
msgstr ""

msgid "Serverless|Getting started with serverless"
msgstr ""

msgid "Serverless|If you believe none of these apply, please check back later as the function data may be in the process of becoming available."
msgstr ""

msgid "Serverless|Install Knative"
msgstr ""

msgid "Serverless|Learn more about Serverless"
msgstr ""

msgid "Serverless|No functions available"
msgstr ""

msgid "Serverless|There is currently no function data available from Knative. This could be for a variety of reasons including:"
msgstr ""

msgid "Service"
msgstr ""

msgid "Service Desk"
msgstr ""

msgid "Service Templates"
msgstr ""

msgid "Service URL"
msgstr ""

msgid "Session duration (minutes)"
msgstr ""

msgid "Session expiration, projects limit and attachment size."
msgstr ""

msgid "Set a default template for issue descriptions."
msgstr ""

msgid "Set a number of approvals required, the approvers and other approval settings."
msgstr ""

msgid "Set a password on your account to pull or push via %{protocol}."
msgstr ""

msgid "Set a template repository for projects in this group"
msgstr ""

msgid "Set default and restrict visibility levels. Configure import sources and git access protocol."
msgstr ""

msgid "Set due date"
msgstr ""

msgid "Set instance-wide template repository"
msgstr ""

msgid "Set max session time for web terminal."
msgstr ""

msgid "Set milestone"
msgstr ""

msgid "Set new password"
msgstr ""

msgid "Set notification email for abuse reports."
msgstr ""

msgid "Set number of approvers required before open merge requests can be merged"
msgstr ""

msgid "Set requirements for a user to sign-in. Enable mandatory two-factor authentication."
msgstr ""

msgid "Set the default expiration time for each job's artifacts. 0 for unlimited. The default unit is in seconds, but you can define an alternative. For example: <code>4 mins 2 sec</code>, <code>2h42min</code>."
msgstr ""

msgid "Set the duration for which the jobs will be considered as old and expired. Once that time passes, the jobs will be archived and no longer able to be retried. Make it empty to never expire jobs. It has to be no less than 1 day, for example: <code>15 days</code>, <code>1 month</code>, <code>2 years</code>."
msgstr ""

msgid "Set the maximum file size for each job's artifacts"
msgstr ""

msgid "Set the maximum number of pipeline minutes that a group can use on shared Runners per month. 0 for unlimited."
msgstr ""

msgid "Set time estimate"
msgstr ""

msgid "Set up CI/CD"
msgstr ""

msgid "Set up a %{type} Runner manually"
msgstr ""

msgid "Set up a specific Runner automatically"
msgstr ""

msgid "Set up assertions/attributes/claims (email, first_name, last_name) and NameID according to %{docsLinkStart}the documentation %{icon}%{docsLinkEnd}"
msgstr ""

msgid "Set up new U2F device"
msgstr ""

msgid "Set up new password"
msgstr ""

msgid "Set up your project to automatically push and/or pull changes to/from another repository. Branches, tags, and commits will be synced automatically."
msgstr ""

msgid "Set weight"
msgstr ""

msgid "SetPasswordToCloneLink|set a password"
msgstr ""

msgid "SetStatusModal|Add status emoji"
msgstr ""

msgid "SetStatusModal|Clear status"
msgstr ""

msgid "SetStatusModal|Edit status"
msgstr ""

msgid "SetStatusModal|Remove status"
msgstr ""

msgid "SetStatusModal|Set a status"
msgstr ""

msgid "SetStatusModal|Set status"
msgstr ""

msgid "SetStatusModal|Sorry, we weren't able to set your status. Please try again later."
msgstr ""

msgid "SetStatusModal|What's your status?"
msgstr ""

msgid "Sets the due date to %{due_date}."
msgstr ""

msgid "Sets the milestone to %{milestone_reference}."
msgstr ""

msgid "Sets time estimate to %{time_estimate}."
msgstr ""

msgid "Sets weight to %{weight}."
msgstr ""

msgid "Settings"
msgstr ""

msgid "Share"
msgstr ""

msgid "Share the <strong>%{sso_label}</strong> with members so they can sign in to your group through your identity provider"
msgstr ""

msgid "Shared Runners"
msgstr ""

msgid "Shared projects"
msgstr ""

msgid "Shared runners help link"
msgstr ""

msgid "SharedRunnersMinutesSettings|By resetting the pipeline minutes for this namespace, the currently used minutes will be set to zero."
msgstr ""

msgid "SharedRunnersMinutesSettings|Reset pipeline minutes"
msgstr ""

msgid "SharedRunnersMinutesSettings|Reset used pipeline minutes"
msgstr ""

msgid "Sherlock Transactions"
msgstr ""

msgid "Show all activity"
msgstr ""

msgid "Show archived projects"
msgstr ""

msgid "Show archived projects only"
msgstr ""

msgid "Show command"
msgstr ""

msgid "Show comments only"
msgstr ""

msgid "Show complete raw log"
msgstr ""

msgid "Show file browser"
msgstr ""

msgid "Show latest version"
msgstr ""

msgid "Show parent pages"
msgstr ""

msgid "Show parent subgroups"
msgstr ""

msgid "Show whitespace changes"
msgstr ""

msgid "Showing %d event"
msgid_plural "Showing %d events"
msgstr[0] ""
msgstr[1] ""

msgid "Side-by-side"
msgstr ""

msgid "Sidebar|Change weight"
msgstr ""

msgid "Sidebar|None"
msgstr ""

msgid "Sidebar|Only numeral characters allowed"
msgstr ""

msgid "Sidebar|Weight"
msgstr ""

msgid "Sign in"
msgstr ""

msgid "Sign in / Register"
msgstr ""

msgid "Sign in to \"%{group_name}\""
msgstr ""

msgid "Sign in using smart card"
msgstr ""

msgid "Sign in via 2FA code"
msgstr ""

msgid "Sign in with Single Sign-On"
msgstr ""

msgid "Sign in with smart card"
msgstr ""

msgid "Sign out"
msgstr ""

msgid "Sign out & Register"
msgstr ""

msgid "Sign up was successful! Please confirm your email to sign in."
msgstr ""

msgid "Sign-in restrictions"
msgstr ""

msgid "Sign-up restrictions"
msgstr ""

msgid "Signed in with %{authentication} authentication"
msgstr ""

msgid "Signing in using %{label} has been disabled"
msgstr ""

msgid "Signing in using your %{label} account without a pre-existing GitLab account is not allowed."
msgstr ""

msgid "Similar issues"
msgstr ""

msgid "Size"
msgstr ""

msgid "Size and domain settings for static websites"
msgstr ""

msgid "Size limit per repository (MB)"
msgstr ""

msgid "Skip this for now"
msgstr ""

msgid "Slack application"
msgstr ""

msgid "Slack integration allows you to interact with GitLab via slash commands in a chat window."
msgstr ""

msgid "Slower but makes sure the project workspace is pristine as it clones the repository from scratch for every job"
msgstr ""

msgid "Smartcard"
msgstr ""

msgid "Smartcard authentication failed: client certificate header is missing."
msgstr ""

msgid "Snippet Contents"
msgstr ""

msgid "Snippets"
msgstr ""

msgid "SnippetsEmptyState|Explore public snippets"
msgstr ""

msgid "SnippetsEmptyState|New snippet"
msgstr ""

msgid "SnippetsEmptyState|No snippets found"
msgstr ""

msgid "SnippetsEmptyState|Snippets are small pieces of code or notes that you want to keep."
msgstr ""

msgid "SnippetsEmptyState|There are no snippets to show."
msgstr ""

msgid "SnippetsEmptyState|They can be either public or private."
msgstr ""

msgid "Some email servers do not support overriding the email sender name. Enable this option to include the name of the author of the issue, merge request or comment in the email body instead."
msgstr ""

msgid "Someone edited this %{issueType} at the same time you did. The description has been updated and you will need to make your changes again."
msgstr ""

msgid "Someone edited this merge request at the same time you did. Please refresh the page to see changes."
msgstr ""

msgid "Something went wrong on our end"
msgstr ""

msgid "Something went wrong on our end."
msgstr ""

msgid "Something went wrong on our end. Please try again!"
msgstr ""

msgid "Something went wrong on our end. Please try again."
msgstr ""

msgid "Something went wrong trying to change the confidentiality of this issue"
msgstr ""

msgid "Something went wrong trying to change the locked state of this %{issuableDisplayName}"
msgstr ""

msgid "Something went wrong when toggling the button"
msgstr ""

msgid "Something went wrong while adding your award. Please try again."
msgstr ""

msgid "Something went wrong while applying the suggestion. Please try again."
msgstr ""

msgid "Something went wrong while closing the %{issuable}. Please try again later"
msgstr ""

msgid "Something went wrong while deleting the source branch. Please try again."
msgstr ""

msgid "Something went wrong while fetching %{listType} list"
msgstr ""

msgid "Something went wrong while fetching comments. Please try again."
msgstr ""

msgid "Something went wrong while fetching group member contributions"
msgstr ""

msgid "Something went wrong while fetching latest comments."
msgstr ""

msgid "Something went wrong while fetching related merge requests."
msgstr ""

msgid "Something went wrong while fetching the environments for this merge request. Please try again."
msgstr ""

msgid "Something went wrong while fetching the projects."
msgstr ""

msgid "Something went wrong while fetching the registry list."
msgstr ""

msgid "Something went wrong while merging this merge request. Please try again."
msgstr ""

msgid "Something went wrong while reopening the %{issuable}. Please try again later"
msgstr ""

msgid "Something went wrong while resolving this discussion. Please try again."
msgstr ""

msgid "Something went wrong, unable to add %{project} to dashboard"
msgstr ""

msgid "Something went wrong, unable to get projects"
msgstr ""

msgid "Something went wrong, unable to remove project"
msgstr ""

msgid "Something went wrong, unable to search projects"
msgstr ""

msgid "Something went wrong. Please try again."
msgstr ""

msgid "Something went wrong. Try again later."
msgstr ""

msgid "Sorry, no epics matched your search"
msgstr ""

msgid "Sorry, no projects matched your search"
msgstr ""

msgid "Sorry, your filter produced no results"
msgstr ""

msgid "Sort by"
msgstr ""

msgid "Sort direction"
msgstr ""

msgid "SortOptions|Access level, ascending"
msgstr ""

msgid "SortOptions|Access level, descending"
msgstr ""

msgid "SortOptions|Created date"
msgstr ""

msgid "SortOptions|Due date"
msgstr ""

msgid "SortOptions|Due later"
msgstr ""

msgid "SortOptions|Due soon"
msgstr ""

msgid "SortOptions|Label priority"
msgstr ""

msgid "SortOptions|Largest group"
msgstr ""

msgid "SortOptions|Largest repository"
msgstr ""

msgid "SortOptions|Last Contact"
msgstr ""

msgid "SortOptions|Last created"
msgstr ""

msgid "SortOptions|Last joined"
msgstr ""

msgid "SortOptions|Last updated"
msgstr ""

msgid "SortOptions|Least popular"
msgstr ""

msgid "SortOptions|Less weight"
msgstr ""

msgid "SortOptions|Milestone due date"
msgstr ""

msgid "SortOptions|Milestone due later"
msgstr ""

msgid "SortOptions|Milestone due soon"
msgstr ""

msgid "SortOptions|More weight"
msgstr ""

msgid "SortOptions|Most popular"
msgstr ""

msgid "SortOptions|Most stars"
msgstr ""

msgid "SortOptions|Name"
msgstr ""

msgid "SortOptions|Name, ascending"
msgstr ""

msgid "SortOptions|Name, descending"
msgstr ""

msgid "SortOptions|Oldest created"
msgstr ""

msgid "SortOptions|Oldest joined"
msgstr ""

msgid "SortOptions|Oldest last activity"
msgstr ""

msgid "SortOptions|Oldest sign in"
msgstr ""

msgid "SortOptions|Oldest updated"
msgstr ""

msgid "SortOptions|Popularity"
msgstr ""

msgid "SortOptions|Priority"
msgstr ""

msgid "SortOptions|Recent last activity"
msgstr ""

msgid "SortOptions|Recent sign in"
msgstr ""

msgid "SortOptions|Sort direction"
msgstr ""

msgid "SortOptions|Stars"
msgstr ""

msgid "SortOptions|Start date"
msgstr ""

msgid "SortOptions|Start later"
msgstr ""

msgid "SortOptions|Start soon"
msgstr ""

msgid "SortOptions|Weight"
msgstr ""

msgid "Source"
msgstr ""

msgid "Source (branch or tag)"
msgstr ""

msgid "Source code"
msgstr ""

msgid "Source is not available"
msgstr ""

msgid "Source project cannot be found."
msgstr ""

msgid "Spam Logs"
msgstr ""

msgid "Spam and Anti-bot Protection"
msgstr ""

msgid "Spam log successfully submitted as ham."
msgstr ""

msgid "Specific Runners"
msgstr ""

msgid "Specify an e-mail address regex pattern to identify default internal users."
msgstr ""

msgid "Specify the following URL during the Runner setup:"
msgstr ""

msgid "Squash commit message"
msgstr ""

msgid "Squash commits"
msgstr ""

msgid "Stage"
msgstr ""

msgid "Stage & Commit"
msgstr ""

msgid "Stage all changes"
msgstr ""

msgid "Stage changes"
msgstr ""

msgid "Staged"
msgstr ""

msgid "Staged %{type}"
msgstr ""

msgid "Star a label to make it a priority label. Order the prioritized labels to change their relative priority, by dragging."
msgstr ""

msgid "Star toggle failed. Try again later."
msgstr ""

msgid "StarProject|Star"
msgstr ""

msgid "Starred Projects"
msgstr ""

msgid "Starred Projects' Activity"
msgstr ""

msgid "Starred projects"
msgstr ""

msgid "StarredProjectsEmptyState|Visit a project page and press on a star icon. Then, you can find the project on this page."
msgstr ""

msgid "StarredProjectsEmptyState|You don't have starred projects yet."
msgstr ""

msgid "Stars"
msgstr ""

msgid "Start GitLab Ultimate trial"
msgstr ""

msgid "Start Indexing"
msgstr ""

msgid "Start Web Terminal"
msgstr ""

msgid "Start a %{new_merge_request} with these changes"
msgstr ""

msgid "Start a new merge request"
msgstr ""

msgid "Start a review"
msgstr ""

msgid "Start and due date"
msgstr ""

msgid "Start cleanup"
msgstr ""

msgid "Start date"
msgstr ""

msgid "Start discussion"
msgstr ""

msgid "Start discussion & close %{noteable_name}"
msgstr ""

msgid "Start discussion & reopen %{noteable_name}"
msgstr ""

msgid "Start the Runner!"
msgstr ""

msgid "Start your trial"
msgstr ""

msgid "Started"
msgstr ""

msgid "Started %{startsIn}"
msgstr ""

msgid "Started asynchronous removal of all repository check states."
msgstr ""

msgid "Starting..."
msgstr ""

msgid "Starts %{startsIn}"
msgstr ""

msgid "Starts at (UTC)"
msgstr ""

msgid "State your message to activate"
msgstr ""

msgid "Status"
msgstr ""

msgid "Status:"
msgstr ""

msgid "Stop Terminal"
msgstr ""

msgid "Stop environment"
msgstr ""

msgid "Stop impersonation"
msgstr ""

msgid "Stop this environment"
msgstr ""

msgid "Stopped"
msgstr ""

msgid "Stopping this environment is currently not possible as a deployment is in progress"
msgstr ""

msgid "Stopping..."
msgstr ""

msgid "Storage"
msgstr ""

msgid "Storage:"
msgstr ""

msgid "StorageSize|Unknown"
msgstr ""

msgid "Subgroups"
msgstr ""

msgid "Subgroups and projects"
msgstr ""

msgid "Submit as spam"
msgstr ""

msgid "Submit feedback"
msgstr ""

msgid "Submit review"
msgstr ""

msgid "Submit search"
msgstr ""

msgid "Subscribe"
msgstr ""

msgid "Subscribe at group level"
msgstr ""

msgid "Subscribe at project level"
msgstr ""

msgid "Subscribe to RSS feed"
msgstr ""

msgid "Subscribe to calendar"
msgstr ""

msgid "Subscribed"
msgstr ""

msgid "Subscription"
msgstr ""

msgid "SubscriptionTable|Billing"
msgstr ""

msgid "SubscriptionTable|Free"
msgstr ""

msgid "SubscriptionTable|GitLab allows you to continue using your subscription even if you exceed the number of seats you purchased. You will be required to pay for these seats upon renewal."
msgstr ""

msgid "SubscriptionTable|GitLab.com %{planName} %{suffix}"
msgstr ""

msgid "SubscriptionTable|Last invoice"
msgstr ""

msgid "SubscriptionTable|Loading subscriptions"
msgstr ""

msgid "SubscriptionTable|Manage"
msgstr ""

msgid "SubscriptionTable|Max seats used"
msgstr ""

msgid "SubscriptionTable|Next invoice"
msgstr ""

msgid "SubscriptionTable|Seats currently in use"
msgstr ""

msgid "SubscriptionTable|Seats in subscription"
msgstr ""

msgid "SubscriptionTable|Seats owed"
msgstr ""

msgid "SubscriptionTable|Subscription end date"
msgstr ""

msgid "SubscriptionTable|Subscription start date"
msgstr ""

msgid "SubscriptionTable|This is the last time the GitLab.com team was in contact with you to settle any outstanding balances."
msgstr ""

msgid "SubscriptionTable|This is the maximum number of users that have existed at the same time since this subscription started."
msgstr ""

msgid "SubscriptionTable|This is the next date when the GitLab.com team is scheduled to get in contact with you to settle any outstanding balances."
msgstr ""

msgid "SubscriptionTable|This is the number of seats you will be required to purchase if you update to a paid plan."
msgstr ""

msgid "SubscriptionTable|Trial"
msgstr ""

msgid "SubscriptionTable|Trial end date"
msgstr ""

msgid "SubscriptionTable|Trial start date"
msgstr ""

msgid "SubscriptionTable|Upgrade"
msgstr ""

msgid "SubscriptionTable|Usage"
msgstr ""

msgid "SubscriptionTable|Usage count is performed once a day at 12:00 PM."
msgstr ""

msgid "Subtracts"
msgstr ""

msgid "Successfully blocked"
msgstr ""

msgid "Successfully confirmed"
msgstr ""

msgid "Successfully deleted U2F device."
msgstr ""

msgid "Successfully removed email."
msgstr ""

msgid "Successfully scheduled a pipeline to run. Go to the %{pipelines_link_start}Pipelines page%{pipelines_link_end} for details."
msgstr ""

msgid "Successfully unblocked"
msgstr ""

msgid "Successfully unlocked"
msgstr ""

msgid "Suggested change"
msgstr ""

msgid "Sunday"
msgstr ""

msgid "Support for custom certificates is disabled. Ask your system's administrator to enable it."
msgstr ""

msgid "Support page URL"
msgstr ""

msgid "Switch branch/tag"
msgstr ""

msgid "Switch to GitLab Next"
msgstr ""

msgid "Switch to the source to copy it to the clipboard"
msgstr ""

msgid "Sync information"
msgstr ""

msgid "Syntax highlighting theme"
msgstr ""

msgid "System"
msgstr ""

msgid "System Hooks"
msgstr ""

msgid "System Hooks Help"
msgstr ""

msgid "System Info"
msgstr ""

msgid "System default (%{default})"
msgstr ""

msgid "System header and footer"
msgstr ""

msgid "System hook was successfully updated."
msgstr ""

msgid "System metrics (Custom)"
msgstr ""

msgid "System metrics (Kubernetes)"
msgstr ""

msgid "Table of Contents"
msgstr ""

msgid "Tag"
msgstr ""

msgid "Tag list:"
msgstr ""

msgid "Tag this commit."
msgstr ""

msgid "Tags"
msgstr ""

msgid "Tags feed"
msgstr ""

msgid "Tags this commit to %{tag_name} with \"%{message}\"."
msgstr ""

msgid "Tags this commit to %{tag_name}."
msgstr ""

msgid "Tags:"
msgstr ""

msgid "TagsPage|Browse commits"
msgstr ""

msgid "TagsPage|Browse files"
msgstr ""

msgid "TagsPage|Can't find HEAD commit for this tag"
msgstr ""

msgid "TagsPage|Cancel"
msgstr ""

msgid "TagsPage|Create tag"
msgstr ""

msgid "TagsPage|Delete tag"
msgstr ""

msgid "TagsPage|Deleting the %{tag_name} tag cannot be undone. Are you sure?"
msgstr ""

msgid "TagsPage|Edit release notes"
msgstr ""

msgid "TagsPage|Existing branch name, tag, or commit SHA"
msgstr ""

msgid "TagsPage|Filter by tag name"
msgstr ""

msgid "TagsPage|New Tag"
msgstr ""

msgid "TagsPage|New tag"
msgstr ""

msgid "TagsPage|Optionally, add a message to the tag."
msgstr ""

msgid "TagsPage|Optionally, add release notes to the tag. They will be stored in the GitLab database and displayed on the tags page."
msgstr ""

msgid "TagsPage|Release notes"
msgstr ""

msgid "TagsPage|Repository has no tags yet."
msgstr ""

msgid "TagsPage|Sort by"
msgstr ""

msgid "TagsPage|Tags"
msgstr ""

msgid "TagsPage|Tags give the ability to mark specific points in history as being important"
msgstr ""

msgid "TagsPage|This tag has no release notes."
msgstr ""

msgid "TagsPage|Use git tag command to add a new one:"
msgstr ""

msgid "TagsPage|Write your release notes or drag files here…"
msgstr ""

msgid "TagsPage|protected"
msgstr ""

msgid "Target Branch"
msgstr ""

msgid "Target branch"
msgstr ""

msgid "Team"
msgstr ""

msgid "Team domain"
msgstr ""

msgid "Template"
msgstr ""

msgid "Templates"
msgstr ""

msgid "Terminal"
msgstr ""

msgid "Terminal for environment"
msgstr ""

msgid "Terms of Service Agreement and Privacy Policy"
msgstr ""

msgid "Terms of Service and Privacy Policy"
msgstr ""

msgid "Test SAML SSO"
msgstr ""

msgid "Test coverage parsing"
msgstr ""

msgid "Test failed."
msgstr ""

msgid "Test settings and save changes"
msgstr ""

msgid "TestHooks|Ensure one of your projects has merge requests."
msgstr ""

msgid "TestHooks|Ensure the project has CI jobs."
msgstr ""

msgid "TestHooks|Ensure the project has CI pipelines."
msgstr ""

msgid "TestHooks|Ensure the project has at least one commit."
msgstr ""

msgid "TestHooks|Ensure the project has issues."
msgstr ""

msgid "TestHooks|Ensure the project has merge requests."
msgstr ""

msgid "TestHooks|Ensure the project has notes."
msgstr ""

msgid "TestHooks|Ensure the wiki is enabled and has pages."
msgstr ""

msgid "Thank you for your report. A GitLab administrator will look into it shortly."
msgstr ""

msgid "Thanks! Don't show me this again"
msgstr ""

msgid "The \"%{group_path}\" group allows you to sign in with your Single Sign-On Account"
msgstr ""

msgid "The %{type} contains the following error:"
msgid_plural "The %{type} contains the following errors:"
msgstr[0] ""
msgstr[1] ""

msgid "The Advanced Global Search in GitLab is a powerful search service that saves you time. Instead of creating duplicate code and wasting time, you can now search for code within other teams that can help your own project."
msgstr ""

msgid "The CSV export will be created in the background. Once finished, it will be sent to <strong>%{email}</strong> in an attachment."
msgstr ""

msgid "The Git LFS objects will <strong>not</strong> be synced."
msgstr ""

msgid "The Issue Tracker is the place to add things that need to be improved or solved in a project"
msgstr ""

msgid "The Issue Tracker is the place to add things that need to be improved or solved in a project. You can register or sign in to create issues for this project."
msgstr ""

msgid "The X509 Certificate to use when mutual TLS is required to communicate with the external authorization service. If left blank, the server certificate is still validated when accessing over HTTPS."
msgstr ""

msgid "The amount of seconds after which a request to get a secondary node status will time out."
msgstr ""

msgid "The branch for this project has no active pipeline configuration."
msgstr ""

msgid "The character highlighter helps you keep the subject line to %{titleLength} characters and wrap the body at %{bodyLength} so they are readable in git."
msgstr ""

msgid "The coding stage shows the time from the first commit to creating the merge request. The data will automatically be added here once you create your first merge request."
msgstr ""

msgid "The collection of events added to the data gathered for that stage."
msgstr ""

msgid "The connection will time out after %{timeout}. For repositories that take longer, use a clone/push combination."
msgstr ""

msgid "The content of this page is not encoded in UTF-8. Edits can only be made via the Git repository."
msgstr ""

msgid "The deployment of this job to %{environmentLink} did not succeed."
msgstr ""

msgid "The directory has been successfully created."
msgstr ""

msgid "The entered user map is not a valid JSON user map."
msgstr ""

msgid "The file has been successfully created."
msgstr ""

msgid "The file has been successfully deleted."
msgstr ""

msgid "The following items will NOT be exported:"
msgstr ""

msgid "The following items will be exported:"
msgstr ""

msgid "The fork relationship has been removed."
msgstr ""

msgid "The global settings require you to enable Two-Factor Authentication for your account."
msgstr ""

msgid "The group and any internal projects can be viewed by any logged in user."
msgstr ""

msgid "The group and any public projects can be viewed without any authentication."
msgstr ""

msgid "The group and its projects can only be viewed by members."
msgstr ""

msgid "The group settings for %{group_links} require you to enable Two-Factor Authentication for your account. You can %{leave_group_links}."
msgstr ""

msgid "The import will time out after %{timeout}. For repositories that take longer, use a clone/push combination."
msgstr ""

msgid "The invitation could not be accepted."
msgstr ""

msgid "The invitation could not be declined."
msgstr ""

msgid "The invitation has already been accepted."
msgstr ""

msgid "The invitation was successfully resent."
msgstr ""

msgid "The issue stage shows the time it takes from creating an issue to assigning the issue to a milestone, or add the issue to a list on your Issue Board. Begin creating issues to see data for this stage."
msgstr ""

msgid "The license was removed. GitLab has fallen back on the previous license."
msgstr ""

msgid "The license was removed. GitLab now no longer has a valid license."
msgstr ""

msgid "The license was successfully uploaded and is now active. You can see the details below."
msgstr ""

msgid "The maximum file size allowed is %{size}."
msgstr ""

msgid "The maximum file size allowed is 200KB."
msgstr ""

msgid "The merge conflicts for this merge request cannot be resolved through GitLab. Please try to resolve them locally."
msgstr ""

msgid "The merge conflicts for this merge request have already been resolved."
msgstr ""

msgid "The merge conflicts for this merge request have already been resolved. Please return to the merge request."
msgstr ""

msgid "The name %{entryName} is already taken in this directory."
msgstr ""

msgid "The number of times an upload record could not find its file"
msgstr ""

msgid "The passphrase required to decrypt the private key. This is optional and the value is encrypted at rest."
msgstr ""

msgid "The path to CI config file. Defaults to <code>.gitlab-ci.yml</code>"
msgstr ""

msgid "The phase of the development lifecycle."
msgstr ""

msgid "The pipelines schedule runs pipelines in the future, repeatedly, for specific branches or tags. Those scheduled pipelines will inherit limited project access based on their associated user."
msgstr ""

msgid "The planning stage shows the time from the previous step to pushing your first commit. This time will be added automatically once you push your first commit."
msgstr ""

msgid "The private key to use when a client certificate is provided. This value is encrypted at rest."
msgstr ""

msgid "The production stage shows the total time it takes between creating an issue and deploying the code to production. The data will be automatically added once you have completed the full idea to production cycle."
msgstr ""

msgid "The project can be accessed by any logged in user."
msgstr ""

msgid "The project can be accessed by any user who is logged in."
msgstr ""

msgid "The project can be accessed by anyone, regardless of authentication."
msgstr ""

msgid "The project can be accessed without any authentication."
msgstr ""

msgid "The project is accessible only by members of the project. Access must be granted explicitly to each user."
msgstr ""

msgid "The project is still being deleted. Please try again later."
msgstr ""

msgid "The project was successfully forked."
msgstr ""

msgid "The project was successfully imported."
msgstr ""

msgid "The pseudonymizer data collection is disabled. When enabled, GitLab will run a background job that will produce pseudonymized CSVs of the GitLab database that will be uploaded to your configured object storage directory."
msgstr ""

msgid "The remote mirror took to long to complete."
msgstr ""

msgid "The remote repository is being updated..."
msgstr ""

msgid "The repository for this project does not exist."
msgstr ""

msgid "The repository for this project is empty"
msgstr ""

msgid "The repository is being updated..."
msgstr ""

msgid "The repository must be accessible over <code>http://</code>, <code>https://</code> or <code>git://</code>."
msgstr ""

msgid "The repository must be accessible over <code>http://</code>, <code>https://</code>, <code>ssh://</code> and <code>git://</code>."
msgstr ""

msgid "The review stage shows the time from creating the merge request to merging it. The data will automatically be added after you merge your first merge request."
msgstr ""

msgid "The roadmap shows the progress of your epics along a timeline"
msgstr ""

msgid "The schedule time must be in the future!"
msgstr ""

msgid "The snippet can be accessed without any authentication."
msgstr ""

msgid "The snippet is visible only to me."
msgstr ""

msgid "The snippet is visible only to project members."
msgstr ""

msgid "The snippet is visible to any logged in user."
msgstr ""

msgid "The staging stage shows the time between merging the MR and deploying code to the production environment. The data will be automatically added once you deploy to production for the first time."
msgstr ""

msgid "The tabs below will be removed in a future version"
msgstr ""

msgid "The testing stage shows the time GitLab CI takes to run every pipeline for the related merge request. The data will automatically be added after your first pipeline finishes running."
msgstr ""

msgid "The time taken by each data entry gathered by that stage."
msgstr ""

msgid "The unique identifier for the Geo node. Must match `geo_node_name` if it is set in gitlab.rb, otherwise it must match `external_url`"
msgstr ""

msgid "The update action will time out after %{number_of_minutes} minutes. For big repositories, use a clone/push combination."
msgstr ""

msgid "The uploaded file is not a valid Google Takeout archive."
msgstr ""

msgid "The usage ping is disabled, and cannot be configured through this form."
msgstr ""

msgid "The user is being deleted."
msgstr ""

msgid "The user map has been saved. Continue by selecting the projects you want to import."
msgstr ""

msgid "The user map is a JSON document mapping the Google Code users that participated on your projects to the way their email addresses and usernames will be imported into GitLab. You can change this by changing the value on the right hand side of <code>:</code>. Be sure to preserve the surrounding double quotes, other punctuation and the email address or username on the left hand side."
msgstr ""

msgid "The user map is a mapping of the FogBugz users that participated on your projects to the way their email address and usernames will be imported into GitLab. You can change this by populating the table below."
msgstr ""

msgid "The user-facing URL of the Geo node."
msgstr ""

msgid "The value lying at the midpoint of a series of observed values. E.g., between 3, 5, 9, the median is 5. Between 3, 5, 7, 8, the median is (5+7)/2 = 6."
msgstr ""

msgid "There are no approvers"
msgstr ""

msgid "There are no archived projects yet"
msgstr ""

msgid "There are no charts configured for this page"
msgstr ""

msgid "There are no closed issues"
msgstr ""

msgid "There are no closed merge requests"
msgstr ""

msgid "There are no custom project templates set up for this GitLab instance. They are enabled from GitLab's Admin Area. Contact your GitLab instance administrator to setup custom project templates."
msgstr ""

msgid "There are no issues to show"
msgstr ""

msgid "There are no labels yet"
msgstr ""

msgid "There are no open issues"
msgstr ""

msgid "There are no open merge requests"
msgstr ""

msgid "There are no packages yet"
msgstr ""

msgid "There are no projects shared with this group yet"
msgstr ""

msgid "There are no staged changes"
msgstr ""

msgid "There are no unstaged changes"
msgstr ""

msgid "There is already a repository with that name on disk"
msgstr ""

msgid "There was a problem communicating with your device."
msgstr ""

msgid "There was an error %{message} todo."
msgstr ""

msgid "There was an error adding a todo."
msgstr ""

msgid "There was an error deleting the todo."
msgstr ""

msgid "There was an error fetching configuration for charts"
msgstr ""

msgid "There was an error gathering the chart data"
msgstr ""

msgid "There was an error loading users activity calendar."
msgstr ""

msgid "There was an error removing the e-mail."
msgstr ""

msgid "There was an error resetting group pipeline minutes."
msgstr ""

msgid "There was an error resetting user pipeline minutes."
msgstr ""

msgid "There was an error saving your changes."
msgstr ""

msgid "There was an error saving your notification settings."
msgstr ""

msgid "There was an error subscribing to this label."
msgstr ""

msgid "There was an error when reseting email token."
msgstr ""

msgid "There was an error when subscribing to this label."
msgstr ""

msgid "There was an error when unsubscribing from this label."
msgstr ""

msgid "There was an error while fetching cycle analytics data."
msgstr ""

msgid "There was an error with the reCAPTCHA. Please solve the reCAPTCHA again."
msgstr ""

msgid "These existing issues have a similar title. It might be better to comment there instead of creating another similar issue."
msgstr ""

msgid "They can be managed using the %{link}."
msgstr ""

msgid "Third party offers"
msgstr ""

msgid "This %{issuable} is locked. Only <strong>project members</strong> can comment."
msgstr ""

msgid "This %{viewer} could not be displayed because %{reason}. You can %{options} instead."
msgstr ""

msgid "This GitLab instance does not provide any shared Runners yet. Instance administrators can register shared Runners in the admin area."
msgstr ""

msgid "This action can lead to data loss. To prevent accidental actions we ask you to confirm your intention."
msgstr ""

msgid "This also resolves the discussion"
msgstr ""

msgid "This application was created by %{link_to_owner}."
msgstr ""

msgid "This application will be able to:"
msgstr ""

msgid "This block is self-referential"
msgstr ""

msgid "This board's scope is reduced"
msgstr ""

msgid "This branch has changed since you started editing. Would you like to create a new branch?"
msgstr ""

msgid "This chart could not be displayed"
msgstr ""

msgid "This commit is part of merge request %{link_to_merge_request}. Comments created here will be created in the context of that merge request."
msgstr ""

msgid "This commit was signed with a <strong>verified</strong> signature and the committer email is verified to belong to the same user."
msgstr ""

msgid "This commit was signed with a different user's verified signature."
msgstr ""

msgid "This commit was signed with a verified signature, but the committer email is <strong>not verified</strong> to belong to the same user."
msgstr ""

msgid "This commit was signed with an <strong>unverified</strong> signature."
msgstr ""

msgid "This container registry has been scheduled for deletion."
msgstr ""

msgid "This date is after the due date, so this epic won't appear in the roadmap."
msgstr ""

msgid "This date is before the start date, so this epic won't appear in the roadmap."
msgstr ""

msgid "This device has already been registered with us."
msgstr ""

msgid "This device has not been registered with us."
msgstr ""

msgid "This diff is collapsed."
msgstr ""

msgid "This diff was suppressed by a .gitattributes entry."
msgstr ""

msgid "This directory"
msgstr ""

msgid "This domain is not verified. You will need to verify ownership before access is enabled."
msgstr ""

msgid "This environment has no deployments yet."
msgstr ""

msgid "This field is required."
msgstr ""

msgid "This group"
msgstr ""

msgid "This group does not provide any group Runners yet."
msgstr ""

msgid "This is a \"Ghost User\", created to hold all issues authored by users that have since been deleted. This user cannot be removed."
msgstr ""

msgid "This is a confidential issue."
msgstr ""

msgid "This is a delayed job to run in %{remainingTime}"
msgstr ""

msgid "This is a security log of important events involving your account."
msgstr ""

msgid "This is the author's first Merge Request to this project."
msgstr ""

msgid "This is the maximum number of users that have existed at the same time since the license started. This is the minimum number of seats you will need to buy when you renew your license."
msgstr ""

msgid "This issue is confidential"
msgstr ""

msgid "This issue is confidential and locked."
msgstr ""

msgid "This issue is locked."
msgstr ""

msgid "This job depends on a user to trigger its process. Often they are used to deploy code to production environments"
msgstr ""

msgid "This job depends on upstream jobs that need to succeed in order for this job to be triggered"
msgstr ""

msgid "This job does not have a trace."
msgstr ""

msgid "This job has been canceled"
msgstr ""

msgid "This job has been skipped"
msgstr ""

msgid "This job has not been triggered yet"
msgstr ""

msgid "This job has not started yet"
msgstr ""

msgid "This job is an out-of-date deployment to %{environmentLink}."
msgstr ""

msgid "This job is an out-of-date deployment to %{environmentLink}. View the most recent deployment %{deploymentLink}."
msgstr ""

msgid "This job is archived. Only the complete pipeline can be retried."
msgstr ""

msgid "This job is creating a deployment to %{environmentLink} and will overwrite the %{deploymentLink}."
msgstr ""

msgid "This job is creating a deployment to %{environmentLink}."
msgstr ""

msgid "This job is in pending state and is waiting to be picked by a runner"
msgstr ""

msgid "This job is performing tasks that must complete before it can start"
msgstr ""

msgid "This job is preparing to start"
msgstr ""

msgid "This job is stuck because you don't have any active runners online with any of these tags assigned to them:"
msgstr ""

msgid "This job is stuck because you don't have any active runners that can run this job."
msgstr ""

msgid "This job is the most recent deployment to %{link}."
msgstr ""

msgid "This job requires a manual action"
msgstr ""

msgid "This job will automatically run after its timer finishes. Often they are used for incremental roll-out deploys to production environments. When unscheduled it converts into a manual action."
msgstr ""

msgid "This means you can not push code until you create an empty repository or import existing one."
msgstr ""

msgid "This merge request is locked."
msgstr ""

msgid "This merge request must be approved by members of these groups. You can override the project settings by setting your own list of approvers."
msgstr ""

msgid "This merge request must be approved by these users. You can override the project settings by setting your own list of approvers."
msgstr ""

msgid "This namespace has already been taken! Please choose another one."
msgstr ""

msgid "This option is disabled as you don't have write permissions for the current branch"
msgstr ""

msgid "This page is unavailable because you are not allowed to read information across multiple projects."
msgstr ""

msgid "This page will be removed in a future release."
msgstr ""

msgid "This pipeline is run on the source branch"
msgstr ""

msgid "This pipeline makes use of a predefined CI/CD configuration enabled by %{strongStart}Auto DevOps.%{strongEnd}"
msgstr ""

msgid "This pipeline makes use of a predefined CI/CD configuration enabled by <b>Auto DevOps.</b>"
msgstr ""

msgid "This project"
msgstr ""

msgid "This project does not belong to a group and can therefore not make use of group Runners."
msgstr ""

msgid "This project does not have a wiki homepage yet"
msgstr ""

msgid "This project does not have billing enabled. To create a cluster, <a href=%{linkToBilling} target=\"_blank\" rel=\"noopener noreferrer\">enable billing <i class=\"fa fa-external-link\" aria-hidden=\"true\"></i></a> and try again."
msgstr ""

msgid "This repository"
msgstr ""

msgid "This repository is currently empty. A new Auto DevOps pipeline will be created after a new file has been pushed to a branch."
msgstr ""

msgid "This runner will only run on pipelines triggered on protected branches"
msgstr ""

msgid "This setting allows you to customize the appearance of the syntax."
msgstr ""

msgid "This setting allows you to customize the behavior of the system layout and default views."
msgstr ""

msgid "This setting can be overridden in each project."
msgstr ""

msgid "This setting will update the hostname that is used to generate private commit emails. %{learn_more}"
msgstr ""

msgid "This timeout will take precedence when lower than project-defined timeout and accepts a human readable time input language like \"1 hour\". Values without specification represent seconds."
msgstr ""

msgid "This user cannot be unlocked manually from GitLab"
msgstr ""

msgid "This user has no identities"
msgstr ""

msgid "This user will be the author of all events in the activity feed that are the result of an update, like new branches being created or new commits being pushed to existing branches."
msgstr ""

msgid "This user will be the author of all events in the activity feed that are the result of an update, like new branches being created or new commits being pushed to existing branches. Upon creation or when reassigning you can only assign yourself to be the mirror user."
msgstr ""

msgid "This will redirect you to an external sign in page."
msgstr ""

msgid "This will remove the fork relationship to source project"
msgstr ""

msgid "Those emails automatically become issues (with the comments becoming the email conversation) listed here."
msgstr ""

msgid "Thursday"
msgstr ""

msgid "Time based: Yes"
msgstr ""

msgid "Time before an issue gets scheduled"
msgstr ""

msgid "Time before an issue starts implementation"
msgstr ""

msgid "Time before enforced"
msgstr ""

msgid "Time between merge request creation and merge/close"
msgstr ""

msgid "Time estimate"
msgstr ""

msgid "Time in seconds GitLab will wait for a response from the external service. When the service does not respond in time, access will be denied."
msgstr ""

msgid "Time remaining"
msgstr ""

msgid "Time spent"
msgstr ""

msgid "Time tracking"
msgstr ""

msgid "Time until first merge request"
msgstr ""

msgid "TimeTrackingEstimated|Est"
msgstr ""

msgid "TimeTracking|Estimated:"
msgstr ""

msgid "TimeTracking|Spent"
msgstr ""

msgid "Timeago|%s days ago"
msgstr ""

msgid "Timeago|%s days remaining"
msgstr ""

msgid "Timeago|%s hours ago"
msgstr ""

msgid "Timeago|%s hours remaining"
msgstr ""

msgid "Timeago|%s minutes ago"
msgstr ""

msgid "Timeago|%s minutes remaining"
msgstr ""

msgid "Timeago|%s months ago"
msgstr ""

msgid "Timeago|%s months remaining"
msgstr ""

msgid "Timeago|%s seconds remaining"
msgstr ""

msgid "Timeago|%s weeks ago"
msgstr ""

msgid "Timeago|%s weeks remaining"
msgstr ""

msgid "Timeago|%s years ago"
msgstr ""

msgid "Timeago|%s years remaining"
msgstr ""

msgid "Timeago|1 day ago"
msgstr ""

msgid "Timeago|1 day remaining"
msgstr ""

msgid "Timeago|1 hour ago"
msgstr ""

msgid "Timeago|1 hour remaining"
msgstr ""

msgid "Timeago|1 minute ago"
msgstr ""

msgid "Timeago|1 minute remaining"
msgstr ""

msgid "Timeago|1 month ago"
msgstr ""

msgid "Timeago|1 month remaining"
msgstr ""

msgid "Timeago|1 week ago"
msgstr ""

msgid "Timeago|1 week remaining"
msgstr ""

msgid "Timeago|1 year ago"
msgstr ""

msgid "Timeago|1 year remaining"
msgstr ""

msgid "Timeago|Past due"
msgstr ""

msgid "Timeago|in %s days"
msgstr ""

msgid "Timeago|in %s hours"
msgstr ""

msgid "Timeago|in %s minutes"
msgstr ""

msgid "Timeago|in %s months"
msgstr ""

msgid "Timeago|in %s seconds"
msgstr ""

msgid "Timeago|in %s weeks"
msgstr ""

msgid "Timeago|in %s years"
msgstr ""

msgid "Timeago|in 1 day"
msgstr ""

msgid "Timeago|in 1 hour"
msgstr ""

msgid "Timeago|in 1 minute"
msgstr ""

msgid "Timeago|in 1 month"
msgstr ""

msgid "Timeago|in 1 week"
msgstr ""

msgid "Timeago|in 1 year"
msgstr ""

msgid "Timeago|just now"
msgstr ""

msgid "Timeago|right now"
msgstr ""

msgid "Timeout"
msgstr ""

msgid "Time|hr"
msgid_plural "Time|hrs"
msgstr[0] ""
msgstr[1] ""

msgid "Time|min"
msgid_plural "Time|mins"
msgstr[0] ""
msgstr[1] ""

msgid "Time|s"
msgstr ""

msgid "Tip:"
msgstr ""

msgid "Title"
msgstr ""

msgid "Titles and Filenames"
msgstr ""

msgid "To %{link_to_help} of your domain, add the above key to a TXT record within to your DNS configuration."
msgstr ""

msgid "To GitLab"
msgstr ""

msgid "To access this domain create a new DNS record"
msgstr ""

msgid "To add an SSH key you need to %{generate_link_start}generate one%{link_end} or use an %{existing_link_start}existing key%{link_end}."
msgstr ""

msgid "To add the entry manually, provide the following details to the application on your phone."
msgstr ""

msgid "To connect GitHub repositories, you can use a %{personal_access_token_link}. When you create your Personal Access Token, you will need to select the <code>repo</code> scope, so we can display a list of your public and private repositories which are available to connect."
msgstr ""

msgid "To connect GitHub repositories, you first need to authorize GitLab to access the list of your GitHub repositories:"
msgstr ""

msgid "To connect an SVN repository, check out %{svn_link}."
msgstr ""

msgid "To define internal users, first enable new users set to external"
msgstr ""

msgid "To enable it and see User Cohorts, visit %{application_settings_link_start}application settings%{application_settings_link_end}."
msgstr ""

msgid "To get started you enter your FogBugz URL and login information below. In the next steps, you'll be able to map users and select the projects you want to import."
msgstr ""

msgid "To get started, link this page to your Jaeger server, or find out how to %{link_start_tag}install Jaeger%{link_end_tag}"
msgstr ""

msgid "To get started, please enter your Gitea Host URL and a %{link_to_personal_token}."
msgstr ""

msgid "To help improve GitLab and its user experience, GitLab will periodically collect usage information."
msgstr ""

msgid "To help improve GitLab, we would like to periodically collect usage information. This can be changed at any time in %{settings_link_start}Settings%{link_end}. %{info_link_start}More Information%{link_end}"
msgstr ""

msgid "To import GitHub repositories, you can use a %{personal_access_token_link}. When you create your Personal Access Token, you will need to select the <code>repo</code> scope, so we can display a list of your public and private repositories which are available to import."
msgstr ""

msgid "To import GitHub repositories, you first need to authorize GitLab to access the list of your GitHub repositories:"
msgstr ""

msgid "To import an SVN repository, check out %{svn_link}."
msgstr ""

msgid "To keep this project going, create a new issue"
msgstr ""

msgid "To keep this project going, create a new merge request"
msgstr ""

msgid "To link Sentry to GitLab, enter your Sentry URL and Auth Token."
msgstr ""

msgid "To move or copy an entire GitLab project from another GitLab installation to this one, navigate to the original project's settings page, generate an export file, and upload it here."
msgstr ""

msgid "To only use CI/CD features for an external repository, choose <strong>CI/CD for external repo</strong>."
msgstr ""

msgid "To open Jaeger and easily view tracing from GitLab, link the %{link} page to your server"
msgstr ""

msgid "To preserve performance only <strong>%{display_size} of %{real_size}</strong> files are displayed."
msgstr ""

msgid "To receive alerts from manually configured Prometheus services, add the following URL and Authorization key to your Prometheus webhook config file. Learn more about %{linkStart}configuring Prometheus%{linkEnd} to send alerts to GitLab."
msgstr ""

msgid "To set up SAML authentication for your group through an identity provider like Azure, Okta, Onelogin, Ping Identity, or your custom SAML 2.0 provider:"
msgstr ""

msgid "To specify the notification level per project of a group you belong to, you need to visit project page and change notification level there."
msgstr ""

msgid "To start serving your jobs you can add Runners to your group"
msgstr ""

msgid "To start serving your jobs you can either add specific Runners to your project or use shared Runners"
msgstr ""

msgid "To this GitLab instance"
msgstr ""

msgid "To validate your GitLab CI configurations, go to 'CI/CD → Pipelines' inside your project, and click on the 'CI Lint' button."
msgstr ""

msgid "To view the roadmap, add a start or due date to one of your epics in this group or its subgroups. In the months view, only epics in the past month, current month, and next 5 months are shown."
msgstr ""

msgid "To widen your search, change or remove filters above"
msgstr ""

msgid "To widen your search, change or remove filters."
msgstr ""

msgid "Today"
msgstr ""

msgid "Todo"
msgstr ""

msgid "Todo was successfully marked as done."
msgstr ""

msgid "Todos"
msgstr ""

msgid "Toggle Sidebar"
msgstr ""

msgid "Toggle backtrace"
msgstr ""

msgid "Toggle comments for this file"
msgstr ""

msgid "Toggle commit description"
msgstr ""

msgid "Toggle commit list"
msgstr ""

msgid "Toggle discussion"
msgstr ""

msgid "Toggle emoji award"
msgstr ""

msgid "Toggle navigation"
msgstr ""

msgid "Toggle sidebar"
msgstr ""

msgid "ToggleButton|Toggle Status: OFF"
msgstr ""

msgid "ToggleButton|Toggle Status: ON"
msgstr ""

msgid "Toggles :%{name}: emoji award."
msgstr ""

msgid "Token"
msgstr ""

msgid "Tomorrow"
msgstr ""

msgid "Too many changes to show."
msgstr ""

msgid "Topics"
msgstr ""

msgid "Total"
msgstr ""

msgid "Total Contributions"
msgstr ""

msgid "Total Time"
msgstr ""

msgid "Total test time for all commits/merges"
msgstr ""

msgid "Total: %{total}"
msgstr ""

msgid "Tracing"
msgstr ""

msgid "Track activity with Contribution Analytics."
msgstr ""

msgid "Track groups of issues that share a theme, across projects and milestones"
msgstr ""

msgid "Track time with quick actions"
msgstr ""

msgid "Transfer project"
msgstr ""

msgid "TransferGroup|Database is not supported."
msgstr ""

msgid "TransferGroup|Group is already a root group."
msgstr ""

msgid "TransferGroup|Group is already associated to the parent group."
msgstr ""

msgid "TransferGroup|The parent group already has a subgroup with the same path."
msgstr ""

msgid "TransferGroup|Transfer failed: %{error_message}"
msgstr ""

msgid "TransferGroup|You don't have enough permissions."
msgstr ""

msgid "TransferProject|Cannot move project"
msgstr ""

msgid "TransferProject|Please select a new namespace for your project."
msgstr ""

msgid "TransferProject|Project cannot be transferred, because tags are present in its container registry"
msgstr ""

msgid "TransferProject|Project with same name or path in target namespace already exists"
msgstr ""

msgid "TransferProject|Transfer failed, please contact an admin."
msgstr ""

msgid "Tree view"
msgstr ""

msgid "Trending"
msgstr ""

msgid "Trigger pipelines for mirror updates"
msgstr ""

msgid "Trigger pipelines when branches or tags are updated from the upstream repository. Depending on the activity of the upstream repository, this may greatly increase the load on your CI runners. Only enable this if you know they can handle the load."
msgstr ""

msgid "Trigger removed."
msgstr ""

msgid "Trigger this manual action"
msgstr ""

msgid "Trigger token:"
msgstr ""

msgid "Trigger variables:"
msgstr ""

msgid "Trigger was created successfully."
msgstr ""

msgid "Trigger was re-assigned."
msgstr ""

msgid "Trigger was successfully updated."
msgstr ""

msgid "Triggerer"
msgstr ""

msgid "Triggers can force a specific branch or tag to get rebuilt with an API call.  These tokens will impersonate their associated user including their access to projects and their project permissions."
msgstr ""

msgid "Troubleshoot and monitor your application with tracing"
msgstr ""

msgid "Try again"
msgstr ""

msgid "Try again?"
msgstr ""

msgid "Try all GitLab has to offer for 30 days."
msgstr ""

msgid "Try to fork again"
msgstr ""

msgid "Trying to communicate with your device. Plug it in (if you haven't already) and press the button on the device now."
msgstr ""

msgid "Tuesday"
msgstr ""

msgid "Turn on Service Desk"
msgstr ""

msgid "Twitter"
msgstr ""

msgid "Two-Factor Authentication"
msgstr ""

msgid "Two-factor Authentication"
msgstr ""

msgid "Two-factor Authentication Recovery codes"
msgstr ""

msgid "Two-factor Authentication has been disabled for this user"
msgstr ""

msgid "Two-factor authentication"
msgstr ""

msgid "Type"
msgstr ""

msgid "U2F Devices (%{length})"
msgstr ""

msgid "U2F only works with HTTPS-enabled websites. Contact your administrator for more details."
msgstr ""

msgid "URL"
msgstr ""

msgid "Unable to connect to server: %{error}"
msgstr ""

msgid "Unable to load the diff. %{button_try_again}"
msgstr ""

msgid "Unable to resolve"
msgstr ""

msgid "Unable to schedule a pipeline to run immediately"
msgstr ""

msgid "Unable to sign you in to the group with SAML due to \"%{reason}\""
msgstr ""

msgid "Unable to update label prioritization at this time"
msgstr ""

msgid "Unable to update this epic at this time."
msgstr ""

msgid "Unable to update this issue at this time."
msgstr ""

msgid "Unarchive project"
msgstr ""

msgid "Unarchiving the project will restore people's ability to make changes to it. The repository can be committed to, and issues, comments and other entities can be created. <strong>Once active this project shows up in the search and on the dashboard.</strong>"
msgstr ""

msgid "Unblock"
msgstr ""

msgid "Undo"
msgstr ""

msgid "Unfortunately, your email message to GitLab could not be processed."
msgstr ""

msgid "Unknown"
msgstr ""

msgid "Unknown encryption strategy: %{encrypted_strategy}!"
msgstr ""

msgid "Unknown format"
msgstr ""

msgid "Unknown response text"
msgstr ""

msgid "Unlimited"
msgstr ""

msgid "Unlock"
msgstr ""

msgid "Unlock the discussion"
msgstr ""

msgid "Unlock this %{issuableDisplayName}? <strong>Everyone</strong> will be able to comment."
msgstr ""

msgid "Unlocked"
msgstr ""

msgid "Unlocks the discussion"
msgstr ""

msgid "Unresolve discussion"
msgstr ""

msgid "Unschedule job"
msgstr ""

msgid "Unstage"
msgstr ""

msgid "Unstage all changes"
msgstr ""

msgid "Unstage changes"
msgstr ""

msgid "Unstaged"
msgstr ""

msgid "Unstaged %{type}"
msgstr ""

msgid "Unstaged and staged %{type}"
msgstr ""

msgid "Unstar"
msgstr ""

msgid "Unsubscribe"
msgstr ""

msgid "Unsubscribe at group level"
msgstr ""

msgid "Unsubscribe at project level"
msgstr ""

msgid "Unsubscribe from %{type}"
msgstr ""

msgid "Unverified"
msgstr ""

msgid "Up to date"
msgstr ""

msgid "Upcoming"
msgstr ""

msgid "Update"
msgstr ""

msgid "Update approvers"
msgstr ""

msgid "Update failed"
msgstr ""

msgid "Update now"
msgstr ""

msgid "Update your bookmarked URLs as filtered/sorted branches URL has been changed."
msgstr ""

msgid "Update your group name, description, avatar, and visibility."
msgstr ""

msgid "Update your project name, topics, description and avatar."
msgstr ""

msgid "UpdateProject|Cannot rename project because it contains container registry tags!"
msgstr ""

msgid "UpdateProject|Could not set the default branch"
msgstr ""

msgid "UpdateProject|New visibility level not allowed!"
msgstr ""

msgid "UpdateProject|Project could not be updated!"
msgstr ""

msgid "Updated"
msgstr ""

msgid "Updated %{updated_at} by %{updated_by}"
msgstr ""

msgid "Updating"
msgstr ""

msgid "Upgrade plan to unlock Canary Deployments feature"
msgstr ""

msgid "Upgrade your plan"
msgstr ""

msgid "Upgrade your plan to activate Advanced Global Search."
msgstr ""

msgid "Upgrade your plan to activate Contribution Analytics."
msgstr ""

msgid "Upgrade your plan to activate Group Webhooks."
msgstr ""

msgid "Upgrade your plan to activate Issue weight."
msgstr ""

msgid "Upgrade your plan to improve Issue boards."
msgstr ""

msgid "Upgrade your plan to improve Merge Requests."
msgstr ""

msgid "Upload <code>GoogleCodeProjectHosting.json</code> here:"
msgstr ""

msgid "Upload CSV file"
msgstr ""

msgid "Upload New File"
msgstr ""

msgid "Upload a certificate for your domain with all intermediates"
msgstr ""

msgid "Upload a private key for your certificate"
msgstr ""

msgid "Upload file"
msgstr ""

msgid "Upload file does not exist"
msgstr ""

msgid "Upload object map"
msgstr ""

msgid "UploadLink|click to upload"
msgstr ""

msgid "Uploaded on"
msgstr ""

msgid "Uploads"
msgstr ""

msgid "Upstream"
msgstr ""

msgid "Upvotes"
msgstr ""

msgid "Usage"
msgstr ""

msgid "Usage ping is not enabled"
msgstr ""

msgid "Usage statistics"
msgstr ""

msgid "UsageQuota|Buy additional minutes"
msgstr ""

msgid "UsageQuota|Current period usage"
msgstr ""

msgid "UsageQuota|Pipelines"
msgstr ""

msgid "UsageQuota|This group has no projects which use shared runners"
msgstr ""

msgid "UsageQuota|Unlimited"
msgstr ""

msgid "UsageQuota|Usage"
msgstr ""

msgid "UsageQuota|Usage Quotas"
msgstr ""

msgid "UsageQuota|Usage of group resources across the projects in the %{strong_start}%{group_name}%{strong_end} group"
msgstr ""

msgid "UsageQuota|Usage quotas"
msgstr ""

msgid "UsageQuota|Usage since"
msgstr ""

msgid "Use %{code_start}::%{code_end} to create a %{link_start}scoped label set%{link_end} (eg. %{code_start}priority::1%{code_end})"
msgstr ""

msgid "Use <code>%{native_redirect_uri}</code> for local tests"
msgstr ""

msgid "Use Service Desk to connect with your users (e.g. to offer customer support) through email right inside GitLab"
msgstr ""

msgid "Use a hardware device to add the second factor of authentication."
msgstr ""

msgid "Use an one time password authenticator on your mobile device or computer to enable two-factor authentication (2FA)."
msgstr ""

msgid "Use group milestones to manage issues from multiple projects in the same milestone."
msgstr ""

msgid "Use one line per URI"
msgstr ""

msgid "Use template"
msgstr ""

msgid "Use the following registration token during setup:"
msgstr ""

msgid "Use your global notification setting"
msgstr ""

msgid "Use your smart card to authenticate with the LDAP server."
msgstr ""

msgid "Used by members to sign in to your group in GitLab"
msgstr ""

msgid "Used to help configure your identity provider"
msgstr ""

msgid "User %{current_user_username} has started impersonating %{username}"
msgstr ""

msgid "User %{username} was successfully removed."
msgstr ""

msgid "User Cohorts are only shown when the %{usage_ping_link_start}usage ping%{usage_ping_link_end} is enabled."
msgstr ""

msgid "User OAuth applications"
msgstr ""

msgid "User Settings"
msgstr ""

msgid "User and IP Rate Limits"
msgstr ""

msgid "User identity was successfully created."
msgstr ""

msgid "User identity was successfully removed."
msgstr ""

msgid "User identity was successfully updated."
msgstr ""

msgid "User key was successfully removed."
msgstr ""

msgid "User map"
msgstr ""

msgid "User pipeline minutes were successfully reset."
msgstr ""

msgid "User settings"
msgstr ""

msgid "User was successfully created."
msgstr ""

msgid "User was successfully removed from group and any subresources."
msgstr ""

msgid "User was successfully removed from project."
msgstr ""

msgid "User was successfully updated."
msgstr ""

msgid "UserProfile|Activity"
msgstr ""

msgid "UserProfile|Already reported for abuse"
msgstr ""

msgid "UserProfile|Contributed projects"
msgstr ""

msgid "UserProfile|Edit profile"
msgstr ""

msgid "UserProfile|Explore public groups to find projects to contribute to."
msgstr ""

msgid "UserProfile|Groups"
msgstr ""

msgid "UserProfile|Groups are the best way to manage projects and members."
msgstr ""

msgid "UserProfile|Join or create a group to start contributing by commenting on issues or submitting merge requests!"
msgstr ""

msgid "UserProfile|Most Recent Activity"
msgstr ""

msgid "UserProfile|No snippets found."
msgstr ""

msgid "UserProfile|Overview"
msgstr ""

msgid "UserProfile|Personal projects"
msgstr ""

msgid "UserProfile|Report abuse"
msgstr ""

msgid "UserProfile|Snippets"
msgstr ""

msgid "UserProfile|Snippets in GitLab can either be private, internal, or public."
msgstr ""

msgid "UserProfile|Subscribe"
msgstr ""

msgid "UserProfile|This user doesn't have any personal projects"
msgstr ""

msgid "UserProfile|This user has a private profile"
msgstr ""

msgid "UserProfile|This user hasn't contributed to any projects"
msgstr ""

msgid "UserProfile|View all"
msgstr ""

msgid "UserProfile|View user in admin area"
msgstr ""

msgid "UserProfile|You can create a group for several dependent projects."
msgstr ""

msgid "UserProfile|You haven't created any personal projects."
msgstr ""

msgid "UserProfile|You haven't created any snippets."
msgstr ""

msgid "UserProfile|Your projects can be available publicly, internally, or privately, at your choice."
msgstr ""

msgid "Username is already taken."
msgstr ""

msgid "Username is available."
msgstr ""

msgid "Users"
msgstr ""

msgid "Users outside of license"
msgstr ""

msgid "Users requesting access to"
msgstr ""

msgid "Users were successfully added."
msgstr ""

msgid "Users with a Guest role or those who don't belong to any projects or groups don't count towards seats in use."
msgstr ""

msgid "UsersSelect|%{name} + %{length} more"
msgstr ""

msgid "UsersSelect|Any User"
msgstr ""

msgid "UsersSelect|Assignee"
msgstr ""

msgid "UsersSelect|No assignee - %{openingTag} assign yourself %{closingTag}"
msgstr ""

msgid "UsersSelect|Unassigned"
msgstr ""

msgid "Using %{code_start}::%{code_end} denotes a %{link_start}scoped label set%{link_end}"
msgstr ""

msgid "Using required encryption strategy when encrypted field is missing!"
msgstr ""

msgid "Validate"
msgstr ""

msgid "Validate your GitLab CI configuration file"
msgstr ""

msgid "Validations failed."
msgstr ""

msgid "Validity"
msgstr ""

msgid "Value"
msgstr ""

msgid "Variables"
msgstr ""

msgid "Various container registry settings."
msgstr ""

msgid "Various email settings."
msgstr ""

msgid "Various localization settings."
msgstr ""

msgid "Various settings that affect GitLab performance."
msgstr ""

msgid "Verification information"
msgstr ""

msgid "Verification status"
msgstr ""

msgid "Verified"
msgstr ""

msgid "Version"
msgstr ""

msgid "View app"
msgstr ""

msgid "View deployment"
msgstr ""

msgid "View details: %{details_url}"
msgstr ""

msgid "View documentation"
msgstr ""

msgid "View eligible approvers"
msgstr ""

msgid "View epics list"
msgstr ""

msgid "View file @ "
msgstr ""

msgid "View full dashboard"
msgstr ""

msgid "View group labels"
msgstr ""

msgid "View in Sentry"
msgstr ""

msgid "View it on GitLab"
msgstr ""

msgid "View job trace"
msgstr ""

msgid "View jobs"
msgstr ""

msgid "View labels"
msgstr ""

msgid "View log"
msgstr ""

msgid "View open merge request"
msgstr ""

msgid "View project labels"
msgstr ""

msgid "View replaced file @ "
msgstr ""

msgid "View the documentation"
msgstr ""

msgid "Viewing commit"
msgstr ""

msgid "Visibility"
msgstr ""

msgid "Visibility and access controls"
msgstr ""

msgid "Visibility level"
msgstr ""

msgid "Visibility level:"
msgstr ""

msgid "Visibility, project features, permissions"
msgstr ""

msgid "Visibility:"
msgstr ""

msgid "VisibilityLevel|Internal"
msgstr ""

msgid "VisibilityLevel|Private"
msgstr ""

msgid "VisibilityLevel|Public"
msgstr ""

msgid "VisibilityLevel|Unknown"
msgstr ""

msgid "VisualReviewApp|%{stepStart}Step 1%{stepEnd}. Copy the following script:"
msgstr ""

msgid "VisualReviewApp|%{stepStart}Step 2%{stepEnd}. Add it to the %{headTags} of every page of your application. "
msgstr ""

msgid "VisualReviewApp|%{stepStart}Step 3%{stepEnd}. Open the review app and provide a personal access token following %{linkStart}personal access token%{linkEnd}."
msgstr ""

msgid "VisualReviewApp|%{stepStart}Step 4%{stepEnd}. You are now able to leave feedback from within the review app."
msgstr ""

msgid "VisualReviewApp|Adding the following script to your code makes it possible to directly leave feedback inside of the review app. Feedback given will get submitted automatically to this merge request’s discussion, including metadata."
msgstr ""

msgid "VisualReviewApp|Open review app"
msgstr ""

msgid "VisualReviewApp|Review"
msgstr ""

msgid "VisualReviewApp|Review and give feedback directly from within the review app"
msgstr ""

msgid "Vulnerability Chart"
msgstr ""

msgid "Vulnerability List"
msgstr ""

msgid "Vulnerability|Class"
msgstr ""

msgid "Vulnerability|Confidence"
msgstr ""

msgid "Vulnerability|Description"
msgstr ""

msgid "Vulnerability|File"
msgstr ""

msgid "Vulnerability|Identifiers"
msgstr ""

msgid "Vulnerability|Image"
msgstr ""

msgid "Vulnerability|Instances"
msgstr ""

msgid "Vulnerability|Links"
msgstr ""

msgid "Vulnerability|Namespace"
msgstr ""

msgid "Vulnerability|Project"
msgstr ""

msgid "Vulnerability|Report Type"
msgstr ""

msgid "Vulnerability|Severity"
msgstr ""

msgid "Wait for the source to load to copy it to the clipboard"
msgstr ""

msgid "Want to see the data? Please ask an administrator for access."
msgstr ""

msgid "We can't find an epic that matches what you are looking for."
msgstr ""

msgid "We can't find an issue that matches what you are looking for."
msgstr ""

msgid "We could not determine the path to remove the epic"
msgstr ""

msgid "We could not determine the path to remove the issue"
msgstr ""

msgid "We couldn't find any results matching"
msgstr ""

msgid "We created a short guided tour that will help you learn the basics of GitLab and how it will help you be better at your job. It should only take a couple of minutes. You willl be guided by two types of helpers, best recognized by their color."
msgstr ""

msgid "We detected potential spam in the %{humanized_resource_name}. Please solve the reCAPTCHA to proceed."
msgstr ""

msgid "We don't have enough data to show this stage."
msgstr ""

msgid "We heard back from your U2F device. You have been authenticated."
msgstr ""

msgid "We want to be sure it is you, please confirm you are not a robot."
msgstr ""

msgid "Web IDE"
msgstr ""

msgid "Web Terminal"
msgstr ""

msgid "Web terminal"
msgstr ""

msgid "Webhooks"
msgstr ""

msgid "Webhooks Help"
msgstr ""

msgid "Webhooks allow you to trigger a URL if, for example, new code is pushed or a new issue is created. You can configure webhooks to listen for specific events like pushes, issues or merge requests. Group webhooks will apply to all projects in a group, allowing you to standardize webhook functionality across your entire group."
msgstr ""

msgid "Wednesday"
msgstr ""

msgid "Weeks"
msgstr ""

msgid "Weight"
msgstr ""

msgid "Weight %{weight}"
msgstr ""

msgid "Welcome to the Guided GitLab Tour"
msgstr ""

msgid "Welcome to your Issue Board!"
msgstr ""

msgid "When a runner is locked, it cannot be assigned to other projects"
msgstr ""

msgid "When enabled, users cannot use GitLab until the terms have been accepted."
msgstr ""

msgid "When leaving the URL blank, classification labels can still be specified without disabling cross project features or performing external authorization checks."
msgstr ""

msgid "When this merge request is accepted"
msgid_plural "When these merge requests are accepted"
msgstr[0] ""
msgstr[1] ""

msgid "When:"
msgstr ""

msgid "White helpers give contextual information."
msgstr ""

msgid "Who can see this group?"
msgstr ""

msgid "Who will be able to see this group?"
msgstr ""

msgid "Wiki"
msgstr ""

msgid "Wiki was successfully updated."
msgstr ""

msgid "WikiClone|Clone your wiki"
msgstr ""

msgid "WikiClone|Git Access"
msgstr ""

msgid "WikiClone|Install Gollum"
msgstr ""

msgid "WikiClone|It is recommended to install %{markdown} so that GFM features render locally:"
msgstr ""

msgid "WikiClone|Start Gollum and edit locally"
msgstr ""

msgid "WikiEditPageTip|Tip: You can move this page by adding the path to the beginning of the title."
msgstr ""

msgid "WikiEdit|There is already a page with the same title in that path."
msgstr ""

msgid "WikiEmptyIssueMessage|Suggest wiki improvement"
msgstr ""

msgid "WikiEmptyIssueMessage|You must be a project member in order to add wiki pages. If you have suggestions for how to improve the wiki for this project, consider opening an issue in the %{issues_link}."
msgstr ""

msgid "WikiEmptyIssueMessage|issue tracker"
msgstr ""

msgid "WikiEmpty|A wiki is where you can store all the details about your project. This can include why you've created it, its principles, how to use it, and so on."
msgstr ""

msgid "WikiEmpty|Create your first page"
msgstr ""

msgid "WikiEmpty|Suggest wiki improvement"
msgstr ""

msgid "WikiEmpty|The wiki lets you write documentation for your project"
msgstr ""

msgid "WikiEmpty|This project has no wiki pages"
msgstr ""

msgid "WikiEmpty|You must be a project member in order to add wiki pages."
msgstr ""

msgid "WikiHistoricalPage|This is an old version of this page."
msgstr ""

msgid "WikiHistoricalPage|You can view the %{most_recent_link} or browse the %{history_link}."
msgstr ""

msgid "WikiHistoricalPage|history"
msgstr ""

msgid "WikiHistoricalPage|most recent version"
msgstr ""

msgid "WikiMarkdownDocs|More examples are in the %{docs_link}"
msgstr ""

msgid "WikiMarkdownDocs|documentation"
msgstr ""

msgid "WikiMarkdownTip|To link to a (new) page, simply type %{link_example}"
msgstr ""

msgid "WikiNewPagePlaceholder|how-to-setup"
msgstr ""

msgid "WikiNewPageTip|Tip: You can specify the full path for the new file. We will automatically create any missing directories."
msgstr ""

msgid "WikiNewPageTitle|New Wiki Page"
msgstr ""

msgid "WikiPageConfirmDelete|Are you sure you want to delete this page?"
msgstr ""

msgid "WikiPageConfirmDelete|Delete page"
msgstr ""

msgid "WikiPageConfirmDelete|Delete page %{pageTitle}?"
msgstr ""

msgid "WikiPageConflictMessage|Someone edited the page the same time you did. Please check out %{page_link} and make sure your changes will not unintentionally remove theirs."
msgstr ""

msgid "WikiPageConflictMessage|the page"
msgstr ""

msgid "WikiPageCreate|Create %{page_title}"
msgstr ""

msgid "WikiPageEdit|Update %{page_title}"
msgstr ""

msgid "WikiPage|Page slug"
msgstr ""

msgid "WikiPage|Write your content or drag files here…"
msgstr ""

msgid "Wiki|Create Page"
msgstr ""

msgid "Wiki|Create page"
msgstr ""

msgid "Wiki|Created date"
msgstr ""

msgid "Wiki|Edit Page"
msgstr ""

msgid "Wiki|More Pages"
msgstr ""

msgid "Wiki|New page"
msgstr ""

msgid "Wiki|Page history"
msgstr ""

msgid "Wiki|Page version"
msgstr ""

msgid "Wiki|Pages"
msgstr ""

msgid "Wiki|Title"
msgstr ""

msgid "Wiki|Wiki Pages"
msgstr ""

msgid "Will deploy to"
msgstr ""

msgid "With contribution analytics you can have an overview for the activity of issues, merge requests and push events of your organization and its members."
msgstr ""

msgid "Withdraw Access Request"
msgstr ""

msgid "Workflow Help"
msgstr ""

msgid "Write"
msgstr ""

msgid "Write a comment or drag your files here…"
msgstr ""

msgid "Write access allowed"
msgstr ""

msgid "Write milestone description..."
msgstr ""

msgid "Wrong extern UID provided. Make sure Auth0 is configured correctly."
msgstr ""

msgid "Yes"
msgstr ""

msgid "Yes or No"
msgstr ""

msgid "Yes, add it"
msgstr ""

msgid "Yes, let me map Google Code users to full names or GitLab users."
msgstr ""

msgid "Yesterday"
msgstr ""

msgid "You"
msgstr ""

msgid "You are an admin, which means granting access to <strong>%{client_name}</strong> will allow them to interact with GitLab as an admin as well. Proceed with caution."
msgstr ""

msgid "You are attempting to delete a file that has been previously updated."
msgstr ""

msgid "You are attempting to update a file that has changed since you started editing it."
msgstr ""

msgid "You are going to remove %{group_name}. Removed groups CANNOT be restored! Are you ABSOLUTELY sure?"
msgstr ""

msgid "You are going to remove %{project_full_name}. Removed project CANNOT be restored! Are you ABSOLUTELY sure?"
msgstr ""

msgid "You are going to remove the fork relationship to source project %{forked_from_project}. Are you ABSOLUTELY sure?"
msgstr ""

msgid "You are going to transfer %{project_full_name} to another owner. Are you ABSOLUTELY sure?"
msgstr ""

msgid "You are not allowed to unlink your primary login account"
msgstr ""

msgid "You are now impersonating %{username}"
msgstr ""

msgid "You are on a read-only GitLab instance."
msgstr ""

msgid "You are receiving this message because you are a GitLab administrator for %{url}."
msgstr ""

msgid "You can %{linkStart}view the blob%{linkEnd} instead."
msgstr ""

msgid "You can also create a project from the command line."
msgstr ""

msgid "You can also press &#8984;-Enter"
msgstr ""

msgid "You can also press Ctrl-Enter"
msgstr ""

msgid "You can also star a label to make it a priority label."
msgstr ""

msgid "You can also test your %{gitlab_ci_yml} in %{lint_link_start}CI Lint%{lint_link_end}"
msgstr ""

msgid "You can also upload existing files from your computer using the instructions below."
msgstr ""

msgid "You can create files directly in GitLab using one of the following options."
msgstr ""

msgid "You can easily contribute to them by requesting to join these groups."
msgstr ""

msgid "You can easily install a Runner on a Kubernetes cluster. %{link_to_help_page}"
msgstr ""

msgid "You can invite a new member to <strong>%{project_name}</strong> or invite another group."
msgstr ""

msgid "You can invite a new member to <strong>%{project_name}</strong>."
msgstr ""

msgid "You can invite another group to <strong>%{project_name}</strong>."
msgstr ""

msgid "You can move around the graph by using the arrow keys."
msgstr ""

msgid "You can now submit a merge request to get this change into the original branch."
msgstr ""

msgid "You can now submit a merge request to get this change into the original project."
msgstr ""

msgid "You can only add files when you are on a branch"
msgstr ""

msgid "You can only edit files when you are on a branch"
msgstr ""

msgid "You can only merge once the items above are resolved"
msgstr ""

msgid "You can only transfer the project to namespaces you manage."
msgstr ""

msgid "You can resolve the merge conflict using either the Interactive mode, by choosing %{use_ours} or %{use_theirs} buttons, or by editing the files directly. Commit these changes into %{branch_name}"
msgstr ""

msgid "You can see your chat accounts."
msgstr ""

msgid "You can set up jobs to only use Runners with specific tags. Separate tags with commas."
msgstr ""

msgid "You can specify notification level per group or per project."
msgstr ""

msgid "You can test your .gitlab-ci.yml in %{linkStart}CI Lint%{linkEnd}."
msgstr ""

msgid "You cannot impersonate a blocked user"
msgstr ""

msgid "You cannot impersonate a user who cannot log in"
msgstr ""

msgid "You cannot impersonate an internal user"
msgstr ""

msgid "You cannot play this scheduled pipeline at the moment. Please wait a minute."
msgstr ""

msgid "You cannot write to a read-only secondary GitLab Geo instance. Please use %{link_to_primary_node} instead."
msgstr ""

msgid "You cannot write to this read-only GitLab instance."
msgstr ""

msgid "You could not create a new trigger."
msgstr ""

msgid "You could not take ownership of trigger."
msgstr ""

msgid "You do not have any subscriptions yet"
msgstr ""

msgid "You do not have permission to leave this %{namespaceType}."
msgstr ""

msgid "You do not have permission to run the Web Terminal. Please contact a project administrator."
msgstr ""

msgid "You do not have the correct permissions to override the settings from the LDAP group sync."
msgstr ""

<<<<<<< HEAD
msgid "You don't have any U2F devices registered yet."
=======
msgid "You don't have any active chat names."
>>>>>>> d6aebc61
msgstr ""

msgid "You don't have any applications"
msgstr ""

msgid "You don't have any authorized applications"
msgstr ""

msgid "You don't have any deployments right now."
msgstr ""

msgid "You have been granted %{access_level} access to the %{source_link} %{source_type}."
msgstr ""

msgid "You have been granted %{access_level} access to the %{source_name} %{source_type}."
msgstr ""

msgid "You have been granted %{member_human_access} access to %{label}."
msgstr ""

msgid "You have been unsubscribed from this thread."
msgstr ""

msgid "You have declined the invitation to join %{label}."
msgstr ""

msgid "You have no permissions"
msgstr ""

msgid "You have not added any approvers. Start by adding users or groups."
msgstr ""

msgid "You have reached your project limit"
msgstr ""

msgid "You left the \"%{membershipable_human_name}\" %{source_type}."
msgstr ""

msgid "You may also add variables that are made available to the running application by prepending the variable key with <code>K8S_SECRET_</code>."
msgstr ""

msgid "You must accept our Terms of Service and privacy policy in order to register an account"
msgstr ""

msgid "You must have maintainer access to force delete a lock"
msgstr ""

msgid "You must have permission to create a project in a namespace before forking."
msgstr ""

msgid "You need a different license to enable FileLocks feature"
msgstr ""

msgid "You need a different license to use Geo replication."
msgstr ""

msgid "You need git-lfs version %{min_git_lfs_version} (or greater) to continue. Please visit https://git-lfs.github.com"
msgstr ""

msgid "You need permission."
msgstr ""

msgid "You need to be logged in."
msgstr ""

msgid "You need to register a two-factor authentication app before you can set up a U2F device."
msgstr ""

msgid "You need to specify both an Access Token and a Host URL."
msgstr ""

msgid "You need to upload a GitLab project export archive (ending in .gz)."
msgstr ""

msgid "You need to upload a Google Takeout archive."
msgstr ""

msgid "You tried to fork %{link_to_the_project} but it failed for the following reason:"
msgstr ""

msgid "You will lose all changes you've made to this file. This action cannot be undone."
msgstr ""

msgid "You will lose all the unstaged changes you've made in this project. This action cannot be undone."
msgstr ""

msgid "You will need to update your local repositories to point to the new location."
msgstr ""

msgid "You will not get any notifications via email"
msgstr ""

msgid "You will only receive notifications for the events you choose"
msgstr ""

msgid "You will only receive notifications for threads you have participated in"
msgstr ""

msgid "You will receive notifications for any activity"
msgstr ""

msgid "You will receive notifications only for comments in which you were @mentioned"
msgstr ""

msgid "You won't be able to pull or push project code via %{protocol} until you %{set_password_link} on your account"
msgstr ""

msgid "You won't be able to pull or push project code via SSH until you %{add_ssh_key_link} to your profile"
msgstr ""

msgid "You won't be able to pull or push project code via SSH until you add an SSH key to your profile"
msgstr ""

msgid "You'll be signed out from your current account automatically."
msgstr ""

msgid "You'll need to use different branch names to get a valid comparison."
msgstr ""

msgid "You're not allowed to make changes to this project directly. A fork of this project has been created that you can make changes in, so you can submit a merge request."
msgstr ""

msgid "You're not allowed to make changes to this project directly. A fork of this project is being created that you can make changes in, so you can submit a merge request."
msgstr ""

msgid "You're only seeing %{startTag}other activity%{endTag} in the feed. To add a comment, switch to one of the following options."
msgstr ""

msgid "You're receiving this email because %{reason}."
msgstr ""

msgid "You're receiving this email because of your account on %{host}."
msgstr ""

msgid "You're receiving this email because of your account on %{host}. %{manage_notifications_link} &middot; %{help_link}"
msgstr ""

msgid "You've already enabled two-factor authentication using one time password authenticators. In order to register a different device, you must first disable two-factor authentication."
msgstr ""

msgid "YouTube"
msgstr ""

msgid "Your Conversational Development Index gives an overview of how you are using GitLab from a feature perspective. View how you compare with other organizations, discover features you are not using, and learn best practices through blog posts and white papers."
msgstr ""

msgid "Your Groups"
msgstr ""

msgid "Your Kubernetes cluster information on this page is still editable, but you are advised to disable and reconfigure"
msgstr ""

msgid "Your Projects (default)"
msgstr ""

msgid "Your Projects' Activity"
msgstr ""

msgid "Your Todos"
msgstr ""

msgid "Your U2F device did not send a valid JSON response."
msgstr ""

msgid "Your U2F device needs to be set up. Plug it in (if not already) and click the button on the left."
msgstr ""

msgid "Your U2F device was registered!"
msgstr ""

msgid "Your access request to the %{source_type} has been withdrawn."
msgstr ""

msgid "Your account uses dedicated credentials for the \"%{group_name}\" group and can only be updated through SSO."
msgstr ""

msgid "Your applications (%{size})"
msgstr ""

msgid "Your authorized applications"
msgstr ""

msgid "Your browser doesn't support U2F. Please use Google Chrome desktop (version 41 or newer)."
msgstr ""

msgid "Your changes can be committed to %{branch_name} because a merge request is open."
msgstr ""

msgid "Your changes have been committed. Commit %{commitId} %{commitStats}"
msgstr ""

msgid "Your changes have been saved"
msgstr ""

msgid "Your changes have been successfully committed."
msgstr ""

msgid "Your comment could not be submitted! Please check your network connection and try again."
msgstr ""

msgid "Your comment could not be updated! Please check your network connection and try again."
msgstr ""

msgid "Your comment will not be visible to the public."
msgstr ""

msgid "Your deployment services will be broken, you will need to manually fix the services after renaming."
msgstr ""

msgid "Your device was successfully set up! Give it a name and register it with the GitLab server."
msgstr ""

msgid "Your groups"
msgstr ""

msgid "Your issues are being imported. Once finished, you'll get a confirmation email."
msgstr ""

msgid "Your issues will be imported in the background. Once finished, you'll get a confirmation email."
msgstr ""

msgid "Your message here"
msgstr ""

msgid "Your name"
msgstr ""

msgid "Your new SCIM token"
msgstr ""

msgid "Your new personal access token has been created."
msgstr ""

msgid "Your password reset token has expired."
msgstr ""

msgid "Your project limit is %{limit} projects! Please contact your administrator to increase it"
msgstr ""

msgid "Your projects"
msgstr ""

msgid "Your request for access has been queued for review."
msgstr ""

msgid "a deleted user"
msgstr ""

msgid "added %{created_at_timeago}"
msgstr ""

msgid "ago"
msgstr ""

msgid "allowed to fail"
msgstr ""

msgid "already being used for another group or project milestone."
msgstr ""

msgid "already shared with this group"
msgstr ""

msgid "among other things"
msgstr ""

msgid "attach a new file"
msgstr ""

msgid "authored"
msgstr ""

msgid "branch name"
msgstr ""

msgid "by"
msgstr ""

msgid "cannot be changed if a personal project has container registry tags."
msgstr ""

msgid "cannot be enabled unless all domains have TLS certificates"
msgstr ""

msgid "cannot block others"
msgstr ""

msgid "cannot include leading slash or directory traversal."
msgstr ""

msgid "cannot itself be blocked"
msgstr ""

msgid "ciReport|%{linkStartTag}Learn more about Container Scanning %{linkEndTag}"
msgstr ""

msgid "ciReport|%{linkStartTag}Learn more about DAST %{linkEndTag}"
msgstr ""

msgid "ciReport|%{linkStartTag}Learn more about Dependency Scanning %{linkEndTag}"
msgstr ""

msgid "ciReport|%{linkStartTag}Learn more about SAST %{linkEndTag}"
msgstr ""

msgid "ciReport|%{namespace} is affected by %{vulnerability}."
msgstr ""

msgid "ciReport|%{remainingPackagesCount} more"
msgstr ""

msgid "ciReport|%{reportType} %{status} detected %{dismissedCount} dismissed vulnerability"
msgid_plural "ciReport|%{reportType} %{status} detected %{dismissedCount} dismissed vulnerabilities"
msgstr[0] ""
msgstr[1] ""

msgid "ciReport|%{reportType} %{status} detected %{dismissedCount} dismissed vulnerability for the source branch only"
msgid_plural "ciReport|%{reportType} %{status} detected %{dismissedCount} dismissed vulnerabilities for the source branch only"
msgstr[0] ""
msgstr[1] ""

msgid "ciReport|%{reportType} %{status} detected %{fixedCount} fixed vulnerability"
msgid_plural "ciReport|%{reportType} %{status} detected %{fixedCount} fixed vulnerabilities"
msgstr[0] ""
msgstr[1] ""

msgid "ciReport|%{reportType} %{status} detected %{fixedCount} fixed, and %{dismissedCount} dismissed vulnerabilities"
msgstr ""

msgid "ciReport|%{reportType} %{status} detected %{newCount} new vulnerability"
msgid_plural "ciReport|%{reportType} %{status} detected %{newCount} new vulnerabilities"
msgstr[0] ""
msgstr[1] ""

msgid "ciReport|%{reportType} %{status} detected %{newCount} new, %{fixedCount} fixed, and %{dismissedCount} dismissed vulnerabilities"
msgstr ""

msgid "ciReport|%{reportType} %{status} detected %{newCount} new, and %{dismissedCount} dismissed vulnerabilities"
msgstr ""

msgid "ciReport|%{reportType} %{status} detected %{newCount} new, and %{dismissedCount} dismissed vulnerabilities for the source branch only"
msgstr ""

msgid "ciReport|%{reportType} %{status} detected %{newCount} new, and %{fixedCount} fixed vulnerabilities"
msgstr ""

msgid "ciReport|%{reportType} %{status} detected %{newCount} vulnerability for the source branch only"
msgid_plural "ciReport|%{reportType} %{status} detected %{newCount} vulnerabilities for the source branch only"
msgstr[0] ""
msgstr[1] ""

msgid "ciReport|%{reportType} %{status} detected no new vulnerabilities"
msgstr ""

msgid "ciReport|%{reportType} %{status} detected no vulnerabilities"
msgstr ""

msgid "ciReport|%{reportType} %{status} detected no vulnerabilities for the source branch only"
msgstr ""

msgid "ciReport|%{reportType} detected %{vulnerabilityCount} vulnerability"
msgid_plural "ciReport|%{reportType} detected %{vulnerabilityCount} vulnerabilities"
msgstr[0] ""
msgstr[1] ""

msgid "ciReport|%{reportType} detected no vulnerabilities"
msgstr ""

msgid "ciReport|%{reportType} is loading"
msgstr ""

msgid "ciReport|%{reportType}: Loading resulted in an error"
msgstr ""

msgid "ciReport|%{vulnerability} in %{featurename}"
msgstr ""

msgid "ciReport|(errors when loading results)"
msgstr ""

msgid "ciReport|(is loading)"
msgstr ""

msgid "ciReport|(is loading, errors when loading results)"
msgstr ""

msgid "ciReport|All confidence levels"
msgstr ""

msgid "ciReport|All projects"
msgstr ""

msgid "ciReport|All report types"
msgstr ""

msgid "ciReport|All severities"
msgstr ""

msgid "ciReport|Class"
msgstr ""

msgid "ciReport|Code quality"
msgstr ""

msgid "ciReport|Confidence"
msgstr ""

msgid "ciReport|Container Scanning"
msgstr ""

msgid "ciReport|Container scanning"
msgstr ""

msgid "ciReport|Container scanning detects known vulnerabilities in your docker images."
msgstr ""

msgid "ciReport|Create issue"
msgstr ""

msgid "ciReport|Create merge request"
msgstr ""

msgid "ciReport|DAST"
msgstr ""

msgid "ciReport|Dependency Scanning"
msgstr ""

msgid "ciReport|Dependency Scanning detects known vulnerabilities in your source code's dependencies."
msgstr ""

msgid "ciReport|Dependency scanning"
msgstr ""

msgid "ciReport|Description"
msgstr ""

msgid "ciReport|Download and apply the patch to fix this vulnerability."
msgstr ""

msgid "ciReport|Download patch"
msgstr ""

msgid "ciReport|Dynamic Application Security Testing (DAST) detects known vulnerabilities in your web application."
msgstr ""

msgid "ciReport|Failed to load %{reportName} report"
msgstr ""

msgid "ciReport|File"
msgstr ""

msgid "ciReport|Fixed:"
msgstr ""

msgid "ciReport|Identifiers"
msgstr ""

msgid "ciReport|Image"
msgstr ""

msgid "ciReport|Implement this solution by creating a merge request"
msgstr ""

msgid "ciReport|Instances"
msgstr ""

msgid "ciReport|Investigate this vulnerability by creating an issue"
msgstr ""

msgid "ciReport|Learn more about interacting with security reports (Alpha)."
msgstr ""

msgid "ciReport|License management detected %d license for the source branch only"
msgid_plural "ciReport|License management detected %d licenses for the source branch only"
msgstr[0] ""
msgstr[1] ""

msgid "ciReport|License management detected %d new license"
msgid_plural "ciReport|License management detected %d new licenses"
msgstr[0] ""
msgstr[1] ""

msgid "ciReport|License management detected no licenses for the source branch only"
msgstr ""

msgid "ciReport|License management detected no new licenses"
msgstr ""

msgid "ciReport|Links"
msgstr ""

msgid "ciReport|Loading %{reportName} report"
msgstr ""

msgid "ciReport|Manage licenses"
msgstr ""

msgid "ciReport|Method"
msgstr ""

msgid "ciReport|Namespace"
msgstr ""

msgid "ciReport|No changes to code quality"
msgstr ""

msgid "ciReport|No changes to performance metrics"
msgstr ""

msgid "ciReport|Performance metrics"
msgstr ""

msgid "ciReport|SAST"
msgstr ""

msgid "ciReport|Security scanning"
msgstr ""

msgid "ciReport|Security scanning failed loading any results"
msgstr ""

msgid "ciReport|Severity"
msgstr ""

msgid "ciReport|Solution"
msgstr ""

msgid "ciReport|Static Application Security Testing (SAST) detects known vulnerabilities in your source code."
msgstr ""

msgid "ciReport|There was an error creating the issue. Please try again."
msgstr ""

msgid "ciReport|There was an error creating the merge request. Please try again."
msgstr ""

msgid "ciReport|There was an error dismissing the vulnerability. Please try again."
msgstr ""

msgid "ciReport|There was an error loading DAST report"
msgstr ""

msgid "ciReport|There was an error loading SAST report"
msgstr ""

msgid "ciReport|There was an error loading container scanning report"
msgstr ""

msgid "ciReport|There was an error loading dependency scanning report"
msgstr ""

msgid "ciReport|There was an error reverting the dismissal. Please try again."
msgstr ""

msgid "ciReport|Upgrade %{name} from %{version} to %{fixed}."
msgstr ""

msgid "ciReport|Upgrade %{name} to %{fixed}."
msgstr ""

msgid "ciReport|Upgrade to %{fixed}."
msgstr ""

msgid "ciReport|Used by %{packagesString}"
msgid_plural "ciReport|Used by %{packagesString}, and %{lastPackage}"
msgstr[0] ""
msgstr[1] ""

msgid "ciReport|View full report"
msgstr ""

msgid "commented on %{link_to_project}"
msgstr ""

msgid "confidence|Confirmed"
msgstr ""

msgid "confidence|Experimental"
msgstr ""

msgid "confidence|High"
msgstr ""

msgid "confidence|Ignore"
msgstr ""

msgid "confidence|Low"
msgstr ""

msgid "confidence|Medium"
msgstr ""

msgid "confidence|Undefined"
msgstr ""

msgid "confidence|Unknown"
msgstr ""

msgid "confidentiality|You are going to turn off the confidentiality. This means <strong>everyone</strong> will be able to see and leave a comment on this issue."
msgstr ""

msgid "confidentiality|You are going to turn on the confidentiality. This means that only team members with <strong>at least Reporter access</strong> are able to see and leave comments on the issue."
msgstr ""

msgid "connecting"
msgstr ""

msgid "could not read private key, is the passphrase correct?"
msgstr ""

msgid "customize"
msgstr ""

msgid "day"
msgid_plural "days"
msgstr[0] ""
msgstr[1] ""

msgid "deleted"
msgstr ""

msgid "deploy token"
msgstr ""

msgid "detached"
msgstr ""

msgid "disabled"
msgstr ""

msgid "discussion resolved"
msgid_plural "discussions resolved"
msgstr[0] ""
msgstr[1] ""

msgid "done"
msgstr ""

msgid "draft"
msgid_plural "drafts"
msgstr[0] ""
msgstr[1] ""

msgid "element is not a hierarchy"
msgstr ""

msgid "enabled"
msgstr ""

msgid "encrypted: needs to be a :required, :optional or :migrating!"
msgstr ""

msgid "epic"
msgstr ""

msgid "error"
msgstr ""

msgid "error code:"
msgstr ""

msgid "estimateCommand|%{slash_command} will update the estimated time with the latest command."
msgstr ""

msgid "expired on %{milestone_due_date}"
msgstr ""

msgid "expires on %{milestone_due_date}"
msgstr ""

msgid "failed"
msgstr ""

msgid "for %{link_to_merge_request} with %{link_to_merge_request_source_branch}"
msgstr ""

msgid "for %{link_to_merge_request} with %{link_to_merge_request_source_branch} into %{link_to_merge_request_target_branch}"
msgstr ""

msgid "for %{link_to_pipeline_ref}"
msgstr ""

msgid "for %{ref}"
msgstr ""

msgid "for this project"
msgstr ""

msgid "from"
msgstr ""

msgid "group"
msgstr ""

msgid "has already been taken"
msgstr ""

msgid "here"
msgstr ""

msgid "https://your-bitbucket-server"
msgstr ""

msgid "image diff"
msgstr ""

msgid "import flow"
msgstr ""

msgid "importing"
msgstr ""

msgid "in group %{link_to_group}"
msgstr ""

msgid "in project %{link_to_project}"
msgstr ""

msgid "index"
msgstr ""

msgid "instance completed"
msgid_plural "instances completed"
msgstr[0] ""
msgstr[1] ""

msgid "invalid milestone state `%{state}`"
msgstr ""

msgid "is invalid because there is downstream lock"
msgstr ""

msgid "is invalid because there is upstream lock"
msgstr ""

msgid "is not a valid X509 certificate."
msgstr ""

msgid "is not an email you own"
msgstr ""

msgid "is out of the hierarchy of the Group owning the template"
msgstr ""

msgid "issue"
msgstr ""

msgid "issue boards"
msgstr ""

msgid "it is stored externally"
msgstr ""

msgid "it is stored in LFS"
msgstr ""

msgid "it is too large"
msgstr ""

msgid "jigsaw is not defined"
msgstr ""

msgid "latest"
msgstr ""

msgid "latest deployment"
msgstr ""

msgid "latest version"
msgstr ""

msgid "leave %{group_name}"
msgstr ""

msgid "license management"
msgstr ""

msgid "locked by %{path_lock_user_name} %{created_at}"
msgstr ""

msgid "manual"
msgstr ""

msgid "merge request"
msgid_plural "merge requests"
msgstr[0] ""
msgstr[1] ""

msgid "milestone should belong either to a project or a group."
msgstr ""

msgid "missing"
msgstr ""

msgid "mrWidgetCommitsAdded|%{commitCount} and %{mergeCommitCount} will be added to %{targetBranch}."
msgstr ""

msgid "mrWidgetCommitsAdded|%{commitCount} will be added to %{targetBranch}."
msgstr ""

msgid "mrWidgetCommitsAdded|1 merge commit"
msgstr ""

msgid "mrWidget| Please restore it or use a different %{missingBranchName} branch"
msgstr ""

msgid "mrWidget|%{link_start}Learn more about resolving conflicts%{link_end}"
msgstr ""

msgid "mrWidget|%{metricsLinkStart} Memory %{metricsLinkEnd} usage %{emphasisStart} decreased %{emphasisEnd} from %{memoryFrom}MB to %{memoryTo}MB"
msgstr ""

msgid "mrWidget|%{metricsLinkStart} Memory %{metricsLinkEnd} usage %{emphasisStart} increased %{emphasisEnd} from %{memoryFrom}MB to %{memoryTo}MB"
msgstr ""

msgid "mrWidget|%{metricsLinkStart} Memory %{metricsLinkEnd} usage is %{emphasisStart} unchanged %{emphasisEnd} at %{memoryFrom}MB"
msgstr ""

msgid "mrWidget|Add approval"
msgstr ""

msgid "mrWidget|Allows commits from members who can merge to the target branch"
msgstr ""

msgid "mrWidget|An error occurred while removing your approval."
msgstr ""

msgid "mrWidget|An error occurred while retrieving approval data for this merge request."
msgstr ""

msgid "mrWidget|An error occurred while submitting your approval."
msgstr ""

msgid "mrWidget|Approval password is invalid."
msgstr ""

msgid "mrWidget|Approve"
msgstr ""

msgid "mrWidget|Approve additionally"
msgstr ""

msgid "mrWidget|Approved by"
msgstr ""

msgid "mrWidget|Cancel automatic merge"
msgstr ""

msgid "mrWidget|Check out branch"
msgstr ""

msgid "mrWidget|Checking ability to merge automatically"
msgstr ""

msgid "mrWidget|Cherry-pick"
msgstr ""

msgid "mrWidget|Cherry-pick this merge request in a new merge request"
msgstr ""

msgid "mrWidget|Closed"
msgstr ""

msgid "mrWidget|Closed by"
msgstr ""

msgid "mrWidget|Closes"
msgstr ""

msgid "mrWidget|Create an issue to resolve them later"
msgstr ""

msgid "mrWidget|Delete source branch"
msgstr ""

msgid "mrWidget|Deployment statistics are not available currently"
msgstr ""

msgid "mrWidget|Did not close"
msgstr ""

msgid "mrWidget|Email patches"
msgstr ""

msgid "mrWidget|Failed to load deployment statistics"
msgstr ""

msgid "mrWidget|Fast-forward merge is not possible. To merge this request, first rebase locally."
msgstr ""

msgid "mrWidget|Fork merge requests do not create merge request pipelines which validate a post merge result"
msgstr ""

msgid "mrWidget|If the %{branch} branch exists in your local repository, you can merge this merge request manually using the"
msgstr ""

msgid "mrWidget|If the %{missingBranchName} branch exists in your local repository, you can merge this merge request manually using the command line"
msgstr ""

msgid "mrWidget|Loading deployment statistics"
msgstr ""

msgid "mrWidget|Mentions"
msgstr ""

msgid "mrWidget|Merge"
msgstr ""

msgid "mrWidget|Merge failed."
msgstr ""

msgid "mrWidget|Merge locally"
msgstr ""

msgid "mrWidget|Merge request approved"
msgstr ""

msgid "mrWidget|Merge request approved."
msgstr ""

msgid "mrWidget|Merge request approved; you can approve additionally"
msgstr ""

msgid "mrWidget|Merged by"
msgstr ""

msgid "mrWidget|No approval required"
msgstr ""

msgid "mrWidget|No approval required; you can still approve"
msgstr ""

msgid "mrWidget|Open in Web IDE"
msgstr ""

msgid "mrWidget|Pipeline blocked. The pipeline for this merge request requires a manual action to proceed"
msgstr ""

msgid "mrWidget|Plain diff"
msgstr ""

msgid "mrWidget|Ready to be merged automatically. Ask someone with write access to this repository to merge this request"
msgstr ""

msgid "mrWidget|Refresh"
msgstr ""

msgid "mrWidget|Refresh now"
msgstr ""

msgid "mrWidget|Refreshing now"
msgstr ""

msgid "mrWidget|Remove your approval"
msgstr ""

msgid "mrWidget|Request to merge"
msgstr ""

msgid "mrWidget|Requires 1 more approval"
msgid_plural "mrWidget|Requires %d more approvals"
msgstr[0] ""
msgstr[1] ""

msgid "mrWidget|Requires 1 more approval by"
msgid_plural "mrWidget|Requires %d more approvals by"
msgstr[0] ""
msgstr[1] ""

msgid "mrWidget|Resolve conflicts"
msgstr ""

msgid "mrWidget|Resolve these conflicts or ask someone with write access to this repository to merge it locally"
msgstr ""

msgid "mrWidget|Revert"
msgstr ""

msgid "mrWidget|Revert this merge request in a new merge request"
msgstr ""

msgid "mrWidget|Revoke approval"
msgstr ""

msgid "mrWidget|Set by"
msgstr ""

msgid "mrWidget|The changes were merged into"
msgstr ""

msgid "mrWidget|The changes were not merged into"
msgstr ""

msgid "mrWidget|The changes will be merged into"
msgstr ""

msgid "mrWidget|The pipeline for this merge request failed. Please retry the job or push a new commit to fix the failure"
msgstr ""

msgid "mrWidget|The source branch HEAD has recently changed. Please reload the page and review the changes before merging"
msgstr ""

msgid "mrWidget|The source branch has been deleted"
msgstr ""

msgid "mrWidget|The source branch is %{commitsBehindLinkStart}%{commitsBehind}%{commitsBehindLinkEnd} the target branch"
msgstr ""

msgid "mrWidget|The source branch is being deleted"
msgstr ""

msgid "mrWidget|The source branch will be deleted"
msgstr ""

msgid "mrWidget|The source branch will not be deleted"
msgstr ""

msgid "mrWidget|The target branch has advanced, which invalidates the merge request pipeline. Please update the source branch and retry merging"
msgstr ""

msgid "mrWidget|There are merge conflicts"
msgstr ""

msgid "mrWidget|There are unresolved discussions. Please resolve these discussions"
msgstr ""

msgid "mrWidget|This feature merges changes from the target branch to the source branch. You cannot use this feature since the source branch is protected."
msgstr ""

msgid "mrWidget|This merge request failed to be merged automatically"
msgstr ""

msgid "mrWidget|This merge request is in the process of being merged"
msgstr ""

msgid "mrWidget|This project is archived, write access has been disabled"
msgstr ""

msgid "mrWidget|You are not allowed to edit this project directly. Please fork to make changes."
msgstr ""

msgid "mrWidget|You can delete the source branch now"
msgstr ""

msgid "mrWidget|You can merge this merge request manually using the"
msgstr ""

msgid "mrWidget|branch does not exist."
msgstr ""

msgid "mrWidget|command line"
msgstr ""

msgid "mrWidget|into"
msgstr ""

msgid "mrWidget|to be merged automatically when the pipeline succeeds"
msgstr ""

msgid "must be greater than start date"
msgstr ""

msgid "n/a"
msgstr ""

msgid "needs to be beetween 10 minutes and 1 month"
msgstr ""

msgid "new merge request"
msgstr ""

msgid "no contributions"
msgstr ""

msgid "none"
msgstr ""

msgid "notification emails"
msgstr ""

msgid "nounSeries|%{firstItem} and %{lastItem}"
msgstr ""

msgid "nounSeries|%{item}, %{nextItem}"
msgstr ""

msgid "nounSeries|%{item}, and %{lastItem}"
msgstr ""

msgid "or"
msgstr ""

msgid "out of %d total test"
msgid_plural "out of %d total tests"
msgstr[0] ""
msgstr[1] ""

msgid "parent"
msgid_plural "parents"
msgstr[0] ""
msgstr[1] ""

msgid "password"
msgstr ""

msgid "personal access token"
msgstr ""

msgid "point"
msgid_plural "points"
msgstr[0] ""
msgstr[1] ""

msgid "private"
msgstr ""

msgid "private key does not match certificate."
msgstr ""

msgid "processing"
msgstr ""

msgid "project"
msgid_plural "projects"
msgstr[0] ""
msgstr[1] ""

msgid "quick actions"
msgstr ""

msgid "register"
msgstr ""

msgid "remaining"
msgstr ""

msgid "remove"
msgstr ""

msgid "remove due date"
msgstr ""

msgid "remove weight"
msgstr ""

msgid "rendered diff"
msgstr ""

msgid "reply"
msgid_plural "replies"
msgstr[0] ""
msgstr[1] ""

msgid "reset it."
msgstr ""

msgid "score"
msgstr ""

msgid "security Reports|There was an error creating the merge request"
msgstr ""

msgid "severity|Critical"
msgstr ""

msgid "severity|High"
msgstr ""

msgid "severity|Info"
msgstr ""

msgid "severity|Low"
msgstr ""

msgid "severity|Medium"
msgstr ""

msgid "severity|Undefined"
msgstr ""

msgid "severity|Unknown"
msgstr ""

msgid "should be greater than or equal to %{access} inherited membership from group %{group_name}"
msgstr ""

msgid "show less"
msgstr ""

msgid "sign in"
msgstr ""

msgid "sort:"
msgstr ""

msgid "source"
msgstr ""

msgid "source diff"
msgstr ""

msgid "specified top is not part of the tree"
msgstr ""

msgid "spendCommand|%{slash_command} will update the sum of the time spent."
msgstr ""

msgid "started"
msgstr ""

msgid "started on %{milestone_start_date}"
msgstr ""

msgid "starts on %{milestone_start_date}"
msgstr ""

msgid "stuck"
msgstr ""

msgid "success"
msgstr ""

msgid "syntax is correct"
msgstr ""

msgid "syntax is incorrect"
msgstr ""

msgid "this document"
msgstr ""

msgid "to help your contributors communicate effectively!"
msgstr ""

msgid "triggered"
msgstr ""

msgid "updated"
msgstr ""

msgid "username"
msgstr ""

msgid "uses Kubernetes clusters to deploy your code!"
msgstr ""

msgid "verify ownership"
msgstr ""

msgid "view it on GitLab"
msgstr ""

msgid "view the blob"
msgstr ""

msgid "vulnerability|Add a comment or reason for dismissal"
msgstr ""

msgid "vulnerability|Add comment & dismiss"
msgstr ""

msgid "vulnerability|Dismiss vulnerability"
msgstr ""

msgid "vulnerability|Undo dismiss"
msgstr ""

msgid "vulnerability|dismissed"
msgstr ""

msgid "with %{additions} additions, %{deletions} deletions."
msgstr ""

msgid "within %d minute "
msgid_plural "within %d minutes "
msgstr[0] ""
msgstr[1] ""

msgid "yaml invalid"
msgstr ""<|MERGE_RESOLUTION|>--- conflicted
+++ resolved
@@ -14781,11 +14781,10 @@
 msgid "You do not have the correct permissions to override the settings from the LDAP group sync."
 msgstr ""
 
-<<<<<<< HEAD
 msgid "You don't have any U2F devices registered yet."
-=======
+msgstr ""
+
 msgid "You don't have any active chat names."
->>>>>>> d6aebc61
 msgstr ""
 
 msgid "You don't have any applications"
