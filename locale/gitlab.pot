# SOME DESCRIPTIVE TITLE.
# Copyright (C) YEAR THE PACKAGE'S COPYRIGHT HOLDER
# This file is distributed under the same license as the gitlab package.
# FIRST AUTHOR <EMAIL@ADDRESS>, YEAR.
#
#, fuzzy
msgid ""
msgstr ""
"Project-Id-Version: gitlab 1.0.0\n"
"Report-Msgid-Bugs-To: \n"
"Last-Translator: FULL NAME <EMAIL@ADDRESS>\n"
"Language-Team: LANGUAGE <LL@li.org>\n"
"Language: \n"
"MIME-Version: 1.0\n"
"Content-Type: text/plain; charset=UTF-8\n"
"Content-Transfer-Encoding: 8bit\n"
"Plural-Forms: nplurals=INTEGER; plural=EXPRESSION;\n"

msgid " Status"
msgstr ""

msgid " and"
msgstr ""

msgid " degraded on %d point"
msgid_plural " degraded on %d points"
msgstr[0] ""
msgstr[1] ""

msgid " improved on %d point"
msgid_plural " improved on %d points"
msgstr[0] ""
msgstr[1] ""

msgid " or "
msgstr ""

msgid " or <#epic id>"
msgstr ""

msgid " or <#issue id>"
msgstr ""

msgid "\"%{query}\" in projects"
msgstr ""

msgid "%d addition"
msgid_plural "%d additions"
msgstr[0] ""
msgstr[1] ""

msgid "%d changed file"
msgid_plural "%d changed files"
msgstr[0] ""
msgstr[1] ""

msgid "%d commit"
msgid_plural "%d commits"
msgstr[0] ""
msgstr[1] ""

msgid "%d commit behind"
msgid_plural "%d commits behind"
msgstr[0] ""
msgstr[1] ""

msgid "%d deleted"
msgid_plural "%d deletions"
msgstr[0] ""
msgstr[1] ""

msgid "%d exporter"
msgid_plural "%d exporters"
msgstr[0] ""
msgstr[1] ""

msgid "%d failed test result"
msgid_plural "%d failed test results"
msgstr[0] ""
msgstr[1] ""

msgid "%d fixed test result"
msgid_plural "%d fixed test results"
msgstr[0] ""
msgstr[1] ""

msgid "%d issue"
msgid_plural "%d issues"
msgstr[0] ""
msgstr[1] ""

msgid "%d issue selected"
msgid_plural "%d issues selected"
msgstr[0] ""
msgstr[1] ""

msgid "%d layer"
msgid_plural "%d layers"
msgstr[0] ""
msgstr[1] ""

msgid "%d merge request"
msgid_plural "%d merge requests"
msgstr[0] ""
msgstr[1] ""

msgid "%d metric"
msgid_plural "%d metrics"
msgstr[0] ""
msgstr[1] ""

msgid "%d staged change"
msgid_plural "%d staged changes"
msgstr[0] ""
msgstr[1] ""

msgid "%d unstaged change"
msgid_plural "%d unstaged changes"
msgstr[0] ""
msgstr[1] ""

msgid "%s additional commit has been omitted to prevent performance issues."
msgid_plural "%s additional commits have been omitted to prevent performance issues."
msgstr[0] ""
msgstr[1] ""

msgid "%{actionText} & %{openOrClose} %{noteable}"
msgstr ""

msgid "%{authorsName}'s discussion"
msgstr ""

msgid "%{commit_author_link} authored %{commit_timeago}"
msgstr ""

msgid "%{counter_storage} (%{counter_repositories} repositories, %{counter_build_artifacts} build artifacts, %{counter_lfs_objects} LFS)"
msgstr ""

msgid "%{count} %{alerts}"
msgstr ""

msgid "%{count} more"
msgstr ""

msgid "%{count} more assignees"
msgstr ""

msgid "%{count} participant"
msgid_plural "%{count} participants"
msgstr[0] ""
msgstr[1] ""

msgid "%{count} pending comment"
msgid_plural "%{count} pending comments"
msgstr[0] ""
msgstr[1] ""

msgid "%{filePath} deleted"
msgstr ""

msgid "%{firstLabel} +%{labelCount} more"
msgstr ""

msgid "%{firstOption} +%{extraOptionCount} more"
msgstr ""

msgid "%{group_docs_link_start}Groups%{group_docs_link_end} allow you to manage and collaborate across multiple projects. Members of a group have access to all of its projects."
msgstr ""

msgid "%{issuableType} will be removed! Are you sure?"
msgstr ""

msgid "%{loadingIcon} Started"
msgstr ""

msgid "%{lock_path} is locked by GitLab User %{lock_user_id}"
msgstr ""

msgid "%{name}'s avatar"
msgstr ""

msgid "%{nip_domain} can be used as an alternative to a custom domain."
msgstr ""

msgid "%{number_commits_behind} commits behind %{default_branch}, %{number_commits_ahead} commits ahead"
msgstr ""

msgid "%{openOrClose} %{noteable}"
msgstr ""

msgid "%{percent}%% complete"
msgstr ""

msgid "%{state} epics"
msgstr ""

msgid "%{strong_start}%{branch_count}%{strong_end} Branch"
msgid_plural "%{strong_start}%{branch_count}%{strong_end} Branches"
msgstr[0] ""
msgstr[1] ""

msgid "%{strong_start}%{commit_count}%{strong_end} Commit"
msgid_plural "%{strong_start}%{commit_count}%{strong_end} Commits"
msgstr[0] ""
msgstr[1] ""

msgid "%{strong_start}%{human_size}%{strong_end} Files"
msgstr ""

msgid "%{strong_start}%{tag_count}%{strong_end} Tag"
msgid_plural "%{strong_start}%{tag_count}%{strong_end} Tags"
msgstr[0] ""
msgstr[1] ""

msgid "%{text} %{files}"
msgid_plural "%{text} %{files} files"
msgstr[0] ""
msgstr[1] ""

msgid "%{text} is available"
msgstr ""

msgid "%{title} changes"
msgstr ""

msgid "%{unstaged} unstaged and %{staged} staged changes"
msgstr ""

msgid "%{usage_ping_link_start}Learn more%{usage_ping_link_end} about what information is shared with GitLab Inc."
msgstr ""

msgid "%{user_name} profile page"
msgstr ""

msgid "+ %{count} more"
msgstr ""

msgid "+ %{moreCount} more"
msgstr ""

msgid ", or "
msgstr ""

msgid "- Runner is active and can process any new jobs"
msgstr ""

msgid "- Runner is paused and will not receive any new jobs"
msgstr ""

msgid "- show less"
msgstr ""

msgid "1 %{type} addition"
msgid_plural "%{count} %{type} additions"
msgstr[0] ""
msgstr[1] ""

msgid "1 %{type} modification"
msgid_plural "%{count} %{type} modifications"
msgstr[0] ""
msgstr[1] ""

msgid "1 closed issue"
msgid_plural "%d closed issues"
msgstr[0] ""
msgstr[1] ""

msgid "1 closed merge request"
msgid_plural "%d closed merge requests"
msgstr[0] ""
msgstr[1] ""

msgid "1 group"
msgid_plural "%d groups"
msgstr[0] ""
msgstr[1] ""

msgid "1 merged merge request"
msgid_plural "%d merged merge requests"
msgstr[0] ""
msgstr[1] ""

msgid "1 open issue"
msgid_plural "%d open issues"
msgstr[0] ""
msgstr[1] ""

msgid "1 open merge request"
msgid_plural "%d open merge requests"
msgstr[0] ""
msgstr[1] ""

msgid "1 pipeline"
msgid_plural "%d pipelines"
msgstr[0] ""
msgstr[1] ""

msgid "1 role"
msgid_plural "%d roles"
msgstr[0] ""
msgstr[1] ""

msgid "1 user"
msgid_plural "%d users"
msgstr[0] ""
msgstr[1] ""

msgid "1st contribution!"
msgstr ""

msgid "2FA"
msgstr ""

msgid "2FA enabled"
msgstr ""

msgid "403|Please contact your GitLab administrator to get permission."
msgstr ""

msgid "403|You don't have the permission to access this page."
msgstr ""

msgid "404|Make sure the address is correct and the page hasn't moved."
msgstr ""

msgid "404|Page Not Found"
msgstr ""

msgid "404|Please contact your GitLab administrator if you think this is a mistake."
msgstr ""

msgid "<code>\"johnsmith@example.com\": \"@johnsmith\"</code> will add \"By <a href=\"#\">@johnsmith</a>\" to all issues and comments originally created by johnsmith@example.com, and will set <a href=\"#\">@johnsmith</a> as the assignee on all issues originally assigned to johnsmith@example.com."
msgstr ""

msgid "<code>\"johnsmith@example.com\": \"John Smith\"</code> will add \"By John Smith\" to all issues and comments originally created by johnsmith@example.com."
msgstr ""

msgid "<code>\"johnsmith@example.com\": \"johnsm...@example.com\"</code> will add \"By johnsm...@example.com\" to all issues and comments originally created by johnsmith@example.com. The email address or username is masked to ensure the user's privacy."
msgstr ""

msgid "<code>\"johnsmith@example.com\": \"johnsmith@example.com\"</code> will add \"By <a href=\"#\">johnsmith@example.com</a>\" to all issues and comments originally created by johnsmith@example.com. By default, the email address or username is masked to ensure the user's privacy. Use this option if you want to show the full email address."
msgstr ""

msgid "<strong>%{changedFilesLength} unstaged</strong> and <strong>%{stagedFilesLength} staged</strong> changes"
msgstr ""

msgid "<strong>%{created_count}</strong> created, <strong>%{accepted_count}</strong> accepted."
msgstr ""

msgid "<strong>%{created_count}</strong> created, <strong>%{closed_count}</strong> closed."
msgstr ""

msgid "<strong>%{group_name}</strong> group members"
msgstr ""

msgid "<strong>%{pushes}</strong> pushes, more than <strong>%{commits}</strong> commits by <strong>%{people}</strong> contributors."
msgstr ""

msgid "<strong>Removes</strong> source branch"
msgstr ""

msgid "A 'Runner' is a process which runs a job. You can set up as many Runners as you need."
msgstr ""

msgid "A collection of graphs regarding Continuous Integration"
msgstr ""

msgid "A default branch cannot be chosen for an empty project."
msgstr ""

msgid "A deleted user"
msgstr ""

msgid "A member of GitLab's abuse team will review your report as soon as possible."
msgstr ""

msgid "A new branch will be created in your fork and a new merge request will be started."
msgstr ""

msgid "A project is where you house your files (repository), plan your work (issues), and publish your documentation (wiki), %{among_other_things_link}."
msgstr ""

msgid "A regular expression that will be used to find the test coverage output in the job trace. Leave blank to disable"
msgstr ""

msgid "A user with write access to the source branch selected this option"
msgstr ""

msgid "About GitLab"
msgstr ""

msgid "About GitLab CE"
msgstr ""

msgid "About auto deploy"
msgstr ""

msgid "About this feature"
msgstr ""

msgid "Abuse Reports"
msgstr ""

msgid "Abuse reports"
msgstr ""

msgid "Accept invitation"
msgstr ""

msgid "Accept terms"
msgstr ""

msgid "Accepted MR"
msgstr ""

msgid "Access Tokens"
msgstr ""

msgid "Access denied! Please verify you can add deploy keys to this repository."
msgstr ""

msgid "Access expiration date"
msgstr ""

msgid "Access to '%{classification_label}' not allowed"
msgstr ""

msgid "Account"
msgstr ""

msgid "Account and limit"
msgstr ""

msgid "Active"
msgstr ""

msgid "Active Sessions"
msgstr ""

msgid "Activity"
msgstr ""

msgid "Add"
msgstr ""

msgid "Add CHANGELOG"
msgstr ""

msgid "Add CONTRIBUTING"
msgstr ""

msgid "Add Group Webhooks and GitLab Enterprise Edition."
msgstr ""

msgid "Add Jaeger URL"
msgstr ""

msgid "Add Kubernetes cluster"
msgstr ""

msgid "Add README"
msgstr ""

msgid "Add a general comment to this %{noteable_name}."
msgstr ""

msgid "Add a homepage to your wiki that contains information about your project and GitLab will display it here instead of this message."
msgstr ""

msgid "Add a table"
msgstr ""

msgid "Add additional text to appear in all email communications. %{character_limit} character limit"
msgstr ""

msgid "Add comment now"
msgstr ""

msgid "Add image comment"
msgstr ""

msgid "Add license"
msgstr ""

msgid "Add new application"
msgstr ""

msgid "Add new directory"
msgstr ""

msgid "Add projects"
msgstr ""

msgid "Add reaction"
msgstr ""

msgid "Add to review"
msgstr ""

msgid "Add todo"
msgstr ""

msgid "Add user(s) to the group:"
msgstr ""

msgid "Add users or groups who are allowed to approve every merge request"
msgstr ""

msgid "Add users to group"
msgstr ""

msgid "Adding new applications is disabled in your GitLab instance. Please contact your GitLab administrator to get the permission"
msgstr ""

msgid "Additional text"
msgstr ""

msgid "Admin Area"
msgstr ""

msgid "Admin Overview"
msgstr ""

msgid "AdminArea| You are about to permanently delete the user %{username}. Issues, merge requests, and groups linked to them will be transferred to a system-wide \"Ghost-user\". To avoid data loss, consider using the %{strong_start}block user%{strong_end} feature instead. Once you %{strong_start}Delete user%{strong_end}, it cannot be undone or recovered."
msgstr ""

msgid "AdminArea| You are about to permanently delete the user %{username}. This will delete all of the issues, merge requests, and groups linked to them. To avoid data loss, consider using the %{strong_start}block user%{strong_end} feature instead. Once you %{strong_start}Delete user%{strong_end}, it cannot be undone or recovered."
msgstr ""

msgid "AdminArea|Stop all jobs"
msgstr ""

msgid "AdminArea|Stop all jobs?"
msgstr ""

msgid "AdminArea|Stop jobs"
msgstr ""

msgid "AdminArea|Stopping jobs failed"
msgstr ""

msgid "AdminArea|You’re about to stop all jobs.This will halt all current jobs that are running."
msgstr ""

msgid "AdminProjects| You’re about to permanently delete the project %{projectName}, its repository, and all related resources including issues, merge requests, etc..  Once you confirm and press %{strong_start}Delete project%{strong_end}, it cannot be undone or recovered."
msgstr ""

msgid "AdminProjects|Delete"
msgstr ""

msgid "AdminProjects|Delete Project %{projectName}?"
msgstr ""

msgid "AdminProjects|Delete project"
msgstr ""

msgid "AdminSettings|Environment variables are protected by default"
msgstr ""

msgid "AdminSettings|Specify a domain to use by default for every project's Auto Review Apps and Auto Deploy stages."
msgstr ""

msgid "AdminSettings|When creating a new environment variable it will be protected by default."
msgstr ""

msgid "AdminUsers|Block user"
msgstr ""

msgid "AdminUsers|Delete User %{username} and contributions?"
msgstr ""

msgid "AdminUsers|Delete User %{username}?"
msgstr ""

msgid "AdminUsers|Delete user"
msgstr ""

msgid "AdminUsers|Delete user and contributions"
msgstr ""

msgid "AdminUsers|To confirm, type %{projectName}"
msgstr ""

msgid "AdminUsers|To confirm, type %{username}"
msgstr ""

msgid "Advanced permissions, Large File Storage and Two-Factor authentication settings."
msgstr ""

msgid "Advanced settings"
msgstr ""

msgid "Alert"
msgid_plural "Alerts"
msgstr[0] ""
msgstr[1] ""

msgid "All"
msgstr ""

msgid "All changes are committed"
msgstr ""

msgid "All features are enabled for blank projects, from templates, or when importing, but you can disable them afterward in the project settings."
msgstr ""

msgid "All users"
msgstr ""

msgid "Allow \"%{group_name}\" to sign you in"
msgstr ""

msgid "Allow commits from members who can merge to the target branch."
msgstr ""

msgid "Allow projects within this group to use Git LFS"
msgstr ""

msgid "Allow public access to pipelines and job details, including output logs and artifacts"
msgstr ""

msgid "Allow rendering of PlantUML diagrams in Asciidoc documents."
msgstr ""

msgid "Allow requests to the local network from hooks and services."
msgstr ""

msgid "Allow users to request access"
msgstr ""

msgid "Allow users to request access if visibility is public or internal."
msgstr ""

msgid "Allows you to add and manage Kubernetes clusters."
msgstr ""

msgid "Also called \"Issuer\" or \"Relying party trust identifier\""
msgstr ""

msgid "Also called \"Relying party service URL\" or \"Reply URL\""
msgstr ""

msgid "Alternatively, you can use a %{personal_access_token_link}. When you create your Personal Access Token, you will need to select the <code>repo</code> scope, so we can display a list of your public and private repositories which are available to connect."
msgstr ""

msgid "Alternatively, you can use a %{personal_access_token_link}. When you create your Personal Access Token, you will need to select the <code>repo</code> scope, so we can display a list of your public and private repositories which are available to import."
msgstr ""

msgid "Amount of time (in hours) that users are allowed to skip forced configuration of two-factor authentication"
msgstr ""

msgid "An SSH key will be automatically generated when the form is submitted. For more information, please refer to the documentation."
msgstr ""

msgid "An application called %{link_to_client} is requesting access to your GitLab account."
msgstr ""

msgid "An empty GitLab User field will add the FogBugz user's full name (e.g. \"By John Smith\") in the description of all issues and comments. It will also associate and/or assign these issues and comments with the project creator."
msgstr ""

msgid "An error accured whilst committing your changes."
msgstr ""

msgid "An error has occurred"
msgstr ""

msgid "An error occured while fetching the releases. Please try again."
msgstr ""

msgid "An error occured while fetching this downstream pipeline. Please try again"
msgstr ""

msgid "An error occured while fetching this upstream pipeline. Please try again"
msgstr ""

msgid "An error occurred adding a draft to the discussion."
msgstr ""

msgid "An error occurred adding a new draft."
msgstr ""

msgid "An error occurred creating the new branch."
msgstr ""

msgid "An error occurred previewing the blob"
msgstr ""

msgid "An error occurred when toggling the notification subscription"
msgstr ""

msgid "An error occurred when updating the issue weight"
msgstr ""

msgid "An error occurred while adding approver"
msgstr ""

msgid "An error occurred while deleting the comment"
msgstr ""

msgid "An error occurred while detecting host keys"
msgstr ""

msgid "An error occurred while dismissing the alert. Refresh the page and try again."
msgstr ""

msgid "An error occurred while dismissing the feature highlight. Refresh the page and try dismissing again."
msgstr ""

msgid "An error occurred while fetching markdown preview"
msgstr ""

msgid "An error occurred while fetching pending comments"
msgstr ""

msgid "An error occurred while fetching sidebar data"
msgstr ""

msgid "An error occurred while fetching stages."
msgstr ""

msgid "An error occurred while fetching the job log."
msgstr ""

msgid "An error occurred while fetching the job."
msgstr ""

msgid "An error occurred while fetching the jobs."
msgstr ""

msgid "An error occurred while fetching the pipeline."
msgstr ""

msgid "An error occurred while getting projects"
msgstr ""

msgid "An error occurred while importing project: %{details}"
msgstr ""

msgid "An error occurred while initializing path locks"
msgstr ""

msgid "An error occurred while loading chart data"
msgstr ""

msgid "An error occurred while loading commit signatures"
msgstr ""

msgid "An error occurred while loading diff"
msgstr ""

msgid "An error occurred while loading filenames"
msgstr ""

msgid "An error occurred while loading the file"
msgstr ""

msgid "An error occurred while loading the subscription details."
msgstr ""

msgid "An error occurred while making the request."
msgstr ""

msgid "An error occurred while removing approver"
msgstr ""

msgid "An error occurred while removing epics."
msgstr ""

msgid "An error occurred while removing issues."
msgstr ""

msgid "An error occurred while rendering KaTeX"
msgstr ""

msgid "An error occurred while rendering preview broadcast message"
msgstr ""

msgid "An error occurred while retrieving calendar activity"
msgstr ""

msgid "An error occurred while retrieving diff"
msgstr ""

msgid "An error occurred while saving LDAP override status. Please try again."
msgstr ""

msgid "An error occurred while saving assignees"
msgstr ""

msgid "An error occurred while subscribing to notifications."
msgstr ""

msgid "An error occurred while unsubscribing to notifications."
msgstr ""

msgid "An error occurred while updating the comment"
msgstr ""

msgid "An error occurred while validating username"
msgstr ""

msgid "An error occurred whilst fetching the job trace."
msgstr ""

msgid "An error occurred whilst fetching the latest pipeline."
msgstr ""

msgid "An error occurred whilst loading all the files."
msgstr ""

msgid "An error occurred whilst loading the file content."
msgstr ""

msgid "An error occurred whilst loading the file."
msgstr ""

msgid "An error occurred whilst loading the merge request changes."
msgstr ""

msgid "An error occurred whilst loading the merge request version data."
msgstr ""

msgid "An error occurred whilst loading the merge request."
msgstr ""

msgid "An error occurred whilst loading the pipelines jobs."
msgstr ""

msgid "An error occurred. Please try again."
msgstr ""

msgid "An unexpected error occurred while checking the project environment."
msgstr ""

msgid "An unexpected error occurred while checking the project runners."
msgstr ""

msgid "An unexpected error occurred while communicating with the Web Terminal."
msgstr ""

msgid "An unexpected error occurred while starting the Web Terminal."
msgstr ""

msgid "An unexpected error occurred while stopping the Web Terminal."
msgstr ""

msgid "Analytics"
msgstr ""

msgid "Anonymous"
msgstr ""

msgid "Anti-spam verification"
msgstr ""

msgid "Any"
msgstr ""

msgid "Any Label"
msgstr ""

msgid "Appearance"
msgstr ""

msgid "Application"
msgstr ""

msgid "Application ID"
msgstr ""

msgid "Application: %{name}"
msgstr ""

msgid "Applications"
msgstr ""

msgid "Applied"
msgstr ""

msgid "Apply suggestion"
msgstr ""

msgid "Approvals required"
msgstr ""

msgid "Approvers"
msgstr ""

msgid "Apr"
msgstr ""

msgid "April"
msgstr ""

msgid "Archived project! Repository and other project resources are read-only"
msgstr ""

msgid "Archived projects"
msgstr ""

msgid "Are you sure you want to delete this pipeline schedule?"
msgstr ""

msgid "Are you sure you want to erase this build?"
msgstr ""

msgid "Are you sure you want to lose unsaved changes?"
msgstr ""

msgid "Are you sure you want to regenerate the public key? You will have to update the public key on the remote server before mirroring will work again."
msgstr ""

msgid "Are you sure you want to remove %{group_name}?"
msgstr ""

msgid "Are you sure you want to remove approver %{name}?"
msgstr ""

msgid "Are you sure you want to remove group %{name}?"
msgstr ""

msgid "Are you sure you want to remove the attachment?"
msgstr ""

msgid "Are you sure you want to remove this identity?"
msgstr ""

msgid "Are you sure you want to reset registration token?"
msgstr ""

msgid "Are you sure you want to reset the health check token?"
msgstr ""

msgid "Are you sure you want to stop this environment?"
msgstr ""

msgid "Are you sure you want to unlock %{path_lock_path}?"
msgstr ""

msgid "Are you sure?"
msgstr ""

msgid "Artifact ID"
msgstr ""

msgid "Artifacts"
msgstr ""

msgid "Ascending"
msgstr ""

msgid "Ask your group maintainer to set up a group Runner."
msgstr ""

msgid "Assertion consumer service URL"
msgstr ""

msgid "Assets"
msgstr ""

msgid "Assign custom color like #FF0000"
msgstr ""

msgid "Assign labels"
msgstr ""

msgid "Assign milestone"
msgstr ""

msgid "Assign to"
msgstr ""

msgid "Assigned Issues"
msgstr ""

msgid "Assigned Merge Requests"
msgstr ""

msgid "Assigned to :name"
msgstr ""

msgid "Assigned to me"
msgstr ""

msgid "Assignee"
msgstr ""

msgid "Assignee lists not available with your current license"
msgstr ""

msgid "Assignee lists show all issues assigned to the selected user."
msgstr ""

msgid "Assignee(s)"
msgstr ""

msgid "Attach a file"
msgstr ""

msgid "Attach a file by drag &amp; drop or %{upload_link}"
msgstr ""

msgid "Audit Events"
msgstr ""

msgid "Aug"
msgstr ""

msgid "August"
msgstr ""

msgid "Auth Token"
msgstr ""

msgid "Authentication Log"
msgstr ""

msgid "Authentication log"
msgstr ""

msgid "Authentication method"
msgstr ""

msgid "Author"
msgstr ""

msgid "Authorization code:"
msgstr ""

msgid "Authorization was granted by entering your username and password in the application."
msgstr ""

msgid "Authorize"
msgstr ""

msgid "Authorize %{link_to_client} to use your account?"
msgstr ""

msgid "Authorized At"
msgstr ""

msgid "Authorized applications (%{size})"
msgstr ""

msgid "Authors: %{authors}"
msgstr ""

msgid "Auto DevOps"
msgstr ""

msgid "Auto DevOps enabled"
msgstr ""

msgid "Auto DevOps, runners and job artifacts"
msgstr ""

msgid "Auto Review Apps and Auto Deploy need a %{kubernetes} to work correctly."
msgstr ""

msgid "Auto Review Apps and Auto Deploy need a domain name and a %{kubernetes} to work correctly."
msgstr ""

msgid "Auto Review Apps and Auto Deploy need a domain name to work correctly."
msgstr ""

msgid "Auto-cancel redundant, pending pipelines"
msgstr ""

msgid "AutoDevOps|Auto DevOps"
msgstr ""

msgid "AutoDevOps|Auto DevOps documentation"
msgstr ""

msgid "AutoDevOps|Enable in settings"
msgstr ""

msgid "AutoDevOps|It will automatically build, test, and deploy your application based on a predefined CI/CD configuration."
msgstr ""

msgid "AutoDevOps|Learn more in the %{link_to_documentation}"
msgstr ""

msgid "AutoDevOps|The Auto DevOps pipeline has been enabled and will be used if no alternative CI configuration file is found. %{more_information_link}"
msgstr ""

msgid "AutoDevOps|You can automatically build and test your application if you %{link_to_auto_devops_settings} for this project. You can automatically deploy it as well, if you %{link_to_add_kubernetes_cluster}."
msgstr ""

msgid "AutoDevOps|add a Kubernetes cluster"
msgstr ""

msgid "AutoDevOps|enable Auto DevOps"
msgstr ""

msgid "Automatically marked as default internal user"
msgstr ""

msgid "Automatically resolved"
msgstr ""

msgid "Available"
msgstr ""

msgid "Available group Runners : %{runners}"
msgstr ""

msgid "Available group Runners : %{runners}."
msgstr ""

msgid "Available shared Runners:"
msgstr ""

msgid "Available specific runners"
msgstr ""

msgid "Avatar for %{assigneeName}"
msgstr ""

msgid "Avatar will be removed. Are you sure?"
msgstr ""

msgid "Average per day: %{average}"
msgstr ""

msgid "Background Color"
msgstr ""

msgid "Background Jobs"
msgstr ""

msgid "Background color"
msgstr ""

msgid "Badges"
msgstr ""

msgid "Badges|A new badge was added."
msgstr ""

msgid "Badges|Add badge"
msgstr ""

msgid "Badges|Adding the badge failed, please check the entered URLs and try again."
msgstr ""

msgid "Badges|Badge image URL"
msgstr ""

msgid "Badges|Badge image preview"
msgstr ""

msgid "Badges|Delete badge"
msgstr ""

msgid "Badges|Delete badge?"
msgstr ""

msgid "Badges|Deleting the badge failed, please try again."
msgstr ""

msgid "Badges|Group Badge"
msgstr ""

msgid "Badges|Link"
msgstr ""

msgid "Badges|No badge image"
msgstr ""

msgid "Badges|No image to preview"
msgstr ""

msgid "Badges|Please fill in a valid URL"
msgstr ""

msgid "Badges|Project Badge"
msgstr ""

msgid "Badges|Reload badge image"
msgstr ""

msgid "Badges|Save changes"
msgstr ""

msgid "Badges|Saving the badge failed, please check the entered URLs and try again."
msgstr ""

msgid "Badges|The %{docsLinkStart}variables%{docsLinkEnd} GitLab supports: %{placeholders}"
msgstr ""

msgid "Badges|The badge was deleted."
msgstr ""

msgid "Badges|The badge was saved."
msgstr ""

msgid "Badges|This group has no badges"
msgstr ""

msgid "Badges|This project has no badges"
msgstr ""

msgid "Badges|You are going to delete this badge. Deleted badges <strong>cannot</strong> be restored."
msgstr ""

msgid "Badges|Your badges"
msgstr ""

msgid "Badges|e.g. %{exampleUrl}"
msgstr ""

msgid "BatchComments|Delete all pending comments"
msgstr ""

msgid "BatchComments|Discard review?"
msgstr ""

msgid "BatchComments|You're about to discard your review which will delete all of your pending comments. The deleted comments %{strong_start}cannot%{strong_end} be restored."
msgstr ""

msgid "Begin with the selected commit"
msgstr ""

msgid "Below are examples of regex for existing tools:"
msgstr ""

msgid "Below you will find all the groups that are public."
msgstr ""

msgid "Billing"
msgstr ""

msgid "BillingPlans|%{group_name} is currently on the %{plan_link} plan."
msgstr ""

msgid "BillingPlans|Automatic downgrade and upgrade to some plans is currently not available."
msgstr ""

msgid "BillingPlans|Current plan"
msgstr ""

msgid "BillingPlans|Customer Support"
msgstr ""

msgid "BillingPlans|Downgrade"
msgstr ""

msgid "BillingPlans|Learn more about each plan by reading our %{faq_link}, or start a free 30-day trial of GitLab.com Gold."
msgstr ""

msgid "BillingPlans|Learn more about each plan by reading our %{faq_link}."
msgstr ""

msgid "BillingPlans|Manage plan"
msgstr ""

msgid "BillingPlans|Please contact %{customer_support_link} in that case."
msgstr ""

msgid "BillingPlans|See all %{plan_name} features"
msgstr ""

msgid "BillingPlans|This group uses the plan associated with its parent group."
msgstr ""

msgid "BillingPlans|To manage the plan for this group, visit the billing section of %{parent_billing_page_link}."
msgstr ""

msgid "BillingPlans|Upgrade"
msgstr ""

msgid "BillingPlans|You are currently on the %{plan_link} plan."
msgstr ""

msgid "BillingPlans|Your GitLab.com trial expired on %{expiration_date}. %{learn_more_text}"
msgstr ""

msgid "BillingPlans|Your Gold trial will <strong>expire after %{expiration_date}</strong>. You can learn more about GitLab.com Gold by reading about our %{features_link}."
msgstr ""

msgid "BillingPlans|features"
msgstr ""

msgid "BillingPlans|frequently asked questions"
msgstr ""

msgid "BillingPlans|monthly"
msgstr ""

msgid "BillingPlans|paid annually at %{price_per_year}"
msgstr ""

msgid "BillingPlans|per user"
msgstr ""

msgid "Bitbucket Server Import"
msgstr ""

msgid "Bitbucket import"
msgstr ""

msgid "Blocked"
msgstr ""

msgid "Blog"
msgstr ""

msgid "Boards"
msgstr ""

msgid "Branch %{branchName} was not found in this project's repository."
msgstr ""

msgid "Branch <strong>%{branch_name}</strong> was created. To set up auto deploy, choose a GitLab CI Yaml template and commit your changes. %{link_to_autodeploy_doc}"
msgstr ""

msgid "Branch has changed"
msgstr ""

msgid "Branch is already taken"
msgstr ""

msgid "Branch name"
msgstr ""

msgid "BranchSwitcherPlaceholder|Search branches"
msgstr ""

msgid "BranchSwitcherTitle|Switch branch"
msgstr ""

msgid "Branches"
msgstr ""

msgid "Branches|Active"
msgstr ""

msgid "Branches|Active branches"
msgstr ""

msgid "Branches|All"
msgstr ""

msgid "Branches|Cant find HEAD commit for this branch"
msgstr ""

msgid "Branches|Compare"
msgstr ""

msgid "Branches|Delete all branches that are merged into '%{default_branch}'"
msgstr ""

msgid "Branches|Delete branch"
msgstr ""

msgid "Branches|Delete merged branches"
msgstr ""

msgid "Branches|Delete protected branch"
msgstr ""

msgid "Branches|Delete protected branch '%{branch_name}'?"
msgstr ""

msgid "Branches|Deleting the '%{branch_name}' branch cannot be undone. Are you sure?"
msgstr ""

msgid "Branches|Deleting the merged branches cannot be undone. Are you sure?"
msgstr ""

msgid "Branches|Filter by branch name"
msgstr ""

msgid "Branches|Merged into %{default_branch}"
msgstr ""

msgid "Branches|New branch"
msgstr ""

msgid "Branches|No branches to show"
msgstr ""

msgid "Branches|Once you confirm and press %{delete_protected_branch}, it cannot be undone or recovered."
msgstr ""

msgid "Branches|Only a project maintainer or owner can delete a protected branch"
msgstr ""

msgid "Branches|Overview"
msgstr ""

msgid "Branches|Protected branches can be managed in %{project_settings_link}."
msgstr ""

msgid "Branches|Show active branches"
msgstr ""

msgid "Branches|Show all branches"
msgstr ""

msgid "Branches|Show more active branches"
msgstr ""

msgid "Branches|Show more stale branches"
msgstr ""

msgid "Branches|Show overview of the branches"
msgstr ""

msgid "Branches|Show stale branches"
msgstr ""

msgid "Branches|Sort by"
msgstr ""

msgid "Branches|Stale"
msgstr ""

msgid "Branches|Stale branches"
msgstr ""

msgid "Branches|The branch could not be updated automatically because it has diverged from its upstream counterpart."
msgstr ""

msgid "Branches|The default branch cannot be deleted"
msgstr ""

msgid "Branches|This branch hasn’t been merged into %{default_branch}."
msgstr ""

msgid "Branches|To avoid data loss, consider merging this branch before deleting it."
msgstr ""

msgid "Branches|To confirm, type %{branch_name_confirmation}:"
msgstr ""

msgid "Branches|To discard the local changes and overwrite the branch with the upstream version, delete it here and choose 'Update Now' above."
msgstr ""

msgid "Branches|You’re about to permanently delete the protected branch %{branch_name}."
msgstr ""

msgid "Branches|diverged from upstream"
msgstr ""

msgid "Branches|merged"
msgstr ""

msgid "Branches|project settings"
msgstr ""

msgid "Branches|protected"
msgstr ""

msgid "Browse Directory"
msgstr ""

msgid "Browse File"
msgstr ""

msgid "Browse Files"
msgstr ""

msgid "Browse files"
msgstr ""

msgid "Built-in"
msgstr ""

msgid "Business metrics (Custom)"
msgstr ""

msgid "By %{user_name}"
msgstr ""

msgid "ByAuthor|by"
msgstr ""

msgid "CHANGELOG"
msgstr ""

msgid "CI / CD"
msgstr ""

msgid "CI / CD Charts"
msgstr ""

msgid "CI / CD Settings"
msgstr ""

msgid "CI will run using the credentials assigned above."
msgstr ""

msgid "CI/CD"
msgstr ""

msgid "CI/CD configuration"
msgstr ""

msgid "CI/CD for external repo"
msgstr ""

msgid "CI/CD settings"
msgstr ""

msgid "CICD|Auto DevOps"
msgstr ""

msgid "CICD|Auto DevOps will automatically build, test, and deploy your application based on a predefined Continuous Integration and Delivery configuration."
msgstr ""

msgid "CICD|Automatic deployment to staging, manual deployment to production"
msgstr ""

msgid "CICD|Continuous deployment to production"
msgstr ""

msgid "CICD|Continuous deployment to production using timed incremental rollout"
msgstr ""

msgid "CICD|Default to Auto DevOps pipeline"
msgstr ""

msgid "CICD|Deployment strategy"
msgstr ""

msgid "CICD|Deployment strategy needs a domain name to work correctly."
msgstr ""

msgid "CICD|Do not set up a domain here if you are setting up multiple Kubernetes clusters with Auto DevOps."
msgstr ""

msgid "CICD|Jobs"
msgstr ""

msgid "CICD|Learn more about Auto DevOps"
msgstr ""

msgid "CICD|The Auto DevOps pipeline will run if no alternative CI configuration file is found."
msgstr ""

msgid "CICD|You need to specify a domain if you want to use Auto Review Apps and Auto Deploy stages."
msgstr ""

msgid "CICD|instance enabled"
msgstr ""

msgid "CONTRIBUTING"
msgstr ""

msgid "Callback URL"
msgstr ""

msgid "Can override approvers and approvals required per merge request"
msgstr ""

msgid "Can't find HEAD commit for this branch"
msgstr ""

msgid "Cancel"
msgstr ""

msgid "Cancel this job"
msgstr ""

msgid "Cannot be merged automatically"
msgstr ""

msgid "Cannot modify managed Kubernetes cluster"
msgstr ""

<<<<<<< HEAD
msgid "Certificate fingerprint"
msgstr ""

msgid "Change Weight"
=======
msgid "Cannot render the image. Maximum character count (%{charLimit}) has been exceeded."
>>>>>>> a94c8852
msgstr ""

msgid "Change permissions"
msgstr ""

msgid "Change template"
msgstr ""

msgid "Change this value to influence how frequently the GitLab UI polls for updates."
msgstr ""

msgid "ChangeTypeActionLabel|Pick into branch"
msgstr ""

msgid "ChangeTypeActionLabel|Revert in branch"
msgstr ""

msgid "ChangeTypeAction|Cherry-pick"
msgstr ""

msgid "ChangeTypeAction|Revert"
msgstr ""

msgid "ChangeTypeAction|This will create a new commit in order to revert the existing changes."
msgstr ""

msgid "Changes are shown as if the <b>source</b> revision was being merged into the <b>target</b> revision."
msgstr ""

msgid "Changes suppressed. Click to show."
msgstr ""

msgid "Charts"
msgstr ""

msgid "Chat"
msgstr ""

msgid "Check the %{docs_link_start}documentation%{docs_link_end}."
msgstr ""

msgid "Checking %{text} availability…"
msgstr ""

msgid "Checking approval status"
msgstr ""

msgid "Checking branch availability..."
msgstr ""

msgid "Cherry-pick this commit"
msgstr ""

msgid "Cherry-pick this merge request"
msgstr ""

msgid "Choose <strong>Create archive</strong> and wait for archiving to complete."
msgstr ""

msgid "Choose <strong>Next</strong> at the bottom of the page."
msgstr ""

msgid "Choose File ..."
msgstr ""

msgid "Choose a branch/tag (e.g. %{master}) or enter a commit (e.g. %{sha}) to see what's changed or to create a merge request."
msgstr ""

msgid "Choose a file"
msgstr ""

msgid "Choose a template..."
msgstr ""

msgid "Choose a type..."
msgstr ""

msgid "Choose any color."
msgstr ""

msgid "Choose between <code>clone</code> or <code>fetch</code> to get the recent application code"
msgstr ""

msgid "Choose file..."
msgstr ""

msgid "Choose the top-level group for your repository imports."
msgstr ""

msgid "Choose which groups you wish to synchronize to this secondary node."
msgstr ""

msgid "Choose which repositories you want to connect and run CI/CD pipelines."
msgstr ""

msgid "Choose which repositories you want to import."
msgstr ""

msgid "Choose which shards you wish to synchronize to this secondary node."
msgstr ""

msgid "CiStatusLabel|canceled"
msgstr ""

msgid "CiStatusLabel|created"
msgstr ""

msgid "CiStatusLabel|delayed"
msgstr ""

msgid "CiStatusLabel|failed"
msgstr ""

msgid "CiStatusLabel|manual action"
msgstr ""

msgid "CiStatusLabel|passed"
msgstr ""

msgid "CiStatusLabel|passed with warnings"
msgstr ""

msgid "CiStatusLabel|pending"
msgstr ""

msgid "CiStatusLabel|skipped"
msgstr ""

msgid "CiStatusLabel|waiting for delayed job"
msgstr ""

msgid "CiStatusLabel|waiting for manual action"
msgstr ""

msgid "CiStatusText|blocked"
msgstr ""

msgid "CiStatusText|canceled"
msgstr ""

msgid "CiStatusText|created"
msgstr ""

msgid "CiStatusText|delayed"
msgstr ""

msgid "CiStatusText|failed"
msgstr ""

msgid "CiStatusText|manual"
msgstr ""

msgid "CiStatusText|passed"
msgstr ""

msgid "CiStatusText|pending"
msgstr ""

msgid "CiStatusText|skipped"
msgstr ""

msgid "CiStatus|running"
msgstr ""

msgid "CiVariables|Input variable key"
msgstr ""

msgid "CiVariables|Input variable value"
msgstr ""

msgid "CiVariables|Remove variable row"
msgstr ""

msgid "CiVariable|* (All environments)"
msgstr ""

msgid "CiVariable|All environments"
msgstr ""

msgid "CiVariable|Create wildcard"
msgstr ""

msgid "CiVariable|Error occurred while saving variables"
msgstr ""

msgid "CiVariable|New environment"
msgstr ""

msgid "CiVariable|Protected"
msgstr ""

msgid "CiVariable|Search environments"
msgstr ""

msgid "CiVariable|Toggle protected"
msgstr ""

msgid "CiVariable|Validation failed"
msgstr ""

msgid "ClassificationLabelUnavailable|is unavailable: %{reason}"
msgstr ""

msgid "Clear search"
msgstr ""

msgid "Clear search input"
msgstr ""

msgid "Click any <strong>project name</strong> in the project list below to navigate to the project milestone."
msgstr ""

msgid "Click the <strong>Download</strong> button and wait for downloading to complete."
msgstr ""

msgid "Click the <strong>Promote</strong> button in the top right corner to promote it to a group milestone."
msgstr ""

msgid "Click the <strong>Select none</strong> button on the right, since we only need \"Google Code Project Hosting\"."
msgstr ""

msgid "Click the button below to begin the install process by navigating to the Kubernetes page"
msgstr ""

msgid "Click to expand it."
msgstr ""

msgid "Click to expand text"
msgstr ""

msgid "Client authentication certificate"
msgstr ""

msgid "Client authentication key"
msgstr ""

msgid "Client authentication key password"
msgstr ""

msgid "Clients"
msgstr ""

msgid "Clone"
msgstr ""

msgid "Clone repository"
msgstr ""

msgid "Clone with %{http_label}"
msgstr ""

msgid "Clone with SSH"
msgstr ""

msgid "Close"
msgstr ""

msgid "Close epic"
msgstr ""

msgid "Closed"
msgstr ""

msgid "Closed issues"
msgstr ""

msgid "ClusterIntegration|%{appList} was successfully installed on your Kubernetes cluster"
msgstr ""

msgid "ClusterIntegration|%{boldNotice} This will add some extra resources like a load balancer, which may incur additional costs depending on the hosting provider your Kubernetes cluster is installed on. If you are using Google Kubernetes Engine, you can %{pricingLink}."
msgstr ""

msgid "ClusterIntegration|API URL"
msgstr ""

msgid "ClusterIntegration|Add Kubernetes cluster"
msgstr ""

msgid "ClusterIntegration|Add a Kubernetes cluster integration"
msgstr ""

msgid "ClusterIntegration|Adding a Kubernetes cluster to your group will automatically share the cluster across all your projects. Use review apps, deploy your applications, and easily run your pipelines for all projects using the same cluster."
msgstr ""

msgid "ClusterIntegration|Adding an integration to your group will share the cluster across all your projects."
msgstr ""

msgid "ClusterIntegration|Advanced options on this Kubernetes cluster's integration"
msgstr ""

msgid "ClusterIntegration|After installing Ingress, you will need to point your wildcard DNS at the generated external IP address in order to view your app after it is deployed. %{ingressHelpLink}"
msgstr ""

msgid "ClusterIntegration|An error occured while trying to fetch project zones: %{error}"
msgstr ""

msgid "ClusterIntegration|An error occurred when trying to contact the Google Cloud API. Please try again later."
msgstr ""

msgid "ClusterIntegration|An error occurred while trying to fetch your projects: %{error}"
msgstr ""

msgid "ClusterIntegration|An error occurred while trying to fetch zone machine types: %{error}"
msgstr ""

msgid "ClusterIntegration|Applications"
msgstr ""

msgid "ClusterIntegration|Are you sure you want to remove this Kubernetes cluster's integration? This will not delete your actual Kubernetes cluster."
msgstr ""

msgid "ClusterIntegration|CA Certificate"
msgstr ""

msgid "ClusterIntegration|Cert-Manager"
msgstr ""

msgid "ClusterIntegration|Cert-Manager is a native Kubernetes certificate management controller that helps with issuing certificates. Installing Cert-Manager on your cluster will issue a certificate by %{letsEncrypt} and ensure that certificates are valid and up-to-date."
msgstr ""

msgid "ClusterIntegration|Certificate Authority bundle (PEM format)"
msgstr ""

msgid "ClusterIntegration|Choose which applications to install on your Kubernetes cluster. Helm Tiller is required to install any of the following applications."
msgstr ""

msgid "ClusterIntegration|Choose which of your environments will use this cluster."
msgstr ""

msgid "ClusterIntegration|Clusters are utilized by selecting the nearest ancestor with a matching environment scope. For example, project clusters will override group clusters."
msgstr ""

msgid "ClusterIntegration|Copy API URL"
msgstr ""

msgid "ClusterIntegration|Copy CA Certificate"
msgstr ""

msgid "ClusterIntegration|Copy Ingress IP Address to clipboard"
msgstr ""

msgid "ClusterIntegration|Copy Jupyter Hostname to clipboard"
msgstr ""

msgid "ClusterIntegration|Copy Knative IP Address to clipboard"
msgstr ""

msgid "ClusterIntegration|Copy Kubernetes cluster name"
msgstr ""

msgid "ClusterIntegration|Copy Token"
msgstr ""

msgid "ClusterIntegration|Create Kubernetes cluster"
msgstr ""

msgid "ClusterIntegration|Did you know?"
msgstr ""

msgid "ClusterIntegration|Enable or disable GitLab's connection to your Kubernetes cluster."
msgstr ""

msgid "ClusterIntegration|Enable this setting if using role-based access control (RBAC)."
msgstr ""

msgid "ClusterIntegration|Enter the details for your Kubernetes cluster"
msgstr ""

msgid "ClusterIntegration|Environment scope"
msgstr ""

msgid "ClusterIntegration|Every new Google Cloud Platform (GCP) account receives $300 in credit upon %{sign_up_link}. In partnership with Google, GitLab is able to offer an additional $200 for both new and existing GCP accounts to get started with GitLab's Google Kubernetes Engine Integration."
msgstr ""

msgid "ClusterIntegration|Failed to configure Google Kubernetes Engine Cluster: %{message}"
msgstr ""

msgid "ClusterIntegration|Failed to request to Google Cloud Platform: %{message}"
msgstr ""

msgid "ClusterIntegration|Failed to run Kubeclient: %{message}"
msgstr ""

msgid "ClusterIntegration|Fetching machine types"
msgstr ""

msgid "ClusterIntegration|Fetching projects"
msgstr ""

msgid "ClusterIntegration|Fetching zones"
msgstr ""

msgid "ClusterIntegration|GitLab Integration"
msgstr ""

msgid "ClusterIntegration|GitLab Runner"
msgstr ""

msgid "ClusterIntegration|GitLab Runner connects to this project's repository and executes CI/CD jobs, pushing results back and deploying, applications to production."
msgstr ""

msgid "ClusterIntegration|Google Cloud Platform project"
msgstr ""

msgid "ClusterIntegration|Google Kubernetes Engine"
msgstr ""

msgid "ClusterIntegration|Google Kubernetes Engine project"
msgstr ""

msgid "ClusterIntegration|Group cluster"
msgstr ""

msgid "ClusterIntegration|Helm Tiller"
msgstr ""

msgid "ClusterIntegration|Helm streamlines installing and managing Kubernetes applications. Tiller runs inside of your Kubernetes Cluster, and manages releases of your charts."
msgstr ""

msgid "ClusterIntegration|Hide"
msgstr ""

msgid "ClusterIntegration|If you are setting up multiple clusters and are using Auto DevOps, %{help_link_start}read this first%{help_link_end}."
msgstr ""

msgid "ClusterIntegration|In order to show the health of the cluster, we'll need to provision your cluster with Prometheus to collect the required data."
msgstr ""

msgid "ClusterIntegration|Ingress"
msgstr ""

msgid "ClusterIntegration|Ingress IP Address"
msgstr ""

msgid "ClusterIntegration|Ingress gives you a way to route requests to services based on the request host or path, centralizing a number of services into a single entrypoint."
msgstr ""

msgid "ClusterIntegration|Install"
msgstr ""

msgid "ClusterIntegration|Install Prometheus"
msgstr ""

msgid "ClusterIntegration|Installed"
msgstr ""

msgid "ClusterIntegration|Installing"
msgstr ""

msgid "ClusterIntegration|Integrate Kubernetes cluster automation"
msgstr ""

msgid "ClusterIntegration|Integration status"
msgstr ""

msgid "ClusterIntegration|Issuer Email"
msgstr ""

msgid "ClusterIntegration|Issuers represent a certificate authority. You must provide an email address for your Issuer. "
msgstr ""

msgid "ClusterIntegration|Jupyter Hostname"
msgstr ""

msgid "ClusterIntegration|JupyterHub"
msgstr ""

msgid "ClusterIntegration|JupyterHub, a multi-user Hub, spawns, manages, and proxies multiple instances of the single-user Jupyter notebook server. JupyterHub can be used to serve notebooks to a class of students, a corporate data science group, or a scientific research group."
msgstr ""

msgid "ClusterIntegration|Knative"
msgstr ""

msgid "ClusterIntegration|Knative Domain Name:"
msgstr ""

msgid "ClusterIntegration|Knative IP Address:"
msgstr ""

msgid "ClusterIntegration|Knative extends Kubernetes to provide a set of middleware components that are essential to build modern, source-centric, and container-based applications that can run anywhere: on premises, in the cloud, or even in a third-party data center."
msgstr ""

msgid "ClusterIntegration|Kubernetes cluster"
msgstr ""

msgid "ClusterIntegration|Kubernetes cluster details"
msgstr ""

msgid "ClusterIntegration|Kubernetes cluster health"
msgstr ""

msgid "ClusterIntegration|Kubernetes cluster is being created on Google Kubernetes Engine..."
msgstr ""

msgid "ClusterIntegration|Kubernetes cluster name"
msgstr ""

msgid "ClusterIntegration|Kubernetes cluster was successfully created on Google Kubernetes Engine. Refresh the page to see Kubernetes cluster's details"
msgstr ""

msgid "ClusterIntegration|Kubernetes clusters allow you to use review apps, deploy your applications, run your pipelines, and much more in an easy way."
msgstr ""

msgid "ClusterIntegration|Kubernetes clusters can be used to deploy applications and to provide Review Apps for this project"
msgstr ""

msgid "ClusterIntegration|Learn more about %{help_link_start_machine_type}machine types%{help_link_end} and %{help_link_start_pricing}pricing%{help_link_end}."
msgstr ""

msgid "ClusterIntegration|Learn more about %{help_link_start}zones%{help_link_end}."
msgstr ""

msgid "ClusterIntegration|Learn more about Kubernetes"
msgstr ""

msgid "ClusterIntegration|Learn more about group Kubernetes clusters"
msgstr ""

msgid "ClusterIntegration|Let's Encrypt"
msgstr ""

msgid "ClusterIntegration|Machine type"
msgstr ""

msgid "ClusterIntegration|Make sure your account %{link_to_requirements} to create Kubernetes clusters"
msgstr ""

msgid "ClusterIntegration|Manage"
msgstr ""

msgid "ClusterIntegration|Manage your Kubernetes cluster by visiting %{link_gke}"
msgstr ""

msgid "ClusterIntegration|More information"
msgstr ""

msgid "ClusterIntegration|No machine types matched your search"
msgstr ""

msgid "ClusterIntegration|No projects found"
msgstr ""

msgid "ClusterIntegration|No projects matched your search"
msgstr ""

msgid "ClusterIntegration|No zones matched your search"
msgstr ""

msgid "ClusterIntegration|Note:"
msgstr ""

msgid "ClusterIntegration|Number of nodes"
msgstr ""

msgid "ClusterIntegration|Please enter access information for your Kubernetes cluster. If you need help, you can read our %{link_to_help_page} on Kubernetes"
msgstr ""

msgid "ClusterIntegration|Please make sure that your Google account meets the following requirements:"
msgstr ""

msgid "ClusterIntegration|Point a wildcard DNS to this generated IP address in order to access your application after it has been deployed."
msgstr ""

msgid "ClusterIntegration|Project cluster"
msgstr ""

msgid "ClusterIntegration|Project namespace"
msgstr ""

msgid "ClusterIntegration|Project namespace (optional, unique)"
msgstr ""

msgid "ClusterIntegration|Prometheus"
msgstr ""

msgid "ClusterIntegration|Prometheus is an open-source monitoring system with %{gitlabIntegrationLink} to monitor deployed applications."
msgstr ""

msgid "ClusterIntegration|RBAC-enabled cluster"
msgstr ""

msgid "ClusterIntegration|Read our %{link_to_help_page} on Kubernetes cluster integration."
msgstr ""

msgid "ClusterIntegration|Remove Kubernetes cluster integration"
msgstr ""

msgid "ClusterIntegration|Remove integration"
msgstr ""

msgid "ClusterIntegration|Remove this Kubernetes cluster's configuration from this project. This will not delete your actual Kubernetes cluster."
msgstr ""

msgid "ClusterIntegration|Replace this with your own hostname if you want. If you do so, point hostname to Ingress IP Address from above."
msgstr ""

msgid "ClusterIntegration|Request to begin installing failed"
msgstr ""

msgid "ClusterIntegration|Save changes"
msgstr ""

msgid "ClusterIntegration|Search machine types"
msgstr ""

msgid "ClusterIntegration|Search projects"
msgstr ""

msgid "ClusterIntegration|Search zones"
msgstr ""

msgid "ClusterIntegration|See and edit the details for your Kubernetes cluster"
msgstr ""

msgid "ClusterIntegration|Select machine type"
msgstr ""

msgid "ClusterIntegration|Select project"
msgstr ""

msgid "ClusterIntegration|Select project and zone to choose machine type"
msgstr ""

msgid "ClusterIntegration|Select project to choose zone"
msgstr ""

msgid "ClusterIntegration|Select zone"
msgstr ""

msgid "ClusterIntegration|Select zone to choose machine type"
msgstr ""

msgid "ClusterIntegration|Service token"
msgstr ""

msgid "ClusterIntegration|Show"
msgstr ""

msgid "ClusterIntegration|Something went wrong on our end."
msgstr ""

msgid "ClusterIntegration|Something went wrong while creating your Kubernetes cluster on Google Kubernetes Engine"
msgstr ""

msgid "ClusterIntegration|Something went wrong while installing %{title}"
msgstr ""

msgid "ClusterIntegration|The IP address is in the process of being assigned. Please check your Kubernetes cluster or Quotas on Google Kubernetes Engine if it takes a long time."
msgstr ""

msgid "ClusterIntegration|This account must have permissions to create a Kubernetes cluster in the %{link_to_container_project} specified below"
msgstr ""

msgid "ClusterIntegration|This option will allow you to install applications on RBAC clusters."
msgstr ""

msgid "ClusterIntegration|Toggle Kubernetes cluster"
msgstr ""

msgid "ClusterIntegration|Token"
msgstr ""

msgid "ClusterIntegration|Validating project billing status"
msgstr ""

msgid "ClusterIntegration|We could not verify that one of your projects on GCP has billing enabled. Please try again."
msgstr ""

msgid "ClusterIntegration|With a Kubernetes cluster associated to this project, you can use review apps, deploy your applications, run your pipelines, and much more in an easy way."
msgstr ""

msgid "ClusterIntegration|You must first install Helm Tiller before installing the applications below"
msgstr ""

msgid "ClusterIntegration|You must have an RBAC-enabled cluster to install Knative."
msgstr ""

msgid "ClusterIntegration|Your account must have %{link_to_kubernetes_engine}"
msgstr ""

msgid "ClusterIntegration|Zone"
msgstr ""

msgid "ClusterIntegration|access to Google Kubernetes Engine"
msgstr ""

msgid "ClusterIntegration|check the pricing here"
msgstr ""

msgid "ClusterIntegration|documentation"
msgstr ""

msgid "ClusterIntegration|help page"
msgstr ""

msgid "ClusterIntegration|meets the requirements"
msgstr ""

msgid "ClusterIntegration|properly configured"
msgstr ""

msgid "ClusterIntegration|sign up"
msgstr ""

msgid "Code owners"
msgstr ""

msgid "Cohorts"
msgstr ""

msgid "Collapse"
msgstr ""

msgid "Collapse sidebar"
msgstr ""

msgid "Command line instructions"
msgstr ""

msgid "Comment"
msgstr ""

msgid "Comment & close %{noteable_name}"
msgstr ""

msgid "Comment & reopen %{noteable_name}"
msgstr ""

msgid "Comment & resolve discussion"
msgstr ""

msgid "Comment & unresolve discussion"
msgstr ""

msgid "Comment form position"
msgstr ""

msgid "Comments"
msgstr ""

msgid "Commit"
msgid_plural "Commits"
msgstr[0] ""
msgstr[1] ""

msgid "Commit Message"
msgstr ""

msgid "Commit duration in minutes for last 30 commits"
msgstr ""

msgid "Commit message"
msgstr ""

msgid "Commit statistics for %{ref} %{start_time} - %{end_time}"
msgstr ""

msgid "Commit to %{branchName} branch"
msgstr ""

msgid "CommitBoxTitle|Commit"
msgstr ""

msgid "CommitMessage|Add %{file_name}"
msgstr ""

msgid "CommitWidget|authored"
msgstr ""

msgid "Commits"
msgstr ""

msgid "Commits feed"
msgstr ""

msgid "Commits per day hour (UTC)"
msgstr ""

msgid "Commits per day of month"
msgstr ""

msgid "Commits per weekday"
msgstr ""

msgid "Commits|An error occurred while fetching merge requests data."
msgstr ""

msgid "Commits|Commit: %{commitText}"
msgstr ""

msgid "Commits|History"
msgstr ""

msgid "Commits|No related merge requests found"
msgstr ""

msgid "Committed by"
msgstr ""

msgid "Commit…"
msgstr ""

msgid "Compare"
msgstr ""

msgid "Compare Git revisions"
msgstr ""

msgid "Compare Revisions"
msgstr ""

msgid "Compare changes with the last commit"
msgstr ""

msgid "Compare changes with the merge request target branch"
msgstr ""

msgid "CompareBranches|%{source_branch} and %{target_branch} are the same."
msgstr ""

msgid "CompareBranches|Compare"
msgstr ""

msgid "CompareBranches|Source"
msgstr ""

msgid "CompareBranches|Target"
msgstr ""

msgid "CompareBranches|There isn't anything to compare."
msgstr ""

msgid "Confidential"
msgstr ""

msgid "Confidentiality"
msgstr ""

msgid "Configure GitLab runners to start using the Web Terminal. %{helpStart}Learn more.%{helpEnd}"
msgstr ""

msgid "Configure Gitaly timeouts."
msgstr ""

msgid "Configure Tracing"
msgstr ""

msgid "Configure a <code>.gitlab-webide.yml</code> file in the <code>.gitlab</code> directory to start using the Web Terminal. %{helpStart}Learn more.%{helpEnd}"
msgstr ""

msgid "Configure automatic git checks and housekeeping on repositories."
msgstr ""

msgid "Configure limits for web and API requests."
msgstr ""

msgid "Configure push mirrors."
msgstr ""

msgid "Configure storage path settings."
msgstr ""

msgid "Configure the %{link} integration."
msgstr ""

msgid "Configure the way a user creates a new account."
msgstr ""

msgid "Connect"
msgstr ""

msgid "Connect all repositories"
msgstr ""

msgid "Connect repositories from GitHub"
msgstr ""

msgid "Connect your external repositories, and CI/CD pipelines will run for new commits. A GitLab project will be created with only CI/CD features enabled."
msgstr ""

msgid "Connecting..."
msgstr ""

msgid "Container Registry"
msgstr ""

msgid "ContainerRegistry|Created"
msgstr ""

msgid "ContainerRegistry|First log in to GitLab&rsquo;s Container Registry using your GitLab username and password. If you have %{link_2fa} you need to use a %{link_token}:"
msgstr ""

msgid "ContainerRegistry|GitLab supports up to 3 levels of image names. The following examples of images are valid for your project:"
msgstr ""

msgid "ContainerRegistry|How to use the Container Registry"
msgstr ""

msgid "ContainerRegistry|Learn more about"
msgstr ""

msgid "ContainerRegistry|No tags in Container Registry for this container image."
msgstr ""

msgid "ContainerRegistry|Once you log in, you&rsquo;re free to create and upload a container image using the common %{build} and %{push} commands"
msgstr ""

msgid "ContainerRegistry|Remove repository"
msgstr ""

msgid "ContainerRegistry|Remove tag"
msgstr ""

msgid "ContainerRegistry|Size"
msgstr ""

msgid "ContainerRegistry|Tag"
msgstr ""

msgid "ContainerRegistry|Tag ID"
msgstr ""

msgid "ContainerRegistry|Use different image names"
msgstr ""

msgid "ContainerRegistry|With the Docker Container Registry integrated into GitLab, every project can have its own space to store its Docker images."
msgstr ""

msgid "ContainerRegistry|You can also use a %{deploy_token} for read-only access to the registry images."
msgstr ""

msgid "Continue"
msgstr ""

msgid "Continue to the next step"
msgstr ""

msgid "Continuous Integration and Deployment"
msgstr ""

msgid "Contribute to GitLab"
msgstr ""

msgid "Contribution"
msgstr ""

msgid "Contribution Charts"
msgstr ""

msgid "Contributions for <strong>%{calendar_date}</strong>"
msgstr ""

msgid "Contributions per group member"
msgstr ""

msgid "Contributors"
msgstr ""

msgid "ContributorsPage|%{startDate} – %{endDate}"
msgstr ""

msgid "ContributorsPage|Building repository graph."
msgstr ""

msgid "ContributorsPage|Commits to %{branch_name}, excluding merge commits. Limited to 6,000 commits."
msgstr ""

msgid "ContributorsPage|Please wait a moment, this page will automatically refresh when ready."
msgstr ""

msgid "Control the display of third party offers."
msgstr ""

msgid "Control the maximum concurrency of LFS/attachment backfill for this secondary node"
msgstr ""

msgid "Control the maximum concurrency of repository backfill for this secondary node"
msgstr ""

msgid "Control the maximum concurrency of verification operations for this Geo node"
msgstr ""

msgid "Control the minimum interval in days that a repository should be reverified for this primary node"
msgstr ""

msgid "ConvDev Index"
msgstr ""

msgid "Copy %{http_label} clone URL"
msgstr ""

msgid "Copy %{protocol} clone URL"
msgstr ""

msgid "Copy ID to clipboard"
msgstr ""

msgid "Copy SSH clone URL"
msgstr ""

msgid "Copy SSH public key"
msgstr ""

msgid "Copy SSH public key to clipboard"
msgstr ""

msgid "Copy URL to clipboard"
msgstr ""

msgid "Copy branch name to clipboard"
msgstr ""

msgid "Copy command to clipboard"
msgstr ""

msgid "Copy commit SHA to clipboard"
msgstr ""

msgid "Copy file path to clipboard"
msgstr ""

msgid "Copy incoming email address to clipboard"
msgstr ""

msgid "Copy link"
msgstr ""

msgid "Copy name to clipboard"
msgstr ""

msgid "Copy reference to clipboard"
msgstr ""

msgid "Copy secret to clipboard"
msgstr ""

msgid "Copy to clipboard"
msgstr ""

msgid "Copy token to clipboard"
msgstr ""

msgid "Could not retrieve the pipeline status. For troubleshooting steps, read the %{linkStart}documentation.%{linkEnd}"
msgstr ""

msgid "Create"
msgstr ""

msgid "Create New Directory"
msgstr ""

msgid "Create a new branch"
msgstr ""

msgid "Create a new branch and merge request"
msgstr ""

msgid "Create a new issue"
msgstr ""

msgid "Create a new repository"
msgstr ""

msgid "Create a personal access token on your account to pull or push via %{protocol}."
msgstr ""

msgid "Create branch"
msgstr ""

msgid "Create commit"
msgstr ""

msgid "Create directory"
msgstr ""

msgid "Create empty repository"
msgstr ""

msgid "Create epic"
msgstr ""

msgid "Create file"
msgstr ""

msgid "Create group"
msgstr ""

msgid "Create group label"
msgstr ""

msgid "Create issue"
msgstr ""

msgid "Create lists from labels. Issues with that label appear in that list."
msgstr ""

msgid "Create merge request"
msgstr ""

msgid "Create merge request and branch"
msgstr ""

msgid "Create new branch"
msgstr ""

msgid "Create new directory"
msgstr ""

msgid "Create new file"
msgstr ""

msgid "Create new file or directory"
msgstr ""

msgid "Create new label"
msgstr ""

msgid "Create new..."
msgstr ""

msgid "Create project label"
msgstr ""

msgid "Create your first page"
msgstr ""

msgid "CreateTag|Tag"
msgstr ""

msgid "CreateTokenToCloneLink|create a personal access token"
msgstr ""

msgid "Created"
msgstr ""

msgid "Created At"
msgstr ""

msgid "Created by me"
msgstr ""

msgid "Created on"
msgstr ""

msgid "Created on:"
msgstr ""

msgid "Creating epic"
msgstr ""

msgid "Cron Timezone"
msgstr ""

msgid "Cron syntax"
msgstr ""

msgid "Current Branch"
msgstr ""

msgid "Current node"
msgstr ""

msgid "CurrentUser|Profile"
msgstr ""

msgid "CurrentUser|Settings"
msgstr ""

msgid "Custom CI config path"
msgstr ""

msgid "Custom hostname (for private commit emails)"
msgstr ""

msgid "Custom notification events"
msgstr ""

msgid "Custom notification levels are the same as participating levels. With custom notification levels you will also receive notifications for select events. To find out more, check out %{notification_link}."
msgstr ""

msgid "Custom project templates"
msgstr ""

msgid "Custom project templates have not been set up for groups that you are a member of. They are enabled from a group’s settings page. Contact your group’s Owner or Maintainer to setup custom project templates."
msgstr ""

msgid "Customize colors"
msgstr ""

msgid "Customize how FogBugz email addresses and usernames are imported into GitLab. In the next step, you'll be able to select the projects you want to import."
msgstr ""

msgid "Customize how Google Code email addresses and usernames are imported into GitLab. In the next step, you'll be able to select the projects you want to import."
msgstr ""

msgid "Customize your merge request approval settings."
msgstr ""

msgid "Customize your pipeline configuration, view your pipeline status and coverage report."
msgstr ""

msgid "Cycle Analytics"
msgstr ""

msgid "Cycle Analytics gives an overview of how much time it takes to go from idea to production in your project."
msgstr ""

msgid "CycleAnalyticsStage|Code"
msgstr ""

msgid "CycleAnalyticsStage|Issue"
msgstr ""

msgid "CycleAnalyticsStage|Plan"
msgstr ""

msgid "CycleAnalyticsStage|Production"
msgstr ""

msgid "CycleAnalyticsStage|Review"
msgstr ""

msgid "CycleAnalyticsStage|Staging"
msgstr ""

msgid "CycleAnalyticsStage|Test"
msgstr ""

msgid "Dashboard"
msgstr ""

msgid "DashboardProjects|All"
msgstr ""

msgid "DashboardProjects|Personal"
msgstr ""

msgid "Date picker"
msgstr ""

msgid "Debug"
msgstr ""

msgid "Dec"
msgstr ""

msgid "December"
msgstr ""

msgid "Decline"
msgstr ""

msgid "Decline and sign out"
msgstr ""

msgid "Default Branch"
msgstr ""

msgid "Default classification label"
msgstr ""

msgid "Default: Directly import the Google Code email address or username"
msgstr ""

msgid "Default: Map a FogBugz account ID to a full name"
msgstr ""

msgid "Define a custom pattern with cron syntax"
msgstr ""

msgid "Define environments in the deploy stage(s) in <code>.gitlab-ci.yml</code> to track deployments here."
msgstr ""

msgid "DelayedJobs|Are you sure you want to run %{jobName} immediately? Otherwise this job will run automatically after it's timer finishes."
msgstr ""

msgid "DelayedJobs|Are you sure you want to run %{job_name} immediately? This job will run automatically after it's timer finishes."
msgstr ""

msgid "DelayedJobs|Start now"
msgstr ""

msgid "DelayedJobs|Unschedule"
msgstr ""

msgid "DelayedJobs|delayed"
msgstr ""

msgid "Delete"
msgstr ""

msgid "Delete Package"
msgstr ""

msgid "Delete Snippet"
msgstr ""

msgid "Delete comment"
msgstr ""

msgid "Delete list"
msgstr ""

msgid "Delete this attachment"
msgstr ""

msgid "Deleted"
msgstr ""

msgid "Deny"
msgstr ""

msgid "Deploy"
msgid_plural "Deploys"
msgstr[0] ""
msgstr[1] ""

msgid "Deploy Keys"
msgstr ""

msgid "DeployKeys|+%{count} others"
msgstr ""

msgid "DeployKeys|Current project"
msgstr ""

msgid "DeployKeys|Deploy key"
msgstr ""

msgid "DeployKeys|Enabled deploy keys"
msgstr ""

msgid "DeployKeys|Error enabling deploy key"
msgstr ""

msgid "DeployKeys|Error getting deploy keys"
msgstr ""

msgid "DeployKeys|Error removing deploy key"
msgstr ""

msgid "DeployKeys|Expand %{count} other projects"
msgstr ""

msgid "DeployKeys|Loading deploy keys"
msgstr ""

msgid "DeployKeys|No deploy keys found. Create one with the form above."
msgstr ""

msgid "DeployKeys|Privately accessible deploy keys"
msgstr ""

msgid "DeployKeys|Project usage"
msgstr ""

msgid "DeployKeys|Publicly accessible deploy keys"
msgstr ""

msgid "DeployKeys|Read access only"
msgstr ""

msgid "DeployKeys|Write access allowed"
msgstr ""

msgid "DeployKeys|You are going to remove this deploy key. Are you sure?"
msgstr ""

msgid "DeployTokens|Active Deploy Tokens (%{active_tokens})"
msgstr ""

msgid "DeployTokens|Add a deploy token"
msgstr ""

msgid "DeployTokens|Allows read-only access to the registry images"
msgstr ""

msgid "DeployTokens|Allows read-only access to the repository"
msgstr ""

msgid "DeployTokens|Copy deploy token to clipboard"
msgstr ""

msgid "DeployTokens|Copy username to clipboard"
msgstr ""

msgid "DeployTokens|Create deploy token"
msgstr ""

msgid "DeployTokens|Created"
msgstr ""

msgid "DeployTokens|Deploy Tokens"
msgstr ""

msgid "DeployTokens|Deploy tokens allow read-only access to your repository and registry images."
msgstr ""

msgid "DeployTokens|Expires"
msgstr ""

msgid "DeployTokens|Name"
msgstr ""

msgid "DeployTokens|Pick a name for the application, and we'll give you a unique deploy token."
msgstr ""

msgid "DeployTokens|Revoke"
msgstr ""

msgid "DeployTokens|Revoke %{name}"
msgstr ""

msgid "DeployTokens|Scopes"
msgstr ""

msgid "DeployTokens|This action cannot be undone."
msgstr ""

msgid "DeployTokens|This project has no active Deploy Tokens."
msgstr ""

msgid "DeployTokens|Use this token as a password. Make sure you save it - you won't be able to access it again."
msgstr ""

msgid "DeployTokens|Use this username as a login."
msgstr ""

msgid "DeployTokens|Username"
msgstr ""

msgid "DeployTokens|You are about to revoke"
msgstr ""

msgid "DeployTokens|Your New Deploy Token"
msgstr ""

msgid "DeployTokens|Your new project deploy token has been created."
msgstr ""

msgid "Deployed to"
msgstr ""

msgid "Deploying to"
msgstr ""

msgid "Deprioritize label"
msgstr ""

msgid "Descending"
msgstr ""

msgid "Description"
msgstr ""

msgid "Description templates allow you to define context-specific templates for issue and merge request description fields for your project."
msgstr ""

msgid "Description:"
msgstr ""

msgid "Destroy"
msgstr ""

msgid "Details"
msgstr ""

msgid "Detect host keys"
msgstr ""

msgid "Diff content limits"
msgstr ""

msgid "Diff limits"
msgstr ""

msgid "Diffs|No file name available"
msgstr ""

msgid "Diffs|Something went wrong while fetching diff lines."
msgstr ""

msgid "Direction"
msgstr ""

msgid "Directory name"
msgstr ""

msgid "Disable"
msgstr ""

msgid "Disable for this project"
msgstr ""

msgid "Disable group Runners"
msgstr ""

msgid "Disable shared Runners"
msgstr ""

msgid "Disabled"
msgstr ""

msgid "Discard"
msgstr ""

msgid "Discard all changes"
msgstr ""

msgid "Discard all unstaged changes?"
msgstr ""

msgid "Discard changes"
msgstr ""

msgid "Discard changes to %{path}?"
msgstr ""

msgid "Discard draft"
msgstr ""

msgid "Discard review"
msgstr ""

msgid "Discover GitLab Geo"
msgstr ""

msgid "Discover projects, groups and snippets. Share your projects with others"
msgstr ""

msgid "Discuss a specific suggestion or question"
msgstr ""

msgid "Discuss a specific suggestion or question that needs to be resolved"
msgstr ""

msgid "Dismiss"
msgstr ""

msgid "Dismiss Cycle Analytics introduction box"
msgstr ""

msgid "Dismiss Merge Request promotion"
msgstr ""

msgid "Dismiss trial promotion"
msgstr ""

msgid "Do you want to customize how Google Code email addresses and usernames are imported into GitLab?"
msgstr ""

msgid "Documentation for popular identity providers"
msgstr ""

msgid "Domain"
msgstr ""

msgid "Don't show again"
msgstr ""

msgid "Done"
msgstr ""

msgid "Download"
msgstr ""

msgid "Download asset"
msgstr ""

msgid "Download tar"
msgstr ""

msgid "Download tar.bz2"
msgstr ""

msgid "Download tar.gz"
msgstr ""

msgid "Download zip"
msgstr ""

msgid "DownloadArtifacts|Download"
msgstr ""

msgid "DownloadCommit|Email Patches"
msgstr ""

msgid "DownloadCommit|Plain Diff"
msgstr ""

msgid "DownloadSource|Download"
msgstr ""

msgid "Downstream"
msgstr ""

msgid "Downvotes"
msgstr ""

msgid "Due date"
msgstr ""

msgid "During this process, you’ll be asked for URLs from GitLab’s side. Use the URLs shown below."
msgstr ""

msgid "Each Runner can be in one of the following states:"
msgstr ""

msgid "Edit"
msgstr ""

msgid "Edit Label"
msgstr ""

msgid "Edit Pipeline Schedule %{id}"
msgstr ""

msgid "Edit Snippet"
msgstr ""

msgid "Edit application"
msgstr ""

msgid "Edit comment"
msgstr ""

msgid "Edit environment"
msgstr ""

msgid "Edit files in the editor and commit changes here"
msgstr ""

msgid "Edit group: %{group_name}"
msgstr ""

msgid "Edit identity for %{user_name}"
msgstr ""

msgid "Edit issues"
msgstr ""

msgid "Elasticsearch"
msgstr ""

msgid "Elasticsearch integration. Elasticsearch AWS IAM."
msgstr ""

msgid "Email"
msgstr ""

msgid "Email patch"
msgstr ""

msgid "Emails"
msgstr ""

msgid "Embed"
msgstr ""

msgid "Empty file"
msgstr ""

msgid "Enable"
msgstr ""

msgid "Enable Auto DevOps"
msgstr ""

msgid "Enable Pseudonymizer data collection"
msgstr ""

msgid "Enable SAML authentication for this group"
msgstr ""

msgid "Enable Sentry for error reporting and logging."
msgstr ""

msgid "Enable and configure InfluxDB metrics."
msgstr ""

msgid "Enable and configure Prometheus metrics."
msgstr ""

msgid "Enable classification control using an external service"
msgstr ""

msgid "Enable error tracking"
msgstr ""

msgid "Enable for this project"
msgstr ""

msgid "Enable group Runners"
msgstr ""

msgid "Enable or disable the Pseudonymizer data collection."
msgstr ""

msgid "Enable or disable version check and usage ping."
msgstr ""

msgid "Enable reCAPTCHA or Akismet and set IP limits."
msgstr ""

msgid "Enable self approval of merge requests"
msgstr ""

msgid "Enable shared Runners"
msgstr ""

msgid "Enable the Performance Bar for a given group."
msgstr ""

msgid "Enable usage ping"
msgstr ""

msgid "Enable usage ping to get an overview of how you are using GitLab from a feature perspective."
msgstr ""

msgid "Enabled"
msgstr ""

msgid "Ends at (UTC)"
msgstr ""

msgid "Enter in your Bitbucket Server URL and personal access token below"
msgstr ""

msgid "Enter the issue description"
msgstr ""

msgid "Enter the issue title"
msgstr ""

msgid "Enter the merge request description"
msgstr ""

msgid "Enter the merge request title"
msgstr ""

msgid "Enter your Sentry API URL"
msgstr ""

msgid "Environment variables"
msgstr ""

msgid "Environment variables are applied to environments via the runner. They can be protected by only exposing them to protected branches or tags. You can use environment variables for passwords, secret keys, or whatever you want."
msgstr ""

msgid "Environment variables are configured by your administrator to be %{link_start}protected%{link_end} by default"
msgstr ""

msgid "Environments"
msgstr ""

msgid "Environments allow you to track deployments of your application %{link_to_read_more}."
msgstr ""

msgid "Environments|An error occurred while fetching the environments."
msgstr ""

msgid "Environments|An error occurred while making the request."
msgstr ""

msgid "Environments|An error occurred while stopping the environment, please try again"
msgstr ""

msgid "Environments|Are you sure you want to stop this environment?"
msgstr ""

msgid "Environments|Commit"
msgstr ""

msgid "Environments|Deploy to..."
msgstr ""

msgid "Environments|Deployment"
msgstr ""

msgid "Environments|Environment"
msgstr ""

msgid "Environments|Environments"
msgstr ""

msgid "Environments|Environments are places where code gets deployed, such as staging or production."
msgstr ""

msgid "Environments|Job"
msgstr ""

msgid "Environments|Learn more about stopping environments"
msgstr ""

msgid "Environments|New environment"
msgstr ""

msgid "Environments|No deployments yet"
msgstr ""

msgid "Environments|No pod name has been specified"
msgstr ""

msgid "Environments|Note that this action will stop the environment, but it will %{emphasisStart}not%{emphasisEnd} have an effect on any existing deployment due to no “stop environment action” being defined in the %{ciConfigLinkStart}.gitlab-ci.yml%{ciConfigLinkEnd} file."
msgstr ""

msgid "Environments|Note that this action will stop the environment, but it will %{emphasis_start}not%{emphasis_end} have an effect on any existing deployment due to no “stop environment action” being defined in the %{ci_config_link_start}.gitlab-ci.yml%{ci_config_link_end} file."
msgstr ""

msgid "Environments|Open live environment"
msgstr ""

msgid "Environments|Pod logs from"
msgstr ""

msgid "Environments|Re-deploy to environment"
msgstr ""

msgid "Environments|Read more about environments"
msgstr ""

msgid "Environments|Rollback environment"
msgstr ""

msgid "Environments|Show all"
msgstr ""

msgid "Environments|Stop"
msgstr ""

msgid "Environments|Stop environment"
msgstr ""

msgid "Environments|Stopping"
msgstr ""

msgid "Environments|Updated"
msgstr ""

msgid "Environments|You don't have any environments right now"
msgstr ""

msgid "Environments|protected"
msgstr ""

msgid "Epic"
msgstr ""

msgid "Epic will be removed! Are you sure?"
msgstr ""

msgid "Epics"
msgstr ""

msgid "Epics Roadmap"
msgstr ""

msgid "Epics let you manage your portfolio of projects more efficiently and with less effort"
msgstr ""

msgid "Epics|An error occurred while saving %{epicDateType} date"
msgstr ""

msgid "Epics|How can I solve this?"
msgstr ""

msgid "Epics|More information"
msgstr ""

msgid "Epics|These dates affect how your epics appear in the roadmap. Dates from milestones come from the milestones assigned to issues in the epic. You can also set fixed dates or remove them entirely."
msgstr ""

msgid "Epics|To schedule your epic's %{epicDateType} date based on milestones, assign a milestone with a %{epicDateType} date to any issue in the epic."
msgstr ""

msgid "Epics|due"
msgstr ""

msgid "Epics|start"
msgstr ""

msgid "Error"
msgstr ""

msgid "Error Reporting and Logging"
msgstr ""

msgid "Error Tracking"
msgstr ""

msgid "Error creating epic"
msgstr ""

msgid "Error fetching contributors data."
msgstr ""

msgid "Error fetching labels."
msgstr ""

msgid "Error fetching network graph."
msgstr ""

msgid "Error fetching refs"
msgstr ""

msgid "Error fetching usage ping data."
msgstr ""

msgid "Error loading branch data. Please try again."
msgstr ""

msgid "Error loading branches."
msgstr ""

msgid "Error loading last commit."
msgstr ""

msgid "Error loading markdown preview"
msgstr ""

msgid "Error loading merge requests."
msgstr ""

msgid "Error loading project data. Please try again."
msgstr ""

msgid "Error loading template types."
msgstr ""

msgid "Error loading template."
msgstr ""

msgid "Error occurred when toggling the notification subscription"
msgstr ""

msgid "Error saving label update."
msgstr ""

msgid "Error updating status for all todos."
msgstr ""

msgid "Error updating todo status."
msgstr ""

msgid "Error while loading the merge request. Please try again."
msgstr ""

msgid "Errors"
msgstr ""

msgid "Estimated"
msgstr ""

msgid "EventFilterBy|Filter by all"
msgstr ""

msgid "EventFilterBy|Filter by comments"
msgstr ""

msgid "EventFilterBy|Filter by issue events"
msgstr ""

msgid "EventFilterBy|Filter by merge events"
msgstr ""

msgid "EventFilterBy|Filter by push events"
msgstr ""

msgid "EventFilterBy|Filter by team"
msgstr ""

msgid "Events"
msgstr ""

msgid "Every %{action} attempt has failed: %{job_error_message}. Please try again."
msgstr ""

msgid "Every day (at 4:00am)"
msgstr ""

msgid "Every month (on the 1st at 4:00am)"
msgstr ""

msgid "Every week (Sundays at 4:00am)"
msgstr ""

msgid "Everyone"
msgstr ""

msgid "Everyone can contribute"
msgstr ""

msgid "Existing Git repository"
msgstr ""

msgid "Existing folder"
msgstr ""

msgid "Expand"
msgstr ""

msgid "Expand all"
msgstr ""

msgid "Expand sidebar"
msgstr ""

msgid "Expiration date"
msgstr ""

msgid "Expired %{expiredOn}"
msgstr ""

msgid "Expires in %{expires_at}"
msgstr ""

msgid "Explain the problem. If appropriate, provide a link to the relevant issue or comment."
msgstr ""

msgid "Explore"
msgstr ""

msgid "Explore GitLab"
msgstr ""

msgid "Explore Groups"
msgstr ""

msgid "Explore groups"
msgstr ""

msgid "Explore projects"
msgstr ""

msgid "Explore public groups"
msgstr ""

msgid "Export as CSV"
msgstr ""

msgid "Export issues"
msgstr ""

msgid "External Classification Policy Authorization"
msgstr ""

msgid "External URL"
msgstr ""

msgid "External Wiki"
msgstr ""

msgid "External authentication"
msgstr ""

msgid "External authorization denied access to this project"
msgstr ""

msgid "External authorization request timeout"
msgstr ""

msgid "ExternalAuthorizationService|Classification Label"
msgstr ""

msgid "ExternalAuthorizationService|Classification label"
msgstr ""

msgid "ExternalAuthorizationService|When no classification label is set the default label `%{default_label}` will be used."
msgstr ""

msgid "Facebook"
msgstr ""

msgid "Failed"
msgstr ""

msgid "Failed Jobs"
msgstr ""

msgid "Failed to change the owner"
msgstr ""

msgid "Failed to check related branches."
msgstr ""

msgid "Failed to deploy to"
msgstr ""

msgid "Failed to load emoji list."
msgstr ""

msgid "Failed to load errors from Sentry"
msgstr ""

msgid "Failed to remove issue from board, please try again."
msgstr ""

msgid "Failed to remove mirror."
msgstr ""

msgid "Failed to remove the pipeline schedule"
msgstr ""

msgid "Failed to signing using smartcard authentication"
msgstr ""

msgid "Failed to update issues, please try again."
msgstr ""

msgid "Failed to upload object map file"
msgstr ""

msgid "Failure"
msgstr ""

msgid "Faster as it re-uses the project workspace (falling back to clone if it doesn't exist)"
msgstr ""

msgid "Feature Flags"
msgstr ""

msgid "FeatureFlags|API URL"
msgstr ""

msgid "FeatureFlags|Active"
msgstr ""

msgid "FeatureFlags|Application name"
msgstr ""

msgid "FeatureFlags|Configure"
msgstr ""

msgid "FeatureFlags|Configure feature flags"
msgstr ""

msgid "FeatureFlags|Create feature flag"
msgstr ""

msgid "FeatureFlags|Delete %{feature_flag_name}?"
msgstr ""

msgid "FeatureFlags|Delete %{name}?"
msgstr ""

msgid "FeatureFlags|Delete feature flag"
msgstr ""

msgid "FeatureFlags|Description"
msgstr ""

msgid "FeatureFlags|Edit %{feature_flag_name}"
msgstr ""

msgid "FeatureFlags|Edit Feature Flag"
msgstr ""

msgid "FeatureFlags|Feature Flag"
msgstr ""

msgid "FeatureFlags|Feature flag"
msgstr ""

msgid "FeatureFlags|Feature flag %{feature_flag_name} will be removed. Are you sure?"
msgstr ""

msgid "FeatureFlags|Feature flag %{name} will be removed. Are you sure?"
msgstr ""

msgid "FeatureFlags|Feature flags allow you to configure your code into different flavors by dynamically toggling certain functionality."
msgstr ""

msgid "FeatureFlags|Get started with feature flags"
msgstr ""

msgid "FeatureFlags|Inactive"
msgstr ""

msgid "FeatureFlags|Install a %{docs_link_start}compatible client library%{docs_link_end} and specify the API URL, application name, and instance ID during the configuration setup."
msgstr ""

msgid "FeatureFlags|Instance ID"
msgstr ""

msgid "FeatureFlags|Loading Feature Flags"
msgstr ""

msgid "FeatureFlags|More Information"
msgstr ""

msgid "FeatureFlags|More information"
msgstr ""

msgid "FeatureFlags|Name"
msgstr ""

msgid "FeatureFlags|New"
msgstr ""

msgid "FeatureFlags|New Feature Flag"
msgstr ""

msgid "FeatureFlags|Save changes"
msgstr ""

msgid "FeatureFlags|Status"
msgstr ""

msgid "FeatureFlags|There was an error fetching the feature flags."
msgstr ""

msgid "FeatureFlags|Try again in a few moments or contact your support team."
msgstr ""

msgid "Feb"
msgstr ""

msgid "February"
msgstr ""

msgid "Fields on this page are now uneditable, you can configure"
msgstr ""

msgid "File added"
msgstr ""

msgid "File deleted"
msgstr ""

msgid "File mode changed from %{a_mode} to %{b_mode}"
msgstr ""

msgid "File moved"
msgstr ""

msgid "File templates"
msgstr ""

msgid "File upload error."
msgstr ""

msgid "Files"
msgstr ""

msgid "Fill in the fields below, turn on <strong>%{enable_label}</strong>, and press <strong>%{save_changes}</strong>"
msgstr ""

msgid "Filter"
msgstr ""

msgid "Filter by %{issuable_type} that are currently closed."
msgstr ""

msgid "Filter by %{issuable_type} that are currently opened."
msgstr ""

msgid "Filter by commit message"
msgstr ""

msgid "Filter by two-factor authentication"
msgstr ""

msgid "Filter..."
msgstr ""

msgid "Find and manage Auth Tokens in your Sentry account settings page."
msgstr ""

msgid "Find by path"
msgstr ""

msgid "Find file"
msgstr ""

msgid "Find the downloaded ZIP file and decompress it."
msgstr ""

msgid "Find the newly extracted <code>Takeout/Google Code Project Hosting/GoogleCodeProjectHosting.json</code> file."
msgstr ""

msgid "Fingerprints"
msgstr ""

msgid "Finish editing this message first!"
msgstr ""

msgid "Finish review"
msgstr ""

msgid "Finished"
msgstr ""

msgid "FirstPushedBy|First"
msgstr ""

msgid "FirstPushedBy|pushed by"
msgstr ""

msgid "Fixed date"
msgstr ""

msgid "Fixed due date"
msgstr ""

msgid "Fixed start date"
msgstr ""

msgid "Fixed:"
msgstr ""

msgid "FogBugz Email"
msgstr ""

msgid "FogBugz Import"
msgstr ""

msgid "FogBugz Password"
msgstr ""

msgid "FogBugz URL"
msgstr ""

msgid "FogBugz import"
msgstr ""

msgid "Follow the steps below to export your Google Code project data."
msgstr ""

msgid "Font Color"
msgstr ""

msgid "Footer message"
msgstr ""

msgid "For internal projects, any logged in user can view pipelines and access job details (output logs and artifacts)"
msgstr ""

msgid "For more information, go to the "
msgstr ""

msgid "For more information, please review %{link_start_tag}Jaeger's configuration doc%{link_end_tag}"
msgstr ""

msgid "For more information, see the documentation on %{deactivating_usage_ping_link_start}deactivating the usage ping%{deactivating_usage_ping_link_end}."
msgstr ""

msgid "For private projects, any member (guest or higher) can view pipelines and access job details (output logs and artifacts)"
msgstr ""

msgid "For public projects, anyone can view pipelines and access job details (output logs and artifacts)"
msgstr ""

msgid "ForkedFromProjectPath|Forked from"
msgstr ""

msgid "ForkedFromProjectPath|Forked from %{project_name} (deleted)"
msgstr ""

msgid "Forking in progress"
msgstr ""

msgid "Forks"
msgstr ""

msgid "Format"
msgstr ""

msgid "Found errors in your .gitlab-ci.yml:"
msgstr ""

msgid "Free Trial of GitLab.com Gold"
msgstr ""

msgid "From %{provider_title}"
msgstr ""

msgid "From Bitbucket"
msgstr ""

msgid "From Bitbucket Server"
msgstr ""

msgid "From FogBugz"
msgstr ""

msgid "From GitLab.com"
msgstr ""

msgid "From Google Code"
msgstr ""

msgid "From issue creation until deploy to production"
msgstr ""

msgid "From merge request merge until deploy to production"
msgstr ""

msgid "From milestones:"
msgstr ""

msgid "From the Kubernetes cluster details view, install Runner from the applications list"
msgstr ""

msgid "GPG Keys"
msgstr ""

msgid "General"
msgstr ""

msgid "General pipelines"
msgstr ""

msgid "Generate a default set of labels"
msgstr ""

msgid "Geo"
msgstr ""

msgid "Geo Nodes"
msgstr ""

msgid "Geo allows you to replicate your GitLab instance to other geographical locations."
msgstr ""

msgid "GeoNodeSyncStatus|Node is failing or broken."
msgstr ""

msgid "GeoNodeSyncStatus|Node is slow, overloaded, or it just recovered after an outage."
msgstr ""

msgid "GeoNodes|Checksummed"
msgstr ""

msgid "GeoNodes|Data is out of date from %{timeago}"
msgstr ""

msgid "GeoNodes|Data replication lag"
msgstr ""

msgid "GeoNodes|Disabling a node stops the sync process. Are you sure?"
msgstr ""

msgid "GeoNodes|Does not match the primary storage configuration"
msgstr ""

msgid "GeoNodes|Failed"
msgstr ""

msgid "GeoNodes|Full"
msgstr ""

msgid "GeoNodes|GitLab version"
msgstr ""

msgid "GeoNodes|GitLab version does not match the primary node version"
msgstr ""

msgid "GeoNodes|Health status"
msgstr ""

msgid "GeoNodes|Last event ID processed by cursor"
msgstr ""

msgid "GeoNodes|Last event ID seen from primary"
msgstr ""

msgid "GeoNodes|Learn more about Repository checksum progress"
msgstr ""

msgid "GeoNodes|Learn more about Repository verification"
msgstr ""

msgid "GeoNodes|Learn more about Wiki checksum progress"
msgstr ""

msgid "GeoNodes|Learn more about Wiki verification"
msgstr ""

msgid "GeoNodes|Loading nodes"
msgstr ""

msgid "GeoNodes|Local LFS objects"
msgstr ""

msgid "GeoNodes|Local attachments"
msgstr ""

msgid "GeoNodes|Local job artifacts"
msgstr ""

msgid "GeoNodes|New node"
msgstr ""

msgid "GeoNodes|Node Authentication was successfully repaired."
msgstr ""

msgid "GeoNodes|Node was successfully removed."
msgstr ""

msgid "GeoNodes|Not checksummed"
msgstr ""

msgid "GeoNodes|Out of sync"
msgstr ""

msgid "GeoNodes|Removing a node stops the sync process. Are you sure?"
msgstr ""

msgid "GeoNodes|Replication slot WAL"
msgstr ""

msgid "GeoNodes|Replication slots"
msgstr ""

msgid "GeoNodes|Repositories"
msgstr ""

msgid "GeoNodes|Repositories checksummed for verification with their counterparts on Secondary nodes"
msgstr ""

msgid "GeoNodes|Repositories verified with their counterparts on the Primary node"
msgstr ""

msgid "GeoNodes|Repository checksum progress"
msgstr ""

msgid "GeoNodes|Repository verification progress"
msgstr ""

msgid "GeoNodes|Selective"
msgstr ""

msgid "GeoNodes|Something went wrong while changing node status"
msgstr ""

msgid "GeoNodes|Something went wrong while fetching nodes"
msgstr ""

msgid "GeoNodes|Something went wrong while removing node"
msgstr ""

msgid "GeoNodes|Something went wrong while repairing node"
msgstr ""

msgid "GeoNodes|Storage config"
msgstr ""

msgid "GeoNodes|Sync settings"
msgstr ""

msgid "GeoNodes|Synced"
msgstr ""

msgid "GeoNodes|Unused slots"
msgstr ""

msgid "GeoNodes|Unverified"
msgstr ""

msgid "GeoNodes|Used slots"
msgstr ""

msgid "GeoNodes|Verified"
msgstr ""

msgid "GeoNodes|Wiki checksum progress"
msgstr ""

msgid "GeoNodes|Wiki verification progress"
msgstr ""

msgid "GeoNodes|Wikis"
msgstr ""

msgid "GeoNodes|Wikis checksummed for verification with their counterparts on Secondary nodes"
msgstr ""

msgid "GeoNodes|Wikis verified with their counterparts on the Primary node"
msgstr ""

msgid "GeoNodes|With %{geo} you can install a special read-only and replicated instance anywhere. Before you add nodes, follow the %{instructions} in the exact order they appear."
msgstr ""

msgid "GeoNodes|You have configured Geo nodes using an insecure HTTP connection. We recommend the use of HTTPS."
msgstr ""

msgid "Geo|%{name} is scheduled for forced re-download"
msgstr ""

msgid "Geo|%{name} is scheduled for re-check"
msgstr ""

msgid "Geo|%{name} is scheduled for re-sync"
msgstr ""

msgid "Geo|All"
msgstr ""

msgid "Geo|All projects"
msgstr ""

msgid "Geo|All projects are being scheduled for re-check"
msgstr ""

msgid "Geo|All projects are being scheduled for re-sync"
msgstr ""

msgid "Geo|Batch operations"
msgstr ""

msgid "Geo|Could not remove tracking entry for an existing project."
msgstr ""

msgid "Geo|Failed"
msgstr ""

msgid "Geo|File sync capacity"
msgstr ""

msgid "Geo|Geo Status"
msgstr ""

msgid "Geo|Groups to synchronize"
msgstr ""

msgid "Geo|In sync"
msgstr ""

msgid "Geo|Last repository check run"
msgstr ""

msgid "Geo|Last successful sync"
msgstr ""

msgid "Geo|Last sync attempt"
msgstr ""

msgid "Geo|Last time verified"
msgstr ""

msgid "Geo|Never"
msgstr ""

msgid "Geo|Next sync scheduled at"
msgstr ""

msgid "Geo|Not synced yet"
msgstr ""

msgid "Geo|Pending"
msgstr ""

msgid "Geo|Pending synchronization"
msgstr ""

msgid "Geo|Pending verification"
msgstr ""

msgid "Geo|Project (ID: %{project_id}) no longer exists on the primary. It is safe to remove this entry, as this will not remove any data on disk."
msgstr ""

msgid "Geo|Projects in certain groups"
msgstr ""

msgid "Geo|Projects in certain storage shards"
msgstr ""

msgid "Geo|Re-verification interval"
msgstr ""

msgid "Geo|Recheck"
msgstr ""

msgid "Geo|Recheck all projects"
msgstr ""

msgid "Geo|Redownload"
msgstr ""

msgid "Geo|Remove"
msgstr ""

msgid "Geo|Repository sync capacity"
msgstr ""

msgid "Geo|Resync"
msgstr ""

msgid "Geo|Resync all projects"
msgstr ""

msgid "Geo|Retry count"
msgstr ""

msgid "Geo|Select groups to replicate."
msgstr ""

msgid "Geo|Shards to synchronize"
msgstr ""

msgid "Geo|Status"
msgstr ""

msgid "Geo|Synced"
msgstr ""

msgid "Geo|Synchronization failed - %{error}"
msgstr ""

msgid "Geo|Tracking entry for project (%{project_id}) was successfully removed."
msgstr ""

msgid "Geo|Tracking entry will be removed. Are you sure?"
msgstr ""

msgid "Geo|Unknown state"
msgstr ""

msgid "Geo|Verification capacity"
msgstr ""

msgid "Geo|Verification failed - %{error}"
msgstr ""

msgid "Geo|Waiting for scheduler"
msgstr ""

msgid "Geo|You are on a secondary, <b>read-only</b> Geo node. If you want to make changes, you must visit this page on the %{primary_node}."
msgstr ""

msgid "Geo|You are on a secondary, <b>read-only</b> Geo node. You may be able to make a limited amount of changes or perform a limited amount of actions on this page."
msgstr ""

msgid "Geo|You need a different license to use Geo replication"
msgstr ""

msgid "Geo|misconfigured"
msgstr ""

msgid "Geo|primary"
msgstr ""

msgid "Geo|secondary"
msgstr ""

msgid "Get a free instance review"
msgstr ""

msgid "Get started with error tracking"
msgstr ""

msgid "Getting started with releases"
msgstr ""

msgid "Git"
msgstr ""

msgid "Git global setup"
msgstr ""

msgid "Git repository URL"
msgstr ""

msgid "Git revision"
msgstr ""

msgid "Git strategy for pipelines"
msgstr ""

msgid "Git version"
msgstr ""

msgid "GitHub import"
msgstr ""

msgid "GitLab CI Linter has been moved"
msgstr ""

msgid "GitLab Geo"
msgstr ""

msgid "GitLab Group Runners can execute code for all the projects in this group."
msgstr ""

msgid "GitLab Import"
msgstr ""

msgid "GitLab Shared Runners execute code of different projects on the same Runner unless you configure GitLab Runner Autoscale with MaxBuilds 1 (which it is on GitLab.com)."
msgstr ""

msgid "GitLab User"
msgstr ""

msgid "GitLab metadata URL"
msgstr ""

msgid "GitLab project export"
msgstr ""

msgid "GitLab single sign on URL"
msgstr ""

msgid "GitLab will run a background job that will produce pseudonymized CSVs of the GitLab database that will be uploaded to your configured object storage directory."
msgstr ""

msgid "GitLab.com import"
msgstr ""

msgid "GitLab’s issue tracker"
msgstr ""

msgid "Gitaly"
msgstr ""

msgid "Gitaly Servers"
msgstr ""

msgid "Gitaly|Address"
msgstr ""

msgid "Gitea Host URL"
msgstr ""

msgid "Gitea Import"
msgstr ""

msgid "Given access %{time_ago}"
msgstr ""

msgid "Go Back"
msgstr ""

msgid "Go back"
msgstr ""

msgid "Go to"
msgstr ""

msgid "Go to %{link_to_google_takeout}."
msgstr ""

msgid "Google Code import"
msgstr ""

msgid "Google Takeout"
msgstr ""

msgid "Google authentication is not %{link_to_documentation}. Ask your GitLab administrator if you want to use this service."
msgstr ""

msgid "Got it!"
msgstr ""

msgid "Grant access"
msgstr ""

msgid "Graph"
msgstr ""

msgid "Group"
msgstr ""

msgid "Group CI/CD settings"
msgstr ""

msgid "Group Git LFS status:"
msgstr ""

msgid "Group ID"
msgstr ""

msgid "Group Runners"
msgstr ""

msgid "Group SAML must be enabled to test"
msgstr ""

msgid "Group URL"
msgstr ""

msgid "Group avatar"
msgstr ""

msgid "Group description"
msgstr ""

msgid "Group description (optional)"
msgstr ""

msgid "Group details"
msgstr ""

msgid "Group info:"
msgstr ""

msgid "Group maintainers can register group runners in the %{link}"
msgstr ""

msgid "Group name"
msgstr ""

msgid "Group:"
msgstr ""

msgid "Group: %{group_name}"
msgstr ""

msgid "GroupRoadmap|From %{dateWord}"
msgstr ""

msgid "GroupRoadmap|Loading roadmap"
msgstr ""

msgid "GroupRoadmap|Something went wrong while fetching epics"
msgstr ""

msgid "GroupRoadmap|Sorry, no epics matched your search"
msgstr ""

msgid "GroupRoadmap|The roadmap shows the progress of your epics along a timeline"
msgstr ""

msgid "GroupRoadmap|To view the roadmap, add a start or due date to one of your epics in this group or its subgroups. In the months view, only epics in the past month, current month, and next 5 months are shown &ndash; from %{startDate} to %{endDate}."
msgstr ""

msgid "GroupRoadmap|To view the roadmap, add a start or due date to one of your epics in this group or its subgroups. In the quarters view, only epics in the past quarter, current quarter, and next 4 quarters are shown &ndash; from %{startDate} to %{endDate}."
msgstr ""

msgid "GroupRoadmap|To view the roadmap, add a start or due date to one of your epics in this group or its subgroups. In the weeks view, only epics in the past week, current week, and next 4 weeks are shown &ndash; from %{startDate} to %{endDate}."
msgstr ""

msgid "GroupRoadmap|To widen your search, change or remove filters. In the months view, only epics in the past month, current month, and next 5 months are shown &ndash; from %{startDate} to %{endDate}."
msgstr ""

msgid "GroupRoadmap|To widen your search, change or remove filters. In the quarters view, only epics in the past quarter, current quarter, and next 4 quarters are shown &ndash; from %{startDate} to %{endDate}."
msgstr ""

msgid "GroupRoadmap|To widen your search, change or remove filters. In the weeks view, only epics in the past week, current week, and next 4 weeks are shown &ndash; from %{startDate} to %{endDate}."
msgstr ""

msgid "GroupRoadmap|Until %{dateWord}"
msgstr ""

msgid "GroupSettings|Badges"
msgstr ""

msgid "GroupSettings|Custom project templates"
msgstr ""

msgid "GroupSettings|Customize your group badges."
msgstr ""

msgid "GroupSettings|Learn more about badges."
msgstr ""

msgid "GroupSettings|Learn more about group-level project templates."
msgstr ""

msgid "GroupSettings|Prevent sharing a project within %{group} with other groups"
msgstr ""

msgid "GroupSettings|Select a sub-group as the custom project template source for this group."
msgstr ""

msgid "GroupSettings|This setting is applied on %{ancestor_group} and has been overridden on this subgroup."
msgstr ""

msgid "GroupSettings|This setting is applied on %{ancestor_group}. To share projects in this group with another group, ask the owner to override the setting or %{remove_ancestor_share_with_group_lock}."
msgstr ""

msgid "GroupSettings|This setting is applied on %{ancestor_group}. You can override the setting or %{remove_ancestor_share_with_group_lock}."
msgstr ""

msgid "GroupSettings|This setting will be applied to all subgroups unless overridden by a group owner. Groups that already have access to the project will continue to have access unless removed manually."
msgstr ""

msgid "GroupSettings|cannot be disabled when the parent group \"Share with group lock\" is enabled, except by the owner of the parent group"
msgstr ""

msgid "GroupSettings|remove the share with group lock from %{ancestor_group_name}"
msgstr ""

msgid "Groups"
msgstr ""

msgid "Groups can also be nested by creating %{subgroup_docs_link_start}subgroups%{subgroup_docs_link_end}."
msgstr ""

msgid "GroupsDropdown|Frequently visited"
msgstr ""

msgid "GroupsDropdown|Groups you visit often will appear here"
msgstr ""

msgid "GroupsDropdown|Loading groups"
msgstr ""

msgid "GroupsDropdown|Search your groups"
msgstr ""

msgid "GroupsDropdown|Something went wrong on our end."
msgstr ""

msgid "GroupsDropdown|Sorry, no groups matched your search"
msgstr ""

msgid "GroupsDropdown|This feature requires browser localStorage support"
msgstr ""

msgid "GroupsEmptyState|A group is a collection of several projects."
msgstr ""

msgid "GroupsEmptyState|If you organize your projects under a group, it works like a folder."
msgstr ""

msgid "GroupsEmptyState|No groups found"
msgstr ""

msgid "GroupsEmptyState|You can manage your group member’s permissions and access to each project in the group."
msgstr ""

msgid "GroupsTree|Are you sure you want to leave the \"%{fullName}\" group?"
msgstr ""

msgid "GroupsTree|Create a project in this group."
msgstr ""

msgid "GroupsTree|Create a subgroup in this group."
msgstr ""

msgid "GroupsTree|Edit group"
msgstr ""

msgid "GroupsTree|Failed to leave the group. Please make sure you are not the only owner."
msgstr ""

msgid "GroupsTree|Leave this group"
msgstr ""

msgid "GroupsTree|Loading groups"
msgstr ""

msgid "GroupsTree|No groups matched your search"
msgstr ""

msgid "GroupsTree|No groups or projects matched your search"
msgstr ""

msgid "GroupsTree|Search by name"
msgstr ""

msgid "Have your users email"
msgstr ""

msgid "Header message"
msgstr ""

msgid "Health Check"
msgstr ""

msgid "Health information can be retrieved from the following endpoints. More information is available"
msgstr ""

msgid "HealthCheck|Access token is"
msgstr ""

msgid "HealthCheck|Healthy"
msgstr ""

msgid "HealthCheck|No Health Problems Detected"
msgstr ""

msgid "HealthCheck|Unhealthy"
msgstr ""

msgid "Help"
msgstr ""

msgid "Help page"
msgstr ""

msgid "Help page text and support page url."
msgstr ""

msgid "Here is the public SSH key that needs to be added to the remote server. For more information, please refer to the documentation."
msgstr ""

msgid "Hide host keys manual input"
msgstr ""

msgid "Hide payload"
msgstr ""

msgid "Hide value"
msgid_plural "Hide values"
msgstr[0] ""
msgstr[1] ""

msgid "Hide values"
msgstr ""

msgid "Hide whitespace changes"
msgstr ""

msgid "History"
msgstr ""

msgid "Housekeeping successfully started"
msgstr ""

msgid "However, you are already a member of this %{member_source}. Sign in using a different account to accept the invitation."
msgstr ""

msgid "I accept the %{terms_link}"
msgstr ""

msgid "I accept the|Terms of Service and Privacy Policy"
msgstr ""

msgid "ID"
msgstr ""

msgid "IDE|Allow live previews of JavaScript projects in the Web IDE using CodeSandbox client side evaluation."
msgstr ""

msgid "IDE|Back"
msgstr ""

msgid "IDE|Client side evaluation"
msgstr ""

msgid "IDE|Commit"
msgstr ""

msgid "IDE|Edit"
msgstr ""

msgid "IDE|Get started with Live Preview"
msgstr ""

msgid "IDE|Go to project"
msgstr ""

msgid "IDE|Live Preview"
msgstr ""

msgid "IDE|Open in file view"
msgstr ""

msgid "IDE|Preview your web application using Web IDE client-side evaluation."
msgstr ""

msgid "IDE|Refresh preview"
msgstr ""

msgid "IDE|Review"
msgstr ""

msgid "IP Address"
msgstr ""

msgid "Identifier"
msgstr ""

msgid "Identities"
msgstr ""

msgid "Identity provider single sign on URL"
msgstr ""

msgid "If any job surpasses this timeout threshold, it will be marked as failed. Human readable time input language is accepted like \"1 hour\". Values without specification represent seconds."
msgstr ""

msgid "If disabled, a diverged local branch will not be automatically updated with commits from its remote counterpart, to prevent local data loss. If the default branch (%{default_branch}) has diverged and cannot be updated, mirroring will fail. Other diverged branches are silently ignored."
msgstr ""

msgid "If disabled, the access level will depend on the user's permissions in the project."
msgstr ""

msgid "If enabled"
msgstr ""

msgid "If enabled, access to projects will be validated on an external service using their classification label."
msgstr ""

msgid "If using GitHub, you’ll see pipeline statuses on GitHub for your commits and pull requests. %{more_info_link}"
msgstr ""

msgid "If you already have files you can push them using the %{link_to_cli} below."
msgstr ""

msgid "If your HTTP repository is not publicly accessible, add authentication information to the URL: <code>https://username:password@gitlab.company.com/group/project.git</code>."
msgstr ""

msgid "ImageDiffViewer|2-up"
msgstr ""

msgid "ImageDiffViewer|Onion skin"
msgstr ""

msgid "ImageDiffViewer|Swipe"
msgstr ""

msgid "Impersonation has been disabled"
msgstr ""

msgid "Import"
msgstr ""

msgid "Import CSV"
msgstr ""

msgid "Import Projects from Gitea"
msgstr ""

msgid "Import all compatible projects"
msgstr ""

msgid "Import all projects"
msgstr ""

msgid "Import all repositories"
msgstr ""

msgid "Import an exported GitLab project"
msgstr ""

msgid "Import in progress"
msgstr ""

msgid "Import issues"
msgstr ""

msgid "Import multiple repositories by uploading a manifest file."
msgstr ""

msgid "Import project"
msgstr ""

msgid "Import projects from Bitbucket"
msgstr ""

msgid "Import projects from Bitbucket Server"
msgstr ""

msgid "Import projects from FogBugz"
msgstr ""

msgid "Import projects from GitLab.com"
msgstr ""

msgid "Import projects from Google Code"
msgstr ""

msgid "Import repositories from Bitbucket Server"
msgstr ""

msgid "Import repositories from GitHub"
msgstr ""

msgid "Import repository"
msgstr ""

msgid "Import timed out. Import took longer than %{import_jobs_expiration} seconds"
msgstr ""

msgid "ImportButtons|Connect repositories from"
msgstr ""

msgid "Improve Issue boards with GitLab Enterprise Edition."
msgstr ""

msgid "Improve issues management with Issue weight and GitLab Enterprise Edition."
msgstr ""

msgid "Improve search with Advanced Global Search and GitLab Enterprise Edition."
msgstr ""

msgid "In order to enable instance-level analytics, please ask an admin to enable %{usage_ping_link_start}usage ping%{usage_ping_link_end}."
msgstr ""

msgid "In the next step, you'll be able to select the projects you want to import."
msgstr ""

msgid "Include a Terms of Service agreement and Privacy Policy that all users must accept."
msgstr ""

msgid "Include the username in the URL if required: <code>https://username@gitlab.company.com/group/project.git</code>."
msgstr ""

msgid "Incompatible Project"
msgstr ""

msgid "Indicates whether this runner can pick jobs without tags"
msgstr ""

msgid "Inline"
msgstr ""

msgid "Input host keys manually"
msgstr ""

msgid "Input your repository URL"
msgstr ""

msgid "Insert suggestion"
msgstr ""

msgid "Install GitLab Runner"
msgstr ""

msgid "Install Runner on Kubernetes"
msgstr ""

msgid "Instance"
msgid_plural "Instances"
msgstr[0] ""
msgstr[1] ""

msgid "Instance Statistics"
msgstr ""

msgid "Instance Statistics visibility"
msgstr ""

msgid "Instance does not support multiple Kubernetes clusters"
msgstr ""

msgid "Integrations"
msgstr ""

msgid "Integrations Settings"
msgstr ""

msgid "Interested parties can even contribute by pushing commits if they want to."
msgstr ""

msgid "Internal"
msgstr ""

msgid "Internal - The group and any internal projects can be viewed by any logged in user."
msgstr ""

msgid "Internal - The project can be accessed by any logged in user."
msgstr ""

msgid "Internal users"
msgstr ""

msgid "Interval Pattern"
msgstr ""

msgid "Introducing Cycle Analytics"
msgstr ""

msgid "Invitation"
msgstr ""

msgid "Invite"
msgstr ""

msgid "Invoke Count"
msgstr ""

msgid "Invoke Time"
msgstr ""

msgid "Issue"
msgstr ""

msgid "Issue Boards"
msgstr ""

msgid "Issue board focus mode"
msgstr ""

msgid "Issue events"
msgstr ""

msgid "IssueBoards|Board"
msgstr ""

msgid "IssueBoards|Boards"
msgstr ""

msgid "IssueBoards|Create new board"
msgstr ""

msgid "IssueBoards|Delete board"
msgstr ""

msgid "IssueBoards|No matching boards found"
msgstr ""

msgid "IssueBoards|Some of your boards are hidden, activate a license to see them again."
msgstr ""

msgid "Issues"
msgstr ""

msgid "Issues can be bugs, tasks or ideas to be discussed. Also, issues are searchable and filterable."
msgstr ""

msgid "Issues closed"
msgstr ""

msgid "Issues, merge requests, pushes and comments."
msgstr ""

msgid "IssuesAnalytics|After you begin creating issues for your projects, we can start tracking and displaying metrics for them"
msgstr ""

msgid "IssuesAnalytics|Issues Created"
msgstr ""

msgid "IssuesAnalytics|Issues created per month"
msgstr ""

msgid "IssuesAnalytics|Last 12 months"
msgstr ""

msgid "IssuesAnalytics|Sorry, your filter produced no results"
msgstr ""

msgid "IssuesAnalytics|There are no issues for the projects in your group"
msgstr ""

msgid "IssuesAnalytics|To widen your search, change or remove filters in the filter bar above"
msgstr ""

msgid "It must have a header row and at least two columns: the first column is the issue title and the second column is the issue description. The separator is automatically detected."
msgstr ""

msgid "It's you"
msgstr ""

msgid "Jaeger URL"
msgstr ""

msgid "Jaeger tracing"
msgstr ""

msgid "Jan"
msgstr ""

msgid "January"
msgstr ""

msgid "Job"
msgstr ""

msgid "Job has been erased"
msgstr ""

msgid "Jobs"
msgstr ""

msgid "Job|Browse"
msgstr ""

msgid "Job|Complete Raw"
msgstr ""

msgid "Job|Download"
msgstr ""

msgid "Job|Erase job log"
msgstr ""

msgid "Job|Job artifacts"
msgstr ""

msgid "Job|Job has been erased"
msgstr ""

msgid "Job|Job has been erased by"
msgstr ""

msgid "Job|Keep"
msgstr ""

msgid "Job|Scroll to bottom"
msgstr ""

msgid "Job|Scroll to top"
msgstr ""

msgid "Job|Show complete raw"
msgstr ""

msgid "Job|The artifacts were removed"
msgstr ""

msgid "Job|The artifacts will be removed"
msgstr ""

msgid "Job|This job is stuck because the project doesn't have any runners online assigned to it."
msgstr ""

msgid "Jul"
msgstr ""

msgid "July"
msgstr ""

msgid "Jun"
msgstr ""

msgid "June"
msgstr ""

msgid "Kubernetes"
msgstr ""

msgid "Kubernetes Cluster"
msgstr ""

msgid "Kubernetes cluster creation time exceeds timeout; %{timeout}"
msgstr ""

msgid "Kubernetes cluster integration was not removed."
msgstr ""

msgid "Kubernetes cluster integration was successfully removed."
msgstr ""

msgid "Kubernetes cluster was successfully updated."
msgstr ""

msgid "Kubernetes configured"
msgstr ""

msgid "Kubernetes service integration has been deprecated. %{deprecated_message_content} your Kubernetes clusters using the new <a href=\"%{url}\"/>Kubernetes Clusters</a> page"
msgstr ""

msgid "LFS"
msgstr ""

msgid "LFSStatus|Disabled"
msgstr ""

msgid "LFSStatus|Enabled"
msgstr ""

msgid "Label"
msgstr ""

msgid "Label actions dropdown"
msgstr ""

msgid "Label lists show all issues with the selected label."
msgstr ""

msgid "LabelSelect|%{firstLabelName} +%{remainingLabelCount} more"
msgstr ""

msgid "LabelSelect|%{labelsString}, and %{remainingLabelCount} more"
msgstr ""

msgid "LabelSelect|Labels"
msgstr ""

msgid "Labels"
msgstr ""

msgid "Labels can be applied to %{features}. Group labels are available for any project within the group."
msgstr ""

msgid "Labels can be applied to issues and merge requests to categorize them."
msgstr ""

msgid "Labels can be applied to issues and merge requests."
msgstr ""

msgid "Labels|<span>Promote label</span> %{labelTitle} <span>to Group Label?</span>"
msgstr ""

msgid "Labels|Promote Label"
msgstr ""

msgid "Labels|Promoting %{labelTitle} will make it available for all projects inside %{groupName}. Existing project labels with the same title will be merged. This action cannot be reversed."
msgstr ""

msgid "Large File Storage"
msgstr ""

msgid "Last %d day"
msgid_plural "Last %d days"
msgstr[0] ""
msgstr[1] ""

msgid "Last Pipeline"
msgstr ""

msgid "Last commit"
msgstr ""

msgid "Last contact"
msgstr ""

msgid "Last edited %{date}"
msgstr ""

msgid "Last edited by %{name}"
msgstr ""

msgid "Last reply by"
msgstr ""

msgid "Last seen"
msgstr ""

msgid "Last update"
msgstr ""

msgid "Last updated"
msgstr ""

msgid "LastPushEvent|You pushed to"
msgstr ""

msgid "LastPushEvent|at"
msgstr ""

msgid "Latest changes"
msgstr ""

msgid "Latest pipeline for this branch"
msgstr ""

msgid "Learn how to %{no_packages_link_start}publish and share your packages%{no_packages_link_end} with GitLab."
msgstr ""

msgid "Learn more"
msgstr ""

msgid "Learn more about %{issue_boards_url}, to keep track of issues in multiple lists, using labels, assignees, and milestones. If you’re missing something from issue boards, please create an issue on %{gitlab_issues_url}."
msgstr ""

msgid "Learn more about Auto DevOps"
msgstr ""

msgid "Learn more about Kubernetes"
msgstr ""

msgid "Learn more about Web Terminal"
msgstr ""

msgid "Learn more about custom project templates"
msgstr ""

msgid "Learn more about group-level project templates"
msgstr ""

msgid "Learn more about protected branches"
msgstr ""

msgid "Learn more in the"
msgstr ""

msgid "Learn more in the|pipeline schedules documentation"
msgstr ""

msgid "Leave"
msgstr ""

msgid "Leave group"
msgstr ""

msgid "Leave project"
msgstr ""

msgid "Leave the \"File type\" and \"Delivery method\" options on their default values."
msgstr ""

msgid "License"
msgstr ""

msgid "LicenseManagement|Add a license"
msgstr ""

msgid "LicenseManagement|Add licenses manually to approve or blacklist"
msgstr ""

msgid "LicenseManagement|Approve"
msgstr ""

msgid "LicenseManagement|Approve license"
msgstr ""

msgid "LicenseManagement|Approve license?"
msgstr ""

msgid "LicenseManagement|Approved"
msgstr ""

msgid "LicenseManagement|Blacklist"
msgstr ""

msgid "LicenseManagement|Blacklist license"
msgstr ""

msgid "LicenseManagement|Blacklist license?"
msgstr ""

msgid "LicenseManagement|Blacklisted"
msgstr ""

msgid "LicenseManagement|Cancel"
msgstr ""

msgid "LicenseManagement|License"
msgstr ""

msgid "LicenseManagement|License Management"
msgstr ""

msgid "LicenseManagement|License details"
msgstr ""

msgid "LicenseManagement|License name"
msgstr ""

msgid "LicenseManagement|Manage approved and blacklisted licenses for this project."
msgstr ""

msgid "LicenseManagement|Packages"
msgstr ""

msgid "LicenseManagement|Remove license"
msgstr ""

msgid "LicenseManagement|Remove license?"
msgstr ""

msgid "LicenseManagement|Submit"
msgstr ""

msgid "LicenseManagement|There are currently no approved or blacklisted licenses in this project."
msgstr ""

msgid "LicenseManagement|This license already exists in this project."
msgstr ""

msgid "LicenseManagement|URL"
msgstr ""

msgid "LicenseManagement|You are about to remove the license, %{name}, from this project."
msgstr ""

msgid "Licenses"
msgstr ""

msgid "Limited to showing %d event at most"
msgid_plural "Limited to showing %d events at most"
msgstr[0] ""
msgstr[1] ""

msgid "LinkedIn"
msgstr ""

msgid "List"
msgstr ""

msgid "List Your Gitea Repositories"
msgstr ""

msgid "List available repositories"
msgstr ""

msgid "List view"
msgstr ""

msgid "List your Bitbucket Server repositories"
msgstr ""

msgid "List your GitHub repositories"
msgstr ""

msgid "Live preview"
msgstr ""

msgid "Loading contribution stats for group members"
msgstr ""

msgid "Loading the GitLab IDE..."
msgstr ""

msgid "Loading..."
msgstr ""

msgid "Loading…"
msgstr ""

msgid "Lock"
msgstr ""

msgid "Lock %{issuableDisplayName}"
msgstr ""

msgid "Lock not found"
msgstr ""

msgid "Lock this %{issuableDisplayName}? Only <strong>project members</strong> will be able to comment."
msgstr ""

msgid "Lock to current projects"
msgstr ""

msgid "Locked"
msgstr ""

msgid "Locked Files"
msgstr ""

msgid "Locked to current projects"
msgstr ""

msgid "Locks give the ability to lock specific file or folder."
msgstr ""

msgid "Login with smartcard"
msgstr ""

msgid "Logs"
msgstr ""

msgid "Make everyone on your team more productive regardless of their location. GitLab Geo creates read-only mirrors of your GitLab instance so you can reduce the time it takes to clone and fetch large repos."
msgstr ""

msgid "Make sure you're logged into the account that owns the projects you'd like to import."
msgstr ""

msgid "Manage Git repositories with fine-grained access controls that keep your code secure. Perform code reviews and enhance collaboration with merge requests. Each project can also have an issue tracker and a wiki."
msgstr ""

msgid "Manage Web IDE features"
msgstr ""

msgid "Manage access"
msgstr ""

msgid "Manage all notifications"
msgstr ""

msgid "Manage applications that can use GitLab as an OAuth provider, and applications that you've authorized to use your account."
msgstr ""

msgid "Manage applications that you've authorized to use your account."
msgstr ""

msgid "Manage group labels"
msgstr ""

msgid "Manage labels"
msgstr ""

msgid "Manage project labels"
msgstr ""

msgid "Manage your group’s membership while adding another level of security with SAML."
msgstr ""

msgid "Manifest"
msgstr ""

msgid "Manifest file import"
msgstr ""

msgid "Map a FogBugz account ID to a GitLab user"
msgstr ""

msgid "Map a Google Code user to a GitLab user"
msgstr ""

msgid "Map a Google Code user to a full email address"
msgstr ""

msgid "Map a Google Code user to a full name"
msgstr ""

msgid "Mar"
msgstr ""

msgid "March"
msgstr ""

msgid "Mark todo as done"
msgstr ""

msgid "Markdown"
msgstr ""

msgid "Markdown enabled"
msgstr ""

msgid "MarkdownToolbar|Add a bullet list"
msgstr ""

msgid "MarkdownToolbar|Add a link"
msgstr ""

msgid "MarkdownToolbar|Add a numbered list"
msgstr ""

msgid "MarkdownToolbar|Add a table"
msgstr ""

msgid "MarkdownToolbar|Add a task list"
msgstr ""

msgid "MarkdownToolbar|Add bold text"
msgstr ""

msgid "MarkdownToolbar|Add italic text"
msgstr ""

msgid "MarkdownToolbar|Go full screen"
msgstr ""

msgid "MarkdownToolbar|Insert a quote"
msgstr ""

msgid "MarkdownToolbar|Insert code"
msgstr ""

msgid "Maven Metadata"
msgstr ""

msgid "Max access level"
msgstr ""

msgid "Maximum job timeout"
msgstr ""

msgid "May"
msgstr ""

msgid "Median"
msgstr ""

msgid "Member lock"
msgstr ""

msgid "Member since %{date}"
msgstr ""

msgid "Members"
msgstr ""

msgid "Members will be forwarded here when signing in to your group. Get this from your identity provider, where it can also be called \"SSO Service Location\", \"SAML Token Issuance Endpoint\", or \"SAML 2.0/W-Federation URL\"."
msgstr ""

msgid "Merge Request"
msgstr ""

msgid "Merge Requests"
msgstr ""

msgid "Merge Requests created"
msgstr ""

msgid "Merge events"
msgstr ""

msgid "Merge request"
msgstr ""

msgid "Merge request approvals"
msgstr ""

msgid "Merge requests"
msgstr ""

msgid "Merge requests are a place to propose changes you've made to a project and discuss those changes with others"
msgstr ""

msgid "MergeRequests|An error occurred while saving the draft comment."
msgstr ""

msgid "MergeRequests|Discussion stays resolved"
msgstr ""

msgid "MergeRequests|Discussion stays unresolved"
msgstr ""

msgid "MergeRequests|Discussion will be resolved"
msgstr ""

msgid "MergeRequests|Discussion will be unresolved"
msgstr ""

msgid "MergeRequests|Resolve this discussion in a new issue"
msgstr ""

msgid "MergeRequests|Saving the comment failed"
msgstr ""

msgid "MergeRequests|Toggle comments for this file"
msgstr ""

msgid "MergeRequests|View file @ %{commitId}"
msgstr ""

msgid "MergeRequests|View replaced file @ %{commitId}"
msgstr ""

msgid "MergeRequests|started a discussion"
msgstr ""

msgid "MergeRequests|started a discussion on %{linkStart}an old version of the diff%{linkEnd}"
msgstr ""

msgid "MergeRequests|started a discussion on %{linkStart}the diff%{linkEnd}"
msgstr ""

msgid "MergeRequests|started a discussion on an outdated change in commit %{linkStart}%{commitId}%{linkEnd}"
msgstr ""

msgid "MergeRequests|started a discussion on commit %{linkStart}%{commitId}%{linkEnd}"
msgstr ""

msgid "MergeRequest| %{paragraphStart}changed the description %{descriptionChangedTimes} times %{timeDifferenceMinutes}%{paragraphEnd}"
msgstr ""

msgid "MergeRequest|Filter files"
msgstr ""

msgid "MergeRequest|No files found"
msgstr ""

msgid "Merged"
msgstr ""

msgid "Messages"
msgstr ""

msgid "Metrics"
msgstr ""

msgid "Metrics - Influx"
msgstr ""

msgid "Metrics - Prometheus"
msgstr ""

msgid "Metrics and profiling"
msgstr ""

msgid "Metrics for environment"
msgstr ""

msgid "Metrics|Business"
msgstr ""

msgid "Metrics|Check out the CI/CD documentation on deploying to an environment"
msgstr ""

msgid "Metrics|Create metric"
msgstr ""

msgid "Metrics|Delete metric"
msgstr ""

msgid "Metrics|Delete metric?"
msgstr ""

msgid "Metrics|Edit metric"
msgstr ""

msgid "Metrics|Environment"
msgstr ""

msgid "Metrics|For grouping similar metrics"
msgstr ""

msgid "Metrics|Label of the chart's vertical axis. Usually the type of the unit being charted. The horizontal axis (X-axis) always represents time."
msgstr ""

msgid "Metrics|Learn about environments"
msgstr ""

msgid "Metrics|Legend label (optional)"
msgstr ""

msgid "Metrics|Must be a valid PromQL query."
msgstr ""

msgid "Metrics|Name"
msgstr ""

msgid "Metrics|New metric"
msgstr ""

msgid "Metrics|No data to display"
msgstr ""

msgid "Metrics|No deployed environments"
msgstr ""

msgid "Metrics|Prometheus Query Documentation"
msgstr ""

msgid "Metrics|Query"
msgstr ""

msgid "Metrics|Response"
msgstr ""

msgid "Metrics|System"
msgstr ""

msgid "Metrics|There was an error fetching the environments data, please try again"
msgstr ""

msgid "Metrics|There was an error getting deployment information."
msgstr ""

msgid "Metrics|There was an error getting environments information."
msgstr ""

msgid "Metrics|There was an error while retrieving metrics"
msgstr ""

msgid "Metrics|Type"
msgstr ""

msgid "Metrics|Unexpected deployment data response from prometheus endpoint"
msgstr ""

msgid "Metrics|Unexpected metrics data response from prometheus endpoint"
msgstr ""

msgid "Metrics|Unit label"
msgstr ""

msgid "Metrics|Used as a title for the chart"
msgstr ""

msgid "Metrics|Used if the query returns a single series. If it returns multiple series, their legend labels will be picked up from the response."
msgstr ""

msgid "Metrics|Y-axis label"
msgstr ""

msgid "Metrics|You're about to permanently delete this metric. This cannot be undone."
msgstr ""

msgid "Metrics|e.g. HTTP requests"
msgstr ""

msgid "Metrics|e.g. Requests/second"
msgstr ""

msgid "Metrics|e.g. Throughput"
msgstr ""

msgid "Metrics|e.g. rate(http_requests_total[5m])"
msgstr ""

msgid "Metrics|e.g. req/sec"
msgstr ""

msgid "Milestone"
msgstr ""

msgid "Milestone lists not available with your current license"
msgstr ""

msgid "Milestone lists show all issues from the selected milestone."
msgstr ""

msgid "Milestones"
msgstr ""

msgid "Milestones| You’re about to permanently delete the milestone %{milestoneTitle} and remove it from %{issuesWithCount} and %{mergeRequestsWithCount}. Once deleted, it cannot be undone or recovered."
msgstr ""

msgid "Milestones| You’re about to permanently delete the milestone %{milestoneTitle}. This milestone is not currently used in any issues or merge requests."
msgstr ""

msgid "Milestones|<p>%{milestonePromotion}</p> %{finalWarning}"
msgstr ""

msgid "Milestones|Delete milestone"
msgstr ""

msgid "Milestones|Delete milestone %{milestoneTitle}?"
msgstr ""

msgid "Milestones|Failed to delete milestone %{milestoneTitle}"
msgstr ""

msgid "Milestones|Milestone %{milestoneTitle} was not found"
msgstr ""

msgid "Milestones|Promote %{milestoneTitle} to group milestone?"
msgstr ""

msgid "Milestones|Promote Milestone"
msgstr ""

msgid "Milestones|Promoting %{milestone} will make it available for all projects inside %{groupName}. Existing project milestones with the same name will be merged. "
msgstr ""

msgid "Milestones|This action cannot be reversed."
msgstr ""

msgid "Mirror a repository"
msgstr ""

msgid "Mirror direction"
msgstr ""

msgid "Mirror repository"
msgstr ""

msgid "Mirror user"
msgstr ""

msgid "Mirrored repositories"
msgstr ""

msgid "Mirroring repositories"
msgstr ""

msgid "MissingSSHKeyWarningLink|add an SSH key"
msgstr ""

msgid "Modal|Cancel"
msgstr ""

msgid "Modal|Close"
msgstr ""

msgid "Monitor your errors by integrating with Sentry"
msgstr ""

msgid "Monitoring"
msgstr ""

msgid "Months"
msgstr ""

msgid "More"
msgstr ""

msgid "More actions"
msgstr ""

msgid "More info"
msgstr ""

msgid "More information"
msgstr ""

msgid "More information is available|here"
msgstr ""

msgid "Most stars"
msgstr ""

msgid "Move"
msgstr ""

msgid "Move issue"
msgstr ""

msgid "Multiple issue boards"
msgstr ""

msgid "Name"
msgstr ""

msgid "Name new label"
msgstr ""

msgid "Name your individual key via a title"
msgstr ""

msgid "Name:"
msgstr ""

msgid "Naming, visibility"
msgstr ""

msgid "Nav|Help"
msgstr ""

msgid "Nav|Home"
msgstr ""

msgid "Nav|Sign In / Register"
msgstr ""

msgid "Nav|Sign out and sign in with a different account"
msgstr ""

msgid "Need help?"
msgstr ""

msgid "Network"
msgstr ""

msgid "Never"
msgstr ""

msgid "New"
msgstr ""

msgid "New Application"
msgstr ""

msgid "New Environment"
msgstr ""

msgid "New Group"
msgstr ""

msgid "New Identity"
msgstr ""

msgid "New Issue"
msgid_plural "New Issues"
msgstr[0] ""
msgstr[1] ""

msgid "New Label"
msgstr ""

msgid "New Pipeline Schedule"
msgstr ""

msgid "New Snippet"
msgstr ""

msgid "New Snippets"
msgstr ""

msgid "New branch"
msgstr ""

msgid "New branch unavailable"
msgstr ""

msgid "New directory"
msgstr ""

msgid "New environment"
msgstr ""

msgid "New epic"
msgstr ""

msgid "New file"
msgstr ""

msgid "New group"
msgstr ""

msgid "New identity"
msgstr ""

msgid "New issue"
msgstr ""

msgid "New label"
msgstr ""

msgid "New merge request"
msgstr ""

msgid "New pipelines will cancel older, pending pipelines on the same branch"
msgstr ""

msgid "New project"
msgstr ""

msgid "New schedule"
msgstr ""

msgid "New snippet"
msgstr ""

msgid "New subgroup"
msgstr ""

msgid "New tag"
msgstr ""

msgid "New..."
msgstr ""

msgid "No"
msgstr ""

msgid "No Label"
msgstr ""

msgid "No activities found"
msgstr ""

msgid "No assignee"
msgstr ""

msgid "No branches found"
msgstr ""

msgid "No changes"
msgstr ""

msgid "No changes between %{ref_start}%{source_branch}%{ref_end} and %{ref_start}%{target_branch}%{ref_end}"
msgstr ""

msgid "No connection could be made to a Gitaly Server, please check your logs!"
msgstr ""

msgid "No container images stored for this project. Add one by following the instructions above."
msgstr ""

msgid "No contributions were found"
msgstr ""

msgid "No credit card required."
msgstr ""

msgid "No details available"
msgstr ""

msgid "No due date"
msgstr ""

msgid "No errors to display"
msgstr ""

msgid "No estimate or time spent"
msgstr ""

msgid "No file chosen"
msgstr ""

msgid "No file selected"
msgstr ""

msgid "No files found."
msgstr ""

msgid "No issues for the selected time period."
msgstr ""

msgid "No labels with such name or description"
msgstr ""

msgid "No license. All rights reserved"
msgstr ""

msgid "No merge requests for the selected time period."
msgstr ""

msgid "No merge requests found"
msgstr ""

msgid "No messages were logged"
msgstr ""

msgid "No other labels with such name or description"
msgstr ""

msgid "No preview for this file type"
msgstr ""

msgid "No prioritised labels with such name or description"
msgstr ""

msgid "No public groups"
msgstr ""

msgid "No pushes for the selected time period."
msgstr ""

msgid "No repository"
msgstr ""

msgid "No runners found"
msgstr ""

msgid "No schedules"
msgstr ""

msgid "No start date"
msgstr ""

msgid "No, directly import the existing email addresses and usernames."
msgstr ""

msgid "Nodes"
msgstr ""

msgid "None"
msgstr ""

msgid "Not allowed to merge"
msgstr ""

msgid "Not available"
msgstr ""

msgid "Not available for private projects"
msgstr ""

msgid "Not available for protected branches"
msgstr ""

msgid "Not confidential"
msgstr ""

msgid "Not enough data"
msgstr ""

msgid "Not now"
msgstr ""

msgid "Note that the master branch is automatically protected. %{link_to_protected_branches}"
msgstr ""

msgid "Note that this invitation was sent to %{mail_to_invite_email}, but you are signed in as %{link_to_current_user} with email %{mail_to_current_user}."
msgstr ""

msgid "Note: As an administrator you may like to configure %{github_integration_link}, which will allow login via GitHub and allow connecting repositories without generating a Personal Access Token."
msgstr ""

msgid "Note: As an administrator you may like to configure %{github_integration_link}, which will allow login via GitHub and allow importing repositories without generating a Personal Access Token."
msgstr ""

msgid "Note: Consider asking your GitLab administrator to configure %{github_integration_link}, which will allow login via GitHub and allow connecting repositories without generating a Personal Access Token."
msgstr ""

msgid "Note: Consider asking your GitLab administrator to configure %{github_integration_link}, which will allow login via GitHub and allow importing repositories without generating a Personal Access Token."
msgstr ""

msgid "Notes|Are you sure you want to cancel creating this comment?"
msgstr ""

msgid "Notes|Collapse replies"
msgstr ""

msgid "Notes|Show all activity"
msgstr ""

msgid "Notes|Show comments only"
msgstr ""

msgid "Notes|Show history only"
msgstr ""

msgid "Nothing here."
msgstr ""

msgid "Notification events"
msgstr ""

msgid "Notification setting"
msgstr ""

msgid "Notification setting - %{notification_title}"
msgstr ""

msgid "NotificationEvent|Close issue"
msgstr ""

msgid "NotificationEvent|Close merge request"
msgstr ""

msgid "NotificationEvent|Failed pipeline"
msgstr ""

msgid "NotificationEvent|Merge merge request"
msgstr ""

msgid "NotificationEvent|New epic"
msgstr ""

msgid "NotificationEvent|New issue"
msgstr ""

msgid "NotificationEvent|New merge request"
msgstr ""

msgid "NotificationEvent|New note"
msgstr ""

msgid "NotificationEvent|Reassign issue"
msgstr ""

msgid "NotificationEvent|Reassign merge request"
msgstr ""

msgid "NotificationEvent|Reopen issue"
msgstr ""

msgid "NotificationEvent|Successful pipeline"
msgstr ""

msgid "NotificationLevel|Custom"
msgstr ""

msgid "NotificationLevel|Disabled"
msgstr ""

msgid "NotificationLevel|Global"
msgstr ""

msgid "NotificationLevel|On mention"
msgstr ""

msgid "NotificationLevel|Participate"
msgstr ""

msgid "NotificationLevel|Watch"
msgstr ""

msgid "Notifications"
msgstr ""

msgid "Notifications off"
msgstr ""

msgid "Notifications on"
msgstr ""

msgid "Nov"
msgstr ""

msgid "November"
msgstr ""

msgid "OK"
msgstr ""

msgid "Oct"
msgstr ""

msgid "October"
msgstr ""

msgid "OfSearchInADropdown|Filter"
msgstr ""

msgid "Once imported, repositories can be mirrored over SSH. Read more %{ssh_link}"
msgstr ""

msgid "One more item"
msgid_plural "%d more items"
msgstr[0] ""
msgstr[1] ""

msgid "One or more of your Bitbucket projects cannot be imported into GitLab directly because they use Subversion or Mercurial for version control, rather than Git."
msgstr ""

msgid "One or more of your Google Code projects cannot be imported into GitLab directly because they use Subversion or Mercurial for version control, rather than Git."
msgstr ""

msgid "Only admins"
msgstr ""

msgid "Only mirror protected branches"
msgstr ""

msgid "Only proceed if you trust %{idp_url} to control your GitLab account sign in."
msgstr ""

msgid "Only project members can comment."
msgstr ""

msgid "Oops, are you sure?"
msgstr ""

msgid "Open"
msgstr ""

msgid "Open Documentation"
msgstr ""

msgid "Open comment type dropdown"
msgstr ""

msgid "Open errors"
msgstr ""

msgid "Open in Xcode"
msgstr ""

msgid "Open projects"
msgstr ""

msgid "Open sidebar"
msgstr ""

msgid "Open source software to collaborate on code"
msgstr ""

msgid "Opened"
msgstr ""

msgid "Opened MR"
msgstr ""

msgid "Opened issues"
msgstr ""

msgid "OpenedNDaysAgo|Opened"
msgstr ""

msgid "Opens in a new window"
msgstr ""

msgid "Operations"
msgstr ""

msgid "Operations Dashboard"
msgstr ""

msgid "OperationsDashboard|Add a project to the dashboard"
msgstr ""

msgid "OperationsDashboard|The operations dashboard provides a summary of each project's operational health, including pipeline and alert statuses."
msgstr ""

msgid "OperationsDashboard|Unable to add %{invalidProjects}. The Operations Dashboard is available for public projects, and private projects in groups with a Gold plan."
msgstr ""

msgid "Optionally, you can %{link_to_customize} how FogBugz email addresses and usernames are imported into GitLab."
msgstr ""

msgid "Optionally, you can %{link_to_customize} how Google Code email addresses and usernames are imported into GitLab."
msgstr ""

msgid "Options"
msgstr ""

msgid "Or you can choose one of the suggested colors below"
msgstr ""

msgid "Other Labels"
msgstr ""

msgid "Other information"
msgstr ""

msgid "Otherwise it is recommended you start with one of the options below."
msgstr ""

msgid "Outbound requests"
msgstr ""

msgid "Overview"
msgstr ""

msgid "Overwrite diverged branches"
msgstr ""

msgid "Owner"
msgstr ""

msgid "Package information"
msgstr ""

msgid "Package was removed"
msgstr ""

msgid "Packages"
msgstr ""

msgid "Pages"
msgstr ""

msgid "Pagination|Last »"
msgstr ""

msgid "Pagination|Next"
msgstr ""

msgid "Pagination|Prev"
msgstr ""

msgid "Pagination|« First"
msgstr ""

msgid "Parent epic"
msgstr ""

msgid "Part of merge request changes"
msgstr ""

msgid "Password"
msgstr ""

msgid "Paste epic link"
msgstr ""

msgid "Paste issue link"
msgstr ""

msgid "Paste your public SSH key, which is usually contained in the file '~/.ssh/id_rsa.pub' and begins with 'ssh-rsa'. Don't use your private SSH key."
msgstr ""

msgid "Path, transfer, remove"
msgstr ""

msgid "Path:"
msgstr ""

msgid "Pause"
msgstr ""

msgid "Paused Runners don't accept new jobs"
msgstr ""

msgid "Pending"
msgstr ""

msgid "People without permission will never get a notification and won't be able to comment."
msgstr ""

msgid "Perform advanced options such as changing path, transferring, or removing the group."
msgstr ""

msgid "Performance optimization"
msgstr ""

msgid "Permissions"
msgstr ""

msgid "Permissions, LFS, 2FA"
msgstr ""

msgid "Personal Access Token"
msgstr ""

msgid "Pick a name"
msgstr ""

msgid "Pipeline"
msgstr ""

msgid "Pipeline Health"
msgstr ""

msgid "Pipeline Schedule"
msgstr ""

msgid "Pipeline Schedules"
msgstr ""

msgid "Pipeline quota"
msgstr ""

msgid "Pipeline triggers"
msgstr ""

msgid "PipelineCharts|Failed:"
msgstr ""

msgid "PipelineCharts|Overall statistics"
msgstr ""

msgid "PipelineCharts|Success ratio:"
msgstr ""

msgid "PipelineCharts|Successful:"
msgstr ""

msgid "PipelineCharts|Total:"
msgstr ""

msgid "PipelineSchedules|Activated"
msgstr ""

msgid "PipelineSchedules|Active"
msgstr ""

msgid "PipelineSchedules|All"
msgstr ""

msgid "PipelineSchedules|Inactive"
msgstr ""

msgid "PipelineSchedules|Next Run"
msgstr ""

msgid "PipelineSchedules|None"
msgstr ""

msgid "PipelineSchedules|Provide a short description for this pipeline"
msgstr ""

msgid "PipelineSchedules|Take ownership"
msgstr ""

msgid "PipelineSchedules|Target"
msgstr ""

msgid "PipelineSchedules|Variables"
msgstr ""

msgid "PipelineSheduleIntervalPattern|Custom"
msgstr ""

msgid "Pipelines"
msgstr ""

msgid "Pipelines charts"
msgstr ""

msgid "Pipelines for last month"
msgstr ""

msgid "Pipelines for last week"
msgstr ""

msgid "Pipelines for last year"
msgstr ""

msgid "Pipelines|Build with confidence"
msgstr ""

msgid "Pipelines|CI Lint"
msgstr ""

msgid "Pipelines|Clear Runner Caches"
msgstr ""

msgid "Pipelines|Continuous Integration can help catch bugs by running your tests automatically, while Continuous Deployment can help you deliver code to your product environment."
msgstr ""

msgid "Pipelines|Get started with Pipelines"
msgstr ""

msgid "Pipelines|Loading Pipelines"
msgstr ""

msgid "Pipelines|Project cache successfully reset."
msgstr ""

msgid "Pipelines|Run Pipeline"
msgstr ""

msgid "Pipelines|Something went wrong while cleaning runners cache."
msgstr ""

msgid "Pipelines|There are currently no %{scope} pipelines."
msgstr ""

msgid "Pipelines|There are currently no pipelines."
msgstr ""

msgid "Pipelines|There was an error fetching the pipelines. Try again in a few moments or contact your support team."
msgstr ""

msgid "Pipelines|This project is not currently set up to run pipelines."
msgstr ""

msgid "Pipeline|Commit"
msgstr ""

msgid "Pipeline|Create for"
msgstr ""

msgid "Pipeline|Create pipeline"
msgstr ""

msgid "Pipeline|Duration"
msgstr ""

msgid "Pipeline|Existing branch name or tag"
msgstr ""

msgid "Pipeline|Pipeline"
msgstr ""

msgid "Pipeline|Run Pipeline"
msgstr ""

msgid "Pipeline|Search branches"
msgstr ""

msgid "Pipeline|Specify variable values to be used in this run. The values specified in %{settings_link} will be used by default."
msgstr ""

msgid "Pipeline|Stages"
msgstr ""

msgid "Pipeline|Status"
msgstr ""

msgid "Pipeline|Stop pipeline"
msgstr ""

msgid "Pipeline|Stop pipeline #%{pipelineId}?"
msgstr ""

msgid "Pipeline|Variables"
msgstr ""

msgid "Pipeline|You’re about to stop pipeline %{pipelineId}."
msgstr ""

msgid "Pipeline|all"
msgstr ""

msgid "Pipeline|success"
msgstr ""

msgid "Pipeline|with stage"
msgstr ""

msgid "Pipeline|with stages"
msgstr ""

msgid "Plain diff"
msgstr ""

msgid "PlantUML"
msgstr ""

msgid "Play"
msgstr ""

msgid "Please %{link_to_register} or %{link_to_sign_in} to comment"
msgstr ""

msgid "Please accept the Terms of Service before continuing."
msgstr ""

msgid "Please choose a group URL with no special characters."
msgstr ""

msgid "Please convert them to %{link_to_git}, and go through the %{link_to_import_flow} again."
msgstr ""

msgid "Please convert them to Git on Google Code, and go through the %{link_to_import_flow} again."
msgstr ""

msgid "Please fill in a descriptive name for your group."
msgstr ""

msgid "Please note that this application is not provided by GitLab and you should verify its authenticity before allowing access."
msgstr ""

msgid "Please select at least one filter to see results"
msgstr ""

msgid "Please solve the reCAPTCHA"
msgstr ""

msgid "Please try again"
msgstr ""

msgid "Please use this form to report users to GitLab who create spam issues, comments or behave inappropriately."
msgstr ""

msgid "Please wait while we connect to your repository. Refresh at will."
msgstr ""

msgid "Please wait while we import the repository for you. Refresh at will."
msgstr ""

msgid "Preferences"
msgstr ""

msgid "Preferences|Navigation theme"
msgstr ""

msgid "Press Enter or click to search"
msgstr ""

msgid "Prevent adding new members to project membership within this group"
msgstr ""

msgid "Preview"
msgstr ""

msgid "Preview payload"
msgstr ""

msgid "Primary"
msgstr ""

msgid "Prioritize"
msgstr ""

msgid "Prioritize label"
msgstr ""

msgid "Prioritized Labels"
msgstr ""

msgid "Prioritized label"
msgstr ""

msgid "Private"
msgstr ""

msgid "Private - Project access must be granted explicitly to each user."
msgstr ""

msgid "Private - The group and its projects can only be viewed by members."
msgstr ""

msgid "Private projects can be created in your personal namespace with:"
msgstr ""

msgid "Profile"
msgstr ""

msgid "Profile Settings"
msgstr ""

msgid "Profiles| You are about to permanently delete %{yourAccount}, and all of the issues, merge requests, and groups linked to your account. Once you confirm %{deleteAccount}, it cannot be undone or recovered."
msgstr ""

msgid "Profiles| You are going to change the username %{currentUsernameBold} to %{newUsernameBold}. Profile and projects will be redirected to the %{newUsername} namespace but this redirect will expire once the %{currentUsername} namespace is registered by another user or group. Please update your Git repository remotes as soon as possible."
msgstr ""

msgid "Profiles|@username"
msgstr ""

msgid "Profiles|Account scheduled for removal."
msgstr ""

msgid "Profiles|Add key"
msgstr ""

msgid "Profiles|Add status emoji"
msgstr ""

msgid "Profiles|Avatar cropper"
msgstr ""

msgid "Profiles|Avatar will be removed. Are you sure?"
msgstr ""

msgid "Profiles|Change username"
msgstr ""

msgid "Profiles|Choose file..."
msgstr ""

msgid "Profiles|Choose to show contributions of private projects on your public profile without any project, repository or organization information"
msgstr ""

msgid "Profiles|City, country"
msgstr ""

msgid "Profiles|Clear status"
msgstr ""

msgid "Profiles|Current path: %{path}"
msgstr ""

msgid "Profiles|Current status"
msgstr ""

msgid "Profiles|Delete Account"
msgstr ""

msgid "Profiles|Delete account"
msgstr ""

msgid "Profiles|Delete your account?"
msgstr ""

msgid "Profiles|Deleting an account has the following effects:"
msgstr ""

msgid "Profiles|Do not show on profile"
msgstr ""

msgid "Profiles|Don't display activity-related personal information on your profiles"
msgstr ""

msgid "Profiles|Edit Profile"
msgstr ""

msgid "Profiles|Enter your name, so people you know can recognize you"
msgstr ""

msgid "Profiles|Invalid password"
msgstr ""

msgid "Profiles|Invalid username"
msgstr ""

msgid "Profiles|Learn more"
msgstr ""

msgid "Profiles|Made a private contribution"
msgstr ""

msgid "Profiles|Main settings"
msgstr ""

msgid "Profiles|No file chosen"
msgstr ""

msgid "Profiles|Path"
msgstr ""

msgid "Profiles|Position and size your new avatar"
msgstr ""

msgid "Profiles|Private contributions"
msgstr ""

msgid "Profiles|Public Avatar"
msgstr ""

msgid "Profiles|Remove avatar"
msgstr ""

msgid "Profiles|Set new profile picture"
msgstr ""

msgid "Profiles|Some options are unavailable for LDAP accounts"
msgstr ""

msgid "Profiles|Tell us about yourself in fewer than 250 characters"
msgstr ""

msgid "Profiles|The maximum file size allowed is 200KB."
msgstr ""

msgid "Profiles|This doesn't look like a public SSH key, are you sure you want to add it?"
msgstr ""

msgid "Profiles|This email will be displayed on your public profile"
msgstr ""

msgid "Profiles|This email will be used for web based operations, such as edits and merges. %{learn_more}"
msgstr ""

msgid "Profiles|This emoji and message will appear on your profile and throughout the interface."
msgstr ""

msgid "Profiles|This feature is experimental and translations are not complete yet"
msgstr ""

msgid "Profiles|This information will appear on your profile"
msgstr ""

msgid "Profiles|Type your %{confirmationValue} to confirm:"
msgstr ""

msgid "Profiles|Typically starts with \"ssh-rsa …\""
msgstr ""

msgid "Profiles|Update profile settings"
msgstr ""

msgid "Profiles|Update username"
msgstr ""

msgid "Profiles|Upload new avatar"
msgstr ""

msgid "Profiles|Use a private email - %{email}"
msgstr ""

msgid "Profiles|Username change failed - %{message}"
msgstr ""

msgid "Profiles|Username successfully changed"
msgstr ""

msgid "Profiles|What's your status?"
msgstr ""

msgid "Profiles|Who you represent or work for"
msgstr ""

msgid "Profiles|You can change your avatar here"
msgstr ""

msgid "Profiles|You can change your avatar here or remove the current avatar to revert to %{gravatar_link}"
msgstr ""

msgid "Profiles|You can upload your avatar here"
msgstr ""

msgid "Profiles|You can upload your avatar here or change it at %{gravatar_link}"
msgstr ""

msgid "Profiles|You don't have access to delete this user."
msgstr ""

msgid "Profiles|You must transfer ownership or delete these groups before you can delete your account."
msgstr ""

msgid "Profiles|Your LinkedIn profile name from linkedin.com/in/profilename"
msgstr ""

msgid "Profiles|Your account is currently an owner in these groups:"
msgstr ""

msgid "Profiles|Your email address was automatically set based on your %{provider_label} account"
msgstr ""

msgid "Profiles|Your location was automatically set based on your %{provider_label} account"
msgstr ""

msgid "Profiles|Your name was automatically set based on your %{provider_label} account, so people you know can recognize you"
msgstr ""

msgid "Profiles|Your status"
msgstr ""

msgid "Profiles|e.g. My MacBook key"
msgstr ""

msgid "Profiles|username"
msgstr ""

msgid "Profiles|website.com"
msgstr ""

msgid "Profiles|your account"
msgstr ""

msgid "Profiling - Performance bar"
msgstr ""

msgid "Programming languages used in this repository"
msgstr ""

msgid "Progress"
msgstr ""

msgid "Project"
msgstr ""

msgid "Project '%{project_name}' is in the process of being deleted."
msgstr ""

msgid "Project '%{project_name}' queued for deletion."
msgstr ""

msgid "Project '%{project_name}' was successfully created."
msgstr ""

msgid "Project '%{project_name}' was successfully updated."
msgstr ""

msgid "Project Badges"
msgstr ""

msgid "Project URL"
msgstr ""

msgid "Project access must be granted explicitly to each user."
msgstr ""

msgid "Project avatar"
msgstr ""

msgid "Project avatar in repository: %{link}"
msgstr ""

msgid "Project details"
msgstr ""

msgid "Project export could not be deleted."
msgstr ""

msgid "Project export has been deleted."
msgstr ""

msgid "Project export link has expired. Please generate a new export from your project settings."
msgstr ""

msgid "Project export started. A download link will be sent by email."
msgstr ""

msgid "Project name"
msgstr ""

msgid "Project slug"
msgstr ""

msgid "ProjectActivityRSS|Subscribe"
msgstr ""

msgid "ProjectCreationLevel|Allowed to create projects"
msgstr ""

msgid "ProjectCreationLevel|Default project creation protection"
msgstr ""

msgid "ProjectCreationLevel|Developers + Maintainers"
msgstr ""

msgid "ProjectCreationLevel|Maintainers"
msgstr ""

msgid "ProjectCreationLevel|No one"
msgstr ""

msgid "ProjectFileTree|Name"
msgstr ""

msgid "ProjectLastActivity|Never"
msgstr ""

msgid "ProjectLifecycle|Stage"
msgstr ""

msgid "ProjectOverview|Fork"
msgstr ""

msgid "ProjectOverview|Forks"
msgstr ""

msgid "ProjectOverview|Go to your fork"
msgstr ""

msgid "ProjectOverview|Star"
msgstr ""

msgid "ProjectOverview|Unstar"
msgstr ""

msgid "ProjectOverview|You have reached your project limit"
msgstr ""

msgid "ProjectOverview|You must sign in to star a project"
msgstr ""

msgid "ProjectPage|Project ID: %{project_id}"
msgstr ""

msgid "ProjectSettings|Badges"
msgstr ""

msgid "ProjectSettings|Contact an admin to change this setting."
msgstr ""

msgid "ProjectSettings|Customize your project badges."
msgstr ""

msgid "ProjectSettings|Failed to protect the tag"
msgstr ""

msgid "ProjectSettings|Failed to update tag!"
msgstr ""

msgid "ProjectSettings|Learn more about badges."
msgstr ""

msgid "ProjectSettings|Only signed commits can be pushed to this repository."
msgstr ""

msgid "ProjectSettings|This setting is applied on the server level and can be overridden by an admin."
msgstr ""

msgid "ProjectSettings|This setting is applied on the server level but has been overridden for this project."
msgstr ""

msgid "ProjectSettings|This setting will be applied to all projects unless overridden by an admin."
msgstr ""

msgid "ProjectSettings|Users can only push commits to this repository that were committed with one of their own verified emails."
msgstr ""

msgid "Projects"
msgstr ""

msgid "Projects shared with %{group_name}"
msgstr ""

msgid "Projects that belong to a group are prefixed with the group namespace. Existing projects may be moved into a group."
msgstr ""

msgid "ProjectsDropdown|Frequently visited"
msgstr ""

msgid "ProjectsDropdown|Loading projects"
msgstr ""

msgid "ProjectsDropdown|Projects you visit often will appear here"
msgstr ""

msgid "ProjectsDropdown|Search your projects"
msgstr ""

msgid "ProjectsDropdown|Something went wrong on our end."
msgstr ""

msgid "ProjectsDropdown|Sorry, no projects matched your search"
msgstr ""

msgid "ProjectsDropdown|This feature requires browser localStorage support"
msgstr ""

msgid "PrometheusAlerts|Add alert"
msgstr ""

msgid "PrometheusAlerts|Alert set"
msgstr ""

msgid "PrometheusAlerts|Edit alert"
msgstr ""

msgid "PrometheusAlerts|Error creating alert"
msgstr ""

msgid "PrometheusAlerts|Error deleting alert"
msgstr ""

msgid "PrometheusAlerts|Error fetching alert"
msgstr ""

msgid "PrometheusAlerts|Error saving alert"
msgstr ""

msgid "PrometheusAlerts|No alert set"
msgstr ""

msgid "PrometheusAlerts|Operator"
msgstr ""

msgid "PrometheusAlerts|Threshold"
msgstr ""

msgid "PrometheusDashboard|Time"
msgstr ""

msgid "PrometheusService|%{exporters} with %{metrics} were found"
msgstr ""

msgid "PrometheusService|<p class=\"text-tertiary\">No <a href=\"%{docsUrl}\">common metrics</a> were found</p>"
msgstr ""

msgid "PrometheusService|Active"
msgstr ""

msgid "PrometheusService|Auto configuration"
msgstr ""

msgid "PrometheusService|Automatically deploy and configure Prometheus on your clusters to monitor your project’s environments"
msgstr ""

msgid "PrometheusService|Common metrics"
msgstr ""

msgid "PrometheusService|Common metrics are automatically monitored based on a library of metrics from popular exporters."
msgstr ""

msgid "PrometheusService|Custom metrics"
msgstr ""

msgid "PrometheusService|Enable Prometheus to define custom metrics, using either option above"
msgstr ""

msgid "PrometheusService|Finding and configuring metrics..."
msgstr ""

msgid "PrometheusService|Finding custom metrics..."
msgstr ""

msgid "PrometheusService|Install Prometheus on clusters"
msgstr ""

msgid "PrometheusService|Manage clusters"
msgstr ""

msgid "PrometheusService|Manual configuration"
msgstr ""

msgid "PrometheusService|Metrics"
msgstr ""

msgid "PrometheusService|Missing environment variable"
msgstr ""

msgid "PrometheusService|More information"
msgstr ""

msgid "PrometheusService|New metric"
msgstr ""

msgid "PrometheusService|Prometheus API Base URL, like http://prometheus.example.com/"
msgstr ""

msgid "PrometheusService|Prometheus is being automatically managed on your clusters"
msgstr ""

msgid "PrometheusService|These metrics will only be monitored after your first deployment to an environment"
msgstr ""

msgid "PrometheusService|Time-series monitoring service"
msgstr ""

msgid "PrometheusService|To enable manual configuration, uninstall Prometheus from your clusters"
msgstr ""

msgid "PrometheusService|To enable the installation of Prometheus on your clusters, deactivate the manual configuration below"
msgstr ""

msgid "PrometheusService|Waiting for your first deployment to an environment to find common metrics"
msgstr ""

msgid "Promote"
msgstr ""

msgid "Promote these project milestones into a group milestone."
msgstr ""

msgid "Promote to Group Milestone"
msgstr ""

msgid "Promote to group label"
msgstr ""

msgid "Promotions|Don't show me this again"
msgstr ""

msgid "Promotions|Epics let you manage your portfolio of projects more efficiently and with less effort by tracking groups of issues that share a theme, across projects and milestones."
msgstr ""

msgid "Promotions|This feature is locked."
msgstr ""

msgid "Promotions|Upgrade plan"
msgstr ""

msgid "Protected"
msgstr ""

msgid "Protected Environments"
msgstr ""

msgid "ProtectedEnvironment|%{environment_name} will be writable for developers. Are you sure?"
msgstr ""

msgid "ProtectedEnvironment|Allowed to deploy"
msgstr ""

msgid "ProtectedEnvironment|Choose who is allowed to deploy"
msgstr ""

msgid "ProtectedEnvironment|Environment"
msgstr ""

msgid "ProtectedEnvironment|Protect"
msgstr ""

msgid "ProtectedEnvironment|Protect Environments in order to restrict who can execute deployments."
msgstr ""

msgid "ProtectedEnvironment|Protect an environment"
msgstr ""

msgid "ProtectedEnvironment|Protected Environment (%{protected_environments_count})"
msgstr ""

msgid "ProtectedEnvironment|Select an environment"
msgstr ""

msgid "ProtectedEnvironment|There are currently no protected environments, protect an environment with the form above."
msgstr ""

msgid "ProtectedEnvironment|Unprotect"
msgstr ""

msgid "ProtectedEnvironment|Your environment can't be unprotected"
msgstr ""

msgid "ProtectedEnvironment|Your environment has been protected."
msgstr ""

msgid "ProtectedEnvironment|Your environment has been unprotected"
msgstr ""

msgid "Protip:"
msgstr ""

msgid "Provider"
msgstr ""

msgid "Pseudonymizer data collection"
msgstr ""

msgid "Public"
msgstr ""

msgid "Public - The group and any public projects can be viewed without any authentication."
msgstr ""

msgid "Public - The project can be accessed without any authentication."
msgstr ""

msgid "Public pipelines"
msgstr ""

msgid "Pull"
msgstr ""

msgid "Push"
msgstr ""

msgid "Push Rules"
msgstr ""

msgid "Push events"
msgstr ""

msgid "Push project from command line"
msgstr ""

msgid "Push to create a project"
msgstr ""

msgid "PushRule|Committer restriction"
msgstr ""

msgid "Pushed"
msgstr ""

msgid "Pushes"
msgstr ""

msgid "Quarters"
msgstr ""

msgid "Quick actions can be used in the issues description and comment boxes."
msgstr ""

msgid "README"
msgstr ""

msgid "Read more"
msgstr ""

msgid "Read more about environments"
msgstr ""

msgid "Read more about project permissions <strong>%{link_to_help}</strong>"
msgstr ""

msgid "Real-time features"
msgstr ""

msgid "Recent searches"
msgstr ""

msgid "Redirect to SAML provider to test configuration"
msgstr ""

msgid "Reference:"
msgstr ""

msgid "Refresh"
msgstr ""

msgid "Refreshing in a second to show the updated status..."
msgid_plural "Refreshing in %d seconds to show the updated status..."
msgstr[0] ""
msgstr[1] ""

msgid "Regenerate key"
msgstr ""

msgid "Regex pattern"
msgstr ""

msgid "Register / Sign In"
msgstr ""

msgid "Register U2F device"
msgstr ""

msgid "Register and see your runners for this group."
msgstr ""

msgid "Register and see your runners for this project."
msgstr ""

msgid "Registry"
msgstr ""

msgid "Related Commits"
msgstr ""

msgid "Related Deployed Jobs"
msgstr ""

msgid "Related Issues"
msgstr ""

msgid "Related Jobs"
msgstr ""

msgid "Related Merge Requests"
msgstr ""

msgid "Related Merged Requests"
msgstr ""

msgid "Related merge requests"
msgstr ""

msgid "Releases"
msgstr ""

msgid "Releases mark specific points in a project's development history, communicate information about the type of change, and deliver on prepared, often compiled, versions of the software to be reused elsewhere. Currently, releases can only be created through the API."
msgstr ""

msgid "Remind later"
msgstr ""

msgid "Remove"
msgstr ""

msgid "Remove Runner"
msgstr ""

msgid "Remove all approvals in a merge request when new commits are pushed to its source branch"
msgstr ""

msgid "Remove approver"
msgstr ""

msgid "Remove avatar"
msgstr ""

msgid "Remove group"
msgstr ""

msgid "Remove priority"
msgstr ""

msgid "Remove project"
msgstr ""

msgid "Removed group can not be restored!"
msgstr ""

msgid "Removing group will cause all child projects and resources to be removed."
msgstr ""

msgid "Rename"
msgstr ""

msgid "Rename file"
msgstr ""

msgid "Rename folder"
msgstr ""

msgid "Reopen epic"
msgstr ""

msgid "Repair authentication"
msgstr ""

msgid "Reply to this email directly or %{view_it_on_gitlab}."
msgstr ""

msgid "Repo by URL"
msgstr ""

msgid "Report abuse to GitLab"
msgstr ""

msgid "Reporting"
msgstr ""

msgid "Reports|%{failedString} and %{resolvedString}"
msgstr ""

msgid "Reports|Actions"
msgstr ""

msgid "Reports|Class"
msgstr ""

msgid "Reports|Confidence"
msgstr ""

msgid "Reports|Execution time"
msgstr ""

msgid "Reports|Failure"
msgstr ""

msgid "Reports|Severity"
msgstr ""

msgid "Reports|System output"
msgstr ""

msgid "Reports|Test summary"
msgstr ""

msgid "Reports|Test summary failed loading results"
msgstr ""

msgid "Reports|Test summary results are being parsed"
msgstr ""

msgid "Reports|Vulnerability"
msgstr ""

msgid "Reports|no changed test results"
msgstr ""

msgid "Repository"
msgstr ""

msgid "Repository Settings"
msgstr ""

msgid "Repository URL"
msgstr ""

msgid "Repository cleanup"
msgstr ""

msgid "Repository cleanup has started. You will receive an email once the cleanup operation is complete."
msgstr ""

msgid "Repository has no locks."
msgstr ""

msgid "Repository maintenance"
msgstr ""

msgid "Repository mirror"
msgstr ""

msgid "Repository storage"
msgstr ""

msgid "RepositorySettingsAccessLevel|Select"
msgstr ""

msgid "Request Access"
msgstr ""

msgid "Requested %{time_ago}"
msgstr ""

msgid "Requests Profiles"
msgstr ""

msgid "Require all users in this group to setup Two-factor authentication"
msgstr ""

msgid "Require all users to accept Terms of Service and Privacy Policy when they access GitLab."
msgstr ""

msgid "Resend invite"
msgstr ""

msgid "Reset health check access token"
msgstr ""

msgid "Reset runners registration token"
msgstr ""

msgid "Resolve all discussions in new issue"
msgstr ""

msgid "Resolve conflicts on source branch"
msgstr ""

msgid "Resolve discussion"
msgstr ""

msgid "Resolved"
msgstr ""

msgid "Response metrics (AWS ELB)"
msgstr ""

msgid "Response metrics (Custom)"
msgstr ""

msgid "Response metrics (HA Proxy)"
msgstr ""

msgid "Response metrics (NGINX Ingress VTS)"
msgstr ""

msgid "Response metrics (NGINX Ingress)"
msgstr ""

msgid "Response metrics (NGINX)"
msgstr ""

msgid "Restart Terminal"
msgstr ""

msgid "Resume"
msgstr ""

msgid "Retry"
msgstr ""

msgid "Retry this job"
msgstr ""

msgid "Retry verification"
msgstr ""

msgid "Reveal value"
msgid_plural "Reveal values"
msgstr[0] ""
msgstr[1] ""

msgid "Reveal values"
msgstr ""

msgid "Revert this commit"
msgstr ""

msgid "Revert this merge request"
msgstr ""

msgid "Review"
msgstr ""

msgid "Review the process for configuring service providers in your identity provider — in this case, GitLab is the \"service provider\" or \"relying party\"."
msgstr ""

msgid "Reviewing"
msgstr ""

msgid "Reviewing (merge request !%{mergeRequestId})"
msgstr ""

msgid "Revoke"
msgstr ""

msgid "Roadmap"
msgstr ""

msgid "Run CI/CD pipelines for external repositories"
msgstr ""

msgid "Run tests against your code live using the Web Terminal"
msgstr ""

msgid "Run untagged jobs"
msgstr ""

msgid "Runner cannot be assigned to other projects"
msgstr ""

msgid "Runner runs jobs from all unassigned projects"
msgstr ""

msgid "Runner runs jobs from all unassigned projects in its group"
msgstr ""

msgid "Runner runs jobs from assigned projects"
msgstr ""

msgid "Runner token"
msgstr ""

msgid "Runner will not receive any new jobs"
msgstr ""

msgid "Runners"
msgstr ""

msgid "Runners API"
msgstr ""

msgid "Runners activated for this project"
msgstr ""

msgid "Runners can be placed on separate users, servers, and even on your local machine."
msgstr ""

msgid "Runners can be placed on separate users, servers, even on your local machine."
msgstr ""

msgid "Runners currently online: %{active_runners_count}"
msgstr ""

msgid "Runners page"
msgstr ""

msgid "Runners page."
msgstr ""

msgid "Runners|You have used all your shared Runners pipeline minutes."
msgstr ""

msgid "Running"
msgstr ""

msgid "SAML SSO"
msgstr ""

msgid "SAML SSO for %{group_name}"
msgstr ""

msgid "SAML Single Sign On"
msgstr ""

msgid "SAML Single Sign On Settings"
msgstr ""

msgid "SAML for %{group_name}"
msgstr ""

msgid "SHA1 fingerprint of the SAML token signing certificate. Get this from your identity provider, where it can also be called \"Thumbprint\"."
msgstr ""

msgid "SSH Keys"
msgstr ""

msgid "SSH host keys"
msgstr ""

msgid "SSH public key"
msgstr ""

msgid "SSL Verification"
msgstr ""

msgid "Save"
msgstr ""

msgid "Save application"
msgstr ""

msgid "Save changes"
msgstr ""

msgid "Save changes before testing"
msgstr ""

msgid "Save comment"
msgstr ""

msgid "Save pipeline schedule"
msgstr ""

msgid "Save variables"
msgstr ""

msgid "Schedule a new pipeline"
msgstr ""

msgid "Scheduled"
msgstr ""

msgid "Schedules"
msgstr ""

msgid "Scheduling Pipelines"
msgstr ""

msgid "Scope"
msgstr ""

msgid "Scoped issue boards"
msgstr ""

msgid "Scroll down to <strong>Google Code Project Hosting</strong> and enable the switch on the right."
msgstr ""

msgid "Scroll to bottom"
msgstr ""

msgid "Scroll to top"
msgstr ""

msgid "Search"
msgstr ""

msgid "Search branches"
msgstr ""

msgid "Search branches and tags"
msgstr ""

msgid "Search files"
msgstr ""

msgid "Search for projects, issues, etc."
msgstr ""

msgid "Search merge requests"
msgstr ""

msgid "Search milestones"
msgstr ""

msgid "Search or filter results..."
msgstr ""

msgid "Search or jump to…"
msgstr ""

msgid "Search project"
msgstr ""

msgid "Search projects"
msgstr ""

msgid "Search users"
msgstr ""

msgid "Search your projects"
msgstr ""

msgid "SearchAutocomplete|All GitLab"
msgstr ""

msgid "SearchAutocomplete|Issues I've created"
msgstr ""

msgid "SearchAutocomplete|Issues assigned to me"
msgstr ""

msgid "SearchAutocomplete|Merge requests I've created"
msgstr ""

msgid "SearchAutocomplete|Merge requests assigned to me"
msgstr ""

msgid "SearchAutocomplete|in all GitLab"
msgstr ""

msgid "SearchAutocomplete|in this group"
msgstr ""

msgid "SearchAutocomplete|in this project"
msgstr ""

msgid "Secret"
msgstr ""

msgid "Security"
msgstr ""

msgid "Security Dashboard"
msgstr ""

msgid "Security Dashboard|Error fetching the dashboard data. Please check your network connection and try again."
msgstr ""

msgid "Security Dashboard|Error fetching the vulnerability counts. Please check your network connection and try again."
msgstr ""

msgid "Security Dashboard|Error fetching the vulnerability list. Please check your network connection and try again."
msgstr ""

msgid "Security Dashboard|Issue Created"
msgstr ""

msgid "Security Reports|At this time, the security dashboard only supports SAST and dependency scanning."
msgstr ""

msgid "Security Reports|Create issue"
msgstr ""

msgid "Security Reports|Dismiss vulnerability"
msgstr ""

msgid "Security Reports|Learn more about setting up your dashboard"
msgstr ""

msgid "Security Reports|More info"
msgstr ""

msgid "Security Reports|No Vulnerabilities"
msgstr ""

msgid "Security Reports|Revert dismissal"
msgstr ""

msgid "Security Reports|Security dashboard documentation"
msgstr ""

msgid "Security Reports|There was an error creating the issue."
msgstr ""

msgid "Security Reports|There was an error dismissing the vulnerability."
msgstr ""

msgid "Security Reports|There was an error reverting the dismissal."
msgstr ""

msgid "Security Reports|There was an error reverting this dismissal."
msgstr ""

msgid "Security Reports|We've found no vulnerabilities for your group"
msgstr ""

msgid "Security Reports|While it's rare to have no vulnerabilities for your group, it can happen. In any event, we ask that you please double check your settings to make sure you've set up your dashboard correctly."
msgstr ""

msgid "SecurityDashboard| The security dashboard displays the latest security report. Use it to find and fix vulnerabilities."
msgstr ""

msgid "SecurityDashboard|Monitor vulnerabilities in your code"
msgstr ""

msgid "SecurityDashboard|Pipeline %{pipelineLink} triggered"
msgstr ""

msgid "See metrics"
msgstr ""

msgid "See the affected projects in the GitLab admin panel"
msgstr ""

msgid "Select"
msgstr ""

msgid "Select Archive Format"
msgstr ""

msgid "Select a group to invite"
msgstr ""

msgid "Select a namespace to fork the project"
msgstr ""

msgid "Select a template repository"
msgstr ""

msgid "Select a timezone"
msgstr ""

msgid "Select an existing Kubernetes cluster or create a new one"
msgstr ""

msgid "Select assignee"
msgstr ""

msgid "Select branch/tag"
msgstr ""

msgid "Select project"
msgstr ""

msgid "Select project and zone to choose machine type"
msgstr ""

msgid "Select project to choose zone"
msgstr ""

msgid "Select projects you want to import."
msgstr ""

msgid "Select source branch"
msgstr ""

msgid "Select target branch"
msgstr ""

msgid "Select the branch you want to set as the default for this project. All merge requests and commits will automatically be made against this branch unless you specify a different one."
msgstr ""

msgid "Select the custom project template source group."
msgstr ""

msgid "Selecting a GitLab user will add a link to the GitLab user in the descriptions of issues and comments (e.g. \"By <a href=\"#\">@johnsmith</a>\"). It will also associate and/or assign these issues and comments with the selected user."
msgstr ""

msgid "Selective synchronization"
msgstr ""

msgid "Send email"
msgstr ""

msgid "Send report"
msgstr ""

msgid "Send usage data"
msgstr ""

msgid "Sentry API URL"
msgstr ""

msgid "Sep"
msgstr ""

msgid "September"
msgstr ""

msgid "Server version"
msgstr ""

msgid "Serverless"
msgstr ""

msgid "Serverless| In order to start using functions as a service, you must first install Knative on your Kubernetes cluster."
msgstr ""

msgid "Serverless|An error occurred while retrieving serverless components"
msgstr ""

msgid "Serverless|Domain"
msgstr ""

msgid "Serverless|Function"
msgstr ""

msgid "Serverless|Getting started with serverless"
msgstr ""

msgid "Serverless|If you believe none of these apply, please check back later as the function data may be in the process of becoming available."
msgstr ""

msgid "Serverless|Install Knative"
msgstr ""

msgid "Serverless|Last Update"
msgstr ""

msgid "Serverless|Learn more about Serverless"
msgstr ""

msgid "Serverless|No functions available"
msgstr ""

msgid "Serverless|Runtime"
msgstr ""

msgid "Serverless|There is currently no function data available from Knative. This could be for a variety of reasons including:"
msgstr ""

msgid "Service Desk"
msgstr ""

msgid "Service Templates"
msgstr ""

msgid "Service URL"
msgstr ""

msgid "Session expiration, projects limit and attachment size."
msgstr ""

msgid "Set a password on your account to pull or push via %{protocol}."
msgstr ""

msgid "Set a template repository for projects in this group"
msgstr ""

msgid "Set default and restrict visibility levels. Configure import sources and git access protocol."
msgstr ""

msgid "Set instance-wide template repository"
msgstr ""

msgid "Set max session time for web terminal."
msgstr ""

msgid "Set notification email for abuse reports."
msgstr ""

msgid "Set number of approvers required before open merge requests can be merged"
msgstr ""

msgid "Set requirements for a user to sign-in. Enable mandatory two-factor authentication."
msgstr ""

msgid "Set up CI/CD"
msgstr ""

msgid "Set up a %{type} Runner manually"
msgstr ""

msgid "Set up a specific Runner automatically"
msgstr ""

msgid "Set up assertions/attributes/claims (email, first_name, last_name) and NameID according to %{docsLinkStart}the documentation %{icon}%{docsLinkEnd}"
msgstr ""

msgid "Set up new U2F device"
msgstr ""

msgid "Set up your project to automatically push and/or pull changes to/from another repository. Branches, tags, and commits will be synced automatically."
msgstr ""

msgid "SetPasswordToCloneLink|set a password"
msgstr ""

msgid "SetStatusModal|Add status emoji"
msgstr ""

msgid "SetStatusModal|Clear status"
msgstr ""

msgid "SetStatusModal|Edit status"
msgstr ""

msgid "SetStatusModal|Remove status"
msgstr ""

msgid "SetStatusModal|Set a status"
msgstr ""

msgid "SetStatusModal|Set status"
msgstr ""

msgid "SetStatusModal|Sorry, we weren't able to set your status. Please try again later."
msgstr ""

msgid "SetStatusModal|What's your status?"
msgstr ""

msgid "Settings"
msgstr ""

msgid "Share"
msgstr ""

msgid "Share the <strong>%{sso_label}</strong> with members so they can sign in to your group through your identity provider"
msgstr ""

msgid "Shared Runners"
msgstr ""

msgid "Shared projects"
msgstr ""

msgid "SharedRunnersMinutesSettings|By resetting the pipeline minutes for this namespace, the currently used minutes will be set to zero."
msgstr ""

msgid "SharedRunnersMinutesSettings|Reset pipeline minutes"
msgstr ""

msgid "SharedRunnersMinutesSettings|Reset used pipeline minutes"
msgstr ""

msgid "Sherlock Transactions"
msgstr ""

msgid "Show command"
msgstr ""

msgid "Show complete raw log"
msgstr ""

msgid "Show latest version"
msgstr ""

msgid "Show parent pages"
msgstr ""

msgid "Show parent subgroups"
msgstr ""

msgid "Show whitespace changes"
msgstr ""

msgid "Showing %d event"
msgid_plural "Showing %d events"
msgstr[0] ""
msgstr[1] ""

msgid "Side-by-side"
msgstr ""

msgid "Sidebar|Change weight"
msgstr ""

msgid "Sidebar|None"
msgstr ""

msgid "Sidebar|Only numeral characters allowed"
msgstr ""

msgid "Sidebar|Weight"
msgstr ""

msgid "Sign in"
msgstr ""

msgid "Sign in / Register"
msgstr ""

msgid "Sign in to \"%{group_name}\""
msgstr ""

msgid "Sign in via 2FA code"
msgstr ""

msgid "Sign in with Single Sign-On"
msgstr ""

msgid "Sign out"
msgstr ""

msgid "Sign-in restrictions"
msgstr ""

msgid "Sign-up restrictions"
msgstr ""

msgid "Similar issues"
msgstr ""

msgid "Size"
msgstr ""

msgid "Size and domain settings for static websites"
msgstr ""

msgid "Slack application"
msgstr ""

msgid "Slack integration allows you to interact with GitLab via slash commands in a chat window."
msgstr ""

msgid "Slower but makes sure the project workspace is pristine as it clones the repository from scratch for every job"
msgstr ""

msgid "Smartcard"
msgstr ""

msgid "Smartcard authentication failed: client certificate header is missing."
msgstr ""

msgid "Snippets"
msgstr ""

msgid "Something went wrong on our end"
msgstr ""

msgid "Something went wrong on our end."
msgstr ""

msgid "Something went wrong on our end. Please try again!"
msgstr ""

msgid "Something went wrong trying to change the confidentiality of this issue"
msgstr ""

msgid "Something went wrong trying to change the locked state of this %{issuableDisplayName}"
msgstr ""

msgid "Something went wrong when toggling the button"
msgstr ""

msgid "Something went wrong while applying the suggestion. Please try again."
msgstr ""

msgid "Something went wrong while closing the %{issuable}. Please try again later"
msgstr ""

msgid "Something went wrong while fetching %{listType} list"
msgstr ""

msgid "Something went wrong while fetching comments. Please try again."
msgstr ""

msgid "Something went wrong while fetching group member contributions"
msgstr ""

msgid "Something went wrong while fetching the environments for this merge request. Please try again."
msgstr ""

msgid "Something went wrong while fetching the projects."
msgstr ""

msgid "Something went wrong while fetching the registry list."
msgstr ""

msgid "Something went wrong while reopening the %{issuable}. Please try again later"
msgstr ""

msgid "Something went wrong while resolving this discussion. Please try again."
msgstr ""

msgid "Something went wrong, unable to add %{project} to dashboard"
msgstr ""

msgid "Something went wrong, unable to get operations projects"
msgstr ""

msgid "Something went wrong, unable to remove project"
msgstr ""

msgid "Something went wrong. Please try again."
msgstr ""

msgid "Sorry, no epics matched your search"
msgstr ""

msgid "Sorry, no projects matched your search"
msgstr ""

msgid "Sorry, your filter produced no results"
msgstr ""

msgid "Sort by"
msgstr ""

msgid "Sort direction"
msgstr ""

msgid "SortOptions|Access level, ascending"
msgstr ""

msgid "SortOptions|Access level, descending"
msgstr ""

msgid "SortOptions|Created date"
msgstr ""

msgid "SortOptions|Due date"
msgstr ""

msgid "SortOptions|Due later"
msgstr ""

msgid "SortOptions|Due soon"
msgstr ""

msgid "SortOptions|Label priority"
msgstr ""

msgid "SortOptions|Largest group"
msgstr ""

msgid "SortOptions|Largest repository"
msgstr ""

msgid "SortOptions|Last Contact"
msgstr ""

msgid "SortOptions|Last created"
msgstr ""

msgid "SortOptions|Last joined"
msgstr ""

msgid "SortOptions|Last updated"
msgstr ""

msgid "SortOptions|Least popular"
msgstr ""

msgid "SortOptions|Less weight"
msgstr ""

msgid "SortOptions|Milestone due date"
msgstr ""

msgid "SortOptions|Milestone due later"
msgstr ""

msgid "SortOptions|Milestone due soon"
msgstr ""

msgid "SortOptions|More weight"
msgstr ""

msgid "SortOptions|Most popular"
msgstr ""

msgid "SortOptions|Most stars"
msgstr ""

msgid "SortOptions|Name"
msgstr ""

msgid "SortOptions|Name, ascending"
msgstr ""

msgid "SortOptions|Name, descending"
msgstr ""

msgid "SortOptions|Oldest created"
msgstr ""

msgid "SortOptions|Oldest joined"
msgstr ""

msgid "SortOptions|Oldest sign in"
msgstr ""

msgid "SortOptions|Oldest updated"
msgstr ""

msgid "SortOptions|Popularity"
msgstr ""

msgid "SortOptions|Priority"
msgstr ""

msgid "SortOptions|Recent sign in"
msgstr ""

msgid "SortOptions|Start date"
msgstr ""

msgid "SortOptions|Start later"
msgstr ""

msgid "SortOptions|Start soon"
msgstr ""

msgid "SortOptions|Weight"
msgstr ""

msgid "Source"
msgstr ""

msgid "Source (branch or tag)"
msgstr ""

msgid "Source code"
msgstr ""

msgid "Source is not available"
msgstr ""

msgid "Source project cannot be found."
msgstr ""

msgid "Spam Logs"
msgstr ""

msgid "Spam and Anti-bot Protection"
msgstr ""

msgid "Specific Runners"
msgstr ""

msgid "Specify an e-mail address regex pattern to identify default internal users."
msgstr ""

msgid "Specify the following URL during the Runner setup:"
msgstr ""

msgid "Squash commits"
msgstr ""

msgid "Stage"
msgstr ""

msgid "Stage & Commit"
msgstr ""

msgid "Stage all changes"
msgstr ""

msgid "Stage changes"
msgstr ""

msgid "Staged"
msgstr ""

msgid "Staged %{type}"
msgstr ""

msgid "Star a label to make it a priority label. Order the prioritized labels to change their relative priority, by dragging."
msgstr ""

msgid "StarProject|Star"
msgstr ""

msgid "Starred Projects"
msgstr ""

msgid "Starred Projects' Activity"
msgstr ""

msgid "Starred projects"
msgstr ""

msgid "Stars"
msgstr ""

msgid "Start Web Terminal"
msgstr ""

msgid "Start a %{new_merge_request} with these changes"
msgstr ""

msgid "Start a review"
msgstr ""

msgid "Start and due date"
msgstr ""

msgid "Start cleanup"
msgstr ""

msgid "Start date"
msgstr ""

msgid "Start discussion"
msgstr ""

msgid "Start discussion & close %{noteable_name}"
msgstr ""

msgid "Start discussion & reopen %{noteable_name}"
msgstr ""

msgid "Start the Runner!"
msgstr ""

msgid "Start your trial"
msgstr ""

msgid "Started"
msgstr ""

msgid "Started %{startsIn}"
msgstr ""

msgid "Starting..."
msgstr ""

msgid "Starts %{startsIn}"
msgstr ""

msgid "Starts at (UTC)"
msgstr ""

msgid "State your message to activate"
msgstr ""

msgid "Status"
msgstr ""

msgid "Stop Terminal"
msgstr ""

msgid "Stop environment"
msgstr ""

msgid "Stop impersonation"
msgstr ""

msgid "Stop this environment"
msgstr ""

msgid "Stopped"
msgstr ""

msgid "Stopping this environment is currently not possible as a deployment is in progress"
msgstr ""

msgid "Stopping..."
msgstr ""

msgid "Storage"
msgstr ""

msgid "Storage:"
msgstr ""

msgid "Subgroups"
msgstr ""

msgid "Subgroups and projects"
msgstr ""

msgid "Submit as spam"
msgstr ""

msgid "Submit feedback"
msgstr ""

msgid "Submit review"
msgstr ""

msgid "Submit search"
msgstr ""

msgid "Subscribe"
msgstr ""

msgid "Subscribe at group level"
msgstr ""

msgid "Subscribe at project level"
msgstr ""

msgid "Subscribe to RSS feed"
msgstr ""

msgid "Subscribe to calendar"
msgstr ""

msgid "Subscribed"
msgstr ""

msgid "SubscriptionTable|Billing"
msgstr ""

msgid "SubscriptionTable|Free"
msgstr ""

msgid "SubscriptionTable|GitLab allows you to continue using your subscription even if you exceed the number of seats you purchased. You will be required to pay for these seats upon renewal."
msgstr ""

msgid "SubscriptionTable|GitLab.com %{planName} %{suffix}"
msgstr ""

msgid "SubscriptionTable|Last invoice"
msgstr ""

msgid "SubscriptionTable|Loading subscriptions"
msgstr ""

msgid "SubscriptionTable|Manage"
msgstr ""

msgid "SubscriptionTable|Max seats used"
msgstr ""

msgid "SubscriptionTable|Next invoice"
msgstr ""

msgid "SubscriptionTable|Seats currently in use"
msgstr ""

msgid "SubscriptionTable|Seats in subscription"
msgstr ""

msgid "SubscriptionTable|Seats owed"
msgstr ""

msgid "SubscriptionTable|Subscription end date"
msgstr ""

msgid "SubscriptionTable|Subscription start date"
msgstr ""

msgid "SubscriptionTable|This is the last time the GitLab.com team was in contact with you to settle any outstanding balances."
msgstr ""

msgid "SubscriptionTable|This is the maximum number of users that have existed at the same time since this subscription started."
msgstr ""

msgid "SubscriptionTable|This is the next date when the GitLab.com team is scheduled to get in contact with you to settle any outstanding balances."
msgstr ""

msgid "SubscriptionTable|This is the number of seats you will be required to purchase if you update to a paid plan."
msgstr ""

msgid "SubscriptionTable|Trial"
msgstr ""

msgid "SubscriptionTable|Trial end date"
msgstr ""

msgid "SubscriptionTable|Trial start date"
msgstr ""

msgid "SubscriptionTable|Upgrade"
msgstr ""

msgid "SubscriptionTable|Usage"
msgstr ""

msgid "SubscriptionTable|Usage count is performed once a day at 12:00 PM."
msgstr ""

msgid "Suggested change"
msgstr ""

msgid "Switch branch/tag"
msgstr ""

msgid "Sync information"
msgstr ""

msgid "System Hooks"
msgstr ""

msgid "System Info"
msgstr ""

msgid "System header and footer:"
msgstr ""

msgid "System metrics (Custom)"
msgstr ""

msgid "System metrics (Kubernetes)"
msgstr ""

msgid "Tag"
msgstr ""

msgid "Tags"
msgstr ""

msgid "Tags feed"
msgstr ""

msgid "Tags:"
msgstr ""

msgid "TagsPage|Browse commits"
msgstr ""

msgid "TagsPage|Browse files"
msgstr ""

msgid "TagsPage|Can't find HEAD commit for this tag"
msgstr ""

msgid "TagsPage|Cancel"
msgstr ""

msgid "TagsPage|Create tag"
msgstr ""

msgid "TagsPage|Delete tag"
msgstr ""

msgid "TagsPage|Deleting the %{tag_name} tag cannot be undone. Are you sure?"
msgstr ""

msgid "TagsPage|Edit release notes"
msgstr ""

msgid "TagsPage|Existing branch name, tag, or commit SHA"
msgstr ""

msgid "TagsPage|Filter by tag name"
msgstr ""

msgid "TagsPage|New Tag"
msgstr ""

msgid "TagsPage|New tag"
msgstr ""

msgid "TagsPage|Optionally, add a message to the tag."
msgstr ""

msgid "TagsPage|Optionally, add release notes to the tag. They will be stored in the GitLab database and displayed on the tags page."
msgstr ""

msgid "TagsPage|Release notes"
msgstr ""

msgid "TagsPage|Repository has no tags yet."
msgstr ""

msgid "TagsPage|Sort by"
msgstr ""

msgid "TagsPage|Tags"
msgstr ""

msgid "TagsPage|Tags give the ability to mark specific points in history as being important"
msgstr ""

msgid "TagsPage|This tag has no release notes."
msgstr ""

msgid "TagsPage|Use git tag command to add a new one:"
msgstr ""

msgid "TagsPage|Write your release notes or drag files here…"
msgstr ""

msgid "TagsPage|protected"
msgstr ""

msgid "Target Branch"
msgstr ""

msgid "Target branch"
msgstr ""

msgid "Team"
msgstr ""

msgid "Template"
msgstr ""

msgid "Templates"
msgstr ""

msgid "Terminal"
msgstr ""

msgid "Terminal for environment"
msgstr ""

msgid "Terms of Service Agreement and Privacy Policy"
msgstr ""

msgid "Terms of Service and Privacy Policy"
msgstr ""

msgid "Test SAML SSO"
msgstr ""

msgid "Test coverage parsing"
msgstr ""

msgid "Thanks! Don't show me this again"
msgstr ""

msgid "The \"%{group_path}\" group allows you to sign in with your Single Sign-On Account"
msgstr ""

msgid "The Advanced Global Search in GitLab is a powerful search service that saves you time. Instead of creating duplicate code and wasting time, you can now search for code within other teams that can help your own project."
msgstr ""

msgid "The CSV export will be created in the background. Once finished, it will be sent to <strong>%{email}</strong> in an attachment."
msgstr ""

msgid "The Git LFS objects will <strong>not</strong> be synced."
msgstr ""

msgid "The Issue Tracker is the place to add things that need to be improved or solved in a project"
msgstr ""

msgid "The Issue Tracker is the place to add things that need to be improved or solved in a project. You can register or sign in to create issues for this project."
msgstr ""

msgid "The X509 Certificate to use when mutual TLS is required to communicate with the external authorization service. If left blank, the server certificate is still validated when accessing over HTTPS."
msgstr ""

msgid "The character highlighter helps you keep the subject line to %{titleLength} characters and wrap the body at %{bodyLength} so they are readable in git."
msgstr ""

msgid "The coding stage shows the time from the first commit to creating the merge request. The data will automatically be added here once you create your first merge request."
msgstr ""

msgid "The collection of events added to the data gathered for that stage."
msgstr ""

msgid "The connection will time out after %{timeout}. For repositories that take longer, use a clone/push combination."
msgstr ""

msgid "The deployment of this job to %{environmentLink} did not succeed."
msgstr ""

msgid "The fork relationship has been removed."
msgstr ""

msgid "The import will time out after %{timeout}. For repositories that take longer, use a clone/push combination."
msgstr ""

msgid "The issue stage shows the time it takes from creating an issue to assigning the issue to a milestone, or add the issue to a list on your Issue Board. Begin creating issues to see data for this stage."
msgstr ""

msgid "The maximum file size allowed is %{size}."
msgstr ""

msgid "The maximum file size allowed is 200KB."
msgstr ""

msgid "The passphrase required to decrypt the private key. This is optional and the value is encrypted at rest."
msgstr ""

msgid "The path to CI config file. Defaults to <code>.gitlab-ci.yml</code>"
msgstr ""

msgid "The phase of the development lifecycle."
msgstr ""

msgid "The pipelines schedule runs pipelines in the future, repeatedly, for specific branches or tags. Those scheduled pipelines will inherit limited project access based on their associated user."
msgstr ""

msgid "The planning stage shows the time from the previous step to pushing your first commit. This time will be added automatically once you push your first commit."
msgstr ""

msgid "The private key to use when a client certificate is provided. This value is encrypted at rest."
msgstr ""

msgid "The production stage shows the total time it takes between creating an issue and deploying the code to production. The data will be automatically added once you have completed the full idea to production cycle."
msgstr ""

msgid "The project can be accessed by any logged in user."
msgstr ""

msgid "The project can be accessed without any authentication."
msgstr ""

msgid "The pseudonymizer data collection is disabled. When enabled, GitLab will run a background job that will produce pseudonymized CSVs of the GitLab database that will be uploaded to your configured object storage directory."
msgstr ""

msgid "The repository for this project does not exist."
msgstr ""

msgid "The repository for this project is empty"
msgstr ""

msgid "The repository must be accessible over <code>http://</code>, <code>https://</code> or <code>git://</code>."
msgstr ""

msgid "The repository must be accessible over <code>http://</code>, <code>https://</code>, <code>ssh://</code> and <code>git://</code>."
msgstr ""

msgid "The review stage shows the time from creating the merge request to merging it. The data will automatically be added after you merge your first merge request."
msgstr ""

msgid "The roadmap shows the progress of your epics along a timeline"
msgstr ""

msgid "The staging stage shows the time between merging the MR and deploying code to the production environment. The data will be automatically added once you deploy to production for the first time."
msgstr ""

msgid "The tabs below will be removed in a future version"
msgstr ""

msgid "The testing stage shows the time GitLab CI takes to run every pipeline for the related merge request. The data will automatically be added after your first pipeline finishes running."
msgstr ""

msgid "The time taken by each data entry gathered by that stage."
msgstr ""

msgid "The update action will time out after %{number_of_minutes} minutes. For big repositories, use a clone/push combination."
msgstr ""

msgid "The usage ping is disabled, and cannot be configured through this form."
msgstr ""

msgid "The user map is a JSON document mapping the Google Code users that participated on your projects to the way their email addresses and usernames will be imported into GitLab. You can change this by changing the value on the right hand side of <code>:</code>. Be sure to preserve the surrounding double quotes, other punctuation and the email address or username on the left hand side."
msgstr ""

msgid "The user map is a mapping of the FogBugz users that participated on your projects to the way their email address and usernames will be imported into GitLab. You can change this by populating the table below."
msgstr ""

msgid "The value lying at the midpoint of a series of observed values. E.g., between 3, 5, 9, the median is 5. Between 3, 5, 7, 8, the median is (5+7)/2 = 6."
msgstr ""

msgid "There are no approvers"
msgstr ""

msgid "There are no archived projects yet"
msgstr ""

msgid "There are no custom project templates set up for this GitLab instance. They are enabled from GitLab's Admin Area. Contact your GitLab instance administrator to setup custom project templates."
msgstr ""

msgid "There are no issues to show"
msgstr ""

msgid "There are no labels yet"
msgstr ""

msgid "There are no packages yet"
msgstr ""

msgid "There are no projects shared with this group yet"
msgstr ""

msgid "There are no staged changes"
msgstr ""

msgid "There are no unstaged changes"
msgstr ""

msgid "There was an error adding a todo."
msgstr ""

msgid "There was an error deleting the todo."
msgstr ""

msgid "There was an error loading users activity calendar."
msgstr ""

msgid "There was an error saving your notification settings."
msgstr ""

msgid "There was an error subscribing to this label."
msgstr ""

msgid "There was an error when reseting email token."
msgstr ""

msgid "There was an error when subscribing to this label."
msgstr ""

msgid "There was an error when unsubscribing from this label."
msgstr ""

msgid "These existing issues have a similar title. It might be better to comment there instead of creating another similar issue."
msgstr ""

msgid "They can be managed using the %{link}."
msgstr ""

msgid "Third party offers"
msgstr ""

msgid "This %{issuable} is locked. Only <strong>project members</strong> can comment."
msgstr ""

msgid "This %{viewer} could not be displayed because %{reason}. You can %{options} instead."
msgstr ""

msgid "This GitLab instance does not provide any shared Runners yet. Instance administrators can register shared Runners in the admin area."
msgstr ""

msgid "This application was created by %{link_to_owner}."
msgstr ""

msgid "This application will be able to:"
msgstr ""

msgid "This board's scope is reduced"
msgstr ""

msgid "This branch has changed since you started editing. Would you like to create a new branch?"
msgstr ""

msgid "This container registry has been scheduled for deletion."
msgstr ""

msgid "This date is after the due date, so this epic won't appear in the roadmap."
msgstr ""

msgid "This date is before the start date, so this epic won't appear in the roadmap."
msgstr ""

msgid "This diff is collapsed."
msgstr ""

msgid "This diff was suppressed by a .gitattributes entry."
msgstr ""

msgid "This directory"
msgstr ""

msgid "This group"
msgstr ""

msgid "This group does not provide any group Runners yet."
msgstr ""

msgid "This is a confidential issue."
msgstr ""

msgid "This is a delayed job to run in %{remainingTime}"
msgstr ""

msgid "This is the author's first Merge Request to this project."
msgstr ""

msgid "This issue is confidential"
msgstr ""

msgid "This issue is confidential and locked."
msgstr ""

msgid "This issue is locked."
msgstr ""

msgid "This job depends on a user to trigger its process. Often they are used to deploy code to production environments"
msgstr ""

msgid "This job depends on upstream jobs that need to succeed in order for this job to be triggered"
msgstr ""

msgid "This job does not have a trace."
msgstr ""

msgid "This job has been canceled"
msgstr ""

msgid "This job has been skipped"
msgstr ""

msgid "This job has not been triggered yet"
msgstr ""

msgid "This job has not started yet"
msgstr ""

msgid "This job is an out-of-date deployment to %{environmentLink}."
msgstr ""

msgid "This job is an out-of-date deployment to %{environmentLink}. View the most recent deployment %{deploymentLink}."
msgstr ""

msgid "This job is archived. Only the complete pipeline can be retried."
msgstr ""

msgid "This job is creating a deployment to %{environmentLink} and will overwrite the %{deploymentLink}."
msgstr ""

msgid "This job is creating a deployment to %{environmentLink}."
msgstr ""

msgid "This job is in pending state and is waiting to be picked by a runner"
msgstr ""

msgid "This job is stuck because you don't have any active runners online with any of these tags assigned to them:"
msgstr ""

msgid "This job is stuck because you don't have any active runners that can run this job."
msgstr ""

msgid "This job is the most recent deployment to %{link}."
msgstr ""

msgid "This job requires a manual action"
msgstr ""

msgid "This job will automatically run after its timer finishes. Often they are used for incremental roll-out deploys to production environments. When unscheduled it converts into a manual action."
msgstr ""

msgid "This means you can not push code until you create an empty repository or import existing one."
msgstr ""

msgid "This merge request is locked."
msgstr ""

msgid "This option is disabled as you don't have write permissions for the current branch"
msgstr ""

msgid "This option is disabled while you still have unstaged changes"
msgstr ""

msgid "This page is unavailable because you are not allowed to read information across multiple projects."
msgstr ""

msgid "This page will be removed in a future release."
msgstr ""

msgid "This pipeline is run in a merge request context"
msgstr ""

msgid "This pipeline makes use of a predefined CI/CD configuration enabled by %{strongStart}Auto DevOps.%{strongEnd}"
msgstr ""

msgid "This pipeline makes use of a predefined CI/CD configuration enabled by <b>Auto DevOps.</b>"
msgstr ""

msgid "This project"
msgstr ""

msgid "This project does not belong to a group and can therefore not make use of group Runners."
msgstr ""

msgid "This project does not have a wiki homepage yet"
msgstr ""

msgid "This project does not have billing enabled. To create a cluster, <a href=%{linkToBilling} target=\"_blank\" rel=\"noopener noreferrer\">enable billing <i class=\"fa fa-external-link\" aria-hidden=\"true\"></i></a> and try again."
msgstr ""

msgid "This repository"
msgstr ""

msgid "This runner will only run on pipelines triggered on protected branches"
msgstr ""

msgid "This setting can be overridden in each project."
msgstr ""

msgid "This setting will update the hostname that is used to generate private commit emails. %{learn_more}"
msgstr ""

msgid "This source diff could not be displayed because it is too large."
msgstr ""

msgid "This timeout will take precedence when lower than project-defined timeout and accepts a human readable time input language like \"1 hour\". Values without specification represent seconds."
msgstr ""

msgid "This user has no identities"
msgstr ""

msgid "This user will be the author of all events in the activity feed that are the result of an update, like new branches being created or new commits being pushed to existing branches."
msgstr ""

msgid "This user will be the author of all events in the activity feed that are the result of an update, like new branches being created or new commits being pushed to existing branches. Upon creation or when reassigning you can only assign yourself to be the mirror user."
msgstr ""

msgid "This will redirect you to an external sign in page."
msgstr ""

msgid "Those emails automatically become issues (with the comments becoming the email conversation) listed here."
msgstr ""

msgid "Time before an issue gets scheduled"
msgstr ""

msgid "Time before an issue starts implementation"
msgstr ""

msgid "Time before enforced"
msgstr ""

msgid "Time between merge request creation and merge/close"
msgstr ""

msgid "Time estimate"
msgstr ""

msgid "Time in seconds GitLab will wait for a response from the external service. When the service does not respond in time, access will be denied."
msgstr ""

msgid "Time remaining"
msgstr ""

msgid "Time spent"
msgstr ""

msgid "Time tracking"
msgstr ""

msgid "Time until first merge request"
msgstr ""

msgid "TimeTrackingEstimated|Est"
msgstr ""

msgid "TimeTracking|Estimated:"
msgstr ""

msgid "TimeTracking|Spent"
msgstr ""

msgid "Timeago|%s days ago"
msgstr ""

msgid "Timeago|%s days remaining"
msgstr ""

msgid "Timeago|%s hours ago"
msgstr ""

msgid "Timeago|%s hours remaining"
msgstr ""

msgid "Timeago|%s minutes ago"
msgstr ""

msgid "Timeago|%s minutes remaining"
msgstr ""

msgid "Timeago|%s months ago"
msgstr ""

msgid "Timeago|%s months remaining"
msgstr ""

msgid "Timeago|%s seconds ago"
msgstr ""

msgid "Timeago|%s seconds remaining"
msgstr ""

msgid "Timeago|%s weeks ago"
msgstr ""

msgid "Timeago|%s weeks remaining"
msgstr ""

msgid "Timeago|%s years ago"
msgstr ""

msgid "Timeago|%s years remaining"
msgstr ""

msgid "Timeago|1 day ago"
msgstr ""

msgid "Timeago|1 day remaining"
msgstr ""

msgid "Timeago|1 hour ago"
msgstr ""

msgid "Timeago|1 hour remaining"
msgstr ""

msgid "Timeago|1 minute ago"
msgstr ""

msgid "Timeago|1 minute remaining"
msgstr ""

msgid "Timeago|1 month ago"
msgstr ""

msgid "Timeago|1 month remaining"
msgstr ""

msgid "Timeago|1 week ago"
msgstr ""

msgid "Timeago|1 week remaining"
msgstr ""

msgid "Timeago|1 year ago"
msgstr ""

msgid "Timeago|1 year remaining"
msgstr ""

msgid "Timeago|Past due"
msgstr ""

msgid "Timeago|in %s days"
msgstr ""

msgid "Timeago|in %s hours"
msgstr ""

msgid "Timeago|in %s minutes"
msgstr ""

msgid "Timeago|in %s months"
msgstr ""

msgid "Timeago|in %s seconds"
msgstr ""

msgid "Timeago|in %s weeks"
msgstr ""

msgid "Timeago|in %s years"
msgstr ""

msgid "Timeago|in 1 day"
msgstr ""

msgid "Timeago|in 1 hour"
msgstr ""

msgid "Timeago|in 1 minute"
msgstr ""

msgid "Timeago|in 1 month"
msgstr ""

msgid "Timeago|in 1 week"
msgstr ""

msgid "Timeago|in 1 year"
msgstr ""

msgid "Timeago|just now"
msgstr ""

msgid "Timeago|right now"
msgstr ""

msgid "Timeout"
msgstr ""

msgid "Time|hr"
msgid_plural "Time|hrs"
msgstr[0] ""
msgstr[1] ""

msgid "Time|min"
msgid_plural "Time|mins"
msgstr[0] ""
msgstr[1] ""

msgid "Time|s"
msgstr ""

msgid "Tip:"
msgstr ""

msgid "Title"
msgstr ""

msgid "To GitLab"
msgstr ""

msgid "To add an SSH key you need to %{generate_link_start}generate one%{link_end} or use an %{existing_link_start}existing key%{link_end}."
msgstr ""

msgid "To connect GitHub repositories, you can use a %{personal_access_token_link}. When you create your Personal Access Token, you will need to select the <code>repo</code> scope, so we can display a list of your public and private repositories which are available to connect."
msgstr ""

msgid "To connect GitHub repositories, you first need to authorize GitLab to access the list of your GitHub repositories:"
msgstr ""

msgid "To connect an SVN repository, check out %{svn_link}."
msgstr ""

msgid "To define internal users, first enable new users set to external"
msgstr ""

msgid "To enable it and see User Cohorts, visit %{application_settings_link_start}application settings%{application_settings_link_end}."
msgstr ""

msgid "To get started you enter your FogBugz URL and login information below. In the next steps, you'll be able to map users and select the projects you want to import."
msgstr ""

msgid "To get started, link this page to your Jaeger server, or find out how to %{link_start_tag}install Jaeger%{link_end_tag}"
msgstr ""

msgid "To get started, please enter your Gitea Host URL and a %{link_to_personal_token}."
msgstr ""

msgid "To help improve GitLab and its user experience, GitLab will periodically collect usage information."
msgstr ""

msgid "To help improve GitLab, we would like to periodically collect usage information. This can be changed at any time in %{settings_link_start}Settings%{link_end}. %{info_link_start}More Information%{link_end}"
msgstr ""

msgid "To import GitHub repositories, you can use a %{personal_access_token_link}. When you create your Personal Access Token, you will need to select the <code>repo</code> scope, so we can display a list of your public and private repositories which are available to import."
msgstr ""

msgid "To import GitHub repositories, you first need to authorize GitLab to access the list of your GitHub repositories:"
msgstr ""

msgid "To import an SVN repository, check out %{svn_link}."
msgstr ""

msgid "To link Sentry to GitLab, enter your Sentry URL and Auth Token."
msgstr ""

msgid "To move or copy an entire GitLab project from another GitLab installation to this one, navigate to the original project's settings page, generate an export file, and upload it here."
msgstr ""

msgid "To only use CI/CD features for an external repository, choose <strong>CI/CD for external repo</strong>."
msgstr ""

msgid "To open Jaeger and easily view tracing from GitLab, link the %{link} page to your server"
msgstr ""

msgid "To preserve performance only <strong>%{display_size} of %{real_size}</strong> files are displayed."
msgstr ""

msgid "To set up SAML authentication for your group through an identity provider like Azure, Okta, Onelogin, Ping Identity, or your custom SAML 2.0 provider:"
msgstr ""

msgid "To start serving your jobs you can add Runners to your group"
msgstr ""

msgid "To start serving your jobs you can either add specific Runners to your project or use shared Runners"
msgstr ""

msgid "To this GitLab instance"
msgstr ""

msgid "To validate your GitLab CI configurations, go to 'CI/CD → Pipelines' inside your project, and click on the 'CI Lint' button."
msgstr ""

msgid "To view the roadmap, add a start or due date to one of your epics in this group or its subgroups. In the months view, only epics in the past month, current month, and next 5 months are shown."
msgstr ""

msgid "To widen your search, change or remove filters above"
msgstr ""

msgid "To widen your search, change or remove filters."
msgstr ""

msgid "Today"
msgstr ""

msgid "Todo"
msgstr ""

msgid "Todos"
msgstr ""

msgid "Toggle Sidebar"
msgstr ""

msgid "Toggle comments for this file"
msgstr ""

msgid "Toggle commit description"
msgstr ""

msgid "Toggle commit list"
msgstr ""

msgid "Toggle discussion"
msgstr ""

msgid "Toggle file browser"
msgstr ""

msgid "Toggle navigation"
msgstr ""

msgid "Toggle sidebar"
msgstr ""

msgid "ToggleButton|Toggle Status: OFF"
msgstr ""

msgid "ToggleButton|Toggle Status: ON"
msgstr ""

msgid "Token"
msgstr ""

msgid "Tomorrow"
msgstr ""

msgid "Too many changes to show."
msgstr ""

msgid "Total Contributions"
msgstr ""

msgid "Total Time"
msgstr ""

msgid "Total test time for all commits/merges"
msgstr ""

msgid "Total: %{total}"
msgstr ""

msgid "Tracing"
msgstr ""

msgid "Track activity with Contribution Analytics."
msgstr ""

msgid "Track groups of issues that share a theme, across projects and milestones"
msgstr ""

msgid "Track time with quick actions"
msgstr ""

msgid "Tree view"
msgstr ""

msgid "Trending"
msgstr ""

msgid "Trigger pipelines for mirror updates"
msgstr ""

msgid "Trigger pipelines when branches or tags are updated from the upstream repository. Depending on the activity of the upstream repository, this may greatly increase the load on your CI runners. Only enable this if you know they can handle the load."
msgstr ""

msgid "Trigger this manual action"
msgstr ""

msgid "Trigger token:"
msgstr ""

msgid "Trigger variables:"
msgstr ""

msgid "Triggers can force a specific branch or tag to get rebuilt with an API call.  These tokens will impersonate their associated user including their access to projects and their project permissions."
msgstr ""

msgid "Troubleshoot and monitor your application with tracing"
msgstr ""

msgid "Try again"
msgstr ""

msgid "Try again?"
msgstr ""

msgid "Try all GitLab has to offer for 30 days."
msgstr ""

msgid "Trying to communicate with your device. Plug it in (if you haven't already) and press the button on the device now."
msgstr ""

msgid "Turn on Service Desk"
msgstr ""

msgid "Twitter"
msgstr ""

msgid "Two-factor authentication"
msgstr ""

msgid "Type"
msgstr ""

msgid "Unable to load the diff. %{button_try_again}"
msgstr ""

msgid "Unable to sign you in to the group with SAML due to \"%{reason}\""
msgstr ""

msgid "Unable to update this epic at this time."
msgstr ""

msgid "Undo"
msgstr ""

msgid "Unknown"
msgstr ""

msgid "Unlock"
msgstr ""

msgid "Unlock this %{issuableDisplayName}? <strong>Everyone</strong> will be able to comment."
msgstr ""

msgid "Unlocked"
msgstr ""

msgid "Unresolve discussion"
msgstr ""

msgid "Unschedule job"
msgstr ""

msgid "Unstage"
msgstr ""

msgid "Unstage all changes"
msgstr ""

msgid "Unstage changes"
msgstr ""

msgid "Unstaged"
msgstr ""

msgid "Unstaged %{type}"
msgstr ""

msgid "Unstaged and staged %{type}"
msgstr ""

msgid "Unstar"
msgstr ""

msgid "Unsubscribe"
msgstr ""

msgid "Unsubscribe at group level"
msgstr ""

msgid "Unsubscribe at project level"
msgstr ""

msgid "Unverified"
msgstr ""

msgid "Up to date"
msgstr ""

msgid "Upcoming"
msgstr ""

msgid "Update"
msgstr ""

msgid "Update now"
msgstr ""

msgid "Update your group name, description, avatar, and visibility."
msgstr ""

msgid "Updating"
msgstr ""

msgid "Upgrade your plan to activate Advanced Global Search."
msgstr ""

msgid "Upgrade your plan to activate Contribution Analytics."
msgstr ""

msgid "Upgrade your plan to activate Group Webhooks."
msgstr ""

msgid "Upgrade your plan to activate Issue weight."
msgstr ""

msgid "Upgrade your plan to improve Issue boards."
msgstr ""

msgid "Upload <code>GoogleCodeProjectHosting.json</code> here:"
msgstr ""

msgid "Upload CSV file"
msgstr ""

msgid "Upload New File"
msgstr ""

msgid "Upload file"
msgstr ""

msgid "Upload object map"
msgstr ""

msgid "UploadLink|click to upload"
msgstr ""

msgid "Upstream"
msgstr ""

msgid "Upvotes"
msgstr ""

msgid "Usage ping is not enabled"
msgstr ""

msgid "Usage statistics"
msgstr ""

msgid "Use <code>%{native_redirect_uri}</code> for local tests"
msgstr ""

msgid "Use Service Desk to connect with your users (e.g. to offer customer support) through email right inside GitLab"
msgstr ""

msgid "Use group milestones to manage issues from multiple projects in the same milestone."
msgstr ""

msgid "Use one line per URI"
msgstr ""

msgid "Use template"
msgstr ""

msgid "Use the following registration token during setup:"
msgstr ""

msgid "Use your global notification setting"
msgstr ""

msgid "Used by members to sign in to your group in GitLab"
msgstr ""

msgid "Used to help configure your identity provider"
msgstr ""

msgid "User Cohorts are only shown when the %{usage_ping_link_start}usage ping%{usage_ping_link_end} is enabled."
msgstr ""

msgid "User Settings"
msgstr ""

msgid "User and IP Rate Limits"
msgstr ""

msgid "User map"
msgstr ""

msgid "UserProfile|Activity"
msgstr ""

msgid "UserProfile|Already reported for abuse"
msgstr ""

msgid "UserProfile|Contributed projects"
msgstr ""

msgid "UserProfile|Edit profile"
msgstr ""

msgid "UserProfile|Groups"
msgstr ""

msgid "UserProfile|Most Recent Activity"
msgstr ""

msgid "UserProfile|Overview"
msgstr ""

msgid "UserProfile|Personal projects"
msgstr ""

msgid "UserProfile|Report abuse"
msgstr ""

msgid "UserProfile|Snippets"
msgstr ""

msgid "UserProfile|Subscribe"
msgstr ""

msgid "UserProfile|This user has a private profile"
msgstr ""

msgid "UserProfile|View all"
msgstr ""

msgid "UserProfile|View user in admin area"
msgstr ""

msgid "Users"
msgstr ""

msgid "Users requesting access to"
msgstr ""

msgid "Various container registry settings."
msgstr ""

msgid "Various email settings."
msgstr ""

msgid "Various settings that affect GitLab performance."
msgstr ""

msgid "Verification information"
msgstr ""

msgid "Verified"
msgstr ""

msgid "Version"
msgstr ""

msgid "View %{alerts}"
msgstr ""

msgid "View app"
msgstr ""

msgid "View deployment"
msgstr ""

msgid "View details: %{details_url}"
msgstr ""

msgid "View documentation"
msgstr ""

msgid "View epics list"
msgstr ""

msgid "View file @ "
msgstr ""

msgid "View group labels"
msgstr ""

msgid "View issue"
msgstr ""

msgid "View it on GitLab"
msgstr ""

msgid "View jobs"
msgstr ""

msgid "View labels"
msgstr ""

msgid "View log"
msgstr ""

msgid "View open merge request"
msgstr ""

msgid "View project labels"
msgstr ""

msgid "View replaced file @ "
msgstr ""

msgid "View the documentation"
msgstr ""

msgid "Viewing commit"
msgstr ""

msgid "Visibility and access controls"
msgstr ""

msgid "Visibility level"
msgstr ""

msgid "Visibility level:"
msgstr ""

msgid "Visibility:"
msgstr ""

msgid "VisibilityLevel|Internal"
msgstr ""

msgid "VisibilityLevel|Private"
msgstr ""

msgid "VisibilityLevel|Public"
msgstr ""

msgid "VisibilityLevel|Unknown"
msgstr ""

msgid "Vulnerability Chart"
msgstr ""

msgid "Vulnerability List"
msgstr ""

msgid "Vulnerability|Class"
msgstr ""

msgid "Vulnerability|Confidence"
msgstr ""

msgid "Vulnerability|Description"
msgstr ""

msgid "Vulnerability|File"
msgstr ""

msgid "Vulnerability|Identifiers"
msgstr ""

msgid "Vulnerability|Instances"
msgstr ""

msgid "Vulnerability|Links"
msgstr ""

msgid "Vulnerability|Project"
msgstr ""

msgid "Vulnerability|Report Type"
msgstr ""

msgid "Vulnerability|Severity"
msgstr ""

msgid "Want to see the data? Please ask an administrator for access."
msgstr ""

msgid "We can't find an epic that matches what you are looking for."
msgstr ""

msgid "We can't find an issue that matches what you are looking for."
msgstr ""

msgid "We could not determine the path to remove the epic"
msgstr ""

msgid "We could not determine the path to remove the issue"
msgstr ""

msgid "We detected potential spam in the %{humanized_resource_name}. Please solve the reCAPTCHA to proceed."
msgstr ""

msgid "We don't have enough data to show this stage."
msgstr ""

msgid "We heard back from your U2F device. You have been authenticated."
msgstr ""

msgid "We want to be sure it is you, please confirm you are not a robot."
msgstr ""

msgid "Web IDE"
msgstr ""

msgid "Web Terminal"
msgstr ""

msgid "Web terminal"
msgstr ""

msgid "Webhooks allow you to trigger a URL if, for example, new code is pushed or a new issue is created. You can configure webhooks to listen for specific events like pushes, issues or merge requests. Group webhooks will apply to all projects in a group, allowing you to standardize webhook functionality across your entire group."
msgstr ""

msgid "Weeks"
msgstr ""

msgid "Weight"
msgstr ""

msgid "Weight %{weight}"
msgstr ""

msgid "When a runner is locked, it cannot be assigned to other projects"
msgstr ""

msgid "When enabled, users cannot use GitLab until the terms have been accepted."
msgstr ""

msgid "When leaving the URL blank, classification labels can still be specified without disabling cross project features or performing external authorization checks."
msgstr ""

msgid "Who can see this group?"
msgstr ""

msgid "Who will be able to see this group?"
msgstr ""

msgid "Wiki"
msgstr ""

msgid "WikiClone|Clone your wiki"
msgstr ""

msgid "WikiClone|Git Access"
msgstr ""

msgid "WikiClone|Install Gollum"
msgstr ""

msgid "WikiClone|It is recommended to install %{markdown} so that GFM features render locally:"
msgstr ""

msgid "WikiClone|Start Gollum and edit locally"
msgstr ""

msgid "WikiEditPageTip|Tip: You can move this page by adding the path to the beginning of the title."
msgstr ""

msgid "WikiEdit|There is already a page with the same title in that path."
msgstr ""

msgid "WikiEmptyIssueMessage|Suggest wiki improvement"
msgstr ""

msgid "WikiEmptyIssueMessage|You must be a project member in order to add wiki pages. If you have suggestions for how to improve the wiki for this project, consider opening an issue in the %{issues_link}."
msgstr ""

msgid "WikiEmptyIssueMessage|issue tracker"
msgstr ""

msgid "WikiEmpty|A wiki is where you can store all the details about your project. This can include why you've created it, its principles, how to use it, and so on."
msgstr ""

msgid "WikiEmpty|Create your first page"
msgstr ""

msgid "WikiEmpty|Suggest wiki improvement"
msgstr ""

msgid "WikiEmpty|The wiki lets you write documentation for your project"
msgstr ""

msgid "WikiEmpty|This project has no wiki pages"
msgstr ""

msgid "WikiEmpty|You must be a project member in order to add wiki pages."
msgstr ""

msgid "WikiHistoricalPage|This is an old version of this page."
msgstr ""

msgid "WikiHistoricalPage|You can view the %{most_recent_link} or browse the %{history_link}."
msgstr ""

msgid "WikiHistoricalPage|history"
msgstr ""

msgid "WikiHistoricalPage|most recent version"
msgstr ""

msgid "WikiMarkdownDocs|More examples are in the %{docs_link}"
msgstr ""

msgid "WikiMarkdownDocs|documentation"
msgstr ""

msgid "WikiMarkdownTip|To link to a (new) page, simply type %{link_example}"
msgstr ""

msgid "WikiNewPagePlaceholder|how-to-setup"
msgstr ""

msgid "WikiNewPageTip|Tip: You can specify the full path for the new file. We will automatically create any missing directories."
msgstr ""

msgid "WikiNewPageTitle|New Wiki Page"
msgstr ""

msgid "WikiPageConfirmDelete|Are you sure you want to delete this page?"
msgstr ""

msgid "WikiPageConfirmDelete|Delete page"
msgstr ""

msgid "WikiPageConfirmDelete|Delete page %{pageTitle}?"
msgstr ""

msgid "WikiPageConflictMessage|Someone edited the page the same time you did. Please check out %{page_link} and make sure your changes will not unintentionally remove theirs."
msgstr ""

msgid "WikiPageConflictMessage|the page"
msgstr ""

msgid "WikiPageCreate|Create %{page_title}"
msgstr ""

msgid "WikiPageEdit|Update %{page_title}"
msgstr ""

msgid "WikiPage|Page slug"
msgstr ""

msgid "WikiPage|Write your content or drag files here…"
msgstr ""

msgid "Wiki|Create Page"
msgstr ""

msgid "Wiki|Create page"
msgstr ""

msgid "Wiki|Edit Page"
msgstr ""

msgid "Wiki|More Pages"
msgstr ""

msgid "Wiki|New page"
msgstr ""

msgid "Wiki|Page history"
msgstr ""

msgid "Wiki|Page version"
msgstr ""

msgid "Wiki|Pages"
msgstr ""

msgid "Wiki|Wiki Pages"
msgstr ""

msgid "Will deploy to"
msgstr ""

msgid "With contribution analytics you can have an overview for the activity of issues, merge requests and push events of your organization and its members."
msgstr ""

msgid "Withdraw Access Request"
msgstr ""

msgid "Write a comment or drag your files here…"
msgstr ""

msgid "Yes"
msgstr ""

msgid "Yes, add it"
msgstr ""

msgid "Yes, let me map Google Code users to full names or GitLab users."
msgstr ""

msgid "Yesterday"
msgstr ""

msgid "You are an admin, which means granting access to <strong>%{client_name}</strong> will allow them to interact with GitLab as an admin as well. Proceed with caution."
msgstr ""

msgid "You are going to remove %{group_name}. Removed groups CANNOT be restored! Are you ABSOLUTELY sure?"
msgstr ""

msgid "You are going to remove %{project_full_name}. Removed project CANNOT be restored! Are you ABSOLUTELY sure?"
msgstr ""

msgid "You are going to remove the fork relationship to source project %{forked_from_project}. Are you ABSOLUTELY sure?"
msgstr ""

msgid "You are going to transfer %{project_full_name} to another owner. Are you ABSOLUTELY sure?"
msgstr ""

msgid "You are on a read-only GitLab instance."
msgstr ""

msgid "You are receiving this message because you are a GitLab administrator for %{url}."
msgstr ""

msgid "You can %{linkStart}view the blob%{linkEnd} instead."
msgstr ""

msgid "You can also create a project from the command line."
msgstr ""

msgid "You can also star a label to make it a priority label."
msgstr ""

msgid "You can easily contribute to them by requesting to join these groups."
msgstr ""

msgid "You can easily install a Runner on a Kubernetes cluster. %{link_to_help_page}"
msgstr ""

msgid "You can move around the graph by using the arrow keys."
msgstr ""

msgid "You can only add files when you are on a branch"
msgstr ""

msgid "You can only edit files when you are on a branch"
msgstr ""

msgid "You can resolve the merge conflict using either the Interactive mode, by choosing %{use_ours} or %{use_theirs} buttons, or by editing the files directly. Commit these changes into %{branch_name}"
msgstr ""

msgid "You can set up jobs to only use Runners with specific tags. Separate tags with commas."
msgstr ""

msgid "You can test your .gitlab-ci.yml in %{linkStart}CI Lint%{linkEnd}."
msgstr ""

msgid "You cannot write to a read-only secondary GitLab Geo instance. Please use %{link_to_primary_node} instead."
msgstr ""

msgid "You cannot write to this read-only GitLab instance."
msgstr ""

msgid "You do not have any subscriptions yet"
msgstr ""

msgid "You do not have permission to run the Web Terminal. Please contact a project administrator."
msgstr ""

msgid "You do not have the correct permissions to override the settings from the LDAP group sync."
msgstr ""

msgid "You don't have any applications"
msgstr ""

msgid "You don't have any authorized applications"
msgstr ""

msgid "You don't have any deployments right now."
msgstr ""

msgid "You have no permissions"
msgstr ""

msgid "You have reached your project limit"
msgstr ""

msgid "You may also add variables that are made available to the running application by prepending the variable key with <code>K8S_SECRET_</code>."
msgstr ""

msgid "You must accept our Terms of Service and privacy policy in order to register an account"
msgstr ""

msgid "You must have maintainer access to force delete a lock"
msgstr ""

msgid "You need a different license to enable FileLocks feature"
msgstr ""

msgid "You need git-lfs version %{min_git_lfs_version} (or greater) to continue. Please visit https://git-lfs.github.com"
msgstr ""

msgid "You need permission."
msgstr ""

msgid "You need to register a two-factor authentication app before you can set up a U2F device."
msgstr ""

msgid "You will loose all changes you've made to this file. This action cannot be undone."
msgstr ""

msgid "You will loose all the unstaged changes you've made in this project. This action cannot be undone."
msgstr ""

msgid "You will not get any notifications via email"
msgstr ""

msgid "You will only receive notifications for the events you choose"
msgstr ""

msgid "You will only receive notifications for threads you have participated in"
msgstr ""

msgid "You will receive notifications for any activity"
msgstr ""

msgid "You will receive notifications only for comments in which you were @mentioned"
msgstr ""

msgid "You won't be able to pull or push project code via %{protocol} until you %{set_password_link} on your account"
msgstr ""

msgid "You won't be able to pull or push project code via SSH until you %{add_ssh_key_link} to your profile"
msgstr ""

msgid "You won't be able to pull or push project code via SSH until you add an SSH key to your profile"
msgstr ""

msgid "You'll need to use different branch names to get a valid comparison."
msgstr ""

msgid "You're receiving this email because %{reason}."
msgstr ""

msgid "You're receiving this email because of your account on %{host}."
msgstr ""

msgid "You're receiving this email because of your account on %{host}. %{manage_notifications_link} &middot; %{help_link}"
msgstr ""

msgid "YouTube"
msgstr ""

msgid "Your Groups"
msgstr ""

msgid "Your Kubernetes cluster information on this page is still editable, but you are advised to disable and reconfigure"
msgstr ""

msgid "Your Projects (default)"
msgstr ""

msgid "Your Projects' Activity"
msgstr ""

msgid "Your Todos"
msgstr ""

msgid "Your U2F device needs to be set up. Plug it in (if not already) and click the button on the left."
msgstr ""

msgid "Your applications (%{size})"
msgstr ""

msgid "Your authorized applications"
msgstr ""

msgid "Your browser doesn't support U2F. Please use Google Chrome desktop (version 41 or newer)."
msgstr ""

msgid "Your changes can be committed to %{branch_name} because a merge request is open."
msgstr ""

msgid "Your changes have been committed. Commit %{commitId} %{commitStats}"
msgstr ""

msgid "Your changes have been saved"
msgstr ""

msgid "Your comment will not be visible to the public."
msgstr ""

msgid "Your device was successfully set up! Give it a name and register it with the GitLab server."
msgstr ""

msgid "Your groups"
msgstr ""

msgid "Your issues are being imported. Once finished, you'll get a confirmation email."
msgstr ""

msgid "Your issues will be imported in the background. Once finished, you'll get a confirmation email."
msgstr ""

msgid "Your name"
msgstr ""

msgid "Your projects"
msgstr ""

msgid "a deleted user"
msgstr ""

msgid "ago"
msgstr ""

msgid "among other things"
msgstr ""

msgid "assign yourself"
msgstr ""

msgid "attach a new file"
msgstr ""

msgid "branch name"
msgstr ""

msgid "by"
msgstr ""

msgid "ciReport|%{linkStartTag}Learn more about Container Scanning %{linkEndTag}"
msgstr ""

msgid "ciReport|%{linkStartTag}Learn more about DAST %{linkEndTag}"
msgstr ""

msgid "ciReport|%{linkStartTag}Learn more about Dependency Scanning %{linkEndTag}"
msgstr ""

msgid "ciReport|%{linkStartTag}Learn more about SAST %{linkEndTag}"
msgstr ""

msgid "ciReport|%{namespace} is affected by %{vulnerability}."
msgstr ""

msgid "ciReport|%{remainingPackagesCount} more"
msgstr ""

msgid "ciReport|%{reportType} %{status} detected %{fixedCount} fixed vulnerability"
msgid_plural "ciReport|%{reportType} %{status} detected %{fixedCount} fixed vulnerabilities"
msgstr[0] ""
msgstr[1] ""

msgid "ciReport|%{reportType} %{status} detected %{newCount} new vulnerability"
msgid_plural "ciReport|%{reportType} %{status} detected %{newCount} new vulnerabilities"
msgstr[0] ""
msgstr[1] ""

msgid "ciReport|%{reportType} %{status} detected %{newCount} new, and %{fixedCount} fixed vulnerabilities"
msgstr ""

msgid "ciReport|%{reportType} %{status} detected %{newCount} vulnerability for the source branch only"
msgid_plural "ciReport|%{reportType} %{status} detected %{newCount} vulnerabilities for the source branch only"
msgstr[0] ""
msgstr[1] ""

msgid "ciReport|%{reportType} %{status} detected no new vulnerabilities"
msgstr ""

msgid "ciReport|%{reportType} %{status} detected no vulnerabilities"
msgstr ""

msgid "ciReport|%{reportType} %{status} detected no vulnerabilities for the source branch only"
msgstr ""

msgid "ciReport|%{reportType} detected %{vulnerabilityCount} vulnerability"
msgid_plural "ciReport|%{reportType} detected %{vulnerabilityCount} vulnerabilities"
msgstr[0] ""
msgstr[1] ""

msgid "ciReport|%{reportType} detected no vulnerabilities"
msgstr ""

msgid "ciReport|%{reportType} is loading"
msgstr ""

msgid "ciReport|%{reportType}: Loading resulted in an error"
msgstr ""

msgid "ciReport|(errors when loading results)"
msgstr ""

msgid "ciReport|(is loading)"
msgstr ""

msgid "ciReport|(is loading, errors when loading results)"
msgstr ""

msgid "ciReport|Class"
msgstr ""

msgid "ciReport|Code quality"
msgstr ""

msgid "ciReport|Confidence"
msgstr ""

msgid "ciReport|Container scanning"
msgstr ""

msgid "ciReport|Container scanning detects known vulnerabilities in your docker images."
msgstr ""

msgid "ciReport|DAST"
msgstr ""

msgid "ciReport|Dependency Scanning"
msgstr ""

msgid "ciReport|Dependency Scanning detects known vulnerabilities in your source code's dependencies."
msgstr ""

msgid "ciReport|Dependency scanning"
msgstr ""

msgid "ciReport|Description"
msgstr ""

msgid "ciReport|Dismiss vulnerability"
msgstr ""

msgid "ciReport|Dismissed by"
msgstr ""

msgid "ciReport|Download and apply the patch to fix this vulnerability."
msgstr ""

msgid "ciReport|Download patch"
msgstr ""

msgid "ciReport|Dynamic Application Security Testing (DAST) detects known vulnerabilities in your web application."
msgstr ""

msgid "ciReport|Failed to load %{reportName} report"
msgstr ""

msgid "ciReport|File"
msgstr ""

msgid "ciReport|Fixed:"
msgstr ""

msgid "ciReport|Identifiers"
msgstr ""

msgid "ciReport|Instances"
msgstr ""

msgid "ciReport|Learn more about interacting with security reports (Alpha)."
msgstr ""

msgid "ciReport|License management detected %d license for the source branch only"
msgid_plural "ciReport|License management detected %d licenses for the source branch only"
msgstr[0] ""
msgstr[1] ""

msgid "ciReport|License management detected %d new license"
msgid_plural "ciReport|License management detected %d new licenses"
msgstr[0] ""
msgstr[1] ""

msgid "ciReport|License management detected no licenses for the source branch only"
msgstr ""

msgid "ciReport|License management detected no new licenses"
msgstr ""

msgid "ciReport|Links"
msgstr ""

msgid "ciReport|Loading %{reportName} report"
msgstr ""

msgid "ciReport|Manage licenses"
msgstr ""

msgid "ciReport|Method"
msgstr ""

msgid "ciReport|Namespace"
msgstr ""

msgid "ciReport|No changes to code quality"
msgstr ""

msgid "ciReport|No changes to performance metrics"
msgstr ""

msgid "ciReport|Performance metrics"
msgstr ""

msgid "ciReport|Revert dismissal"
msgstr ""

msgid "ciReport|SAST"
msgstr ""

msgid "ciReport|Security scanning"
msgstr ""

msgid "ciReport|Security scanning failed loading any results"
msgstr ""

msgid "ciReport|Severity"
msgstr ""

msgid "ciReport|Solution"
msgstr ""

msgid "ciReport|Static Application Security Testing (SAST) detects known vulnerabilities in your source code."
msgstr ""

msgid "ciReport|There was an error creating the issue. Please try again."
msgstr ""

msgid "ciReport|There was an error dismissing the vulnerability. Please try again."
msgstr ""

msgid "ciReport|There was an error loading DAST report"
msgstr ""

msgid "ciReport|There was an error loading SAST report"
msgstr ""

msgid "ciReport|There was an error loading container scanning report"
msgstr ""

msgid "ciReport|There was an error loading dependency scanning report"
msgstr ""

msgid "ciReport|There was an error reverting the dismissal. Please try again."
msgstr ""

msgid "ciReport|Upgrade %{name} from %{version} to %{fixed}."
msgstr ""

msgid "ciReport|Used by %{packagesString}"
msgid_plural "ciReport|Used by %{packagesString}, and %{lastPackage}"
msgstr[0] ""
msgstr[1] ""

msgid "ciReport|View full report"
msgstr ""

msgid "ciReport|on pipeline"
msgstr ""

msgid "command line instructions"
msgstr ""

msgid "confidentiality|You are going to turn off the confidentiality. This means <strong>everyone</strong> will be able to see and leave a comment on this issue."
msgstr ""

msgid "confidentiality|You are going to turn on the confidentiality. This means that only team members with <strong>at least Reporter access</strong> are able to see and leave comments on the issue."
msgstr ""

msgid "connecting"
msgstr ""

msgid "could not read private key, is the passphrase correct?"
msgstr ""

msgid "customize"
msgstr ""

msgid "day"
msgid_plural "days"
msgstr[0] ""
msgstr[1] ""

msgid "deleted"
msgstr ""

msgid "deploy token"
msgstr ""

msgid "disabled"
msgstr ""

msgid "discussion resolved"
msgid_plural "discussions resolved"
msgstr[0] ""
msgstr[1] ""

msgid "done"
msgstr ""

msgid "draft"
msgid_plural "drafts"
msgstr[0] ""
msgstr[1] ""

msgid "enabled"
msgstr ""

msgid "epic"
msgstr ""

msgid "error"
msgstr ""

msgid "error code:"
msgstr ""

msgid "estimateCommand|%{slash_command} will update the estimated time with the latest command."
msgstr ""

msgid "for this project"
msgstr ""

msgid "from"
msgstr ""

msgid "group"
msgstr ""

msgid "help"
msgstr ""

msgid "here"
msgstr ""

msgid "http://<sentry-host>/api/0/projects/{organization_slug}/{project_slug}/"
msgstr ""

msgid "https://your-bitbucket-server"
msgstr ""

msgid "image diff"
msgstr ""

msgid "import flow"
msgstr ""

msgid "importing"
msgstr ""

msgid "in"
msgstr ""

msgid "instance completed"
msgid_plural "instances completed"
msgstr[0] ""
msgstr[1] ""

msgid "is invalid because there is downstream lock"
msgstr ""

msgid "is invalid because there is upstream lock"
msgstr ""

msgid "is not a valid X509 certificate."
msgstr ""

msgid "is out of the hierarchy of the Group owning the template"
msgstr ""

msgid "issue"
msgstr ""

msgid "issue boards"
msgstr ""

msgid "it is stored externally"
msgstr ""

msgid "it is stored in LFS"
msgstr ""

msgid "it is too large"
msgstr ""

msgid "latest"
msgstr ""

msgid "latest deployment"
msgstr ""

msgid "latest version"
msgstr ""

msgid "license management"
msgstr ""

msgid "locked by %{path_lock_user_name} %{created_at}"
msgstr ""

msgid "merge request"
msgid_plural "merge requests"
msgstr[0] ""
msgstr[1] ""

msgid "mrWidget| Please restore it or use a different %{missingBranchName} branch"
msgstr ""

msgid "mrWidget|%{metricsLinkStart} Memory %{metricsLinkEnd} usage %{emphasisStart} decreased %{emphasisEnd} from %{memoryFrom}MB to %{memoryTo}MB"
msgstr ""

msgid "mrWidget|%{metricsLinkStart} Memory %{metricsLinkEnd} usage %{emphasisStart} increased %{emphasisEnd} from %{memoryFrom}MB to %{memoryTo}MB"
msgstr ""

msgid "mrWidget|%{metricsLinkStart} Memory %{metricsLinkEnd} usage is %{emphasisStart} unchanged %{emphasisEnd} at %{memoryFrom}MB"
msgstr ""

msgid "mrWidget|Add approval"
msgstr ""

msgid "mrWidget|Allows commits from members who can merge to the target branch"
msgstr ""

msgid "mrWidget|An error occurred while removing your approval."
msgstr ""

msgid "mrWidget|An error occurred while retrieving approval data for this merge request."
msgstr ""

msgid "mrWidget|An error occurred while submitting your approval."
msgstr ""

msgid "mrWidget|Approve"
msgstr ""

msgid "mrWidget|Approved by"
msgstr ""

msgid "mrWidget|Cancel automatic merge"
msgstr ""

msgid "mrWidget|Check out branch"
msgstr ""

msgid "mrWidget|Checking ability to merge automatically"
msgstr ""

msgid "mrWidget|Cherry-pick"
msgstr ""

msgid "mrWidget|Cherry-pick this merge request in a new merge request"
msgstr ""

msgid "mrWidget|Closed"
msgstr ""

msgid "mrWidget|Closed by"
msgstr ""

msgid "mrWidget|Closes"
msgstr ""

msgid "mrWidget|Create an issue to resolve them later"
msgstr ""

msgid "mrWidget|Deployment statistics are not available currently"
msgstr ""

msgid "mrWidget|Did not close"
msgstr ""

msgid "mrWidget|Email patches"
msgstr ""

msgid "mrWidget|Failed to load deployment statistics"
msgstr ""

msgid "mrWidget|Fast-forward merge is not possible. To merge this request, first rebase locally."
msgstr ""

msgid "mrWidget|If the %{branch} branch exists in your local repository, you can merge this merge request manually using the"
msgstr ""

msgid "mrWidget|If the %{missingBranchName} branch exists in your local repository, you can merge this merge request manually using the command line"
msgstr ""

msgid "mrWidget|Loading deployment statistics"
msgstr ""

msgid "mrWidget|Mentions"
msgstr ""

msgid "mrWidget|Merge"
msgstr ""

msgid "mrWidget|Merge failed."
msgstr ""

msgid "mrWidget|Merge locally"
msgstr ""

msgid "mrWidget|Merge request approved"
msgstr ""

msgid "mrWidget|Merge request approved; you can approve additionally"
msgstr ""

msgid "mrWidget|Merged by"
msgstr ""

msgid "mrWidget|No Approval required"
msgstr ""

msgid "mrWidget|No Approval required; you can still approve"
msgstr ""

msgid "mrWidget|Open in Web IDE"
msgstr ""

msgid "mrWidget|Pipeline blocked. The pipeline for this merge request requires a manual action to proceed"
msgstr ""

msgid "mrWidget|Plain diff"
msgstr ""

msgid "mrWidget|Ready to be merged automatically. Ask someone with write access to this repository to merge this request"
msgstr ""

msgid "mrWidget|Refresh"
msgstr ""

msgid "mrWidget|Refresh now"
msgstr ""

msgid "mrWidget|Refreshing now"
msgstr ""

msgid "mrWidget|Remove Source Branch"
msgstr ""

msgid "mrWidget|Remove source branch"
msgstr ""

msgid "mrWidget|Remove your approval"
msgstr ""

msgid "mrWidget|Request to merge"
msgstr ""

msgid "mrWidget|Requires 1 more approval"
msgid_plural "mrWidget|Requires %d more approvals"
msgstr[0] ""
msgstr[1] ""

msgid "mrWidget|Requires 1 more approval by"
msgid_plural "mrWidget|Requires %d more approvals by"
msgstr[0] ""
msgstr[1] ""

msgid "mrWidget|Resolve conflicts"
msgstr ""

msgid "mrWidget|Resolve these conflicts or ask someone with write access to this repository to merge it locally"
msgstr ""

msgid "mrWidget|Revert"
msgstr ""

msgid "mrWidget|Revert this merge request in a new merge request"
msgstr ""

msgid "mrWidget|Set by"
msgstr ""

msgid "mrWidget|The changes were merged into"
msgstr ""

msgid "mrWidget|The changes were not merged into"
msgstr ""

msgid "mrWidget|The changes will be merged into"
msgstr ""

msgid "mrWidget|The pipeline for this merge request failed. Please retry the job or push a new commit to fix the failure"
msgstr ""

msgid "mrWidget|The source branch HEAD has recently changed. Please reload the page and review the changes before merging"
msgstr ""

msgid "mrWidget|The source branch has been removed"
msgstr ""

msgid "mrWidget|The source branch is %{commitsBehindLinkStart}%{commitsBehind}%{commitsBehindLinkEnd} the target branch"
msgstr ""

msgid "mrWidget|The source branch is being removed"
msgstr ""

msgid "mrWidget|The source branch will be removed"
msgstr ""

msgid "mrWidget|The source branch will not be removed"
msgstr ""

msgid "mrWidget|There are merge conflicts"
msgstr ""

msgid "mrWidget|There are unresolved discussions. Please resolve these discussions"
msgstr ""

msgid "mrWidget|This merge request failed to be merged automatically"
msgstr ""

msgid "mrWidget|This merge request is in the process of being merged"
msgstr ""

msgid "mrWidget|This project is archived, write access has been disabled"
msgstr ""

msgid "mrWidget|You are not allowed to edit this project directly. Please fork to make changes."
msgstr ""

msgid "mrWidget|You can merge this merge request manually using the"
msgstr ""

msgid "mrWidget|You can remove source branch now"
msgstr ""

msgid "mrWidget|branch does not exist."
msgstr ""

msgid "mrWidget|command line"
msgstr ""

msgid "mrWidget|into"
msgstr ""

msgid "mrWidget|to be merged automatically when the pipeline succeeds"
msgstr ""

msgid "n/a"
msgstr ""

msgid "new merge request"
msgstr ""

msgid "notification emails"
msgstr ""

msgid "or"
msgstr ""

msgid "out of %d total test"
msgid_plural "out of %d total tests"
msgstr[0] ""
msgstr[1] ""

msgid "parent"
msgid_plural "parents"
msgstr[0] ""
msgstr[1] ""

msgid "password"
msgstr ""

msgid "personal access token"
msgstr ""

msgid "private key does not match certificate."
msgstr ""

msgid "project"
msgid_plural "projects"
msgstr[0] ""
msgstr[1] ""

msgid "quick actions"
msgstr ""

msgid "register"
msgstr ""

msgid "remaining"
msgstr ""

msgid "remove"
msgstr ""

msgid "remove due date"
msgstr ""

msgid "remove weight"
msgstr ""

msgid "rendered diff"
msgstr ""

msgid "reply"
msgid_plural "replies"
msgstr[0] ""
msgstr[1] ""

msgid "should be higher than %{access} inherited membership from group %{group_name}"
msgstr ""

msgid "show less"
msgstr ""

msgid "sign in"
msgstr ""

msgid "source"
msgstr ""

msgid "source diff"
msgstr ""

msgid "spendCommand|%{slash_command} will update the sum of the time spent."
msgstr ""

msgid "started"
msgstr ""

msgid "stuck"
msgstr ""

msgid "this document"
msgstr ""

msgid "to help your contributors communicate effectively!"
msgstr ""

msgid "toggle collapse"
msgstr ""

msgid "updated"
msgstr ""

msgid "username"
msgstr ""

msgid "uses Kubernetes clusters to deploy your code!"
msgstr ""

msgid "view it on GitLab"
msgstr ""

msgid "view the blob"
msgstr ""

msgid "with %{additions} additions, %{deletions} deletions."
msgstr ""

msgid "within %d minute "
msgid_plural "within %d minutes "
msgstr[0] ""
msgstr[1] ""

msgid "yaml invalid"
msgstr ""<|MERGE_RESOLUTION|>--- conflicted
+++ resolved
@@ -1570,14 +1570,13 @@
 msgid "Cannot modify managed Kubernetes cluster"
 msgstr ""
 
-<<<<<<< HEAD
+msgid "Cannot render the image. Maximum character count (%{charLimit}) has been exceeded."
+msgstr ""
+
 msgid "Certificate fingerprint"
 msgstr ""
 
 msgid "Change Weight"
-=======
-msgid "Cannot render the image. Maximum character count (%{charLimit}) has been exceeded."
->>>>>>> a94c8852
 msgstr ""
 
 msgid "Change permissions"
