# SOME DESCRIPTIVE TITLE.
# Copyright (C) YEAR THE PACKAGE'S COPYRIGHT HOLDER
# This file is distributed under the same license as the gitlab package.
# FIRST AUTHOR <EMAIL@ADDRESS>, YEAR.
#
#, fuzzy
msgid ""
msgstr ""
"Project-Id-Version: gitlab 1.0.0\n"
"Report-Msgid-Bugs-To: \n"
"POT-Creation-Date: 2018-07-10 08:56+0200\n"
"PO-Revision-Date: 2018-07-10 08:56+0200\n"
"Last-Translator: FULL NAME <EMAIL@ADDRESS>\n"
"Language-Team: LANGUAGE <LL@li.org>\n"
"Language: \n"
"MIME-Version: 1.0\n"
"Content-Type: text/plain; charset=UTF-8\n"
"Content-Transfer-Encoding: 8bit\n"
"Plural-Forms: nplurals=INTEGER; plural=EXPRESSION;\n"

msgid "%d changed file"
msgid_plural "%d changed files"
msgstr[0] ""
msgstr[1] ""

msgid "%d commit"
msgid_plural "%d commits"
msgstr[0] ""
msgstr[1] ""

msgid "%d commit behind"
msgid_plural "%d commits behind"
msgstr[0] ""
msgstr[1] ""

msgid "%d exporter"
msgid_plural "%d exporters"
msgstr[0] ""
msgstr[1] ""

msgid "%d issue"
msgid_plural "%d issues"
msgstr[0] ""
msgstr[1] ""

msgid "%d layer"
msgid_plural "%d layers"
msgstr[0] ""
msgstr[1] ""

msgid "%d merge request"
msgid_plural "%d merge requests"
msgstr[0] ""
msgstr[1] ""

msgid "%d metric"
msgid_plural "%d metrics"
msgstr[0] ""
msgstr[1] ""

msgid "%d staged change"
msgid_plural "%d staged changes"
msgstr[0] ""
msgstr[1] ""

msgid "%d unstaged change"
msgid_plural "%d unstaged changes"
msgstr[0] ""
msgstr[1] ""

msgid "%s additional commit has been omitted to prevent performance issues."
msgid_plural "%s additional commits have been omitted to prevent performance issues."
msgstr[0] ""
msgstr[1] ""

msgid "%{actionText} & %{openOrClose} %{noteable}"
msgstr ""

msgid "%{commit_author_link} authored %{commit_timeago}"
msgstr ""

msgid "%{count} participant"
msgid_plural "%{count} participants"
msgstr[0] ""
msgstr[1] ""

msgid "%{filePath} deleted"
msgstr ""

msgid "%{group_docs_link_start}Groups%{group_docs_link_end} allow you to manage and collaborate across multiple projects. Members of a group have access to all of its projects."
msgstr ""

msgid "%{loadingIcon} Started"
msgstr ""

msgid "%{lock_path} is locked by GitLab User %{lock_user_id}"
msgstr ""

msgid "%{nip_domain} can be used as an alternative to a custom domain."
msgstr ""

msgid "%{number_commits_behind} commits behind %{default_branch}, %{number_commits_ahead} commits ahead"
msgstr ""

msgid "%{number_of_failures} of %{maximum_failures} failures. GitLab will allow access on the next attempt."
msgstr ""

msgid "%{number_of_failures} of %{maximum_failures} failures. GitLab will not retry automatically. Reset storage information when the problem is resolved."
msgstr ""

msgid "%{openOrClose} %{noteable}"
msgstr ""

msgid "%{percent}%% complete"
msgstr ""

msgid "%{storage_name}: failed storage access attempt on host:"
msgid_plural "%{storage_name}: %{failed_attempts} failed storage access attempts:"
msgstr[0] ""
msgstr[1] ""

msgid "%{text} is available"
msgstr ""

msgid "%{title} changes"
msgstr ""

msgid "%{unstaged} unstaged and %{staged} staged changes"
msgstr ""

msgid "(checkout the %{link} for information on how to install it)."
msgstr ""

msgid "+ %{moreCount} more"
msgstr ""

msgid "- Runner is active and can process any new jobs"
msgstr ""

msgid "- Runner is paused and will not receive any new jobs"
msgstr ""

msgid "- show less"
msgstr ""

msgid "1 %{type} addition"
msgid_plural "%{count} %{type} additions"
msgstr[0] ""
msgstr[1] ""

msgid "1 %{type} modification"
msgid_plural "%{count} %{type} modifications"
msgstr[0] ""
msgstr[1] ""

msgid "1 closed issue"
msgid_plural "%d closed issues"
msgstr[0] ""
msgstr[1] ""

msgid "1 closed merge request"
msgid_plural "%d closed merge requests"
msgstr[0] ""
msgstr[1] ""

msgid "1 merged merge request"
msgid_plural "%d merged merge requests"
msgstr[0] ""
msgstr[1] ""

msgid "1 open issue"
msgid_plural "%d open issues"
msgstr[0] ""
msgstr[1] ""

msgid "1 open merge request"
msgid_plural "%d open merge requests"
msgstr[0] ""
msgstr[1] ""

msgid "1 pipeline"
msgid_plural "%d pipelines"
msgstr[0] ""
msgstr[1] ""

msgid "1st contribution!"
msgstr ""

msgid "2FA enabled"
msgstr ""

msgid "403|Please contact your GitLab administrator to get the permission."
msgstr ""

msgid "403|You don't have the permission to access this page."
msgstr ""

msgid "404|Make sure the address is correct and the page hasn't moved."
msgstr ""

msgid "404|Page Not Found"
msgstr ""

msgid "404|Please contact your GitLab administrator if you think this is a mistake."
msgstr ""

msgid "<strong>Removes</strong> source branch"
msgstr ""

msgid "A 'Runner' is a process which runs a job. You can setup as many Runners as you need."
msgstr ""

msgid "A collection of graphs regarding Continuous Integration"
msgstr ""

msgid "A new branch will be created in your fork and a new merge request will be started."
msgstr ""

msgid "A project is where you house your files (repository), plan your work (issues), and publish your documentation (wiki), %{among_other_things_link}."
msgstr ""

msgid "A regular expression that will be used to find the test coverage output in the job trace. Leave blank to disable"
msgstr ""

msgid "A user with write access to the source branch selected this option"
msgstr ""

msgid "About auto deploy"
msgstr ""

msgid "Abuse Reports"
msgstr ""

msgid "Abuse reports"
msgstr ""

msgid "Accept terms"
msgstr ""

msgid "Access Tokens"
msgstr ""

msgid "Access to failing storages has been temporarily disabled to allow the mount to recover. Reset storage information after the issue has been resolved to allow access again."
msgstr ""

msgid "Access your runner token, customize your pipeline configuration, and view your pipeline status and coverage report."
msgstr ""

msgid "Account"
msgstr ""

msgid "Account and limit"
msgstr ""

msgid "Active"
msgstr ""

msgid "Active Sessions"
msgstr ""

msgid "Activity"
msgstr ""

msgid "Add Changelog"
msgstr ""

msgid "Add Contribution guide"
msgstr ""

msgid "Add Kubernetes cluster"
msgstr ""

msgid "Add License"
msgstr ""

msgid "Add Readme"
msgstr ""

msgid "Add new directory"
msgstr ""

msgid "Add reaction"
msgstr ""

msgid "Add todo"
msgstr ""

msgid "AdminArea|Stop all jobs"
msgstr ""

msgid "AdminArea|Stop all jobs?"
msgstr ""

msgid "AdminArea|Stop jobs"
msgstr ""

msgid "AdminArea|Stopping jobs failed"
msgstr ""

msgid "AdminArea|You’re about to stop all jobs.This will halt all current jobs that are running."
msgstr ""

msgid "AdminHealthPageLink|health page"
msgstr ""

msgid "AdminProjects|Delete"
msgstr ""

msgid "AdminProjects|Delete Project %{projectName}?"
msgstr ""

msgid "AdminProjects|Delete project"
msgstr ""

msgid "AdminSettings|Specify a domain to use by default for every project's Auto Review Apps and Auto Deploy stages."
msgstr ""

msgid "AdminUsers|Block user"
msgstr ""

msgid "AdminUsers|Delete User %{username} and contributions?"
msgstr ""

msgid "AdminUsers|Delete User %{username}?"
msgstr ""

msgid "AdminUsers|Delete user"
msgstr ""

msgid "AdminUsers|Delete user and contributions"
msgstr ""

msgid "AdminUsers|To confirm, type %{projectName}"
msgstr ""

msgid "AdminUsers|To confirm, type %{username}"
msgstr ""

msgid "Advanced"
msgstr ""

msgid "Advanced settings"
msgstr ""

msgid "All"
msgstr ""

msgid "All changes are committed"
msgstr ""

msgid "All features are enabled for blank projects, from templates, or when importing, but you can disable them afterward in the project settings."
msgstr ""

msgid "Allow commits from members who can merge to the target branch."
msgstr ""

msgid "Allow public access to pipelines and job details, including output logs and artifacts"
msgstr ""

msgid "Allow rendering of PlantUML diagrams in Asciidoc documents."
msgstr ""

msgid "Allow requests to the local network from hooks and services."
msgstr ""

msgid "Allows you to add and manage Kubernetes clusters."
msgstr ""

msgid "Alternatively, you can use a %{personal_access_token_link}. When you create your Personal Access Token, you will need to select the <code>repo</code> scope, so we can display a list of your public and private repositories which are available to import."
msgstr ""

msgid "An error accured whilst committing your changes."
msgstr ""

msgid "An error occured creating the new branch."
msgstr ""

msgid "An error occured whilst fetching the job trace."
msgstr ""

msgid "An error occured whilst fetching the latest pipline."
msgstr ""

msgid "An error occured whilst loading all the files."
msgstr ""

msgid "An error occured whilst loading the file content."
msgstr ""

msgid "An error occured whilst loading the file."
msgstr ""

msgid "An error occured whilst loading the merge request changes."
msgstr ""

msgid "An error occured whilst loading the merge request version data."
msgstr ""

msgid "An error occured whilst loading the merge request."
msgstr ""

msgid "An error occured whilst loading the pipelines jobs."
msgstr ""

msgid "An error occurred previewing the blob"
msgstr ""

msgid "An error occurred when toggling the notification subscription"
msgstr ""

msgid "An error occurred while dismissing the alert. Refresh the page and try again."
msgstr ""

msgid "An error occurred while dismissing the feature highlight. Refresh the page and try dismissing again."
msgstr ""

msgid "An error occurred while fetching markdown preview"
msgstr ""

msgid "An error occurred while fetching sidebar data"
msgstr ""

msgid "An error occurred while fetching the pipeline."
msgstr ""

msgid "An error occurred while getting projects"
msgstr ""

msgid "An error occurred while importing project: ${details}"
msgstr ""

msgid "An error occurred while loading commits"
msgstr ""

msgid "An error occurred while loading diff"
msgstr ""

msgid "An error occurred while loading filenames"
msgstr ""

msgid "An error occurred while loading the file"
msgstr ""

msgid "An error occurred while making the request."
msgstr ""

msgid "An error occurred while rendering KaTeX"
msgstr ""

msgid "An error occurred while rendering preview broadcast message"
msgstr ""

msgid "An error occurred while retrieving calendar activity"
msgstr ""

msgid "An error occurred while retrieving diff"
msgstr ""

msgid "An error occurred while saving assignees"
msgstr ""

msgid "An error occurred while validating username"
msgstr ""

msgid "An error occurred. Please try again."
msgstr ""

msgid "Appearance"
msgstr ""

msgid "Applications"
msgstr ""

msgid "Apr"
msgstr ""

msgid "April"
msgstr ""

msgid "Archived project! Repository and other project resources are read-only"
msgstr ""

msgid "Are you sure you want to delete this pipeline schedule?"
msgstr ""

msgid "Are you sure you want to remove this identity?"
msgstr ""

msgid "Are you sure you want to reset registration token?"
msgstr ""

msgid "Are you sure you want to reset the health check token?"
msgstr ""

msgid "Are you sure?"
msgstr ""

msgid "Artifacts"
msgstr ""

msgid "Ask your group maintainer to setup a group Runner."
msgstr ""

msgid "Assign custom color like #FF0000"
msgstr ""

msgid "Assign labels"
msgstr ""

msgid "Assign milestone"
msgstr ""

msgid "Assign to"
msgstr ""

msgid "Assigned Issues"
msgstr ""

msgid "Assigned Merge Requests"
msgstr ""

msgid "Assigned to :name"
msgstr ""

msgid "Assigned to me"
msgstr ""

msgid "Assignee"
msgstr ""

msgid "Assignee(s)"
msgstr ""

msgid "Attach a file by drag &amp; drop or %{upload_link}"
msgstr ""

msgid "Aug"
msgstr ""

msgid "August"
msgstr ""

msgid "Authentication Log"
msgstr ""

msgid "Author"
msgstr ""

msgid "Authors: %{authors}"
msgstr ""

msgid "Auto DevOps enabled"
msgstr ""

msgid "Auto DevOps, runners and job artifacts"
msgstr ""

msgid "Auto Review Apps and Auto Deploy need a %{kubernetes} to work correctly."
msgstr ""

msgid "Auto Review Apps and Auto Deploy need a domain name and a %{kubernetes} to work correctly."
msgstr ""

msgid "Auto Review Apps and Auto Deploy need a domain name to work correctly."
msgstr ""

msgid "Auto-cancel redundant, pending pipelines"
msgstr ""

msgid "AutoDevOps|Auto DevOps"
msgstr ""

msgid "AutoDevOps|Auto DevOps documentation"
msgstr ""

msgid "AutoDevOps|Enable in settings"
msgstr ""

msgid "AutoDevOps|It will automatically build, test, and deploy your application based on a predefined CI/CD configuration."
msgstr ""

msgid "AutoDevOps|Learn more in the %{link_to_documentation}"
msgstr ""

msgid "AutoDevOps|You can automatically build and test your application if you %{link_to_auto_devops_settings} for this project. You can automatically deploy it as well, if you %{link_to_add_kubernetes_cluster}."
msgstr ""

msgid "AutoDevOps|add a Kubernetes cluster"
msgstr ""

msgid "AutoDevOps|enable Auto DevOps"
msgstr ""

msgid "Available"
msgstr ""

msgid "Available group Runners : %{runners}"
msgstr ""

msgid "Available group Runners : %{runners}."
msgstr ""

msgid "Avatar will be removed. Are you sure?"
msgstr ""

msgid "Average per day: %{average}"
msgstr ""

msgid "Background color"
msgstr ""

msgid "Background jobs"
msgstr ""

msgid "Badges"
msgstr ""

msgid "Badges|A new badge was added."
msgstr ""

msgid "Badges|Add badge"
msgstr ""

msgid "Badges|Adding the badge failed, please check the entered URLs and try again."
msgstr ""

msgid "Badges|Badge image URL"
msgstr ""

msgid "Badges|Badge image preview"
msgstr ""

msgid "Badges|Delete badge"
msgstr ""

msgid "Badges|Delete badge?"
msgstr ""

msgid "Badges|Deleting the badge failed, please try again."
msgstr ""

msgid "Badges|Group Badge"
msgstr ""

msgid "Badges|Link"
msgstr ""

msgid "Badges|No badge image"
msgstr ""

msgid "Badges|No image to preview"
msgstr ""

msgid "Badges|Project Badge"
msgstr ""

msgid "Badges|Reload badge image"
msgstr ""

msgid "Badges|Save changes"
msgstr ""

msgid "Badges|Saving the badge failed, please check the entered URLs and try again."
msgstr ""

msgid "Badges|The %{docsLinkStart}variables%{docsLinkEnd} GitLab supports: %{placeholders}"
msgstr ""

msgid "Badges|The badge was deleted."
msgstr ""

msgid "Badges|The badge was saved."
msgstr ""

msgid "Badges|This group has no badges"
msgstr ""

msgid "Badges|This project has no badges"
msgstr ""

msgid "Badges|Your badges"
msgstr ""

msgid "Begin with the selected commit"
msgstr ""

msgid "Below are examples of regex for existing tools:"
msgstr ""

msgid "Boards"
msgstr ""

msgid "Branch %{branchName} was not found in this project's repository."
msgstr ""

msgid "Branch (%{branch_count})"
msgid_plural "Branches (%{branch_count})"
msgstr[0] ""
msgstr[1] ""

msgid "Branch <strong>%{branch_name}</strong> was created. To set up auto deploy, choose a GitLab CI Yaml template and commit your changes. %{link_to_autodeploy_doc}"
msgstr ""

msgid "Branch has changed"
msgstr ""

msgid "Branch is already taken"
msgstr ""

msgid "Branch name"
msgstr ""

msgid "BranchSwitcherPlaceholder|Search branches"
msgstr ""

msgid "BranchSwitcherTitle|Switch branch"
msgstr ""

msgid "Branches"
msgstr ""

msgid "Branches|Active"
msgstr ""

msgid "Branches|Active branches"
msgstr ""

msgid "Branches|All"
msgstr ""

msgid "Branches|Cant find HEAD commit for this branch"
msgstr ""

msgid "Branches|Compare"
msgstr ""

msgid "Branches|Delete all branches that are merged into '%{default_branch}'"
msgstr ""

msgid "Branches|Delete branch"
msgstr ""

msgid "Branches|Delete merged branches"
msgstr ""

msgid "Branches|Delete protected branch"
msgstr ""

msgid "Branches|Delete protected branch '%{branch_name}'?"
msgstr ""

msgid "Branches|Deleting the '%{branch_name}' branch cannot be undone. Are you sure?"
msgstr ""

msgid "Branches|Deleting the merged branches cannot be undone. Are you sure?"
msgstr ""

msgid "Branches|Filter by branch name"
msgstr ""

msgid "Branches|Merged into %{default_branch}"
msgstr ""

msgid "Branches|New branch"
msgstr ""

msgid "Branches|No branches to show"
msgstr ""

msgid "Branches|Once you confirm and press %{delete_protected_branch}, it cannot be undone or recovered."
msgstr ""

msgid "Branches|Only a project maintainer or owner can delete a protected branch"
msgstr ""

msgid "Branches|Overview"
msgstr ""

msgid "Branches|Protected branches can be managed in %{project_settings_link}."
msgstr ""

msgid "Branches|Show active branches"
msgstr ""

msgid "Branches|Show all branches"
msgstr ""

msgid "Branches|Show more active branches"
msgstr ""

msgid "Branches|Show more stale branches"
msgstr ""

msgid "Branches|Show overview of the branches"
msgstr ""

msgid "Branches|Show stale branches"
msgstr ""

msgid "Branches|Sort by"
msgstr ""

msgid "Branches|Stale"
msgstr ""

msgid "Branches|Stale branches"
msgstr ""

msgid "Branches|The default branch cannot be deleted"
msgstr ""

msgid "Branches|This branch hasn’t been merged into %{default_branch}."
msgstr ""

msgid "Branches|To avoid data loss, consider merging this branch before deleting it."
msgstr ""

msgid "Branches|To confirm, type %{branch_name_confirmation}:"
msgstr ""

msgid "Branches|You’re about to permanently delete the protected branch %{branch_name}."
msgstr ""

msgid "Branches|merged"
msgstr ""

msgid "Branches|project settings"
msgstr ""

msgid "Branches|protected"
msgstr ""

msgid "Browse Directory"
msgstr ""

msgid "Browse File"
msgstr ""

msgid "Browse Files"
msgstr ""

msgid "Browse files"
msgstr ""

msgid "ByAuthor|by"
msgstr ""

msgid "CI / CD"
msgstr ""

msgid "CI / CD Settings"
msgstr ""

msgid "CI/CD configuration"
msgstr ""

msgid "CI/CD settings"
msgstr ""

msgid "CICD|An explicit %{ci_file} needs to be specified before you can begin using Continuous Integration and Delivery."
msgstr ""

msgid "CICD|Auto DevOps"
msgstr ""

msgid "CICD|Auto DevOps will automatically build, test, and deploy your application based on a predefined Continuous Integration and Delivery configuration."
msgstr ""

msgid "CICD|Automatic deployment to staging, manual deployment to production"
msgstr ""

msgid "CICD|Continuous deployment to production"
msgstr ""

msgid "CICD|Deployment strategy"
msgstr ""

msgid "CICD|Deployment strategy needs a domain name to work correctly."
msgstr ""

msgid "CICD|Disable Auto DevOps"
msgstr ""

msgid "CICD|Enable Auto DevOps"
msgstr ""

msgid "CICD|Follow the instance default to either have Auto DevOps enabled or disabled when there is no project specific %{ci_file}."
msgstr ""

msgid "CICD|Instance default (%{state})"
msgstr ""

msgid "CICD|Jobs"
msgstr ""

msgid "CICD|Learn more about Auto DevOps"
msgstr ""

msgid "CICD|The Auto DevOps pipeline configuration will be used when there is no %{ci_file} in the project."
msgstr ""

msgid "CICD|You need to specify a domain if you want to use Auto Review Apps and Auto Deploy stages."
msgstr ""

msgid "Can't find HEAD commit for this branch"
msgstr ""

msgid "Cancel"
msgstr ""

msgid "Cancel this job"
msgstr ""

msgid "Cannot be merged automatically"
msgstr ""

msgid "Cannot modify managed Kubernetes cluster"
msgstr ""

msgid "Change this value to influence how frequently the GitLab UI polls for updates."
msgstr ""

msgid "ChangeTypeActionLabel|Pick into branch"
msgstr ""

msgid "ChangeTypeActionLabel|Revert in branch"
msgstr ""

msgid "ChangeTypeAction|Cherry-pick"
msgstr ""

msgid "ChangeTypeAction|Revert"
msgstr ""

msgid "ChangeTypeAction|This will create a new commit in order to revert the existing changes."
msgstr ""

msgid "Changelog"
msgstr ""

msgid "Changes are shown as if the <b>source</b> revision was being merged into the <b>target</b> revision."
msgstr ""

msgid "Charts"
msgstr ""

msgid "Chat"
msgstr ""

msgid "Check interval"
msgstr ""

msgid "Checking %{text} availability…"
msgstr ""

msgid "Checking branch availability..."
msgstr ""

msgid "Cherry-pick this commit"
msgstr ""

msgid "Cherry-pick this merge request"
msgstr ""

msgid "Choose File ..."
msgstr ""

msgid "Choose a branch/tag (e.g. %{master}) or enter a commit (e.g. %{sha}) to see what's changed or to create a merge request."
msgstr ""

msgid "Choose any color."
msgstr ""

msgid "Choose between <code>clone</code> or <code>fetch</code> to get the recent application code"
msgstr ""

msgid "Choose file..."
msgstr ""

msgid "Choose which repositories you want to import."
msgstr ""

msgid "CiStatusLabel|canceled"
msgstr ""

msgid "CiStatusLabel|created"
msgstr ""

msgid "CiStatusLabel|failed"
msgstr ""

msgid "CiStatusLabel|manual action"
msgstr ""

msgid "CiStatusLabel|passed"
msgstr ""

msgid "CiStatusLabel|passed with warnings"
msgstr ""

msgid "CiStatusLabel|pending"
msgstr ""

msgid "CiStatusLabel|skipped"
msgstr ""

msgid "CiStatusLabel|waiting for manual action"
msgstr ""

msgid "CiStatusText|blocked"
msgstr ""

msgid "CiStatusText|canceled"
msgstr ""

msgid "CiStatusText|created"
msgstr ""

msgid "CiStatusText|failed"
msgstr ""

msgid "CiStatusText|manual"
msgstr ""

msgid "CiStatusText|passed"
msgstr ""

msgid "CiStatusText|pending"
msgstr ""

msgid "CiStatusText|skipped"
msgstr ""

msgid "CiStatus|running"
msgstr ""

msgid "CiVariables|Input variable key"
msgstr ""

msgid "CiVariables|Input variable value"
msgstr ""

msgid "CiVariables|Remove variable row"
msgstr ""

msgid "CiVariable|* (All environments)"
msgstr ""

msgid "CiVariable|All environments"
msgstr ""

msgid "CiVariable|Error occured while saving variables"
msgstr ""

msgid "CiVariable|Protected"
msgstr ""

msgid "CiVariable|Toggle protected"
msgstr ""

msgid "CiVariable|Validation failed"
msgstr ""

msgid "CircuitBreakerApiLink|circuitbreaker api"
msgstr ""

msgid "Clear search input"
msgstr ""

msgid "Click any <strong>project name</strong> in the project list below to navigate to the project milestone."
msgstr ""

msgid "Click the <strong>Promote</strong> button in the top right corner to promote it to a group milestone."
msgstr ""

msgid "Click the button below to begin the install process by navigating to the Kubernetes page"
msgstr ""

msgid "Click to expand it."
msgstr ""

msgid "Click to expand text"
msgstr ""

msgid "Clone repository"
msgstr ""

msgid "Close"
msgstr ""

msgid "ClusterIntegration|%{appList} was successfully installed on your Kubernetes cluster"
msgstr ""

msgid "ClusterIntegration|API URL"
msgstr ""

msgid "ClusterIntegration|Add Kubernetes cluster"
msgstr ""

msgid "ClusterIntegration|Advanced options on this Kubernetes cluster's integration"
msgstr ""

msgid "ClusterIntegration|An error occured while trying to fetch project zones: %{error}"
msgstr ""

msgid "ClusterIntegration|An error occured while trying to fetch your projects: %{error}"
msgstr ""

msgid "ClusterIntegration|Applications"
msgstr ""

msgid "ClusterIntegration|Are you sure you want to remove this Kubernetes cluster's integration? This will not delete your actual Kubernetes cluster."
msgstr ""

msgid "ClusterIntegration|CA Certificate"
msgstr ""

msgid "ClusterIntegration|Certificate Authority bundle (PEM format)"
msgstr ""

msgid "ClusterIntegration|Choose which of your project's environments will use this Kubernetes cluster."
msgstr ""

msgid "ClusterIntegration|Control how your Kubernetes cluster integrates with GitLab"
msgstr ""

msgid "ClusterIntegration|Copy API URL"
msgstr ""

msgid "ClusterIntegration|Copy CA Certificate"
msgstr ""

msgid "ClusterIntegration|Copy Ingress IP Address to clipboard"
msgstr ""

msgid "ClusterIntegration|Copy Jupyter Hostname to clipboard"
msgstr ""

msgid "ClusterIntegration|Copy Kubernetes cluster name"
msgstr ""

msgid "ClusterIntegration|Copy Token"
msgstr ""

msgid "ClusterIntegration|Create Kubernetes cluster"
msgstr ""

msgid "ClusterIntegration|Enter the details for your Kubernetes cluster"
msgstr ""

msgid "ClusterIntegration|Environment scope"
msgstr ""

msgid "ClusterIntegration|Every new Google Cloud Platform (GCP) account receives $300 in credit upon %{sign_up_link}. In partnership with Google, GitLab is able to offer an additional $200 for both new and existing GCP accounts to get started with GitLab's Google Kubernetes Engine Integration."
msgstr ""

msgid "ClusterIntegration|Fetching machine types"
msgstr ""

msgid "ClusterIntegration|Fetching projects"
msgstr ""

msgid "ClusterIntegration|Fetching zones"
msgstr ""

msgid "ClusterIntegration|GitLab Integration"
msgstr ""

msgid "ClusterIntegration|GitLab Runner"
msgstr ""

msgid "ClusterIntegration|Google Cloud Platform project"
msgstr ""

msgid "ClusterIntegration|Google Kubernetes Engine"
msgstr ""

msgid "ClusterIntegration|Google Kubernetes Engine project"
msgstr ""

msgid "ClusterIntegration|Helm Tiller"
msgstr ""

msgid "ClusterIntegration|Ingress"
msgstr ""

msgid "ClusterIntegration|Ingress IP Address"
msgstr ""

msgid "ClusterIntegration|Install"
msgstr ""

msgid "ClusterIntegration|Installed"
msgstr ""

msgid "ClusterIntegration|Installing"
msgstr ""

msgid "ClusterIntegration|Integrate Kubernetes cluster automation"
msgstr ""

msgid "ClusterIntegration|Integration status"
msgstr ""

msgid "ClusterIntegration|Jupyter Hostname"
msgstr ""

msgid "ClusterIntegration|JupyterHub"
msgstr ""

msgid "ClusterIntegration|Kubernetes cluster"
msgstr ""

msgid "ClusterIntegration|Kubernetes cluster details"
msgstr ""

msgid "ClusterIntegration|Kubernetes cluster integration"
msgstr ""

msgid "ClusterIntegration|Kubernetes cluster integration is disabled for this project."
msgstr ""

msgid "ClusterIntegration|Kubernetes cluster integration is enabled for this project."
msgstr ""

msgid "ClusterIntegration|Kubernetes cluster integration is enabled for this project. Disabling this integration will not affect your Kubernetes cluster, it will only temporarily turn off GitLab's connection to it."
msgstr ""

msgid "ClusterIntegration|Kubernetes cluster is being created on Google Kubernetes Engine..."
msgstr ""

msgid "ClusterIntegration|Kubernetes cluster name"
msgstr ""

msgid "ClusterIntegration|Kubernetes cluster was successfully created on Google Kubernetes Engine. Refresh the page to see Kubernetes cluster's details"
msgstr ""

msgid "ClusterIntegration|Kubernetes clusters allow you to use review apps, deploy your applications, run your pipelines, and much more in an easy way. %{link_to_help_page}"
msgstr ""

msgid "ClusterIntegration|Kubernetes clusters can be used to deploy applications and to provide Review Apps for this project"
msgstr ""

msgid "ClusterIntegration|Learn more about %{help_link_start_machine_type}machine types%{help_link_end} and %{help_link_start_pricing}pricing%{help_link_end}."
msgstr ""

msgid "ClusterIntegration|Learn more about %{help_link_start}Kubernetes%{help_link_end}."
msgstr ""

msgid "ClusterIntegration|Learn more about %{help_link_start}zones%{help_link_end}."
msgstr ""

msgid "ClusterIntegration|Learn more about environments"
msgstr ""

msgid "ClusterIntegration|Learn more about security configuration"
msgstr ""

msgid "ClusterIntegration|Machine type"
msgstr ""

msgid "ClusterIntegration|Make sure your account %{link_to_requirements} to create Kubernetes clusters"
msgstr ""

msgid "ClusterIntegration|Manage"
msgstr ""

msgid "ClusterIntegration|Manage your Kubernetes cluster by visiting %{link_gke}"
msgstr ""

msgid "ClusterIntegration|More information"
msgstr ""

msgid "ClusterIntegration|No machine types matched your search"
msgstr ""

msgid "ClusterIntegration|No projects found"
msgstr ""

msgid "ClusterIntegration|No projects matched your search"
msgstr ""

msgid "ClusterIntegration|No zones matched your search"
msgstr ""

msgid "ClusterIntegration|Note:"
msgstr ""

msgid "ClusterIntegration|Number of nodes"
msgstr ""

msgid "ClusterIntegration|Please enter access information for your Kubernetes cluster. If you need help, you can read our %{link_to_help_page} on Kubernetes"
msgstr ""

msgid "ClusterIntegration|Please make sure that your Google account meets the following requirements:"
msgstr ""

msgid "ClusterIntegration|Project namespace"
msgstr ""

msgid "ClusterIntegration|Project namespace (optional, unique)"
msgstr ""

msgid "ClusterIntegration|Prometheus"
msgstr ""

msgid "ClusterIntegration|Read our %{link_to_help_page} on Kubernetes cluster integration."
msgstr ""

msgid "ClusterIntegration|Redeem up to $500 in free credit for Google Cloud Platform"
msgstr ""

msgid "ClusterIntegration|Remove Kubernetes cluster integration"
msgstr ""

msgid "ClusterIntegration|Remove integration"
msgstr ""

msgid "ClusterIntegration|Remove this Kubernetes cluster's configuration from this project. This will not delete your actual Kubernetes cluster."
msgstr ""

msgid "ClusterIntegration|Request to begin installing failed"
msgstr ""

msgid "ClusterIntegration|Save changes"
msgstr ""

msgid "ClusterIntegration|Search machine types"
msgstr ""

msgid "ClusterIntegration|Search projects"
msgstr ""

msgid "ClusterIntegration|Search zones"
msgstr ""

msgid "ClusterIntegration|Security"
msgstr ""

msgid "ClusterIntegration|See and edit the details for your Kubernetes cluster"
msgstr ""

msgid "ClusterIntegration|Select machine type"
msgstr ""

msgid "ClusterIntegration|Select project"
msgstr ""

msgid "ClusterIntegration|Select project and zone to choose machine type"
msgstr ""

msgid "ClusterIntegration|Select project to choose zone"
msgstr ""

msgid "ClusterIntegration|Select zone"
msgstr ""

msgid "ClusterIntegration|Select zone to choose machine type"
msgstr ""

msgid "ClusterIntegration|Service token"
msgstr ""

msgid "ClusterIntegration|Show"
msgstr ""

msgid "ClusterIntegration|Something went wrong on our end."
msgstr ""

msgid "ClusterIntegration|Something went wrong while creating your Kubernetes cluster on Google Kubernetes Engine"
msgstr ""

msgid "ClusterIntegration|Something went wrong while installing %{title}"
msgstr ""

msgid "ClusterIntegration|The default cluster configuration grants access to a wide set of functionalities needed to successfully build and deploy a containerised application."
msgstr ""

msgid "ClusterIntegration|This account must have permissions to create a Kubernetes cluster in the %{link_to_container_project} specified below"
msgstr ""

msgid "ClusterIntegration|Toggle Kubernetes Cluster"
msgstr ""

msgid "ClusterIntegration|Toggle Kubernetes cluster"
msgstr ""

msgid "ClusterIntegration|Token"
msgstr ""

msgid "ClusterIntegration|Validating project billing status"
msgstr ""

msgid "ClusterIntegration|With a Kubernetes cluster associated to this project, you can use review apps, deploy your applications, run your pipelines, and much more in an easy way."
msgstr ""

msgid "ClusterIntegration|Your account must have %{link_to_kubernetes_engine}"
msgstr ""

msgid "ClusterIntegration|Zone"
msgstr ""

msgid "ClusterIntegration|access to Google Kubernetes Engine"
msgstr ""

msgid "ClusterIntegration|check the pricing here"
msgstr ""

msgid "ClusterIntegration|documentation"
msgstr ""

msgid "ClusterIntegration|help page"
msgstr ""

msgid "ClusterIntegration|installing applications"
msgstr ""

msgid "ClusterIntegration|meets the requirements"
msgstr ""

msgid "ClusterIntegration|properly configured"
msgstr ""

msgid "ClusterIntegration|sign up"
msgstr ""

msgid "Collapse"
msgstr ""

msgid "Collapse sidebar"
msgstr ""

msgid "Comment & resolve discussion"
msgstr ""

msgid "Comment & unresolve discussion"
msgstr ""

msgid "Comments"
msgstr ""

msgid "Commit"
msgid_plural "Commits"
msgstr[0] ""
msgstr[1] ""

msgid "Commit (%{commit_count})"
msgid_plural "Commits (%{commit_count})"
msgstr[0] ""
msgstr[1] ""

msgid "Commit Message"
msgstr ""

msgid "Commit duration in minutes for last 30 commits"
msgstr ""

msgid "Commit message"
msgstr ""

msgid "Commit statistics for %{ref} %{start_time} - %{end_time}"
msgstr ""

msgid "Commit to %{branchName} branch"
msgstr ""

msgid "CommitBoxTitle|Commit"
msgstr ""

msgid "CommitMessage|Add %{file_name}"
msgstr ""

msgid "Commits"
msgstr ""

msgid "Commits feed"
msgstr ""

msgid "Commits per day hour (UTC)"
msgstr ""

msgid "Commits per day of month"
msgstr ""

msgid "Commits per weekday"
msgstr ""

msgid "Commits|An error occurred while fetching merge requests data."
msgstr ""

msgid "Commits|Commit: %{commitText}"
msgstr ""

msgid "Commits|History"
msgstr ""

msgid "Commits|No related merge requests found"
msgstr ""

msgid "Committed by"
msgstr ""

msgid "Commit…"
msgstr ""

msgid "Compare"
msgstr ""

msgid "Compare Git revisions"
msgstr ""

msgid "Compare Revisions"
msgstr ""

msgid "Compare changes with the last commit"
msgstr ""

msgid "Compare changes with the merge request target branch"
msgstr ""

msgid "CompareBranches|%{source_branch} and %{target_branch} are the same."
msgstr ""

msgid "CompareBranches|Compare"
msgstr ""

msgid "CompareBranches|Source"
msgstr ""

msgid "CompareBranches|Target"
msgstr ""

msgid "CompareBranches|There isn't anything to compare."
msgstr ""

msgid "Confidential"
msgstr ""

msgid "Confidentiality"
msgstr ""

msgid "Configure Gitaly timeouts."
msgstr ""

msgid "Configure Sidekiq job throttling."
msgstr ""

msgid "Configure automatic git checks and housekeeping on repositories."
msgstr ""

msgid "Configure limits for web and API requests."
msgstr ""

msgid "Configure push mirrors."
msgstr ""

msgid "Configure storage path and circuit breaker settings."
msgstr ""

msgid "Configure the way a user creates a new account."
msgstr ""

msgid "Connect"
msgstr ""

msgid "Connect repositories from GitHub"
msgstr ""

msgid "Container Registry"
msgstr ""

msgid "ContainerRegistry|Created"
msgstr ""

msgid "ContainerRegistry|First log in to GitLab&rsquo;s Container Registry using your GitLab username and password. If you have %{link_2fa} you need to use a %{link_token}:"
msgstr ""

msgid "ContainerRegistry|GitLab supports up to 3 levels of image names. The following examples of images are valid for your project:"
msgstr ""

msgid "ContainerRegistry|How to use the Container Registry"
msgstr ""

msgid "ContainerRegistry|Learn more about"
msgstr ""

msgid "ContainerRegistry|No tags in Container Registry for this container image."
msgstr ""

msgid "ContainerRegistry|Once you log in, you&rsquo;re free to create and upload a container image using the common %{build} and %{push} commands"
msgstr ""

msgid "ContainerRegistry|Remove repository"
msgstr ""

msgid "ContainerRegistry|Remove tag"
msgstr ""

msgid "ContainerRegistry|Size"
msgstr ""

msgid "ContainerRegistry|Tag"
msgstr ""

msgid "ContainerRegistry|Tag ID"
msgstr ""

msgid "ContainerRegistry|Use different image names"
msgstr ""

msgid "ContainerRegistry|With the Docker Container Registry integrated into GitLab, every project can have its own space to store its Docker images."
msgstr ""

msgid "ContainerRegistry|You can also use a %{deploy_token} for read-only access to the registry images."
msgstr ""

msgid "Continue"
msgstr ""

msgid "Continuous Integration and Deployment"
msgstr ""

msgid "Contribute to GitLab"
msgstr ""

msgid "Contribution"
msgstr ""

msgid "Contribution guide"
msgstr ""

msgid "Contributors"
msgstr ""

msgid "ContributorsPage|%{startDate} – %{endDate}"
msgstr ""

msgid "ContributorsPage|Building repository graph."
msgstr ""

msgid "ContributorsPage|Commits to %{branch_name}, excluding merge commits. Limited to 6,000 commits."
msgstr ""

msgid "ContributorsPage|Please wait a moment, this page will automatically refresh when ready."
msgstr ""

msgid "Control the display of third party offers."
msgstr ""

<<<<<<< HEAD
msgid "Control the maximum concurrency of LFS/attachment backfill for this secondary node"
msgstr ""

msgid "Control the maximum concurrency of repository backfill for this secondary node"
msgstr ""

msgid "Control the maximum concurrency of verification operations for this Geo node"
msgstr ""

msgid "Copy SSH public key to clipboard"
msgstr ""

=======
>>>>>>> 07f4b095
msgid "Copy URL to clipboard"
msgstr ""

msgid "Copy branch name to clipboard"
msgstr ""

msgid "Copy command to clipboard"
msgstr ""

msgid "Copy commit SHA to clipboard"
msgstr ""

msgid "Copy file name to clipboard"
msgstr ""

msgid "Copy file path to clipboard"
msgstr ""

msgid "Copy reference to clipboard"
msgstr ""

msgid "Copy to clipboard"
msgstr ""

msgid "Create"
msgstr ""

msgid "Create New Directory"
msgstr ""

msgid "Create a new branch"
msgstr ""

msgid "Create a new branch and merge request"
msgstr ""

msgid "Create a personal access token on your account to pull or push via %{protocol}."
msgstr ""

msgid "Create branch"
msgstr ""

msgid "Create commit"
msgstr ""

msgid "Create directory"
msgstr ""

msgid "Create empty repository"
msgstr ""

msgid "Create file"
msgstr ""

msgid "Create group label"
msgstr ""

msgid "Create lists from labels. Issues with that label appear in that list."
msgstr ""

msgid "Create merge request"
msgstr ""

msgid "Create merge request and branch"
msgstr ""

msgid "Create new branch"
msgstr ""

msgid "Create new directory"
msgstr ""

msgid "Create new file"
msgstr ""

msgid "Create new label"
msgstr ""

msgid "Create new..."
msgstr ""

msgid "Create project label"
msgstr ""

msgid "CreateNewFork|Fork"
msgstr ""

msgid "CreateTag|Tag"
msgstr ""

msgid "CreateTokenToCloneLink|create a personal access token"
msgstr ""

msgid "Created"
msgstr ""

msgid "Created by me"
msgstr ""

msgid "Cron Timezone"
msgstr ""

msgid "Cron syntax"
msgstr ""

msgid "CurrentUser|Profile"
msgstr ""

msgid "CurrentUser|Settings"
msgstr ""

msgid "Custom CI config path"
msgstr ""

msgid "Custom notification events"
msgstr ""

msgid "Custom notification levels are the same as participating levels. With custom notification levels you will also receive notifications for select events. To find out more, check out %{notification_link}."
msgstr ""

msgid "Cycle Analytics"
msgstr ""

msgid "CycleAnalyticsStage|Code"
msgstr ""

msgid "CycleAnalyticsStage|Issue"
msgstr ""

msgid "CycleAnalyticsStage|Plan"
msgstr ""

msgid "CycleAnalyticsStage|Production"
msgstr ""

msgid "CycleAnalyticsStage|Review"
msgstr ""

msgid "CycleAnalyticsStage|Staging"
msgstr ""

msgid "CycleAnalyticsStage|Test"
msgstr ""

msgid "DashboardProjects|All"
msgstr ""

msgid "DashboardProjects|Personal"
msgstr ""

msgid "Dec"
msgstr ""

msgid "December"
msgstr ""

msgid "Decline and sign out"
msgstr ""

msgid "Define a custom pattern with cron syntax"
msgstr ""

msgid "Delete"
msgstr ""

msgid "Delete Snippet"
msgstr ""

msgid "Delete list"
msgstr ""

msgid "Deploy"
msgid_plural "Deploys"
msgstr[0] ""
msgstr[1] ""

msgid "Deploy Keys"
msgstr ""

msgid "DeployKeys|+%{count} others"
msgstr ""

msgid "DeployKeys|Current project"
msgstr ""

msgid "DeployKeys|Deploy key"
msgstr ""

msgid "DeployKeys|Enabled deploy keys"
msgstr ""

msgid "DeployKeys|Error enabling deploy key"
msgstr ""

msgid "DeployKeys|Error getting deploy keys"
msgstr ""

msgid "DeployKeys|Error removing deploy key"
msgstr ""

msgid "DeployKeys|Expand %{count} other projects"
msgstr ""

msgid "DeployKeys|Loading deploy keys"
msgstr ""

msgid "DeployKeys|No deploy keys found. Create one with the form above."
msgstr ""

msgid "DeployKeys|Privately accessible deploy keys"
msgstr ""

msgid "DeployKeys|Project usage"
msgstr ""

msgid "DeployKeys|Publicly accessible deploy keys"
msgstr ""

msgid "DeployKeys|Read access only"
msgstr ""

msgid "DeployKeys|Write access allowed"
msgstr ""

msgid "DeployKeys|You are going to remove this deploy key. Are you sure?"
msgstr ""

msgid "DeployTokens|Active Deploy Tokens (%{active_tokens})"
msgstr ""

msgid "DeployTokens|Add a deploy token"
msgstr ""

msgid "DeployTokens|Allows read-only access to the registry images"
msgstr ""

msgid "DeployTokens|Allows read-only access to the repository"
msgstr ""

msgid "DeployTokens|Copy deploy token to clipboard"
msgstr ""

msgid "DeployTokens|Copy username to clipboard"
msgstr ""

msgid "DeployTokens|Create deploy token"
msgstr ""

msgid "DeployTokens|Created"
msgstr ""

msgid "DeployTokens|Deploy Tokens"
msgstr ""

msgid "DeployTokens|Deploy tokens allow read-only access to your repository and registry images."
msgstr ""

msgid "DeployTokens|Expires"
msgstr ""

msgid "DeployTokens|Name"
msgstr ""

msgid "DeployTokens|Pick a name for the application, and we'll give you a unique deploy token."
msgstr ""

msgid "DeployTokens|Revoke"
msgstr ""

msgid "DeployTokens|Revoke %{name}"
msgstr ""

msgid "DeployTokens|Scopes"
msgstr ""

msgid "DeployTokens|This action cannot be undone."
msgstr ""

msgid "DeployTokens|This project has no active Deploy Tokens."
msgstr ""

msgid "DeployTokens|Use this token as a password. Make sure you save it - you won't be able to access it again."
msgstr ""

msgid "DeployTokens|Use this username as a login."
msgstr ""

msgid "DeployTokens|Username"
msgstr ""

msgid "DeployTokens|You are about to revoke"
msgstr ""

msgid "DeployTokens|Your New Deploy Token"
msgstr ""

msgid "DeployTokens|Your new project deploy token has been created."
msgstr ""

msgid "Deprioritize label"
msgstr ""

msgid "Description"
msgstr ""

msgid "Details"
msgstr ""

msgid "Diffs|No file name available"
msgstr ""

msgid "Diffs|Something went wrong while fetching diff lines."
msgstr ""

msgid "Directory name"
msgstr ""

msgid "Disable"
msgstr ""

msgid "Disable for this project"
msgstr ""

msgid "Disable group Runners"
msgstr ""

msgid "Discard changes"
msgstr ""

msgid "Discard draft"
msgstr ""

msgid "Dismiss Cycle Analytics introduction box"
msgstr ""

msgid "Domain"
msgstr ""

msgid "Don't show again"
msgstr ""

msgid "Done"
msgstr ""

msgid "Download"
msgstr ""

msgid "Download tar"
msgstr ""

msgid "Download tar.bz2"
msgstr ""

msgid "Download tar.gz"
msgstr ""

msgid "Download zip"
msgstr ""

msgid "DownloadArtifacts|Download"
msgstr ""

msgid "DownloadCommit|Email Patches"
msgstr ""

msgid "DownloadCommit|Plain Diff"
msgstr ""

msgid "DownloadSource|Download"
msgstr ""

msgid "Downvotes"
msgstr ""

msgid "Due date"
msgstr ""

msgid "Each Runner can be in one of the following states:"
msgstr ""

msgid "Edit"
msgstr ""

msgid "Edit Label"
msgstr ""

msgid "Edit Pipeline Schedule %{id}"
msgstr ""

msgid "Edit Snippet"
msgstr ""

msgid "Edit files in the editor and commit changes here"
msgstr ""

msgid "Edit identity for %{user_name}"
msgstr ""

msgid "Email"
msgstr ""

msgid "Email patch"
msgstr ""

msgid "Emails"
msgstr ""

msgid "Embed"
msgstr ""

msgid "Enable"
msgstr ""

msgid "Enable Auto DevOps"
msgstr ""

msgid "Enable Sentry for error reporting and logging."
msgstr ""

msgid "Enable and configure InfluxDB metrics."
msgstr ""

msgid "Enable and configure Prometheus metrics."
msgstr ""

msgid "Enable for this project"
msgstr ""

msgid "Enable group Runners"
msgstr ""

msgid "Enable or disable certain group features and choose access levels."
msgstr ""

msgid "Enable or disable version check and usage ping."
msgstr ""

msgid "Enable reCAPTCHA or Akismet and set IP limits."
msgstr ""

msgid "Enable the Performance Bar for a given group."
msgstr ""

msgid "Ends at (UTC)"
msgstr ""

msgid "Environments"
msgstr ""

msgid "Environments|An error occurred while fetching the environments."
msgstr ""

msgid "Environments|An error occurred while making the request."
msgstr ""

msgid "Environments|An error occurred while stopping the environment, please try again"
msgstr ""

msgid "Environments|Are you sure you want to stop this environment?"
msgstr ""

msgid "Environments|Commit"
msgstr ""

msgid "Environments|Deploy to..."
msgstr ""

msgid "Environments|Deployment"
msgstr ""

msgid "Environments|Environment"
msgstr ""

msgid "Environments|Environments"
msgstr ""

msgid "Environments|Job"
msgstr ""

msgid "Environments|Learn more about stopping environments"
msgstr ""

msgid "Environments|New environment"
msgstr ""

msgid "Environments|No deployments yet"
msgstr ""

msgid "Environments|Note that this action will stop the environment, but it will %{emphasis_start}not%{emphasis_end} have an effect on any existing deployment due to no “stop environment action” being defined in the %{ci_config_link_start}.gitlab-ci.yml%{ci_config_link_end} file."
msgstr ""

msgid "Environments|Open live environment"
msgstr ""

msgid "Environments|Re-deploy to environment"
msgstr ""

msgid "Environments|Read more about environments"
msgstr ""

msgid "Environments|Rollback environment"
msgstr ""

msgid "Environments|Show all"
msgstr ""

msgid "Environments|Stop"
msgstr ""

msgid "Environments|Stop environment"
msgstr ""

msgid "Environments|Updated"
msgstr ""

msgid "Environments|You don't have any environments right now."
msgstr ""

msgid "Error Reporting and Logging"
msgstr ""

msgid "Error fetching contributors data."
msgstr ""

msgid "Error fetching labels."
msgstr ""

msgid "Error fetching network graph."
msgstr ""

msgid "Error fetching refs"
msgstr ""

msgid "Error fetching usage ping data."
msgstr ""

msgid "Error loading branch data. Please try again."
msgstr ""

msgid "Error loading last commit."
msgstr ""

msgid "Error loading markdown preview"
msgstr ""

msgid "Error loading merge requests."
msgstr ""

msgid "Error loading project data. Please try again."
msgstr ""

msgid "Error occurred when toggling the notification subscription"
msgstr ""

msgid "Error saving label update."
msgstr ""

msgid "Error updating status for all todos."
msgstr ""

msgid "Error updating todo status."
msgstr ""

msgid "Estimated"
msgstr ""

msgid "EventFilterBy|Filter by all"
msgstr ""

msgid "EventFilterBy|Filter by comments"
msgstr ""

msgid "EventFilterBy|Filter by issue events"
msgstr ""

msgid "EventFilterBy|Filter by merge events"
msgstr ""

msgid "EventFilterBy|Filter by push events"
msgstr ""

msgid "EventFilterBy|Filter by team"
msgstr ""

msgid "Every day (at 4:00am)"
msgstr ""

msgid "Every month (on the 1st at 4:00am)"
msgstr ""

msgid "Every week (Sundays at 4:00am)"
msgstr ""

msgid "Expand"
msgstr ""

msgid "Expand all"
msgstr ""

msgid "Expand sidebar"
msgstr ""

msgid "Explore groups"
msgstr ""

msgid "Explore projects"
msgstr ""

msgid "Explore public groups"
msgstr ""

msgid "Failed"
msgstr ""

msgid "Failed Jobs"
msgstr ""

msgid "Failed to change the owner"
msgstr ""

msgid "Failed to check related branches."
msgstr ""

msgid "Failed to remove issue from board, please try again."
msgstr ""

msgid "Failed to remove the pipeline schedule"
msgstr ""

msgid "Failed to update issues, please try again."
msgstr ""

msgid "Failure"
msgstr ""

msgid "Faster as it re-uses the project workspace (falling back to clone if it doesn't exist)"
msgstr ""

msgid "Feb"
msgstr ""

msgid "February"
msgstr ""

msgid "Fields on this page are now uneditable, you can configure"
msgstr ""

msgid "Files"
msgstr ""

msgid "Files (%{human_size})"
msgstr ""

msgid "Filter by commit message"
msgstr ""

msgid "Find by path"
msgstr ""

msgid "Find file"
msgstr ""

msgid "Finished"
msgstr ""

msgid "FirstPushedBy|First"
msgstr ""

msgid "FirstPushedBy|pushed by"
msgstr ""

msgid "For internal projects, any logged in user can view pipelines and access job details (output logs and artifacts)"
msgstr ""

msgid "For private projects, any member (guest or higher) can view pipelines and access job details (output logs and artifacts)"
msgstr ""

msgid "For public projects, anyone can view pipelines and access job details (output logs and artifacts)"
msgstr ""

msgid "Fork"
msgid_plural "Forks"
msgstr[0] ""
msgstr[1] ""

msgid "ForkedFromProjectPath|Forked from"
msgstr ""

msgid "ForkedFromProjectPath|Forked from %{project_name} (deleted)"
msgstr ""

msgid "Forking in progress"
msgstr ""

msgid "Format"
msgstr ""

msgid "Found errors in your .gitlab-ci.yml:"
msgstr ""

msgid "From %{provider_title}"
msgstr ""

msgid "From issue creation until deploy to production"
msgstr ""

msgid "From merge request merge until deploy to production"
msgstr ""

msgid "From the Kubernetes cluster details view, install Runner from the applications list"
msgstr ""

msgid "GPG Keys"
msgstr ""

msgid "General"
msgstr ""

msgid "General pipelines"
msgstr ""

msgid "Generate a default set of labels"
msgstr ""

msgid "Git repository URL"
msgstr ""

msgid "Git revision"
msgstr ""

msgid "Git storage health information has been reset"
msgstr ""

msgid "Git strategy for pipelines"
msgstr ""

msgid "Git version"
msgstr ""

msgid "GitHub import"
msgstr ""

msgid "GitLab CI Linter has been moved"
msgstr ""

msgid "GitLab Group Runners can execute code for all the projects in this group."
msgstr ""

msgid "GitLab Runner section"
msgstr ""

msgid "Gitaly"
msgstr ""

msgid "Gitaly Servers"
msgstr ""

msgid "Gitaly|Address"
msgstr ""

msgid "Go Back"
msgstr ""

msgid "Go back"
msgstr ""

msgid "Go to your fork"
msgstr ""

msgid "GoToYourFork|Fork"
msgstr ""

msgid "Google authentication is not %{link_to_documentation}. Ask your GitLab administrator if you want to use this service."
msgstr ""

msgid "Got it!"
msgstr ""

msgid "Graph"
msgstr ""

msgid "Group CI/CD settings"
msgstr ""

msgid "Group ID"
msgstr ""

msgid "Group Runners"
msgstr ""

msgid "Group maintainers can register group runners in the %{link}"
msgstr ""

msgid "GroupSettings|Prevent sharing a project within %{group} with other groups"
msgstr ""

msgid "GroupSettings|Share with group lock"
msgstr ""

msgid "GroupSettings|This setting is applied on %{ancestor_group} and has been overridden on this subgroup."
msgstr ""

msgid "GroupSettings|This setting is applied on %{ancestor_group}. To share projects in this group with another group, ask the owner to override the setting or %{remove_ancestor_share_with_group_lock}."
msgstr ""

msgid "GroupSettings|This setting is applied on %{ancestor_group}. You can override the setting or %{remove_ancestor_share_with_group_lock}."
msgstr ""

msgid "GroupSettings|This setting will be applied to all subgroups unless overridden by a group owner. Groups that already have access to the project will continue to have access unless removed manually."
msgstr ""

msgid "GroupSettings|cannot be disabled when the parent group \"Share with group lock\" is enabled, except by the owner of the parent group"
msgstr ""

msgid "GroupSettings|remove the share with group lock from %{ancestor_group_name}"
msgstr ""

msgid "Groups can also be nested by creating %{subgroup_docs_link_start}subgroups%{subgroup_docs_link_end}."
msgstr ""

msgid "GroupsDropdown|Frequently visited"
msgstr ""

msgid "GroupsDropdown|Groups you visit often will appear here"
msgstr ""

msgid "GroupsDropdown|Loading groups"
msgstr ""

msgid "GroupsDropdown|Search your groups"
msgstr ""

msgid "GroupsDropdown|Something went wrong on our end."
msgstr ""

msgid "GroupsDropdown|Sorry, no groups matched your search"
msgstr ""

msgid "GroupsDropdown|This feature requires browser localStorage support"
msgstr ""

msgid "GroupsEmptyState|A group is a collection of several projects."
msgstr ""

msgid "GroupsEmptyState|If you organize your projects under a group, it works like a folder."
msgstr ""

msgid "GroupsEmptyState|No groups found"
msgstr ""

msgid "GroupsEmptyState|You can manage your group member’s permissions and access to each project in the group."
msgstr ""

msgid "GroupsTree|Create a project in this group."
msgstr ""

msgid "GroupsTree|Create a subgroup in this group."
msgstr ""

msgid "GroupsTree|Edit group"
msgstr ""

msgid "GroupsTree|Failed to leave the group. Please make sure you are not the only owner."
msgstr ""

msgid "GroupsTree|Filter by name..."
msgstr ""

msgid "GroupsTree|Leave this group"
msgstr ""

msgid "GroupsTree|Loading groups"
msgstr ""

msgid "GroupsTree|Sorry, no groups matched your search"
msgstr ""

msgid "GroupsTree|Sorry, no groups or projects matched your search"
msgstr ""

msgid "Health Check"
msgstr ""

msgid "Health information can be retrieved from the following endpoints. More information is available"
msgstr ""

msgid "HealthCheck|Access token is"
msgstr ""

msgid "HealthCheck|Healthy"
msgstr ""

msgid "HealthCheck|No Health Problems Detected"
msgstr ""

msgid "HealthCheck|Unhealthy"
msgstr ""

msgid "Help"
msgstr ""

msgid "Help page"
msgstr ""

msgid "Help page text and support page url."
msgstr ""

msgid "Hide value"
msgid_plural "Hide values"
msgstr[0] ""
msgstr[1] ""

msgid "Hide whitespace changes"
msgstr ""

msgid "History"
msgstr ""

msgid "Housekeeping successfully started"
msgstr ""

msgid "I accept the %{terms_link}"
msgstr ""

msgid "I accept the|Terms of Service and Privacy Policy"
msgstr ""

msgid "ID"
msgstr ""

msgid "IDE|Commit"
msgstr ""

msgid "IDE|Edit"
msgstr ""

msgid "IDE|Go back"
msgstr ""

msgid "IDE|Open in file view"
msgstr ""

msgid "IDE|Review"
msgstr ""

msgid "Identifier"
msgstr ""

msgid "Identities"
msgstr ""

msgid "If disabled, the access level will depend on the user's permissions in the project."
msgstr ""

msgid "If enabled"
msgstr ""

msgid "If you already have files you can push them using the %{link_to_cli} below."
msgstr ""

msgid "If your HTTP repository is not publicly accessible, add authentication information to the URL: <code>https://username:password@gitlab.company.com/group/project.git</code>."
msgstr ""

msgid "ImageDiffViewer|2-up"
msgstr ""

msgid "ImageDiffViewer|Onion skin"
msgstr ""

msgid "ImageDiffViewer|Swipe"
msgstr ""

msgid "Import"
msgstr ""

msgid "Import all repositories"
msgstr ""

msgid "Import in progress"
msgstr ""

msgid "Import repositories from GitHub"
msgstr ""

msgid "Import repository"
msgstr ""

msgid "Include a Terms of Service agreement and Privacy Policy that all users must accept."
msgstr ""

msgid "Inline"
msgstr ""

msgid "Install Runner on Kubernetes"
msgstr ""

msgid "Install a Runner compatible with GitLab CI"
msgstr ""

msgid "Instance does not support multiple Kubernetes clusters"
msgstr ""

msgid "Integrations"
msgstr ""

msgid "Integrations Settings"
msgstr ""

msgid "Interested parties can even contribute by pushing commits if they want to."
msgstr ""

msgid "Internal - The group and any internal projects can be viewed by any logged in user."
msgstr ""

msgid "Internal - The project can be accessed by any logged in user."
msgstr ""

msgid "Interval Pattern"
msgstr ""

msgid "Introducing Cycle Analytics"
msgstr ""

msgid "Issue Boards"
msgstr ""

msgid "Issue events"
msgstr ""

msgid "IssueBoards|Board"
msgstr ""

msgid "Issues"
msgstr ""

msgid "Issues can be bugs, tasks or ideas to be discussed. Also, issues are searchable and filterable."
msgstr ""

msgid "Jan"
msgstr ""

msgid "January"
msgstr ""

msgid "Job"
msgstr ""

msgid "Job has been erased"
msgstr ""

msgid "Jobs"
msgstr ""

msgid "Jul"
msgstr ""

msgid "July"
msgstr ""

msgid "Jun"
msgstr ""

msgid "June"
msgstr ""

msgid "Koding"
msgstr ""

msgid "Kubernetes"
msgstr ""

msgid "Kubernetes Cluster"
msgstr ""

msgid "Kubernetes cluster creation time exceeds timeout; %{timeout}"
msgstr ""

msgid "Kubernetes cluster integration was not removed."
msgstr ""

msgid "Kubernetes cluster integration was successfully removed."
msgstr ""

msgid "Kubernetes cluster was successfully updated."
msgstr ""

msgid "Kubernetes configured"
msgstr ""

msgid "Kubernetes service integration has been deprecated. %{deprecated_message_content} your Kubernetes clusters using the new <a href=\"%{url}\"/>Kubernetes Clusters</a> page"
msgstr ""

msgid "LFS"
msgstr ""

msgid "LFSStatus|Disabled"
msgstr ""

msgid "LFSStatus|Enabled"
msgstr ""

msgid "Label"
msgstr ""

msgid "Label actions dropdown"
msgstr ""

msgid "LabelSelect|%{firstLabelName} +%{remainingLabelCount} more"
msgstr ""

msgid "LabelSelect|%{labelsString}, and %{remainingLabelCount} more"
msgstr ""

msgid "Labels"
msgstr ""

msgid "Labels can be applied to %{features}. Group labels are available for any project within the group."
msgstr ""

msgid "Labels can be applied to issues and merge requests to categorize them."
msgstr ""

msgid "Labels can be applied to issues and merge requests."
msgstr ""

msgid "Labels|<span>Promote label</span> %{labelTitle} <span>to Group Label?</span>"
msgstr ""

msgid "Labels|Promote Label"
msgstr ""

msgid "Last %d day"
msgid_plural "Last %d days"
msgstr[0] ""
msgstr[1] ""

msgid "Last Pipeline"
msgstr ""

msgid "Last commit"
msgstr ""

msgid "Last edited %{date}"
msgstr ""

msgid "Last edited by %{name}"
msgstr ""

msgid "Last update"
msgstr ""

msgid "Last updated"
msgstr ""

msgid "LastPushEvent|You pushed to"
msgstr ""

msgid "LastPushEvent|at"
msgstr ""

msgid "Latest changes"
msgstr ""

msgid "Learn more"
msgstr ""

msgid "Learn more about Kubernetes"
msgstr ""

msgid "Learn more about protected branches"
msgstr ""

msgid "Learn more in the"
msgstr ""

msgid "Learn more in the|pipeline schedules documentation"
msgstr ""

msgid "Leave"
msgstr ""

msgid "Leave group"
msgstr ""

msgid "Leave project"
msgstr ""

msgid "List"
msgstr ""

msgid "List your GitHub repositories"
msgstr ""

msgid "Loading the GitLab IDE..."
msgstr ""

msgid "Loading..."
msgstr ""

msgid "Lock"
msgstr ""

msgid "Lock %{issuableDisplayName}"
msgstr ""

msgid "Lock not found"
msgstr ""

msgid "Lock to current projects"
msgstr ""

msgid "Locked"
msgstr ""

msgid "Locked to current projects"
msgstr ""

msgid "Manage all notifications"
msgstr ""

msgid "Manage group labels"
msgstr ""

msgid "Manage labels"
msgstr ""

msgid "Manage project labels"
msgstr ""

msgid "Mar"
msgstr ""

msgid "March"
msgstr ""

msgid "Mark todo as done"
msgstr ""

msgid "Markdown enabled"
msgstr ""

msgid "Maximum git storage failures"
msgstr ""

msgid "May"
msgstr ""

msgid "Median"
msgstr ""

msgid "Members"
msgstr ""

msgid "Merge Request"
msgstr ""

msgid "Merge Request:"
msgstr ""

msgid "Merge Requests"
msgstr ""

msgid "Merge events"
msgstr ""

msgid "Merge request"
msgstr ""

msgid "Merge requests"
msgstr ""

msgid "Merge requests are a place to propose changes you've made to a project and discuss those changes with others"
msgstr ""

msgid "MergeRequests|Resolve this discussion in a new issue"
msgstr ""

msgid "MergeRequests|Saving the comment failed"
msgstr ""

msgid "MergeRequests|Toggle comments for this file"
msgstr ""

msgid "MergeRequests|Updating discussions failed"
msgstr ""

msgid "MergeRequests|View file @ %{commitId}"
msgstr ""

msgid "MergeRequests|View replaced file @ %{commitId}"
msgstr ""

msgid "Merged"
msgstr ""

msgid "Messages"
msgstr ""

msgid "Metrics"
msgstr ""

msgid "Metrics - Influx"
msgstr ""

msgid "Metrics - Prometheus"
msgstr ""

msgid "Metrics|Check out the CI/CD documentation on deploying to an environment"
msgstr ""

msgid "Metrics|Environment"
msgstr ""

msgid "Metrics|Learn about environments"
msgstr ""

msgid "Metrics|No deployed environments"
msgstr ""

msgid "Metrics|There was an error fetching the environments data, please try again"
msgstr ""

msgid "Metrics|There was an error getting deployment information."
msgstr ""

msgid "Metrics|There was an error getting environments information."
msgstr ""

msgid "Metrics|Unexpected deployment data response from prometheus endpoint"
msgstr ""

msgid "Metrics|Unexpected metrics data response from prometheus endpoint"
msgstr ""

msgid "Milestone"
msgstr ""

msgid "Milestones"
msgstr ""

msgid "Milestones|Delete milestone"
msgstr ""

msgid "Milestones|Delete milestone %{milestoneTitle}?"
msgstr ""

msgid "Milestones|Failed to delete milestone %{milestoneTitle}"
msgstr ""

msgid "Milestones|Milestone %{milestoneTitle} was not found"
msgstr ""

msgid "Milestones|Promote %{milestoneTitle} to group milestone?"
msgstr ""

msgid "Milestones|Promote Milestone"
msgstr ""

msgid "MissingSSHKeyWarningLink|add an SSH key"
msgstr ""

msgid "Modal|Cancel"
msgstr ""

msgid "Modal|Close"
msgstr ""

msgid "Monitoring"
msgstr ""

msgid "More actions"
msgstr ""

msgid "More information"
msgstr ""

msgid "More information is available|here"
msgstr ""

msgid "Move"
msgstr ""

msgid "Move issue"
msgstr ""

msgid "Name"
msgstr ""

msgid "Name new label"
msgstr ""

msgid "Name your individual key via a title"
msgstr ""

msgid "Nav|Help"
msgstr ""

msgid "Nav|Home"
msgstr ""

msgid "Nav|Sign In / Register"
msgstr ""

msgid "Nav|Sign out and sign in with a different account"
msgstr ""

msgid "New"
msgstr ""

msgid "New Identity"
msgstr ""

msgid "New Issue"
msgid_plural "New Issues"
msgstr[0] ""
msgstr[1] ""

msgid "New Label"
msgstr ""

msgid "New Pipeline Schedule"
msgstr ""

msgid "New Snippet"
msgstr ""

msgid "New Snippets"
msgstr ""

msgid "New branch"
msgstr ""

msgid "New branch unavailable"
msgstr ""

msgid "New directory"
msgstr ""

msgid "New file"
msgstr ""

msgid "New group"
msgstr ""

msgid "New identity"
msgstr ""

msgid "New issue"
msgstr ""

msgid "New label"
msgstr ""

msgid "New merge request"
msgstr ""

msgid "New pipelines will cancel older, pending pipelines on the same branch"
msgstr ""

msgid "New project"
msgstr ""

msgid "New schedule"
msgstr ""

msgid "New snippet"
msgstr ""

msgid "New subgroup"
msgstr ""

msgid "New tag"
msgstr ""

msgid "No"
msgstr ""

msgid "No assignee"
msgstr ""

msgid "No changes"
msgstr ""

msgid "No connection could be made to a Gitaly Server, please check your logs!"
msgstr ""

msgid "No due date"
msgstr ""

msgid "No estimate or time spent"
msgstr ""

msgid "No file chosen"
msgstr ""

msgid "No files found"
msgstr ""

msgid "No files found."
msgstr ""

msgid "No merge requests found"
msgstr ""

msgid "No messages were logged"
msgstr ""

msgid "No repository"
msgstr ""

msgid "No schedules"
msgstr ""

msgid "None"
msgstr ""

msgid "Not allowed to merge"
msgstr ""

msgid "Not available"
msgstr ""

msgid "Not available for private projects"
msgstr ""

msgid "Not available for protected branches"
msgstr ""

msgid "Not confidential"
msgstr ""

msgid "Not enough data"
msgstr ""

msgid "Note that the master branch is automatically protected. %{link_to_protected_branches}"
msgstr ""

msgid "Note: As an administrator you may like to configure %{github_integration_link}, which will allow login via GitHub and allow importing repositories without generating a Personal Access Token."
msgstr ""

msgid "Note: Consider asking your GitLab administrator to configure %{github_integration_link}, which will allow login via GitHub and allow importing repositories without generating a Personal Access Token."
msgstr ""

msgid "Notification events"
msgstr ""

msgid "NotificationEvent|Close issue"
msgstr ""

msgid "NotificationEvent|Close merge request"
msgstr ""

msgid "NotificationEvent|Failed pipeline"
msgstr ""

msgid "NotificationEvent|Merge merge request"
msgstr ""

msgid "NotificationEvent|New issue"
msgstr ""

msgid "NotificationEvent|New merge request"
msgstr ""

msgid "NotificationEvent|New note"
msgstr ""

msgid "NotificationEvent|Reassign issue"
msgstr ""

msgid "NotificationEvent|Reassign merge request"
msgstr ""

msgid "NotificationEvent|Reopen issue"
msgstr ""

msgid "NotificationEvent|Successful pipeline"
msgstr ""

msgid "NotificationLevel|Custom"
msgstr ""

msgid "NotificationLevel|Disabled"
msgstr ""

msgid "NotificationLevel|Global"
msgstr ""

msgid "NotificationLevel|On mention"
msgstr ""

msgid "NotificationLevel|Participate"
msgstr ""

msgid "NotificationLevel|Watch"
msgstr ""

msgid "Notifications"
msgstr ""

msgid "Notifications off"
msgstr ""

msgid "Notifications on"
msgstr ""

msgid "Nov"
msgstr ""

msgid "November"
msgstr ""

msgid "Number of access attempts"
msgstr ""

msgid "Oct"
msgstr ""

msgid "October"
msgstr ""

msgid "OfSearchInADropdown|Filter"
msgstr ""

msgid "Online IDE integration settings."
msgstr ""

msgid "Only comments from the following commit are shown below"
msgstr ""

msgid "Only project members can comment."
msgstr ""

msgid "Oops, are you sure?"
msgstr ""

msgid "Open in Xcode"
msgstr ""

msgid "OpenedNDaysAgo|Opened"
msgstr ""

msgid "Opens in a new window"
msgstr ""

msgid "Operations"
msgstr ""

msgid "Options"
msgstr ""

msgid "Or you can choose one of the suggested colors below"
msgstr ""

msgid "Other Labels"
msgstr ""

msgid "Otherwise it is recommended you start with one of the options below."
msgstr ""

msgid "Outbound requests"
msgstr ""

msgid "Overview"
msgstr ""

msgid "Owner"
msgstr ""

msgid "Pages"
msgstr ""

msgid "Pagination|Last »"
msgstr ""

msgid "Pagination|Next"
msgstr ""

msgid "Pagination|Prev"
msgstr ""

msgid "Pagination|« First"
msgstr ""

msgid "Part of merge request changes"
msgstr ""

msgid "Password"
msgstr ""

msgid "Paste your public SSH key, which is usually contained in the file '~/.ssh/id_rsa.pub' and begins with 'ssh-rsa'. Don't use your private SSH key."
msgstr ""

msgid "Pause"
msgstr ""

msgid "Pending"
msgstr ""

msgid "Per job. If a job passes this threshold, it will be marked as failed"
msgstr ""

msgid "Perform advanced options such as changing path, transferring, or removing the group."
msgstr ""

msgid "Performance optimization"
msgstr ""

msgid "Permissions"
msgstr ""

msgid "Personal Access Token"
msgstr ""

msgid "Pipeline"
msgstr ""

msgid "Pipeline Health"
msgstr ""

msgid "Pipeline Schedule"
msgstr ""

msgid "Pipeline Schedules"
msgstr ""

msgid "Pipeline triggers"
msgstr ""

msgid "PipelineCharts|Failed:"
msgstr ""

msgid "PipelineCharts|Overall statistics"
msgstr ""

msgid "PipelineCharts|Success ratio:"
msgstr ""

msgid "PipelineCharts|Successful:"
msgstr ""

msgid "PipelineCharts|Total:"
msgstr ""

msgid "PipelineSchedules|Activated"
msgstr ""

msgid "PipelineSchedules|Active"
msgstr ""

msgid "PipelineSchedules|All"
msgstr ""

msgid "PipelineSchedules|Inactive"
msgstr ""

msgid "PipelineSchedules|Next Run"
msgstr ""

msgid "PipelineSchedules|None"
msgstr ""

msgid "PipelineSchedules|Provide a short description for this pipeline"
msgstr ""

msgid "PipelineSchedules|Take ownership"
msgstr ""

msgid "PipelineSchedules|Target"
msgstr ""

msgid "PipelineSchedules|Variables"
msgstr ""

msgid "PipelineSheduleIntervalPattern|Custom"
msgstr ""

msgid "Pipelines"
msgstr ""

msgid "Pipelines charts"
msgstr ""

msgid "Pipelines for last month"
msgstr ""

msgid "Pipelines for last week"
msgstr ""

msgid "Pipelines for last year"
msgstr ""

msgid "Pipelines|Build with confidence"
msgstr ""

msgid "Pipelines|CI Lint"
msgstr ""

msgid "Pipelines|Clear Runner Caches"
msgstr ""

msgid "Pipelines|Get started with Pipelines"
msgstr ""

msgid "Pipelines|Loading Pipelines"
msgstr ""

msgid "Pipelines|Project cache successfully reset."
msgstr ""

msgid "Pipelines|Run Pipeline"
msgstr ""

msgid "Pipelines|Something went wrong while cleaning runners cache."
msgstr ""

msgid "Pipelines|There are currently no %{scope} pipelines."
msgstr ""

msgid "Pipelines|There are currently no pipelines."
msgstr ""

msgid "Pipelines|This project is not currently set up to run pipelines."
msgstr ""

msgid "Pipeline|Create for"
msgstr ""

msgid "Pipeline|Create pipeline"
msgstr ""

msgid "Pipeline|Existing branch name or tag"
msgstr ""

msgid "Pipeline|Run Pipeline"
msgstr ""

msgid "Pipeline|Search branches"
msgstr ""

msgid "Pipeline|Specify variable values to be used in this run. The values specified in %{settings_link} will be used by default."
msgstr ""

msgid "Pipeline|Stop pipeline"
msgstr ""

msgid "Pipeline|Stop pipeline #%{pipelineId}?"
msgstr ""

msgid "Pipeline|Variables"
msgstr ""

msgid "Pipeline|You’re about to stop pipeline %{pipelineId}."
msgstr ""

msgid "Pipeline|all"
msgstr ""

msgid "Pipeline|success"
msgstr ""

msgid "Pipeline|with stage"
msgstr ""

msgid "Pipeline|with stages"
msgstr ""

msgid "Plain diff"
msgstr ""

msgid "PlantUML"
msgstr ""

msgid "Play"
msgstr ""

msgid "Please accept the Terms of Service before continuing."
msgstr ""

msgid "Please select at least one filter to see results"
msgstr ""

msgid "Please solve the reCAPTCHA"
msgstr ""

msgid "Please try again"
msgstr ""

msgid "Please wait while we import the repository for you. Refresh at will."
msgstr ""

msgid "Preferences"
msgstr ""

msgid "Preferences|Navigation theme"
msgstr ""

msgid "Prioritize"
msgstr ""

msgid "Prioritize label"
msgstr ""

msgid "Prioritized Labels"
msgstr ""

msgid "Prioritized label"
msgstr ""

msgid "Private - Project access must be granted explicitly to each user."
msgstr ""

msgid "Private - The group and its projects can only be viewed by members."
msgstr ""

msgid "Private projects can be created in your personal namespace with:"
msgstr ""

msgid "Profile"
msgstr ""

msgid "Profiles|Account scheduled for removal."
msgstr ""

msgid "Profiles|Add key"
msgstr ""

msgid "Profiles|Change username"
msgstr ""

msgid "Profiles|Current path: %{path}"
msgstr ""

msgid "Profiles|Delete Account"
msgstr ""

msgid "Profiles|Delete account"
msgstr ""

msgid "Profiles|Delete your account?"
msgstr ""

msgid "Profiles|Deleting an account has the following effects:"
msgstr ""

msgid "Profiles|Invalid password"
msgstr ""

msgid "Profiles|Invalid username"
msgstr ""

msgid "Profiles|Path"
msgstr ""

msgid "Profiles|This doesn't look like a public SSH key, are you sure you want to add it?"
msgstr ""

msgid "Profiles|Type your %{confirmationValue} to confirm:"
msgstr ""

msgid "Profiles|Typically starts with \"ssh-rsa …\""
msgstr ""

msgid "Profiles|Update username"
msgstr ""

msgid "Profiles|Username change failed - %{message}"
msgstr ""

msgid "Profiles|Username successfully changed"
msgstr ""

msgid "Profiles|You don't have access to delete this user."
msgstr ""

msgid "Profiles|You must transfer ownership or delete these groups before you can delete your account."
msgstr ""

msgid "Profiles|Your account is currently an owner in these groups:"
msgstr ""

msgid "Profiles|e.g. My MacBook key"
msgstr ""

msgid "Profiles|your account"
msgstr ""

msgid "Profiling - Performance bar"
msgstr ""

msgid "Programming languages used in this repository"
msgstr ""

msgid "Progress"
msgstr ""

msgid "Project"
msgstr ""

msgid "Project '%{project_name}' is in the process of being deleted."
msgstr ""

msgid "Project '%{project_name}' queued for deletion."
msgstr ""

msgid "Project '%{project_name}' was successfully created."
msgstr ""

msgid "Project '%{project_name}' was successfully updated."
msgstr ""

msgid "Project Badges"
msgstr ""

msgid "Project access must be granted explicitly to each user."
msgstr ""

msgid "Project avatar"
msgstr ""

msgid "Project avatar in repository: %{link}"
msgstr ""

msgid "Project details"
msgstr ""

msgid "Project export could not be deleted."
msgstr ""

msgid "Project export has been deleted."
msgstr ""

msgid "Project export link has expired. Please generate a new export from your project settings."
msgstr ""

msgid "Project export started. A download link will be sent by email."
msgstr ""

msgid "ProjectActivityRSS|Subscribe"
msgstr ""

msgid "ProjectFileTree|Name"
msgstr ""

msgid "ProjectLastActivity|Never"
msgstr ""

msgid "ProjectLifecycle|Stage"
msgstr ""

msgid "Projects"
msgstr ""

msgid "ProjectsDropdown|Frequently visited"
msgstr ""

msgid "ProjectsDropdown|Loading projects"
msgstr ""

msgid "ProjectsDropdown|Projects you visit often will appear here"
msgstr ""

msgid "ProjectsDropdown|Search your projects"
msgstr ""

msgid "ProjectsDropdown|Something went wrong on our end."
msgstr ""

msgid "ProjectsDropdown|Sorry, no projects matched your search"
msgstr ""

msgid "PrometheusDashboard|Time"
msgstr ""

msgid "PrometheusService|%{exporters} with %{metrics} were found"
msgstr ""

msgid "PrometheusService|<p class=\"text-tertiary\">No <a href=\"%{docsUrl}\">common metrics</a> were found</p>"
msgstr ""

msgid "PrometheusService|Active"
msgstr ""

msgid "PrometheusService|Auto configuration"
msgstr ""

msgid "PrometheusService|Automatically deploy and configure Prometheus on your clusters to monitor your project’s environments"
msgstr ""

msgid "PrometheusService|By default, Prometheus listens on ‘http://localhost:9090’. It’s not recommended to change the default address and port as this might affect or conflict with other services running on the GitLab server."
msgstr ""

msgid "PrometheusService|Common metrics"
msgstr ""

msgid "PrometheusService|Finding and configuring metrics..."
msgstr ""

msgid "PrometheusService|Install Prometheus on clusters"
msgstr ""

msgid "PrometheusService|Manage clusters"
msgstr ""

msgid "PrometheusService|Manual configuration"
msgstr ""

msgid "PrometheusService|Metrics"
msgstr ""

msgid "PrometheusService|Metrics are automatically configured and monitored based on a library of metrics from popular exporters."
msgstr ""

msgid "PrometheusService|Missing environment variable"
msgstr ""

msgid "PrometheusService|More information"
msgstr ""

msgid "PrometheusService|Prometheus API Base URL, like http://prometheus.example.com/"
msgstr ""

msgid "PrometheusService|Prometheus is being automatically managed on your clusters"
msgstr ""

msgid "PrometheusService|Time-series monitoring service"
msgstr ""

msgid "PrometheusService|To enable manual configuration, uninstall Prometheus from your clusters"
msgstr ""

msgid "PrometheusService|To enable the installation of Prometheus on your clusters, deactivate the manual configuration below"
msgstr ""

msgid "PrometheusService|Waiting for your first deployment to an environment to find common metrics"
msgstr ""

msgid "Promote"
msgstr ""

msgid "Promote these project milestones into a group milestone."
msgstr ""

msgid "Promote to Group Milestone"
msgstr ""

msgid "Promote to group label"
msgstr ""

msgid "Protip:"
msgstr ""

msgid "Provider"
msgstr ""

msgid "Public - The group and any public projects can be viewed without any authentication."
msgstr ""

msgid "Public - The project can be accessed without any authentication."
msgstr ""

msgid "Public pipelines"
msgstr ""

msgid "Push events"
msgstr ""

msgid "Push project from command line"
msgstr ""

msgid "Push to create a project"
msgstr ""

msgid "Quick actions can be used in the issues description and comment boxes."
msgstr ""

msgid "Read more"
msgstr ""

msgid "Readme"
msgstr ""

msgid "Real-time features"
msgstr ""

msgid "Reference:"
msgstr ""

msgid "Register / Sign In"
msgstr ""

msgid "Register and see your runners for this group."
msgstr ""

msgid "Register and see your runners for this project."
msgstr ""

msgid "Registry"
msgstr ""

msgid "Related Commits"
msgstr ""

msgid "Related Deployed Jobs"
msgstr ""

msgid "Related Issues"
msgstr ""

msgid "Related Jobs"
msgstr ""

msgid "Related Merge Requests"
msgstr ""

msgid "Related Merged Requests"
msgstr ""

msgid "Related merge requests"
msgstr ""

msgid "Remind later"
msgstr ""

msgid "Remove"
msgstr ""

msgid "Remove Runner"
msgstr ""

msgid "Remove avatar"
msgstr ""

msgid "Remove priority"
msgstr ""

msgid "Remove project"
msgstr ""

msgid "Repository"
msgstr ""

msgid "Repository Settings"
msgstr ""

msgid "Repository maintenance"
msgstr ""

msgid "Repository mirror"
msgstr ""

msgid "Repository storage"
msgstr ""

msgid "Request Access"
msgstr ""

msgid "Require all users to accept Terms of Service and Privacy Policy when they access GitLab."
msgstr ""

msgid "Reset git storage health information"
msgstr ""

msgid "Reset health check access token"
msgstr ""

msgid "Reset runners registration token"
msgstr ""

msgid "Resolve all discussions in new issue"
msgstr ""

msgid "Resolve conflicts on source branch"
msgstr ""

msgid "Resolve discussion"
msgstr ""

msgid "Resume"
msgstr ""

msgid "Retry"
msgstr ""

msgid "Retry this job"
msgstr ""

msgid "Retry verification"
msgstr ""

msgid "Reveal value"
msgid_plural "Reveal values"
msgstr[0] ""
msgstr[1] ""

msgid "Revert this commit"
msgstr ""

msgid "Revert this merge request"
msgstr ""

msgid "Review"
msgstr ""

msgid "Reviewing"
msgstr ""

msgid "Reviewing (merge request !%{mergeRequestId})"
msgstr ""

msgid "Runner token"
msgstr ""

msgid "Runners"
msgstr ""

msgid "Runners API"
msgstr ""

msgid "Runners can be placed on separate users, servers, and even on your local machine."
msgstr ""

msgid "Running"
msgstr ""

msgid "SSH Keys"
msgstr ""

msgid "SSL Verification"
msgstr ""

msgid "Save"
msgstr ""

msgid "Save changes"
msgstr ""

msgid "Save pipeline schedule"
msgstr ""

msgid "Save variables"
msgstr ""

msgid "Schedule a new pipeline"
msgstr ""

msgid "Scheduled"
msgstr ""

msgid "Schedules"
msgstr ""

msgid "Scheduling Pipelines"
msgstr ""

msgid "Scroll to bottom"
msgstr ""

msgid "Scroll to top"
msgstr ""

msgid "Search"
msgstr ""

msgid "Search branches"
msgstr ""

msgid "Search branches and tags"
msgstr ""

msgid "Search files"
msgstr ""

msgid "Search for projects, issues, etc."
msgstr ""

msgid "Search merge requests"
msgstr ""

msgid "Search milestones"
msgstr ""

msgid "Search project"
msgstr ""

msgid "Search users"
msgstr ""

msgid "Seconds before reseting failure information"
msgstr ""

msgid "Seconds to wait for a storage access attempt"
msgstr ""

msgid "Select"
msgstr ""

msgid "Select Archive Format"
msgstr ""

msgid "Select a namespace to fork the project"
msgstr ""

msgid "Select a timezone"
msgstr ""

msgid "Select an existing Kubernetes cluster or create a new one"
msgstr ""

msgid "Select assignee"
msgstr ""

msgid "Select branch/tag"
msgstr ""

msgid "Select project"
msgstr ""

msgid "Select project and zone to choose machine type"
msgstr ""

msgid "Select project to choose zone"
msgstr ""

msgid "Select source branch"
msgstr ""

msgid "Select target branch"
msgstr ""

msgid "Send email"
msgstr ""

msgid "Sep"
msgstr ""

msgid "September"
msgstr ""

msgid "Server version"
msgstr ""

msgid "Service Templates"
msgstr ""

msgid "Session expiration, projects limit and attachment size."
msgstr ""

msgid "Set a password on your account to pull or push via %{protocol}."
msgstr ""

msgid "Set default and restrict visibility levels. Configure import sources and git access protocol."
msgstr ""

msgid "Set max session time for web terminal."
msgstr ""

msgid "Set notification email for abuse reports."
msgstr ""

msgid "Set requirements for a user to sign-in. Enable mandatory two-factor authentication."
msgstr ""

msgid "Set up CI/CD"
msgstr ""

msgid "Set up Koding"
msgstr ""

msgid "SetPasswordToCloneLink|set a password"
msgstr ""

msgid "Settings"
msgstr ""

msgid "Setup a specific Runner automatically"
msgstr ""

msgid "Share"
msgstr ""

msgid "Shared Runners"
msgstr ""

msgid "Show command"
msgstr ""

msgid "Show complete raw log"
msgstr ""

msgid "Show latest version"
msgstr ""

msgid "Show latest version of the diff"
msgstr ""

msgid "Show parent pages"
msgstr ""

msgid "Show parent subgroups"
msgstr ""

msgid "Show whitespace changes"
msgstr ""

msgid "Showing %d event"
msgid_plural "Showing %d events"
msgstr[0] ""
msgstr[1] ""

msgid "Side-by-side"
msgstr ""

msgid "Sign out"
msgstr ""

msgid "Sign-in restrictions"
msgstr ""

msgid "Sign-up restrictions"
msgstr ""

msgid "Size and domain settings for static websites"
msgstr ""

msgid "Slower but makes sure the project workspace is pristine as it clones the repository from scratch for every job"
msgstr ""

msgid "Snippets"
msgstr ""

msgid "Something went wrong on our end"
msgstr ""

msgid "Something went wrong on our end."
msgstr ""

msgid "Something went wrong on our end. Please try again!"
msgstr ""

msgid "Something went wrong when toggling the button"
msgstr ""

msgid "Something went wrong while closing the %{issuable}. Please try again later"
msgstr ""

msgid "Something went wrong while fetching the projects."
msgstr ""

msgid "Something went wrong while fetching the registry list."
msgstr ""

msgid "Something went wrong while reopening the %{issuable}. Please try again later"
msgstr ""

msgid "Something went wrong while resolving this discussion. Please try again."
msgstr ""

msgid "Something went wrong. Please try again."
msgstr ""

msgid "Sort by"
msgstr ""

msgid "SortOptions|Access level, ascending"
msgstr ""

msgid "SortOptions|Access level, descending"
msgstr ""

msgid "SortOptions|Created date"
msgstr ""

msgid "SortOptions|Due date"
msgstr ""

msgid "SortOptions|Due later"
msgstr ""

msgid "SortOptions|Due soon"
msgstr ""

msgid "SortOptions|Label priority"
msgstr ""

msgid "SortOptions|Largest group"
msgstr ""

msgid "SortOptions|Largest repository"
msgstr ""

msgid "SortOptions|Last created"
msgstr ""

msgid "SortOptions|Last joined"
msgstr ""

msgid "SortOptions|Last updated"
msgstr ""

msgid "SortOptions|Least popular"
msgstr ""

msgid "SortOptions|Milestone"
msgstr ""

msgid "SortOptions|Milestone due later"
msgstr ""

msgid "SortOptions|Milestone due soon"
msgstr ""

msgid "SortOptions|Most popular"
msgstr ""

msgid "SortOptions|Name"
msgstr ""

msgid "SortOptions|Name, ascending"
msgstr ""

msgid "SortOptions|Name, descending"
msgstr ""

msgid "SortOptions|Oldest created"
msgstr ""

msgid "SortOptions|Oldest joined"
msgstr ""

msgid "SortOptions|Oldest sign in"
msgstr ""

msgid "SortOptions|Oldest updated"
msgstr ""

msgid "SortOptions|Popularity"
msgstr ""

msgid "SortOptions|Priority"
msgstr ""

msgid "SortOptions|Recent sign in"
msgstr ""

msgid "SortOptions|Start later"
msgstr ""

msgid "SortOptions|Start soon"
msgstr ""

msgid "Source"
msgstr ""

msgid "Source (branch or tag)"
msgstr ""

msgid "Source code"
msgstr ""

msgid "Source is not available"
msgstr ""

msgid "Spam Logs"
msgstr ""

msgid "Spam and Anti-bot Protection"
msgstr ""

msgid "Specific Runners"
msgstr ""

msgid "Specify the following URL during the Runner setup:"
msgstr ""

msgid "Squash commits"
msgstr ""

msgid "Stage"
msgstr ""

msgid "Stage & Commit"
msgstr ""

msgid "Stage all changes"
msgstr ""

msgid "Stage changes"
msgstr ""

msgid "Staged"
msgstr ""

msgid "Staged %{type}"
msgstr ""

msgid "Star a label to make it a priority label. Order the prioritized labels to change their relative priority, by dragging."
msgstr ""

msgid "StarProject|Star"
msgstr ""

msgid "Starred Projects"
msgstr ""

msgid "Starred Projects' Activity"
msgstr ""

msgid "Starred projects"
msgstr ""

msgid "Start a %{new_merge_request} with these changes"
msgstr ""

msgid "Start the Runner!"
msgstr ""

msgid "Started"
msgstr ""

msgid "Starts at (UTC)"
msgstr ""

msgid "Status"
msgstr ""

msgid "Stop this environment"
msgstr ""

msgid "Stopped"
msgstr ""

msgid "Storage"
msgstr ""

msgid "Subgroups"
msgstr ""

msgid "Submit as spam"
msgstr ""

msgid "Subscribe"
msgstr ""

msgid "Subscribe at group level"
msgstr ""

msgid "Subscribe at project level"
msgstr ""

msgid "Switch branch/tag"
msgstr ""

msgid "System Hooks"
msgstr ""

msgid "Tag (%{tag_count})"
msgid_plural "Tags (%{tag_count})"
msgstr[0] ""
msgstr[1] ""

msgid "Tags"
msgstr ""

msgid "Tags:"
msgstr ""

msgid "TagsPage|Browse commits"
msgstr ""

msgid "TagsPage|Browse files"
msgstr ""

msgid "TagsPage|Can't find HEAD commit for this tag"
msgstr ""

msgid "TagsPage|Cancel"
msgstr ""

msgid "TagsPage|Create tag"
msgstr ""

msgid "TagsPage|Delete tag"
msgstr ""

msgid "TagsPage|Deleting the %{tag_name} tag cannot be undone. Are you sure?"
msgstr ""

msgid "TagsPage|Edit release notes"
msgstr ""

msgid "TagsPage|Existing branch name, tag, or commit SHA"
msgstr ""

msgid "TagsPage|Filter by tag name"
msgstr ""

msgid "TagsPage|New Tag"
msgstr ""

msgid "TagsPage|New tag"
msgstr ""

msgid "TagsPage|Optionally, add a message to the tag."
msgstr ""

msgid "TagsPage|Optionally, add release notes to the tag. They will be stored in the GitLab database and displayed on the tags page."
msgstr ""

msgid "TagsPage|Release notes"
msgstr ""

msgid "TagsPage|Repository has no tags yet."
msgstr ""

msgid "TagsPage|Sort by"
msgstr ""

msgid "TagsPage|Tags"
msgstr ""

msgid "TagsPage|Tags give the ability to mark specific points in history as being important"
msgstr ""

msgid "TagsPage|This tag has no release notes."
msgstr ""

msgid "TagsPage|Use git tag command to add a new one:"
msgstr ""

msgid "TagsPage|Write your release notes or drag files here…"
msgstr ""

msgid "TagsPage|protected"
msgstr ""

msgid "Target Branch"
msgstr ""

msgid "Target branch"
msgstr ""

msgid "Team"
msgstr ""

msgid "Terms of Service Agreement and Privacy Policy"
msgstr ""

msgid "Terms of Service and Privacy Policy"
msgstr ""

msgid "Test coverage parsing"
msgstr ""

msgid "The Issue Tracker is the place to add things that need to be improved or solved in a project"
msgstr ""

msgid "The Issue Tracker is the place to add things that need to be improved or solved in a project. You can register or sign in to create issues for this project."
msgstr ""

msgid "The coding stage shows the time from the first commit to creating the merge request. The data will automatically be added here once you create your first merge request."
msgstr ""

msgid "The collection of events added to the data gathered for that stage."
msgstr ""

msgid "The fork relationship has been removed."
msgstr ""

msgid "The import will time out after %{timeout}. For repositories that take longer, use a clone/push combination."
msgstr ""

msgid "The issue stage shows the time it takes from creating an issue to assigning the issue to a milestone, or add the issue to a list on your Issue Board. Begin creating issues to see data for this stage."
msgstr ""

msgid "The maximum file size allowed is 200KB."
msgstr ""

msgid "The number of attempts GitLab will make to access a storage."
msgstr ""

msgid "The number of failures of after which GitLab will completely prevent access to the storage. The number of failures can be reset in the admin interface: %{link_to_health_page} or using the %{api_documentation_link}."
msgstr ""

msgid "The path to CI config file. Defaults to <code>.gitlab-ci.yml</code>"
msgstr ""

msgid "The phase of the development lifecycle."
msgstr ""

msgid "The planning stage shows the time from the previous step to pushing your first commit. This time will be added automatically once you push your first commit."
msgstr ""

msgid "The production stage shows the total time it takes between creating an issue and deploying the code to production. The data will be automatically added once you have completed the full idea to production cycle."
msgstr ""

msgid "The project can be accessed by any logged in user."
msgstr ""

msgid "The project can be accessed without any authentication."
msgstr ""

msgid "The repository for this project does not exist."
msgstr ""

msgid "The repository for this project is empty"
msgstr ""

msgid "The repository must be accessible over <code>http://</code>, <code>https://</code> or <code>git://</code>."
msgstr ""

msgid "The review stage shows the time from creating the merge request to merging it. The data will automatically be added after you merge your first merge request."
msgstr ""

msgid "The secure token used by the Runner to checkout the project"
msgstr ""

msgid "The staging stage shows the time between merging the MR and deploying code to the production environment. The data will be automatically added once you deploy to production for the first time."
msgstr ""

msgid "The testing stage shows the time GitLab CI takes to run every pipeline for the related merge request. The data will automatically be added after your first pipeline finishes running."
msgstr ""

msgid "The time in seconds GitLab will keep failure information. When no failures occur during this time, information about the mount is reset."
msgstr ""

msgid "The time in seconds GitLab will try to access storage. After this time a timeout error will be raised."
msgstr ""

msgid "The time in seconds between storage checks. When a previous check did complete yet, GitLab will skip a check."
msgstr ""

msgid "The time taken by each data entry gathered by that stage."
msgstr ""

msgid "The value lying at the midpoint of a series of observed values. E.g., between 3, 5, 9, the median is 5. Between 3, 5, 7, 8, the median is (5+7)/2 = 6."
msgstr ""

msgid "There are no issues to show"
msgstr ""

msgid "There are no labels yet"
msgstr ""

msgid "There are no merge requests to show"
msgstr ""

msgid "There are problems accessing Git storage: "
msgstr ""

msgid "There was an error loading users activity calendar."
msgstr ""

msgid "There was an error saving your notification settings."
msgstr ""

msgid "There was an error subscribing to this label."
msgstr ""

msgid "There was an error when reseting email token."
msgstr ""

msgid "There was an error when subscribing to this label."
msgstr ""

msgid "There was an error when unsubscribing from this label."
msgstr ""

msgid "They can be managed using the %{link}."
msgstr ""

msgid "Third party offers"
msgstr ""

msgid "This GitLab instance does not provide any shared Runners yet. Instance administrators can register shared Runners in the admin area."
msgstr ""

msgid "This diff is collapsed."
msgstr ""

msgid "This directory"
msgstr ""

msgid "This group does not provide any group Runners yet."
msgstr ""

msgid "This is a confidential issue."
msgstr ""

msgid "This is the author's first Merge Request to this project."
msgstr ""

msgid "This issue is confidential"
msgstr ""

msgid "This issue is confidential and locked."
msgstr ""

msgid "This issue is locked."
msgstr ""

msgid "This job depends on a user to trigger its process. Often they are used to deploy code to production environments"
msgstr ""

msgid "This job depends on upstream jobs that need to succeed in order for this job to be triggered"
msgstr ""

msgid "This job does not have a trace."
msgstr ""

msgid "This job has been canceled"
msgstr ""

msgid "This job has been skipped"
msgstr ""

msgid "This job has not been triggered yet"
msgstr ""

msgid "This job has not started yet"
msgstr ""

msgid "This job is in pending state and is waiting to be picked by a runner"
msgstr ""

msgid "This job requires a manual action"
msgstr ""

msgid "This means you can not push code until you create an empty repository or import existing one."
msgstr ""

msgid "This merge request is locked."
msgstr ""

msgid "This option is disabled while you still have unstaged changes"
msgstr ""

msgid "This page is unavailable because you are not allowed to read information across multiple projects."
msgstr ""

msgid "This page will be removed in a future release."
msgstr ""

msgid "This project"
msgstr ""

msgid "This project does not belong to a group and can therefore not make use of group Runners."
msgstr ""

msgid "This repository"
msgstr ""

msgid "This source diff could not be displayed because it is too large."
msgstr ""

msgid "This user has no identities"
msgstr ""

msgid "Time before an issue gets scheduled"
msgstr ""

msgid "Time before an issue starts implementation"
msgstr ""

msgid "Time between merge request creation and merge/close"
msgstr ""

msgid "Time remaining"
msgstr ""

msgid "Time spent"
msgstr ""

msgid "Time tracking"
msgstr ""

msgid "Time until first merge request"
msgstr ""

msgid "TimeTrackingEstimated|Est"
msgstr ""

msgid "TimeTracking|Estimated:"
msgstr ""

msgid "TimeTracking|Spent"
msgstr ""

msgid "Timeago|%s days ago"
msgstr ""

msgid "Timeago|%s days remaining"
msgstr ""

msgid "Timeago|%s hours ago"
msgstr ""

msgid "Timeago|%s hours remaining"
msgstr ""

msgid "Timeago|%s minutes ago"
msgstr ""

msgid "Timeago|%s minutes remaining"
msgstr ""

msgid "Timeago|%s months ago"
msgstr ""

msgid "Timeago|%s months remaining"
msgstr ""

msgid "Timeago|%s seconds ago"
msgstr ""

msgid "Timeago|%s seconds remaining"
msgstr ""

msgid "Timeago|%s weeks ago"
msgstr ""

msgid "Timeago|%s weeks remaining"
msgstr ""

msgid "Timeago|%s years ago"
msgstr ""

msgid "Timeago|%s years remaining"
msgstr ""

msgid "Timeago|1 day ago"
msgstr ""

msgid "Timeago|1 day remaining"
msgstr ""

msgid "Timeago|1 hour ago"
msgstr ""

msgid "Timeago|1 hour remaining"
msgstr ""

msgid "Timeago|1 minute ago"
msgstr ""

msgid "Timeago|1 minute remaining"
msgstr ""

msgid "Timeago|1 month ago"
msgstr ""

msgid "Timeago|1 month remaining"
msgstr ""

msgid "Timeago|1 week ago"
msgstr ""

msgid "Timeago|1 week remaining"
msgstr ""

msgid "Timeago|1 year ago"
msgstr ""

msgid "Timeago|1 year remaining"
msgstr ""

msgid "Timeago|Past due"
msgstr ""

msgid "Timeago|in %s days"
msgstr ""

msgid "Timeago|in %s hours"
msgstr ""

msgid "Timeago|in %s minutes"
msgstr ""

msgid "Timeago|in %s months"
msgstr ""

msgid "Timeago|in %s seconds"
msgstr ""

msgid "Timeago|in %s weeks"
msgstr ""

msgid "Timeago|in %s years"
msgstr ""

msgid "Timeago|in 1 day"
msgstr ""

msgid "Timeago|in 1 hour"
msgstr ""

msgid "Timeago|in 1 minute"
msgstr ""

msgid "Timeago|in 1 month"
msgstr ""

msgid "Timeago|in 1 week"
msgstr ""

msgid "Timeago|in 1 year"
msgstr ""

msgid "Timeago|just now"
msgstr ""

msgid "Timeago|right now"
msgstr ""

msgid "Timeout"
msgstr ""

msgid "Time|hr"
msgid_plural "Time|hrs"
msgstr[0] ""
msgstr[1] ""

msgid "Time|min"
msgid_plural "Time|mins"
msgstr[0] ""
msgstr[1] ""

msgid "Time|s"
msgstr ""

msgid "Tip:"
msgstr ""

msgid "Title"
msgstr ""

msgid "To GitLab"
msgstr ""

msgid "To add an SSH key you need to %{generate_link_start}generate one%{link_end} or use an %{existing_link_start}existing key%{link_end}."
msgstr ""

msgid "To import GitHub repositories, you can use a %{personal_access_token_link}. When you create your Personal Access Token, you will need to select the <code>repo</code> scope, so we can display a list of your public and private repositories which are available to import."
msgstr ""

msgid "To import GitHub repositories, you first need to authorize GitLab to access the list of your GitHub repositories:"
msgstr ""

msgid "To import an SVN repository, check out %{svn_link}."
msgstr ""

msgid "To start serving your jobs you can add Runners to your group"
msgstr ""

msgid "To validate your GitLab CI configurations, go to 'CI/CD → Pipelines' inside your project, and click on the 'CI Lint' button."
msgstr ""

msgid "Todo"
msgstr ""

msgid "Toggle Sidebar"
msgstr ""

msgid "Toggle discussion"
msgstr ""

msgid "Toggle sidebar"
msgstr ""

msgid "ToggleButton|Toggle Status: OFF"
msgstr ""

msgid "ToggleButton|Toggle Status: ON"
msgstr ""

msgid "Too many changes to show."
msgstr ""

msgid "Total Time"
msgstr ""

msgid "Total test time for all commits/merges"
msgstr ""

msgid "Total: %{total}"
msgstr ""

msgid "Track time with quick actions"
msgstr ""

msgid "Trigger this manual action"
msgstr ""

msgid "Triggers can force a specific branch or tag to get rebuilt with an API call.  These tokens will impersonate their associated user including their access to projects and their project permissions."
msgstr ""

msgid "Try again"
msgstr ""

msgid "Unable to load the diff. %{button_try_again}"
msgstr ""

msgid "Unlock"
msgstr ""

msgid "Unlocked"
msgstr ""

msgid "Unresolve discussion"
msgstr ""

msgid "Unstage all changes"
msgstr ""

msgid "Unstage changes"
msgstr ""

msgid "Unstaged"
msgstr ""

msgid "Unstaged %{type}"
msgstr ""

msgid "Unstaged and staged %{type}"
msgstr ""

msgid "Unstar"
msgstr ""

msgid "Unsubscribe"
msgstr ""

msgid "Unsubscribe at group level"
msgstr ""

msgid "Unsubscribe at project level"
msgstr ""

msgid "Unverified"
msgstr ""

msgid "Up to date"
msgstr ""

msgid "Update %{files}"
msgid_plural "Update %{files} files"
msgstr[0] ""
msgstr[1] ""

msgid "Update your group name, description, avatar, and other general settings."
msgstr ""

msgid "Upload New File"
msgstr ""

msgid "Upload file"
msgstr ""

msgid "Upload new avatar"
msgstr ""

msgid "UploadLink|click to upload"
msgstr ""

msgid "Upvotes"
msgstr ""

msgid "Usage statistics"
msgstr ""

msgid "Use group milestones to manage issues from multiple projects in the same milestone."
msgstr ""

msgid "Use the following registration token during setup:"
msgstr ""

msgid "Use your global notification setting"
msgstr ""

msgid "User and IP Rate Limits"
msgstr ""

msgid "Users"
msgstr ""

msgid "Variables"
msgstr ""

msgid "Variables are applied to environments via the runner. They can be protected by only exposing them to protected branches or tags. You can use variables for passwords, secret keys, or whatever you want."
msgstr ""

msgid "Various container registry settings."
msgstr ""

msgid "Various email settings."
msgstr ""

msgid "Various settings that affect GitLab performance."
msgstr ""

msgid "Verified"
msgstr ""

msgid "View file @ "
msgstr ""

msgid "View group labels"
msgstr ""

msgid "View jobs"
msgstr ""

msgid "View labels"
msgstr ""

msgid "View log"
msgstr ""

msgid "View open merge request"
msgstr ""

msgid "View project labels"
msgstr ""

msgid "View replaced file @ "
msgstr ""

msgid "Visibility and access controls"
msgstr ""

msgid "VisibilityLevel|Internal"
msgstr ""

msgid "VisibilityLevel|Private"
msgstr ""

msgid "VisibilityLevel|Public"
msgstr ""

msgid "VisibilityLevel|Unknown"
msgstr ""

msgid "Want to see the data? Please ask an administrator for access."
msgstr ""

msgid "We don't have enough data to show this stage."
msgstr ""

msgid "We want to be sure it is you, please confirm you are not a robot."
msgstr ""

msgid "Web IDE"
msgstr ""

msgid "Web terminal"
msgstr ""

msgid "When a runner is locked, it cannot be assigned to other projects"
msgstr ""

msgid "When enabled, users cannot use GitLab until the terms have been accepted."
msgstr ""

msgid "Wiki"
msgstr ""

msgid "WikiClone|Clone your wiki"
msgstr ""

msgid "WikiClone|Git Access"
msgstr ""

msgid "WikiClone|Install Gollum"
msgstr ""

msgid "WikiClone|It is recommended to install %{markdown} so that GFM features render locally:"
msgstr ""

msgid "WikiClone|Start Gollum and edit locally"
msgstr ""

msgid "WikiEditPageTip|Tip: You can move this page by adding the path to the beginning of the title."
msgstr ""

msgid "WikiEdit|There is already a page with the same title in that path."
msgstr ""

msgid "WikiEmptyIssueMessage|Suggest wiki improvement"
msgstr ""

msgid "WikiEmptyIssueMessage|You must be a project member in order to add wiki pages. If you have suggestions for how to improve the wiki for this project, consider opening an issue in the %{issues_link}."
msgstr ""

msgid "WikiEmptyIssueMessage|issue tracker"
msgstr ""

msgid "WikiEmpty|A wiki is where you can store all the details about your project. This can include why you've created it, its principles, how to use it, and so on."
msgstr ""

msgid "WikiEmpty|Create your first page"
msgstr ""

msgid "WikiEmpty|Suggest wiki improvement"
msgstr ""

msgid "WikiEmpty|The wiki lets you write documentation for your project"
msgstr ""

msgid "WikiEmpty|This project has no wiki pages"
msgstr ""

msgid "WikiEmpty|You must be a project member in order to add wiki pages."
msgstr ""

msgid "WikiHistoricalPage|This is an old version of this page."
msgstr ""

msgid "WikiHistoricalPage|You can view the %{most_recent_link} or browse the %{history_link}."
msgstr ""

msgid "WikiHistoricalPage|history"
msgstr ""

msgid "WikiHistoricalPage|most recent version"
msgstr ""

msgid "WikiMarkdownDocs|More examples are in the %{docs_link}"
msgstr ""

msgid "WikiMarkdownDocs|documentation"
msgstr ""

msgid "WikiMarkdownTip|To link to a (new) page, simply type %{link_example}"
msgstr ""

msgid "WikiNewPagePlaceholder|how-to-setup"
msgstr ""

msgid "WikiNewPageTip|Tip: You can specify the full path for the new file. We will automatically create any missing directories."
msgstr ""

msgid "WikiNewPageTitle|New Wiki Page"
msgstr ""

msgid "WikiPageConfirmDelete|Are you sure you want to delete this page?"
msgstr ""

msgid "WikiPageConfirmDelete|Delete page"
msgstr ""

msgid "WikiPageConfirmDelete|Delete page %{pageTitle}?"
msgstr ""

msgid "WikiPageConflictMessage|Someone edited the page the same time you did. Please check out %{page_link} and make sure your changes will not unintentionally remove theirs."
msgstr ""

msgid "WikiPageConflictMessage|the page"
msgstr ""

msgid "WikiPageCreate|Create %{page_title}"
msgstr ""

msgid "WikiPageEdit|Update %{page_title}"
msgstr ""

msgid "WikiPage|Page slug"
msgstr ""

msgid "WikiPage|Write your content or drag files here…"
msgstr ""

msgid "Wiki|Create Page"
msgstr ""

msgid "Wiki|Create page"
msgstr ""

msgid "Wiki|Edit Page"
msgstr ""

msgid "Wiki|More Pages"
msgstr ""

msgid "Wiki|New page"
msgstr ""

msgid "Wiki|Page history"
msgstr ""

msgid "Wiki|Page version"
msgstr ""

msgid "Wiki|Pages"
msgstr ""

msgid "Wiki|Wiki Pages"
msgstr ""

msgid "Withdraw Access Request"
msgstr ""

msgid "Yes"
msgstr ""

msgid "Yes, add it"
msgstr ""

msgid "You are going to remove %{group_name}. Removed groups CANNOT be restored! Are you ABSOLUTELY sure?"
msgstr ""

msgid "You are going to remove %{project_full_name}. Removed project CANNOT be restored! Are you ABSOLUTELY sure?"
msgstr ""

msgid "You are going to remove the fork relationship to source project %{forked_from_project}. Are you ABSOLUTELY sure?"
msgstr ""

msgid "You are going to transfer %{project_full_name} to another owner. Are you ABSOLUTELY sure?"
msgstr ""

msgid "You are on a read-only GitLab instance."
msgstr ""

msgid "You can %{linkStart}view the blob%{linkEnd} instead."
msgstr ""

msgid "You can also create a project from the command line."
msgstr ""

msgid "You can also star a label to make it a priority label."
msgstr ""

msgid "You can also test your .gitlab-ci.yml in the %{linkStart}Lint%{linkEnd}"
msgstr ""

msgid "You can easily install a Runner on a Kubernetes cluster. %{link_to_help_page}"
msgstr ""

msgid "You can move around the graph by using the arrow keys."
msgstr ""

msgid "You can only add files when you are on a branch"
msgstr ""

msgid "You can only edit files when you are on a branch"
msgstr ""

msgid "You can resolve the merge conflict using either the Interactive mode, by choosing %{use_ours} or %{use_theirs} buttons, or by editing the files directly. Commit these changes into %{branch_name}"
msgstr ""

msgid "You cannot write to this read-only GitLab instance."
msgstr ""

msgid "You do not have any assigned merge requests"
msgstr ""

msgid "You have no permissions"
msgstr ""

msgid "You have not created any merge requests"
msgstr ""

msgid "You have reached your project limit"
msgstr ""

msgid "You must accept our Terms of Service and privacy policy in order to register an account"
msgstr ""

msgid "You must have maintainer access to force delete a lock"
msgstr ""

msgid "You must sign in to star a project"
msgstr ""

msgid "You need permission."
msgstr ""

msgid "You will not get any notifications via email"
msgstr ""

msgid "You will only receive notifications for the events you choose"
msgstr ""

msgid "You will only receive notifications for threads you have participated in"
msgstr ""

msgid "You will receive notifications for any activity"
msgstr ""

msgid "You will receive notifications only for comments in which you were @mentioned"
msgstr ""

msgid "You won't be able to pull or push project code via %{protocol} until you %{set_password_link} on your account"
msgstr ""

msgid "You won't be able to pull or push project code via SSH until you %{add_ssh_key_link} to your profile"
msgstr ""

msgid "You won't be able to pull or push project code via SSH until you add an SSH key to your profile"
msgstr ""

msgid "You'll need to use different branch names to get a valid comparison."
msgstr ""

msgid "You're receiving this email because of your account on %{host}. %{manage_notifications_link} &middot; %{help_link}"
msgstr ""

msgid "Your Groups"
msgstr ""

msgid "Your Kubernetes cluster information on this page is still editable, but you are advised to disable and reconfigure"
msgstr ""

msgid "Your Projects (default)"
msgstr ""

msgid "Your Projects' Activity"
msgstr ""

msgid "Your Todos"
msgstr ""

msgid "Your changes can be committed to %{branch_name} because a merge request is open."
msgstr ""

msgid "Your changes have been committed. Commit %{commitId} %{commitStats}"
msgstr ""

msgid "Your comment will not be visible to the public."
msgstr ""

msgid "Your groups"
msgstr ""

msgid "Your name"
msgstr ""

msgid "Your projects"
msgstr ""

msgid "ago"
msgstr ""

msgid "among other things"
msgstr ""

msgid "assign yourself"
msgstr ""

msgid "branch name"
msgstr ""

msgid "command line instructions"
msgstr ""

msgid "connecting"
msgstr ""

msgid "day"
msgid_plural "days"
msgstr[0] ""
msgstr[1] ""

msgid "deploy token"
msgstr ""

msgid "disabled"
msgstr ""

msgid "enabled"
msgstr ""

msgid "estimateCommand|%{slash_command} will update the estimated time with the latest command."
msgstr ""

msgid "for this project"
msgstr ""

msgid "importing"
msgstr ""

msgid "latest version"
msgstr ""

msgid "merge request"
msgid_plural "merge requests"
msgstr[0] ""
msgstr[1] ""

msgid "mrWidget| Please restore it or use a different %{missingBranchName} branch"
msgstr ""

msgid "mrWidget|%{metricsLinkStart} Memory %{metricsLinkEnd} usage %{emphasisStart} decreased %{emphasisEnd} from %{memoryFrom}MB to %{memoryTo}MB"
msgstr ""

msgid "mrWidget|%{metricsLinkStart} Memory %{metricsLinkEnd} usage %{emphasisStart} increased %{emphasisEnd} from %{memoryFrom}MB to %{memoryTo}MB"
msgstr ""

msgid "mrWidget|%{metricsLinkStart} Memory %{metricsLinkEnd} usage is %{emphasisStart} unchanged %{emphasisEnd} at %{memoryFrom}MB"
msgstr ""

msgid "mrWidget|Allows commits from members who can merge to the target branch"
msgstr ""

msgid "mrWidget|Cancel automatic merge"
msgstr ""

msgid "mrWidget|Check out branch"
msgstr ""

msgid "mrWidget|Checking ability to merge automatically"
msgstr ""

msgid "mrWidget|Cherry-pick"
msgstr ""

msgid "mrWidget|Cherry-pick this merge request in a new merge request"
msgstr ""

msgid "mrWidget|Closed"
msgstr ""

msgid "mrWidget|Closed by"
msgstr ""

msgid "mrWidget|Closes"
msgstr ""

msgid "mrWidget|Create an issue to resolve them later"
msgstr ""

msgid "mrWidget|Deployment statistics are not available currently"
msgstr ""

msgid "mrWidget|Did not close"
msgstr ""

msgid "mrWidget|Email patches"
msgstr ""

msgid "mrWidget|Failed to load deployment statistics"
msgstr ""

msgid "mrWidget|If the %{branch} branch exists in your local repository, you can merge this merge request manually using the"
msgstr ""

msgid "mrWidget|If the %{missingBranchName} branch exists in your local repository, you can merge this merge request manually using the command line"
msgstr ""

msgid "mrWidget|Loading deployment statistics"
msgstr ""

msgid "mrWidget|Mentions"
msgstr ""

msgid "mrWidget|Merge"
msgstr ""

msgid "mrWidget|Merge failed."
msgstr ""

msgid "mrWidget|Merge locally"
msgstr ""

msgid "mrWidget|Merged by"
msgstr ""

msgid "mrWidget|Open in Web IDE"
msgstr ""

msgid "mrWidget|Plain diff"
msgstr ""

msgid "mrWidget|Refresh"
msgstr ""

msgid "mrWidget|Refresh now"
msgstr ""

msgid "mrWidget|Refreshing now"
msgstr ""

msgid "mrWidget|Remove Source Branch"
msgstr ""

msgid "mrWidget|Remove source branch"
msgstr ""

msgid "mrWidget|Request to merge"
msgstr ""

msgid "mrWidget|Resolve conflicts"
msgstr ""

msgid "mrWidget|Revert"
msgstr ""

msgid "mrWidget|Revert this merge request in a new merge request"
msgstr ""

msgid "mrWidget|Set by"
msgstr ""

msgid "mrWidget|The changes were merged into"
msgstr ""

msgid "mrWidget|The changes were not merged into"
msgstr ""

msgid "mrWidget|The changes will be merged into"
msgstr ""

msgid "mrWidget|The source branch has been removed"
msgstr ""

msgid "mrWidget|The source branch is being removed"
msgstr ""

msgid "mrWidget|The source branch will be removed"
msgstr ""

msgid "mrWidget|The source branch will not be removed"
msgstr ""

msgid "mrWidget|There are merge conflicts"
msgstr ""

msgid "mrWidget|There are unresolved discussions. Please resolve these discussions"
msgstr ""

msgid "mrWidget|This merge request failed to be merged automatically"
msgstr ""

msgid "mrWidget|This merge request is in the process of being merged"
msgstr ""

msgid "mrWidget|This project is archived, write access has been disabled"
msgstr ""

msgid "mrWidget|You can merge this merge request manually using the"
msgstr ""

msgid "mrWidget|You can remove source branch now"
msgstr ""

msgid "mrWidget|branch does not exist."
msgstr ""

msgid "mrWidget|command line"
msgstr ""

msgid "mrWidget|into"
msgstr ""

msgid "mrWidget|to be merged automatically when the pipeline succeeds"
msgstr ""

msgid "new merge request"
msgstr ""

msgid "notification emails"
msgstr ""

msgid "or"
msgstr ""

msgid "parent"
msgid_plural "parents"
msgstr[0] ""
msgstr[1] ""

msgid "password"
msgstr ""

msgid "personal access token"
msgstr ""

msgid "remaining"
msgstr ""

msgid "remove due date"
msgstr ""

msgid "source"
msgstr ""

msgid "spendCommand|%{slash_command} will update the sum of the time spent."
msgstr ""

msgid "this document"
msgstr ""

msgid "username"
msgstr ""

msgid "uses Kubernetes clusters to deploy your code!"
msgstr ""

msgid "with %{additions} additions, %{deletions} deletions."
msgstr ""

msgid "within %d minute "
msgid_plural "within %d minutes "
msgstr[0] ""
msgstr[1] ""<|MERGE_RESOLUTION|>--- conflicted
+++ resolved
@@ -1647,7 +1647,6 @@
 msgid "Control the display of third party offers."
 msgstr ""
 
-<<<<<<< HEAD
 msgid "Control the maximum concurrency of LFS/attachment backfill for this secondary node"
 msgstr ""
 
@@ -1660,8 +1659,6 @@
 msgid "Copy SSH public key to clipboard"
 msgstr ""
 
-=======
->>>>>>> 07f4b095
 msgid "Copy URL to clipboard"
 msgstr ""
 
