# SOME DESCRIPTIVE TITLE.
# Copyright (C) YEAR THE PACKAGE'S COPYRIGHT HOLDER
# This file is distributed under the same license as the gitlab package.
# FIRST AUTHOR <EMAIL@ADDRESS>, YEAR.
#
#, fuzzy
msgid ""
msgstr ""
"Project-Id-Version: gitlab 1.0.0\n"
"Report-Msgid-Bugs-To: \n"
"POT-Creation-Date: 2018-02-07 11:38-0600\n"
"PO-Revision-Date: 2018-02-07 11:38-0600\n"
"Last-Translator: FULL NAME <EMAIL@ADDRESS>\n"
"Language-Team: LANGUAGE <LL@li.org>\n"
"Language: \n"
"MIME-Version: 1.0\n"
"Content-Type: text/plain; charset=UTF-8\n"
"Content-Transfer-Encoding: 8bit\n"
"Plural-Forms: nplurals=INTEGER; plural=EXPRESSION;\n"

msgid " and"
msgstr ""

msgid "%d commit"
msgid_plural "%d commits"
msgstr[0] ""
msgstr[1] ""

msgid "%d commit behind"
msgid_plural "%d commits behind"
msgstr[0] ""
msgstr[1] ""

msgid "%d issue"
msgid_plural "%d issues"
msgstr[0] ""
msgstr[1] ""

msgid "%d layer"
msgid_plural "%d layers"
msgstr[0] ""
msgstr[1] ""

msgid "%d merge request"
msgid_plural "%d merge requests"
msgstr[0] ""
msgstr[1] ""

msgid "%s additional commit has been omitted to prevent performance issues."
msgid_plural "%s additional commits have been omitted to prevent performance issues."
msgstr[0] ""
msgstr[1] ""

msgid "%{commit_author_link} authored %{commit_timeago}"
msgstr ""

msgid "%{count} participant"
msgid_plural "%{count} participants"
msgstr[0] ""
msgstr[1] ""

msgid "%{number_commits_behind} commits behind %{default_branch}, %{number_commits_ahead} commits ahead"
msgstr ""

msgid "%{number_of_failures} of %{maximum_failures} failures. GitLab will allow access on the next attempt."
msgstr ""

msgid "%{number_of_failures} of %{maximum_failures} failures. GitLab will not retry automatically. Reset storage information when the problem is resolved."
msgstr ""

msgid "%{storage_name}: failed storage access attempt on host:"
msgid_plural "%{storage_name}: %{failed_attempts} failed storage access attempts:"
msgstr[0] ""
msgstr[1] ""

msgid "%{text} is available"
msgstr ""

msgid "(checkout the %{link} for information on how to install it)."
msgstr ""

msgid "+ %{moreCount} more"
msgstr ""

msgid "- show less"
msgstr ""

msgid "1 pipeline"
msgid_plural "%d pipelines"
msgstr[0] ""
msgstr[1] ""

msgid "1st contribution!"
msgstr ""

msgid "2FA enabled"
msgstr ""

msgid "A collection of graphs regarding Continuous Integration"
msgstr ""

msgid "About auto deploy"
msgstr ""

msgid "Abuse Reports"
msgstr ""

msgid "Access Tokens"
msgstr ""

msgid "Access to failing storages has been temporarily disabled to allow the mount to recover. Reset storage information after the issue has been resolved to allow access again."
msgstr ""

msgid "Account"
msgstr ""

msgid "Active"
msgstr ""

msgid "Activity"
msgstr ""

msgid "Add"
msgstr ""

msgid "Add Changelog"
msgstr ""

msgid "Add Contribution guide"
msgstr ""

msgid "Add Group Webhooks and GitLab Enterprise Edition."
msgstr ""

msgid "Add License"
msgstr ""

msgid "Add new directory"
msgstr ""

msgid "Add todo"
msgstr ""

msgid "AdminArea|Stop all jobs"
msgstr ""

msgid "AdminArea|Stop all jobs?"
msgstr ""

msgid "AdminArea|Stop jobs"
msgstr ""

msgid "AdminArea|Stopping jobs failed"
msgstr ""

msgid "AdminArea|You’re about to stop all jobs. This will halt all current jobs that are running."
msgstr ""

msgid "AdminHealthPageLink|health page"
msgstr ""

msgid "Advanced"
msgstr ""

msgid "Advanced settings"
msgstr ""

msgid "All"
msgstr ""

msgid "All changes are committed"
msgstr ""

msgid "Allows you to add and manage Kubernetes clusters."
msgstr ""

msgid "An error occurred previewing the blob"
msgstr ""

msgid "An error occurred when toggling the notification subscription"
msgstr ""

msgid "An error occurred when updating the issue weight"
msgstr ""

msgid "An error occurred while dismissing the feature highlight. Refresh the page and try dismissing again."
msgstr ""

msgid "An error occurred while fetching markdown preview"
msgstr ""

msgid "An error occurred while fetching sidebar data"
msgstr ""

msgid "An error occurred while getting projects"
msgstr ""

msgid "An error occurred while loading filenames"
msgstr ""

msgid "An error occurred while rendering KaTeX"
msgstr ""

msgid "An error occurred while rendering preview broadcast message"
msgstr ""

msgid "An error occurred while retrieving calendar activity"
msgstr ""

msgid "An error occurred while retrieving diff"
msgstr ""

msgid "An error occurred while validating username"
msgstr ""

msgid "An error occurred. Please try again."
msgstr ""

msgid "Appearance"
msgstr ""

msgid "Applications"
msgstr ""

msgid "Apr"
msgstr ""

msgid "April"
msgstr ""

msgid "Archived project! Repository is read-only"
msgstr ""

msgid "Are you sure you want to delete this pipeline schedule?"
msgstr ""

msgid "Are you sure you want to discard your changes?"
msgstr ""

msgid "Are you sure you want to reset registration token?"
msgstr ""

msgid "Are you sure you want to reset the health check token?"
msgstr ""

msgid "Are you sure?"
msgstr ""

msgid "Artifacts"
msgstr ""

msgid "Assign custom color like #FF0000"
msgstr ""

msgid "Assign labels"
msgstr ""

msgid "Assign milestone"
msgstr ""

msgid "Assign to"
msgstr ""

msgid "Assignee"
msgstr ""

msgid "Attach a file by drag &amp; drop or %{upload_link}"
msgstr ""

msgid "Aug"
msgstr ""

msgid "August"
msgstr ""

msgid "Authentication Log"
msgstr ""

msgid "Author"
msgstr ""

msgid "Authors: %{authors}"
msgstr ""

msgid "Auto Review Apps and Auto Deploy need a %{kubernetes} to work correctly."
msgstr ""

msgid "Auto Review Apps and Auto Deploy need a domain name and a %{kubernetes} to work correctly."
msgstr ""

msgid "Auto Review Apps and Auto Deploy need a domain name to work correctly."
msgstr ""

msgid "AutoDevOps|Auto DevOps (Beta)"
msgstr ""

msgid "AutoDevOps|Auto DevOps documentation"
msgstr ""

msgid "AutoDevOps|Enable in settings"
msgstr ""

msgid "AutoDevOps|It will automatically build, test, and deploy your application based on a predefined CI/CD configuration."
msgstr ""

msgid "AutoDevOps|Learn more in the %{link_to_documentation}"
msgstr ""

msgid "AutoDevOps|You can activate %{link_to_settings} for this project."
msgstr ""

msgid "Available"
msgstr ""

msgid "Avatar will be removed. Are you sure?"
msgstr ""

<<<<<<< HEAD
msgid "Billing"
msgstr ""

msgid "BillingPlans|%{group_name} is currently on the %{plan_link} plan."
msgstr ""

msgid "BillingPlans|Automatic downgrade and upgrade to some plans is currently not available."
msgstr ""

msgid "BillingPlans|Current plan"
msgstr ""

msgid "BillingPlans|Customer Support"
msgstr ""

msgid "BillingPlans|Downgrade"
msgstr ""

msgid "BillingPlans|Learn more about each plan by reading our %{faq_link}."
msgstr ""

msgid "BillingPlans|Manage plan"
msgstr ""

msgid "BillingPlans|Please contact %{customer_support_link} in that case."
msgstr ""

msgid "BillingPlans|See all %{plan_name} features"
msgstr ""

msgid "BillingPlans|This group uses the plan associated with its parent group."
msgstr ""

msgid "BillingPlans|To manage the plan for this group, visit the billing section of %{parent_billing_page_link}."
msgstr ""

msgid "BillingPlans|Upgrade"
msgstr ""

msgid "BillingPlans|You are currently on the %{plan_link} plan."
msgstr ""

msgid "BillingPlans|frequently asked questions"
msgstr ""

msgid "BillingPlans|monthly"
msgstr ""

msgid "BillingPlans|paid annually at %{price_per_year}"
msgstr ""

msgid "BillingPlans|per user"
=======
msgid "Average per day: %{average}"
>>>>>>> bcdd4e78
msgstr ""

msgid "Begin with the selected commit"
msgstr ""

msgid "Branch"
msgid_plural "Branches"
msgstr[0] ""
msgstr[1] ""

msgid "Branch <strong>%{branch_name}</strong> was created. To set up auto deploy, choose a GitLab CI Yaml template and commit your changes. %{link_to_autodeploy_doc}"
msgstr ""

msgid "Branch has changed"
msgstr ""

msgid "Branch is already taken"
msgstr ""

msgid "Branch name"
msgstr ""

msgid "BranchSwitcherPlaceholder|Search branches"
msgstr ""

msgid "BranchSwitcherTitle|Switch branch"
msgstr ""

msgid "Branches"
msgstr ""

msgid "Branches|Cant find HEAD commit for this branch"
msgstr ""

msgid "Branches|Compare"
msgstr ""

msgid "Branches|Delete all branches that are merged into '%{default_branch}'"
msgstr ""

msgid "Branches|Delete branch"
msgstr ""

msgid "Branches|Delete merged branches"
msgstr ""

msgid "Branches|Delete protected branch"
msgstr ""

msgid "Branches|Delete protected branch '%{branch_name}'?"
msgstr ""

msgid "Branches|Deleting the '%{branch_name}' branch cannot be undone. Are you sure?"
msgstr ""

msgid "Branches|Deleting the merged branches cannot be undone. Are you sure?"
msgstr ""

msgid "Branches|Filter by branch name"
msgstr ""

msgid "Branches|Merged into %{default_branch}"
msgstr ""

msgid "Branches|New branch"
msgstr ""

msgid "Branches|No branches to show"
msgstr ""

msgid "Branches|Once you confirm and press %{delete_protected_branch}, it cannot be undone or recovered."
msgstr ""

msgid "Branches|Only a project master or owner can delete a protected branch"
msgstr ""

msgid "Branches|Protected branches can be managed in %{project_settings_link}"
msgstr ""

msgid "Branches|Sort by"
msgstr ""

msgid "Branches|The branch could not be updated automatically because it has diverged from its upstream counterpart."
msgstr ""

msgid "Branches|The default branch cannot be deleted"
msgstr ""

msgid "Branches|This branch hasn’t been merged into %{default_branch}."
msgstr ""

msgid "Branches|To avoid data loss, consider merging this branch before deleting it."
msgstr ""

msgid "Branches|To confirm, type %{branch_name_confirmation}:"
msgstr ""

msgid "Branches|To discard the local changes and overwrite the branch with the upstream version, delete it here and choose 'Update Now' above."
msgstr ""

msgid "Branches|You’re about to permanently delete the protected branch %{branch_name}."
msgstr ""

msgid "Branches|diverged from upstream"
msgstr ""

msgid "Branches|merged"
msgstr ""

msgid "Branches|project settings"
msgstr ""

msgid "Branches|protected"
msgstr ""

msgid "Browse Directory"
msgstr ""

msgid "Browse File"
msgstr ""

msgid "Browse Files"
msgstr ""

msgid "Browse files"
msgstr ""

msgid "ByAuthor|by"
msgstr ""

msgid "CI / CD"
msgstr ""

msgid "CI/CD configuration"
msgstr ""

msgid "CICD|Jobs"
msgstr ""

msgid "Cancel"
msgstr ""

msgid "Cancel edit"
msgstr ""

msgid "Cannot modify managed Kubernetes cluster"
msgstr ""

msgid "Change Weight"
msgstr ""

msgid "ChangeTypeActionLabel|Pick into branch"
msgstr ""

msgid "ChangeTypeActionLabel|Revert in branch"
msgstr ""

msgid "ChangeTypeAction|Cherry-pick"
msgstr ""

msgid "ChangeTypeAction|Revert"
msgstr ""

msgid "ChangeTypeAction|This will create a new commit in order to revert the existing changes."
msgstr ""

msgid "Changelog"
msgstr ""

msgid "Changes are shown as if the <b>source</b> revision was being merged into the <b>target</b> revision."
msgstr ""

msgid "Charts"
msgstr ""

msgid "Chat"
msgstr ""

msgid "Check interval"
msgstr ""

msgid "Checking %{text} availability…"
msgstr ""

msgid "Checking branch availability..."
msgstr ""

msgid "Cherry-pick this commit"
msgstr ""

msgid "Cherry-pick this merge request"
msgstr ""

msgid "Choose File ..."
msgstr ""

msgid "Choose a branch/tag (e.g. %{master}) or enter a commit (e.g. %{sha}) to see what's changed or to create a merge request."
msgstr ""

msgid "Choose file..."
msgstr ""

msgid "Choose which groups you wish to synchronize to this secondary node."
msgstr ""

msgid "Choose which shards you wish to synchronize to this secondary node."
msgstr ""

msgid "CiStatusLabel|canceled"
msgstr ""

msgid "CiStatusLabel|created"
msgstr ""

msgid "CiStatusLabel|failed"
msgstr ""

msgid "CiStatusLabel|manual action"
msgstr ""

msgid "CiStatusLabel|passed"
msgstr ""

msgid "CiStatusLabel|passed with warnings"
msgstr ""

msgid "CiStatusLabel|pending"
msgstr ""

msgid "CiStatusLabel|skipped"
msgstr ""

msgid "CiStatusLabel|waiting for manual action"
msgstr ""

msgid "CiStatusText|blocked"
msgstr ""

msgid "CiStatusText|canceled"
msgstr ""

msgid "CiStatusText|created"
msgstr ""

msgid "CiStatusText|failed"
msgstr ""

msgid "CiStatusText|manual"
msgstr ""

msgid "CiStatusText|passed"
msgstr ""

msgid "CiStatusText|pending"
msgstr ""

msgid "CiStatusText|skipped"
msgstr ""

msgid "CiStatus|running"
msgstr ""

msgid "CiVariables|Input variable key"
msgstr ""

msgid "CiVariables|Input variable value"
msgstr ""

msgid "CiVariables|Remove variable row"
msgstr ""

msgid "CiVariable|* (All environments)"
msgstr ""

msgid "CiVariable|All environments"
msgstr ""

msgid "CiVariable|Create wildcard"
msgstr ""

msgid "CiVariable|Error occured while saving variables"
msgstr ""

msgid "CiVariable|New environment"
msgstr ""

msgid "CiVariable|Protected"
msgstr ""

msgid "CiVariable|Search environments"
msgstr ""

msgid "CiVariable|Toggle protected"
msgstr ""

msgid "CiVariable|Validation failed"
msgstr ""

msgid "CircuitBreakerApiLink|circuitbreaker api"
msgstr ""

msgid "Click to expand text"
msgstr ""

msgid "Clone repository"
msgstr ""

msgid "Close"
msgstr ""

msgid "Closed"
msgstr ""

msgid "ClusterIntegration|%{appList} was successfully installed on your Kubernetes cluster"
msgstr ""

msgid "ClusterIntegration|API URL"
msgstr ""

msgid "ClusterIntegration|Add Kubernetes cluster"
msgstr ""

msgid "ClusterIntegration|Add an existing Kubernetes cluster"
msgstr ""

msgid "ClusterIntegration|Advanced options on this Kubernetes cluster's integration"
msgstr ""

msgid "ClusterIntegration|Applications"
msgstr ""

msgid "ClusterIntegration|Are you sure you want to remove this Kubernetes cluster's integration? This will not delete your actual Kubernetes cluster."
msgstr ""

msgid "ClusterIntegration|CA Certificate"
msgstr ""

msgid "ClusterIntegration|Certificate Authority bundle (PEM format)"
msgstr ""

msgid "ClusterIntegration|Choose how to set up Kubernetes cluster integration"
msgstr ""

msgid "ClusterIntegration|Choose which of your project's environments will use this Kubernetes cluster."
msgstr ""

msgid "ClusterIntegration|Control how your Kubernetes cluster integrates with GitLab"
msgstr ""

msgid "ClusterIntegration|Copy API URL"
msgstr ""

msgid "ClusterIntegration|Copy CA Certificate"
msgstr ""

msgid "ClusterIntegration|Copy Kubernetes cluster name"
msgstr ""

msgid "ClusterIntegration|Copy Token"
msgstr ""

msgid "ClusterIntegration|Create Kubernetes cluster"
msgstr ""

msgid "ClusterIntegration|Create Kubernetes cluster on Google Kubernetes Engine"
msgstr ""

msgid "ClusterIntegration|Create a new Kubernetes cluster on Google Kubernetes Engine right from GitLab"
msgstr ""

msgid "ClusterIntegration|Create on GKE"
msgstr ""

msgid "ClusterIntegration|Enter the details for an existing Kubernetes cluster"
msgstr ""

msgid "ClusterIntegration|Enter the details for your Kubernetes cluster"
msgstr ""

msgid "ClusterIntegration|Environment scope"
msgstr ""

msgid "ClusterIntegration|GitLab Integration"
msgstr ""

msgid "ClusterIntegration|GitLab Runner"
msgstr ""

msgid "ClusterIntegration|Google Cloud Platform project ID"
msgstr ""

msgid "ClusterIntegration|Google Kubernetes Engine"
msgstr ""

msgid "ClusterIntegration|Google Kubernetes Engine project"
msgstr ""

msgid "ClusterIntegration|Helm Tiller"
msgstr ""

msgid "ClusterIntegration|Ingress"
msgstr ""

msgid "ClusterIntegration|Install"
msgstr ""

msgid "ClusterIntegration|Installed"
msgstr ""

msgid "ClusterIntegration|Installing"
msgstr ""

msgid "ClusterIntegration|Integrate Kubernetes cluster automation"
msgstr ""

msgid "ClusterIntegration|Integration status"
msgstr ""

msgid "ClusterIntegration|Kubernetes cluster"
msgstr ""

msgid "ClusterIntegration|Kubernetes cluster details"
msgstr ""

msgid "ClusterIntegration|Kubernetes cluster integration"
msgstr ""

msgid "ClusterIntegration|Kubernetes cluster integration is disabled for this project."
msgstr ""

msgid "ClusterIntegration|Kubernetes cluster integration is enabled for this project."
msgstr ""

msgid "ClusterIntegration|Kubernetes cluster integration is enabled for this project. Disabling this integration will not affect your Kubernetes cluster, it will only temporarily turn off GitLab's connection to it."
msgstr ""

msgid "ClusterIntegration|Kubernetes cluster is being created on Google Kubernetes Engine..."
msgstr ""

msgid "ClusterIntegration|Kubernetes cluster name"
msgstr ""

msgid "ClusterIntegration|Kubernetes cluster was successfully created on Google Kubernetes Engine. Refresh the page to see Kubernetes cluster's details"
msgstr ""

msgid "ClusterIntegration|Kubernetes clusters allow you to use review apps, deploy your applications, run your pipelines, and much more in an easy way. %{link_to_help_page}"
msgstr ""

msgid "ClusterIntegration|Kubernetes clusters can be used to deploy applications and to provide Review Apps for this project"
msgstr ""

msgid "ClusterIntegration|Learn more about %{link_to_documentation}"
msgstr ""

msgid "ClusterIntegration|Learn more about Kubernetes"
msgstr ""

msgid "ClusterIntegration|Learn more about environments"
msgstr ""

msgid "ClusterIntegration|Machine type"
msgstr ""

msgid "ClusterIntegration|Make sure your account %{link_to_requirements} to create Kubernetes clusters"
msgstr ""

msgid "ClusterIntegration|Manage"
msgstr ""

msgid "ClusterIntegration|Manage your Kubernetes cluster by visiting %{link_gke}"
msgstr ""

msgid "ClusterIntegration|More information"
msgstr ""

msgid "ClusterIntegration|Multiple Kubernetes clusters are available in GitLab Enterprise Edition Premium and Ultimate"
msgstr ""

msgid "ClusterIntegration|Note:"
msgstr ""

msgid "ClusterIntegration|Number of nodes"
msgstr ""

msgid "ClusterIntegration|Please enter access information for your Kubernetes cluster. If you need help, you can read our %{link_to_help_page} on Kubernetes"
msgstr ""

msgid "ClusterIntegration|Please make sure that your Google account meets the following requirements:"
msgstr ""

msgid "ClusterIntegration|Project ID"
msgstr ""

msgid "ClusterIntegration|Project namespace"
msgstr ""

msgid "ClusterIntegration|Project namespace (optional, unique)"
msgstr ""

msgid "ClusterIntegration|Prometheus"
msgstr ""

msgid "ClusterIntegration|Read our %{link_to_help_page} on Kubernetes cluster integration."
msgstr ""

msgid "ClusterIntegration|Remove Kubernetes cluster integration"
msgstr ""

msgid "ClusterIntegration|Remove integration"
msgstr ""

msgid "ClusterIntegration|Remove this Kubernetes cluster's configuration from this project. This will not delete your actual Kubernetes cluster."
msgstr ""

msgid "ClusterIntegration|Request to begin installing failed"
msgstr ""

msgid "ClusterIntegration|Save changes"
msgstr ""

msgid "ClusterIntegration|See and edit the details for your Kubernetes cluster"
msgstr ""

msgid "ClusterIntegration|See machine types"
msgstr ""

msgid "ClusterIntegration|See your projects"
msgstr ""

msgid "ClusterIntegration|See zones"
msgstr ""

msgid "ClusterIntegration|Service token"
msgstr ""

msgid "ClusterIntegration|Show"
msgstr ""

msgid "ClusterIntegration|Something went wrong on our end."
msgstr ""

msgid "ClusterIntegration|Something went wrong while creating your Kubernetes cluster on Google Kubernetes Engine"
msgstr ""

msgid "ClusterIntegration|Something went wrong while installing %{title}"
msgstr ""

msgid "ClusterIntegration|This account must have permissions to create a Kubernetes cluster in the %{link_to_container_project} specified below"
msgstr ""

msgid "ClusterIntegration|Toggle Kubernetes Cluster"
msgstr ""

msgid "ClusterIntegration|Toggle Kubernetes cluster"
msgstr ""

msgid "ClusterIntegration|Token"
msgstr ""

msgid "ClusterIntegration|With a Kubernetes cluster associated to this project, you can use review apps, deploy your applications, run your pipelines, and much more in an easy way."
msgstr ""

msgid "ClusterIntegration|Your account must have %{link_to_kubernetes_engine}"
msgstr ""

msgid "ClusterIntegration|Zone"
msgstr ""

msgid "ClusterIntegration|access to Google Kubernetes Engine"
msgstr ""

msgid "ClusterIntegration|check the pricing here"
msgstr ""

msgid "ClusterIntegration|documentation"
msgstr ""

msgid "ClusterIntegration|help page"
msgstr ""

msgid "ClusterIntegration|installing applications"
msgstr ""

msgid "ClusterIntegration|meets the requirements"
msgstr ""

msgid "ClusterIntegration|properly configured"
msgstr ""

msgid "Collapse"
msgstr ""

msgid "Comments"
msgstr ""

msgid "Commit"
msgid_plural "Commits"
msgstr[0] ""
msgstr[1] ""

msgid "Commit Message"
msgstr ""

msgid "Commit duration in minutes for last 30 commits"
msgstr ""

msgid "Commit message"
msgstr ""

msgid "Commit statistics for %{ref} %{start_time} - %{end_time}"
msgstr ""

msgid "CommitBoxTitle|Commit"
msgstr ""

msgid "CommitMessage|Add %{file_name}"
msgstr ""

msgid "Commits"
msgstr ""

msgid "Commits feed"
msgstr ""

msgid "Commits per day hour (UTC)"
msgstr ""

msgid "Commits per day of month"
msgstr ""

msgid "Commits per weekday"
msgstr ""

msgid "Commits|An error occurred while fetching merge requests data."
msgstr ""

msgid "Commits|Commit: %{commitText}"
msgstr ""

msgid "Commits|History"
msgstr ""

msgid "Commits|No related merge requests found"
msgstr ""

msgid "Committed by"
msgstr ""

msgid "Compare"
msgstr ""

msgid "Compare Git revisions"
msgstr ""

msgid "Compare Revisions"
msgstr ""

msgid "CompareBranches|%{source_branch} and %{target_branch} are the same."
msgstr ""

msgid "CompareBranches|Compare"
msgstr ""

msgid "CompareBranches|Source"
msgstr ""

msgid "CompareBranches|Target"
msgstr ""

msgid "CompareBranches|There isn't anything to compare."
msgstr ""

msgid "Confidentiality"
msgstr ""

msgid "Container Registry"
msgstr ""

msgid "ContainerRegistry|Created"
msgstr ""

msgid "ContainerRegistry|First log in to GitLab&rsquo;s Container Registry using your GitLab username and password. If you have %{link_2fa} you need to use a %{link_token}:"
msgstr ""

msgid "ContainerRegistry|GitLab supports up to 3 levels of image names. The following examples of images are valid for your project:"
msgstr ""

msgid "ContainerRegistry|How to use the Container Registry"
msgstr ""

msgid "ContainerRegistry|Learn more about"
msgstr ""

msgid "ContainerRegistry|No tags in Container Registry for this container image."
msgstr ""

msgid "ContainerRegistry|Once you log in, you&rsquo;re free to create and upload a container image using the common %{build} and %{push} commands"
msgstr ""

msgid "ContainerRegistry|Remove repository"
msgstr ""

msgid "ContainerRegistry|Remove tag"
msgstr ""

msgid "ContainerRegistry|Size"
msgstr ""

msgid "ContainerRegistry|Tag"
msgstr ""

msgid "ContainerRegistry|Tag ID"
msgstr ""

msgid "ContainerRegistry|Use different image names"
msgstr ""

msgid "ContainerRegistry|With the Docker Container Registry integrated into GitLab, every project can have its own space to store its Docker images."
msgstr ""

msgid "Contribution guide"
msgstr ""

msgid "Contributors"
msgstr ""

msgid "ContributorsPage|%{startDate} – %{endDate}"
msgstr ""

msgid "ContributorsPage|Building repository graph."
msgstr ""

msgid "ContributorsPage|Commits to %{branch_name}, excluding merge commits. Limited to 6,000 commits."
msgstr ""

msgid "ContributorsPage|Please wait a moment, this page will automatically refresh when ready."
msgstr ""

msgid "Control the maximum concurrency of LFS/attachment backfill for this secondary node"
msgstr ""

msgid "Control the maximum concurrency of repository backfill for this secondary node"
msgstr ""

msgid "Copy SSH public key to clipboard"
msgstr ""

msgid "Copy URL to clipboard"
msgstr ""

msgid "Copy branch name to clipboard"
msgstr ""

msgid "Copy commit SHA to clipboard"
msgstr ""

msgid "Copy reference to clipboard"
msgstr ""

msgid "Create"
msgstr ""

msgid "Create New Directory"
msgstr ""

msgid "Create a personal access token on your account to pull or push via %{protocol}."
msgstr ""

msgid "Create directory"
msgstr ""

msgid "Create empty bare repository"
msgstr ""

msgid "Create epic"
msgstr ""

msgid "Create file"
msgstr ""

msgid "Create lists from labels. Issues with that label appear in that list."
msgstr ""

msgid "Create merge request"
msgstr ""

msgid "Create new branch"
msgstr ""

msgid "Create new directory"
msgstr ""

msgid "Create new file"
msgstr ""

msgid "Create new label"
msgstr ""

msgid "Create new..."
msgstr ""

msgid "CreateNewFork|Fork"
msgstr ""

msgid "CreateTag|Tag"
msgstr ""

msgid "CreateTokenToCloneLink|create a personal access token"
msgstr ""

msgid "Creating epic"
msgstr ""

msgid "Cron Timezone"
msgstr ""

msgid "Cron syntax"
msgstr ""

msgid "Current node"
msgstr ""

msgid "Custom notification events"
msgstr ""

msgid "Custom notification levels are the same as participating levels. With custom notification levels you will also receive notifications for select events. To find out more, check out %{notification_link}."
msgstr ""

msgid "Cycle Analytics"
msgstr ""

msgid "CycleAnalyticsStage|Code"
msgstr ""

msgid "CycleAnalyticsStage|Issue"
msgstr ""

msgid "CycleAnalyticsStage|Plan"
msgstr ""

msgid "CycleAnalyticsStage|Production"
msgstr ""

msgid "CycleAnalyticsStage|Review"
msgstr ""

msgid "CycleAnalyticsStage|Staging"
msgstr ""

msgid "CycleAnalyticsStage|Test"
msgstr ""

msgid "DashboardProjects|All"
msgstr ""

msgid "DashboardProjects|Personal"
msgstr ""

msgid "Dec"
msgstr ""

msgid "December"
msgstr ""

msgid "Define a custom pattern with cron syntax"
msgstr ""

msgid "Delete"
msgstr ""

msgid "Deploy"
msgid_plural "Deploys"
msgstr[0] ""
msgstr[1] ""

msgid "Deploy Keys"
msgstr ""

msgid "Description"
msgstr ""

msgid "Description templates allow you to define context-specific templates for issue and merge request description fields for your project."
msgstr ""

msgid "Details"
msgstr ""

msgid "Diffs|No file name available"
msgstr ""

msgid "Directory name"
msgstr ""

msgid "Disable"
msgstr ""

msgid "Discard changes"
msgstr ""

msgid "Discover GitLab Geo."
msgstr ""

msgid "Dismiss Cycle Analytics introduction box"
msgstr ""

msgid "Dismiss Merge Request promotion"
msgstr ""

msgid "Don't show again"
msgstr ""

msgid "Download"
msgstr ""

msgid "Download tar"
msgstr ""

msgid "Download tar.bz2"
msgstr ""

msgid "Download tar.gz"
msgstr ""

msgid "Download zip"
msgstr ""

msgid "DownloadArtifacts|Download"
msgstr ""

msgid "DownloadCommit|Email Patches"
msgstr ""

msgid "DownloadCommit|Plain Diff"
msgstr ""

msgid "DownloadSource|Download"
msgstr ""

msgid "Due date"
msgstr ""

msgid "Edit"
msgstr ""

msgid "Edit Pipeline Schedule %{id}"
msgstr ""

msgid "Edit files in the editor and commit changes here"
msgstr ""

msgid "Emails"
msgstr ""

msgid "Enable"
msgstr ""

msgid "Environments|An error occurred while fetching the environments."
msgstr ""

msgid "Environments|An error occurred while making the request."
msgstr ""

msgid "Environments|Commit"
msgstr ""

msgid "Environments|Deployment"
msgstr ""

msgid "Environments|Environment"
msgstr ""

msgid "Environments|Environments"
msgstr ""

msgid "Environments|Job"
msgstr ""

msgid "Environments|New environment"
msgstr ""

msgid "Environments|No deployments yet"
msgstr ""

msgid "Environments|Open"
msgstr ""

msgid "Environments|Re-deploy"
msgstr ""

msgid "Environments|Read more about environments"
msgstr ""

msgid "Environments|Rollback"
msgstr ""

msgid "Environments|Show all"
msgstr ""

msgid "Environments|Updated"
msgstr ""

msgid "Environments|You don't have any environments right now."
msgstr ""

msgid "Epic will be removed! Are you sure?"
msgstr ""

msgid "Epics"
msgstr ""

msgid "Epics let you manage your portfolio of projects more efficiently and with less effort"
msgstr ""

msgid "Error creating epic"
msgstr ""

msgid "Error fetching contributors data."
msgstr ""

msgid "Error fetching labels."
msgstr ""

msgid "Error fetching network graph."
msgstr ""

msgid "Error fetching refs"
msgstr ""

msgid "Error fetching usage ping data."
msgstr ""

msgid "Error occurred when toggling the notification subscription"
msgstr ""

msgid "Error saving label update."
msgstr ""

msgid "Error updating status for all todos."
msgstr ""

msgid "Error updating todo status."
msgstr ""

msgid "EventFilterBy|Filter by all"
msgstr ""

msgid "EventFilterBy|Filter by comments"
msgstr ""

msgid "EventFilterBy|Filter by issue events"
msgstr ""

msgid "EventFilterBy|Filter by merge events"
msgstr ""

msgid "EventFilterBy|Filter by push events"
msgstr ""

msgid "EventFilterBy|Filter by team"
msgstr ""

msgid "Every day (at 4:00am)"
msgstr ""

msgid "Every month (on the 1st at 4:00am)"
msgstr ""

msgid "Every week (Sundays at 4:00am)"
msgstr ""

msgid "Expand"
msgstr ""

msgid "Explore projects"
msgstr ""

msgid "Explore public groups"
msgstr ""

msgid "Failed to change the owner"
msgstr ""

msgid "Failed to remove the pipeline schedule"
msgstr ""

msgid "Feb"
msgstr ""

msgid "February"
msgstr ""

msgid "Fields on this page are now uneditable, you can configure"
msgstr ""

msgid "File name"
msgstr ""

msgid "Files"
msgstr ""

msgid "Filter by commit message"
msgstr ""

msgid "Find by path"
msgstr ""

msgid "Find file"
msgstr ""

msgid "FirstPushedBy|First"
msgstr ""

msgid "FirstPushedBy|pushed by"
msgstr ""

msgid "Fork"
msgid_plural "Forks"
msgstr[0] ""
msgstr[1] ""

msgid "ForkedFromProjectPath|Forked from"
msgstr ""

msgid "ForkedFromProjectPath|Forked from %{project_name} (deleted)"
msgstr ""

msgid "Format"
msgstr ""

msgid "From issue creation until deploy to production"
msgstr ""

msgid "From merge request merge until deploy to production"
msgstr ""

msgid "GPG Keys"
msgstr ""

msgid "Generate a default set of labels"
msgstr ""

<<<<<<< HEAD
msgid "Geo Nodes"
msgstr ""

msgid "GeoNodeSyncStatus|Node is failing or broken."
msgstr ""

msgid "GeoNodeSyncStatus|Node is slow, overloaded, or it just recovered after an outage."
msgstr ""

msgid "GeoNodes|Database replication lag:"
msgstr ""

msgid "GeoNodes|Disabling a node stops the sync process. Are you sure?"
msgstr ""

msgid "GeoNodes|Does not match the primary storage configuration"
msgstr ""

msgid "GeoNodes|Failed"
msgstr ""

msgid "GeoNodes|Full"
msgstr ""

msgid "GeoNodes|GitLab version does not match the primary node version"
msgstr ""

msgid "GeoNodes|GitLab version:"
msgstr ""

msgid "GeoNodes|Health status:"
msgstr ""

msgid "GeoNodes|Last event ID processed by cursor:"
msgstr ""

msgid "GeoNodes|Last event ID seen from primary:"
msgstr ""

msgid "GeoNodes|Loading nodes"
msgstr ""

msgid "GeoNodes|Local Attachments:"
msgstr ""

msgid "GeoNodes|Local LFS objects:"
msgstr ""

msgid "GeoNodes|Local job artifacts:"
msgstr ""

msgid "GeoNodes|New node"
msgstr ""

msgid "GeoNodes|Out of sync"
msgstr ""

msgid "GeoNodes|Replication slot WAL:"
msgstr ""

msgid "GeoNodes|Replication slots:"
msgstr ""

msgid "GeoNodes|Repositories:"
msgstr ""

msgid "GeoNodes|Selective"
msgstr ""

msgid "GeoNodes|Storage config:"
msgstr ""

msgid "GeoNodes|Sync settings:"
msgstr ""

msgid "GeoNodes|Synced"
msgstr ""

msgid "GeoNodes|Unused slots"
msgstr ""

msgid "GeoNodes|Used slots"
msgstr ""

msgid "GeoNodes|Wikis:"
msgstr ""

msgid "GeoNodes|You have configured Geo nodes using an insecure HTTP connection. We recommend the use of HTTPS."
msgstr ""

msgid "Geo|All projects"
msgstr ""

msgid "Geo|File sync capacity"
msgstr ""

msgid "Geo|Groups to synchronize"
msgstr ""

msgid "Geo|Projects in certain groups"
msgstr ""

msgid "Geo|Projects in certain storage shards"
msgstr ""

msgid "Geo|Repository sync capacity"
msgstr ""

msgid "Geo|Select groups to replicate."
msgstr ""

msgid "Geo|Shards to synchronize"
msgstr ""

=======
>>>>>>> bcdd4e78
msgid "Git revision"
msgstr ""

msgid "Git storage health information has been reset"
msgstr ""

msgid "Git version"
msgstr ""

msgid "GitLab Runner section"
msgstr ""

msgid "Gitaly Servers"
msgstr ""

msgid "Go to your fork"
msgstr ""

msgid "GoToYourFork|Fork"
msgstr ""

msgid "Google authentication is not %{link_to_documentation}. Ask your GitLab administrator if you want to use this service."
msgstr ""

msgid "Got it!"
msgstr ""

msgid "GroupSettings|Prevent sharing a project within %{group} with other groups"
msgstr ""

msgid "GroupSettings|Share with group lock"
msgstr ""

msgid "GroupSettings|This setting is applied on %{ancestor_group} and has been overridden on this subgroup."
msgstr ""

msgid "GroupSettings|This setting is applied on %{ancestor_group}. To share projects in this group with another group, ask the owner to override the setting or %{remove_ancestor_share_with_group_lock}."
msgstr ""

msgid "GroupSettings|This setting is applied on %{ancestor_group}. You can override the setting or %{remove_ancestor_share_with_group_lock}."
msgstr ""

msgid "GroupSettings|This setting will be applied to all subgroups unless overridden by a group owner. Groups that already have access to the project will continue to have access unless removed manually."
msgstr ""

msgid "GroupSettings|cannot be disabled when the parent group \"Share with group lock\" is enabled, except by the owner of the parent group"
msgstr ""

msgid "GroupSettings|remove the share with group lock from %{ancestor_group_name}"
msgstr ""

msgid "GroupsEmptyState|A group is a collection of several projects."
msgstr ""

msgid "GroupsEmptyState|If you organize your projects under a group, it works like a folder."
msgstr ""

msgid "GroupsEmptyState|No groups found"
msgstr ""

msgid "GroupsEmptyState|You can manage your group member’s permissions and access to each project in the group."
msgstr ""

msgid "GroupsTree|Are you sure you want to leave the \"${group.fullName}\" group?"
msgstr ""

msgid "GroupsTree|Create a project in this group."
msgstr ""

msgid "GroupsTree|Create a subgroup in this group."
msgstr ""

msgid "GroupsTree|Edit group"
msgstr ""

msgid "GroupsTree|Failed to leave the group. Please make sure you are not the only owner."
msgstr ""

msgid "GroupsTree|Filter by name..."
msgstr ""

msgid "GroupsTree|Leave this group"
msgstr ""

msgid "GroupsTree|Loading groups"
msgstr ""

msgid "GroupsTree|Sorry, no groups matched your search"
msgstr ""

msgid "GroupsTree|Sorry, no groups or projects matched your search"
msgstr ""

msgid "Have your users email"
msgstr ""

msgid "Health Check"
msgstr ""

msgid "Health information can be retrieved from the following endpoints. More information is available"
msgstr ""

msgid "HealthCheck|Access token is"
msgstr ""

msgid "HealthCheck|Healthy"
msgstr ""

msgid "HealthCheck|No Health Problems Detected"
msgstr ""

msgid "HealthCheck|Unhealthy"
msgstr ""

msgid "Hide value"
msgid_plural "Hide values"
msgstr[0] ""
msgstr[1] ""

msgid "History"
msgstr ""

msgid "Housekeeping successfully started"
msgstr ""

msgid "Import repository"
msgstr ""

msgid "Improve Issue boards with GitLab Enterprise Edition."
msgstr ""

msgid "Improve issues management with Issue weight and GitLab Enterprise Edition."
msgstr ""

msgid "Improve search with Advanced Global Search and GitLab Enterprise Edition."
msgstr ""

msgid "Install a Runner compatible with GitLab CI"
msgstr ""

msgid "Instance"
msgid_plural "Instances"
msgstr[0] ""
msgstr[1] ""

msgid "Instance does not support multiple Kubernetes clusters"
msgstr ""

msgid "Interested parties can even contribute by pushing commits if they want to."
msgstr ""

msgid "Internal - The group and any internal projects can be viewed by any logged in user."
msgstr ""

msgid "Internal - The project can be accessed by any logged in user."
msgstr ""

msgid "Interval Pattern"
msgstr ""

msgid "Introducing Cycle Analytics"
msgstr ""

msgid "Issue board focus mode"
msgstr ""

msgid "Issue events"
msgstr ""

msgid "IssueBoards|Board"
msgstr ""

msgid "IssueBoards|Boards"
msgstr ""

msgid "Issues"
msgstr ""

msgid "Issues can be bugs, tasks or ideas to be discussed. Also, issues are searchable and filterable."
msgstr ""

msgid "Jan"
msgstr ""

msgid "January"
msgstr ""

msgid "Jul"
msgstr ""

msgid "July"
msgstr ""

msgid "Jun"
msgstr ""

msgid "June"
msgstr ""

msgid "Kubernetes"
msgstr ""

msgid "Kubernetes Cluster"
msgstr ""

msgid "Kubernetes cluster creation time exceeds timeout; %{timeout}"
msgstr ""

msgid "Kubernetes cluster integration was not removed."
msgstr ""

msgid "Kubernetes cluster integration was successfully removed."
msgstr ""

msgid "Kubernetes cluster was successfully updated."
msgstr ""

msgid "Kubernetes service integration has been deprecated. %{deprecated_message_content} your Kubernetes clusters using the new <a href=\"%{url}\"/>Kubernetes Clusters</a> page"
msgstr ""

msgid "LFSStatus|Disabled"
msgstr ""

msgid "LFSStatus|Enabled"
msgstr ""

msgid "Labels"
msgstr ""

msgid "Labels can be applied to issues and merge requests to categorize them."
msgstr ""

msgid "Last %d day"
msgid_plural "Last %d days"
msgstr[0] ""
msgstr[1] ""

msgid "Last Pipeline"
msgstr ""

msgid "Last commit"
msgstr ""

msgid "Last edited %{date}"
msgstr ""

msgid "Last edited by %{name}"
msgstr ""

msgid "Last update"
msgstr ""

msgid "Last updated"
msgstr ""

msgid "LastPushEvent|You pushed to"
msgstr ""

msgid "LastPushEvent|at"
msgstr ""

msgid "Learn more"
msgstr ""

msgid "Learn more in the"
msgstr ""

msgid "Learn more in the|pipeline schedules documentation"
msgstr ""

msgid "Leave"
msgstr ""

msgid "Leave group"
msgstr ""

msgid "Leave project"
msgstr ""

msgid "License"
msgstr ""

msgid "Loading the GitLab IDE..."
msgstr ""

msgid "Lock"
msgstr ""

msgid "Lock %{issuableDisplayName}"
msgstr ""

msgid "Lock this %{issuableDisplayName}? Only <strong>project members</strong> will be able to comment."
msgstr ""

msgid "Locked"
msgstr ""

msgid "Locked Files"
msgstr ""

msgid "Login"
msgstr ""

msgid "Make everyone on your team more productive regardless of their location. GitLab Geo creates read-only mirrors of your GitLab instance so you can reduce the time it takes to clone and fetch large repos."
msgstr ""

msgid "Manage labels"
msgstr ""

msgid "Mar"
msgstr ""

msgid "March"
msgstr ""

msgid "Mark done"
msgstr ""

msgid "Maximum git storage failures"
msgstr ""

msgid "May"
msgstr ""

msgid "Median"
msgstr ""

msgid "Members"
msgstr ""

msgid "Merge Request"
msgstr ""

msgid "Merge Requests"
msgstr ""

msgid "Merge events"
msgstr ""

msgid "Merge request"
msgstr ""

msgid "Merge requests are a place to propose changes you've made to a project and discuss those changes with others"
msgstr ""

msgid "Merged"
msgstr ""

msgid "Messages"
msgstr ""

msgid "Milestone"
msgstr ""

msgid "Milestones|Delete milestone"
msgstr ""

msgid "Milestones|Delete milestone %{milestoneTitle}?"
msgstr ""

msgid "Milestones|Failed to delete milestone %{milestoneTitle}"
msgstr ""

msgid "Milestones|Milestone %{milestoneTitle} was not found"
msgstr ""

msgid "MissingSSHKeyWarningLink|add an SSH key"
msgstr ""

msgid "Monitoring"
msgstr ""

msgid "More information is available|here"
msgstr ""

msgid "Move"
msgstr ""

msgid "Move issue"
msgstr ""

msgid "Multiple issue boards"
msgstr ""

msgid "Name new label"
msgstr ""

msgid "New Issue"
msgid_plural "New Issues"
msgstr[0] ""
msgstr[1] ""

msgid "New Kubernetes Cluster"
msgstr ""

msgid "New Kubernetes cluster"
msgstr ""

msgid "New Pipeline Schedule"
msgstr ""

msgid "New branch"
msgstr ""

msgid "New branch unavailable"
msgstr ""

msgid "New directory"
msgstr ""

msgid "New epic"
msgstr ""

msgid "New file"
msgstr ""

msgid "New group"
msgstr ""

msgid "New issue"
msgstr ""

msgid "New label"
msgstr ""

msgid "New merge request"
msgstr ""

msgid "New project"
msgstr ""

msgid "New schedule"
msgstr ""

msgid "New snippet"
msgstr ""

msgid "New subgroup"
msgstr ""

msgid "New tag"
msgstr ""

msgid "No assignee"
msgstr ""

msgid "No changes"
msgstr ""

msgid "No connection could be made to a Gitaly Server, please check your logs!"
msgstr ""

msgid "No due date"
msgstr ""

msgid "No estimate or time spent"
msgstr ""

msgid "No file chosen"
msgstr ""

msgid "No repository"
msgstr ""

msgid "No schedules"
msgstr ""

msgid "No time spent"
msgstr ""

msgid "None"
msgstr ""

msgid "Not allowed to merge"
msgstr ""

msgid "Not available"
msgstr ""

msgid "Not confidential"
msgstr ""

msgid "Not enough data"
msgstr ""

msgid "Notification events"
msgstr ""

msgid "NotificationEvent|Close issue"
msgstr ""

msgid "NotificationEvent|Close merge request"
msgstr ""

msgid "NotificationEvent|Failed pipeline"
msgstr ""

msgid "NotificationEvent|Merge merge request"
msgstr ""

msgid "NotificationEvent|New issue"
msgstr ""

msgid "NotificationEvent|New merge request"
msgstr ""

msgid "NotificationEvent|New note"
msgstr ""

msgid "NotificationEvent|Reassign issue"
msgstr ""

msgid "NotificationEvent|Reassign merge request"
msgstr ""

msgid "NotificationEvent|Reopen issue"
msgstr ""

msgid "NotificationEvent|Successful pipeline"
msgstr ""

msgid "NotificationLevel|Custom"
msgstr ""

msgid "NotificationLevel|Disabled"
msgstr ""

msgid "NotificationLevel|Global"
msgstr ""

msgid "NotificationLevel|On mention"
msgstr ""

msgid "NotificationLevel|Participate"
msgstr ""

msgid "NotificationLevel|Watch"
msgstr ""

msgid "Notifications"
msgstr ""

msgid "Notifications off"
msgstr ""

msgid "Notifications on"
msgstr ""

msgid "Nov"
msgstr ""

msgid "November"
msgstr ""

msgid "Number of access attempts"
msgstr ""

msgid "OK"
msgstr ""

msgid "Oct"
msgstr ""

msgid "October"
msgstr ""

msgid "OfSearchInADropdown|Filter"
msgstr ""

msgid "Only project members can comment."
msgstr ""

msgid "Open"
msgstr ""

msgid "Opened"
msgstr ""

msgid "OpenedNDaysAgo|Opened"
msgstr ""

msgid "Opens in a new window"
msgstr ""

msgid "Options"
msgstr ""

msgid "Overview"
msgstr ""

msgid "Owner"
msgstr ""

msgid "Pagination|Last »"
msgstr ""

msgid "Pagination|Next"
msgstr ""

msgid "Pagination|Prev"
msgstr ""

msgid "Pagination|« First"
msgstr ""

msgid "Password"
msgstr ""

msgid "Pipeline"
msgstr ""

msgid "Pipeline Health"
msgstr ""

msgid "Pipeline Schedule"
msgstr ""

msgid "Pipeline Schedules"
msgstr ""

msgid "Pipeline quota"
msgstr ""

msgid "PipelineCharts|Failed:"
msgstr ""

msgid "PipelineCharts|Overall statistics"
msgstr ""

msgid "PipelineCharts|Success ratio:"
msgstr ""

msgid "PipelineCharts|Successful:"
msgstr ""

msgid "PipelineCharts|Total:"
msgstr ""

msgid "PipelineSchedules|Activated"
msgstr ""

msgid "PipelineSchedules|Active"
msgstr ""

msgid "PipelineSchedules|All"
msgstr ""

msgid "PipelineSchedules|Inactive"
msgstr ""

msgid "PipelineSchedules|Next Run"
msgstr ""

msgid "PipelineSchedules|None"
msgstr ""

msgid "PipelineSchedules|Provide a short description for this pipeline"
msgstr ""

msgid "PipelineSchedules|Take ownership"
msgstr ""

msgid "PipelineSchedules|Target"
msgstr ""

msgid "PipelineSchedules|Variables"
msgstr ""

msgid "PipelineSheduleIntervalPattern|Custom"
msgstr ""

msgid "Pipelines"
msgstr ""

msgid "Pipelines charts"
msgstr ""

msgid "Pipelines for last month"
msgstr ""

msgid "Pipelines for last week"
msgstr ""

msgid "Pipelines for last year"
msgstr ""

msgid "Pipelines|Build with confidence"
msgstr ""

msgid "Pipelines|Get started with Pipelines"
msgstr ""

msgid "Pipeline|all"
msgstr ""

msgid "Pipeline|success"
msgstr ""

msgid "Pipeline|with stage"
msgstr ""

msgid "Pipeline|with stages"
msgstr ""

msgid "Play"
msgstr ""

msgid "Please <a href=%{link_to_billing} target=\"_blank\" rel=\"noopener noreferrer\">enable billing for one of your projects to be able to create a Kubernetes cluster</a>, then try again."
msgstr ""

msgid "Please solve the reCAPTCHA"
msgstr ""

msgid "Preferences"
msgstr ""

msgid "Primary"
msgstr ""

msgid "Private - Project access must be granted explicitly to each user."
msgstr ""

msgid "Private - The group and its projects can only be viewed by members."
msgstr ""

msgid "Profile"
msgstr ""

msgid "Profiles|Account scheduled for removal."
msgstr ""

msgid "Profiles|Delete Account"
msgstr ""

msgid "Profiles|Delete account"
msgstr ""

msgid "Profiles|Delete your account?"
msgstr ""

msgid "Profiles|Deleting an account has the following effects:"
msgstr ""

msgid "Profiles|Invalid password"
msgstr ""

msgid "Profiles|Invalid username"
msgstr ""

msgid "Profiles|Type your %{confirmationValue} to confirm:"
msgstr ""

msgid "Profiles|You don't have access to delete this user."
msgstr ""

msgid "Profiles|You must transfer ownership or delete these groups before you can delete your account."
msgstr ""

msgid "Profiles|Your account is currently an owner in these groups:"
msgstr ""

msgid "Profiles|your account"
msgstr ""

msgid "Programming languages used in this repository"
msgstr ""

msgid "Project '%{project_name}' is in the process of being deleted."
msgstr ""

msgid "Project '%{project_name}' queued for deletion."
msgstr ""

msgid "Project '%{project_name}' was successfully created."
msgstr ""

msgid "Project '%{project_name}' was successfully updated."
msgstr ""

msgid "Project access must be granted explicitly to each user."
msgstr ""

msgid "Project avatar"
msgstr ""

msgid "Project avatar in repository: %{link}"
msgstr ""

msgid "Project cache successfully reset."
msgstr ""

msgid "Project details"
msgstr ""

msgid "Project export could not be deleted."
msgstr ""

msgid "Project export has been deleted."
msgstr ""

msgid "Project export link has expired. Please generate a new export from your project settings."
msgstr ""

msgid "Project export started. A download link will be sent by email."
msgstr ""

msgid "ProjectActivityRSS|Subscribe"
msgstr ""

msgid "ProjectCreationLevel|Allowed to create projects"
msgstr ""

msgid "ProjectCreationLevel|Default project creation protection"
msgstr ""

msgid "ProjectCreationLevel|Developers + Masters"
msgstr ""

msgid "ProjectCreationLevel|Masters"
msgstr ""

msgid "ProjectCreationLevel|No one"
msgstr ""

msgid "ProjectFeature|Disabled"
msgstr ""

msgid "ProjectFeature|Everyone with access"
msgstr ""

msgid "ProjectFeature|Only team members"
msgstr ""

msgid "ProjectFileTree|Name"
msgstr ""

msgid "ProjectLastActivity|Never"
msgstr ""

msgid "ProjectLifecycle|Stage"
msgstr ""

msgid "ProjectNetworkGraph|Graph"
msgstr ""

msgid "ProjectSettings|Contact an admin to change this setting."
msgstr ""

msgid "ProjectSettings|Only signed commits can be pushed to this repository."
msgstr ""

msgid "ProjectSettings|This setting is applied on the server level and can be overridden by an admin."
msgstr ""

msgid "ProjectSettings|This setting is applied on the server level but has been overridden for this project."
msgstr ""

msgid "ProjectSettings|This setting will be applied to all projects unless overridden by an admin."
msgstr ""

msgid "ProjectSettings|Users can only push commits to this repository that were committed with one of their own verified emails."
msgstr ""

msgid "Projects"
msgstr ""

msgid "ProjectsDropdown|Frequently visited"
msgstr ""

msgid "ProjectsDropdown|Loading projects"
msgstr ""

msgid "ProjectsDropdown|Projects you visit often will appear here"
msgstr ""

msgid "ProjectsDropdown|Search your projects"
msgstr ""

msgid "ProjectsDropdown|Something went wrong on our end."
msgstr ""

msgid "ProjectsDropdown|Sorry, no projects matched your search"
msgstr ""

msgid "ProjectsDropdown|This feature requires browser localStorage support"
msgstr ""

msgid "PrometheusService|By default, Prometheus listens on ‘http://localhost:9090’. It’s not recommended to change the default address and port as this might affect or conflict with other services running on the GitLab server."
msgstr ""

msgid "PrometheusService|Finding and configuring metrics..."
msgstr ""

msgid "PrometheusService|Metrics"
msgstr ""

msgid "PrometheusService|Metrics are automatically configured and monitored based on a library of metrics from popular exporters."
msgstr ""

msgid "PrometheusService|Missing environment variable"
msgstr ""

msgid "PrometheusService|Monitored"
msgstr ""

msgid "PrometheusService|More information"
msgstr ""

msgid "PrometheusService|No metrics are being monitored. To start monitoring, deploy to an environment."
msgstr ""

msgid "PrometheusService|Prometheus API Base URL, like http://prometheus.example.com/"
msgstr ""

msgid "PrometheusService|Time-series monitoring service"
msgstr ""

msgid "PrometheusService|View environments"
msgstr ""

msgid "Protip:"
msgstr ""

msgid "Public - The group and any public projects can be viewed without any authentication."
msgstr ""

msgid "Public - The project can be accessed without any authentication."
msgstr ""

msgid "Push Rules"
msgstr ""

msgid "Push events"
msgstr ""

msgid "PushRule|Committer restriction"
msgstr ""

msgid "Quick actions can be used in the issues description and comment boxes."
msgstr ""

msgid "Read more"
msgstr ""

msgid "Readme"
msgstr ""

msgid "RefSwitcher|Branches"
msgstr ""

msgid "RefSwitcher|Tags"
msgstr ""

msgid "Reference:"
msgstr ""

msgid "Register / Sign In"
msgstr ""

msgid "Registry"
msgstr ""

msgid "Related Commits"
msgstr ""

msgid "Related Deployed Jobs"
msgstr ""

msgid "Related Issues"
msgstr ""

msgid "Related Jobs"
msgstr ""

msgid "Related Merge Requests"
msgstr ""

msgid "Related Merged Requests"
msgstr ""

msgid "Remind later"
msgstr ""

msgid "Remove"
msgstr ""

msgid "Remove avatar"
msgstr ""

msgid "Remove project"
msgstr ""

msgid "Repair authentication"
msgstr ""

msgid "Repository"
msgstr ""

msgid "Request Access"
msgstr ""

msgid "Reset git storage health information"
msgstr ""

msgid "Reset health check access token"
msgstr ""

msgid "Reset runners registration token"
msgstr ""

msgid "Reveal value"
msgid_plural "Reveal values"
msgstr[0] ""
msgstr[1] ""

msgid "Revert this commit"
msgstr ""

msgid "Revert this merge request"
msgstr ""

msgid "SSH Keys"
msgstr ""

msgid "Save changes"
msgstr ""

msgid "Save pipeline schedule"
msgstr ""

msgid "Save variables"
msgstr ""

msgid "Schedule a new pipeline"
msgstr ""

msgid "Schedules"
msgstr ""

msgid "Scheduling Pipelines"
msgstr ""

msgid "Scoped issue boards"
msgstr ""

msgid "Search branches and tags"
msgstr ""

msgid "Search milestones"
msgstr ""

msgid "Search project"
msgstr ""

msgid "Search users"
msgstr ""

msgid "Seconds before reseting failure information"
msgstr ""

msgid "Seconds to wait for a storage access attempt"
msgstr ""

msgid "Secret variables"
msgstr ""

msgid "Select Archive Format"
msgstr ""

msgid "Select a timezone"
msgstr ""

msgid "Select assignee"
msgstr ""

msgid "Select branch/tag"
msgstr ""

msgid "Select target branch"
msgstr ""

msgid "Selective synchronization"
msgstr ""

msgid "Sep"
msgstr ""

msgid "September"
msgstr ""

msgid "Server version"
msgstr ""

msgid "Service Templates"
msgstr ""

msgid "Set a password on your account to pull or push via %{protocol}."
msgstr ""

msgid "Set up CI/CD"
msgstr ""

msgid "Set up Koding"
msgstr ""

msgid "Set up auto deploy"
msgstr ""

msgid "SetPasswordToCloneLink|set a password"
msgstr ""

msgid "Settings"
msgstr ""

msgid "SharedRunnersMinutesSettings|By resetting the pipeline minutes for this namespace, the currently used minutes will be set to zero."
msgstr ""

msgid "SharedRunnersMinutesSettings|Reset pipeline minutes"
msgstr ""

msgid "SharedRunnersMinutesSettings|Reset used pipeline minutes"
msgstr ""

msgid "Show parent pages"
msgstr ""

msgid "Show parent subgroups"
msgstr ""

msgid "Showing %d event"
msgid_plural "Showing %d events"
msgstr[0] ""
msgstr[1] ""

msgid "Sidebar|Change weight"
msgstr ""

msgid "Sidebar|No"
msgstr ""

msgid "Sidebar|None"
msgstr ""

msgid "Sidebar|Weight"
msgstr ""

msgid "Snippets"
msgstr ""

msgid "Something went wrong on our end"
msgstr ""

msgid "Something went wrong on our end."
msgstr ""

msgid "Something went wrong trying to change the confidentiality of this issue"
msgstr ""

msgid "Something went wrong trying to change the locked state of this ${this.issuableDisplayName}"
msgstr ""

msgid "Something went wrong when toggling the button"
msgstr ""

msgid "Something went wrong while fetching the projects."
msgstr ""

msgid "Something went wrong while fetching the registry list."
msgstr ""

msgid "Something went wrong. Please try again."
msgstr ""

msgid "Sort by"
msgstr ""

msgid "SortOptions|Access level, ascending"
msgstr ""

msgid "SortOptions|Access level, descending"
msgstr ""

msgid "SortOptions|Created date"
msgstr ""

msgid "SortOptions|Due date"
msgstr ""

msgid "SortOptions|Due later"
msgstr ""

msgid "SortOptions|Due soon"
msgstr ""

msgid "SortOptions|Label priority"
msgstr ""

msgid "SortOptions|Largest group"
msgstr ""

msgid "SortOptions|Largest repository"
msgstr ""

msgid "SortOptions|Last created"
msgstr ""

msgid "SortOptions|Last joined"
msgstr ""

msgid "SortOptions|Last updated"
msgstr ""

msgid "SortOptions|Least popular"
msgstr ""

msgid "SortOptions|Less weight"
msgstr ""

msgid "SortOptions|Milestone"
msgstr ""

msgid "SortOptions|Milestone due later"
msgstr ""

msgid "SortOptions|Milestone due soon"
msgstr ""

msgid "SortOptions|More weight"
msgstr ""

msgid "SortOptions|Most popular"
msgstr ""

msgid "SortOptions|Name"
msgstr ""

msgid "SortOptions|Name, ascending"
msgstr ""

msgid "SortOptions|Name, descending"
msgstr ""

msgid "SortOptions|Oldest created"
msgstr ""

msgid "SortOptions|Oldest joined"
msgstr ""

msgid "SortOptions|Oldest sign in"
msgstr ""

msgid "SortOptions|Oldest updated"
msgstr ""

msgid "SortOptions|Popularity"
msgstr ""

msgid "SortOptions|Priority"
msgstr ""

msgid "SortOptions|Recent sign in"
msgstr ""

msgid "SortOptions|Start later"
msgstr ""

msgid "SortOptions|Start soon"
msgstr ""

msgid "SortOptions|Weight"
msgstr ""

msgid "Source"
msgstr ""

msgid "Source code"
msgstr ""

msgid "Source is not available"
msgstr ""

msgid "Spam Logs"
msgstr ""

msgid "Specify the following URL during the Runner setup:"
msgstr ""

msgid "StarProject|Star"
msgstr ""

msgid "Starred projects"
msgstr ""

msgid "Start a %{new_merge_request} with these changes"
msgstr ""

msgid "Start the Runner!"
msgstr ""

msgid "Stopped"
msgstr ""

msgid "Storage"
msgstr ""

msgid "Subgroups"
msgstr ""

msgid "Switch branch/tag"
msgstr ""

msgid "System Hooks"
msgstr ""

msgid "Tag"
msgid_plural "Tags"
msgstr[0] ""
msgstr[1] ""

msgid "Tags"
msgstr ""

msgid "TagsPage|Browse commits"
msgstr ""

msgid "TagsPage|Browse files"
msgstr ""

msgid "TagsPage|Can't find HEAD commit for this tag"
msgstr ""

msgid "TagsPage|Cancel"
msgstr ""

msgid "TagsPage|Create tag"
msgstr ""

msgid "TagsPage|Delete tag"
msgstr ""

msgid "TagsPage|Deleting the %{tag_name} tag cannot be undone. Are you sure?"
msgstr ""

msgid "TagsPage|Edit release notes"
msgstr ""

msgid "TagsPage|Existing branch name, tag, or commit SHA"
msgstr ""

msgid "TagsPage|Filter by tag name"
msgstr ""

msgid "TagsPage|New Tag"
msgstr ""

msgid "TagsPage|New tag"
msgstr ""

msgid "TagsPage|Optionally, add a message to the tag."
msgstr ""

msgid "TagsPage|Optionally, add release notes to the tag. They will be stored in the GitLab database and displayed on the tags page."
msgstr ""

msgid "TagsPage|Release notes"
msgstr ""

msgid "TagsPage|Repository has no tags yet."
msgstr ""

msgid "TagsPage|Sort by"
msgstr ""

msgid "TagsPage|Tags"
msgstr ""

msgid "TagsPage|Tags give the ability to mark specific points in history as being important"
msgstr ""

msgid "TagsPage|This tag has no release notes."
msgstr ""

msgid "TagsPage|Use git tag command to add a new one:"
msgstr ""

msgid "TagsPage|Write your release notes or drag files here..."
msgstr ""

msgid "TagsPage|protected"
msgstr ""

msgid "Target Branch"
msgstr ""

msgid "Team"
msgstr ""

msgid "Thanks! Don't show me this again"
msgstr ""

msgid "The Advanced Global Search in GitLab is a powerful search service that saves you time. Instead of creating duplicate code and wasting time, you can now search for code within other teams that can help your own project."
msgstr ""

msgid "The Issue Tracker is the place to add things that need to be improved or solved in a project"
msgstr ""

msgid "The Issue Tracker is the place to add things that need to be improved or solved in a project. You can register or sign in to create issues for this project."
msgstr ""

msgid "The coding stage shows the time from the first commit to creating the merge request. The data will automatically be added here once you create your first merge request."
msgstr ""

msgid "The collection of events added to the data gathered for that stage."
msgstr ""

msgid "The fork relationship has been removed."
msgstr ""

msgid "The issue stage shows the time it takes from creating an issue to assigning the issue to a milestone, or add the issue to a list on your Issue Board. Begin creating issues to see data for this stage."
msgstr ""

msgid "The maximum file size allowed is 200KB."
msgstr ""

msgid "The number of attempts GitLab will make to access a storage."
msgstr ""

msgid "The number of failures of after which GitLab will completely prevent access to the storage. The number of failures can be reset in the admin interface: %{link_to_health_page} or using the %{api_documentation_link}."
msgstr ""

msgid "The phase of the development lifecycle."
msgstr ""

msgid "The planning stage shows the time from the previous step to pushing your first commit. This time will be added automatically once you push your first commit."
msgstr ""

msgid "The production stage shows the total time it takes between creating an issue and deploying the code to production. The data will be automatically added once you have completed the full idea to production cycle."
msgstr ""

msgid "The project can be accessed by any logged in user."
msgstr ""

msgid "The project can be accessed without any authentication."
msgstr ""

msgid "The repository for this project does not exist."
msgstr ""

msgid "The review stage shows the time from creating the merge request to merging it. The data will automatically be added after you merge your first merge request."
msgstr ""

msgid "The staging stage shows the time between merging the MR and deploying code to the production environment. The data will be automatically added once you deploy to production for the first time."
msgstr ""

msgid "The testing stage shows the time GitLab CI takes to run every pipeline for the related merge request. The data will automatically be added after your first pipeline finishes running."
msgstr ""

msgid "The time in seconds GitLab will keep failure information. When no failures occur during this time, information about the mount is reset."
msgstr ""

msgid "The time in seconds GitLab will try to access storage. After this time a timeout error will be raised."
msgstr ""

msgid "The time in seconds between storage checks. When a previous check did complete yet, GitLab will skip a check."
msgstr ""

msgid "The time taken by each data entry gathered by that stage."
msgstr ""

msgid "The value lying at the midpoint of a series of observed values. E.g., between 3, 5, 9, the median is 5. Between 3, 5, 7, 8, the median is (5+7)/2 = 6."
msgstr ""

msgid "There are no issues to show"
msgstr ""

msgid "There are no merge requests to show"
msgstr ""

msgid "There are problems accessing Git storage: "
msgstr ""

msgid "There was an error loading users activity calendar."
msgstr ""

msgid "There was an error saving your notification settings."
msgstr ""

msgid "There was an error subscribing to this label."
msgstr ""

msgid "There was an error when reseting email token."
msgstr ""

msgid "There was an error when subscribing to this label."
msgstr ""

msgid "There was an error when unsubscribing from this label."
msgstr ""

msgid "This board\\'s scope is reduced"
msgstr ""

msgid "This directory"
msgstr ""

msgid "This is a confidential issue."
msgstr ""

msgid "This is the author's first Merge Request to this project."
msgstr ""

msgid "This issue is confidential"
msgstr ""

msgid "This issue is confidential and locked."
msgstr ""

msgid "This issue is locked."
msgstr ""

msgid "This job depends on a user to trigger its process. Often they are used to deploy code to production environments"
msgstr ""

msgid "This job depends on upstream jobs that need to succeed in order for this job to be triggered"
msgstr ""

msgid "This job has not been triggered yet"
msgstr ""

msgid "This job has not started yet"
msgstr ""

msgid "This job is in pending state and is waiting to be picked by a runner"
msgstr ""

msgid "This job requires a manual action"
msgstr ""

msgid "This means you can not push code until you create an empty repository or import existing one."
msgstr ""

msgid "This merge request is locked."
msgstr ""

msgid "This project"
msgstr ""

msgid "This repository"
msgstr ""

msgid "Those emails automatically become issues (with the comments becoming the email conversation) listed here."
msgstr ""

msgid "Time before an issue gets scheduled"
msgstr ""

msgid "Time before an issue starts implementation"
msgstr ""

msgid "Time between merge request creation and merge/close"
msgstr ""

msgid "Time tracking"
msgstr ""

msgid "Time until first merge request"
msgstr ""

msgid "TimeTrackingEstimated|Est"
msgstr ""

msgid "TimeTracking|Estimated:"
msgstr ""

msgid "TimeTracking|Spent"
msgstr ""

msgid "Timeago|%s days ago"
msgstr ""

msgid "Timeago|%s days remaining"
msgstr ""

msgid "Timeago|%s hours remaining"
msgstr ""

msgid "Timeago|%s minutes ago"
msgstr ""

msgid "Timeago|%s minutes remaining"
msgstr ""

msgid "Timeago|%s months ago"
msgstr ""

msgid "Timeago|%s months remaining"
msgstr ""

msgid "Timeago|%s seconds remaining"
msgstr ""

msgid "Timeago|%s weeks ago"
msgstr ""

msgid "Timeago|%s weeks remaining"
msgstr ""

msgid "Timeago|%s years ago"
msgstr ""

msgid "Timeago|%s years remaining"
msgstr ""

msgid "Timeago|1 day remaining"
msgstr ""

msgid "Timeago|1 hour remaining"
msgstr ""

msgid "Timeago|1 minute remaining"
msgstr ""

msgid "Timeago|1 month remaining"
msgstr ""

msgid "Timeago|1 week remaining"
msgstr ""

msgid "Timeago|1 year remaining"
msgstr ""

msgid "Timeago|Past due"
msgstr ""

msgid "Timeago|a day ago"
msgstr ""

msgid "Timeago|a month ago"
msgstr ""

msgid "Timeago|a week ago"
msgstr ""

msgid "Timeago|a year ago"
msgstr ""

msgid "Timeago|about %s hours ago"
msgstr ""

msgid "Timeago|about a minute ago"
msgstr ""

msgid "Timeago|about an hour ago"
msgstr ""

msgid "Timeago|in %s days"
msgstr ""

msgid "Timeago|in %s hours"
msgstr ""

msgid "Timeago|in %s minutes"
msgstr ""

msgid "Timeago|in %s months"
msgstr ""

msgid "Timeago|in %s seconds"
msgstr ""

msgid "Timeago|in %s weeks"
msgstr ""

msgid "Timeago|in %s years"
msgstr ""

msgid "Timeago|in 1 day"
msgstr ""

msgid "Timeago|in 1 hour"
msgstr ""

msgid "Timeago|in 1 minute"
msgstr ""

msgid "Timeago|in 1 month"
msgstr ""

msgid "Timeago|in 1 week"
msgstr ""

msgid "Timeago|in 1 year"
msgstr ""

msgid "Timeago|in a while"
msgstr ""

msgid "Timeago|less than a minute ago"
msgstr ""

msgid "Time|hr"
msgid_plural "Time|hrs"
msgstr[0] ""
msgstr[1] ""

msgid "Time|min"
msgid_plural "Time|mins"
msgstr[0] ""
msgstr[1] ""

msgid "Time|s"
msgstr ""

msgid "Title"
msgstr ""

msgid "Todo"
msgstr ""

msgid "Toggle sidebar"
msgstr ""

msgid "ToggleButton|Toggle Status: OFF"
msgstr ""

msgid "ToggleButton|Toggle Status: ON"
msgstr ""

msgid "Total Time"
msgstr ""

msgid "Total issue time spent"
msgstr ""

msgid "Total test time for all commits/merges"
msgstr ""

<<<<<<< HEAD
msgid "Track activity with Contribution Analytics."
msgstr ""

msgid "Track groups of issues that share a theme, across projects and milestones"
=======
msgid "Total: %{total}"
>>>>>>> bcdd4e78
msgstr ""

msgid "Track time with quick actions"
msgstr ""

msgid "Trigger this manual action"
msgstr ""

msgid "Turn on Service Desk"
msgstr ""

msgid "Type %{value} to confirm:"
msgstr ""

msgid "Unable to reset project cache."
msgstr ""

msgid "Unknown"
msgstr ""

msgid "Unlock"
msgstr ""

msgid "Unlock this %{issuableDisplayName}? <strong>Everyone</strong> will be able to comment."
msgstr ""

msgid "Unlocked"
msgstr ""

msgid "Unstar"
msgstr ""

msgid "Up to date"
msgstr ""

msgid "Upgrade your plan to activate Advanced Global Search."
msgstr ""

msgid "Upgrade your plan to activate Contribution Analytics."
msgstr ""

msgid "Upgrade your plan to activate Group Webhooks."
msgstr ""

msgid "Upgrade your plan to activate Issue weight."
msgstr ""

msgid "Upgrade your plan to improve Issue boards."
msgstr ""

msgid "Upload New File"
msgstr ""

msgid "Upload file"
msgstr ""

msgid "Upload new avatar"
msgstr ""

msgid "UploadLink|click to upload"
msgstr ""

msgid "Use Service Desk to connect with your users (e.g. to offer customer support) through email right inside GitLab"
msgstr ""

msgid "Use the following registration token during setup:"
msgstr ""

msgid "Use your global notification setting"
msgstr ""

msgid "Variables are applied to environments via the runner. They can be protected by only exposing them to protected branches or tags. You can use variables for passwords, secret keys, or whatever you want."
msgstr ""

msgid "View file @ "
msgstr ""

msgid "View labels"
msgstr ""

msgid "View open merge request"
msgstr ""

msgid "View replaced file @ "
msgstr ""

msgid "VisibilityLevel|Internal"
msgstr ""

msgid "VisibilityLevel|Private"
msgstr ""

msgid "VisibilityLevel|Public"
msgstr ""

msgid "VisibilityLevel|Unknown"
msgstr ""

msgid "Want to see the data? Please ask an administrator for access."
msgstr ""

msgid "We could not verify that one of your projects on GCP has billing enabled. Please try again."
msgstr ""

msgid "We don't have enough data to show this stage."
msgstr ""

msgid "We want to be sure it is you, please confirm you are not a robot."
msgstr ""

msgid "Webhooks allow you to trigger a URL if, for example, new code is pushed or a new issue is created. You can configure webhooks to listen for specific events like pushes, issues or merge requests. Group webhooks will apply to all projects in a group, allowing you to standardize webhook functionality across your entire group."
msgstr ""

msgid "Weight"
msgstr ""

msgid "Wiki"
msgstr ""

msgid "WikiClone|Clone your wiki"
msgstr ""

msgid "WikiClone|Git Access"
msgstr ""

msgid "WikiClone|Install Gollum"
msgstr ""

msgid "WikiClone|It is recommended to install %{markdown} so that GFM features render locally:"
msgstr ""

msgid "WikiClone|Start Gollum and edit locally"
msgstr ""

msgid "WikiEditPageTip|Tip: You can move this page by adding the path to the beginning of the title."
msgstr ""

msgid "WikiEdit|There is already a page with the same title in that path."
msgstr ""

msgid "WikiEmptyPageError|You are not allowed to create wiki pages"
msgstr ""

msgid "WikiHistoricalPage|This is an old version of this page."
msgstr ""

msgid "WikiHistoricalPage|You can view the %{most_recent_link} or browse the %{history_link}."
msgstr ""

msgid "WikiHistoricalPage|history"
msgstr ""

msgid "WikiHistoricalPage|most recent version"
msgstr ""

msgid "WikiMarkdownDocs|More examples are in the %{docs_link}"
msgstr ""

msgid "WikiMarkdownDocs|documentation"
msgstr ""

msgid "WikiMarkdownTip|To link to a (new) page, simply type %{link_example}"
msgstr ""

msgid "WikiNewPagePlaceholder|how-to-setup"
msgstr ""

msgid "WikiNewPageTip|Tip: You can specify the full path for the new file. We will automatically create any missing directories."
msgstr ""

msgid "WikiNewPageTitle|New Wiki Page"
msgstr ""

msgid "WikiPageConfirmDelete|Are you sure you want to delete this page?"
msgstr ""

msgid "WikiPageConflictMessage|Someone edited the page the same time you did. Please check out %{page_link} and make sure your changes will not unintentionally remove theirs."
msgstr ""

msgid "WikiPageConflictMessage|the page"
msgstr ""

msgid "WikiPageCreate|Create %{page_title}"
msgstr ""

msgid "WikiPageEdit|Update %{page_title}"
msgstr ""

msgid "WikiPage|Page slug"
msgstr ""

msgid "WikiPage|Write your content or drag files here..."
msgstr ""

msgid "Wiki|Create Page"
msgstr ""

msgid "Wiki|Create page"
msgstr ""

msgid "Wiki|Edit Page"
msgstr ""

msgid "Wiki|Empty page"
msgstr ""

msgid "Wiki|More Pages"
msgstr ""

msgid "Wiki|New page"
msgstr ""

msgid "Wiki|Page history"
msgstr ""

msgid "Wiki|Page version"
msgstr ""

msgid "Wiki|Pages"
msgstr ""

msgid "Wiki|Wiki Pages"
msgstr ""

msgid "With contribution analytics you can have an overview for the activity of issues, merge requests and push events of your organization and its members."
msgstr ""

msgid "Withdraw Access Request"
msgstr ""

msgid "You are going to remove %{group_name}. Removed groups CANNOT be restored! Are you ABSOLUTELY sure?"
msgstr ""

msgid "You are going to remove %{project_name_with_namespace}. Removed project CANNOT be restored! Are you ABSOLUTELY sure?"
msgstr ""

msgid "You are going to remove the fork relationship to source project %{forked_from_project}. Are you ABSOLUTELY sure?"
msgstr ""

msgid "You are going to transfer %{project_name_with_namespace} to another owner. Are you ABSOLUTELY sure?"
msgstr ""

msgid "You can also star a label to make it a priority label."
msgstr ""

msgid "You can move around the graph by using the arrow keys."
msgstr ""

msgid "You can move around the graph by using the arrow keys."
msgstr ""

msgid "You can only add files when you are on a branch"
msgstr ""

msgid "You can only edit files when you are on a branch"
msgstr ""

msgid "You cannot write to a read-only secondary GitLab Geo instance. Please use %{link_to_primary_node} instead."
msgstr ""

msgid "You cannot write to this read-only GitLab instance."
msgstr ""

msgid "You have reached your project limit"
msgstr ""

msgid "You must sign in to star a project"
msgstr ""

msgid "You need permission."
msgstr ""

msgid "You will not get any notifications via email"
msgstr ""

msgid "You will only receive notifications for the events you choose"
msgstr ""

msgid "You will only receive notifications for threads you have participated in"
msgstr ""

msgid "You will receive notifications for any activity"
msgstr ""

msgid "You will receive notifications only for comments in which you were @mentioned"
msgstr ""

msgid "You won't be able to pull or push project code via %{protocol} until you %{set_password_link} on your account"
msgstr ""

msgid "You won't be able to pull or push project code via SSH until you %{add_ssh_key_link} to your profile"
msgstr ""

msgid "You won't be able to pull or push project code via SSH until you add an SSH key to your profile"
msgstr ""

msgid "You'll need to use different branch names to get a valid comparison."
msgstr ""

msgid "Your Kubernetes cluster information on this page is still editable, but you are advised to disable and reconfigure"
msgstr ""

msgid "Your comment will not be visible to the public."
msgstr ""

msgid "Your groups"
msgstr ""

msgid "Your name"
msgstr ""

msgid "Your projects"
msgstr ""

msgid "assign yourself"
msgstr ""

msgid "branch name"
msgstr ""

msgid "by"
msgstr ""

msgid "ciReport|Code quality"
msgstr ""

msgid "ciReport|DAST detected no alerts by analyzing the review app"
msgstr ""

msgid "ciReport|Failed to load ${type} report"
msgstr ""

msgid "ciReport|Fixed:"
msgstr ""

msgid "ciReport|Instances"
msgstr ""

msgid "ciReport|Learn more about whitelisting"
msgstr ""

msgid "ciReport|Loading ${type} report"
msgstr ""

msgid "ciReport|No changes to code quality"
msgstr ""

msgid "ciReport|No changes to performance metrics"
msgstr ""

msgid "ciReport|Performance metrics"
msgstr ""

msgid "ciReport|SAST"
msgstr ""

msgid "ciReport|SAST detected no security vulnerabilities"
msgstr ""

msgid "ciReport|SAST:container no vulnerabilities were found"
msgstr ""

msgid "ciReport|Show complete code vulnerabilities report"
msgstr ""

msgid "ciReport|Unapproved vulnerabilities (red) can be marked as approved. %{helpLink}"
msgstr ""

msgid "commit"
msgstr ""

msgid "confidentiality|You are going to turn off the confidentiality. This means <strong>everyone</strong> will be able to see and leave a comment on this issue."
msgstr ""

msgid "confidentiality|You are going to turn on the confidentiality. This means that only team members with <strong>at least Reporter access</strong> are able to see and leave comments on the issue."
msgstr ""

msgid "day"
msgid_plural "days"
msgstr[0] ""
msgstr[1] ""

msgid "estimateCommand|%{slash_command} will update the estimated time with the latest command."
msgstr ""

msgid "merge request"
msgid_plural "merge requests"
msgstr[0] ""
msgstr[1] ""

msgid "mrWidget|Cancel automatic merge"
msgstr ""

msgid "mrWidget|Check out branch"
msgstr ""

msgid "mrWidget|Checking ability to merge automatically"
msgstr ""

msgid "mrWidget|Cherry-pick"
msgstr ""

msgid "mrWidget|Cherry-pick this merge request in a new merge request"
msgstr ""

msgid "mrWidget|Closed"
msgstr ""

msgid "mrWidget|Closed by"
msgstr ""

msgid "mrWidget|Closes"
msgstr ""

msgid "mrWidget|Did not close"
msgstr ""

msgid "mrWidget|Email patches"
msgstr ""

msgid "mrWidget|If the %{branch} branch exists in your local repository, you can merge this merge request manually using the"
msgstr ""

msgid "mrWidget|Mentions"
msgstr ""

msgid "mrWidget|Merge"
msgstr ""

msgid "mrWidget|Merge failed."
msgstr ""

msgid "mrWidget|Merge locally"
msgstr ""

msgid "mrWidget|Merged by"
msgstr ""

msgid "mrWidget|Plain diff"
msgstr ""

msgid "mrWidget|Refresh"
msgstr ""

msgid "mrWidget|Refresh now"
msgstr ""

msgid "mrWidget|Refreshing now"
msgstr ""

msgid "mrWidget|Remove Source Branch"
msgstr ""

msgid "mrWidget|Remove source branch"
msgstr ""

msgid "mrWidget|Request to merge"
msgstr ""

msgid "mrWidget|Resolve conflicts"
msgstr ""

msgid "mrWidget|Revert"
msgstr ""

msgid "mrWidget|Revert this merge request in a new merge request"
msgstr ""

msgid "mrWidget|Set by"
msgstr ""

msgid "mrWidget|The changes were merged into"
msgstr ""

msgid "mrWidget|The changes were not merged into"
msgstr ""

msgid "mrWidget|The changes will be merged into"
msgstr ""

msgid "mrWidget|The source branch has been removed"
msgstr ""

msgid "mrWidget|The source branch is being removed"
msgstr ""

msgid "mrWidget|The source branch will be removed"
msgstr ""

msgid "mrWidget|The source branch will not be removed"
msgstr ""

msgid "mrWidget|There are merge conflicts"
msgstr ""

msgid "mrWidget|This merge request failed to be merged automatically"
msgstr ""

msgid "mrWidget|This merge request is in the process of being merged"
msgstr ""

msgid "mrWidget|This project is archived, write access has been disabled"
msgstr ""

msgid "mrWidget|You can merge this merge request manually using the"
msgstr ""

msgid "mrWidget|You can remove source branch now"
msgstr ""

msgid "mrWidget|command line"
msgstr ""

msgid "mrWidget|into"
msgstr ""

msgid "mrWidget|to be merged automatically when the pipeline succeeds"
msgstr ""

msgid "new merge request"
msgstr ""

msgid "notification emails"
msgstr ""

msgid "or"
msgstr ""

msgid "parent"
msgid_plural "parents"
msgstr[0] ""
msgstr[1] ""

msgid "password"
msgstr ""

msgid "personal access token"
msgstr ""

msgid "remove due date"
msgstr ""

msgid "source"
msgstr ""

msgid "spendCommand|%{slash_command} will update the sum of the time spent."
msgstr ""

msgid "to help your contributors communicate effectively!"
msgstr ""

msgid "username"
msgstr ""

msgid "uses Kubernetes clusters to deploy your code!"
msgstr ""<|MERGE_RESOLUTION|>--- conflicted
+++ resolved
@@ -315,7 +315,6 @@
 msgid "Avatar will be removed. Are you sure?"
 msgstr ""
 
-<<<<<<< HEAD
 msgid "Billing"
 msgstr ""
 
@@ -368,12 +367,12 @@
 msgstr ""
 
 msgid "BillingPlans|per user"
-=======
+msgstr ""
+
+msgid "Begin with the selected commit"
+msgstr ""
+
 msgid "Average per day: %{average}"
->>>>>>> bcdd4e78
-msgstr ""
-
-msgid "Begin with the selected commit"
 msgstr ""
 
 msgid "Branch"
@@ -1512,7 +1511,6 @@
 msgid "Generate a default set of labels"
 msgstr ""
 
-<<<<<<< HEAD
 msgid "Geo Nodes"
 msgstr ""
 
@@ -1627,8 +1625,6 @@
 msgid "Geo|Shards to synchronize"
 msgstr ""
 
-=======
->>>>>>> bcdd4e78
 msgid "Git revision"
 msgstr ""
 
@@ -3366,14 +3362,13 @@
 msgid "Total test time for all commits/merges"
 msgstr ""
 
-<<<<<<< HEAD
 msgid "Track activity with Contribution Analytics."
 msgstr ""
 
 msgid "Track groups of issues that share a theme, across projects and milestones"
-=======
+msgstr ""
+
 msgid "Total: %{total}"
->>>>>>> bcdd4e78
 msgstr ""
 
 msgid "Track time with quick actions"
