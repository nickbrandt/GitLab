# SOME DESCRIPTIVE TITLE.
# Copyright (C) YEAR THE PACKAGE'S COPYRIGHT HOLDER
# This file is distributed under the same license as the gitlab package.
# FIRST AUTHOR <EMAIL@ADDRESS>, YEAR.
#
#, fuzzy
msgid ""
msgstr ""
"Project-Id-Version: gitlab 1.0.0\n"
"Report-Msgid-Bugs-To: \n"
"Last-Translator: FULL NAME <EMAIL@ADDRESS>\n"
"Language-Team: LANGUAGE <LL@li.org>\n"
"Language: \n"
"MIME-Version: 1.0\n"
"Content-Type: text/plain; charset=UTF-8\n"
"Content-Transfer-Encoding: 8bit\n"
"Plural-Forms: nplurals=INTEGER; plural=EXPRESSION;\n"

msgid " Status"
msgstr ""

msgid " and"
msgstr ""

msgid " degraded on %d point"
msgid_plural " degraded on %d points"
msgstr[0] ""
msgstr[1] ""

msgid " improved on %d point"
msgid_plural " improved on %d points"
msgstr[0] ""
msgstr[1] ""

msgid " or "
msgstr ""

msgid "\"%{query}\" in projects"
msgstr ""

msgid "%d addition"
msgid_plural "%d additions"
msgstr[0] ""
msgstr[1] ""

msgid "%d changed file"
msgid_plural "%d changed files"
msgstr[0] ""
msgstr[1] ""

msgid "%d commit"
msgid_plural "%d commits"
msgstr[0] ""
msgstr[1] ""

msgid "%d commit behind"
msgid_plural "%d commits behind"
msgstr[0] ""
msgstr[1] ""

msgid "%d deleted"
msgid_plural "%d deletions"
msgstr[0] ""
msgstr[1] ""

msgid "%d exporter"
msgid_plural "%d exporters"
msgstr[0] ""
msgstr[1] ""

msgid "%d failed test result"
msgid_plural "%d failed test results"
msgstr[0] ""
msgstr[1] ""

msgid "%d fixed test result"
msgid_plural "%d fixed test results"
msgstr[0] ""
msgstr[1] ""

msgid "%d issue"
msgid_plural "%d issues"
msgstr[0] ""
msgstr[1] ""

msgid "%d issue selected"
msgid_plural "%d issues selected"
msgstr[0] ""
msgstr[1] ""

msgid "%d layer"
msgid_plural "%d layers"
msgstr[0] ""
msgstr[1] ""

msgid "%d merge request"
msgid_plural "%d merge requests"
msgstr[0] ""
msgstr[1] ""

msgid "%d metric"
msgid_plural "%d metrics"
msgstr[0] ""
msgstr[1] ""

msgid "%d staged change"
msgid_plural "%d staged changes"
msgstr[0] ""
msgstr[1] ""

msgid "%d unstaged change"
msgid_plural "%d unstaged changes"
msgstr[0] ""
msgstr[1] ""

msgid "%s additional commit has been omitted to prevent performance issues."
msgid_plural "%s additional commits have been omitted to prevent performance issues."
msgstr[0] ""
msgstr[1] ""

msgid "%{actionText} & %{openOrClose} %{noteable}"
msgstr ""

msgid "%{authorsName}'s discussion"
msgstr ""

msgid "%{commit_author_link} authored %{commit_timeago}"
msgstr ""

msgid "%{counter_storage} (%{counter_repositories} repositories, %{counter_build_artifacts} build artifacts, %{counter_lfs_objects} LFS)"
msgstr ""

msgid "%{count} %{alerts}"
msgstr ""

msgid "%{count} more"
msgstr ""

msgid "%{count} more assignees"
msgstr ""

msgid "%{count} participant"
msgid_plural "%{count} participants"
msgstr[0] ""
msgstr[1] ""

msgid "%{count} pending comment"
msgid_plural "%{count} pending comments"
msgstr[0] ""
msgstr[1] ""

msgid "%{filePath} deleted"
msgstr ""

msgid "%{firstLabel} +%{labelCount} more"
msgstr ""

msgid "%{firstOption} +%{extraOptionCount} more"
msgstr ""

msgid "%{group_docs_link_start}Groups%{group_docs_link_end} allow you to manage and collaborate across multiple projects. Members of a group have access to all of its projects."
msgstr ""

msgid "%{issuableType} will be removed! Are you sure?"
msgstr ""

msgid "%{loadingIcon} Started"
msgstr ""

msgid "%{lock_path} is locked by GitLab User %{lock_user_id}"
msgstr ""

msgid "%{name}'s avatar"
msgstr ""

msgid "%{nip_domain} can be used as an alternative to a custom domain."
msgstr ""

msgid "%{number_commits_behind} commits behind %{default_branch}, %{number_commits_ahead} commits ahead"
msgstr ""

msgid "%{openOrClose} %{noteable}"
msgstr ""

msgid "%{percent}%% complete"
msgstr ""

msgid "%{state} epics"
msgstr ""

msgid "%{strong_start}%{branch_count}%{strong_end} Branch"
msgid_plural "%{strong_start}%{branch_count}%{strong_end} Branches"
msgstr[0] ""
msgstr[1] ""

msgid "%{strong_start}%{commit_count}%{strong_end} Commit"
msgid_plural "%{strong_start}%{commit_count}%{strong_end} Commits"
msgstr[0] ""
msgstr[1] ""

msgid "%{strong_start}%{human_size}%{strong_end} Files"
msgstr ""

msgid "%{strong_start}%{tag_count}%{strong_end} Tag"
msgid_plural "%{strong_start}%{tag_count}%{strong_end} Tags"
msgstr[0] ""
msgstr[1] ""

msgid "%{text} %{files}"
msgid_plural "%{text} %{files} files"
msgstr[0] ""
msgstr[1] ""

msgid "%{text} is available"
msgstr ""

msgid "%{title} changes"
msgstr ""

msgid "%{unstaged} unstaged and %{staged} staged changes"
msgstr ""

msgid "%{usage_ping_link_start}Learn more%{usage_ping_link_end} about what information is shared with GitLab Inc."
msgstr ""

msgid "%{user_name} profile page"
msgstr ""

msgid "(external source)"
msgstr ""

msgid "+ %{count} more"
msgstr ""

msgid "+ %{moreCount} more"
msgstr ""

msgid ", or "
msgstr ""

msgid "- Runner is active and can process any new jobs"
msgstr ""

msgid "- Runner is paused and will not receive any new jobs"
msgstr ""

msgid "- show less"
msgstr ""

msgid "1 %{type} addition"
msgid_plural "%{count} %{type} additions"
msgstr[0] ""
msgstr[1] ""

msgid "1 %{type} modification"
msgid_plural "%{count} %{type} modifications"
msgstr[0] ""
msgstr[1] ""

msgid "1 closed issue"
msgid_plural "%d closed issues"
msgstr[0] ""
msgstr[1] ""

msgid "1 closed merge request"
msgid_plural "%d closed merge requests"
msgstr[0] ""
msgstr[1] ""

msgid "1 group"
msgid_plural "%d groups"
msgstr[0] ""
msgstr[1] ""

msgid "1 merged merge request"
msgid_plural "%d merged merge requests"
msgstr[0] ""
msgstr[1] ""

msgid "1 open issue"
msgid_plural "%d open issues"
msgstr[0] ""
msgstr[1] ""

msgid "1 open merge request"
msgid_plural "%d open merge requests"
msgstr[0] ""
msgstr[1] ""

msgid "1 pipeline"
msgid_plural "%d pipelines"
msgstr[0] ""
msgstr[1] ""

msgid "1 role"
msgid_plural "%d roles"
msgstr[0] ""
msgstr[1] ""

msgid "1 user"
msgid_plural "%d users"
msgstr[0] ""
msgstr[1] ""

msgid "1st contribution!"
msgstr ""

msgid "2FA"
msgstr ""

msgid "2FA enabled"
msgstr ""

msgid "403|Please contact your GitLab administrator to get permission."
msgstr ""

msgid "403|You don't have the permission to access this page."
msgstr ""

msgid "404|Make sure the address is correct and the page hasn't moved."
msgstr ""

msgid "404|Page Not Found"
msgstr ""

msgid "404|Please contact your GitLab administrator if you think this is a mistake."
msgstr ""

msgid "<code>\"johnsmith@example.com\": \"@johnsmith\"</code> will add \"By <a href=\"#\">@johnsmith</a>\" to all issues and comments originally created by johnsmith@example.com, and will set <a href=\"#\">@johnsmith</a> as the assignee on all issues originally assigned to johnsmith@example.com."
msgstr ""

msgid "<code>\"johnsmith@example.com\": \"John Smith\"</code> will add \"By John Smith\" to all issues and comments originally created by johnsmith@example.com."
msgstr ""

msgid "<code>\"johnsmith@example.com\": \"johnsm...@example.com\"</code> will add \"By johnsm...@example.com\" to all issues and comments originally created by johnsmith@example.com. The email address or username is masked to ensure the user's privacy."
msgstr ""

msgid "<code>\"johnsmith@example.com\": \"johnsmith@example.com\"</code> will add \"By <a href=\"#\">johnsmith@example.com</a>\" to all issues and comments originally created by johnsmith@example.com. By default, the email address or username is masked to ensure the user's privacy. Use this option if you want to show the full email address."
msgstr ""

msgid "<strong>%{changedFilesLength} unstaged</strong> and <strong>%{stagedFilesLength} staged</strong> changes"
msgstr ""

msgid "<strong>%{created_count}</strong> created, <strong>%{accepted_count}</strong> accepted."
msgstr ""

msgid "<strong>%{created_count}</strong> created, <strong>%{closed_count}</strong> closed."
msgstr ""

msgid "<strong>%{group_name}</strong> group members"
msgstr ""

msgid "<strong>%{pushes}</strong> pushes, more than <strong>%{commits}</strong> commits by <strong>%{people}</strong> contributors."
msgstr ""

msgid "<strong>Removes</strong> source branch"
msgstr ""

msgid "A 'Runner' is a process which runs a job. You can set up as many Runners as you need."
msgstr ""

msgid "A collection of graphs regarding Continuous Integration"
msgstr ""

msgid "A default branch cannot be chosen for an empty project."
msgstr ""

msgid "A deleted user"
msgstr ""

msgid "A member of GitLab's abuse team will review your report as soon as possible."
msgstr ""

msgid "A new branch will be created in your fork and a new merge request will be started."
msgstr ""

msgid "A project is where you house your files (repository), plan your work (issues), and publish your documentation (wiki), %{among_other_things_link}."
msgstr ""

msgid "A regular expression that will be used to find the test coverage output in the job trace. Leave blank to disable"
msgstr ""

msgid "A user with write access to the source branch selected this option"
msgstr ""

msgid "About GitLab"
msgstr ""

msgid "About GitLab CE"
msgstr ""

msgid "About auto deploy"
msgstr ""

msgid "About this feature"
msgstr ""

msgid "Abuse Reports"
msgstr ""

msgid "Abuse reports"
msgstr ""

msgid "Accept invitation"
msgstr ""

msgid "Accept terms"
msgstr ""

msgid "Accepted MR"
msgstr ""

msgid "Access Tokens"
msgstr ""

msgid "Access denied! Please verify you can add deploy keys to this repository."
msgstr ""

msgid "Access expiration date"
msgstr ""

msgid "Access to '%{classification_label}' not allowed"
msgstr ""

msgid "Account"
msgstr ""

msgid "Account and limit"
msgstr ""

msgid "Active"
msgstr ""

msgid "Active Sessions"
msgstr ""

msgid "Activity"
msgstr ""

msgid "Add"
msgstr ""

msgid "Add CHANGELOG"
msgstr ""

msgid "Add CONTRIBUTING"
msgstr ""

msgid "Add Group Webhooks and GitLab Enterprise Edition."
msgstr ""

msgid "Add Jaeger URL"
msgstr ""

msgid "Add Kubernetes cluster"
msgstr ""

msgid "Add README"
msgstr ""

msgid "Add a general comment to this %{noteable_name}."
msgstr ""

msgid "Add a homepage to your wiki that contains information about your project and GitLab will display it here instead of this message."
msgstr ""

msgid "Add a table"
msgstr ""

msgid "Add additional text to appear in all email communications. %{character_limit} character limit"
msgstr ""

msgid "Add comment now"
msgstr ""

msgid "Add image comment"
msgstr ""

msgid "Add license"
msgstr ""

msgid "Add new application"
msgstr ""

msgid "Add new directory"
msgstr ""

msgid "Add projects"
msgstr ""

msgid "Add reaction"
msgstr ""

msgid "Add to review"
msgstr ""

msgid "Add todo"
msgstr ""

msgid "Add user(s) to the group:"
msgstr ""

msgid "Add users or groups who are allowed to approve every merge request"
msgstr ""

msgid "Add users to group"
msgstr ""

msgid "Adding new applications is disabled in your GitLab instance. Please contact your GitLab administrator to get the permission"
msgstr ""

msgid "Additional text"
msgstr ""

msgid "Admin Area"
msgstr ""

msgid "Admin Overview"
msgstr ""

msgid "AdminArea| You are about to permanently delete the user %{username}. Issues, merge requests, and groups linked to them will be transferred to a system-wide \"Ghost-user\". To avoid data loss, consider using the %{strong_start}block user%{strong_end} feature instead. Once you %{strong_start}Delete user%{strong_end}, it cannot be undone or recovered."
msgstr ""

msgid "AdminArea| You are about to permanently delete the user %{username}. This will delete all of the issues, merge requests, and groups linked to them. To avoid data loss, consider using the %{strong_start}block user%{strong_end} feature instead. Once you %{strong_start}Delete user%{strong_end}, it cannot be undone or recovered."
msgstr ""

msgid "AdminArea|Stop all jobs"
msgstr ""

msgid "AdminArea|Stop all jobs?"
msgstr ""

msgid "AdminArea|Stop jobs"
msgstr ""

msgid "AdminArea|Stopping jobs failed"
msgstr ""

msgid "AdminArea|You’re about to stop all jobs.This will halt all current jobs that are running."
msgstr ""

msgid "AdminProjects| You’re about to permanently delete the project %{projectName}, its repository, and all related resources including issues, merge requests, etc..  Once you confirm and press %{strong_start}Delete project%{strong_end}, it cannot be undone or recovered."
msgstr ""

msgid "AdminProjects|Delete"
msgstr ""

msgid "AdminProjects|Delete Project %{projectName}?"
msgstr ""

msgid "AdminProjects|Delete project"
msgstr ""

msgid "AdminSettings|Auto DevOps domain"
msgstr ""

msgid "AdminSettings|Environment variables are protected by default"
msgstr ""

msgid "AdminSettings|Specify a domain to use by default for every project's Auto Review Apps and Auto Deploy stages."
msgstr ""

msgid "AdminSettings|When creating a new environment variable it will be protected by default."
msgstr ""

msgid "AdminUsers|Block user"
msgstr ""

msgid "AdminUsers|Delete User %{username} and contributions?"
msgstr ""

msgid "AdminUsers|Delete User %{username}?"
msgstr ""

msgid "AdminUsers|Delete user"
msgstr ""

msgid "AdminUsers|Delete user and contributions"
msgstr ""

msgid "AdminUsers|To confirm, type %{projectName}"
msgstr ""

msgid "AdminUsers|To confirm, type %{username}"
msgstr ""

msgid "Advanced permissions, Large File Storage and Two-Factor authentication settings."
msgstr ""

msgid "Advanced settings"
msgstr ""

msgid "Alert"
msgid_plural "Alerts"
msgstr[0] ""
msgstr[1] ""

msgid "All"
msgstr ""

msgid "All changes are committed"
msgstr ""

msgid "All features are enabled for blank projects, from templates, or when importing, but you can disable them afterward in the project settings."
msgstr ""

msgid "All users"
msgstr ""

msgid "Allow \"%{group_name}\" to sign you in"
msgstr ""

msgid "Allow commits from members who can merge to the target branch."
msgstr ""

msgid "Allow projects within this group to use Git LFS"
msgstr ""

msgid "Allow public access to pipelines and job details, including output logs and artifacts"
msgstr ""

msgid "Allow rendering of PlantUML diagrams in Asciidoc documents."
msgstr ""

msgid "Allow requests to the local network from hooks and services."
msgstr ""

msgid "Allow users to request access"
msgstr ""

msgid "Allow users to request access if visibility is public or internal."
msgstr ""

msgid "Allows you to add and manage Kubernetes clusters."
msgstr ""

msgid "Also called \"Issuer\" or \"Relying party trust identifier\""
msgstr ""

msgid "Also called \"Relying party service URL\" or \"Reply URL\""
msgstr ""

msgid "Alternatively, you can use a %{personal_access_token_link}. When you create your Personal Access Token, you will need to select the <code>repo</code> scope, so we can display a list of your public and private repositories which are available to connect."
msgstr ""

msgid "Alternatively, you can use a %{personal_access_token_link}. When you create your Personal Access Token, you will need to select the <code>repo</code> scope, so we can display a list of your public and private repositories which are available to import."
msgstr ""

msgid "Amount of time (in hours) that users are allowed to skip forced configuration of two-factor authentication"
msgstr ""

msgid "An SSH key will be automatically generated when the form is submitted. For more information, please refer to the documentation."
msgstr ""

msgid "An application called %{link_to_client} is requesting access to your GitLab account."
msgstr ""

msgid "An empty GitLab User field will add the FogBugz user's full name (e.g. \"By John Smith\") in the description of all issues and comments. It will also associate and/or assign these issues and comments with the project creator."
msgstr ""

msgid "An error accured whilst committing your changes."
msgstr ""

msgid "An error has occurred"
msgstr ""

msgid "An error occured while fetching the releases. Please try again."
msgstr ""

msgid "An error occured while fetching this downstream pipeline. Please try again"
msgstr ""

msgid "An error occured while fetching this upstream pipeline. Please try again"
msgstr ""

msgid "An error occurred adding a draft to the discussion."
msgstr ""

msgid "An error occurred adding a new draft."
msgstr ""

msgid "An error occurred creating the new branch."
msgstr ""

msgid "An error occurred previewing the blob"
msgstr ""

msgid "An error occurred when toggling the notification subscription"
msgstr ""

msgid "An error occurred when updating the issue weight"
msgstr ""

msgid "An error occurred while adding approver"
msgstr ""

msgid "An error occurred while deleting the comment"
msgstr ""

msgid "An error occurred while detecting host keys"
msgstr ""

msgid "An error occurred while dismissing the alert. Refresh the page and try again."
msgstr ""

msgid "An error occurred while dismissing the feature highlight. Refresh the page and try dismissing again."
msgstr ""

msgid "An error occurred while fetching markdown preview"
msgstr ""

msgid "An error occurred while fetching pending comments"
msgstr ""

msgid "An error occurred while fetching sidebar data"
msgstr ""

msgid "An error occurred while fetching stages."
msgstr ""

msgid "An error occurred while fetching the job log."
msgstr ""

msgid "An error occurred while fetching the job."
msgstr ""

msgid "An error occurred while fetching the jobs."
msgstr ""

msgid "An error occurred while fetching the pipeline."
msgstr ""

msgid "An error occurred while getting projects"
msgstr ""

msgid "An error occurred while importing project: %{details}"
msgstr ""

msgid "An error occurred while initializing path locks"
msgstr ""

msgid "An error occurred while loading chart data"
msgstr ""

msgid "An error occurred while loading commit signatures"
msgstr ""

msgid "An error occurred while loading diff"
msgstr ""

msgid "An error occurred while loading filenames"
msgstr ""

msgid "An error occurred while loading the file"
msgstr ""

msgid "An error occurred while loading the subscription details."
msgstr ""

msgid "An error occurred while making the request."
msgstr ""

msgid "An error occurred while removing approver"
msgstr ""

msgid "An error occurred while rendering KaTeX"
msgstr ""

msgid "An error occurred while rendering preview broadcast message"
msgstr ""

msgid "An error occurred while retrieving calendar activity"
msgstr ""

msgid "An error occurred while retrieving diff"
msgstr ""

msgid "An error occurred while saving LDAP override status. Please try again."
msgstr ""

msgid "An error occurred while saving assignees"
msgstr ""

msgid "An error occurred while subscribing to notifications."
msgstr ""

msgid "An error occurred while unsubscribing to notifications."
msgstr ""

msgid "An error occurred while updating the comment"
msgstr ""

msgid "An error occurred while validating username"
msgstr ""

msgid "An error occurred whilst fetching the job trace."
msgstr ""

msgid "An error occurred whilst fetching the latest pipeline."
msgstr ""

msgid "An error occurred whilst loading all the files."
msgstr ""

msgid "An error occurred whilst loading the file content."
msgstr ""

msgid "An error occurred whilst loading the file."
msgstr ""

msgid "An error occurred whilst loading the merge request changes."
msgstr ""

msgid "An error occurred whilst loading the merge request version data."
msgstr ""

msgid "An error occurred whilst loading the merge request."
msgstr ""

msgid "An error occurred whilst loading the pipelines jobs."
msgstr ""

msgid "An error occurred. Please try again."
msgstr ""

msgid "An unexpected error occurred while checking the project environment."
msgstr ""

msgid "An unexpected error occurred while checking the project runners."
msgstr ""

msgid "An unexpected error occurred while communicating with the Web Terminal."
msgstr ""

msgid "An unexpected error occurred while starting the Web Terminal."
msgstr ""

msgid "An unexpected error occurred while stopping the Web Terminal."
msgstr ""

msgid "Analytics"
msgstr ""

msgid "Anonymous"
msgstr ""

msgid "Anti-spam verification"
msgstr ""

msgid "Any"
msgstr ""

msgid "Any Label"
msgstr ""

msgid "Appearance"
msgstr ""

msgid "Application"
msgstr ""

msgid "Application ID"
msgstr ""

msgid "Application: %{name}"
msgstr ""

msgid "Applications"
msgstr ""

msgid "Applied"
msgstr ""

msgid "Apply suggestion"
msgstr ""

msgid "Approvals required"
msgstr ""

msgid "Approvers"
msgstr ""

msgid "Apr"
msgstr ""

msgid "April"
msgstr ""

msgid "Archived project! Repository and other project resources are read-only"
msgstr ""

msgid "Archived projects"
msgstr ""

msgid "Are you sure you want to delete this pipeline schedule?"
msgstr ""

msgid "Are you sure you want to erase this build?"
msgstr ""

msgid "Are you sure you want to lose unsaved changes?"
msgstr ""

msgid "Are you sure you want to regenerate the public key? You will have to update the public key on the remote server before mirroring will work again."
msgstr ""

msgid "Are you sure you want to remove %{group_name}?"
msgstr ""

msgid "Are you sure you want to remove approver %{name}?"
msgstr ""

msgid "Are you sure you want to remove group %{name}?"
msgstr ""

msgid "Are you sure you want to remove the attachment?"
msgstr ""

msgid "Are you sure you want to remove this identity?"
msgstr ""

msgid "Are you sure you want to reset registration token?"
msgstr ""

msgid "Are you sure you want to reset the health check token?"
msgstr ""

msgid "Are you sure you want to stop this environment?"
msgstr ""

msgid "Are you sure you want to unlock %{path_lock_path}?"
msgstr ""

msgid "Are you sure?"
msgstr ""

msgid "Artifact ID"
msgstr ""

msgid "Artifacts"
msgstr ""

msgid "Ascending"
msgstr ""

msgid "Ask your group maintainer to set up a group Runner."
msgstr ""

msgid "Assertion consumer service URL"
msgstr ""

msgid "Assets"
msgstr ""

msgid "Assign custom color like #FF0000"
msgstr ""

msgid "Assign labels"
msgstr ""

msgid "Assign milestone"
msgstr ""

msgid "Assign to"
msgstr ""

msgid "Assigned Issues"
msgstr ""

msgid "Assigned Merge Requests"
msgstr ""

msgid "Assigned to :name"
msgstr ""

msgid "Assigned to me"
msgstr ""

msgid "Assignee"
msgstr ""

msgid "Assignee lists not available with your current license"
msgstr ""

msgid "Assignee lists show all issues assigned to the selected user."
msgstr ""

msgid "Assignee(s)"
msgstr ""

msgid "Attach a file"
msgstr ""

msgid "Attach a file by drag &amp; drop or %{upload_link}"
msgstr ""

msgid "Audit Events"
msgstr ""

msgid "Aug"
msgstr ""

msgid "August"
msgstr ""

msgid "Auth Token"
msgstr ""

msgid "Authentication Log"
msgstr ""

msgid "Authentication log"
msgstr ""

msgid "Authentication method"
msgstr ""

msgid "Author"
msgstr ""

msgid "Authorization code:"
msgstr ""

msgid "Authorization was granted by entering your username and password in the application."
msgstr ""

msgid "Authorize"
msgstr ""

msgid "Authorize %{link_to_client} to use your account?"
msgstr ""

msgid "Authorized At"
msgstr ""

msgid "Authorized applications (%{size})"
msgstr ""

msgid "Authors: %{authors}"
msgstr ""

msgid "Auto DevOps"
msgstr ""

msgid "Auto DevOps enabled"
msgstr ""

msgid "Auto DevOps, runners and job artifacts"
msgstr ""

msgid "Auto Review Apps and Auto Deploy need a %{kubernetes} to work correctly."
msgstr ""

msgid "Auto Review Apps and Auto Deploy need a domain name and a %{kubernetes} to work correctly."
msgstr ""

msgid "Auto Review Apps and Auto Deploy need a domain name to work correctly."
msgstr ""

msgid "Auto-cancel redundant, pending pipelines"
msgstr ""

msgid "AutoDevOps|Auto DevOps"
msgstr ""

msgid "AutoDevOps|Auto DevOps documentation"
msgstr ""

msgid "AutoDevOps|Enable in settings"
msgstr ""

msgid "AutoDevOps|It will automatically build, test, and deploy your application based on a predefined CI/CD configuration."
msgstr ""

msgid "AutoDevOps|Learn more in the %{link_to_documentation}"
msgstr ""

msgid "AutoDevOps|The Auto DevOps pipeline has been enabled and will be used if no alternative CI configuration file is found. %{more_information_link}"
msgstr ""

msgid "AutoDevOps|You can automatically build and test your application if you %{link_to_auto_devops_settings} for this project. You can automatically deploy it as well, if you %{link_to_add_kubernetes_cluster}."
msgstr ""

msgid "AutoDevOps|add a Kubernetes cluster"
msgstr ""

msgid "AutoDevOps|enable Auto DevOps"
msgstr ""

msgid "Automatically marked as default internal user"
msgstr ""

msgid "Automatically resolved"
msgstr ""

msgid "Available"
msgstr ""

msgid "Available group Runners: %{runners}"
msgstr ""

msgid "Available shared Runners:"
msgstr ""

msgid "Available specific runners"
msgstr ""

msgid "Avatar for %{assigneeName}"
msgstr ""

msgid "Avatar will be removed. Are you sure?"
msgstr ""

msgid "Average per day: %{average}"
msgstr ""

msgid "Background Color"
msgstr ""

msgid "Background Jobs"
msgstr ""

msgid "Background color"
msgstr ""

msgid "Badges"
msgstr ""

msgid "Badges|A new badge was added."
msgstr ""

msgid "Badges|Add badge"
msgstr ""

msgid "Badges|Adding the badge failed, please check the entered URLs and try again."
msgstr ""

msgid "Badges|Badge image URL"
msgstr ""

msgid "Badges|Badge image preview"
msgstr ""

msgid "Badges|Delete badge"
msgstr ""

msgid "Badges|Delete badge?"
msgstr ""

msgid "Badges|Deleting the badge failed, please try again."
msgstr ""

msgid "Badges|Group Badge"
msgstr ""

msgid "Badges|Link"
msgstr ""

msgid "Badges|No badge image"
msgstr ""

msgid "Badges|No image to preview"
msgstr ""

msgid "Badges|Please fill in a valid URL"
msgstr ""

msgid "Badges|Project Badge"
msgstr ""

msgid "Badges|Reload badge image"
msgstr ""

msgid "Badges|Save changes"
msgstr ""

msgid "Badges|Saving the badge failed, please check the entered URLs and try again."
msgstr ""

msgid "Badges|The %{docsLinkStart}variables%{docsLinkEnd} GitLab supports: %{placeholders}"
msgstr ""

msgid "Badges|The badge was deleted."
msgstr ""

msgid "Badges|The badge was saved."
msgstr ""

msgid "Badges|This group has no badges"
msgstr ""

msgid "Badges|This project has no badges"
msgstr ""

msgid "Badges|You are going to delete this badge. Deleted badges <strong>cannot</strong> be restored."
msgstr ""

msgid "Badges|Your badges"
msgstr ""

msgid "Badges|e.g. %{exampleUrl}"
msgstr ""

msgid "BatchComments|Delete all pending comments"
msgstr ""

msgid "BatchComments|Discard review?"
msgstr ""

msgid "BatchComments|You're about to discard your review which will delete all of your pending comments. The deleted comments %{strong_start}cannot%{strong_end} be restored."
msgstr ""

msgid "Begin with the selected commit"
msgstr ""

msgid "Below are examples of regex for existing tools:"
msgstr ""

msgid "Below you will find all the groups that are public."
msgstr ""

msgid "Billing"
msgstr ""

msgid "BillingPlans|%{group_name} is currently on the %{plan_link} plan."
msgstr ""

msgid "BillingPlans|Automatic downgrade and upgrade to some plans is currently not available."
msgstr ""

msgid "BillingPlans|Current plan"
msgstr ""

msgid "BillingPlans|Customer Support"
msgstr ""

msgid "BillingPlans|Downgrade"
msgstr ""

msgid "BillingPlans|Learn more about each plan by reading our %{faq_link}, or start a free 30-day trial of GitLab.com Gold."
msgstr ""

msgid "BillingPlans|Learn more about each plan by reading our %{faq_link}."
msgstr ""

msgid "BillingPlans|Manage plan"
msgstr ""

msgid "BillingPlans|Please contact %{customer_support_link} in that case."
msgstr ""

msgid "BillingPlans|See all %{plan_name} features"
msgstr ""

msgid "BillingPlans|This group uses the plan associated with its parent group."
msgstr ""

msgid "BillingPlans|To manage the plan for this group, visit the billing section of %{parent_billing_page_link}."
msgstr ""

msgid "BillingPlans|Upgrade"
msgstr ""

msgid "BillingPlans|You are currently on the %{plan_link} plan."
msgstr ""

msgid "BillingPlans|Your GitLab.com trial expired on %{expiration_date}. %{learn_more_text}"
msgstr ""

msgid "BillingPlans|Your Gold trial will <strong>expire after %{expiration_date}</strong>. You can learn more about GitLab.com Gold by reading about our %{features_link}."
msgstr ""

msgid "BillingPlans|features"
msgstr ""

msgid "BillingPlans|frequently asked questions"
msgstr ""

msgid "BillingPlans|monthly"
msgstr ""

msgid "BillingPlans|paid annually at %{price_per_year}"
msgstr ""

msgid "BillingPlans|per user"
msgstr ""

msgid "Bitbucket Server Import"
msgstr ""

msgid "Bitbucket import"
msgstr ""

msgid "Blocked"
msgstr ""

msgid "Blog"
msgstr ""

msgid "Boards"
msgstr ""

msgid "Branch %{branchName} was not found in this project's repository."
msgstr ""

msgid "Branch <strong>%{branch_name}</strong> was created. To set up auto deploy, choose a GitLab CI Yaml template and commit your changes. %{link_to_autodeploy_doc}"
msgstr ""

msgid "Branch has changed"
msgstr ""

msgid "Branch is already taken"
msgstr ""

msgid "Branch name"
msgstr ""

msgid "BranchSwitcherPlaceholder|Search branches"
msgstr ""

msgid "BranchSwitcherTitle|Switch branch"
msgstr ""

msgid "Branches"
msgstr ""

msgid "Branches|Active"
msgstr ""

msgid "Branches|Active branches"
msgstr ""

msgid "Branches|All"
msgstr ""

msgid "Branches|Cant find HEAD commit for this branch"
msgstr ""

msgid "Branches|Compare"
msgstr ""

msgid "Branches|Delete all branches that are merged into '%{default_branch}'"
msgstr ""

msgid "Branches|Delete branch"
msgstr ""

msgid "Branches|Delete merged branches"
msgstr ""

msgid "Branches|Delete protected branch"
msgstr ""

msgid "Branches|Delete protected branch '%{branch_name}'?"
msgstr ""

msgid "Branches|Deleting the '%{branch_name}' branch cannot be undone. Are you sure?"
msgstr ""

msgid "Branches|Deleting the merged branches cannot be undone. Are you sure?"
msgstr ""

msgid "Branches|Filter by branch name"
msgstr ""

msgid "Branches|Merged into %{default_branch}"
msgstr ""

msgid "Branches|New branch"
msgstr ""

msgid "Branches|No branches to show"
msgstr ""

msgid "Branches|Once you confirm and press %{delete_protected_branch}, it cannot be undone or recovered."
msgstr ""

msgid "Branches|Only a project maintainer or owner can delete a protected branch"
msgstr ""

msgid "Branches|Overview"
msgstr ""

msgid "Branches|Protected branches can be managed in %{project_settings_link}."
msgstr ""

msgid "Branches|Show active branches"
msgstr ""

msgid "Branches|Show all branches"
msgstr ""

msgid "Branches|Show more active branches"
msgstr ""

msgid "Branches|Show more stale branches"
msgstr ""

msgid "Branches|Show overview of the branches"
msgstr ""

msgid "Branches|Show stale branches"
msgstr ""

msgid "Branches|Sort by"
msgstr ""

msgid "Branches|Stale"
msgstr ""

msgid "Branches|Stale branches"
msgstr ""

msgid "Branches|The branch could not be updated automatically because it has diverged from its upstream counterpart."
msgstr ""

msgid "Branches|The default branch cannot be deleted"
msgstr ""

msgid "Branches|This branch hasn’t been merged into %{default_branch}."
msgstr ""

msgid "Branches|To avoid data loss, consider merging this branch before deleting it."
msgstr ""

msgid "Branches|To confirm, type %{branch_name_confirmation}:"
msgstr ""

msgid "Branches|To discard the local changes and overwrite the branch with the upstream version, delete it here and choose 'Update Now' above."
msgstr ""

msgid "Branches|You’re about to permanently delete the protected branch %{branch_name}."
msgstr ""

msgid "Branches|diverged from upstream"
msgstr ""

msgid "Branches|merged"
msgstr ""

msgid "Branches|project settings"
msgstr ""

msgid "Branches|protected"
msgstr ""

msgid "Browse Directory"
msgstr ""

msgid "Browse File"
msgstr ""

msgid "Browse Files"
msgstr ""

msgid "Browse files"
msgstr ""

msgid "Built-in"
msgstr ""

msgid "Business metrics (Custom)"
msgstr ""

msgid "By %{user_name}"
msgstr ""

msgid "ByAuthor|by"
msgstr ""

msgid "CHANGELOG"
msgstr ""

msgid "CI / CD"
msgstr ""

msgid "CI / CD Charts"
msgstr ""

msgid "CI / CD Settings"
msgstr ""

msgid "CI will run using the credentials assigned above."
msgstr ""

msgid "CI/CD"
msgstr ""

msgid "CI/CD configuration"
msgstr ""

msgid "CI/CD for external repo"
msgstr ""

msgid "CI/CD settings"
msgstr ""

msgid "CICD|Auto DevOps"
msgstr ""

msgid "CICD|Auto DevOps will automatically build, test, and deploy your application based on a predefined Continuous Integration and Delivery configuration."
msgstr ""

msgid "CICD|Automatic deployment to staging, manual deployment to production"
msgstr ""

msgid "CICD|Continuous deployment to production"
msgstr ""

msgid "CICD|Continuous deployment to production using timed incremental rollout"
msgstr ""

msgid "CICD|Default to Auto DevOps pipeline"
msgstr ""

msgid "CICD|Deployment strategy"
msgstr ""

msgid "CICD|Deployment strategy needs a domain name to work correctly."
msgstr ""

msgid "CICD|Do not set up a domain here if you are setting up multiple Kubernetes clusters with Auto DevOps."
msgstr ""

msgid "CICD|Jobs"
msgstr ""

msgid "CICD|Learn more about Auto DevOps"
msgstr ""

msgid "CICD|The Auto DevOps pipeline will run if no alternative CI configuration file is found."
msgstr ""

msgid "CICD|You need to specify a domain if you want to use Auto Review Apps and Auto Deploy stages."
msgstr ""

msgid "CICD|instance enabled"
msgstr ""

msgid "CONTRIBUTING"
msgstr ""

msgid "Callback URL"
msgstr ""

msgid "Can override approvers and approvals required per merge request"
msgstr ""

msgid "Can't find HEAD commit for this branch"
msgstr ""

msgid "Cancel"
msgstr ""

msgid "Cancel this job"
msgstr ""

msgid "Cannot be merged automatically"
msgstr ""

msgid "Cannot modify managed Kubernetes cluster"
msgstr ""

msgid "Certificate fingerprint"
msgstr ""

msgid "Change Weight"
msgstr ""

msgid "Change permissions"
msgstr ""

msgid "Change template"
msgstr ""

msgid "Change this value to influence how frequently the GitLab UI polls for updates."
msgstr ""

msgid "ChangeTypeActionLabel|Pick into branch"
msgstr ""

msgid "ChangeTypeActionLabel|Revert in branch"
msgstr ""

msgid "ChangeTypeAction|Cherry-pick"
msgstr ""

msgid "ChangeTypeAction|Revert"
msgstr ""

msgid "ChangeTypeAction|This will create a new commit in order to revert the existing changes."
msgstr ""

msgid "Changes are shown as if the <b>source</b> revision was being merged into the <b>target</b> revision."
msgstr ""

msgid "Changes suppressed. Click to show."
msgstr ""

msgid "Charts"
msgstr ""

msgid "Chat"
msgstr ""

msgid "Check the %{docs_link_start}documentation%{docs_link_end}."
msgstr ""

msgid "Checking %{text} availability…"
msgstr ""

msgid "Checking approval status"
msgstr ""

msgid "Checking branch availability..."
msgstr ""

msgid "Cherry-pick this commit"
msgstr ""

msgid "Cherry-pick this merge request"
msgstr ""

msgid "Choose <strong>Create archive</strong> and wait for archiving to complete."
msgstr ""

msgid "Choose <strong>Next</strong> at the bottom of the page."
msgstr ""

msgid "Choose File ..."
msgstr ""

msgid "Choose a branch/tag (e.g. %{master}) or enter a commit (e.g. %{sha}) to see what's changed or to create a merge request."
msgstr ""

msgid "Choose a file"
msgstr ""

msgid "Choose a template..."
msgstr ""

msgid "Choose a type..."
msgstr ""

msgid "Choose any color."
msgstr ""

msgid "Choose between <code>clone</code> or <code>fetch</code> to get the recent application code"
msgstr ""

msgid "Choose file..."
msgstr ""

msgid "Choose the top-level group for your repository imports."
msgstr ""

msgid "Choose which groups you wish to synchronize to this secondary node."
msgstr ""

msgid "Choose which repositories you want to connect and run CI/CD pipelines."
msgstr ""

msgid "Choose which repositories you want to import."
msgstr ""

msgid "Choose which shards you wish to synchronize to this secondary node."
msgstr ""

msgid "CiStatusLabel|canceled"
msgstr ""

msgid "CiStatusLabel|created"
msgstr ""

msgid "CiStatusLabel|delayed"
msgstr ""

msgid "CiStatusLabel|failed"
msgstr ""

msgid "CiStatusLabel|manual action"
msgstr ""

msgid "CiStatusLabel|passed"
msgstr ""

msgid "CiStatusLabel|passed with warnings"
msgstr ""

msgid "CiStatusLabel|pending"
msgstr ""

msgid "CiStatusLabel|skipped"
msgstr ""

msgid "CiStatusLabel|waiting for delayed job"
msgstr ""

msgid "CiStatusLabel|waiting for manual action"
msgstr ""

msgid "CiStatusText|blocked"
msgstr ""

msgid "CiStatusText|canceled"
msgstr ""

msgid "CiStatusText|created"
msgstr ""

msgid "CiStatusText|delayed"
msgstr ""

msgid "CiStatusText|failed"
msgstr ""

msgid "CiStatusText|manual"
msgstr ""

msgid "CiStatusText|passed"
msgstr ""

msgid "CiStatusText|pending"
msgstr ""

msgid "CiStatusText|skipped"
msgstr ""

msgid "CiStatus|running"
msgstr ""

msgid "CiVariables|Input variable key"
msgstr ""

msgid "CiVariables|Input variable value"
msgstr ""

msgid "CiVariables|Remove variable row"
msgstr ""

msgid "CiVariable|* (All environments)"
msgstr ""

msgid "CiVariable|All environments"
msgstr ""

msgid "CiVariable|Create wildcard"
msgstr ""

msgid "CiVariable|Error occurred while saving variables"
msgstr ""

msgid "CiVariable|New environment"
msgstr ""

msgid "CiVariable|Protected"
msgstr ""

msgid "CiVariable|Search environments"
msgstr ""

msgid "CiVariable|Toggle protected"
msgstr ""

msgid "CiVariable|Validation failed"
msgstr ""

msgid "ClassificationLabelUnavailable|is unavailable: %{reason}"
msgstr ""

msgid "Clear search"
msgstr ""

msgid "Clear search input"
msgstr ""

msgid "Click any <strong>project name</strong> in the project list below to navigate to the project milestone."
msgstr ""

msgid "Click the <strong>Download</strong> button and wait for downloading to complete."
msgstr ""

msgid "Click the <strong>Promote</strong> button in the top right corner to promote it to a group milestone."
msgstr ""

msgid "Click the <strong>Select none</strong> button on the right, since we only need \"Google Code Project Hosting\"."
msgstr ""

msgid "Click the button below to begin the install process by navigating to the Kubernetes page"
msgstr ""

msgid "Click to expand it."
msgstr ""

msgid "Click to expand text"
msgstr ""

msgid "Client authentication certificate"
msgstr ""

msgid "Client authentication key"
msgstr ""

msgid "Client authentication key password"
msgstr ""

msgid "Clients"
msgstr ""

msgid "Clone"
msgstr ""

msgid "Clone repository"
msgstr ""

msgid "Clone with %{http_label}"
msgstr ""

msgid "Clone with SSH"
msgstr ""

msgid "Close"
msgstr ""

msgid "Close epic"
msgstr ""

msgid "Closed"
msgstr ""

msgid "Closed issues"
msgstr ""

msgid "ClusterIntegration|%{appList} was successfully installed on your Kubernetes cluster"
msgstr ""

msgid "ClusterIntegration|%{boldNotice} This will add some extra resources like a load balancer, which may incur additional costs depending on the hosting provider your Kubernetes cluster is installed on. If you are using Google Kubernetes Engine, you can %{pricingLink}."
msgstr ""

msgid "ClusterIntegration|API URL"
msgstr ""

msgid "ClusterIntegration|Add Kubernetes cluster"
msgstr ""

msgid "ClusterIntegration|Add a Kubernetes cluster integration"
msgstr ""

msgid "ClusterIntegration|Adding a Kubernetes cluster to your group will automatically share the cluster across all your projects. Use review apps, deploy your applications, and easily run your pipelines for all projects using the same cluster."
msgstr ""

msgid "ClusterIntegration|Adding an integration to your group will share the cluster across all your projects."
msgstr ""

msgid "ClusterIntegration|Advanced options on this Kubernetes cluster's integration"
msgstr ""

msgid "ClusterIntegration|After installing Ingress, you will need to point your wildcard DNS at the generated external IP address in order to view your app after it is deployed. %{ingressHelpLink}"
msgstr ""

msgid "ClusterIntegration|An error occured while trying to fetch project zones: %{error}"
msgstr ""

msgid "ClusterIntegration|An error occurred when trying to contact the Google Cloud API. Please try again later."
msgstr ""

msgid "ClusterIntegration|An error occurred while trying to fetch your projects: %{error}"
msgstr ""

msgid "ClusterIntegration|An error occurred while trying to fetch zone machine types: %{error}"
msgstr ""

msgid "ClusterIntegration|Applications"
msgstr ""

msgid "ClusterIntegration|Are you sure you want to remove this Kubernetes cluster's integration? This will not delete your actual Kubernetes cluster."
msgstr ""

msgid "ClusterIntegration|CA Certificate"
msgstr ""

msgid "ClusterIntegration|Cert-Manager"
msgstr ""

msgid "ClusterIntegration|Cert-Manager is a native Kubernetes certificate management controller that helps with issuing certificates. Installing Cert-Manager on your cluster will issue a certificate by %{letsEncrypt} and ensure that certificates are valid and up-to-date."
msgstr ""

msgid "ClusterIntegration|Certificate Authority bundle (PEM format)"
msgstr ""

msgid "ClusterIntegration|Choose which applications to install on your Kubernetes cluster. Helm Tiller is required to install any of the following applications."
msgstr ""

msgid "ClusterIntegration|Choose which of your environments will use this cluster."
msgstr ""

msgid "ClusterIntegration|Clusters are utilized by selecting the nearest ancestor with a matching environment scope. For example, project clusters will override group clusters."
msgstr ""

msgid "ClusterIntegration|Copy API URL"
msgstr ""

msgid "ClusterIntegration|Copy CA Certificate"
msgstr ""

msgid "ClusterIntegration|Copy Ingress IP Address to clipboard"
msgstr ""

msgid "ClusterIntegration|Copy Jupyter Hostname to clipboard"
msgstr ""

msgid "ClusterIntegration|Copy Knative IP Address to clipboard"
msgstr ""

msgid "ClusterIntegration|Copy Kubernetes cluster name"
msgstr ""

msgid "ClusterIntegration|Copy Token"
msgstr ""

msgid "ClusterIntegration|Create Kubernetes cluster"
msgstr ""

msgid "ClusterIntegration|Did you know?"
msgstr ""

msgid "ClusterIntegration|Enable or disable GitLab's connection to your Kubernetes cluster."
msgstr ""

msgid "ClusterIntegration|Enable this setting if using role-based access control (RBAC)."
msgstr ""

msgid "ClusterIntegration|Enter the details for your Kubernetes cluster"
msgstr ""

msgid "ClusterIntegration|Environment scope"
msgstr ""

msgid "ClusterIntegration|Every new Google Cloud Platform (GCP) account receives $300 in credit upon %{sign_up_link}. In partnership with Google, GitLab is able to offer an additional $200 for both new and existing GCP accounts to get started with GitLab's Google Kubernetes Engine Integration."
msgstr ""

msgid "ClusterIntegration|Failed to configure Google Kubernetes Engine Cluster: %{message}"
msgstr ""

msgid "ClusterIntegration|Failed to request to Google Cloud Platform: %{message}"
msgstr ""

msgid "ClusterIntegration|Failed to run Kubeclient: %{message}"
msgstr ""

msgid "ClusterIntegration|Fetching machine types"
msgstr ""

msgid "ClusterIntegration|Fetching projects"
msgstr ""

msgid "ClusterIntegration|Fetching zones"
msgstr ""

msgid "ClusterIntegration|GitLab Integration"
msgstr ""

msgid "ClusterIntegration|GitLab Runner"
msgstr ""

msgid "ClusterIntegration|GitLab Runner connects to this project's repository and executes CI/CD jobs, pushing results back and deploying, applications to production."
msgstr ""

msgid "ClusterIntegration|Google Cloud Platform project"
msgstr ""

msgid "ClusterIntegration|Google Kubernetes Engine"
msgstr ""

msgid "ClusterIntegration|Google Kubernetes Engine project"
msgstr ""

msgid "ClusterIntegration|Group cluster"
msgstr ""

msgid "ClusterIntegration|Helm Tiller"
msgstr ""

msgid "ClusterIntegration|Helm streamlines installing and managing Kubernetes applications. Tiller runs inside of your Kubernetes Cluster, and manages releases of your charts."
msgstr ""

msgid "ClusterIntegration|Hide"
msgstr ""

msgid "ClusterIntegration|If you are setting up multiple clusters and are using Auto DevOps, %{help_link_start}read this first%{help_link_end}."
msgstr ""

msgid "ClusterIntegration|In order to show the health of the cluster, we'll need to provision your cluster with Prometheus to collect the required data."
msgstr ""

msgid "ClusterIntegration|Ingress"
msgstr ""

msgid "ClusterIntegration|Ingress IP Address"
msgstr ""

msgid "ClusterIntegration|Ingress gives you a way to route requests to services based on the request host or path, centralizing a number of services into a single entrypoint."
msgstr ""

msgid "ClusterIntegration|Install"
msgstr ""

msgid "ClusterIntegration|Install Prometheus"
msgstr ""

msgid "ClusterIntegration|Installed"
msgstr ""

msgid "ClusterIntegration|Installing"
msgstr ""

msgid "ClusterIntegration|Integrate Kubernetes cluster automation"
msgstr ""

msgid "ClusterIntegration|Integration status"
msgstr ""

msgid "ClusterIntegration|Issuer Email"
msgstr ""

msgid "ClusterIntegration|Issuers represent a certificate authority. You must provide an email address for your Issuer. "
msgstr ""

msgid "ClusterIntegration|Jupyter Hostname"
msgstr ""

msgid "ClusterIntegration|JupyterHub"
msgstr ""

msgid "ClusterIntegration|JupyterHub, a multi-user Hub, spawns, manages, and proxies multiple instances of the single-user Jupyter notebook server. JupyterHub can be used to serve notebooks to a class of students, a corporate data science group, or a scientific research group."
msgstr ""

msgid "ClusterIntegration|Knative"
msgstr ""

msgid "ClusterIntegration|Knative Domain Name:"
msgstr ""

msgid "ClusterIntegration|Knative IP Address:"
msgstr ""

msgid "ClusterIntegration|Knative extends Kubernetes to provide a set of middleware components that are essential to build modern, source-centric, and container-based applications that can run anywhere: on premises, in the cloud, or even in a third-party data center."
msgstr ""

msgid "ClusterIntegration|Kubernetes cluster"
msgstr ""

msgid "ClusterIntegration|Kubernetes cluster details"
msgstr ""

msgid "ClusterIntegration|Kubernetes cluster health"
msgstr ""

msgid "ClusterIntegration|Kubernetes cluster is being created on Google Kubernetes Engine..."
msgstr ""

msgid "ClusterIntegration|Kubernetes cluster name"
msgstr ""

msgid "ClusterIntegration|Kubernetes cluster was successfully created on Google Kubernetes Engine. Refresh the page to see Kubernetes cluster's details"
msgstr ""

msgid "ClusterIntegration|Kubernetes clusters allow you to use review apps, deploy your applications, run your pipelines, and much more in an easy way."
msgstr ""

msgid "ClusterIntegration|Kubernetes clusters can be used to deploy applications and to provide Review Apps for this project"
msgstr ""

msgid "ClusterIntegration|Learn more about %{help_link_start_machine_type}machine types%{help_link_end} and %{help_link_start_pricing}pricing%{help_link_end}."
msgstr ""

msgid "ClusterIntegration|Learn more about %{help_link_start}zones%{help_link_end}."
msgstr ""

msgid "ClusterIntegration|Learn more about Kubernetes"
msgstr ""

msgid "ClusterIntegration|Learn more about group Kubernetes clusters"
msgstr ""

msgid "ClusterIntegration|Let's Encrypt"
msgstr ""

msgid "ClusterIntegration|Machine type"
msgstr ""

msgid "ClusterIntegration|Make sure your account %{link_to_requirements} to create Kubernetes clusters"
msgstr ""

msgid "ClusterIntegration|Manage"
msgstr ""

msgid "ClusterIntegration|Manage your Kubernetes cluster by visiting %{link_gke}"
msgstr ""

msgid "ClusterIntegration|More information"
msgstr ""

msgid "ClusterIntegration|No machine types matched your search"
msgstr ""

msgid "ClusterIntegration|No projects found"
msgstr ""

msgid "ClusterIntegration|No projects matched your search"
msgstr ""

msgid "ClusterIntegration|No zones matched your search"
msgstr ""

msgid "ClusterIntegration|Note:"
msgstr ""

msgid "ClusterIntegration|Number of nodes"
msgstr ""

msgid "ClusterIntegration|Please enter access information for your Kubernetes cluster. If you need help, you can read our %{link_to_help_page} on Kubernetes"
msgstr ""

msgid "ClusterIntegration|Please make sure that your Google account meets the following requirements:"
msgstr ""

msgid "ClusterIntegration|Point a wildcard DNS to this generated IP address in order to access your application after it has been deployed."
msgstr ""

msgid "ClusterIntegration|Project cluster"
msgstr ""

msgid "ClusterIntegration|Project namespace"
msgstr ""

msgid "ClusterIntegration|Project namespace (optional, unique)"
msgstr ""

msgid "ClusterIntegration|Prometheus"
msgstr ""

msgid "ClusterIntegration|Prometheus is an open-source monitoring system with %{gitlabIntegrationLink} to monitor deployed applications."
msgstr ""

msgid "ClusterIntegration|RBAC-enabled cluster"
msgstr ""

msgid "ClusterIntegration|Read our %{link_to_help_page} on Kubernetes cluster integration."
msgstr ""

msgid "ClusterIntegration|Remove Kubernetes cluster integration"
msgstr ""

msgid "ClusterIntegration|Remove integration"
msgstr ""

msgid "ClusterIntegration|Remove this Kubernetes cluster's configuration from this project. This will not delete your actual Kubernetes cluster."
msgstr ""

msgid "ClusterIntegration|Replace this with your own hostname if you want. If you do so, point hostname to Ingress IP Address from above."
msgstr ""

msgid "ClusterIntegration|Request to begin installing failed"
msgstr ""

msgid "ClusterIntegration|Save changes"
msgstr ""

msgid "ClusterIntegration|Search machine types"
msgstr ""

msgid "ClusterIntegration|Search projects"
msgstr ""

msgid "ClusterIntegration|Search zones"
msgstr ""

msgid "ClusterIntegration|See and edit the details for your Kubernetes cluster"
msgstr ""

msgid "ClusterIntegration|Select machine type"
msgstr ""

msgid "ClusterIntegration|Select project"
msgstr ""

msgid "ClusterIntegration|Select project and zone to choose machine type"
msgstr ""

msgid "ClusterIntegration|Select project to choose zone"
msgstr ""

msgid "ClusterIntegration|Select zone"
msgstr ""

msgid "ClusterIntegration|Select zone to choose machine type"
msgstr ""

msgid "ClusterIntegration|Service token"
msgstr ""

msgid "ClusterIntegration|Show"
msgstr ""

msgid "ClusterIntegration|Something went wrong on our end."
msgstr ""

msgid "ClusterIntegration|Something went wrong while creating your Kubernetes cluster on Google Kubernetes Engine"
msgstr ""

msgid "ClusterIntegration|Something went wrong while installing %{title}"
msgstr ""

msgid "ClusterIntegration|The IP address is in the process of being assigned. Please check your Kubernetes cluster or Quotas on Google Kubernetes Engine if it takes a long time."
msgstr ""

msgid "ClusterIntegration|This account must have permissions to create a Kubernetes cluster in the %{link_to_container_project} specified below"
msgstr ""

msgid "ClusterIntegration|This option will allow you to install applications on RBAC clusters."
msgstr ""

msgid "ClusterIntegration|Toggle Kubernetes cluster"
msgstr ""

msgid "ClusterIntegration|Token"
msgstr ""

msgid "ClusterIntegration|Validating project billing status"
msgstr ""

msgid "ClusterIntegration|We could not verify that one of your projects on GCP has billing enabled. Please try again."
msgstr ""

msgid "ClusterIntegration|With a Kubernetes cluster associated to this project, you can use review apps, deploy your applications, run your pipelines, and much more in an easy way."
msgstr ""

msgid "ClusterIntegration|You must first install Helm Tiller before installing the applications below"
msgstr ""

msgid "ClusterIntegration|You must have an RBAC-enabled cluster to install Knative."
msgstr ""

msgid "ClusterIntegration|Your account must have %{link_to_kubernetes_engine}"
msgstr ""

msgid "ClusterIntegration|Zone"
msgstr ""

msgid "ClusterIntegration|access to Google Kubernetes Engine"
msgstr ""

msgid "ClusterIntegration|check the pricing here"
msgstr ""

msgid "ClusterIntegration|documentation"
msgstr ""

msgid "ClusterIntegration|help page"
msgstr ""

msgid "ClusterIntegration|meets the requirements"
msgstr ""

msgid "ClusterIntegration|properly configured"
msgstr ""

msgid "ClusterIntegration|sign up"
msgstr ""

msgid "Code owners"
msgstr ""

msgid "Cohorts"
msgstr ""

msgid "Collapse"
msgstr ""

msgid "Collapse sidebar"
msgstr ""

msgid "Command line instructions"
msgstr ""

msgid "Comment"
msgstr ""

msgid "Comment & close %{noteable_name}"
msgstr ""

msgid "Comment & reopen %{noteable_name}"
msgstr ""

msgid "Comment & resolve discussion"
msgstr ""

msgid "Comment & unresolve discussion"
msgstr ""

msgid "Comment form position"
msgstr ""

msgid "Comments"
msgstr ""

msgid "Commit"
msgid_plural "Commits"
msgstr[0] ""
msgstr[1] ""

msgid "Commit Message"
msgstr ""

msgid "Commit duration in minutes for last 30 commits"
msgstr ""

msgid "Commit message"
msgstr ""

msgid "Commit statistics for %{ref} %{start_time} - %{end_time}"
msgstr ""

msgid "Commit to %{branchName} branch"
msgstr ""

msgid "CommitBoxTitle|Commit"
msgstr ""

msgid "CommitMessage|Add %{file_name}"
msgstr ""

msgid "CommitWidget|authored"
msgstr ""

msgid "Commits"
msgstr ""

msgid "Commits feed"
msgstr ""

msgid "Commits per day hour (UTC)"
msgstr ""

msgid "Commits per day of month"
msgstr ""

msgid "Commits per weekday"
msgstr ""

msgid "Commits|An error occurred while fetching merge requests data."
msgstr ""

msgid "Commits|Commit: %{commitText}"
msgstr ""

msgid "Commits|History"
msgstr ""

msgid "Commits|No related merge requests found"
msgstr ""

msgid "Committed by"
msgstr ""

msgid "Commit…"
msgstr ""

msgid "Compare"
msgstr ""

msgid "Compare Git revisions"
msgstr ""

msgid "Compare Revisions"
msgstr ""

msgid "Compare changes with the last commit"
msgstr ""

msgid "Compare changes with the merge request target branch"
msgstr ""

msgid "CompareBranches|%{source_branch} and %{target_branch} are the same."
msgstr ""

msgid "CompareBranches|Compare"
msgstr ""

msgid "CompareBranches|Source"
msgstr ""

msgid "CompareBranches|Target"
msgstr ""

msgid "CompareBranches|There isn't anything to compare."
msgstr ""

msgid "Confidential"
msgstr ""

msgid "Confidentiality"
msgstr ""

msgid "Configure GitLab runners to start using the Web Terminal. %{helpStart}Learn more.%{helpEnd}"
msgstr ""

msgid "Configure Gitaly timeouts."
msgstr ""

msgid "Configure Tracing"
msgstr ""

msgid "Configure a <code>.gitlab-webide.yml</code> file in the <code>.gitlab</code> directory to start using the Web Terminal. %{helpStart}Learn more.%{helpEnd}"
msgstr ""

msgid "Configure automatic git checks and housekeeping on repositories."
msgstr ""

msgid "Configure limits for web and API requests."
msgstr ""

msgid "Configure push mirrors."
msgstr ""

msgid "Configure storage path settings."
msgstr ""

msgid "Configure the %{link} integration."
msgstr ""

msgid "Configure the way a user creates a new account."
msgstr ""

msgid "Connect"
msgstr ""

msgid "Connect all repositories"
msgstr ""

msgid "Connect repositories from GitHub"
msgstr ""

msgid "Connect your external repositories, and CI/CD pipelines will run for new commits. A GitLab project will be created with only CI/CD features enabled."
msgstr ""

msgid "Connecting..."
msgstr ""

msgid "Container Registry"
msgstr ""

msgid "ContainerRegistry|Created"
msgstr ""

msgid "ContainerRegistry|First log in to GitLab&rsquo;s Container Registry using your GitLab username and password. If you have %{link_2fa} you need to use a %{link_token}:"
msgstr ""

msgid "ContainerRegistry|GitLab supports up to 3 levels of image names. The following examples of images are valid for your project:"
msgstr ""

msgid "ContainerRegistry|How to use the Container Registry"
msgstr ""

msgid "ContainerRegistry|Learn more about"
msgstr ""

msgid "ContainerRegistry|No tags in Container Registry for this container image."
msgstr ""

msgid "ContainerRegistry|Once you log in, you&rsquo;re free to create and upload a container image using the common %{build} and %{push} commands"
msgstr ""

msgid "ContainerRegistry|Remove repository"
msgstr ""

msgid "ContainerRegistry|Remove tag"
msgstr ""

msgid "ContainerRegistry|Size"
msgstr ""

msgid "ContainerRegistry|Tag"
msgstr ""

msgid "ContainerRegistry|Tag ID"
msgstr ""

msgid "ContainerRegistry|Use different image names"
msgstr ""

msgid "ContainerRegistry|With the Docker Container Registry integrated into GitLab, every project can have its own space to store its Docker images."
msgstr ""

msgid "ContainerRegistry|You can also use a %{deploy_token} for read-only access to the registry images."
msgstr ""

msgid "Continue"
msgstr ""

msgid "Continue to the next step"
msgstr ""

msgid "Continuous Integration and Deployment"
msgstr ""

msgid "Contribute to GitLab"
msgstr ""

msgid "Contribution"
msgstr ""

msgid "Contribution Charts"
msgstr ""

msgid "Contributions for <strong>%{calendar_date}</strong>"
msgstr ""

msgid "Contributions per group member"
msgstr ""

msgid "Contributors"
msgstr ""

msgid "ContributorsPage|%{startDate} – %{endDate}"
msgstr ""

msgid "ContributorsPage|Building repository graph."
msgstr ""

msgid "ContributorsPage|Commits to %{branch_name}, excluding merge commits. Limited to 6,000 commits."
msgstr ""

msgid "ContributorsPage|Please wait a moment, this page will automatically refresh when ready."
msgstr ""

msgid "Control the display of third party offers."
msgstr ""

msgid "Control the maximum concurrency of LFS/attachment backfill for this secondary node"
msgstr ""

msgid "Control the maximum concurrency of repository backfill for this secondary node"
msgstr ""

msgid "Control the maximum concurrency of verification operations for this Geo node"
msgstr ""

msgid "Control the minimum interval in days that a repository should be reverified for this primary node"
msgstr ""

msgid "ConvDev Index"
msgstr ""

msgid "Copy %{http_label} clone URL"
msgstr ""

msgid "Copy %{protocol} clone URL"
msgstr ""

msgid "Copy ID to clipboard"
msgstr ""

msgid "Copy SSH clone URL"
msgstr ""

msgid "Copy SSH public key"
msgstr ""

msgid "Copy SSH public key to clipboard"
msgstr ""

msgid "Copy URL to clipboard"
msgstr ""

msgid "Copy branch name to clipboard"
msgstr ""

msgid "Copy command to clipboard"
msgstr ""

msgid "Copy commit SHA to clipboard"
msgstr ""

msgid "Copy file path to clipboard"
msgstr ""

msgid "Copy incoming email address to clipboard"
msgstr ""

msgid "Copy link"
msgstr ""

msgid "Copy name to clipboard"
msgstr ""

msgid "Copy reference to clipboard"
msgstr ""

msgid "Copy secret to clipboard"
msgstr ""

msgid "Copy to clipboard"
msgstr ""

msgid "Copy token to clipboard"
msgstr ""

msgid "Could not retrieve the pipeline status. For troubleshooting steps, read the %{linkStart}documentation.%{linkEnd}"
msgstr ""

msgid "Create"
msgstr ""

msgid "Create New Directory"
msgstr ""

msgid "Create a new branch"
msgstr ""

msgid "Create a new branch and merge request"
msgstr ""

msgid "Create a new issue"
msgstr ""

msgid "Create a new repository"
msgstr ""

msgid "Create a personal access token on your account to pull or push via %{protocol}."
msgstr ""

msgid "Create branch"
msgstr ""

msgid "Create commit"
msgstr ""

msgid "Create directory"
msgstr ""

msgid "Create empty repository"
msgstr ""

msgid "Create epic"
msgstr ""

msgid "Create file"
msgstr ""

msgid "Create group"
msgstr ""

msgid "Create group label"
msgstr ""

msgid "Create issue"
msgstr ""

msgid "Create lists from labels. Issues with that label appear in that list."
msgstr ""

msgid "Create merge request"
msgstr ""

msgid "Create merge request and branch"
msgstr ""

msgid "Create new branch"
msgstr ""

msgid "Create new directory"
msgstr ""

msgid "Create new file"
msgstr ""

msgid "Create new file or directory"
msgstr ""

msgid "Create new label"
msgstr ""

msgid "Create new..."
msgstr ""

msgid "Create project label"
msgstr ""

msgid "Create your first page"
msgstr ""

msgid "CreateTag|Tag"
msgstr ""

msgid "CreateTokenToCloneLink|create a personal access token"
msgstr ""

msgid "Created"
msgstr ""

msgid "Created At"
msgstr ""

msgid "Created by me"
msgstr ""

msgid "Created on"
msgstr ""

msgid "Created on:"
msgstr ""

msgid "Creating epic"
msgstr ""

msgid "Cron Timezone"
msgstr ""

msgid "Cron syntax"
msgstr ""

msgid "Current Branch"
msgstr ""

msgid "Current node"
msgstr ""

msgid "CurrentUser|Profile"
msgstr ""

msgid "CurrentUser|Settings"
msgstr ""

msgid "Custom CI config path"
msgstr ""

msgid "Custom hostname (for private commit emails)"
msgstr ""

msgid "Custom notification events"
msgstr ""

msgid "Custom notification levels are the same as participating levels. With custom notification levels you will also receive notifications for select events. To find out more, check out %{notification_link}."
msgstr ""

msgid "Custom project templates"
msgstr ""

msgid "Custom project templates have not been set up for groups that you are a member of. They are enabled from a group’s settings page. Contact your group’s Owner or Maintainer to setup custom project templates."
msgstr ""

msgid "Customize colors"
msgstr ""

msgid "Customize how FogBugz email addresses and usernames are imported into GitLab. In the next step, you'll be able to select the projects you want to import."
msgstr ""

msgid "Customize how Google Code email addresses and usernames are imported into GitLab. In the next step, you'll be able to select the projects you want to import."
msgstr ""

msgid "Customize your merge request approval settings."
msgstr ""

msgid "Customize your pipeline configuration, view your pipeline status and coverage report."
msgstr ""

msgid "Cycle Analytics"
msgstr ""

msgid "Cycle Analytics gives an overview of how much time it takes to go from idea to production in your project."
msgstr ""

msgid "CycleAnalyticsStage|Code"
msgstr ""

msgid "CycleAnalyticsStage|Issue"
msgstr ""

msgid "CycleAnalyticsStage|Plan"
msgstr ""

msgid "CycleAnalyticsStage|Production"
msgstr ""

msgid "CycleAnalyticsStage|Review"
msgstr ""

msgid "CycleAnalyticsStage|Staging"
msgstr ""

msgid "CycleAnalyticsStage|Test"
msgstr ""

msgid "Dashboard"
msgstr ""

msgid "DashboardProjects|All"
msgstr ""

msgid "DashboardProjects|Personal"
msgstr ""

msgid "Date picker"
msgstr ""

msgid "Debug"
msgstr ""

msgid "Dec"
msgstr ""

msgid "December"
msgstr ""

msgid "Decline"
msgstr ""

msgid "Decline and sign out"
msgstr ""

msgid "Default Branch"
msgstr ""

msgid "Default classification label"
msgstr ""

msgid "Default: Directly import the Google Code email address or username"
msgstr ""

msgid "Default: Map a FogBugz account ID to a full name"
msgstr ""

msgid "Define a custom pattern with cron syntax"
msgstr ""

msgid "Define environments in the deploy stage(s) in <code>.gitlab-ci.yml</code> to track deployments here."
msgstr ""

msgid "DelayedJobs|Are you sure you want to run %{jobName} immediately? Otherwise this job will run automatically after it's timer finishes."
msgstr ""

msgid "DelayedJobs|Are you sure you want to run %{job_name} immediately? This job will run automatically after it's timer finishes."
msgstr ""

msgid "DelayedJobs|Start now"
msgstr ""

msgid "DelayedJobs|Unschedule"
msgstr ""

msgid "DelayedJobs|delayed"
msgstr ""

msgid "Delete"
msgstr ""

msgid "Delete Package"
msgstr ""

msgid "Delete Snippet"
msgstr ""

msgid "Delete comment"
msgstr ""

msgid "Delete list"
msgstr ""

msgid "Delete this attachment"
msgstr ""

msgid "Deleted"
msgstr ""

msgid "Deny"
msgstr ""

msgid "Deploy"
msgid_plural "Deploys"
msgstr[0] ""
msgstr[1] ""

msgid "Deploy Keys"
msgstr ""

msgid "DeployKeys|+%{count} others"
msgstr ""

msgid "DeployKeys|Current project"
msgstr ""

msgid "DeployKeys|Deploy key"
msgstr ""

msgid "DeployKeys|Enabled deploy keys"
msgstr ""

msgid "DeployKeys|Error enabling deploy key"
msgstr ""

msgid "DeployKeys|Error getting deploy keys"
msgstr ""

msgid "DeployKeys|Error removing deploy key"
msgstr ""

msgid "DeployKeys|Expand %{count} other projects"
msgstr ""

msgid "DeployKeys|Loading deploy keys"
msgstr ""

msgid "DeployKeys|No deploy keys found. Create one with the form above."
msgstr ""

msgid "DeployKeys|Privately accessible deploy keys"
msgstr ""

msgid "DeployKeys|Project usage"
msgstr ""

msgid "DeployKeys|Publicly accessible deploy keys"
msgstr ""

msgid "DeployKeys|Read access only"
msgstr ""

msgid "DeployKeys|Write access allowed"
msgstr ""

msgid "DeployKeys|You are going to remove this deploy key. Are you sure?"
msgstr ""

msgid "DeployTokens|Active Deploy Tokens (%{active_tokens})"
msgstr ""

msgid "DeployTokens|Add a deploy token"
msgstr ""

msgid "DeployTokens|Allows read-only access to the registry images"
msgstr ""

msgid "DeployTokens|Allows read-only access to the repository"
msgstr ""

msgid "DeployTokens|Copy deploy token to clipboard"
msgstr ""

msgid "DeployTokens|Copy username to clipboard"
msgstr ""

msgid "DeployTokens|Create deploy token"
msgstr ""

msgid "DeployTokens|Created"
msgstr ""

msgid "DeployTokens|Deploy Tokens"
msgstr ""

msgid "DeployTokens|Deploy tokens allow read-only access to your repository and registry images."
msgstr ""

msgid "DeployTokens|Expires"
msgstr ""

msgid "DeployTokens|Name"
msgstr ""

msgid "DeployTokens|Pick a name for the application, and we'll give you a unique deploy token."
msgstr ""

msgid "DeployTokens|Revoke"
msgstr ""

msgid "DeployTokens|Revoke %{name}"
msgstr ""

msgid "DeployTokens|Scopes"
msgstr ""

msgid "DeployTokens|This action cannot be undone."
msgstr ""

msgid "DeployTokens|This project has no active Deploy Tokens."
msgstr ""

msgid "DeployTokens|Use this token as a password. Make sure you save it - you won't be able to access it again."
msgstr ""

msgid "DeployTokens|Use this username as a login."
msgstr ""

msgid "DeployTokens|Username"
msgstr ""

msgid "DeployTokens|You are about to revoke"
msgstr ""

msgid "DeployTokens|Your New Deploy Token"
msgstr ""

msgid "DeployTokens|Your new project deploy token has been created."
msgstr ""

msgid "Deployed to"
msgstr ""

msgid "Deploying to"
msgstr ""

msgid "Deprioritize label"
msgstr ""

msgid "Descending"
msgstr ""

msgid "Description"
msgstr ""

msgid "Description templates allow you to define context-specific templates for issue and merge request description fields for your project."
msgstr ""

msgid "Description:"
msgstr ""

msgid "Destroy"
msgstr ""

msgid "Details"
msgstr ""

msgid "Detect host keys"
msgstr ""

msgid "Diff content limits"
msgstr ""

msgid "Diff limits"
msgstr ""

msgid "Diffs|No file name available"
msgstr ""

msgid "Diffs|Something went wrong while fetching diff lines."
msgstr ""

msgid "Direction"
msgstr ""

msgid "Directory name"
msgstr ""

msgid "Disable"
msgstr ""

msgid "Disable for this project"
msgstr ""

msgid "Disable group Runners"
msgstr ""

msgid "Disable shared Runners"
msgstr ""

msgid "Disabled"
msgstr ""

msgid "Discard"
msgstr ""

msgid "Discard all changes"
msgstr ""

msgid "Discard all unstaged changes?"
msgstr ""

msgid "Discard changes"
msgstr ""

msgid "Discard changes to %{path}?"
msgstr ""

msgid "Discard draft"
msgstr ""

msgid "Discard review"
msgstr ""

msgid "Discover GitLab Geo"
msgstr ""

msgid "Discover projects, groups and snippets. Share your projects with others"
msgstr ""

msgid "Discuss a specific suggestion or question"
msgstr ""

msgid "Discuss a specific suggestion or question that needs to be resolved"
msgstr ""

msgid "Dismiss"
msgstr ""

msgid "Dismiss Cycle Analytics introduction box"
msgstr ""

msgid "Dismiss Merge Request promotion"
msgstr ""

msgid "Dismiss trial promotion"
msgstr ""

msgid "Do you want to customize how Google Code email addresses and usernames are imported into GitLab?"
msgstr ""

msgid "Documentation for popular identity providers"
msgstr ""

msgid "Domain"
msgstr ""

msgid "Don't show again"
msgstr ""

msgid "Done"
msgstr ""

msgid "Download"
msgstr ""

msgid "Download asset"
msgstr ""

msgid "Download tar"
msgstr ""

msgid "Download tar.bz2"
msgstr ""

msgid "Download tar.gz"
msgstr ""

msgid "Download zip"
msgstr ""

msgid "DownloadArtifacts|Download"
msgstr ""

msgid "DownloadCommit|Email Patches"
msgstr ""

msgid "DownloadCommit|Plain Diff"
msgstr ""

msgid "DownloadSource|Download"
msgstr ""

msgid "Downstream"
msgstr ""

msgid "Downvotes"
msgstr ""

msgid "Due date"
msgstr ""

msgid "During this process, you’ll be asked for URLs from GitLab’s side. Use the URLs shown below."
msgstr ""

msgid "Each Runner can be in one of the following states:"
msgstr ""

msgid "Edit"
msgstr ""

msgid "Edit Label"
msgstr ""

msgid "Edit Pipeline Schedule %{id}"
msgstr ""

msgid "Edit Snippet"
msgstr ""

msgid "Edit application"
msgstr ""

msgid "Edit comment"
msgstr ""

msgid "Edit environment"
msgstr ""

msgid "Edit files in the editor and commit changes here"
msgstr ""

msgid "Edit group: %{group_name}"
msgstr ""

msgid "Edit identity for %{user_name}"
msgstr ""

msgid "Edit issues"
msgstr ""

msgid "Elasticsearch"
msgstr ""

msgid "Elasticsearch integration. Elasticsearch AWS IAM."
msgstr ""

msgid "Email"
msgstr ""

msgid "Email patch"
msgstr ""

msgid "Emails"
msgstr ""

msgid "Embed"
msgstr ""

msgid "Empty file"
msgstr ""

msgid "Enable"
msgstr ""

msgid "Enable Auto DevOps"
msgstr ""

msgid "Enable Pseudonymizer data collection"
msgstr ""

msgid "Enable SAML authentication for this group"
msgstr ""

msgid "Enable Sentry for error reporting and logging."
msgstr ""

msgid "Enable and configure InfluxDB metrics."
msgstr ""

msgid "Enable and configure Prometheus metrics."
msgstr ""

<<<<<<< HEAD
msgid "Enable classification control using an external service"
=======
msgid "Enable error tracking"
>>>>>>> f5dd9107
msgstr ""

msgid "Enable for this project"
msgstr ""

msgid "Enable group Runners"
msgstr ""

msgid "Enable or disable the Pseudonymizer data collection."
msgstr ""

msgid "Enable or disable version check and usage ping."
msgstr ""

msgid "Enable reCAPTCHA or Akismet and set IP limits."
msgstr ""

msgid "Enable self approval of merge requests"
msgstr ""

msgid "Enable shared Runners"
msgstr ""

msgid "Enable the Performance Bar for a given group."
msgstr ""

msgid "Enable usage ping"
msgstr ""

msgid "Enable usage ping to get an overview of how you are using GitLab from a feature perspective."
msgstr ""

msgid "Enabled"
msgstr ""

msgid "Ends at (UTC)"
msgstr ""

msgid "Enter in your Bitbucket Server URL and personal access token below"
msgstr ""

msgid "Enter the issue description"
msgstr ""

msgid "Enter the issue title"
msgstr ""

msgid "Enter the merge request description"
msgstr ""

msgid "Enter the merge request title"
msgstr ""

msgid "Enter your Sentry API URL"
msgstr ""

msgid "Environment variables"
msgstr ""

msgid "Environment variables are applied to environments via the runner. They can be protected by only exposing them to protected branches or tags. You can use environment variables for passwords, secret keys, or whatever you want."
msgstr ""

msgid "Environment variables are configured by your administrator to be %{link_start}protected%{link_end} by default"
msgstr ""

msgid "Environments"
msgstr ""

msgid "Environments allow you to track deployments of your application %{link_to_read_more}."
msgstr ""

msgid "Environments|An error occurred while fetching the environments."
msgstr ""

msgid "Environments|An error occurred while making the request."
msgstr ""

msgid "Environments|An error occurred while stopping the environment, please try again"
msgstr ""

msgid "Environments|Are you sure you want to stop this environment?"
msgstr ""

msgid "Environments|Commit"
msgstr ""

msgid "Environments|Deploy to..."
msgstr ""

msgid "Environments|Deployment"
msgstr ""

msgid "Environments|Environment"
msgstr ""

msgid "Environments|Environments"
msgstr ""

msgid "Environments|Environments are places where code gets deployed, such as staging or production."
msgstr ""

msgid "Environments|Job"
msgstr ""

msgid "Environments|Learn more about stopping environments"
msgstr ""

msgid "Environments|New environment"
msgstr ""

msgid "Environments|No deployments yet"
msgstr ""

msgid "Environments|No pod name has been specified"
msgstr ""

msgid "Environments|Note that this action will stop the environment, but it will %{emphasisStart}not%{emphasisEnd} have an effect on any existing deployment due to no “stop environment action” being defined in the %{ciConfigLinkStart}.gitlab-ci.yml%{ciConfigLinkEnd} file."
msgstr ""

msgid "Environments|Note that this action will stop the environment, but it will %{emphasis_start}not%{emphasis_end} have an effect on any existing deployment due to no “stop environment action” being defined in the %{ci_config_link_start}.gitlab-ci.yml%{ci_config_link_end} file."
msgstr ""

msgid "Environments|Open live environment"
msgstr ""

msgid "Environments|Pod logs from"
msgstr ""

msgid "Environments|Re-deploy to environment"
msgstr ""

msgid "Environments|Read more about environments"
msgstr ""

msgid "Environments|Rollback environment"
msgstr ""

msgid "Environments|Show all"
msgstr ""

msgid "Environments|Stop"
msgstr ""

msgid "Environments|Stop environment"
msgstr ""

msgid "Environments|Stopping"
msgstr ""

msgid "Environments|Updated"
msgstr ""

msgid "Environments|You don't have any environments right now"
msgstr ""

msgid "Environments|protected"
msgstr ""

msgid "Epic"
msgstr ""

msgid "Epic will be removed! Are you sure?"
msgstr ""

msgid "Epics"
msgstr ""

msgid "Epics Roadmap"
msgstr ""

msgid "Epics let you manage your portfolio of projects more efficiently and with less effort"
msgstr ""

msgid "Epics|An error occurred while saving %{epicDateType} date"
msgstr ""

msgid "Epics|How can I solve this?"
msgstr ""

msgid "Epics|More information"
msgstr ""

msgid "Epics|These dates affect how your epics appear in the roadmap. Dates from milestones come from the milestones assigned to issues in the epic. You can also set fixed dates or remove them entirely."
msgstr ""

msgid "Epics|To schedule your epic's %{epicDateType} date based on milestones, assign a milestone with a %{epicDateType} date to any issue in the epic."
msgstr ""

msgid "Epics|due"
msgstr ""

msgid "Epics|start"
msgstr ""

msgid "Error"
msgstr ""

msgid "Error Reporting and Logging"
msgstr ""

msgid "Error Tracking"
msgstr ""

msgid "Error creating epic"
msgstr ""

msgid "Error fetching contributors data."
msgstr ""

msgid "Error fetching labels."
msgstr ""

msgid "Error fetching network graph."
msgstr ""

msgid "Error fetching refs"
msgstr ""

msgid "Error fetching usage ping data."
msgstr ""

msgid "Error loading branch data. Please try again."
msgstr ""

msgid "Error loading branches."
msgstr ""

msgid "Error loading last commit."
msgstr ""

msgid "Error loading markdown preview"
msgstr ""

msgid "Error loading merge requests."
msgstr ""

msgid "Error loading project data. Please try again."
msgstr ""

msgid "Error loading template types."
msgstr ""

msgid "Error loading template."
msgstr ""

msgid "Error occurred when toggling the notification subscription"
msgstr ""

msgid "Error saving label update."
msgstr ""

msgid "Error updating status for all todos."
msgstr ""

msgid "Error updating todo status."
msgstr ""

msgid "Error while loading the merge request. Please try again."
msgstr ""

msgid "Errors"
msgstr ""

msgid "Estimated"
msgstr ""

msgid "EventFilterBy|Filter by all"
msgstr ""

msgid "EventFilterBy|Filter by comments"
msgstr ""

msgid "EventFilterBy|Filter by issue events"
msgstr ""

msgid "EventFilterBy|Filter by merge events"
msgstr ""

msgid "EventFilterBy|Filter by push events"
msgstr ""

msgid "EventFilterBy|Filter by team"
msgstr ""

msgid "Events"
msgstr ""

msgid "Every %{action} attempt has failed: %{job_error_message}. Please try again."
msgstr ""

msgid "Every day (at 4:00am)"
msgstr ""

msgid "Every month (on the 1st at 4:00am)"
msgstr ""

msgid "Every week (Sundays at 4:00am)"
msgstr ""

msgid "Everyone"
msgstr ""

msgid "Everyone can contribute"
msgstr ""

msgid "Existing Git repository"
msgstr ""

msgid "Existing folder"
msgstr ""

msgid "Expand"
msgstr ""

msgid "Expand all"
msgstr ""

msgid "Expand sidebar"
msgstr ""

msgid "Expiration date"
msgstr ""

msgid "Expired %{expiredOn}"
msgstr ""

msgid "Expires in %{expires_at}"
msgstr ""

msgid "Explain the problem. If appropriate, provide a link to the relevant issue or comment."
msgstr ""

msgid "Explore"
msgstr ""

msgid "Explore GitLab"
msgstr ""

msgid "Explore Groups"
msgstr ""

msgid "Explore groups"
msgstr ""

msgid "Explore projects"
msgstr ""

msgid "Explore public groups"
msgstr ""

msgid "Export as CSV"
msgstr ""

msgid "Export issues"
msgstr ""

msgid "External Classification Policy Authorization"
msgstr ""

msgid "External URL"
msgstr ""

msgid "External authentication"
msgstr ""

msgid "External authorization denied access to this project"
msgstr ""

msgid "External authorization request timeout"
msgstr ""

msgid "ExternalAuthorizationService|Classification Label"
msgstr ""

msgid "ExternalAuthorizationService|Classification label"
msgstr ""

msgid "ExternalAuthorizationService|When no classification label is set the default label `%{default_label}` will be used."
msgstr ""

msgid "Facebook"
msgstr ""

msgid "Failed"
msgstr ""

msgid "Failed Jobs"
msgstr ""

msgid "Failed to change the owner"
msgstr ""

msgid "Failed to check related branches."
msgstr ""

msgid "Failed to deploy to"
msgstr ""

msgid "Failed to load emoji list."
msgstr ""

msgid "Failed to load errors from Sentry"
msgstr ""

msgid "Failed to remove issue from board, please try again."
msgstr ""

msgid "Failed to remove mirror."
msgstr ""

msgid "Failed to remove the pipeline schedule"
msgstr ""

msgid "Failed to signing using smartcard authentication"
msgstr ""

msgid "Failed to update issues, please try again."
msgstr ""

msgid "Failed to upload object map file"
msgstr ""

msgid "Failure"
msgstr ""

msgid "Faster as it re-uses the project workspace (falling back to clone if it doesn't exist)"
msgstr ""

msgid "Feature Flags"
msgstr ""

msgid "FeatureFlags|API URL"
msgstr ""

msgid "FeatureFlags|Active"
msgstr ""

msgid "FeatureFlags|Application name"
msgstr ""

msgid "FeatureFlags|Configure"
msgstr ""

msgid "FeatureFlags|Configure feature flags"
msgstr ""

msgid "FeatureFlags|Create feature flag"
msgstr ""

msgid "FeatureFlags|Delete %{feature_flag_name}?"
msgstr ""

msgid "FeatureFlags|Delete %{name}?"
msgstr ""

msgid "FeatureFlags|Delete feature flag"
msgstr ""

msgid "FeatureFlags|Description"
msgstr ""

msgid "FeatureFlags|Edit %{feature_flag_name}"
msgstr ""

msgid "FeatureFlags|Edit Feature Flag"
msgstr ""

msgid "FeatureFlags|Feature Flag"
msgstr ""

msgid "FeatureFlags|Feature flag"
msgstr ""

msgid "FeatureFlags|Feature flag %{feature_flag_name} will be removed. Are you sure?"
msgstr ""

msgid "FeatureFlags|Feature flag %{name} will be removed. Are you sure?"
msgstr ""

msgid "FeatureFlags|Feature flags allow you to configure your code into different flavors by dynamically toggling certain functionality."
msgstr ""

msgid "FeatureFlags|Get started with feature flags"
msgstr ""

msgid "FeatureFlags|Inactive"
msgstr ""

msgid "FeatureFlags|Install a %{docs_link_start}compatible client library%{docs_link_end} and specify the API URL, application name, and instance ID during the configuration setup."
msgstr ""

msgid "FeatureFlags|Instance ID"
msgstr ""

msgid "FeatureFlags|More Information"
msgstr ""

msgid "FeatureFlags|More information"
msgstr ""

msgid "FeatureFlags|Name"
msgstr ""

msgid "FeatureFlags|New"
msgstr ""

msgid "FeatureFlags|New Feature Flag"
msgstr ""

msgid "FeatureFlags|Save changes"
msgstr ""

msgid "FeatureFlags|Status"
msgstr ""

msgid "FeatureFlags|There was an error fetching the feature flags."
msgstr ""

msgid "FeatureFlags|Try again in a few moments or contact your support team."
msgstr ""

msgid "Feb"
msgstr ""

msgid "February"
msgstr ""

msgid "Fields on this page are now uneditable, you can configure"
msgstr ""

msgid "File added"
msgstr ""

msgid "File deleted"
msgstr ""

msgid "File mode changed from %{a_mode} to %{b_mode}"
msgstr ""

msgid "File moved"
msgstr ""

msgid "File templates"
msgstr ""

msgid "File upload error."
msgstr ""

msgid "Files"
msgstr ""

msgid "Fill in the fields below, turn on <strong>%{enable_label}</strong>, and press <strong>%{save_changes}</strong>"
msgstr ""

msgid "Filter"
msgstr ""

msgid "Filter by %{issuable_type} that are currently closed."
msgstr ""

msgid "Filter by %{issuable_type} that are currently opened."
msgstr ""

msgid "Filter by commit message"
msgstr ""

msgid "Filter by two-factor authentication"
msgstr ""

msgid "Filter..."
msgstr ""

msgid "Find and manage Auth Tokens in your Sentry account settings page."
msgstr ""

msgid "Find by path"
msgstr ""

msgid "Find file"
msgstr ""

msgid "Find the downloaded ZIP file and decompress it."
msgstr ""

msgid "Find the newly extracted <code>Takeout/Google Code Project Hosting/GoogleCodeProjectHosting.json</code> file."
msgstr ""

msgid "Fingerprints"
msgstr ""

msgid "Finish editing this message first!"
msgstr ""

msgid "Finish review"
msgstr ""

msgid "Finished"
msgstr ""

msgid "FirstPushedBy|First"
msgstr ""

msgid "FirstPushedBy|pushed by"
msgstr ""

msgid "Fixed date"
msgstr ""

msgid "Fixed due date"
msgstr ""

msgid "Fixed start date"
msgstr ""

msgid "Fixed:"
msgstr ""

msgid "FogBugz Email"
msgstr ""

msgid "FogBugz Import"
msgstr ""

msgid "FogBugz Password"
msgstr ""

msgid "FogBugz URL"
msgstr ""

msgid "FogBugz import"
msgstr ""

msgid "Follow the steps below to export your Google Code project data."
msgstr ""

msgid "Font Color"
msgstr ""

msgid "Footer message"
msgstr ""

msgid "For internal projects, any logged in user can view pipelines and access job details (output logs and artifacts)"
msgstr ""

msgid "For more info, read the documentation."
msgstr ""

msgid "For more information, go to the "
msgstr ""

msgid "For more information, please review %{link_start_tag}Jaeger's configuration doc%{link_end_tag}"
msgstr ""

msgid "For more information, see the documentation on %{deactivating_usage_ping_link_start}deactivating the usage ping%{deactivating_usage_ping_link_end}."
msgstr ""

msgid "For private projects, any member (guest or higher) can view pipelines and access job details (output logs and artifacts)"
msgstr ""

msgid "For public projects, anyone can view pipelines and access job details (output logs and artifacts)"
msgstr ""

msgid "ForkedFromProjectPath|Forked from"
msgstr ""

msgid "ForkedFromProjectPath|Forked from %{project_name} (deleted)"
msgstr ""

msgid "Forking in progress"
msgstr ""

msgid "Forks"
msgstr ""

msgid "Format"
msgstr ""

msgid "Found errors in your .gitlab-ci.yml:"
msgstr ""

msgid "Free Trial of GitLab.com Gold"
msgstr ""

msgid "From %{provider_title}"
msgstr ""

msgid "From Bitbucket"
msgstr ""

msgid "From Bitbucket Server"
msgstr ""

msgid "From FogBugz"
msgstr ""

msgid "From GitLab.com"
msgstr ""

msgid "From Google Code"
msgstr ""

msgid "From issue creation until deploy to production"
msgstr ""

msgid "From merge request merge until deploy to production"
msgstr ""

msgid "From milestones:"
msgstr ""

msgid "From the Kubernetes cluster details view, install Runner from the applications list"
msgstr ""

msgid "GPG Keys"
msgstr ""

msgid "General"
msgstr ""

msgid "General pipelines"
msgstr ""

msgid "Generate a default set of labels"
msgstr ""

msgid "Geo"
msgstr ""

<<<<<<< HEAD
msgid "Geo Nodes"
=======
msgid "Get started with error tracking"
msgstr ""

msgid "Getting started with releases"
>>>>>>> f5dd9107
msgstr ""

msgid "Geo allows you to replicate your GitLab instance to other geographical locations."
msgstr ""

msgid "GeoNodeSyncStatus|Node is failing or broken."
msgstr ""

msgid "GeoNodeSyncStatus|Node is slow, overloaded, or it just recovered after an outage."
msgstr ""

msgid "GeoNodes|Checksummed"
msgstr ""

msgid "GeoNodes|Data is out of date from %{timeago}"
msgstr ""

msgid "GeoNodes|Data replication lag"
msgstr ""

msgid "GeoNodes|Disabling a node stops the sync process. Are you sure?"
msgstr ""

msgid "GeoNodes|Does not match the primary storage configuration"
msgstr ""

msgid "GeoNodes|Failed"
msgstr ""

msgid "GeoNodes|Full"
msgstr ""

msgid "GeoNodes|GitLab version"
msgstr ""

msgid "GeoNodes|GitLab version does not match the primary node version"
msgstr ""

msgid "GeoNodes|Health status"
msgstr ""

msgid "GeoNodes|Last event ID processed by cursor"
msgstr ""

msgid "GeoNodes|Last event ID seen from primary"
msgstr ""

msgid "GeoNodes|Learn more about Repository checksum progress"
msgstr ""

msgid "GeoNodes|Learn more about Repository verification"
msgstr ""

msgid "GeoNodes|Learn more about Wiki checksum progress"
msgstr ""

msgid "GeoNodes|Learn more about Wiki verification"
msgstr ""

msgid "GeoNodes|Loading nodes"
msgstr ""

msgid "GeoNodes|Local LFS objects"
msgstr ""

msgid "GeoNodes|Local attachments"
msgstr ""

msgid "GeoNodes|Local job artifacts"
msgstr ""

msgid "GeoNodes|New node"
msgstr ""

msgid "GeoNodes|Node Authentication was successfully repaired."
msgstr ""

msgid "GeoNodes|Node was successfully removed."
msgstr ""

msgid "GeoNodes|Not checksummed"
msgstr ""

msgid "GeoNodes|Out of sync"
msgstr ""

msgid "GeoNodes|Removing a node stops the sync process. Are you sure?"
msgstr ""

msgid "GeoNodes|Replication slot WAL"
msgstr ""

msgid "GeoNodes|Replication slots"
msgstr ""

msgid "GeoNodes|Repositories"
msgstr ""

msgid "GeoNodes|Repositories checksummed for verification with their counterparts on Secondary nodes"
msgstr ""

msgid "GeoNodes|Repositories verified with their counterparts on the Primary node"
msgstr ""

msgid "GeoNodes|Repository checksum progress"
msgstr ""

msgid "GeoNodes|Repository verification progress"
msgstr ""

msgid "GeoNodes|Selective"
msgstr ""

msgid "GeoNodes|Something went wrong while changing node status"
msgstr ""

msgid "GeoNodes|Something went wrong while fetching nodes"
msgstr ""

msgid "GeoNodes|Something went wrong while removing node"
msgstr ""

msgid "GeoNodes|Something went wrong while repairing node"
msgstr ""

msgid "GeoNodes|Storage config"
msgstr ""

msgid "GeoNodes|Sync settings"
msgstr ""

msgid "GeoNodes|Synced"
msgstr ""

msgid "GeoNodes|Unused slots"
msgstr ""

msgid "GeoNodes|Unverified"
msgstr ""

msgid "GeoNodes|Used slots"
msgstr ""

msgid "GeoNodes|Verified"
msgstr ""

msgid "GeoNodes|Wiki checksum progress"
msgstr ""

msgid "GeoNodes|Wiki verification progress"
msgstr ""

msgid "GeoNodes|Wikis"
msgstr ""

msgid "GeoNodes|Wikis checksummed for verification with their counterparts on Secondary nodes"
msgstr ""

msgid "GeoNodes|Wikis verified with their counterparts on the Primary node"
msgstr ""

msgid "GeoNodes|With %{geo} you can install a special read-only and replicated instance anywhere. Before you add nodes, follow the %{instructions} in the exact order they appear."
msgstr ""

msgid "GeoNodes|You have configured Geo nodes using an insecure HTTP connection. We recommend the use of HTTPS."
msgstr ""

msgid "Geo|%{name} is scheduled for forced re-download"
msgstr ""

msgid "Geo|%{name} is scheduled for re-check"
msgstr ""

msgid "Geo|%{name} is scheduled for re-sync"
msgstr ""

msgid "Geo|All"
msgstr ""

msgid "Geo|All projects"
msgstr ""

msgid "Geo|All projects are being scheduled for re-check"
msgstr ""

msgid "Geo|All projects are being scheduled for re-sync"
msgstr ""

msgid "Geo|Batch operations"
msgstr ""

msgid "Geo|Could not remove tracking entry for an existing project."
msgstr ""

msgid "Geo|Failed"
msgstr ""

msgid "Geo|File sync capacity"
msgstr ""

msgid "Geo|Geo Status"
msgstr ""

msgid "Geo|Groups to synchronize"
msgstr ""

msgid "Geo|In sync"
msgstr ""

msgid "Geo|Last repository check run"
msgstr ""

msgid "Geo|Last successful sync"
msgstr ""

msgid "Geo|Last sync attempt"
msgstr ""

msgid "Geo|Last time verified"
msgstr ""

msgid "Geo|Never"
msgstr ""

msgid "Geo|Next sync scheduled at"
msgstr ""

msgid "Geo|Not synced yet"
msgstr ""

msgid "Geo|Pending"
msgstr ""

msgid "Geo|Pending synchronization"
msgstr ""

msgid "Geo|Pending verification"
msgstr ""

msgid "Geo|Project (ID: %{project_id}) no longer exists on the primary. It is safe to remove this entry, as this will not remove any data on disk."
msgstr ""

msgid "Geo|Projects in certain groups"
msgstr ""

msgid "Geo|Projects in certain storage shards"
msgstr ""

msgid "Geo|Re-verification interval"
msgstr ""

msgid "Geo|Recheck"
msgstr ""

msgid "Geo|Recheck all projects"
msgstr ""

msgid "Geo|Redownload"
msgstr ""

msgid "Geo|Remove"
msgstr ""

msgid "Geo|Repository sync capacity"
msgstr ""

msgid "Geo|Resync"
msgstr ""

msgid "Geo|Resync all projects"
msgstr ""

msgid "Geo|Retry count"
msgstr ""

msgid "Geo|Select groups to replicate."
msgstr ""

msgid "Geo|Shards to synchronize"
msgstr ""

msgid "Geo|Status"
msgstr ""

msgid "Geo|Synced"
msgstr ""

msgid "Geo|Synchronization failed - %{error}"
msgstr ""

msgid "Geo|Tracking entry for project (%{project_id}) was successfully removed."
msgstr ""

msgid "Geo|Tracking entry will be removed. Are you sure?"
msgstr ""

msgid "Geo|Unknown state"
msgstr ""

msgid "Geo|Verification capacity"
msgstr ""

msgid "Geo|Verification failed - %{error}"
msgstr ""

msgid "Geo|Waiting for scheduler"
msgstr ""

msgid "Geo|You are on a secondary, <b>read-only</b> Geo node. If you want to make changes, you must visit this page on the %{primary_node}."
msgstr ""

msgid "Geo|You are on a secondary, <b>read-only</b> Geo node. You may be able to make a limited amount of changes or perform a limited amount of actions on this page."
msgstr ""

msgid "Geo|You need a different license to use Geo replication"
msgstr ""

msgid "Geo|misconfigured"
msgstr ""

msgid "Geo|primary"
msgstr ""

msgid "Geo|secondary"
msgstr ""

msgid "Get a free instance review"
msgstr ""

msgid "Getting started with releases"
msgstr ""

msgid "Git"
msgstr ""

msgid "Git global setup"
msgstr ""

msgid "Git repository URL"
msgstr ""

msgid "Git revision"
msgstr ""

msgid "Git strategy for pipelines"
msgstr ""

msgid "Git version"
msgstr ""

msgid "GitHub import"
msgstr ""

msgid "GitLab CI Linter has been moved"
msgstr ""

msgid "GitLab Geo"
msgstr ""

msgid "GitLab Group Runners can execute code for all the projects in this group."
msgstr ""

msgid "GitLab Import"
msgstr ""

msgid "GitLab Shared Runners execute code of different projects on the same Runner unless you configure GitLab Runner Autoscale with MaxBuilds 1 (which it is on GitLab.com)."
msgstr ""

msgid "GitLab User"
msgstr ""

msgid "GitLab metadata URL"
msgstr ""

msgid "GitLab project export"
msgstr ""

msgid "GitLab single sign on URL"
msgstr ""

msgid "GitLab will run a background job that will produce pseudonymized CSVs of the GitLab database that will be uploaded to your configured object storage directory."
msgstr ""

msgid "GitLab.com import"
msgstr ""

msgid "GitLab’s issue tracker"
msgstr ""

msgid "Gitaly"
msgstr ""

msgid "Gitaly Servers"
msgstr ""

msgid "Gitaly|Address"
msgstr ""

msgid "Gitea Host URL"
msgstr ""

msgid "Gitea Import"
msgstr ""

msgid "Given access %{time_ago}"
msgstr ""

msgid "Go Back"
msgstr ""

msgid "Go back"
msgstr ""

msgid "Go to"
msgstr ""

msgid "Go to %{link_to_google_takeout}."
msgstr ""

msgid "Google Code import"
msgstr ""

msgid "Google Takeout"
msgstr ""

msgid "Google authentication is not %{link_to_documentation}. Ask your GitLab administrator if you want to use this service."
msgstr ""

msgid "Got it!"
msgstr ""

msgid "Grant access"
msgstr ""

msgid "Graph"
msgstr ""

msgid "Group"
msgstr ""

msgid "Group CI/CD settings"
msgstr ""

msgid "Group Git LFS status:"
msgstr ""

msgid "Group ID"
msgstr ""

msgid "Group Runners"
msgstr ""

msgid "Group SAML must be enabled to test"
msgstr ""

msgid "Group URL"
msgstr ""

msgid "Group avatar"
msgstr ""

msgid "Group description"
msgstr ""

msgid "Group description (optional)"
msgstr ""

msgid "Group details"
msgstr ""

msgid "Group info:"
msgstr ""

msgid "Group maintainers can register group runners in the %{link}"
msgstr ""

msgid "Group name"
msgstr ""

msgid "Group:"
msgstr ""

msgid "Group: %{group_name}"
msgstr ""

msgid "GroupRoadmap|From %{dateWord}"
msgstr ""

msgid "GroupRoadmap|Loading roadmap"
msgstr ""

msgid "GroupRoadmap|Something went wrong while fetching epics"
msgstr ""

msgid "GroupRoadmap|Sorry, no epics matched your search"
msgstr ""

msgid "GroupRoadmap|The roadmap shows the progress of your epics along a timeline"
msgstr ""

msgid "GroupRoadmap|To view the roadmap, add a start or due date to one of your epics in this group or its subgroups. In the months view, only epics in the past month, current month, and next 5 months are shown &ndash; from %{startDate} to %{endDate}."
msgstr ""

msgid "GroupRoadmap|To view the roadmap, add a start or due date to one of your epics in this group or its subgroups. In the quarters view, only epics in the past quarter, current quarter, and next 4 quarters are shown &ndash; from %{startDate} to %{endDate}."
msgstr ""

msgid "GroupRoadmap|To view the roadmap, add a start or due date to one of your epics in this group or its subgroups. In the weeks view, only epics in the past week, current week, and next 4 weeks are shown &ndash; from %{startDate} to %{endDate}."
msgstr ""

msgid "GroupRoadmap|To widen your search, change or remove filters. In the months view, only epics in the past month, current month, and next 5 months are shown &ndash; from %{startDate} to %{endDate}."
msgstr ""

msgid "GroupRoadmap|To widen your search, change or remove filters. In the quarters view, only epics in the past quarter, current quarter, and next 4 quarters are shown &ndash; from %{startDate} to %{endDate}."
msgstr ""

msgid "GroupRoadmap|To widen your search, change or remove filters. In the weeks view, only epics in the past week, current week, and next 4 weeks are shown &ndash; from %{startDate} to %{endDate}."
msgstr ""

msgid "GroupRoadmap|Until %{dateWord}"
msgstr ""

msgid "GroupSettings|Badges"
msgstr ""

msgid "GroupSettings|Custom project templates"
msgstr ""

msgid "GroupSettings|Customize your group badges."
msgstr ""

msgid "GroupSettings|Learn more about badges."
msgstr ""

msgid "GroupSettings|Learn more about group-level project templates."
msgstr ""

msgid "GroupSettings|Prevent sharing a project within %{group} with other groups"
msgstr ""

msgid "GroupSettings|Select a sub-group as the custom project template source for this group."
msgstr ""

msgid "GroupSettings|This setting is applied on %{ancestor_group} and has been overridden on this subgroup."
msgstr ""

msgid "GroupSettings|This setting is applied on %{ancestor_group}. To share projects in this group with another group, ask the owner to override the setting or %{remove_ancestor_share_with_group_lock}."
msgstr ""

msgid "GroupSettings|This setting is applied on %{ancestor_group}. You can override the setting or %{remove_ancestor_share_with_group_lock}."
msgstr ""

msgid "GroupSettings|This setting will be applied to all subgroups unless overridden by a group owner. Groups that already have access to the project will continue to have access unless removed manually."
msgstr ""

msgid "GroupSettings|cannot be disabled when the parent group \"Share with group lock\" is enabled, except by the owner of the parent group"
msgstr ""

msgid "GroupSettings|remove the share with group lock from %{ancestor_group_name}"
msgstr ""

msgid "Groups"
msgstr ""

msgid "Groups can also be nested by creating %{subgroup_docs_link_start}subgroups%{subgroup_docs_link_end}."
msgstr ""

msgid "GroupsDropdown|Frequently visited"
msgstr ""

msgid "GroupsDropdown|Groups you visit often will appear here"
msgstr ""

msgid "GroupsDropdown|Loading groups"
msgstr ""

msgid "GroupsDropdown|Search your groups"
msgstr ""

msgid "GroupsDropdown|Something went wrong on our end."
msgstr ""

msgid "GroupsDropdown|Sorry, no groups matched your search"
msgstr ""

msgid "GroupsDropdown|This feature requires browser localStorage support"
msgstr ""

msgid "GroupsEmptyState|A group is a collection of several projects."
msgstr ""

msgid "GroupsEmptyState|If you organize your projects under a group, it works like a folder."
msgstr ""

msgid "GroupsEmptyState|No groups found"
msgstr ""

msgid "GroupsEmptyState|You can manage your group member’s permissions and access to each project in the group."
msgstr ""

msgid "GroupsTree|Are you sure you want to leave the \"%{fullName}\" group?"
msgstr ""

msgid "GroupsTree|Create a project in this group."
msgstr ""

msgid "GroupsTree|Create a subgroup in this group."
msgstr ""

msgid "GroupsTree|Edit group"
msgstr ""

msgid "GroupsTree|Failed to leave the group. Please make sure you are not the only owner."
msgstr ""

msgid "GroupsTree|Leave this group"
msgstr ""

msgid "GroupsTree|Loading groups"
msgstr ""

msgid "GroupsTree|No groups matched your search"
msgstr ""

msgid "GroupsTree|No groups or projects matched your search"
msgstr ""

msgid "GroupsTree|Search by name"
msgstr ""

msgid "Have your users email"
msgstr ""

msgid "Header message"
msgstr ""

msgid "Health Check"
msgstr ""

msgid "Health information can be retrieved from the following endpoints. More information is available"
msgstr ""

msgid "HealthCheck|Access token is"
msgstr ""

msgid "HealthCheck|Healthy"
msgstr ""

msgid "HealthCheck|No Health Problems Detected"
msgstr ""

msgid "HealthCheck|Unhealthy"
msgstr ""

msgid "Help"
msgstr ""

msgid "Help page"
msgstr ""

msgid "Help page text and support page url."
msgstr ""

msgid "Here is the public SSH key that needs to be added to the remote server. For more information, please refer to the documentation."
msgstr ""

msgid "Hide host keys manual input"
msgstr ""

msgid "Hide payload"
msgstr ""

msgid "Hide value"
msgid_plural "Hide values"
msgstr[0] ""
msgstr[1] ""

msgid "Hide values"
msgstr ""

msgid "Hide whitespace changes"
msgstr ""

msgid "History"
msgstr ""

msgid "Housekeeping successfully started"
msgstr ""

msgid "However, you are already a member of this %{member_source}. Sign in using a different account to accept the invitation."
msgstr ""

msgid "I accept the %{terms_link}"
msgstr ""

msgid "I accept the|Terms of Service and Privacy Policy"
msgstr ""

msgid "ID"
msgstr ""

msgid "IDE|Allow live previews of JavaScript projects in the Web IDE using CodeSandbox client side evaluation."
msgstr ""

msgid "IDE|Back"
msgstr ""

msgid "IDE|Client side evaluation"
msgstr ""

msgid "IDE|Commit"
msgstr ""

msgid "IDE|Edit"
msgstr ""

msgid "IDE|Get started with Live Preview"
msgstr ""

msgid "IDE|Go to project"
msgstr ""

msgid "IDE|Live Preview"
msgstr ""

msgid "IDE|Open in file view"
msgstr ""

msgid "IDE|Preview your web application using Web IDE client-side evaluation."
msgstr ""

msgid "IDE|Refresh preview"
msgstr ""

msgid "IDE|Review"
msgstr ""

msgid "IP Address"
msgstr ""

msgid "Identifier"
msgstr ""

msgid "Identities"
msgstr ""

msgid "Identity provider single sign on URL"
msgstr ""

msgid "If any job surpasses this timeout threshold, it will be marked as failed. Human readable time input language is accepted like \"1 hour\". Values without specification represent seconds."
msgstr ""

msgid "If disabled, a diverged local branch will not be automatically updated with commits from its remote counterpart, to prevent local data loss. If the default branch (%{default_branch}) has diverged and cannot be updated, mirroring will fail. Other diverged branches are silently ignored."
msgstr ""

msgid "If disabled, the access level will depend on the user's permissions in the project."
msgstr ""

msgid "If enabled"
msgstr ""

msgid "If enabled, access to projects will be validated on an external service using their classification label."
msgstr ""

msgid "If using GitHub, you’ll see pipeline statuses on GitHub for your commits and pull requests. %{more_info_link}"
msgstr ""

msgid "If you already have files you can push them using the %{link_to_cli} below."
msgstr ""

msgid "If your HTTP repository is not publicly accessible, add authentication information to the URL: <code>https://username:password@gitlab.company.com/group/project.git</code>."
msgstr ""

msgid "ImageDiffViewer|2-up"
msgstr ""

msgid "ImageDiffViewer|Onion skin"
msgstr ""

msgid "ImageDiffViewer|Swipe"
msgstr ""

msgid "Impersonation has been disabled"
msgstr ""

msgid "Import"
msgstr ""

msgid "Import CSV"
msgstr ""

msgid "Import Projects from Gitea"
msgstr ""

msgid "Import all compatible projects"
msgstr ""

msgid "Import all projects"
msgstr ""

msgid "Import all repositories"
msgstr ""

msgid "Import an exported GitLab project"
msgstr ""

msgid "Import in progress"
msgstr ""

msgid "Import issues"
msgstr ""

msgid "Import multiple repositories by uploading a manifest file."
msgstr ""

msgid "Import project"
msgstr ""

msgid "Import projects from Bitbucket"
msgstr ""

msgid "Import projects from Bitbucket Server"
msgstr ""

msgid "Import projects from FogBugz"
msgstr ""

msgid "Import projects from GitLab.com"
msgstr ""

msgid "Import projects from Google Code"
msgstr ""

msgid "Import repositories from Bitbucket Server"
msgstr ""

msgid "Import repositories from GitHub"
msgstr ""

msgid "Import repository"
msgstr ""

msgid "Import timed out. Import took longer than %{import_jobs_expiration} seconds"
msgstr ""

msgid "ImportButtons|Connect repositories from"
msgstr ""

msgid "Improve Issue boards with GitLab Enterprise Edition."
msgstr ""

msgid "Improve issues management with Issue weight and GitLab Enterprise Edition."
msgstr ""

msgid "Improve search with Advanced Global Search and GitLab Enterprise Edition."
msgstr ""

msgid "In order to enable instance-level analytics, please ask an admin to enable %{usage_ping_link_start}usage ping%{usage_ping_link_end}."
msgstr ""

msgid "In the next step, you'll be able to select the projects you want to import."
msgstr ""

msgid "Include a Terms of Service agreement and Privacy Policy that all users must accept."
msgstr ""

msgid "Include the username in the URL if required: <code>https://username@gitlab.company.com/group/project.git</code>."
msgstr ""

msgid "Incompatible Project"
msgstr ""

msgid "Indicates whether this runner can pick jobs without tags"
msgstr ""

msgid "Inline"
msgstr ""

msgid "Input host keys manually"
msgstr ""

msgid "Input your repository URL"
msgstr ""

msgid "Insert suggestion"
msgstr ""

msgid "Install GitLab Runner"
msgstr ""

msgid "Install Runner on Kubernetes"
msgstr ""

msgid "Instance"
msgid_plural "Instances"
msgstr[0] ""
msgstr[1] ""

msgid "Instance Statistics"
msgstr ""

msgid "Instance Statistics visibility"
msgstr ""

msgid "Instance does not support multiple Kubernetes clusters"
msgstr ""

msgid "Integrations"
msgstr ""

msgid "Integrations Settings"
msgstr ""

msgid "Interested parties can even contribute by pushing commits if they want to."
msgstr ""

msgid "Internal"
msgstr ""

msgid "Internal - The group and any internal projects can be viewed by any logged in user."
msgstr ""

msgid "Internal - The project can be accessed by any logged in user."
msgstr ""

msgid "Internal users"
msgstr ""

msgid "Interval Pattern"
msgstr ""

msgid "Introducing Cycle Analytics"
msgstr ""

msgid "Invitation"
msgstr ""

msgid "Invite"
msgstr ""

msgid "Invoke Count"
msgstr ""

msgid "Invoke Time"
msgstr ""

msgid "Issue"
msgstr ""

msgid "Issue Boards"
msgstr ""

msgid "Issue board focus mode"
msgstr ""

msgid "Issue events"
msgstr ""

msgid "IssueBoards|Board"
msgstr ""

msgid "IssueBoards|Boards"
msgstr ""

msgid "IssueBoards|Create new board"
msgstr ""

msgid "IssueBoards|Delete board"
msgstr ""

msgid "IssueBoards|No matching boards found"
msgstr ""

msgid "IssueBoards|Some of your boards are hidden, activate a license to see them again."
msgstr ""

msgid "Issues"
msgstr ""

msgid "Issues can be bugs, tasks or ideas to be discussed. Also, issues are searchable and filterable."
msgstr ""

msgid "Issues closed"
msgstr ""

msgid "Issues, merge requests, pushes and comments."
msgstr ""

msgid "IssuesAnalytics|After you begin creating issues for your projects, we can start tracking and displaying metrics for them"
msgstr ""

msgid "IssuesAnalytics|Issues Created"
msgstr ""

msgid "IssuesAnalytics|Issues created per month"
msgstr ""

msgid "IssuesAnalytics|Last 12 months"
msgstr ""

msgid "IssuesAnalytics|Sorry, your filter produced no results"
msgstr ""

msgid "IssuesAnalytics|There are no issues for the projects in your group"
msgstr ""

msgid "IssuesAnalytics|To widen your search, change or remove filters in the filter bar above"
msgstr ""

msgid "It must have a header row and at least two columns: the first column is the issue title and the second column is the issue description. The separator is automatically detected."
msgstr ""

msgid "It's you"
msgstr ""

msgid "Jaeger URL"
msgstr ""

msgid "Jaeger tracing"
msgstr ""

msgid "Jan"
msgstr ""

msgid "January"
msgstr ""

msgid "Job"
msgstr ""

msgid "Job has been erased"
msgstr ""

msgid "Jobs"
msgstr ""

msgid "Job|Browse"
msgstr ""

msgid "Job|Complete Raw"
msgstr ""

msgid "Job|Download"
msgstr ""

msgid "Job|Erase job log"
msgstr ""

msgid "Job|Job artifacts"
msgstr ""

msgid "Job|Job has been erased"
msgstr ""

msgid "Job|Job has been erased by"
msgstr ""

msgid "Job|Keep"
msgstr ""

msgid "Job|Scroll to bottom"
msgstr ""

msgid "Job|Scroll to top"
msgstr ""

msgid "Job|Show complete raw"
msgstr ""

msgid "Job|The artifacts were removed"
msgstr ""

msgid "Job|The artifacts will be removed"
msgstr ""

msgid "Job|This job is stuck because the project doesn't have any runners online assigned to it."
msgstr ""

msgid "Jul"
msgstr ""

msgid "July"
msgstr ""

msgid "Jun"
msgstr ""

msgid "June"
msgstr ""

msgid "Kubernetes"
msgstr ""

msgid "Kubernetes Cluster"
msgstr ""

msgid "Kubernetes cluster creation time exceeds timeout; %{timeout}"
msgstr ""

msgid "Kubernetes cluster integration was not removed."
msgstr ""

msgid "Kubernetes cluster integration was successfully removed."
msgstr ""

msgid "Kubernetes cluster was successfully updated."
msgstr ""

msgid "Kubernetes configured"
msgstr ""

msgid "Kubernetes service integration has been deprecated. %{deprecated_message_content} your Kubernetes clusters using the new <a href=\"%{url}\"/>Kubernetes Clusters</a> page"
msgstr ""

msgid "LFS"
msgstr ""

msgid "LFSStatus|Disabled"
msgstr ""

msgid "LFSStatus|Enabled"
msgstr ""

msgid "Label"
msgstr ""

msgid "Label actions dropdown"
msgstr ""

msgid "Label lists show all issues with the selected label."
msgstr ""

msgid "LabelSelect|%{firstLabelName} +%{remainingLabelCount} more"
msgstr ""

msgid "LabelSelect|%{labelsString}, and %{remainingLabelCount} more"
msgstr ""

msgid "LabelSelect|Labels"
msgstr ""

msgid "Labels"
msgstr ""

msgid "Labels can be applied to %{features}. Group labels are available for any project within the group."
msgstr ""

msgid "Labels can be applied to issues and merge requests to categorize them."
msgstr ""

msgid "Labels can be applied to issues and merge requests."
msgstr ""

msgid "Labels|<span>Promote label</span> %{labelTitle} <span>to Group Label?</span>"
msgstr ""

msgid "Labels|Promote Label"
msgstr ""

msgid "Labels|Promoting %{labelTitle} will make it available for all projects inside %{groupName}. Existing project labels with the same title will be merged. This action cannot be reversed."
msgstr ""

msgid "Large File Storage"
msgstr ""

msgid "Last %d day"
msgid_plural "Last %d days"
msgstr[0] ""
msgstr[1] ""

msgid "Last Pipeline"
msgstr ""

msgid "Last commit"
msgstr ""

msgid "Last contact"
msgstr ""

msgid "Last edited %{date}"
msgstr ""

msgid "Last edited by %{name}"
msgstr ""

msgid "Last reply by"
msgstr ""

msgid "Last seen"
msgstr ""

msgid "Last update"
msgstr ""

msgid "Last updated"
msgstr ""

msgid "LastPushEvent|You pushed to"
msgstr ""

msgid "LastPushEvent|at"
msgstr ""

msgid "Latest changes"
msgstr ""

msgid "Latest pipeline for this branch"
msgstr ""

msgid "Learn how to %{no_packages_link_start}publish and share your Maven packages%{no_packages_link_end} with GitLab. Additional package types will be supported in future releases."
msgstr ""

msgid "Learn more"
msgstr ""

msgid "Learn more about %{issue_boards_url}, to keep track of issues in multiple lists, using labels, assignees, and milestones. If you’re missing something from issue boards, please create an issue on %{gitlab_issues_url}."
msgstr ""

msgid "Learn more about Auto DevOps"
msgstr ""

msgid "Learn more about Kubernetes"
msgstr ""

msgid "Learn more about Web Terminal"
msgstr ""

msgid "Learn more about custom project templates"
msgstr ""

msgid "Learn more about group-level project templates"
msgstr ""

msgid "Learn more about incoming email addresses"
msgstr ""

msgid "Learn more about protected branches"
msgstr ""

msgid "Learn more in the"
msgstr ""

msgid "Learn more in the|pipeline schedules documentation"
msgstr ""

msgid "Leave"
msgstr ""

msgid "Leave group"
msgstr ""

msgid "Leave project"
msgstr ""

msgid "Leave the \"File type\" and \"Delivery method\" options on their default values."
msgstr ""

msgid "License"
msgstr ""

msgid "LicenseManagement|Add a license"
msgstr ""

msgid "LicenseManagement|Add licenses manually to approve or blacklist"
msgstr ""

msgid "LicenseManagement|Approve"
msgstr ""

msgid "LicenseManagement|Approve license"
msgstr ""

msgid "LicenseManagement|Approve license?"
msgstr ""

msgid "LicenseManagement|Approved"
msgstr ""

msgid "LicenseManagement|Blacklist"
msgstr ""

msgid "LicenseManagement|Blacklist license"
msgstr ""

msgid "LicenseManagement|Blacklist license?"
msgstr ""

msgid "LicenseManagement|Blacklisted"
msgstr ""

msgid "LicenseManagement|Cancel"
msgstr ""

msgid "LicenseManagement|License"
msgstr ""

msgid "LicenseManagement|License Management"
msgstr ""

msgid "LicenseManagement|License details"
msgstr ""

msgid "LicenseManagement|License name"
msgstr ""

msgid "LicenseManagement|Manage approved and blacklisted licenses for this project."
msgstr ""

msgid "LicenseManagement|Packages"
msgstr ""

msgid "LicenseManagement|Remove license"
msgstr ""

msgid "LicenseManagement|Remove license?"
msgstr ""

msgid "LicenseManagement|Submit"
msgstr ""

msgid "LicenseManagement|There are currently no approved or blacklisted licenses in this project."
msgstr ""

msgid "LicenseManagement|This license already exists in this project."
msgstr ""

msgid "LicenseManagement|URL"
msgstr ""

msgid "LicenseManagement|You are about to remove the license, %{name}, from this project."
msgstr ""

msgid "Licenses"
msgstr ""

msgid "Limited to showing %d event at most"
msgid_plural "Limited to showing %d events at most"
msgstr[0] ""
msgstr[1] ""

msgid "LinkedIn"
msgstr ""

msgid "List"
msgstr ""

msgid "List Your Gitea Repositories"
msgstr ""

msgid "List available repositories"
msgstr ""

msgid "List view"
msgstr ""

msgid "List your Bitbucket Server repositories"
msgstr ""

msgid "List your GitHub repositories"
msgstr ""

msgid "Live preview"
msgstr ""

msgid "Loading contribution stats for group members"
msgstr ""

msgid "Loading the GitLab IDE..."
msgstr ""

msgid "Loading..."
msgstr ""

msgid "Loading…"
msgstr ""

msgid "Lock"
msgstr ""

msgid "Lock %{issuableDisplayName}"
msgstr ""

msgid "Lock not found"
msgstr ""

msgid "Lock this %{issuableDisplayName}? Only <strong>project members</strong> will be able to comment."
msgstr ""

msgid "Lock to current projects"
msgstr ""

msgid "Locked"
msgstr ""

msgid "Locked Files"
msgstr ""

msgid "Locked to current projects"
msgstr ""

msgid "Locks give the ability to lock specific file or folder."
msgstr ""

msgid "Login with smartcard"
msgstr ""

msgid "Logs"
msgstr ""

msgid "Make everyone on your team more productive regardless of their location. GitLab Geo creates read-only mirrors of your GitLab instance so you can reduce the time it takes to clone and fetch large repos."
msgstr ""

msgid "Make sure you're logged into the account that owns the projects you'd like to import."
msgstr ""

msgid "Manage Git repositories with fine-grained access controls that keep your code secure. Perform code reviews and enhance collaboration with merge requests. Each project can also have an issue tracker and a wiki."
msgstr ""

msgid "Manage Web IDE features"
msgstr ""

msgid "Manage access"
msgstr ""

msgid "Manage all notifications"
msgstr ""

msgid "Manage applications that can use GitLab as an OAuth provider, and applications that you've authorized to use your account."
msgstr ""

msgid "Manage applications that you've authorized to use your account."
msgstr ""

msgid "Manage group labels"
msgstr ""

msgid "Manage labels"
msgstr ""

msgid "Manage project labels"
msgstr ""

msgid "Manage your group’s membership while adding another level of security with SAML."
msgstr ""

msgid "Manifest"
msgstr ""

msgid "Manifest file import"
msgstr ""

msgid "Map a FogBugz account ID to a GitLab user"
msgstr ""

msgid "Map a Google Code user to a GitLab user"
msgstr ""

msgid "Map a Google Code user to a full email address"
msgstr ""

msgid "Map a Google Code user to a full name"
msgstr ""

msgid "Mar"
msgstr ""

msgid "March"
msgstr ""

msgid "Mark todo as done"
msgstr ""

msgid "Markdown"
msgstr ""

msgid "Markdown enabled"
msgstr ""

msgid "MarkdownToolbar|Add a bullet list"
msgstr ""

msgid "MarkdownToolbar|Add a link"
msgstr ""

msgid "MarkdownToolbar|Add a numbered list"
msgstr ""

msgid "MarkdownToolbar|Add a table"
msgstr ""

msgid "MarkdownToolbar|Add a task list"
msgstr ""

msgid "MarkdownToolbar|Add bold text"
msgstr ""

msgid "MarkdownToolbar|Add italic text"
msgstr ""

msgid "MarkdownToolbar|Go full screen"
msgstr ""

msgid "MarkdownToolbar|Insert a quote"
msgstr ""

msgid "MarkdownToolbar|Insert code"
msgstr ""

msgid "Maven Metadata"
msgstr ""

msgid "Max access level"
msgstr ""

msgid "Maximum job timeout"
msgstr ""

msgid "May"
msgstr ""

msgid "Median"
msgstr ""

msgid "Member lock"
msgstr ""

msgid "Member since %{date}"
msgstr ""

msgid "Members"
msgstr ""

msgid "Members will be forwarded here when signing in to your group. Get this from your identity provider, where it can also be called \"SSO Service Location\", \"SAML Token Issuance Endpoint\", or \"SAML 2.0/W-Federation URL\"."
msgstr ""

msgid "Merge Request"
msgstr ""

msgid "Merge Requests"
msgstr ""

msgid "Merge Requests created"
msgstr ""

msgid "Merge events"
msgstr ""

msgid "Merge request"
msgstr ""

msgid "Merge request approvals"
msgstr ""

msgid "Merge requests"
msgstr ""

msgid "Merge requests are a place to propose changes you've made to a project and discuss those changes with others"
msgstr ""

msgid "MergeRequests|An error occurred while saving the draft comment."
msgstr ""

msgid "MergeRequests|Discussion stays resolved"
msgstr ""

msgid "MergeRequests|Discussion stays unresolved"
msgstr ""

msgid "MergeRequests|Discussion will be resolved"
msgstr ""

msgid "MergeRequests|Discussion will be unresolved"
msgstr ""

msgid "MergeRequests|Resolve this discussion in a new issue"
msgstr ""

msgid "MergeRequests|Saving the comment failed"
msgstr ""

msgid "MergeRequests|Toggle comments for this file"
msgstr ""

msgid "MergeRequests|View file @ %{commitId}"
msgstr ""

msgid "MergeRequests|View replaced file @ %{commitId}"
msgstr ""

msgid "MergeRequests|started a discussion"
msgstr ""

msgid "MergeRequests|started a discussion on %{linkStart}an old version of the diff%{linkEnd}"
msgstr ""

msgid "MergeRequests|started a discussion on %{linkStart}the diff%{linkEnd}"
msgstr ""

msgid "MergeRequests|started a discussion on an outdated change in commit %{linkStart}%{commitId}%{linkEnd}"
msgstr ""

msgid "MergeRequests|started a discussion on commit %{linkStart}%{commitId}%{linkEnd}"
msgstr ""

msgid "MergeRequest| %{paragraphStart}changed the description %{descriptionChangedTimes} times %{timeDifferenceMinutes}%{paragraphEnd}"
msgstr ""

msgid "MergeRequest|Filter files"
msgstr ""

msgid "MergeRequest|No files found"
msgstr ""

msgid "Merged"
msgstr ""

msgid "Messages"
msgstr ""

msgid "Metrics"
msgstr ""

msgid "Metrics - Influx"
msgstr ""

msgid "Metrics - Prometheus"
msgstr ""

msgid "Metrics and profiling"
msgstr ""

msgid "Metrics for environment"
msgstr ""

msgid "Metrics|Business"
msgstr ""

msgid "Metrics|Check out the CI/CD documentation on deploying to an environment"
msgstr ""

msgid "Metrics|Create metric"
msgstr ""

msgid "Metrics|Delete metric"
msgstr ""

msgid "Metrics|Delete metric?"
msgstr ""

msgid "Metrics|Edit metric"
msgstr ""

msgid "Metrics|Environment"
msgstr ""

msgid "Metrics|For grouping similar metrics"
msgstr ""

msgid "Metrics|Label of the chart's vertical axis. Usually the type of the unit being charted. The horizontal axis (X-axis) always represents time."
msgstr ""

msgid "Metrics|Learn about environments"
msgstr ""

msgid "Metrics|Legend label (optional)"
msgstr ""

msgid "Metrics|Must be a valid PromQL query."
msgstr ""

msgid "Metrics|Name"
msgstr ""

msgid "Metrics|New metric"
msgstr ""

msgid "Metrics|No data to display"
msgstr ""

msgid "Metrics|No deployed environments"
msgstr ""

msgid "Metrics|Prometheus Query Documentation"
msgstr ""

msgid "Metrics|Query"
msgstr ""

msgid "Metrics|Response"
msgstr ""

msgid "Metrics|System"
msgstr ""

msgid "Metrics|There was an error fetching the environments data, please try again"
msgstr ""

msgid "Metrics|There was an error getting deployment information."
msgstr ""

msgid "Metrics|There was an error getting environments information."
msgstr ""

msgid "Metrics|There was an error while retrieving metrics"
msgstr ""

msgid "Metrics|Type"
msgstr ""

msgid "Metrics|Unexpected deployment data response from prometheus endpoint"
msgstr ""

msgid "Metrics|Unexpected metrics data response from prometheus endpoint"
msgstr ""

msgid "Metrics|Unit label"
msgstr ""

msgid "Metrics|Used as a title for the chart"
msgstr ""

msgid "Metrics|Used if the query returns a single series. If it returns multiple series, their legend labels will be picked up from the response."
msgstr ""

msgid "Metrics|Y-axis label"
msgstr ""

msgid "Metrics|You're about to permanently delete this metric. This cannot be undone."
msgstr ""

msgid "Metrics|e.g. HTTP requests"
msgstr ""

msgid "Metrics|e.g. Requests/second"
msgstr ""

msgid "Metrics|e.g. Throughput"
msgstr ""

msgid "Metrics|e.g. rate(http_requests_total[5m])"
msgstr ""

msgid "Metrics|e.g. req/sec"
msgstr ""

msgid "Milestone"
msgstr ""

msgid "Milestone lists not available with your current license"
msgstr ""

msgid "Milestone lists show all issues from the selected milestone."
msgstr ""

msgid "Milestones"
msgstr ""

msgid "Milestones| You’re about to permanently delete the milestone %{milestoneTitle} and remove it from %{issuesWithCount} and %{mergeRequestsWithCount}. Once deleted, it cannot be undone or recovered."
msgstr ""

msgid "Milestones| You’re about to permanently delete the milestone %{milestoneTitle}. This milestone is not currently used in any issues or merge requests."
msgstr ""

msgid "Milestones|<p>%{milestonePromotion}</p> %{finalWarning}"
msgstr ""

msgid "Milestones|Delete milestone"
msgstr ""

msgid "Milestones|Delete milestone %{milestoneTitle}?"
msgstr ""

msgid "Milestones|Failed to delete milestone %{milestoneTitle}"
msgstr ""

msgid "Milestones|Milestone %{milestoneTitle} was not found"
msgstr ""

msgid "Milestones|Promote %{milestoneTitle} to group milestone?"
msgstr ""

msgid "Milestones|Promote Milestone"
msgstr ""

msgid "Milestones|Promoting %{milestone} will make it available for all projects inside %{groupName}. Existing project milestones with the same name will be merged. "
msgstr ""

msgid "Milestones|This action cannot be reversed."
msgstr ""

msgid "Mirror a repository"
msgstr ""

msgid "Mirror direction"
msgstr ""

msgid "Mirror repository"
msgstr ""

msgid "Mirror user"
msgstr ""

msgid "Mirrored repositories"
msgstr ""

msgid "Mirroring repositories"
msgstr ""

msgid "MissingSSHKeyWarningLink|add an SSH key"
msgstr ""

msgid "Modal|Cancel"
msgstr ""

msgid "Modal|Close"
msgstr ""

msgid "Monitor your errors by integrating with Sentry"
msgstr ""

msgid "Monitoring"
msgstr ""

msgid "Months"
msgstr ""

msgid "More"
msgstr ""

msgid "More actions"
msgstr ""

msgid "More info"
msgstr ""

msgid "More information"
msgstr ""

msgid "More information is available|here"
msgstr ""

msgid "Most stars"
msgstr ""

msgid "Move"
msgstr ""

msgid "Move issue"
msgstr ""

msgid "Multiple issue boards"
msgstr ""

msgid "Name"
msgstr ""

msgid "Name new label"
msgstr ""

msgid "Name your individual key via a title"
msgstr ""

msgid "Name:"
msgstr ""

msgid "Naming, visibility"
msgstr ""

msgid "Nav|Help"
msgstr ""

msgid "Nav|Home"
msgstr ""

msgid "Nav|Sign In / Register"
msgstr ""

msgid "Nav|Sign out and sign in with a different account"
msgstr ""

msgid "Need help?"
msgstr ""

msgid "Network"
msgstr ""

msgid "Never"
msgstr ""

msgid "New"
msgstr ""

msgid "New Application"
msgstr ""

msgid "New Environment"
msgstr ""

msgid "New Group"
msgstr ""

msgid "New Identity"
msgstr ""

msgid "New Issue"
msgid_plural "New Issues"
msgstr[0] ""
msgstr[1] ""

msgid "New Label"
msgstr ""

msgid "New Pipeline Schedule"
msgstr ""

msgid "New Snippet"
msgstr ""

msgid "New Snippets"
msgstr ""

msgid "New branch"
msgstr ""

msgid "New branch unavailable"
msgstr ""

msgid "New directory"
msgstr ""

msgid "New environment"
msgstr ""

msgid "New epic"
msgstr ""

msgid "New file"
msgstr ""

msgid "New group"
msgstr ""

msgid "New identity"
msgstr ""

msgid "New issue"
msgstr ""

msgid "New label"
msgstr ""

msgid "New merge request"
msgstr ""

msgid "New pipelines will cancel older, pending pipelines on the same branch"
msgstr ""

msgid "New project"
msgstr ""

msgid "New schedule"
msgstr ""

msgid "New snippet"
msgstr ""

msgid "New subgroup"
msgstr ""

msgid "New tag"
msgstr ""

msgid "New..."
msgstr ""

msgid "No"
msgstr ""

msgid "No Label"
msgstr ""

msgid "No activities found"
msgstr ""

msgid "No assignee"
msgstr ""

msgid "No branches found"
msgstr ""

msgid "No changes"
msgstr ""

msgid "No changes between %{ref_start}%{source_branch}%{ref_end} and %{ref_start}%{target_branch}%{ref_end}"
msgstr ""

msgid "No connection could be made to a Gitaly Server, please check your logs!"
msgstr ""

msgid "No container images stored for this project. Add one by following the instructions above."
msgstr ""

msgid "No contributions were found"
msgstr ""

<<<<<<< HEAD
msgid "No credit card required."
=======
msgid "No details available"
>>>>>>> f5dd9107
msgstr ""

msgid "No due date"
msgstr ""

msgid "No errors to display"
msgstr ""

msgid "No estimate or time spent"
msgstr ""

msgid "No file chosen"
msgstr ""

msgid "No file selected"
msgstr ""

msgid "No files found."
msgstr ""

msgid "No issues for the selected time period."
msgstr ""

msgid "No labels with such name or description"
msgstr ""

msgid "No license. All rights reserved"
msgstr ""

msgid "No merge requests for the selected time period."
msgstr ""

msgid "No merge requests found"
msgstr ""

msgid "No messages were logged"
msgstr ""

msgid "No other labels with such name or description"
msgstr ""

msgid "No preview for this file type"
msgstr ""

msgid "No prioritised labels with such name or description"
msgstr ""

msgid "No public groups"
msgstr ""

msgid "No pushes for the selected time period."
msgstr ""

msgid "No repository"
msgstr ""

msgid "No runners found"
msgstr ""

msgid "No schedules"
msgstr ""

msgid "No start date"
msgstr ""

msgid "No, directly import the existing email addresses and usernames."
msgstr ""

msgid "Nodes"
msgstr ""

msgid "None"
msgstr ""

msgid "Not allowed to merge"
msgstr ""

msgid "Not available"
msgstr ""

msgid "Not available for private projects"
msgstr ""

msgid "Not available for protected branches"
msgstr ""

msgid "Not confidential"
msgstr ""

msgid "Not enough data"
msgstr ""

msgid "Not now"
msgstr ""

msgid "Note that the master branch is automatically protected. %{link_to_protected_branches}"
msgstr ""

msgid "Note that this invitation was sent to %{mail_to_invite_email}, but you are signed in as %{link_to_current_user} with email %{mail_to_current_user}."
msgstr ""

msgid "Note: As an administrator you may like to configure %{github_integration_link}, which will allow login via GitHub and allow connecting repositories without generating a Personal Access Token."
msgstr ""

msgid "Note: As an administrator you may like to configure %{github_integration_link}, which will allow login via GitHub and allow importing repositories without generating a Personal Access Token."
msgstr ""

msgid "Note: Consider asking your GitLab administrator to configure %{github_integration_link}, which will allow login via GitHub and allow connecting repositories without generating a Personal Access Token."
msgstr ""

msgid "Note: Consider asking your GitLab administrator to configure %{github_integration_link}, which will allow login via GitHub and allow importing repositories without generating a Personal Access Token."
msgstr ""

msgid "Notes|Are you sure you want to cancel creating this comment?"
msgstr ""

msgid "Notes|Collapse replies"
msgstr ""

msgid "Notes|Show all activity"
msgstr ""

msgid "Notes|Show comments only"
msgstr ""

msgid "Notes|Show history only"
msgstr ""

msgid "Nothing here."
msgstr ""

msgid "Notification events"
msgstr ""

msgid "Notification setting"
msgstr ""

msgid "Notification setting - %{notification_title}"
msgstr ""

msgid "NotificationEvent|Close issue"
msgstr ""

msgid "NotificationEvent|Close merge request"
msgstr ""

msgid "NotificationEvent|Failed pipeline"
msgstr ""

msgid "NotificationEvent|Merge merge request"
msgstr ""

msgid "NotificationEvent|New epic"
msgstr ""

msgid "NotificationEvent|New issue"
msgstr ""

msgid "NotificationEvent|New merge request"
msgstr ""

msgid "NotificationEvent|New note"
msgstr ""

msgid "NotificationEvent|Reassign issue"
msgstr ""

msgid "NotificationEvent|Reassign merge request"
msgstr ""

msgid "NotificationEvent|Reopen issue"
msgstr ""

msgid "NotificationEvent|Successful pipeline"
msgstr ""

msgid "NotificationLevel|Custom"
msgstr ""

msgid "NotificationLevel|Disabled"
msgstr ""

msgid "NotificationLevel|Global"
msgstr ""

msgid "NotificationLevel|On mention"
msgstr ""

msgid "NotificationLevel|Participate"
msgstr ""

msgid "NotificationLevel|Watch"
msgstr ""

msgid "Notifications"
msgstr ""

msgid "Notifications off"
msgstr ""

msgid "Notifications on"
msgstr ""

msgid "Nov"
msgstr ""

msgid "November"
msgstr ""

msgid "OK"
msgstr ""

msgid "Oct"
msgstr ""

msgid "October"
msgstr ""

msgid "OfSearchInADropdown|Filter"
msgstr ""

msgid "Once imported, repositories can be mirrored over SSH. Read more %{ssh_link}"
msgstr ""

msgid "One more item"
msgid_plural "%d more items"
msgstr[0] ""
msgstr[1] ""

msgid "One or more of your Bitbucket projects cannot be imported into GitLab directly because they use Subversion or Mercurial for version control, rather than Git."
msgstr ""

msgid "One or more of your Google Code projects cannot be imported into GitLab directly because they use Subversion or Mercurial for version control, rather than Git."
msgstr ""

msgid "Only admins"
msgstr ""

msgid "Only mirror protected branches"
msgstr ""

msgid "Only proceed if you trust %{idp_url} to control your GitLab account sign in."
msgstr ""

msgid "Only project members can comment."
msgstr ""

msgid "Oops, are you sure?"
msgstr ""

msgid "Open"
msgstr ""

msgid "Open Documentation"
msgstr ""

msgid "Open comment type dropdown"
msgstr ""

msgid "Open errors"
msgstr ""

msgid "Open in Xcode"
msgstr ""

msgid "Open projects"
msgstr ""

msgid "Open sidebar"
msgstr ""

msgid "Open source software to collaborate on code"
msgstr ""

msgid "Opened"
msgstr ""

msgid "Opened MR"
msgstr ""

msgid "Opened issues"
msgstr ""

msgid "OpenedNDaysAgo|Opened"
msgstr ""

msgid "Opens in a new window"
msgstr ""

msgid "Operations"
msgstr ""

msgid "Operations Dashboard"
msgstr ""

msgid "OperationsDashboard|Add a project to the dashboard"
msgstr ""

msgid "OperationsDashboard|The operations dashboard provides a summary of each project's operational health, including pipeline and alert statuses."
msgstr ""

msgid "OperationsDashboard|Unable to add %{invalidProjects}. The Operations Dashboard is available for public projects, and private projects in groups with a Gold plan."
msgstr ""

msgid "Optionally, you can %{link_to_customize} how FogBugz email addresses and usernames are imported into GitLab."
msgstr ""

msgid "Optionally, you can %{link_to_customize} how Google Code email addresses and usernames are imported into GitLab."
msgstr ""

msgid "Options"
msgstr ""

msgid "Or you can choose one of the suggested colors below"
msgstr ""

msgid "Other Labels"
msgstr ""

msgid "Other information"
msgstr ""

msgid "Otherwise it is recommended you start with one of the options below."
msgstr ""

msgid "Outbound requests"
msgstr ""

msgid "Overview"
msgstr ""

msgid "Overwrite diverged branches"
msgstr ""

msgid "Owner"
msgstr ""

msgid "Package information"
msgstr ""

msgid "Package was removed"
msgstr ""

msgid "Packages"
msgstr ""

msgid "Pages"
msgstr ""

msgid "Pagination|Last »"
msgstr ""

msgid "Pagination|Next"
msgstr ""

msgid "Pagination|Prev"
msgstr ""

msgid "Pagination|« First"
msgstr ""

msgid "Parent epic"
msgstr ""

msgid "Part of merge request changes"
msgstr ""

msgid "Password"
msgstr ""

msgid "Paste your public SSH key, which is usually contained in the file '~/.ssh/id_rsa.pub' and begins with 'ssh-rsa'. Don't use your private SSH key."
msgstr ""

msgid "Path, transfer, remove"
msgstr ""

msgid "Path:"
msgstr ""

msgid "Pause"
msgstr ""

msgid "Paused Runners don't accept new jobs"
msgstr ""

msgid "Pending"
msgstr ""

msgid "People without permission will never get a notification and won't be able to comment."
msgstr ""

msgid "Perform advanced options such as changing path, transferring, or removing the group."
msgstr ""

msgid "Performance optimization"
msgstr ""

msgid "Permissions"
msgstr ""

msgid "Permissions, LFS, 2FA"
msgstr ""

msgid "Personal Access Token"
msgstr ""

msgid "Pick a name"
msgstr ""

msgid "Pipeline"
msgstr ""

msgid "Pipeline Health"
msgstr ""

msgid "Pipeline Schedule"
msgstr ""

msgid "Pipeline Schedules"
msgstr ""

msgid "Pipeline quota"
msgstr ""

msgid "Pipeline triggers"
msgstr ""

msgid "PipelineCharts|Failed:"
msgstr ""

msgid "PipelineCharts|Overall statistics"
msgstr ""

msgid "PipelineCharts|Success ratio:"
msgstr ""

msgid "PipelineCharts|Successful:"
msgstr ""

msgid "PipelineCharts|Total:"
msgstr ""

msgid "PipelineSchedules|Activated"
msgstr ""

msgid "PipelineSchedules|Active"
msgstr ""

msgid "PipelineSchedules|All"
msgstr ""

msgid "PipelineSchedules|Inactive"
msgstr ""

msgid "PipelineSchedules|Next Run"
msgstr ""

msgid "PipelineSchedules|None"
msgstr ""

msgid "PipelineSchedules|Provide a short description for this pipeline"
msgstr ""

msgid "PipelineSchedules|Take ownership"
msgstr ""

msgid "PipelineSchedules|Target"
msgstr ""

msgid "PipelineSchedules|Variables"
msgstr ""

msgid "PipelineSheduleIntervalPattern|Custom"
msgstr ""

msgid "Pipelines"
msgstr ""

msgid "Pipelines charts"
msgstr ""

msgid "Pipelines for last month"
msgstr ""

msgid "Pipelines for last week"
msgstr ""

msgid "Pipelines for last year"
msgstr ""

msgid "Pipelines|Build with confidence"
msgstr ""

msgid "Pipelines|CI Lint"
msgstr ""

msgid "Pipelines|Clear Runner Caches"
msgstr ""

msgid "Pipelines|Continuous Integration can help catch bugs by running your tests automatically, while Continuous Deployment can help you deliver code to your product environment."
msgstr ""

msgid "Pipelines|Get started with Pipelines"
msgstr ""

msgid "Pipelines|Loading Pipelines"
msgstr ""

msgid "Pipelines|Project cache successfully reset."
msgstr ""

msgid "Pipelines|Run Pipeline"
msgstr ""

msgid "Pipelines|Something went wrong while cleaning runners cache."
msgstr ""

msgid "Pipelines|There are currently no %{scope} pipelines."
msgstr ""

msgid "Pipelines|There are currently no pipelines."
msgstr ""

msgid "Pipelines|There was an error fetching the pipelines. Try again in a few moments or contact your support team."
msgstr ""

msgid "Pipelines|This project is not currently set up to run pipelines."
msgstr ""

msgid "Pipeline|Commit"
msgstr ""

msgid "Pipeline|Create for"
msgstr ""

msgid "Pipeline|Create pipeline"
msgstr ""

msgid "Pipeline|Duration"
msgstr ""

msgid "Pipeline|Existing branch name or tag"
msgstr ""

msgid "Pipeline|Pipeline"
msgstr ""

msgid "Pipeline|Run Pipeline"
msgstr ""

msgid "Pipeline|Search branches"
msgstr ""

msgid "Pipeline|Specify variable values to be used in this run. The values specified in %{settings_link} will be used by default."
msgstr ""

msgid "Pipeline|Stages"
msgstr ""

msgid "Pipeline|Status"
msgstr ""

msgid "Pipeline|Stop pipeline"
msgstr ""

msgid "Pipeline|Stop pipeline #%{pipelineId}?"
msgstr ""

msgid "Pipeline|Variables"
msgstr ""

msgid "Pipeline|You’re about to stop pipeline %{pipelineId}."
msgstr ""

msgid "Pipeline|all"
msgstr ""

msgid "Pipeline|success"
msgstr ""

msgid "Pipeline|with stage"
msgstr ""

msgid "Pipeline|with stages"
msgstr ""

msgid "Plain diff"
msgstr ""

msgid "PlantUML"
msgstr ""

msgid "Play"
msgstr ""

msgid "Please %{link_to_register} or %{link_to_sign_in} to comment"
msgstr ""

msgid "Please accept the Terms of Service before continuing."
msgstr ""

msgid "Please choose a group URL with no special characters."
msgstr ""

msgid "Please convert them to %{link_to_git}, and go through the %{link_to_import_flow} again."
msgstr ""

msgid "Please convert them to Git on Google Code, and go through the %{link_to_import_flow} again."
msgstr ""

msgid "Please enable and migrate to hashed storage to avoid security issues and ensure data integrity. %{migrate_link}"
msgstr ""

msgid "Please fill in a descriptive name for your group."
msgstr ""

msgid "Please migrate all existing projects to hashed storage to avoid security issues and ensure data integrity. %{migrate_link}"
msgstr ""

msgid "Please note that this application is not provided by GitLab and you should verify its authenticity before allowing access."
msgstr ""

msgid "Please select at least one filter to see results"
msgstr ""

msgid "Please solve the reCAPTCHA"
msgstr ""

msgid "Please try again"
msgstr ""

msgid "Please upgrade PostgreSQL to version 9.6 or greater. The status of the replication cannot be determined reliably with the current version."
msgstr ""

msgid "Please use this form to report users to GitLab who create spam issues, comments or behave inappropriately."
msgstr ""

msgid "Please wait while we connect to your repository. Refresh at will."
msgstr ""

msgid "Please wait while we import the repository for you. Refresh at will."
msgstr ""

msgid "Preferences"
msgstr ""

msgid "Preferences|Navigation theme"
msgstr ""

msgid "Press Enter or click to search"
msgstr ""

msgid "Prevent adding new members to project membership within this group"
msgstr ""

msgid "Preview"
msgstr ""

msgid "Preview payload"
msgstr ""

msgid "Primary"
msgstr ""

msgid "Prioritize"
msgstr ""

msgid "Prioritize label"
msgstr ""

msgid "Prioritized Labels"
msgstr ""

msgid "Prioritized label"
msgstr ""

msgid "Private"
msgstr ""

msgid "Private - Project access must be granted explicitly to each user."
msgstr ""

msgid "Private - The group and its projects can only be viewed by members."
msgstr ""

msgid "Private projects can be created in your personal namespace with:"
msgstr ""

msgid "Profile"
msgstr ""

msgid "Profile Settings"
msgstr ""

msgid "Profiles| You are about to permanently delete %{yourAccount}, and all of the issues, merge requests, and groups linked to your account. Once you confirm %{deleteAccount}, it cannot be undone or recovered."
msgstr ""

msgid "Profiles| You are going to change the username %{currentUsernameBold} to %{newUsernameBold}. Profile and projects will be redirected to the %{newUsername} namespace but this redirect will expire once the %{currentUsername} namespace is registered by another user or group. Please update your Git repository remotes as soon as possible."
msgstr ""

msgid "Profiles|@username"
msgstr ""

msgid "Profiles|Account scheduled for removal."
msgstr ""

msgid "Profiles|Add key"
msgstr ""

msgid "Profiles|Add status emoji"
msgstr ""

msgid "Profiles|Avatar cropper"
msgstr ""

msgid "Profiles|Avatar will be removed. Are you sure?"
msgstr ""

msgid "Profiles|Change username"
msgstr ""

msgid "Profiles|Choose file..."
msgstr ""

msgid "Profiles|Choose to show contributions of private projects on your public profile without any project, repository or organization information"
msgstr ""

msgid "Profiles|City, country"
msgstr ""

msgid "Profiles|Clear status"
msgstr ""

msgid "Profiles|Current path: %{path}"
msgstr ""

msgid "Profiles|Current status"
msgstr ""

msgid "Profiles|Delete Account"
msgstr ""

msgid "Profiles|Delete account"
msgstr ""

msgid "Profiles|Delete your account?"
msgstr ""

msgid "Profiles|Deleting an account has the following effects:"
msgstr ""

msgid "Profiles|Do not show on profile"
msgstr ""

msgid "Profiles|Don't display activity-related personal information on your profiles"
msgstr ""

msgid "Profiles|Edit Profile"
msgstr ""

msgid "Profiles|Enter your name, so people you know can recognize you"
msgstr ""

msgid "Profiles|Invalid password"
msgstr ""

msgid "Profiles|Invalid username"
msgstr ""

msgid "Profiles|Learn more"
msgstr ""

msgid "Profiles|Made a private contribution"
msgstr ""

msgid "Profiles|Main settings"
msgstr ""

msgid "Profiles|No file chosen"
msgstr ""

msgid "Profiles|Path"
msgstr ""

msgid "Profiles|Position and size your new avatar"
msgstr ""

msgid "Profiles|Private contributions"
msgstr ""

msgid "Profiles|Public Avatar"
msgstr ""

msgid "Profiles|Remove avatar"
msgstr ""

msgid "Profiles|Set new profile picture"
msgstr ""

msgid "Profiles|Some options are unavailable for LDAP accounts"
msgstr ""

msgid "Profiles|Tell us about yourself in fewer than 250 characters"
msgstr ""

msgid "Profiles|The maximum file size allowed is 200KB."
msgstr ""

msgid "Profiles|This doesn't look like a public SSH key, are you sure you want to add it?"
msgstr ""

msgid "Profiles|This email will be displayed on your public profile"
msgstr ""

msgid "Profiles|This email will be used for web based operations, such as edits and merges. %{learn_more}"
msgstr ""

msgid "Profiles|This emoji and message will appear on your profile and throughout the interface."
msgstr ""

msgid "Profiles|This feature is experimental and translations are not complete yet"
msgstr ""

msgid "Profiles|This information will appear on your profile"
msgstr ""

msgid "Profiles|Type your %{confirmationValue} to confirm:"
msgstr ""

msgid "Profiles|Typically starts with \"ssh-rsa …\""
msgstr ""

msgid "Profiles|Update profile settings"
msgstr ""

msgid "Profiles|Update username"
msgstr ""

msgid "Profiles|Upload new avatar"
msgstr ""

msgid "Profiles|Use a private email - %{email}"
msgstr ""

msgid "Profiles|Username change failed - %{message}"
msgstr ""

msgid "Profiles|Username successfully changed"
msgstr ""

msgid "Profiles|What's your status?"
msgstr ""

msgid "Profiles|Who you represent or work for"
msgstr ""

msgid "Profiles|You can change your avatar here"
msgstr ""

msgid "Profiles|You can change your avatar here or remove the current avatar to revert to %{gravatar_link}"
msgstr ""

msgid "Profiles|You can upload your avatar here"
msgstr ""

msgid "Profiles|You can upload your avatar here or change it at %{gravatar_link}"
msgstr ""

msgid "Profiles|You don't have access to delete this user."
msgstr ""

msgid "Profiles|You must transfer ownership or delete these groups before you can delete your account."
msgstr ""

msgid "Profiles|Your LinkedIn profile name from linkedin.com/in/profilename"
msgstr ""

msgid "Profiles|Your account is currently an owner in these groups:"
msgstr ""

msgid "Profiles|Your email address was automatically set based on your %{provider_label} account"
msgstr ""

msgid "Profiles|Your location was automatically set based on your %{provider_label} account"
msgstr ""

msgid "Profiles|Your name was automatically set based on your %{provider_label} account, so people you know can recognize you"
msgstr ""

msgid "Profiles|Your status"
msgstr ""

msgid "Profiles|e.g. My MacBook key"
msgstr ""

msgid "Profiles|username"
msgstr ""

msgid "Profiles|website.com"
msgstr ""

msgid "Profiles|your account"
msgstr ""

msgid "Profiling - Performance bar"
msgstr ""

msgid "Programming languages used in this repository"
msgstr ""

msgid "Progress"
msgstr ""

msgid "Project"
msgstr ""

msgid "Project '%{project_name}' is in the process of being deleted."
msgstr ""

msgid "Project '%{project_name}' queued for deletion."
msgstr ""

msgid "Project '%{project_name}' was successfully created."
msgstr ""

msgid "Project '%{project_name}' was successfully updated."
msgstr ""

msgid "Project Badges"
msgstr ""

msgid "Project URL"
msgstr ""

msgid "Project access must be granted explicitly to each user."
msgstr ""

msgid "Project avatar"
msgstr ""

msgid "Project avatar in repository: %{link}"
msgstr ""

msgid "Project details"
msgstr ""

msgid "Project export could not be deleted."
msgstr ""

msgid "Project export has been deleted."
msgstr ""

msgid "Project export link has expired. Please generate a new export from your project settings."
msgstr ""

msgid "Project export started. A download link will be sent by email."
msgstr ""

msgid "Project name"
msgstr ""

msgid "Project slug"
msgstr ""

msgid "ProjectActivityRSS|Subscribe"
msgstr ""

msgid "ProjectCreationLevel|Allowed to create projects"
msgstr ""

msgid "ProjectCreationLevel|Default project creation protection"
msgstr ""

msgid "ProjectCreationLevel|Developers + Maintainers"
msgstr ""

msgid "ProjectCreationLevel|Maintainers"
msgstr ""

msgid "ProjectCreationLevel|No one"
msgstr ""

msgid "ProjectFileTree|Name"
msgstr ""

msgid "ProjectLastActivity|Never"
msgstr ""

msgid "ProjectLifecycle|Stage"
msgstr ""

msgid "ProjectOverview|Fork"
msgstr ""

msgid "ProjectOverview|Forks"
msgstr ""

msgid "ProjectOverview|Go to your fork"
msgstr ""

msgid "ProjectOverview|Star"
msgstr ""

msgid "ProjectOverview|Unstar"
msgstr ""

msgid "ProjectOverview|You have reached your project limit"
msgstr ""

msgid "ProjectOverview|You must sign in to star a project"
msgstr ""

msgid "ProjectPage|Project ID: %{project_id}"
msgstr ""

msgid "ProjectSettings|Badges"
msgstr ""

msgid "ProjectSettings|Contact an admin to change this setting."
msgstr ""

msgid "ProjectSettings|Customize your project badges."
msgstr ""

msgid "ProjectSettings|Failed to protect the tag"
msgstr ""

msgid "ProjectSettings|Failed to update tag!"
msgstr ""

msgid "ProjectSettings|Learn more about badges."
msgstr ""

msgid "ProjectSettings|Only signed commits can be pushed to this repository."
msgstr ""

msgid "ProjectSettings|This setting is applied on the server level and can be overridden by an admin."
msgstr ""

msgid "ProjectSettings|This setting is applied on the server level but has been overridden for this project."
msgstr ""

msgid "ProjectSettings|This setting will be applied to all projects unless overridden by an admin."
msgstr ""

msgid "ProjectSettings|Users can only push commits to this repository that were committed with one of their own verified emails."
msgstr ""

msgid "Projects"
msgstr ""

msgid "Projects shared with %{group_name}"
msgstr ""

msgid "Projects that belong to a group are prefixed with the group namespace. Existing projects may be moved into a group."
msgstr ""

msgid "ProjectsDropdown|Frequently visited"
msgstr ""

msgid "ProjectsDropdown|Loading projects"
msgstr ""

msgid "ProjectsDropdown|Projects you visit often will appear here"
msgstr ""

msgid "ProjectsDropdown|Search your projects"
msgstr ""

msgid "ProjectsDropdown|Something went wrong on our end."
msgstr ""

msgid "ProjectsDropdown|Sorry, no projects matched your search"
msgstr ""

msgid "ProjectsDropdown|This feature requires browser localStorage support"
msgstr ""

msgid "PrometheusAlerts|Add alert"
msgstr ""

msgid "PrometheusAlerts|Alert set"
msgstr ""

msgid "PrometheusAlerts|Edit alert"
msgstr ""

msgid "PrometheusAlerts|Error creating alert"
msgstr ""

msgid "PrometheusAlerts|Error deleting alert"
msgstr ""

msgid "PrometheusAlerts|Error fetching alert"
msgstr ""

msgid "PrometheusAlerts|Error saving alert"
msgstr ""

msgid "PrometheusAlerts|No alert set"
msgstr ""

msgid "PrometheusAlerts|Operator"
msgstr ""

msgid "PrometheusAlerts|Threshold"
msgstr ""

msgid "PrometheusDashboard|Time"
msgstr ""

msgid "PrometheusService|%{exporters} with %{metrics} were found"
msgstr ""

msgid "PrometheusService|<p class=\"text-tertiary\">No <a href=\"%{docsUrl}\">common metrics</a> were found</p>"
msgstr ""

msgid "PrometheusService|Active"
msgstr ""

msgid "PrometheusService|Auto configuration"
msgstr ""

msgid "PrometheusService|Automatically deploy and configure Prometheus on your clusters to monitor your project’s environments"
msgstr ""

msgid "PrometheusService|Common metrics"
msgstr ""

msgid "PrometheusService|Common metrics are automatically monitored based on a library of metrics from popular exporters."
msgstr ""

msgid "PrometheusService|Custom metrics"
msgstr ""

msgid "PrometheusService|Enable Prometheus to define custom metrics, using either option above"
msgstr ""

msgid "PrometheusService|Finding and configuring metrics..."
msgstr ""

msgid "PrometheusService|Finding custom metrics..."
msgstr ""

msgid "PrometheusService|Install Prometheus on clusters"
msgstr ""

msgid "PrometheusService|Manage clusters"
msgstr ""

msgid "PrometheusService|Manual configuration"
msgstr ""

msgid "PrometheusService|Metrics"
msgstr ""

msgid "PrometheusService|Missing environment variable"
msgstr ""

msgid "PrometheusService|More information"
msgstr ""

msgid "PrometheusService|New metric"
msgstr ""

msgid "PrometheusService|Prometheus API Base URL, like http://prometheus.example.com/"
msgstr ""

msgid "PrometheusService|Prometheus is being automatically managed on your clusters"
msgstr ""

msgid "PrometheusService|These metrics will only be monitored after your first deployment to an environment"
msgstr ""

msgid "PrometheusService|Time-series monitoring service"
msgstr ""

msgid "PrometheusService|To enable manual configuration, uninstall Prometheus from your clusters"
msgstr ""

msgid "PrometheusService|To enable the installation of Prometheus on your clusters, deactivate the manual configuration below"
msgstr ""

msgid "PrometheusService|Waiting for your first deployment to an environment to find common metrics"
msgstr ""

msgid "Promote"
msgstr ""

msgid "Promote these project milestones into a group milestone."
msgstr ""

msgid "Promote to Group Milestone"
msgstr ""

msgid "Promote to group label"
msgstr ""

msgid "Promotions|Don't show me this again"
msgstr ""

msgid "Promotions|Epics let you manage your portfolio of projects more efficiently and with less effort by tracking groups of issues that share a theme, across projects and milestones."
msgstr ""

msgid "Promotions|This feature is locked."
msgstr ""

msgid "Promotions|Upgrade plan"
msgstr ""

msgid "Protected"
msgstr ""

msgid "Protected Environments"
msgstr ""

msgid "ProtectedEnvironment|%{environment_name} will be writable for developers. Are you sure?"
msgstr ""

msgid "ProtectedEnvironment|Allowed to deploy"
msgstr ""

msgid "ProtectedEnvironment|Choose who is allowed to deploy"
msgstr ""

msgid "ProtectedEnvironment|Environment"
msgstr ""

msgid "ProtectedEnvironment|Protect"
msgstr ""

msgid "ProtectedEnvironment|Protect Environments in order to restrict who can execute deployments."
msgstr ""

msgid "ProtectedEnvironment|Protect an environment"
msgstr ""

msgid "ProtectedEnvironment|Protected Environment (%{protected_environments_count})"
msgstr ""

msgid "ProtectedEnvironment|Select an environment"
msgstr ""

msgid "ProtectedEnvironment|There are currently no protected environments, protect an environment with the form above."
msgstr ""

msgid "ProtectedEnvironment|Unprotect"
msgstr ""

msgid "ProtectedEnvironment|Your environment can't be unprotected"
msgstr ""

msgid "ProtectedEnvironment|Your environment has been protected."
msgstr ""

msgid "ProtectedEnvironment|Your environment has been unprotected"
msgstr ""

msgid "Protip:"
msgstr ""

msgid "Provider"
msgstr ""

msgid "Pseudonymizer data collection"
msgstr ""

msgid "Public"
msgstr ""

msgid "Public - The group and any public projects can be viewed without any authentication."
msgstr ""

msgid "Public - The project can be accessed without any authentication."
msgstr ""

msgid "Public pipelines"
msgstr ""

msgid "Pull"
msgstr ""

msgid "Push"
msgstr ""

msgid "Push Rules"
msgstr ""

msgid "Push events"
msgstr ""

msgid "Push project from command line"
msgstr ""

msgid "Push to create a project"
msgstr ""

msgid "PushRule|Committer restriction"
msgstr ""

msgid "Pushed"
msgstr ""

msgid "Pushes"
msgstr ""

msgid "Quarters"
msgstr ""

msgid "Quick actions can be used in the issues description and comment boxes."
msgstr ""

msgid "README"
msgstr ""

msgid "Read more"
msgstr ""

msgid "Read more about environments"
msgstr ""

msgid "Read more about project permissions <strong>%{link_to_help}</strong>"
msgstr ""

msgid "Real-time features"
msgstr ""

msgid "Recent searches"
msgstr ""

msgid "Redirect to SAML provider to test configuration"
msgstr ""

msgid "Reference:"
msgstr ""

msgid "Refresh"
msgstr ""

msgid "Refreshing in a second to show the updated status..."
msgid_plural "Refreshing in %d seconds to show the updated status..."
msgstr[0] ""
msgstr[1] ""

msgid "Regenerate key"
msgstr ""

msgid "Regex pattern"
msgstr ""

msgid "Register / Sign In"
msgstr ""

msgid "Register U2F device"
msgstr ""

msgid "Register and see your runners for this group."
msgstr ""

msgid "Register and see your runners for this project."
msgstr ""

msgid "Registry"
msgstr ""

msgid "Related Commits"
msgstr ""

msgid "Related Deployed Jobs"
msgstr ""

msgid "Related Issues"
msgstr ""

msgid "Related Jobs"
msgstr ""

msgid "Related Merge Requests"
msgstr ""

msgid "Related Merged Requests"
msgstr ""

msgid "Related merge requests"
msgstr ""

msgid "Releases"
msgstr ""

msgid "Releases mark specific points in a project's development history, communicate information about the type of change, and deliver on prepared, often compiled, versions of the software to be reused elsewhere. Currently, releases can only be created through the API."
msgstr ""

msgid "Remind later"
msgstr ""

msgid "Remove"
msgstr ""

msgid "Remove Runner"
msgstr ""

msgid "Remove all approvals in a merge request when new commits are pushed to its source branch"
msgstr ""

msgid "Remove approver"
msgstr ""

msgid "Remove avatar"
msgstr ""

msgid "Remove group"
msgstr ""

msgid "Remove priority"
msgstr ""

msgid "Remove project"
msgstr ""

msgid "Removed group can not be restored!"
msgstr ""

msgid "Removing group will cause all child projects and resources to be removed."
msgstr ""

msgid "Rename"
msgstr ""

msgid "Rename file"
msgstr ""

msgid "Rename folder"
msgstr ""

msgid "Reopen epic"
msgstr ""

msgid "Repair authentication"
msgstr ""

msgid "Reply to this email directly or %{view_it_on_gitlab}."
msgstr ""

msgid "Repo by URL"
msgstr ""

msgid "Report abuse to GitLab"
msgstr ""

msgid "Reporting"
msgstr ""

msgid "Reports|%{failedString} and %{resolvedString}"
msgstr ""

msgid "Reports|Actions"
msgstr ""

msgid "Reports|Class"
msgstr ""

msgid "Reports|Confidence"
msgstr ""

msgid "Reports|Execution time"
msgstr ""

msgid "Reports|Failure"
msgstr ""

msgid "Reports|Severity"
msgstr ""

msgid "Reports|System output"
msgstr ""

msgid "Reports|Test summary"
msgstr ""

msgid "Reports|Test summary failed loading results"
msgstr ""

msgid "Reports|Test summary results are being parsed"
msgstr ""

msgid "Reports|Vulnerability"
msgstr ""

msgid "Reports|no changed test results"
msgstr ""

msgid "Repository"
msgstr ""

msgid "Repository Settings"
msgstr ""

msgid "Repository URL"
msgstr ""

msgid "Repository cleanup"
msgstr ""

msgid "Repository cleanup has started. You will receive an email once the cleanup operation is complete."
msgstr ""

msgid "Repository has no locks."
msgstr ""

msgid "Repository maintenance"
msgstr ""

msgid "Repository mirror"
msgstr ""

msgid "Repository storage"
msgstr ""

msgid "RepositorySettingsAccessLevel|Select"
msgstr ""

msgid "Request Access"
msgstr ""

msgid "Requested %{time_ago}"
msgstr ""

msgid "Requests Profiles"
msgstr ""

msgid "Require all users in this group to setup Two-factor authentication"
msgstr ""

msgid "Require all users to accept Terms of Service and Privacy Policy when they access GitLab."
msgstr ""

msgid "Resend invite"
msgstr ""

msgid "Reset health check access token"
msgstr ""

msgid "Reset runners registration token"
msgstr ""

msgid "Resolve all discussions in new issue"
msgstr ""

msgid "Resolve conflicts on source branch"
msgstr ""

msgid "Resolve discussion"
msgstr ""

msgid "Resolved"
msgstr ""

msgid "Response metrics (AWS ELB)"
msgstr ""

msgid "Response metrics (Custom)"
msgstr ""

msgid "Response metrics (HA Proxy)"
msgstr ""

msgid "Response metrics (NGINX Ingress VTS)"
msgstr ""

msgid "Response metrics (NGINX Ingress)"
msgstr ""

msgid "Response metrics (NGINX)"
msgstr ""

msgid "Restart Terminal"
msgstr ""

msgid "Resume"
msgstr ""

msgid "Retry"
msgstr ""

msgid "Retry this job"
msgstr ""

msgid "Retry verification"
msgstr ""

msgid "Reveal value"
msgid_plural "Reveal values"
msgstr[0] ""
msgstr[1] ""

msgid "Reveal values"
msgstr ""

msgid "Revert this commit"
msgstr ""

msgid "Revert this merge request"
msgstr ""

msgid "Review"
msgstr ""

msgid "Review the process for configuring service providers in your identity provider — in this case, GitLab is the \"service provider\" or \"relying party\"."
msgstr ""

msgid "Reviewing"
msgstr ""

msgid "Reviewing (merge request !%{mergeRequestId})"
msgstr ""

msgid "Revoke"
msgstr ""

msgid "Roadmap"
msgstr ""

msgid "Run CI/CD pipelines for external repositories"
msgstr ""

msgid "Run tests against your code live using the Web Terminal"
msgstr ""

msgid "Run untagged jobs"
msgstr ""

msgid "Runner cannot be assigned to other projects"
msgstr ""

msgid "Runner runs jobs from all unassigned projects"
msgstr ""

msgid "Runner runs jobs from all unassigned projects in its group"
msgstr ""

msgid "Runner runs jobs from assigned projects"
msgstr ""

msgid "Runner token"
msgstr ""

msgid "Runner will not receive any new jobs"
msgstr ""

msgid "Runners"
msgstr ""

msgid "Runners API"
msgstr ""

msgid "Runners activated for this project"
msgstr ""

msgid "Runners can be placed on separate users, servers, and even on your local machine."
msgstr ""

msgid "Runners can be placed on separate users, servers, even on your local machine."
msgstr ""

msgid "Runners currently online: %{active_runners_count}"
msgstr ""

msgid "Runners page"
msgstr ""

msgid "Runners page."
msgstr ""

msgid "Runners|You have used all your shared Runners pipeline minutes."
msgstr ""

msgid "Running"
msgstr ""

msgid "SAML SSO"
msgstr ""

msgid "SAML SSO for %{group_name}"
msgstr ""

msgid "SAML Single Sign On"
msgstr ""

msgid "SAML Single Sign On Settings"
msgstr ""

msgid "SAML for %{group_name}"
msgstr ""

msgid "SHA1 fingerprint of the SAML token signing certificate. Get this from your identity provider, where it can also be called \"Thumbprint\"."
msgstr ""

msgid "SSH Keys"
msgstr ""

msgid "SSH host keys"
msgstr ""

msgid "SSH public key"
msgstr ""

msgid "SSL Verification"
msgstr ""

msgid "Save"
msgstr ""

msgid "Save application"
msgstr ""

msgid "Save changes"
msgstr ""

msgid "Save changes before testing"
msgstr ""

msgid "Save comment"
msgstr ""

msgid "Save pipeline schedule"
msgstr ""

msgid "Save variables"
msgstr ""

msgid "Schedule a new pipeline"
msgstr ""

msgid "Scheduled"
msgstr ""

msgid "Schedules"
msgstr ""

msgid "Scheduling Pipelines"
msgstr ""

msgid "Scope"
msgstr ""

msgid "Scoped issue boards"
msgstr ""

msgid "Scroll down to <strong>Google Code Project Hosting</strong> and enable the switch on the right."
msgstr ""

msgid "Scroll to bottom"
msgstr ""

msgid "Scroll to top"
msgstr ""

msgid "Search"
msgstr ""

msgid "Search branches"
msgstr ""

msgid "Search branches and tags"
msgstr ""

msgid "Search files"
msgstr ""

msgid "Search for projects, issues, etc."
msgstr ""

msgid "Search merge requests"
msgstr ""

msgid "Search milestones"
msgstr ""

msgid "Search or filter results..."
msgstr ""

msgid "Search or jump to…"
msgstr ""

msgid "Search project"
msgstr ""

msgid "Search projects"
msgstr ""

msgid "Search users"
msgstr ""

msgid "Search your projects"
msgstr ""

msgid "SearchAutocomplete|All GitLab"
msgstr ""

msgid "SearchAutocomplete|Issues I've created"
msgstr ""

msgid "SearchAutocomplete|Issues assigned to me"
msgstr ""

msgid "SearchAutocomplete|Merge requests I've created"
msgstr ""

msgid "SearchAutocomplete|Merge requests assigned to me"
msgstr ""

msgid "SearchAutocomplete|in all GitLab"
msgstr ""

msgid "SearchAutocomplete|in this group"
msgstr ""

msgid "SearchAutocomplete|in this project"
msgstr ""

msgid "Secret"
msgstr ""

msgid "Security"
msgstr ""

msgid "Security Dashboard"
msgstr ""

msgid "Security Dashboard|Error fetching the dashboard data. Please check your network connection and try again."
msgstr ""

msgid "Security Dashboard|Error fetching the vulnerability counts. Please check your network connection and try again."
msgstr ""

msgid "Security Dashboard|Error fetching the vulnerability list. Please check your network connection and try again."
msgstr ""

msgid "Security Dashboard|Issue Created"
msgstr ""

msgid "Security Reports|At this time, the security dashboard only supports SAST and dependency scanning."
msgstr ""

msgid "Security Reports|Create issue"
msgstr ""

msgid "Security Reports|Dismiss vulnerability"
msgstr ""

msgid "Security Reports|Learn more about setting up your dashboard"
msgstr ""

msgid "Security Reports|More info"
msgstr ""

msgid "Security Reports|No Vulnerabilities"
msgstr ""

msgid "Security Reports|Revert dismissal"
msgstr ""

msgid "Security Reports|Security dashboard documentation"
msgstr ""

msgid "Security Reports|There was an error creating the issue."
msgstr ""

msgid "Security Reports|There was an error dismissing the vulnerability."
msgstr ""

msgid "Security Reports|There was an error reverting the dismissal."
msgstr ""

msgid "Security Reports|There was an error reverting this dismissal."
msgstr ""

msgid "Security Reports|We've found no vulnerabilities for your group"
msgstr ""

msgid "Security Reports|While it's rare to have no vulnerabilities for your group, it can happen. In any event, we ask that you please double check your settings to make sure you've set up your dashboard correctly."
msgstr ""

msgid "SecurityDashboard| The security dashboard displays the latest security report. Use it to find and fix vulnerabilities."
msgstr ""

msgid "SecurityDashboard|Monitor vulnerabilities in your code"
msgstr ""

msgid "SecurityDashboard|Pipeline %{pipelineLink} triggered"
msgstr ""

msgid "See metrics"
msgstr ""

msgid "See the affected projects in the GitLab admin panel"
msgstr ""

msgid "Select"
msgstr ""

msgid "Select Archive Format"
msgstr ""

msgid "Select a group to invite"
msgstr ""

msgid "Select a namespace to fork the project"
msgstr ""

msgid "Select a template repository"
msgstr ""

msgid "Select a timezone"
msgstr ""

msgid "Select an existing Kubernetes cluster or create a new one"
msgstr ""

msgid "Select assignee"
msgstr ""

msgid "Select branch/tag"
msgstr ""

msgid "Select project"
msgstr ""

msgid "Select project and zone to choose machine type"
msgstr ""

msgid "Select project to choose zone"
msgstr ""

msgid "Select projects you want to import."
msgstr ""

msgid "Select source branch"
msgstr ""

msgid "Select target branch"
msgstr ""

msgid "Select the branch you want to set as the default for this project. All merge requests and commits will automatically be made against this branch unless you specify a different one."
msgstr ""

msgid "Select the custom project template source group."
msgstr ""

msgid "Selecting a GitLab user will add a link to the GitLab user in the descriptions of issues and comments (e.g. \"By <a href=\"#\">@johnsmith</a>\"). It will also associate and/or assign these issues and comments with the selected user."
msgstr ""

msgid "Selective synchronization"
msgstr ""

msgid "Send email"
msgstr ""

msgid "Send report"
msgstr ""

msgid "Send usage data"
msgstr ""

msgid "Sentry API URL"
msgstr ""

msgid "Sep"
msgstr ""

msgid "September"
msgstr ""

msgid "Server version"
msgstr ""

msgid "Serverless"
msgstr ""

msgid "ServerlessDetails|Copy URL to clipboard"
msgstr ""

msgid "ServerlessDetails|Kubernetes Pods"
msgstr ""

msgid "ServerlessDetails|Number of Kubernetes pods in use over time based on necessity."
msgstr ""

msgid "ServerlessDetails|pod in use"
msgstr ""

msgid "ServerlessDetails|pods in use"
msgstr ""

msgid "Serverless| In order to start using functions as a service, you must first install Knative on your Kubernetes cluster."
msgstr ""

msgid "Serverless|An error occurred while retrieving serverless components"
msgstr ""

msgid "Serverless|Cluster Env"
msgstr ""

msgid "Serverless|Description"
msgstr ""

msgid "Serverless|Function"
msgstr ""

msgid "Serverless|Getting started with serverless"
msgstr ""

msgid "Serverless|If you believe none of these apply, please check back later as the function data may be in the process of becoming available."
msgstr ""

msgid "Serverless|Install Knative"
msgstr ""

msgid "Serverless|Last Update"
msgstr ""

msgid "Serverless|Learn more about Serverless"
msgstr ""

msgid "Serverless|No functions available"
msgstr ""

msgid "Serverless|Runtime"
msgstr ""

msgid "Serverless|There is currently no function data available from Knative. This could be for a variety of reasons including:"
msgstr ""

msgid "Service Desk"
msgstr ""

msgid "Service Templates"
msgstr ""

msgid "Service URL"
msgstr ""

msgid "Session expiration, projects limit and attachment size."
msgstr ""

msgid "Set a password on your account to pull or push via %{protocol}."
msgstr ""

msgid "Set a template repository for projects in this group"
msgstr ""

msgid "Set default and restrict visibility levels. Configure import sources and git access protocol."
msgstr ""

msgid "Set instance-wide template repository"
msgstr ""

msgid "Set max session time for web terminal."
msgstr ""

msgid "Set notification email for abuse reports."
msgstr ""

msgid "Set number of approvers required before open merge requests can be merged"
msgstr ""

msgid "Set requirements for a user to sign-in. Enable mandatory two-factor authentication."
msgstr ""

msgid "Set up CI/CD"
msgstr ""

msgid "Set up a %{type} Runner manually"
msgstr ""

msgid "Set up a specific Runner automatically"
msgstr ""

msgid "Set up assertions/attributes/claims (email, first_name, last_name) and NameID according to %{docsLinkStart}the documentation %{icon}%{docsLinkEnd}"
msgstr ""

msgid "Set up new U2F device"
msgstr ""

msgid "Set up your project to automatically push and/or pull changes to/from another repository. Branches, tags, and commits will be synced automatically."
msgstr ""

msgid "SetPasswordToCloneLink|set a password"
msgstr ""

msgid "SetStatusModal|Add status emoji"
msgstr ""

msgid "SetStatusModal|Clear status"
msgstr ""

msgid "SetStatusModal|Edit status"
msgstr ""

msgid "SetStatusModal|Remove status"
msgstr ""

msgid "SetStatusModal|Set a status"
msgstr ""

msgid "SetStatusModal|Set status"
msgstr ""

msgid "SetStatusModal|Sorry, we weren't able to set your status. Please try again later."
msgstr ""

msgid "SetStatusModal|What's your status?"
msgstr ""

msgid "Settings"
msgstr ""

msgid "Share"
msgstr ""

msgid "Share the <strong>%{sso_label}</strong> with members so they can sign in to your group through your identity provider"
msgstr ""

msgid "Shared Runners"
msgstr ""

msgid "Shared projects"
msgstr ""

msgid "SharedRunnersMinutesSettings|By resetting the pipeline minutes for this namespace, the currently used minutes will be set to zero."
msgstr ""

msgid "SharedRunnersMinutesSettings|Reset pipeline minutes"
msgstr ""

msgid "SharedRunnersMinutesSettings|Reset used pipeline minutes"
msgstr ""

msgid "Sherlock Transactions"
msgstr ""

msgid "Show command"
msgstr ""

msgid "Show complete raw log"
msgstr ""

msgid "Show latest version"
msgstr ""

msgid "Show parent pages"
msgstr ""

msgid "Show parent subgroups"
msgstr ""

msgid "Show whitespace changes"
msgstr ""

msgid "Showing %d event"
msgid_plural "Showing %d events"
msgstr[0] ""
msgstr[1] ""

msgid "Side-by-side"
msgstr ""

msgid "Sidebar|Change weight"
msgstr ""

msgid "Sidebar|None"
msgstr ""

msgid "Sidebar|Only numeral characters allowed"
msgstr ""

msgid "Sidebar|Weight"
msgstr ""

msgid "Sign in"
msgstr ""

msgid "Sign in / Register"
msgstr ""

msgid "Sign in to \"%{group_name}\""
msgstr ""

msgid "Sign in via 2FA code"
msgstr ""

msgid "Sign in with Single Sign-On"
msgstr ""

msgid "Sign out"
msgstr ""

msgid "Sign-in restrictions"
msgstr ""

msgid "Sign-up restrictions"
msgstr ""

msgid "Similar issues"
msgstr ""

msgid "Size"
msgstr ""

msgid "Size and domain settings for static websites"
msgstr ""

msgid "Slack application"
msgstr ""

msgid "Slack integration allows you to interact with GitLab via slash commands in a chat window."
msgstr ""

msgid "Slower but makes sure the project workspace is pristine as it clones the repository from scratch for every job"
msgstr ""

msgid "Smartcard"
msgstr ""

msgid "Smartcard authentication failed: client certificate header is missing."
msgstr ""

msgid "Snippets"
msgstr ""

msgid "Something went wrong on our end"
msgstr ""

msgid "Something went wrong on our end."
msgstr ""

msgid "Something went wrong on our end. Please try again!"
msgstr ""

msgid "Something went wrong trying to change the confidentiality of this issue"
msgstr ""

msgid "Something went wrong trying to change the locked state of this %{issuableDisplayName}"
msgstr ""

msgid "Something went wrong when toggling the button"
msgstr ""

msgid "Something went wrong while applying the suggestion. Please try again."
msgstr ""

msgid "Something went wrong while closing the %{issuable}. Please try again later"
msgstr ""

msgid "Something went wrong while fetching %{listType} list"
msgstr ""

msgid "Something went wrong while fetching comments. Please try again."
msgstr ""

msgid "Something went wrong while fetching group member contributions"
msgstr ""

msgid "Something went wrong while fetching the environments for this merge request. Please try again."
msgstr ""

msgid "Something went wrong while fetching the projects."
msgstr ""

msgid "Something went wrong while fetching the registry list."
msgstr ""

msgid "Something went wrong while reopening the %{issuable}. Please try again later"
msgstr ""

msgid "Something went wrong while resolving this discussion. Please try again."
msgstr ""

msgid "Something went wrong, unable to add %{project} to dashboard"
msgstr ""

msgid "Something went wrong, unable to get operations projects"
msgstr ""

msgid "Something went wrong, unable to remove project"
msgstr ""

msgid "Something went wrong. Please try again."
msgstr ""

msgid "Sorry, no epics matched your search"
msgstr ""

msgid "Sorry, no projects matched your search"
msgstr ""

msgid "Sorry, your filter produced no results"
msgstr ""

msgid "Sort by"
msgstr ""

msgid "Sort direction"
msgstr ""

msgid "SortOptions|Access level, ascending"
msgstr ""

msgid "SortOptions|Access level, descending"
msgstr ""

msgid "SortOptions|Created date"
msgstr ""

msgid "SortOptions|Due date"
msgstr ""

msgid "SortOptions|Due later"
msgstr ""

msgid "SortOptions|Due soon"
msgstr ""

msgid "SortOptions|Label priority"
msgstr ""

msgid "SortOptions|Largest group"
msgstr ""

msgid "SortOptions|Largest repository"
msgstr ""

msgid "SortOptions|Last Contact"
msgstr ""

msgid "SortOptions|Last created"
msgstr ""

msgid "SortOptions|Last joined"
msgstr ""

msgid "SortOptions|Last updated"
msgstr ""

msgid "SortOptions|Least popular"
msgstr ""

msgid "SortOptions|Less weight"
msgstr ""

msgid "SortOptions|Milestone due date"
msgstr ""

msgid "SortOptions|Milestone due later"
msgstr ""

msgid "SortOptions|Milestone due soon"
msgstr ""

msgid "SortOptions|More weight"
msgstr ""

msgid "SortOptions|Most popular"
msgstr ""

msgid "SortOptions|Most stars"
msgstr ""

msgid "SortOptions|Name"
msgstr ""

msgid "SortOptions|Name, ascending"
msgstr ""

msgid "SortOptions|Name, descending"
msgstr ""

msgid "SortOptions|Oldest created"
msgstr ""

msgid "SortOptions|Oldest joined"
msgstr ""

msgid "SortOptions|Oldest sign in"
msgstr ""

msgid "SortOptions|Oldest updated"
msgstr ""

msgid "SortOptions|Popularity"
msgstr ""

msgid "SortOptions|Priority"
msgstr ""

msgid "SortOptions|Recent sign in"
msgstr ""

msgid "SortOptions|Start date"
msgstr ""

msgid "SortOptions|Start later"
msgstr ""

msgid "SortOptions|Start soon"
msgstr ""

msgid "SortOptions|Weight"
msgstr ""

msgid "Source"
msgstr ""

msgid "Source (branch or tag)"
msgstr ""

msgid "Source code"
msgstr ""

msgid "Source is not available"
msgstr ""

msgid "Source project cannot be found."
msgstr ""

msgid "Spam Logs"
msgstr ""

msgid "Spam and Anti-bot Protection"
msgstr ""

msgid "Specific Runners"
msgstr ""

msgid "Specify an e-mail address regex pattern to identify default internal users."
msgstr ""

msgid "Specify the following URL during the Runner setup:"
msgstr ""

msgid "Squash commits"
msgstr ""

msgid "Stage"
msgstr ""

msgid "Stage & Commit"
msgstr ""

msgid "Stage all changes"
msgstr ""

msgid "Stage changes"
msgstr ""

msgid "Staged"
msgstr ""

msgid "Staged %{type}"
msgstr ""

msgid "Star a label to make it a priority label. Order the prioritized labels to change their relative priority, by dragging."
msgstr ""

msgid "StarProject|Star"
msgstr ""

msgid "Starred Projects"
msgstr ""

msgid "Starred Projects' Activity"
msgstr ""

msgid "Starred projects"
msgstr ""

msgid "Stars"
msgstr ""

msgid "Start Web Terminal"
msgstr ""

msgid "Start a %{new_merge_request} with these changes"
msgstr ""

msgid "Start a review"
msgstr ""

msgid "Start and due date"
msgstr ""

msgid "Start cleanup"
msgstr ""

msgid "Start date"
msgstr ""

msgid "Start discussion"
msgstr ""

msgid "Start discussion & close %{noteable_name}"
msgstr ""

msgid "Start discussion & reopen %{noteable_name}"
msgstr ""

msgid "Start the Runner!"
msgstr ""

msgid "Start your trial"
msgstr ""

msgid "Started"
msgstr ""

msgid "Started %{startsIn}"
msgstr ""

msgid "Starting..."
msgstr ""

msgid "Starts %{startsIn}"
msgstr ""

msgid "Starts at (UTC)"
msgstr ""

msgid "State your message to activate"
msgstr ""

msgid "Status"
msgstr ""

msgid "Stop Terminal"
msgstr ""

msgid "Stop environment"
msgstr ""

msgid "Stop impersonation"
msgstr ""

msgid "Stop this environment"
msgstr ""

msgid "Stopped"
msgstr ""

msgid "Stopping this environment is currently not possible as a deployment is in progress"
msgstr ""

msgid "Stopping..."
msgstr ""

msgid "Storage"
msgstr ""

msgid "Storage:"
msgstr ""

msgid "Subgroups"
msgstr ""

msgid "Subgroups and projects"
msgstr ""

msgid "Submit as spam"
msgstr ""

msgid "Submit feedback"
msgstr ""

msgid "Submit review"
msgstr ""

msgid "Submit search"
msgstr ""

msgid "Subscribe"
msgstr ""

msgid "Subscribe at group level"
msgstr ""

msgid "Subscribe at project level"
msgstr ""

msgid "Subscribe to RSS feed"
msgstr ""

msgid "Subscribe to calendar"
msgstr ""

msgid "Subscribed"
msgstr ""

msgid "SubscriptionTable|Billing"
msgstr ""

msgid "SubscriptionTable|Free"
msgstr ""

msgid "SubscriptionTable|GitLab allows you to continue using your subscription even if you exceed the number of seats you purchased. You will be required to pay for these seats upon renewal."
msgstr ""

msgid "SubscriptionTable|GitLab.com %{planName} %{suffix}"
msgstr ""

msgid "SubscriptionTable|Last invoice"
msgstr ""

msgid "SubscriptionTable|Loading subscriptions"
msgstr ""

msgid "SubscriptionTable|Manage"
msgstr ""

msgid "SubscriptionTable|Max seats used"
msgstr ""

msgid "SubscriptionTable|Next invoice"
msgstr ""

msgid "SubscriptionTable|Seats currently in use"
msgstr ""

msgid "SubscriptionTable|Seats in subscription"
msgstr ""

msgid "SubscriptionTable|Seats owed"
msgstr ""

msgid "SubscriptionTable|Subscription end date"
msgstr ""

msgid "SubscriptionTable|Subscription start date"
msgstr ""

msgid "SubscriptionTable|This is the last time the GitLab.com team was in contact with you to settle any outstanding balances."
msgstr ""

msgid "SubscriptionTable|This is the maximum number of users that have existed at the same time since this subscription started."
msgstr ""

msgid "SubscriptionTable|This is the next date when the GitLab.com team is scheduled to get in contact with you to settle any outstanding balances."
msgstr ""

msgid "SubscriptionTable|This is the number of seats you will be required to purchase if you update to a paid plan."
msgstr ""

msgid "SubscriptionTable|Trial"
msgstr ""

msgid "SubscriptionTable|Trial end date"
msgstr ""

msgid "SubscriptionTable|Trial start date"
msgstr ""

msgid "SubscriptionTable|Upgrade"
msgstr ""

msgid "SubscriptionTable|Usage"
msgstr ""

msgid "SubscriptionTable|Usage count is performed once a day at 12:00 PM."
msgstr ""

msgid "Suggested change"
msgstr ""

msgid "Switch branch/tag"
msgstr ""

msgid "Sync information"
msgstr ""

msgid "System Hooks"
msgstr ""

msgid "System Info"
msgstr ""

msgid "System header and footer:"
msgstr ""

msgid "System metrics (Custom)"
msgstr ""

msgid "System metrics (Kubernetes)"
msgstr ""

msgid "Tag"
msgstr ""

msgid "Tags"
msgstr ""

msgid "Tags feed"
msgstr ""

msgid "Tags:"
msgstr ""

msgid "TagsPage|Browse commits"
msgstr ""

msgid "TagsPage|Browse files"
msgstr ""

msgid "TagsPage|Can't find HEAD commit for this tag"
msgstr ""

msgid "TagsPage|Cancel"
msgstr ""

msgid "TagsPage|Create tag"
msgstr ""

msgid "TagsPage|Delete tag"
msgstr ""

msgid "TagsPage|Deleting the %{tag_name} tag cannot be undone. Are you sure?"
msgstr ""

msgid "TagsPage|Edit release notes"
msgstr ""

msgid "TagsPage|Existing branch name, tag, or commit SHA"
msgstr ""

msgid "TagsPage|Filter by tag name"
msgstr ""

msgid "TagsPage|New Tag"
msgstr ""

msgid "TagsPage|New tag"
msgstr ""

msgid "TagsPage|Optionally, add a message to the tag."
msgstr ""

msgid "TagsPage|Optionally, add release notes to the tag. They will be stored in the GitLab database and displayed on the tags page."
msgstr ""

msgid "TagsPage|Release notes"
msgstr ""

msgid "TagsPage|Repository has no tags yet."
msgstr ""

msgid "TagsPage|Sort by"
msgstr ""

msgid "TagsPage|Tags"
msgstr ""

msgid "TagsPage|Tags give the ability to mark specific points in history as being important"
msgstr ""

msgid "TagsPage|This tag has no release notes."
msgstr ""

msgid "TagsPage|Use git tag command to add a new one:"
msgstr ""

msgid "TagsPage|Write your release notes or drag files here…"
msgstr ""

msgid "TagsPage|protected"
msgstr ""

msgid "Target Branch"
msgstr ""

msgid "Target branch"
msgstr ""

msgid "Team"
msgstr ""

msgid "Template"
msgstr ""

msgid "Templates"
msgstr ""

msgid "Terminal"
msgstr ""

msgid "Terminal for environment"
msgstr ""

msgid "Terms of Service Agreement and Privacy Policy"
msgstr ""

msgid "Terms of Service and Privacy Policy"
msgstr ""

msgid "Test SAML SSO"
msgstr ""

msgid "Test coverage parsing"
msgstr ""

msgid "Thanks! Don't show me this again"
msgstr ""

msgid "The \"%{group_path}\" group allows you to sign in with your Single Sign-On Account"
msgstr ""

msgid "The Advanced Global Search in GitLab is a powerful search service that saves you time. Instead of creating duplicate code and wasting time, you can now search for code within other teams that can help your own project."
msgstr ""

msgid "The CSV export will be created in the background. Once finished, it will be sent to <strong>%{email}</strong> in an attachment."
msgstr ""

msgid "The Git LFS objects will <strong>not</strong> be synced."
msgstr ""

msgid "The Issue Tracker is the place to add things that need to be improved or solved in a project"
msgstr ""

msgid "The Issue Tracker is the place to add things that need to be improved or solved in a project. You can register or sign in to create issues for this project."
msgstr ""

msgid "The X509 Certificate to use when mutual TLS is required to communicate with the external authorization service. If left blank, the server certificate is still validated when accessing over HTTPS."
msgstr ""

msgid "The character highlighter helps you keep the subject line to %{titleLength} characters and wrap the body at %{bodyLength} so they are readable in git."
msgstr ""

msgid "The coding stage shows the time from the first commit to creating the merge request. The data will automatically be added here once you create your first merge request."
msgstr ""

msgid "The collection of events added to the data gathered for that stage."
msgstr ""

msgid "The connection will time out after %{timeout}. For repositories that take longer, use a clone/push combination."
msgstr ""

msgid "The deployment of this job to %{environmentLink} did not succeed."
msgstr ""

msgid "The fork relationship has been removed."
msgstr ""

msgid "The import will time out after %{timeout}. For repositories that take longer, use a clone/push combination."
msgstr ""

msgid "The issue stage shows the time it takes from creating an issue to assigning the issue to a milestone, or add the issue to a list on your Issue Board. Begin creating issues to see data for this stage."
msgstr ""

msgid "The maximum file size allowed is %{size}."
msgstr ""

msgid "The maximum file size allowed is 200KB."
msgstr ""

msgid "The passphrase required to decrypt the private key. This is optional and the value is encrypted at rest."
msgstr ""

msgid "The path to CI config file. Defaults to <code>.gitlab-ci.yml</code>"
msgstr ""

msgid "The phase of the development lifecycle."
msgstr ""

msgid "The pipelines schedule runs pipelines in the future, repeatedly, for specific branches or tags. Those scheduled pipelines will inherit limited project access based on their associated user."
msgstr ""

msgid "The planning stage shows the time from the previous step to pushing your first commit. This time will be added automatically once you push your first commit."
msgstr ""

msgid "The private key to use when a client certificate is provided. This value is encrypted at rest."
msgstr ""

msgid "The production stage shows the total time it takes between creating an issue and deploying the code to production. The data will be automatically added once you have completed the full idea to production cycle."
msgstr ""

msgid "The project can be accessed by any logged in user."
msgstr ""

msgid "The project can be accessed without any authentication."
msgstr ""

msgid "The pseudonymizer data collection is disabled. When enabled, GitLab will run a background job that will produce pseudonymized CSVs of the GitLab database that will be uploaded to your configured object storage directory."
msgstr ""

msgid "The repository for this project does not exist."
msgstr ""

msgid "The repository for this project is empty"
msgstr ""

msgid "The repository must be accessible over <code>http://</code>, <code>https://</code> or <code>git://</code>."
msgstr ""

msgid "The repository must be accessible over <code>http://</code>, <code>https://</code>, <code>ssh://</code> and <code>git://</code>."
msgstr ""

msgid "The review stage shows the time from creating the merge request to merging it. The data will automatically be added after you merge your first merge request."
msgstr ""

msgid "The roadmap shows the progress of your epics along a timeline"
msgstr ""

msgid "The staging stage shows the time between merging the MR and deploying code to the production environment. The data will be automatically added once you deploy to production for the first time."
msgstr ""

msgid "The tabs below will be removed in a future version"
msgstr ""

msgid "The testing stage shows the time GitLab CI takes to run every pipeline for the related merge request. The data will automatically be added after your first pipeline finishes running."
msgstr ""

msgid "The time taken by each data entry gathered by that stage."
msgstr ""

msgid "The update action will time out after %{number_of_minutes} minutes. For big repositories, use a clone/push combination."
msgstr ""

msgid "The usage ping is disabled, and cannot be configured through this form."
msgstr ""

msgid "The user map is a JSON document mapping the Google Code users that participated on your projects to the way their email addresses and usernames will be imported into GitLab. You can change this by changing the value on the right hand side of <code>:</code>. Be sure to preserve the surrounding double quotes, other punctuation and the email address or username on the left hand side."
msgstr ""

msgid "The user map is a mapping of the FogBugz users that participated on your projects to the way their email address and usernames will be imported into GitLab. You can change this by populating the table below."
msgstr ""

msgid "The value lying at the midpoint of a series of observed values. E.g., between 3, 5, 9, the median is 5. Between 3, 5, 7, 8, the median is (5+7)/2 = 6."
msgstr ""

msgid "There are no approvers"
msgstr ""

msgid "There are no archived projects yet"
msgstr ""

msgid "There are no closed issues"
msgstr ""

msgid "There are no closed merge requests"
msgstr ""

msgid "There are no custom project templates set up for this GitLab instance. They are enabled from GitLab's Admin Area. Contact your GitLab instance administrator to setup custom project templates."
msgstr ""

msgid "There are no issues to show"
msgstr ""

msgid "There are no labels yet"
msgstr ""

msgid "There are no open issues"
msgstr ""

msgid "There are no open merge requests"
msgstr ""

msgid "There are no packages yet"
msgstr ""

msgid "There are no projects shared with this group yet"
msgstr ""

msgid "There are no staged changes"
msgstr ""

msgid "There are no unstaged changes"
msgstr ""

msgid "There was an error adding a todo."
msgstr ""

msgid "There was an error deleting the todo."
msgstr ""

msgid "There was an error loading users activity calendar."
msgstr ""

msgid "There was an error saving your notification settings."
msgstr ""

msgid "There was an error subscribing to this label."
msgstr ""

msgid "There was an error when reseting email token."
msgstr ""

msgid "There was an error when subscribing to this label."
msgstr ""

msgid "There was an error when unsubscribing from this label."
msgstr ""

msgid "These existing issues have a similar title. It might be better to comment there instead of creating another similar issue."
msgstr ""

msgid "They can be managed using the %{link}."
msgstr ""

msgid "Third party offers"
msgstr ""

msgid "This %{issuable} is locked. Only <strong>project members</strong> can comment."
msgstr ""

msgid "This %{viewer} could not be displayed because %{reason}. You can %{options} instead."
msgstr ""

msgid "This GitLab instance does not provide any shared Runners yet. Instance administrators can register shared Runners in the admin area."
msgstr ""

msgid "This application was created by %{link_to_owner}."
msgstr ""

msgid "This application will be able to:"
msgstr ""

msgid "This board's scope is reduced"
msgstr ""

msgid "This branch has changed since you started editing. Would you like to create a new branch?"
msgstr ""

msgid "This container registry has been scheduled for deletion."
msgstr ""

msgid "This date is after the due date, so this epic won't appear in the roadmap."
msgstr ""

msgid "This date is before the start date, so this epic won't appear in the roadmap."
msgstr ""

msgid "This diff is collapsed."
msgstr ""

msgid "This diff was suppressed by a .gitattributes entry."
msgstr ""

msgid "This directory"
msgstr ""

msgid "This group"
msgstr ""

msgid "This group does not provide any group Runners yet."
msgstr ""

msgid "This is a confidential issue."
msgstr ""

msgid "This is a delayed job to run in %{remainingTime}"
msgstr ""

msgid "This is the author's first Merge Request to this project."
msgstr ""

msgid "This issue is confidential"
msgstr ""

msgid "This issue is confidential and locked."
msgstr ""

msgid "This issue is locked."
msgstr ""

msgid "This job depends on a user to trigger its process. Often they are used to deploy code to production environments"
msgstr ""

msgid "This job depends on upstream jobs that need to succeed in order for this job to be triggered"
msgstr ""

msgid "This job does not have a trace."
msgstr ""

msgid "This job has been canceled"
msgstr ""

msgid "This job has been skipped"
msgstr ""

msgid "This job has not been triggered yet"
msgstr ""

msgid "This job has not started yet"
msgstr ""

msgid "This job is an out-of-date deployment to %{environmentLink}."
msgstr ""

msgid "This job is an out-of-date deployment to %{environmentLink}. View the most recent deployment %{deploymentLink}."
msgstr ""

msgid "This job is archived. Only the complete pipeline can be retried."
msgstr ""

msgid "This job is creating a deployment to %{environmentLink} and will overwrite the %{deploymentLink}."
msgstr ""

msgid "This job is creating a deployment to %{environmentLink}."
msgstr ""

msgid "This job is in pending state and is waiting to be picked by a runner"
msgstr ""

msgid "This job is stuck because you don't have any active runners online with any of these tags assigned to them:"
msgstr ""

msgid "This job is stuck because you don't have any active runners that can run this job."
msgstr ""

msgid "This job is the most recent deployment to %{link}."
msgstr ""

msgid "This job requires a manual action"
msgstr ""

msgid "This job will automatically run after its timer finishes. Often they are used for incremental roll-out deploys to production environments. When unscheduled it converts into a manual action."
msgstr ""

msgid "This means you can not push code until you create an empty repository or import existing one."
msgstr ""

msgid "This merge request is locked."
msgstr ""

msgid "This option is disabled as you don't have write permissions for the current branch"
msgstr ""

msgid "This option is disabled while you still have unstaged changes"
msgstr ""

msgid "This page is unavailable because you are not allowed to read information across multiple projects."
msgstr ""

msgid "This page will be removed in a future release."
msgstr ""

msgid "This pipeline is run in a merge request context"
msgstr ""

msgid "This pipeline makes use of a predefined CI/CD configuration enabled by %{strongStart}Auto DevOps.%{strongEnd}"
msgstr ""

msgid "This pipeline makes use of a predefined CI/CD configuration enabled by <b>Auto DevOps.</b>"
msgstr ""

msgid "This project"
msgstr ""

msgid "This project does not belong to a group and can therefore not make use of group Runners."
msgstr ""

msgid "This project does not have a wiki homepage yet"
msgstr ""

msgid "This project does not have billing enabled. To create a cluster, <a href=%{linkToBilling} target=\"_blank\" rel=\"noopener noreferrer\">enable billing <i class=\"fa fa-external-link\" aria-hidden=\"true\"></i></a> and try again."
msgstr ""

msgid "This repository"
msgstr ""

msgid "This runner will only run on pipelines triggered on protected branches"
msgstr ""

msgid "This setting can be overridden in each project."
msgstr ""

msgid "This setting will update the hostname that is used to generate private commit emails. %{learn_more}"
msgstr ""

msgid "This source diff could not be displayed because it is too large."
msgstr ""

msgid "This timeout will take precedence when lower than project-defined timeout and accepts a human readable time input language like \"1 hour\". Values without specification represent seconds."
msgstr ""

msgid "This user has no identities"
msgstr ""

msgid "This user will be the author of all events in the activity feed that are the result of an update, like new branches being created or new commits being pushed to existing branches."
msgstr ""

msgid "This user will be the author of all events in the activity feed that are the result of an update, like new branches being created or new commits being pushed to existing branches. Upon creation or when reassigning you can only assign yourself to be the mirror user."
msgstr ""

msgid "This will redirect you to an external sign in page."
msgstr ""

msgid "Those emails automatically become issues (with the comments becoming the email conversation) listed here."
msgstr ""

msgid "Time before an issue gets scheduled"
msgstr ""

msgid "Time before an issue starts implementation"
msgstr ""

msgid "Time before enforced"
msgstr ""

msgid "Time between merge request creation and merge/close"
msgstr ""

msgid "Time estimate"
msgstr ""

msgid "Time in seconds GitLab will wait for a response from the external service. When the service does not respond in time, access will be denied."
msgstr ""

msgid "Time remaining"
msgstr ""

msgid "Time spent"
msgstr ""

msgid "Time tracking"
msgstr ""

msgid "Time until first merge request"
msgstr ""

msgid "TimeTrackingEstimated|Est"
msgstr ""

msgid "TimeTracking|Estimated:"
msgstr ""

msgid "TimeTracking|Spent"
msgstr ""

msgid "Timeago|%s days ago"
msgstr ""

msgid "Timeago|%s days remaining"
msgstr ""

msgid "Timeago|%s hours ago"
msgstr ""

msgid "Timeago|%s hours remaining"
msgstr ""

msgid "Timeago|%s minutes ago"
msgstr ""

msgid "Timeago|%s minutes remaining"
msgstr ""

msgid "Timeago|%s months ago"
msgstr ""

msgid "Timeago|%s months remaining"
msgstr ""

msgid "Timeago|%s seconds ago"
msgstr ""

msgid "Timeago|%s seconds remaining"
msgstr ""

msgid "Timeago|%s weeks ago"
msgstr ""

msgid "Timeago|%s weeks remaining"
msgstr ""

msgid "Timeago|%s years ago"
msgstr ""

msgid "Timeago|%s years remaining"
msgstr ""

msgid "Timeago|1 day ago"
msgstr ""

msgid "Timeago|1 day remaining"
msgstr ""

msgid "Timeago|1 hour ago"
msgstr ""

msgid "Timeago|1 hour remaining"
msgstr ""

msgid "Timeago|1 minute ago"
msgstr ""

msgid "Timeago|1 minute remaining"
msgstr ""

msgid "Timeago|1 month ago"
msgstr ""

msgid "Timeago|1 month remaining"
msgstr ""

msgid "Timeago|1 week ago"
msgstr ""

msgid "Timeago|1 week remaining"
msgstr ""

msgid "Timeago|1 year ago"
msgstr ""

msgid "Timeago|1 year remaining"
msgstr ""

msgid "Timeago|Past due"
msgstr ""

msgid "Timeago|in %s days"
msgstr ""

msgid "Timeago|in %s hours"
msgstr ""

msgid "Timeago|in %s minutes"
msgstr ""

msgid "Timeago|in %s months"
msgstr ""

msgid "Timeago|in %s seconds"
msgstr ""

msgid "Timeago|in %s weeks"
msgstr ""

msgid "Timeago|in %s years"
msgstr ""

msgid "Timeago|in 1 day"
msgstr ""

msgid "Timeago|in 1 hour"
msgstr ""

msgid "Timeago|in 1 minute"
msgstr ""

msgid "Timeago|in 1 month"
msgstr ""

msgid "Timeago|in 1 week"
msgstr ""

msgid "Timeago|in 1 year"
msgstr ""

msgid "Timeago|just now"
msgstr ""

msgid "Timeago|right now"
msgstr ""

msgid "Timeout"
msgstr ""

msgid "Time|hr"
msgid_plural "Time|hrs"
msgstr[0] ""
msgstr[1] ""

msgid "Time|min"
msgid_plural "Time|mins"
msgstr[0] ""
msgstr[1] ""

msgid "Time|s"
msgstr ""

msgid "Tip:"
msgstr ""

msgid "Title"
msgstr ""

msgid "To GitLab"
msgstr ""

msgid "To add an SSH key you need to %{generate_link_start}generate one%{link_end} or use an %{existing_link_start}existing key%{link_end}."
msgstr ""

msgid "To connect GitHub repositories, you can use a %{personal_access_token_link}. When you create your Personal Access Token, you will need to select the <code>repo</code> scope, so we can display a list of your public and private repositories which are available to connect."
msgstr ""

msgid "To connect GitHub repositories, you first need to authorize GitLab to access the list of your GitHub repositories:"
msgstr ""

msgid "To connect an SVN repository, check out %{svn_link}."
msgstr ""

msgid "To define internal users, first enable new users set to external"
msgstr ""

msgid "To enable it and see User Cohorts, visit %{application_settings_link_start}application settings%{application_settings_link_end}."
msgstr ""

msgid "To get started you enter your FogBugz URL and login information below. In the next steps, you'll be able to map users and select the projects you want to import."
msgstr ""

msgid "To get started, link this page to your Jaeger server, or find out how to %{link_start_tag}install Jaeger%{link_end_tag}"
msgstr ""

msgid "To get started, please enter your Gitea Host URL and a %{link_to_personal_token}."
msgstr ""

msgid "To help improve GitLab and its user experience, GitLab will periodically collect usage information."
msgstr ""

msgid "To help improve GitLab, we would like to periodically collect usage information. This can be changed at any time in %{settings_link_start}Settings%{link_end}. %{info_link_start}More Information%{link_end}"
msgstr ""

msgid "To import GitHub repositories, you can use a %{personal_access_token_link}. When you create your Personal Access Token, you will need to select the <code>repo</code> scope, so we can display a list of your public and private repositories which are available to import."
msgstr ""

msgid "To import GitHub repositories, you first need to authorize GitLab to access the list of your GitHub repositories:"
msgstr ""

msgid "To import an SVN repository, check out %{svn_link}."
msgstr ""

msgid "To keep this project going, create a new issue"
msgstr ""

msgid "To keep this project going, create a new merge request"
msgstr ""

msgid "To link Sentry to GitLab, enter your Sentry URL and Auth Token."
msgstr ""

msgid "To move or copy an entire GitLab project from another GitLab installation to this one, navigate to the original project's settings page, generate an export file, and upload it here."
msgstr ""

msgid "To only use CI/CD features for an external repository, choose <strong>CI/CD for external repo</strong>."
msgstr ""

msgid "To open Jaeger and easily view tracing from GitLab, link the %{link} page to your server"
msgstr ""

msgid "To preserve performance only <strong>%{display_size} of %{real_size}</strong> files are displayed."
msgstr ""

msgid "To set up SAML authentication for your group through an identity provider like Azure, Okta, Onelogin, Ping Identity, or your custom SAML 2.0 provider:"
msgstr ""

msgid "To start serving your jobs you can add Runners to your group"
msgstr ""

msgid "To start serving your jobs you can either add specific Runners to your project or use shared Runners"
msgstr ""

msgid "To this GitLab instance"
msgstr ""

msgid "To validate your GitLab CI configurations, go to 'CI/CD → Pipelines' inside your project, and click on the 'CI Lint' button."
msgstr ""

msgid "To view the roadmap, add a start or due date to one of your epics in this group or its subgroups. In the months view, only epics in the past month, current month, and next 5 months are shown."
msgstr ""

msgid "To widen your search, change or remove filters above"
msgstr ""

msgid "To widen your search, change or remove filters."
msgstr ""

msgid "Today"
msgstr ""

msgid "Todo"
msgstr ""

msgid "Todos"
msgstr ""

msgid "Toggle Sidebar"
msgstr ""

msgid "Toggle comments for this file"
msgstr ""

msgid "Toggle commit description"
msgstr ""

msgid "Toggle commit list"
msgstr ""

msgid "Toggle discussion"
msgstr ""

msgid "Toggle file browser"
msgstr ""

msgid "Toggle navigation"
msgstr ""

msgid "Toggle sidebar"
msgstr ""

msgid "ToggleButton|Toggle Status: OFF"
msgstr ""

msgid "ToggleButton|Toggle Status: ON"
msgstr ""

msgid "Token"
msgstr ""

msgid "Tomorrow"
msgstr ""

msgid "Too many changes to show."
msgstr ""

msgid "Total Contributions"
msgstr ""

msgid "Total Time"
msgstr ""

msgid "Total test time for all commits/merges"
msgstr ""

msgid "Total: %{total}"
msgstr ""

msgid "Tracing"
msgstr ""

msgid "Track activity with Contribution Analytics."
msgstr ""

msgid "Track groups of issues that share a theme, across projects and milestones"
msgstr ""

msgid "Track time with quick actions"
msgstr ""

msgid "Tree view"
msgstr ""

msgid "Trending"
msgstr ""

msgid "Trigger pipelines for mirror updates"
msgstr ""

msgid "Trigger pipelines when branches or tags are updated from the upstream repository. Depending on the activity of the upstream repository, this may greatly increase the load on your CI runners. Only enable this if you know they can handle the load."
msgstr ""

msgid "Trigger this manual action"
msgstr ""

msgid "Trigger token:"
msgstr ""

msgid "Trigger variables:"
msgstr ""

msgid "Triggers can force a specific branch or tag to get rebuilt with an API call.  These tokens will impersonate their associated user including their access to projects and their project permissions."
msgstr ""

msgid "Troubleshoot and monitor your application with tracing"
msgstr ""

msgid "Try again"
msgstr ""

msgid "Try again?"
msgstr ""

msgid "Try all GitLab has to offer for 30 days."
msgstr ""

msgid "Trying to communicate with your device. Plug it in (if you haven't already) and press the button on the device now."
msgstr ""

msgid "Turn on Service Desk"
msgstr ""

msgid "Twitter"
msgstr ""

msgid "Two-factor authentication"
msgstr ""

msgid "Type"
msgstr ""

msgid "Unable to load the diff. %{button_try_again}"
msgstr ""

msgid "Unable to sign you in to the group with SAML due to \"%{reason}\""
msgstr ""

msgid "Unable to update this epic at this time."
msgstr ""

msgid "Undo"
msgstr ""

msgid "Unknown"
msgstr ""

msgid "Unlock"
msgstr ""

msgid "Unlock this %{issuableDisplayName}? <strong>Everyone</strong> will be able to comment."
msgstr ""

msgid "Unlocked"
msgstr ""

msgid "Unresolve discussion"
msgstr ""

msgid "Unschedule job"
msgstr ""

msgid "Unstage"
msgstr ""

msgid "Unstage all changes"
msgstr ""

msgid "Unstage changes"
msgstr ""

msgid "Unstaged"
msgstr ""

msgid "Unstaged %{type}"
msgstr ""

msgid "Unstaged and staged %{type}"
msgstr ""

msgid "Unstar"
msgstr ""

msgid "Unsubscribe"
msgstr ""

msgid "Unsubscribe at group level"
msgstr ""

msgid "Unsubscribe at project level"
msgstr ""

msgid "Unverified"
msgstr ""

msgid "Up to date"
msgstr ""

msgid "Upcoming"
msgstr ""

msgid "Update"
msgstr ""

msgid "Update now"
msgstr ""

msgid "Update your group name, description, avatar, and visibility."
msgstr ""

msgid "Updating"
msgstr ""

msgid "Upgrade your plan to activate Advanced Global Search."
msgstr ""

msgid "Upgrade your plan to activate Contribution Analytics."
msgstr ""

msgid "Upgrade your plan to activate Group Webhooks."
msgstr ""

msgid "Upgrade your plan to activate Issue weight."
msgstr ""

msgid "Upgrade your plan to improve Issue boards."
msgstr ""

msgid "Upload <code>GoogleCodeProjectHosting.json</code> here:"
msgstr ""

msgid "Upload CSV file"
msgstr ""

msgid "Upload New File"
msgstr ""

msgid "Upload file"
msgstr ""

msgid "Upload object map"
msgstr ""

msgid "UploadLink|click to upload"
msgstr ""

msgid "Upstream"
msgstr ""

msgid "Upvotes"
msgstr ""

msgid "Usage ping is not enabled"
msgstr ""

msgid "Usage statistics"
msgstr ""

msgid "Use <code>%{native_redirect_uri}</code> for local tests"
msgstr ""

msgid "Use Service Desk to connect with your users (e.g. to offer customer support) through email right inside GitLab"
msgstr ""

msgid "Use group milestones to manage issues from multiple projects in the same milestone."
msgstr ""

msgid "Use one line per URI"
msgstr ""

msgid "Use template"
msgstr ""

msgid "Use the following registration token during setup:"
msgstr ""

msgid "Use your global notification setting"
msgstr ""

msgid "Used by members to sign in to your group in GitLab"
msgstr ""

msgid "Used to help configure your identity provider"
msgstr ""

msgid "User Cohorts are only shown when the %{usage_ping_link_start}usage ping%{usage_ping_link_end} is enabled."
msgstr ""

msgid "User Settings"
msgstr ""

msgid "User and IP Rate Limits"
msgstr ""

msgid "User map"
msgstr ""

msgid "UserProfile|Activity"
msgstr ""

msgid "UserProfile|Already reported for abuse"
msgstr ""

msgid "UserProfile|Contributed projects"
msgstr ""

msgid "UserProfile|Edit profile"
msgstr ""

msgid "UserProfile|Groups"
msgstr ""

msgid "UserProfile|Most Recent Activity"
msgstr ""

msgid "UserProfile|Overview"
msgstr ""

msgid "UserProfile|Personal projects"
msgstr ""

msgid "UserProfile|Report abuse"
msgstr ""

msgid "UserProfile|Snippets"
msgstr ""

msgid "UserProfile|Subscribe"
msgstr ""

msgid "UserProfile|This user doesn't have any personal projects"
msgstr ""

msgid "UserProfile|This user has a private profile"
msgstr ""

msgid "UserProfile|View all"
msgstr ""

msgid "UserProfile|View user in admin area"
msgstr ""

msgid "Users"
msgstr ""

msgid "Users requesting access to"
msgstr ""

msgid "Various container registry settings."
msgstr ""

msgid "Various email settings."
msgstr ""

msgid "Various settings that affect GitLab performance."
msgstr ""

msgid "Verification information"
msgstr ""

msgid "Verified"
msgstr ""

msgid "Version"
msgstr ""

msgid "View %{alerts}"
msgstr ""

msgid "View app"
msgstr ""

msgid "View deployment"
msgstr ""

msgid "View details: %{details_url}"
msgstr ""

msgid "View documentation"
msgstr ""

msgid "View epics list"
msgstr ""

msgid "View file @ "
msgstr ""

msgid "View group labels"
msgstr ""

msgid "View issue"
msgstr ""

msgid "View it on GitLab"
msgstr ""

msgid "View jobs"
msgstr ""

msgid "View labels"
msgstr ""

msgid "View log"
msgstr ""

msgid "View open merge request"
msgstr ""

msgid "View project labels"
msgstr ""

msgid "View replaced file @ "
msgstr ""

msgid "View the documentation"
msgstr ""

msgid "Viewing commit"
msgstr ""

msgid "Visibility and access controls"
msgstr ""

msgid "Visibility level"
msgstr ""

msgid "Visibility level:"
msgstr ""

msgid "Visibility:"
msgstr ""

msgid "VisibilityLevel|Internal"
msgstr ""

msgid "VisibilityLevel|Private"
msgstr ""

msgid "VisibilityLevel|Public"
msgstr ""

msgid "VisibilityLevel|Unknown"
msgstr ""

msgid "Vulnerability Chart"
msgstr ""

msgid "Vulnerability List"
msgstr ""

msgid "Vulnerability|Class"
msgstr ""

msgid "Vulnerability|Confidence"
msgstr ""

msgid "Vulnerability|Description"
msgstr ""

msgid "Vulnerability|File"
msgstr ""

msgid "Vulnerability|Identifiers"
msgstr ""

msgid "Vulnerability|Instances"
msgstr ""

msgid "Vulnerability|Links"
msgstr ""

msgid "Vulnerability|Project"
msgstr ""

msgid "Vulnerability|Report Type"
msgstr ""

msgid "Vulnerability|Severity"
msgstr ""

msgid "Want to see the data? Please ask an administrator for access."
msgstr ""

msgid "We detected potential spam in the %{humanized_resource_name}. Please solve the reCAPTCHA to proceed."
msgstr ""

msgid "We don't have enough data to show this stage."
msgstr ""

msgid "We heard back from your U2F device. You have been authenticated."
msgstr ""

msgid "We want to be sure it is you, please confirm you are not a robot."
msgstr ""

msgid "Web IDE"
msgstr ""

msgid "Web Terminal"
msgstr ""

msgid "Web terminal"
msgstr ""

msgid "Webhooks allow you to trigger a URL if, for example, new code is pushed or a new issue is created. You can configure webhooks to listen for specific events like pushes, issues or merge requests. Group webhooks will apply to all projects in a group, allowing you to standardize webhook functionality across your entire group."
msgstr ""

msgid "Weeks"
msgstr ""

msgid "Weight"
msgstr ""

msgid "Weight %{weight}"
msgstr ""

msgid "When a runner is locked, it cannot be assigned to other projects"
msgstr ""

msgid "When enabled, users cannot use GitLab until the terms have been accepted."
msgstr ""

msgid "When leaving the URL blank, classification labels can still be specified without disabling cross project features or performing external authorization checks."
msgstr ""

msgid "Who can see this group?"
msgstr ""

msgid "Who will be able to see this group?"
msgstr ""

msgid "Wiki"
msgstr ""

msgid "WikiClone|Clone your wiki"
msgstr ""

msgid "WikiClone|Git Access"
msgstr ""

msgid "WikiClone|Install Gollum"
msgstr ""

msgid "WikiClone|It is recommended to install %{markdown} so that GFM features render locally:"
msgstr ""

msgid "WikiClone|Start Gollum and edit locally"
msgstr ""

msgid "WikiEditPageTip|Tip: You can move this page by adding the path to the beginning of the title."
msgstr ""

msgid "WikiEdit|There is already a page with the same title in that path."
msgstr ""

msgid "WikiEmptyIssueMessage|Suggest wiki improvement"
msgstr ""

msgid "WikiEmptyIssueMessage|You must be a project member in order to add wiki pages. If you have suggestions for how to improve the wiki for this project, consider opening an issue in the %{issues_link}."
msgstr ""

msgid "WikiEmptyIssueMessage|issue tracker"
msgstr ""

msgid "WikiEmpty|A wiki is where you can store all the details about your project. This can include why you've created it, its principles, how to use it, and so on."
msgstr ""

msgid "WikiEmpty|Create your first page"
msgstr ""

msgid "WikiEmpty|Suggest wiki improvement"
msgstr ""

msgid "WikiEmpty|The wiki lets you write documentation for your project"
msgstr ""

msgid "WikiEmpty|This project has no wiki pages"
msgstr ""

msgid "WikiEmpty|You must be a project member in order to add wiki pages."
msgstr ""

msgid "WikiHistoricalPage|This is an old version of this page."
msgstr ""

msgid "WikiHistoricalPage|You can view the %{most_recent_link} or browse the %{history_link}."
msgstr ""

msgid "WikiHistoricalPage|history"
msgstr ""

msgid "WikiHistoricalPage|most recent version"
msgstr ""

msgid "WikiMarkdownDocs|More examples are in the %{docs_link}"
msgstr ""

msgid "WikiMarkdownDocs|documentation"
msgstr ""

msgid "WikiMarkdownTip|To link to a (new) page, simply type %{link_example}"
msgstr ""

msgid "WikiNewPagePlaceholder|how-to-setup"
msgstr ""

msgid "WikiNewPageTip|Tip: You can specify the full path for the new file. We will automatically create any missing directories."
msgstr ""

msgid "WikiNewPageTitle|New Wiki Page"
msgstr ""

msgid "WikiPageConfirmDelete|Are you sure you want to delete this page?"
msgstr ""

msgid "WikiPageConfirmDelete|Delete page"
msgstr ""

msgid "WikiPageConfirmDelete|Delete page %{pageTitle}?"
msgstr ""

msgid "WikiPageConflictMessage|Someone edited the page the same time you did. Please check out %{page_link} and make sure your changes will not unintentionally remove theirs."
msgstr ""

msgid "WikiPageConflictMessage|the page"
msgstr ""

msgid "WikiPageCreate|Create %{page_title}"
msgstr ""

msgid "WikiPageEdit|Update %{page_title}"
msgstr ""

msgid "WikiPage|Page slug"
msgstr ""

msgid "WikiPage|Write your content or drag files here…"
msgstr ""

msgid "Wiki|Create Page"
msgstr ""

msgid "Wiki|Create page"
msgstr ""

msgid "Wiki|Edit Page"
msgstr ""

msgid "Wiki|More Pages"
msgstr ""

msgid "Wiki|New page"
msgstr ""

msgid "Wiki|Page history"
msgstr ""

msgid "Wiki|Page version"
msgstr ""

msgid "Wiki|Pages"
msgstr ""

msgid "Wiki|Wiki Pages"
msgstr ""

msgid "Will deploy to"
msgstr ""

msgid "With contribution analytics you can have an overview for the activity of issues, merge requests and push events of your organization and its members."
msgstr ""

msgid "Withdraw Access Request"
msgstr ""

msgid "Write a comment or drag your files here…"
msgstr ""

msgid "Yes"
msgstr ""

msgid "Yes, add it"
msgstr ""

msgid "Yes, let me map Google Code users to full names or GitLab users."
msgstr ""

msgid "Yesterday"
msgstr ""

msgid "You are an admin, which means granting access to <strong>%{client_name}</strong> will allow them to interact with GitLab as an admin as well. Proceed with caution."
msgstr ""

msgid "You are going to remove %{group_name}. Removed groups CANNOT be restored! Are you ABSOLUTELY sure?"
msgstr ""

msgid "You are going to remove %{project_full_name}. Removed project CANNOT be restored! Are you ABSOLUTELY sure?"
msgstr ""

msgid "You are going to remove the fork relationship to source project %{forked_from_project}. Are you ABSOLUTELY sure?"
msgstr ""

msgid "You are going to transfer %{project_full_name} to another owner. Are you ABSOLUTELY sure?"
msgstr ""

msgid "You are on a read-only GitLab instance."
msgstr ""

msgid "You are receiving this message because you are a GitLab administrator for %{url}."
msgstr ""

msgid "You can %{linkStart}view the blob%{linkEnd} instead."
msgstr ""

msgid "You can also create a project from the command line."
msgstr ""

msgid "You can also star a label to make it a priority label."
msgstr ""

msgid "You can easily contribute to them by requesting to join these groups."
msgstr ""

msgid "You can easily install a Runner on a Kubernetes cluster. %{link_to_help_page}"
msgstr ""

msgid "You can move around the graph by using the arrow keys."
msgstr ""

msgid "You can only add files when you are on a branch"
msgstr ""

msgid "You can only edit files when you are on a branch"
msgstr ""

msgid "You can resolve the merge conflict using either the Interactive mode, by choosing %{use_ours} or %{use_theirs} buttons, or by editing the files directly. Commit these changes into %{branch_name}"
msgstr ""

msgid "You can set up jobs to only use Runners with specific tags. Separate tags with commas."
msgstr ""

msgid "You can test your .gitlab-ci.yml in %{linkStart}CI Lint%{linkEnd}."
msgstr ""

msgid "You cannot write to a read-only secondary GitLab Geo instance. Please use %{link_to_primary_node} instead."
msgstr ""

msgid "You cannot write to this read-only GitLab instance."
msgstr ""

msgid "You do not have any subscriptions yet"
msgstr ""

msgid "You do not have permission to run the Web Terminal. Please contact a project administrator."
msgstr ""

msgid "You do not have the correct permissions to override the settings from the LDAP group sync."
msgstr ""

msgid "You don't have any applications"
msgstr ""

msgid "You don't have any authorized applications"
msgstr ""

msgid "You don't have any deployments right now."
msgstr ""

msgid "You have no permissions"
msgstr ""

msgid "You have reached your project limit"
msgstr ""

msgid "You may also add variables that are made available to the running application by prepending the variable key with <code>K8S_SECRET_</code>."
msgstr ""

msgid "You must accept our Terms of Service and privacy policy in order to register an account"
msgstr ""

msgid "You must have maintainer access to force delete a lock"
msgstr ""

msgid "You need a different license to enable FileLocks feature"
msgstr ""

msgid "You need a different license to enable Geo replication."
msgstr ""

msgid "You need git-lfs version %{min_git_lfs_version} (or greater) to continue. Please visit https://git-lfs.github.com"
msgstr ""

msgid "You need permission."
msgstr ""

msgid "You need to register a two-factor authentication app before you can set up a U2F device."
msgstr ""

msgid "You will loose all changes you've made to this file. This action cannot be undone."
msgstr ""

msgid "You will loose all the unstaged changes you've made in this project. This action cannot be undone."
msgstr ""

msgid "You will not get any notifications via email"
msgstr ""

msgid "You will only receive notifications for the events you choose"
msgstr ""

msgid "You will only receive notifications for threads you have participated in"
msgstr ""

msgid "You will receive notifications for any activity"
msgstr ""

msgid "You will receive notifications only for comments in which you were @mentioned"
msgstr ""

msgid "You won't be able to pull or push project code via %{protocol} until you %{set_password_link} on your account"
msgstr ""

msgid "You won't be able to pull or push project code via SSH until you %{add_ssh_key_link} to your profile"
msgstr ""

msgid "You won't be able to pull or push project code via SSH until you add an SSH key to your profile"
msgstr ""

msgid "You'll need to use different branch names to get a valid comparison."
msgstr ""

msgid "You're receiving this email because %{reason}."
msgstr ""

msgid "You're receiving this email because of your account on %{host}."
msgstr ""

msgid "You're receiving this email because of your account on %{host}. %{manage_notifications_link} &middot; %{help_link}"
msgstr ""

msgid "YouTube"
msgstr ""

msgid "Your Groups"
msgstr ""

msgid "Your Kubernetes cluster information on this page is still editable, but you are advised to disable and reconfigure"
msgstr ""

msgid "Your Projects (default)"
msgstr ""

msgid "Your Projects' Activity"
msgstr ""

msgid "Your Todos"
msgstr ""

msgid "Your U2F device needs to be set up. Plug it in (if not already) and click the button on the left."
msgstr ""

msgid "Your applications (%{size})"
msgstr ""

msgid "Your authorized applications"
msgstr ""

msgid "Your browser doesn't support U2F. Please use Google Chrome desktop (version 41 or newer)."
msgstr ""

msgid "Your changes can be committed to %{branch_name} because a merge request is open."
msgstr ""

msgid "Your changes have been committed. Commit %{commitId} %{commitStats}"
msgstr ""

msgid "Your changes have been saved"
msgstr ""

msgid "Your comment will not be visible to the public."
msgstr ""

msgid "Your device was successfully set up! Give it a name and register it with the GitLab server."
msgstr ""

msgid "Your groups"
msgstr ""

msgid "Your issues are being imported. Once finished, you'll get a confirmation email."
msgstr ""

msgid "Your issues will be imported in the background. Once finished, you'll get a confirmation email."
msgstr ""

msgid "Your name"
msgstr ""

msgid "Your projects"
msgstr ""

msgid "a deleted user"
msgstr ""

msgid "ago"
msgstr ""

msgid "among other things"
msgstr ""

msgid "assign yourself"
msgstr ""

msgid "attach a new file"
msgstr ""

msgid "branch name"
msgstr ""

msgid "by"
msgstr ""

msgid "ciReport|%{linkStartTag}Learn more about Container Scanning %{linkEndTag}"
msgstr ""

msgid "ciReport|%{linkStartTag}Learn more about DAST %{linkEndTag}"
msgstr ""

msgid "ciReport|%{linkStartTag}Learn more about Dependency Scanning %{linkEndTag}"
msgstr ""

msgid "ciReport|%{linkStartTag}Learn more about SAST %{linkEndTag}"
msgstr ""

msgid "ciReport|%{namespace} is affected by %{vulnerability}."
msgstr ""

msgid "ciReport|%{remainingPackagesCount} more"
msgstr ""

msgid "ciReport|%{reportType} %{status} detected %{fixedCount} fixed vulnerability"
msgid_plural "ciReport|%{reportType} %{status} detected %{fixedCount} fixed vulnerabilities"
msgstr[0] ""
msgstr[1] ""

msgid "ciReport|%{reportType} %{status} detected %{newCount} new vulnerability"
msgid_plural "ciReport|%{reportType} %{status} detected %{newCount} new vulnerabilities"
msgstr[0] ""
msgstr[1] ""

msgid "ciReport|%{reportType} %{status} detected %{newCount} new, and %{fixedCount} fixed vulnerabilities"
msgstr ""

msgid "ciReport|%{reportType} %{status} detected %{newCount} vulnerability for the source branch only"
msgid_plural "ciReport|%{reportType} %{status} detected %{newCount} vulnerabilities for the source branch only"
msgstr[0] ""
msgstr[1] ""

msgid "ciReport|%{reportType} %{status} detected no new vulnerabilities"
msgstr ""

msgid "ciReport|%{reportType} %{status} detected no vulnerabilities"
msgstr ""

msgid "ciReport|%{reportType} %{status} detected no vulnerabilities for the source branch only"
msgstr ""

msgid "ciReport|%{reportType} detected %{vulnerabilityCount} vulnerability"
msgid_plural "ciReport|%{reportType} detected %{vulnerabilityCount} vulnerabilities"
msgstr[0] ""
msgstr[1] ""

msgid "ciReport|%{reportType} detected no vulnerabilities"
msgstr ""

msgid "ciReport|%{reportType} is loading"
msgstr ""

msgid "ciReport|%{reportType}: Loading resulted in an error"
msgstr ""

msgid "ciReport|(errors when loading results)"
msgstr ""

msgid "ciReport|(is loading)"
msgstr ""

msgid "ciReport|(is loading, errors when loading results)"
msgstr ""

msgid "ciReport|Class"
msgstr ""

msgid "ciReport|Code quality"
msgstr ""

msgid "ciReport|Confidence"
msgstr ""

msgid "ciReport|Container scanning"
msgstr ""

msgid "ciReport|Container scanning detects known vulnerabilities in your docker images."
msgstr ""

msgid "ciReport|DAST"
msgstr ""

msgid "ciReport|Dependency Scanning"
msgstr ""

msgid "ciReport|Dependency Scanning detects known vulnerabilities in your source code's dependencies."
msgstr ""

msgid "ciReport|Dependency scanning"
msgstr ""

msgid "ciReport|Description"
msgstr ""

msgid "ciReport|Dismiss vulnerability"
msgstr ""

msgid "ciReport|Dismissed by"
msgstr ""

msgid "ciReport|Download and apply the patch to fix this vulnerability."
msgstr ""

msgid "ciReport|Download patch"
msgstr ""

msgid "ciReport|Dynamic Application Security Testing (DAST) detects known vulnerabilities in your web application."
msgstr ""

msgid "ciReport|Failed to load %{reportName} report"
msgstr ""

msgid "ciReport|File"
msgstr ""

msgid "ciReport|Fixed:"
msgstr ""

msgid "ciReport|Identifiers"
msgstr ""

msgid "ciReport|Instances"
msgstr ""

msgid "ciReport|Learn more about interacting with security reports (Alpha)."
msgstr ""

msgid "ciReport|License management detected %d license for the source branch only"
msgid_plural "ciReport|License management detected %d licenses for the source branch only"
msgstr[0] ""
msgstr[1] ""

msgid "ciReport|License management detected %d new license"
msgid_plural "ciReport|License management detected %d new licenses"
msgstr[0] ""
msgstr[1] ""

msgid "ciReport|License management detected no licenses for the source branch only"
msgstr ""

msgid "ciReport|License management detected no new licenses"
msgstr ""

msgid "ciReport|Links"
msgstr ""

msgid "ciReport|Loading %{reportName} report"
msgstr ""

msgid "ciReport|Manage licenses"
msgstr ""

msgid "ciReport|Method"
msgstr ""

msgid "ciReport|Namespace"
msgstr ""

msgid "ciReport|No changes to code quality"
msgstr ""

msgid "ciReport|No changes to performance metrics"
msgstr ""

msgid "ciReport|Performance metrics"
msgstr ""

msgid "ciReport|Revert dismissal"
msgstr ""

msgid "ciReport|SAST"
msgstr ""

msgid "ciReport|Security scanning"
msgstr ""

msgid "ciReport|Security scanning failed loading any results"
msgstr ""

msgid "ciReport|Severity"
msgstr ""

msgid "ciReport|Solution"
msgstr ""

msgid "ciReport|Static Application Security Testing (SAST) detects known vulnerabilities in your source code."
msgstr ""

msgid "ciReport|There was an error creating the issue. Please try again."
msgstr ""

msgid "ciReport|There was an error dismissing the vulnerability. Please try again."
msgstr ""

msgid "ciReport|There was an error loading DAST report"
msgstr ""

msgid "ciReport|There was an error loading SAST report"
msgstr ""

msgid "ciReport|There was an error loading container scanning report"
msgstr ""

msgid "ciReport|There was an error loading dependency scanning report"
msgstr ""

msgid "ciReport|There was an error reverting the dismissal. Please try again."
msgstr ""

msgid "ciReport|Upgrade %{name} from %{version} to %{fixed}."
msgstr ""

msgid "ciReport|Used by %{packagesString}"
msgid_plural "ciReport|Used by %{packagesString}, and %{lastPackage}"
msgstr[0] ""
msgstr[1] ""

msgid "ciReport|View full report"
msgstr ""

msgid "ciReport|on pipeline"
msgstr ""

msgid "command line instructions"
msgstr ""

msgid "confidentiality|You are going to turn off the confidentiality. This means <strong>everyone</strong> will be able to see and leave a comment on this issue."
msgstr ""

msgid "confidentiality|You are going to turn on the confidentiality. This means that only team members with <strong>at least Reporter access</strong> are able to see and leave comments on the issue."
msgstr ""

msgid "connecting"
msgstr ""

msgid "could not read private key, is the passphrase correct?"
msgstr ""

msgid "customize"
msgstr ""

msgid "day"
msgid_plural "days"
msgstr[0] ""
msgstr[1] ""

msgid "deleted"
msgstr ""

msgid "deploy token"
msgstr ""

msgid "disabled"
msgstr ""

msgid "discussion resolved"
msgid_plural "discussions resolved"
msgstr[0] ""
msgstr[1] ""

msgid "done"
msgstr ""

msgid "draft"
msgid_plural "drafts"
msgstr[0] ""
msgstr[1] ""

msgid "enabled"
msgstr ""

msgid "error"
msgstr ""

msgid "error code:"
msgstr ""

msgid "estimateCommand|%{slash_command} will update the estimated time with the latest command."
msgstr ""

msgid "for this project"
msgstr ""

msgid "from"
msgstr ""

msgid "group"
msgstr ""

msgid "help"
msgstr ""

msgid "here"
msgstr ""

msgid "http://<sentry-host>/api/0/projects/{organization_slug}/{project_slug}/issues/"
msgstr ""

msgid "https://your-bitbucket-server"
msgstr ""

msgid "image diff"
msgstr ""

msgid "import flow"
msgstr ""

msgid "importing"
msgstr ""

msgid "instance completed"
msgid_plural "instances completed"
msgstr[0] ""
msgstr[1] ""

msgid "is invalid because there is downstream lock"
msgstr ""

msgid "is invalid because there is upstream lock"
msgstr ""

msgid "is not a valid X509 certificate."
msgstr ""

msgid "is out of the hierarchy of the Group owning the template"
msgstr ""

msgid "issue boards"
msgstr ""

msgid "it is stored externally"
msgstr ""

msgid "it is stored in LFS"
msgstr ""

msgid "it is too large"
msgstr ""

msgid "latest"
msgstr ""

msgid "latest deployment"
msgstr ""

msgid "latest version"
msgstr ""

msgid "license management"
msgstr ""

msgid "locked by %{path_lock_user_name} %{created_at}"
msgstr ""

msgid "merge request"
msgid_plural "merge requests"
msgstr[0] ""
msgstr[1] ""

msgid "mrWidget| Please restore it or use a different %{missingBranchName} branch"
msgstr ""

msgid "mrWidget|%{link_start}Learn more about resolving conflicts%{link_end}"
msgstr ""

msgid "mrWidget|%{metricsLinkStart} Memory %{metricsLinkEnd} usage %{emphasisStart} decreased %{emphasisEnd} from %{memoryFrom}MB to %{memoryTo}MB"
msgstr ""

msgid "mrWidget|%{metricsLinkStart} Memory %{metricsLinkEnd} usage %{emphasisStart} increased %{emphasisEnd} from %{memoryFrom}MB to %{memoryTo}MB"
msgstr ""

msgid "mrWidget|%{metricsLinkStart} Memory %{metricsLinkEnd} usage is %{emphasisStart} unchanged %{emphasisEnd} at %{memoryFrom}MB"
msgstr ""

msgid "mrWidget|Add approval"
msgstr ""

msgid "mrWidget|Allows commits from members who can merge to the target branch"
msgstr ""

msgid "mrWidget|An error occurred while removing your approval."
msgstr ""

msgid "mrWidget|An error occurred while retrieving approval data for this merge request."
msgstr ""

msgid "mrWidget|An error occurred while submitting your approval."
msgstr ""

msgid "mrWidget|Approve"
msgstr ""

msgid "mrWidget|Approved by"
msgstr ""

msgid "mrWidget|Cancel automatic merge"
msgstr ""

msgid "mrWidget|Check out branch"
msgstr ""

msgid "mrWidget|Checking ability to merge automatically"
msgstr ""

msgid "mrWidget|Cherry-pick"
msgstr ""

msgid "mrWidget|Cherry-pick this merge request in a new merge request"
msgstr ""

msgid "mrWidget|Closed"
msgstr ""

msgid "mrWidget|Closed by"
msgstr ""

msgid "mrWidget|Closes"
msgstr ""

msgid "mrWidget|Create an issue to resolve them later"
msgstr ""

msgid "mrWidget|Deployment statistics are not available currently"
msgstr ""

msgid "mrWidget|Did not close"
msgstr ""

msgid "mrWidget|Email patches"
msgstr ""

msgid "mrWidget|Failed to load deployment statistics"
msgstr ""

msgid "mrWidget|Fast-forward merge is not possible. To merge this request, first rebase locally."
msgstr ""

msgid "mrWidget|If the %{branch} branch exists in your local repository, you can merge this merge request manually using the"
msgstr ""

msgid "mrWidget|If the %{missingBranchName} branch exists in your local repository, you can merge this merge request manually using the command line"
msgstr ""

msgid "mrWidget|Loading deployment statistics"
msgstr ""

msgid "mrWidget|Mentions"
msgstr ""

msgid "mrWidget|Merge"
msgstr ""

msgid "mrWidget|Merge failed."
msgstr ""

msgid "mrWidget|Merge locally"
msgstr ""

msgid "mrWidget|Merge request approved"
msgstr ""

msgid "mrWidget|Merge request approved; you can approve additionally"
msgstr ""

msgid "mrWidget|Merged by"
msgstr ""

msgid "mrWidget|No Approval required"
msgstr ""

msgid "mrWidget|No Approval required; you can still approve"
msgstr ""

msgid "mrWidget|Open in Web IDE"
msgstr ""

msgid "mrWidget|Pipeline blocked. The pipeline for this merge request requires a manual action to proceed"
msgstr ""

msgid "mrWidget|Plain diff"
msgstr ""

msgid "mrWidget|Ready to be merged automatically. Ask someone with write access to this repository to merge this request"
msgstr ""

msgid "mrWidget|Refresh"
msgstr ""

msgid "mrWidget|Refresh now"
msgstr ""

msgid "mrWidget|Refreshing now"
msgstr ""

msgid "mrWidget|Remove Source Branch"
msgstr ""

msgid "mrWidget|Remove source branch"
msgstr ""

msgid "mrWidget|Remove your approval"
msgstr ""

msgid "mrWidget|Request to merge"
msgstr ""

msgid "mrWidget|Requires 1 more approval"
msgid_plural "mrWidget|Requires %d more approvals"
msgstr[0] ""
msgstr[1] ""

msgid "mrWidget|Requires 1 more approval by"
msgid_plural "mrWidget|Requires %d more approvals by"
msgstr[0] ""
msgstr[1] ""

msgid "mrWidget|Resolve conflicts"
msgstr ""

msgid "mrWidget|Resolve these conflicts or ask someone with write access to this repository to merge it locally"
msgstr ""

msgid "mrWidget|Revert"
msgstr ""

msgid "mrWidget|Revert this merge request in a new merge request"
msgstr ""

msgid "mrWidget|Set by"
msgstr ""

msgid "mrWidget|The changes were merged into"
msgstr ""

msgid "mrWidget|The changes were not merged into"
msgstr ""

msgid "mrWidget|The changes will be merged into"
msgstr ""

msgid "mrWidget|The pipeline for this merge request failed. Please retry the job or push a new commit to fix the failure"
msgstr ""

msgid "mrWidget|The source branch HEAD has recently changed. Please reload the page and review the changes before merging"
msgstr ""

msgid "mrWidget|The source branch has been removed"
msgstr ""

msgid "mrWidget|The source branch is %{commitsBehindLinkStart}%{commitsBehind}%{commitsBehindLinkEnd} the target branch"
msgstr ""

msgid "mrWidget|The source branch is being removed"
msgstr ""

msgid "mrWidget|The source branch will be removed"
msgstr ""

msgid "mrWidget|The source branch will not be removed"
msgstr ""

msgid "mrWidget|There are merge conflicts"
msgstr ""

msgid "mrWidget|There are unresolved discussions. Please resolve these discussions"
msgstr ""

msgid "mrWidget|This feature merges changes from the target branch to the source branch. You cannot use this feature since the source branch is protected."
msgstr ""

msgid "mrWidget|This merge request failed to be merged automatically"
msgstr ""

msgid "mrWidget|This merge request is in the process of being merged"
msgstr ""

msgid "mrWidget|This project is archived, write access has been disabled"
msgstr ""

msgid "mrWidget|You are not allowed to edit this project directly. Please fork to make changes."
msgstr ""

msgid "mrWidget|You can merge this merge request manually using the"
msgstr ""

msgid "mrWidget|You can remove source branch now"
msgstr ""

msgid "mrWidget|branch does not exist."
msgstr ""

msgid "mrWidget|command line"
msgstr ""

msgid "mrWidget|into"
msgstr ""

msgid "mrWidget|to be merged automatically when the pipeline succeeds"
msgstr ""

msgid "n/a"
msgstr ""

msgid "new merge request"
msgstr ""

msgid "notification emails"
msgstr ""

msgid "or"
msgstr ""

msgid "out of %d total test"
msgid_plural "out of %d total tests"
msgstr[0] ""
msgstr[1] ""

msgid "parent"
msgid_plural "parents"
msgstr[0] ""
msgstr[1] ""

msgid "password"
msgstr ""

msgid "personal access token"
msgstr ""

msgid "private key does not match certificate."
msgstr ""

msgid "project"
msgid_plural "projects"
msgstr[0] ""
msgstr[1] ""

msgid "quick actions"
msgstr ""

msgid "register"
msgstr ""

msgid "remaining"
msgstr ""

msgid "remove"
msgstr ""

msgid "remove due date"
msgstr ""

msgid "remove weight"
msgstr ""

msgid "rendered diff"
msgstr ""

msgid "reply"
msgid_plural "replies"
msgstr[0] ""
msgstr[1] ""

msgid "should be higher than %{access} inherited membership from group %{group_name}"
msgstr ""

msgid "show less"
msgstr ""

msgid "sign in"
msgstr ""

msgid "source"
msgstr ""

msgid "source diff"
msgstr ""

msgid "spendCommand|%{slash_command} will update the sum of the time spent."
msgstr ""

msgid "started"
msgstr ""

msgid "stuck"
msgstr ""

msgid "this document"
msgstr ""

msgid "to help your contributors communicate effectively!"
msgstr ""

msgid "toggle collapse"
msgstr ""

msgid "updated"
msgstr ""

msgid "username"
msgstr ""

msgid "uses Kubernetes clusters to deploy your code!"
msgstr ""

msgid "view it on GitLab"
msgstr ""

msgid "view the blob"
msgstr ""

msgid "with %{additions} additions, %{deletions} deletions."
msgstr ""

msgid "within %d minute "
msgid_plural "within %d minutes "
msgstr[0] ""
msgstr[1] ""

msgid "yaml invalid"
msgstr ""<|MERGE_RESOLUTION|>--- conflicted
+++ resolved
@@ -3248,11 +3248,7 @@
 msgid "Enable and configure Prometheus metrics."
 msgstr ""
 
-<<<<<<< HEAD
 msgid "Enable classification control using an external service"
-=======
-msgid "Enable error tracking"
->>>>>>> f5dd9107
 msgstr ""
 
 msgid "Enable for this project"
@@ -3981,14 +3977,7 @@
 msgid "Geo"
 msgstr ""
 
-<<<<<<< HEAD
 msgid "Geo Nodes"
-=======
-msgid "Get started with error tracking"
-msgstr ""
-
-msgid "Getting started with releases"
->>>>>>> f5dd9107
 msgstr ""
 
 msgid "Geo allows you to replicate your GitLab instance to other geographical locations."
@@ -5993,11 +5982,7 @@
 msgid "No contributions were found"
 msgstr ""
 
-<<<<<<< HEAD
 msgid "No credit card required."
-=======
-msgid "No details available"
->>>>>>> f5dd9107
 msgstr ""
 
 msgid "No due date"
