--- conflicted
+++ resolved
@@ -8249,14 +8249,7 @@
 msgid "Markdown Help"
 msgstr ""
 
-<<<<<<< HEAD
 msgid "Markdown enabled"
-=======
-msgid "Only Project Members"
-msgstr ""
-
-msgid "Only admins"
->>>>>>> a6701647
 msgstr ""
 
 msgid "Marks this issue as a duplicate of %{duplicate_reference}."
