# SOME DESCRIPTIVE TITLE.
# Copyright (C) YEAR THE PACKAGE'S COPYRIGHT HOLDER
# This file is distributed under the same license as the gitlab package.
# FIRST AUTHOR <EMAIL@ADDRESS>, YEAR.
#
#, fuzzy
msgid ""
msgstr ""
"Project-Id-Version: gitlab 1.0.0\n"
"Report-Msgid-Bugs-To: \n"
"Last-Translator: FULL NAME <EMAIL@ADDRESS>\n"
"Language-Team: LANGUAGE <LL@li.org>\n"
"Language: \n"
"MIME-Version: 1.0\n"
"Content-Type: text/plain; charset=UTF-8\n"
"Content-Transfer-Encoding: 8bit\n"
"Plural-Forms: nplurals=INTEGER; plural=EXPRESSION;\n"

msgid " Status"
msgstr ""

msgid " and"
msgstr ""

msgid " degraded on %d point"
msgid_plural " degraded on %d points"
msgstr[0] ""
msgstr[1] ""

msgid " improved on %d point"
msgid_plural " improved on %d points"
msgstr[0] ""
msgstr[1] ""

msgid "%d changed file"
msgid_plural "%d changed files"
msgstr[0] ""
msgstr[1] ""

msgid "%d commit"
msgid_plural "%d commits"
msgstr[0] ""
msgstr[1] ""

msgid "%d commit behind"
msgid_plural "%d commits behind"
msgstr[0] ""
msgstr[1] ""

msgid "%d exporter"
msgid_plural "%d exporters"
msgstr[0] ""
msgstr[1] ""

msgid "%d failed test result"
msgid_plural "%d failed test results"
msgstr[0] ""
msgstr[1] ""

msgid "%d fixed test result"
msgid_plural "%d fixed test results"
msgstr[0] ""
msgstr[1] ""

msgid "%d issue"
msgid_plural "%d issues"
msgstr[0] ""
msgstr[1] ""

msgid "%d layer"
msgid_plural "%d layers"
msgstr[0] ""
msgstr[1] ""

msgid "%d merge request"
msgid_plural "%d merge requests"
msgstr[0] ""
msgstr[1] ""

msgid "%d metric"
msgid_plural "%d metrics"
msgstr[0] ""
msgstr[1] ""

msgid "%d staged change"
msgid_plural "%d staged changes"
msgstr[0] ""
msgstr[1] ""

msgid "%d unstaged change"
msgid_plural "%d unstaged changes"
msgstr[0] ""
msgstr[1] ""

msgid "%d vulnerability"
msgid_plural "%d vulnerabilities"
msgstr[0] ""
msgstr[1] ""

msgid "%s additional commit has been omitted to prevent performance issues."
msgid_plural "%s additional commits have been omitted to prevent performance issues."
msgstr[0] ""
msgstr[1] ""

msgid "%{actionText} & %{openOrClose} %{noteable}"
msgstr ""

msgid "%{commit_author_link} authored %{commit_timeago}"
msgstr ""

msgid "%{counter_storage} (%{counter_repositories} repositories, %{counter_build_artifacts} build artifacts, %{counter_lfs_objects} LFS)"
msgstr ""

msgid "%{count} participant"
msgid_plural "%{count} participants"
msgstr[0] ""
msgstr[1] ""

msgid "%{filePath} deleted"
msgstr ""

msgid "%{firstLabel} +%{labelCount} more"
msgstr ""

msgid "%{group_docs_link_start}Groups%{group_docs_link_end} allow you to manage and collaborate across multiple projects. Members of a group have access to all of its projects."
msgstr ""

msgid "%{loadingIcon} Started"
msgstr ""

msgid "%{lock_path} is locked by GitLab User %{lock_user_id}"
msgstr ""

msgid "%{name}'s avatar"
msgstr ""

msgid "%{nip_domain} can be used as an alternative to a custom domain."
msgstr ""

msgid "%{number_commits_behind} commits behind %{default_branch}, %{number_commits_ahead} commits ahead"
msgstr ""

msgid "%{number_of_failures} of %{maximum_failures} failures. GitLab will allow access on the next attempt."
msgstr ""

msgid "%{number_of_failures} of %{maximum_failures} failures. GitLab will not retry automatically. Reset storage information when the problem is resolved."
msgstr ""

msgid "%{openOrClose} %{noteable}"
msgstr ""

msgid "%{percent}%% complete"
msgstr ""

msgid "%{storage_name}: failed storage access attempt on host:"
msgid_plural "%{storage_name}: %{failed_attempts} failed storage access attempts:"
msgstr[0] ""
msgstr[1] ""

msgid "%{text} %{files}"
msgid_plural "%{text} %{files} files"
msgstr[0] ""
msgstr[1] ""

msgid "%{text} is available"
msgstr ""

msgid "%{title} changes"
msgstr ""

msgid "%{type} detected 1 fixed vulnerability"
msgid_plural "%{type} detected %{vulnerabilityCount} fixed vulnerabilities"
msgstr[0] ""
msgstr[1] ""

msgid "%{type} detected 1 new vulnerability"
msgid_plural "%{type} detected %{vulnerabilityCount} new vulnerabilities"
msgstr[0] ""
msgstr[1] ""

msgid "%{type} detected 1 vulnerability"
msgid_plural "%{type} detected %{vulnerabilityCount} vulnerabilities"
msgstr[0] ""
msgstr[1] ""

msgid "%{type} detected 1 vulnerability for the source branch only"
msgid_plural "%{type} detected %{vulnerabilityCount} vulnerabilities for the source branch only"
msgstr[0] ""
msgstr[1] ""

msgid "%{unstaged} unstaged and %{staged} staged changes"
msgstr ""

msgid "%{usage_ping_link_start}Learn more%{usage_ping_link_end} about what information is shared with GitLab Inc."
msgstr ""

msgid "+ %{count} more"
msgstr ""

msgid "+ %{moreCount} more"
msgstr ""

msgid "- Runner is active and can process any new jobs"
msgstr ""

msgid "- Runner is paused and will not receive any new jobs"
msgstr ""

msgid "- show less"
msgstr ""

msgid "1 %{type} addition"
msgid_plural "%{count} %{type} additions"
msgstr[0] ""
msgstr[1] ""

msgid "1 %{type} modification"
msgid_plural "%{count} %{type} modifications"
msgstr[0] ""
msgstr[1] ""

msgid "1 closed issue"
msgid_plural "%d closed issues"
msgstr[0] ""
msgstr[1] ""

msgid "1 closed merge request"
msgid_plural "%d closed merge requests"
msgstr[0] ""
msgstr[1] ""

msgid "1 group"
msgid_plural "%d groups"
msgstr[0] ""
msgstr[1] ""

msgid "1 merged merge request"
msgid_plural "%d merged merge requests"
msgstr[0] ""
msgstr[1] ""

msgid "1 open issue"
msgid_plural "%d open issues"
msgstr[0] ""
msgstr[1] ""

msgid "1 open merge request"
msgid_plural "%d open merge requests"
msgstr[0] ""
msgstr[1] ""

msgid "1 pipeline"
msgid_plural "%d pipelines"
msgstr[0] ""
msgstr[1] ""

msgid "1 role"
msgid_plural "%d roles"
msgstr[0] ""
msgstr[1] ""

msgid "1 user"
msgid_plural "%d users"
msgstr[0] ""
msgstr[1] ""

msgid "1st contribution!"
msgstr ""

msgid "2FA enabled"
msgstr ""

msgid "403|Please contact your GitLab administrator to get the permission."
msgstr ""

msgid "403|You don't have the permission to access this page."
msgstr ""

msgid "404|Make sure the address is correct and the page hasn't moved."
msgstr ""

msgid "404|Page Not Found"
msgstr ""

msgid "404|Please contact your GitLab administrator if you think this is a mistake."
msgstr ""

msgid "<code>\"johnsmith@example.com\": \"@johnsmith\"</code> will add \"By <a href=\"#\">@johnsmith</a>\" to all issues and comments originally created by johnsmith@example.com, and will set <a href=\"#\">@johnsmith</a> as the assignee on all issues originally assigned to johnsmith@example.com."
msgstr ""

msgid "<code>\"johnsmith@example.com\": \"John Smith\"</code> will add \"By John Smith\" to all issues and comments originally created by johnsmith@example.com."
msgstr ""

msgid "<code>\"johnsmith@example.com\": \"johnsm...@example.com\"</code> will add \"By johnsm...@example.com\" to all issues and comments originally created by johnsmith@example.com. The email address or username is masked to ensure the user's privacy."
msgstr ""

msgid "<code>\"johnsmith@example.com\": \"johnsmith@example.com\"</code> will add \"By <a href=\"#\">johnsmith@example.com</a>\" to all issues and comments originally created by johnsmith@example.com. By default, the email address or username is masked to ensure the user's privacy. Use this option if you want to show the full email address."
msgstr ""

msgid "<strong>%{changedFilesLength} unstaged</strong> and <strong>%{stagedFilesLength} staged</strong> changes"
msgstr ""

msgid "<strong>%{created_count}</strong> created, <strong>%{accepted_count}</strong> accepted."
msgstr ""

msgid "<strong>%{created_count}</strong> created, <strong>%{closed_count}</strong> closed."
msgstr ""

msgid "<strong>%{group_name}</strong> group members"
msgstr ""

msgid "<strong>%{pushes}</strong> pushes, more than <strong>%{commits}</strong> commits by <strong>%{people}</strong> contributors."
msgstr ""

msgid "<strong>Removes</strong> source branch"
msgstr ""

msgid "A 'Runner' is a process which runs a job. You can setup as many Runners as you need."
msgstr ""

msgid "A collection of graphs regarding Continuous Integration"
msgstr ""

msgid "A default branch cannot be chosen for an empty project."
msgstr ""

msgid "A new branch will be created in your fork and a new merge request will be started."
msgstr ""

msgid "A project is where you house your files (repository), plan your work (issues), and publish your documentation (wiki), %{among_other_things_link}."
msgstr ""

msgid "A regular expression that will be used to find the test coverage output in the job trace. Leave blank to disable"
msgstr ""

msgid "A user with write access to the source branch selected this option"
msgstr ""

msgid "About GitLab"
msgstr ""

msgid "About GitLab CE"
msgstr ""

msgid "About auto deploy"
msgstr ""

msgid "About this feature"
msgstr ""

msgid "Abuse Reports"
msgstr ""

msgid "Abuse reports"
msgstr ""

msgid "Accept terms"
msgstr ""

msgid "Accepted MR"
msgstr ""

msgid "Access Tokens"
msgstr ""

msgid "Access denied! Please verify you can add deploy keys to this repository."
msgstr ""

msgid "Access to '%{classification_label}' not allowed"
msgstr ""

msgid "Access to failing storages has been temporarily disabled to allow the mount to recover. Reset storage information after the issue has been resolved to allow access again."
msgstr ""

msgid "Access your runner token, customize your pipeline configuration, and view your pipeline status and coverage report."
msgstr ""

msgid "Account"
msgstr ""

msgid "Account and limit"
msgstr ""

msgid "Active"
msgstr ""

msgid "Active Sessions"
msgstr ""

msgid "Activity"
msgstr ""

msgid "Add"
msgstr ""

msgid "Add Changelog"
msgstr ""

msgid "Add Contribution guide"
msgstr ""

msgid "Add Group Webhooks and GitLab Enterprise Edition."
msgstr ""

msgid "Add Kubernetes cluster"
msgstr ""

msgid "Add Readme"
msgstr ""

msgid "Add additional text to appear in all email communications. %{character_limit} character limit"
msgstr ""

msgid "Add license"
msgstr ""

msgid "Add new application"
msgstr ""

msgid "Add new directory"
msgstr ""

msgid "Add reaction"
msgstr ""

msgid "Add todo"
msgstr ""

msgid "Add user(s) to the group:"
msgstr ""

msgid "Add users to group"
msgstr ""

msgid "Additional text"
msgstr ""

msgid "Admin Area"
msgstr ""

msgid "Admin Overview"
msgstr ""

msgid "Admin area"
msgstr ""

msgid "AdminArea| You are about to permanently delete the user %{username}. Issues, merge requests, and groups linked to them will be transferred to a system-wide \"Ghost-user\". To avoid data loss, consider using the %{strong_start}block user%{strong_end} feature instead. Once you %{strong_start}Delete user%{strong_end}, it cannot be undone or recovered."
msgstr ""

msgid "AdminArea| You are about to permanently delete the user %{username}. This will delete all of the issues, merge requests, and groups linked to them. To avoid data loss, consider using the %{strong_start}block user%{strong_end} feature instead. Once you %{strong_start}Delete user%{strong_end}, it cannot be undone or recovered."
msgstr ""

msgid "AdminArea|Stop all jobs"
msgstr ""

msgid "AdminArea|Stop all jobs?"
msgstr ""

msgid "AdminArea|Stop jobs"
msgstr ""

msgid "AdminArea|Stopping jobs failed"
msgstr ""

msgid "AdminArea|You’re about to stop all jobs.This will halt all current jobs that are running."
msgstr ""

msgid "AdminHealthPageLink|health page"
msgstr ""

msgid "AdminProjects| You’re about to permanently delete the project %{projectName}, its repository, and all related resources including issues, merge requests, etc..  Once you confirm and press %{strong_start}Delete project%{strong_end}, it cannot be undone or recovered."
msgstr ""

msgid "AdminProjects|Delete"
msgstr ""

msgid "AdminProjects|Delete Project %{projectName}?"
msgstr ""

msgid "AdminProjects|Delete project"
msgstr ""

msgid "AdminSettings|Specify a domain to use by default for every project's Auto Review Apps and Auto Deploy stages."
msgstr ""

msgid "AdminUsers|Block user"
msgstr ""

msgid "AdminUsers|Delete User %{username} and contributions?"
msgstr ""

msgid "AdminUsers|Delete User %{username}?"
msgstr ""

msgid "AdminUsers|Delete user"
msgstr ""

msgid "AdminUsers|Delete user and contributions"
msgstr ""

msgid "AdminUsers|To confirm, type %{projectName}"
msgstr ""

msgid "AdminUsers|To confirm, type %{username}"
msgstr ""

msgid "Advanced"
msgstr ""

msgid "Advanced settings"
msgstr ""

msgid "All"
msgstr ""

msgid "All changes are committed"
msgstr ""

msgid "All features are enabled for blank projects, from templates, or when importing, but you can disable them afterward in the project settings."
msgstr ""

msgid "All users"
msgstr ""

msgid "Allow commits from members who can merge to the target branch."
msgstr ""

msgid "Allow public access to pipelines and job details, including output logs and artifacts"
msgstr ""

msgid "Allow rendering of PlantUML diagrams in Asciidoc documents."
msgstr ""

msgid "Allow requests to the local network from hooks and services."
msgstr ""

msgid "Allows you to add and manage Kubernetes clusters."
msgstr ""

msgid "Also called \"Issuer\" or \"Relying party trust identifier\""
msgstr ""

msgid "Also called \"Relying party service URL\" or \"Reply URL\""
msgstr ""

msgid "Alternatively, you can use a %{personal_access_token_link}. When you create your Personal Access Token, you will need to select the <code>repo</code> scope, so we can display a list of your public and private repositories which are available to connect."
msgstr ""

msgid "Alternatively, you can use a %{personal_access_token_link}. When you create your Personal Access Token, you will need to select the <code>repo</code> scope, so we can display a list of your public and private repositories which are available to import."
msgstr ""

msgid "An SSH key will be automatically generated when the form is submitted. For more information, please refer to the documentation."
msgstr ""

msgid "An application called %{link_to_client} is requesting access to your GitLab account."
msgstr ""

msgid "An empty GitLab User field will add the FogBugz user's full name (e.g. \"By John Smith\") in the description of all issues and comments. It will also associate and/or assign these issues and comments with the project creator."
msgstr ""

msgid "An error accured whilst committing your changes."
msgstr ""

msgid "An error has occurred"
msgstr ""

msgid "An error occured creating the new branch."
msgstr ""

msgid "An error occured whilst fetching the job trace."
msgstr ""

msgid "An error occured whilst fetching the latest pipline."
msgstr ""

msgid "An error occured whilst loading all the files."
msgstr ""

msgid "An error occured whilst loading the file content."
msgstr ""

msgid "An error occured whilst loading the file."
msgstr ""

msgid "An error occured whilst loading the merge request changes."
msgstr ""

msgid "An error occured whilst loading the merge request version data."
msgstr ""

msgid "An error occured whilst loading the merge request."
msgstr ""

msgid "An error occured whilst loading the pipelines jobs."
msgstr ""

msgid "An error occurred previewing the blob"
msgstr ""

msgid "An error occurred when toggling the notification subscription"
msgstr ""

msgid "An error occurred when updating the issue weight"
msgstr ""

msgid "An error occurred while adding approver"
msgstr ""

msgid "An error occurred while detecting host keys"
msgstr ""

msgid "An error occurred while dismissing the alert. Refresh the page and try again."
msgstr ""

msgid "An error occurred while dismissing the feature highlight. Refresh the page and try dismissing again."
msgstr ""

msgid "An error occurred while fetching markdown preview"
msgstr ""

msgid "An error occurred while fetching sidebar data"
msgstr ""

msgid "An error occurred while fetching stages."
msgstr ""

msgid "An error occurred while fetching the job log."
msgstr ""

msgid "An error occurred while fetching the job."
msgstr ""

msgid "An error occurred while fetching the jobs."
msgstr ""

msgid "An error occurred while fetching the pipeline."
msgstr ""

msgid "An error occurred while getting projects"
msgstr ""

msgid "An error occurred while importing project: %{details}"
msgstr ""

msgid "An error occurred while initializing path locks"
msgstr ""

msgid "An error occurred while loading commit signatures"
msgstr ""

msgid "An error occurred while loading diff"
msgstr ""

msgid "An error occurred while loading filenames"
msgstr ""

msgid "An error occurred while loading the file"
msgstr ""

msgid "An error occurred while making the request."
msgstr ""

msgid "An error occurred while removing approver"
msgstr ""

msgid "An error occurred while rendering KaTeX"
msgstr ""

msgid "An error occurred while rendering preview broadcast message"
msgstr ""

msgid "An error occurred while retrieving calendar activity"
msgstr ""

msgid "An error occurred while retrieving diff"
msgstr ""

msgid "An error occurred while saving LDAP override status. Please try again."
msgstr ""

msgid "An error occurred while saving assignees"
msgstr ""

msgid "An error occurred while subscribing to notifications."
msgstr ""

msgid "An error occurred while unsubscribing to notifications."
msgstr ""

msgid "An error occurred while validating username"
msgstr ""

msgid "An error occurred. Please try again."
msgstr ""

msgid "Anonymous"
msgstr ""

msgid "Anti-spam verification"
msgstr ""

msgid "Any"
msgstr ""

msgid "Any Label"
msgstr ""

msgid "Appearance"
msgstr ""

msgid "Application"
msgstr ""

msgid "Application Id"
msgstr ""

msgid "Application: %{name}"
msgstr ""

msgid "Applications"
msgstr ""

msgid "Apr"
msgstr ""

msgid "April"
msgstr ""

msgid "Archived project! Repository and other project resources are read-only"
msgstr ""

msgid "Are you sure you want to delete this pipeline schedule?"
msgstr ""

msgid "Are you sure you want to lose unsaved changes?"
msgstr ""

msgid "Are you sure you want to regenerate the public key? You will have to update the public key on the remote server before mirroring will work again."
msgstr ""

msgid "Are you sure you want to remove %{group_name}?"
msgstr ""

msgid "Are you sure you want to remove this identity?"
msgstr ""

msgid "Are you sure you want to reset registration token?"
msgstr ""

msgid "Are you sure you want to reset the health check token?"
msgstr ""

msgid "Are you sure you want to unlock %{path_lock_path}?"
msgstr ""

msgid "Are you sure?"
msgstr ""

msgid "Artifact ID"
msgstr ""

msgid "Artifacts"
msgstr ""

msgid "Ascending"
msgstr ""

msgid "Ask your group maintainer to setup a group Runner."
msgstr ""

msgid "Assertion consumer service URL"
msgstr ""

msgid "Assign custom color like #FF0000"
msgstr ""

msgid "Assign labels"
msgstr ""

msgid "Assign milestone"
msgstr ""

msgid "Assign to"
msgstr ""

msgid "Assigned Issues"
msgstr ""

msgid "Assigned Merge Requests"
msgstr ""

msgid "Assigned to :name"
msgstr ""

msgid "Assigned to me"
msgstr ""

msgid "Assignee"
msgstr ""

msgid "Assignee lists not available with your current license"
msgstr ""

msgid "Assignee lists show all issues assigned to the selected user."
msgstr ""

msgid "Assignee(s)"
msgstr ""

msgid "Attach a file by drag &amp; drop or %{upload_link}"
msgstr ""

msgid "Audit Events"
msgstr ""

msgid "Aug"
msgstr ""

msgid "August"
msgstr ""

msgid "Authentication Log"
msgstr ""

msgid "Authentication log"
msgstr ""

msgid "Authentication method"
msgstr ""

msgid "Author"
msgstr ""

msgid "Authorization code:"
msgstr ""

msgid "Authorization was granted by entering your username and password in the application."
msgstr ""

msgid "Authorize"
msgstr ""

msgid "Authorize %{link_to_client} to use your account?"
msgstr ""

msgid "Authorized At"
msgstr ""

msgid "Authorized applications (%{size})"
msgstr ""

msgid "Authors: %{authors}"
msgstr ""

msgid "Auto DevOps"
msgstr ""

msgid "Auto DevOps enabled"
msgstr ""

msgid "Auto DevOps, runners and job artifacts"
msgstr ""

msgid "Auto Review Apps and Auto Deploy need a %{kubernetes} to work correctly."
msgstr ""

msgid "Auto Review Apps and Auto Deploy need a domain name and a %{kubernetes} to work correctly."
msgstr ""

msgid "Auto Review Apps and Auto Deploy need a domain name to work correctly."
msgstr ""

msgid "Auto-cancel redundant, pending pipelines"
msgstr ""

msgid "AutoDevOps|Auto DevOps"
msgstr ""

msgid "AutoDevOps|Auto DevOps documentation"
msgstr ""

msgid "AutoDevOps|Enable in settings"
msgstr ""

msgid "AutoDevOps|It will automatically build, test, and deploy your application based on a predefined CI/CD configuration."
msgstr ""

msgid "AutoDevOps|Learn more in the %{link_to_documentation}"
msgstr ""

msgid "AutoDevOps|You can automatically build and test your application if you %{link_to_auto_devops_settings} for this project. You can automatically deploy it as well, if you %{link_to_add_kubernetes_cluster}."
msgstr ""

msgid "AutoDevOps|add a Kubernetes cluster"
msgstr ""

msgid "AutoDevOps|enable Auto DevOps"
msgstr ""

msgid "Automatically marked as default internal user"
msgstr ""

msgid "Available"
msgstr ""

msgid "Available group Runners : %{runners}"
msgstr ""

msgid "Available group Runners : %{runners}."
msgstr ""

msgid "Avatar will be removed. Are you sure?"
msgstr ""

msgid "Average per day: %{average}"
msgstr ""

msgid "Background Color"
msgstr ""

msgid "Background Jobs"
msgstr ""

msgid "Background color"
msgstr ""

msgid "Background jobs"
msgstr ""

msgid "Badges"
msgstr ""

msgid "Badges|A new badge was added."
msgstr ""

msgid "Badges|Add badge"
msgstr ""

msgid "Badges|Adding the badge failed, please check the entered URLs and try again."
msgstr ""

msgid "Badges|Badge image URL"
msgstr ""

msgid "Badges|Badge image preview"
msgstr ""

msgid "Badges|Delete badge"
msgstr ""

msgid "Badges|Delete badge?"
msgstr ""

msgid "Badges|Deleting the badge failed, please try again."
msgstr ""

msgid "Badges|Group Badge"
msgstr ""

msgid "Badges|Link"
msgstr ""

msgid "Badges|No badge image"
msgstr ""

msgid "Badges|No image to preview"
msgstr ""

msgid "Badges|Please fill in a valid URL"
msgstr ""

msgid "Badges|Project Badge"
msgstr ""

msgid "Badges|Reload badge image"
msgstr ""

msgid "Badges|Save changes"
msgstr ""

msgid "Badges|Saving the badge failed, please check the entered URLs and try again."
msgstr ""

msgid "Badges|The %{docsLinkStart}variables%{docsLinkEnd} GitLab supports: %{placeholders}"
msgstr ""

msgid "Badges|The badge was deleted."
msgstr ""

msgid "Badges|The badge was saved."
msgstr ""

msgid "Badges|This group has no badges"
msgstr ""

msgid "Badges|This project has no badges"
msgstr ""

msgid "Badges|You are going to delete this badge. Deleted badges <strong>cannot</strong> be restored."
msgstr ""

msgid "Badges|Your badges"
msgstr ""

msgid "Badges|e.g. %{exampleUrl}"
msgstr ""

msgid "Begin with the selected commit"
msgstr ""

msgid "Below are examples of regex for existing tools:"
msgstr ""

msgid "Below you will find all the groups that are public."
msgstr ""

msgid "Billing"
msgstr ""

msgid "BillingPlans|%{group_name} is currently on the %{plan_link} plan."
msgstr ""

msgid "BillingPlans|Automatic downgrade and upgrade to some plans is currently not available."
msgstr ""

msgid "BillingPlans|Current plan"
msgstr ""

msgid "BillingPlans|Customer Support"
msgstr ""

msgid "BillingPlans|Downgrade"
msgstr ""

msgid "BillingPlans|Learn more about each plan by reading our %{faq_link}, or start a free 30-day trial of GitLab.com Gold."
msgstr ""

msgid "BillingPlans|Learn more about each plan by reading our %{faq_link}."
msgstr ""

msgid "BillingPlans|Manage plan"
msgstr ""

msgid "BillingPlans|Please contact %{customer_support_link} in that case."
msgstr ""

msgid "BillingPlans|See all %{plan_name} features"
msgstr ""

msgid "BillingPlans|This group uses the plan associated with its parent group."
msgstr ""

msgid "BillingPlans|To manage the plan for this group, visit the billing section of %{parent_billing_page_link}."
msgstr ""

msgid "BillingPlans|Upgrade"
msgstr ""

msgid "BillingPlans|You are currently on the %{plan_link} plan."
msgstr ""

msgid "BillingPlans|Your GitLab.com trial expired on %{expiration_date}. %{learn_more_text}"
msgstr ""

msgid "BillingPlans|Your Gold trial will <strong>expire after %{expiration_date}</strong>. You can learn more about GitLab.com Gold by reading about our %{features_link}."
msgstr ""

msgid "BillingPlans|features"
msgstr ""

msgid "BillingPlans|frequently asked questions"
msgstr ""

msgid "BillingPlans|monthly"
msgstr ""

msgid "BillingPlans|paid annually at %{price_per_year}"
msgstr ""

msgid "BillingPlans|per user"
msgstr ""

msgid "Bitbucket Server Import"
msgstr ""

msgid "Bitbucket import"
msgstr ""

msgid "Blog"
msgstr ""

msgid "Boards"
msgstr ""

msgid "Branch %{branchName} was not found in this project's repository."
msgstr ""

msgid "Branch (%{branch_count})"
msgid_plural "Branches (%{branch_count})"
msgstr[0] ""
msgstr[1] ""

msgid "Branch <strong>%{branch_name}</strong> was created. To set up auto deploy, choose a GitLab CI Yaml template and commit your changes. %{link_to_autodeploy_doc}"
msgstr ""

msgid "Branch has changed"
msgstr ""

msgid "Branch is already taken"
msgstr ""

msgid "Branch name"
msgstr ""

msgid "BranchSwitcherPlaceholder|Search branches"
msgstr ""

msgid "BranchSwitcherTitle|Switch branch"
msgstr ""

msgid "Branches"
msgstr ""

msgid "Branches|Active"
msgstr ""

msgid "Branches|Active branches"
msgstr ""

msgid "Branches|All"
msgstr ""

msgid "Branches|Cant find HEAD commit for this branch"
msgstr ""

msgid "Branches|Compare"
msgstr ""

msgid "Branches|Delete all branches that are merged into '%{default_branch}'"
msgstr ""

msgid "Branches|Delete branch"
msgstr ""

msgid "Branches|Delete merged branches"
msgstr ""

msgid "Branches|Delete protected branch"
msgstr ""

msgid "Branches|Delete protected branch '%{branch_name}'?"
msgstr ""

msgid "Branches|Deleting the '%{branch_name}' branch cannot be undone. Are you sure?"
msgstr ""

msgid "Branches|Deleting the merged branches cannot be undone. Are you sure?"
msgstr ""

msgid "Branches|Filter by branch name"
msgstr ""

msgid "Branches|Merged into %{default_branch}"
msgstr ""

msgid "Branches|New branch"
msgstr ""

msgid "Branches|No branches to show"
msgstr ""

msgid "Branches|Once you confirm and press %{delete_protected_branch}, it cannot be undone or recovered."
msgstr ""

msgid "Branches|Only a project maintainer or owner can delete a protected branch"
msgstr ""

msgid "Branches|Overview"
msgstr ""

msgid "Branches|Protected branches can be managed in %{project_settings_link}."
msgstr ""

msgid "Branches|Show active branches"
msgstr ""

msgid "Branches|Show all branches"
msgstr ""

msgid "Branches|Show more active branches"
msgstr ""

msgid "Branches|Show more stale branches"
msgstr ""

msgid "Branches|Show overview of the branches"
msgstr ""

msgid "Branches|Show stale branches"
msgstr ""

msgid "Branches|Sort by"
msgstr ""

msgid "Branches|Stale"
msgstr ""

msgid "Branches|Stale branches"
msgstr ""

msgid "Branches|The branch could not be updated automatically because it has diverged from its upstream counterpart."
msgstr ""

msgid "Branches|The default branch cannot be deleted"
msgstr ""

msgid "Branches|This branch hasn’t been merged into %{default_branch}."
msgstr ""

msgid "Branches|To avoid data loss, consider merging this branch before deleting it."
msgstr ""

msgid "Branches|To confirm, type %{branch_name_confirmation}:"
msgstr ""

msgid "Branches|To discard the local changes and overwrite the branch with the upstream version, delete it here and choose 'Update Now' above."
msgstr ""

msgid "Branches|You’re about to permanently delete the protected branch %{branch_name}."
msgstr ""

msgid "Branches|diverged from upstream"
msgstr ""

msgid "Branches|merged"
msgstr ""

msgid "Branches|project settings"
msgstr ""

msgid "Branches|protected"
msgstr ""

msgid "Browse Directory"
msgstr ""

msgid "Browse File"
msgstr ""

msgid "Browse Files"
msgstr ""

msgid "Browse files"
msgstr ""

msgid "Built-In"
msgstr ""

msgid "Business metrics (Custom)"
msgstr ""

msgid "ByAuthor|by"
msgstr ""

msgid "CI / CD"
msgstr ""

msgid "CI / CD Settings"
msgstr ""

msgid "CI will run using the credentials assigned above."
msgstr ""

msgid "CI/CD"
msgstr ""

msgid "CI/CD configuration"
msgstr ""

msgid "CI/CD for external repo"
msgstr ""

msgid "CI/CD settings"
msgstr ""

msgid "CICD|Auto DevOps"
msgstr ""

msgid "CICD|Auto DevOps will automatically build, test, and deploy your application based on a predefined Continuous Integration and Delivery configuration."
msgstr ""

msgid "CICD|Automatic deployment to staging, manual deployment to production"
msgstr ""

msgid "CICD|Continuous deployment to production"
msgstr ""

msgid "CICD|Default to Auto DevOps pipeline"
msgstr ""

msgid "CICD|Deployment strategy"
msgstr ""

msgid "CICD|Deployment strategy needs a domain name to work correctly."
msgstr ""

msgid "CICD|Do not set up a domain here if you are setting up multiple Kubernetes clusters with Auto DevOps."
msgstr ""

msgid "CICD|Jobs"
msgstr ""

msgid "CICD|Learn more about Auto DevOps"
msgstr ""

msgid "CICD|The Auto DevOps pipeline will run if no alternative CI configuration file is found."
msgstr ""

msgid "CICD|You need to specify a domain if you want to use Auto Review Apps and Auto Deploy stages."
msgstr ""

msgid "CICD|instance enabled"
msgstr ""

msgid "Callback URL"
msgstr ""

msgid "Callback url"
msgstr ""

msgid "Can't find HEAD commit for this branch"
msgstr ""

msgid "Cancel"
msgstr ""

msgid "Cancel this job"
msgstr ""

msgid "Cannot be merged automatically"
msgstr ""

msgid "Cannot modify managed Kubernetes cluster"
msgstr ""

msgid "Certificate fingerprint"
msgstr ""

msgid "Change Weight"
msgstr ""

msgid "Change template"
msgstr ""

msgid "Change this value to influence how frequently the GitLab UI polls for updates."
msgstr ""

msgid "ChangeTypeActionLabel|Pick into branch"
msgstr ""

msgid "ChangeTypeActionLabel|Revert in branch"
msgstr ""

msgid "ChangeTypeAction|Cherry-pick"
msgstr ""

msgid "ChangeTypeAction|Revert"
msgstr ""

msgid "ChangeTypeAction|This will create a new commit in order to revert the existing changes."
msgstr ""

msgid "Changelog"
msgstr ""

msgid "Changes are shown as if the <b>source</b> revision was being merged into the <b>target</b> revision."
msgstr ""

msgid "Charts"
msgstr ""

msgid "Chat"
msgstr ""

msgid "Check interval"
msgstr ""

msgid "Checking %{text} availability…"
msgstr ""

msgid "Checking branch availability..."
msgstr ""

msgid "Cherry-pick this commit"
msgstr ""

msgid "Cherry-pick this merge request"
msgstr ""

msgid "Choose <strong>Create archive</strong> and wait for archiving to complete."
msgstr ""

msgid "Choose <strong>Next</strong> at the bottom of the page."
msgstr ""

msgid "Choose File ..."
msgstr ""

msgid "Choose a branch/tag (e.g. %{master}) or enter a commit (e.g. %{sha}) to see what's changed or to create a merge request."
msgstr ""

msgid "Choose any color."
msgstr ""

msgid "Choose between <code>clone</code> or <code>fetch</code> to get the recent application code"
msgstr ""

msgid "Choose file..."
msgstr ""

msgid "Choose the top-level group for your repository imports."
msgstr ""

msgid "Choose which groups you wish to synchronize to this secondary node."
msgstr ""

msgid "Choose which repositories you want to connect and run CI/CD pipelines."
msgstr ""

msgid "Choose which repositories you want to import."
msgstr ""

msgid "Choose which shards you wish to synchronize to this secondary node."
msgstr ""

msgid "CiStatusLabel|canceled"
msgstr ""

msgid "CiStatusLabel|created"
msgstr ""

msgid "CiStatusLabel|failed"
msgstr ""

msgid "CiStatusLabel|manual action"
msgstr ""

msgid "CiStatusLabel|passed"
msgstr ""

msgid "CiStatusLabel|passed with warnings"
msgstr ""

msgid "CiStatusLabel|pending"
msgstr ""

msgid "CiStatusLabel|skipped"
msgstr ""

msgid "CiStatusLabel|waiting for manual action"
msgstr ""

msgid "CiStatusText|blocked"
msgstr ""

msgid "CiStatusText|canceled"
msgstr ""

msgid "CiStatusText|created"
msgstr ""

msgid "CiStatusText|failed"
msgstr ""

msgid "CiStatusText|manual"
msgstr ""

msgid "CiStatusText|passed"
msgstr ""

msgid "CiStatusText|pending"
msgstr ""

msgid "CiStatusText|skipped"
msgstr ""

msgid "CiStatus|running"
msgstr ""

msgid "CiVariables|Input variable key"
msgstr ""

msgid "CiVariables|Input variable value"
msgstr ""

msgid "CiVariables|Remove variable row"
msgstr ""

msgid "CiVariable|* (All environments)"
msgstr ""

msgid "CiVariable|All environments"
msgstr ""

msgid "CiVariable|Create wildcard"
msgstr ""

msgid "CiVariable|Error occured while saving variables"
msgstr ""

msgid "CiVariable|New environment"
msgstr ""

msgid "CiVariable|Protected"
msgstr ""

msgid "CiVariable|Search environments"
msgstr ""

msgid "CiVariable|Toggle protected"
msgstr ""

msgid "CiVariable|Validation failed"
msgstr ""

msgid "CircuitBreakerApiLink|circuitbreaker api"
msgstr ""

msgid "ClassificationLabelUnavailable|is unavailable: %{reason}"
msgstr ""

msgid "Clear search input"
msgstr ""

msgid "Click any <strong>project name</strong> in the project list below to navigate to the project milestone."
msgstr ""

msgid "Click the <strong>Download</strong> button and wait for downloading to complete."
msgstr ""

msgid "Click the <strong>Promote</strong> button in the top right corner to promote it to a group milestone."
msgstr ""

msgid "Click the <strong>Select none</strong> button on the right, since we only need \"Google Code Project Hosting\"."
msgstr ""

msgid "Click the button below to begin the install process by navigating to the Kubernetes page"
msgstr ""

msgid "Click to expand it."
msgstr ""

msgid "Click to expand text"
msgstr ""

msgid "Client authentication certificate"
msgstr ""

msgid "Client authentication key"
msgstr ""

msgid "Client authentication key password"
msgstr ""

msgid "Clients"
msgstr ""

msgid "Clone repository"
msgstr ""

msgid "Close"
msgstr ""

msgid "Closed"
msgstr ""

msgid "Closed issues"
msgstr ""

msgid "ClusterIntegration|%{appList} was successfully installed on your Kubernetes cluster"
msgstr ""

msgid "ClusterIntegration|%{boldNotice} This will add some extra resources like a load balancer, which may incur additional costs depending on the hosting provider your Kubernetes cluster is installed on. If you are using Google Kubernetes Engine, you can %{pricingLink}."
msgstr ""

msgid "ClusterIntegration|API URL"
msgstr ""

msgid "ClusterIntegration|Add Kubernetes cluster"
msgstr ""

msgid "ClusterIntegration|Advanced options on this Kubernetes cluster's integration"
msgstr ""

msgid "ClusterIntegration|After installing Ingress, you will need to point your wildcard DNS at the generated external IP address in order to view your app after it is deployed. %{ingressHelpLink}"
msgstr ""

msgid "ClusterIntegration|An error occured while trying to fetch project zones: %{error}"
msgstr ""

msgid "ClusterIntegration|An error occured while trying to fetch your projects: %{error}"
msgstr ""

msgid "ClusterIntegration|An error occured while trying to fetch zone machine types: %{error}"
msgstr ""

msgid "ClusterIntegration|An error occurred when trying to contact the Google Cloud API. Please try again later."
msgstr ""

msgid "ClusterIntegration|Applications"
msgstr ""

msgid "ClusterIntegration|Are you sure you want to remove this Kubernetes cluster's integration? This will not delete your actual Kubernetes cluster."
msgstr ""

msgid "ClusterIntegration|CA Certificate"
msgstr ""

msgid "ClusterIntegration|Certificate Authority bundle (PEM format)"
msgstr ""

msgid "ClusterIntegration|Choose which of your project's environments will use this Kubernetes cluster."
msgstr ""

msgid "ClusterIntegration|Control how your Kubernetes cluster integrates with GitLab"
msgstr ""

msgid "ClusterIntegration|Copy API URL"
msgstr ""

msgid "ClusterIntegration|Copy CA Certificate"
msgstr ""

msgid "ClusterIntegration|Copy Ingress IP Address to clipboard"
msgstr ""

msgid "ClusterIntegration|Copy Jupyter Hostname to clipboard"
msgstr ""

msgid "ClusterIntegration|Copy Kubernetes cluster name"
msgstr ""

msgid "ClusterIntegration|Copy Token"
msgstr ""

msgid "ClusterIntegration|Create Kubernetes cluster"
msgstr ""

msgid "ClusterIntegration|Did you know?"
msgstr ""

msgid "ClusterIntegration|Enable this setting if using role-based access control (RBAC)."
msgstr ""

msgid "ClusterIntegration|Enter the details for your Kubernetes cluster"
msgstr ""

msgid "ClusterIntegration|Environment scope"
msgstr ""

msgid "ClusterIntegration|Every new Google Cloud Platform (GCP) account receives $300 in credit upon %{sign_up_link}. In partnership with Google, GitLab is able to offer an additional $200 for both new and existing GCP accounts to get started with GitLab's Google Kubernetes Engine Integration."
msgstr ""

msgid "ClusterIntegration|Fetching machine types"
msgstr ""

msgid "ClusterIntegration|Fetching projects"
msgstr ""

msgid "ClusterIntegration|Fetching zones"
msgstr ""

msgid "ClusterIntegration|GitLab Integration"
msgstr ""

msgid "ClusterIntegration|GitLab Runner"
msgstr ""

msgid "ClusterIntegration|GitLab Runner connects to this project's repository and executes CI/CD jobs, pushing results back and deploying, applications to production."
msgstr ""

msgid "ClusterIntegration|Google Cloud Platform project"
msgstr ""

msgid "ClusterIntegration|Google Kubernetes Engine"
msgstr ""

msgid "ClusterIntegration|Google Kubernetes Engine project"
msgstr ""

msgid "ClusterIntegration|Helm Tiller"
msgstr ""

msgid "ClusterIntegration|Helm streamlines installing and managing Kubernetes applications. Tiller runs inside of your Kubernetes Cluster, and manages releases of your charts."
msgstr ""

msgid "ClusterIntegration|Hide"
msgstr ""

msgid "ClusterIntegration|If you are setting up multiple clusters and are using Auto DevOps, %{help_link_start}read this first%{help_link_end}."
msgstr ""

msgid "ClusterIntegration|In order to show the health of the cluster, we'll need to provision your cluster with Prometheus to collect the required data."
msgstr ""

msgid "ClusterIntegration|Ingress"
msgstr ""

msgid "ClusterIntegration|Ingress IP Address"
msgstr ""

msgid "ClusterIntegration|Ingress gives you a way to route requests to services based on the request host or path, centralizing a number of services into a single entrypoint."
msgstr ""

msgid "ClusterIntegration|Install"
msgstr ""

msgid "ClusterIntegration|Install Prometheus"
msgstr ""

msgid "ClusterIntegration|Install applications on your Kubernetes cluster. Read more about %{helpLink}"
msgstr ""

msgid "ClusterIntegration|Installed"
msgstr ""

msgid "ClusterIntegration|Installing"
msgstr ""

msgid "ClusterIntegration|Integrate Kubernetes cluster automation"
msgstr ""

msgid "ClusterIntegration|Integration status"
msgstr ""

msgid "ClusterIntegration|Jupyter Hostname"
msgstr ""

msgid "ClusterIntegration|JupyterHub"
msgstr ""

msgid "ClusterIntegration|JupyterHub, a multi-user Hub, spawns, manages, and proxies multiple instances of the single-user Jupyter notebook server. JupyterHub can be used to serve notebooks to a class of students, a corporate data science group, or a scientific research group."
msgstr ""

msgid "ClusterIntegration|Kubernetes cluster"
msgstr ""

msgid "ClusterIntegration|Kubernetes cluster details"
msgstr ""

msgid "ClusterIntegration|Kubernetes cluster health"
msgstr ""

msgid "ClusterIntegration|Kubernetes cluster integration"
msgstr ""

msgid "ClusterIntegration|Kubernetes cluster integration is disabled for this project."
msgstr ""

msgid "ClusterIntegration|Kubernetes cluster integration is enabled for this project."
msgstr ""

msgid "ClusterIntegration|Kubernetes cluster integration is enabled for this project. Disabling this integration will not affect your Kubernetes cluster, it will only temporarily turn off GitLab's connection to it."
msgstr ""

msgid "ClusterIntegration|Kubernetes cluster is being created on Google Kubernetes Engine..."
msgstr ""

msgid "ClusterIntegration|Kubernetes cluster name"
msgstr ""

msgid "ClusterIntegration|Kubernetes cluster was successfully created on Google Kubernetes Engine. Refresh the page to see Kubernetes cluster's details"
msgstr ""

msgid "ClusterIntegration|Kubernetes clusters allow you to use review apps, deploy your applications, run your pipelines, and much more in an easy way. %{link_to_help_page}"
msgstr ""

msgid "ClusterIntegration|Kubernetes clusters can be used to deploy applications and to provide Review Apps for this project"
msgstr ""

msgid "ClusterIntegration|Learn more about %{help_link_start_machine_type}machine types%{help_link_end} and %{help_link_start_pricing}pricing%{help_link_end}."
msgstr ""

msgid "ClusterIntegration|Learn more about %{help_link_start}Kubernetes%{help_link_end}."
msgstr ""

msgid "ClusterIntegration|Learn more about %{help_link_start}zones%{help_link_end}."
msgstr ""

msgid "ClusterIntegration|Learn more about environments"
msgstr ""

msgid "ClusterIntegration|Learn more about security configuration"
msgstr ""

msgid "ClusterIntegration|Machine type"
msgstr ""

msgid "ClusterIntegration|Make sure your account %{link_to_requirements} to create Kubernetes clusters"
msgstr ""

msgid "ClusterIntegration|Manage"
msgstr ""

msgid "ClusterIntegration|Manage your Kubernetes cluster by visiting %{link_gke}"
msgstr ""

msgid "ClusterIntegration|More information"
msgstr ""

msgid "ClusterIntegration|Multiple Kubernetes clusters are available in GitLab Enterprise Edition Premium and Ultimate"
msgstr ""

msgid "ClusterIntegration|No machine types matched your search"
msgstr ""

msgid "ClusterIntegration|No projects found"
msgstr ""

msgid "ClusterIntegration|No projects matched your search"
msgstr ""

msgid "ClusterIntegration|No zones matched your search"
msgstr ""

msgid "ClusterIntegration|Note:"
msgstr ""

msgid "ClusterIntegration|Number of nodes"
msgstr ""

msgid "ClusterIntegration|Please enter access information for your Kubernetes cluster. If you need help, you can read our %{link_to_help_page} on Kubernetes"
msgstr ""

msgid "ClusterIntegration|Please make sure that your Google account meets the following requirements:"
msgstr ""

msgid "ClusterIntegration|Point a wildcard DNS to this generated IP address in order to access your application after it has been deployed."
msgstr ""

msgid "ClusterIntegration|Project namespace"
msgstr ""

msgid "ClusterIntegration|Project namespace (optional, unique)"
msgstr ""

msgid "ClusterIntegration|Prometheus"
msgstr ""

msgid "ClusterIntegration|Prometheus is an open-source monitoring system with %{gitlabIntegrationLink} to monitor deployed applications."
msgstr ""

msgid "ClusterIntegration|RBAC-enabled cluster (experimental)"
msgstr ""

msgid "ClusterIntegration|Read our %{link_to_help_page} on Kubernetes cluster integration."
msgstr ""

msgid "ClusterIntegration|Remove Kubernetes cluster integration"
msgstr ""

msgid "ClusterIntegration|Remove integration"
msgstr ""

msgid "ClusterIntegration|Remove this Kubernetes cluster's configuration from this project. This will not delete your actual Kubernetes cluster."
msgstr ""

msgid "ClusterIntegration|Replace this with your own hostname if you want. If you do so, point hostname to Ingress IP Address from above."
msgstr ""

msgid "ClusterIntegration|Request to begin installing failed"
msgstr ""

msgid "ClusterIntegration|Save changes"
msgstr ""

msgid "ClusterIntegration|Search machine types"
msgstr ""

msgid "ClusterIntegration|Search projects"
msgstr ""

msgid "ClusterIntegration|Search zones"
msgstr ""

msgid "ClusterIntegration|Security"
msgstr ""

msgid "ClusterIntegration|See and edit the details for your Kubernetes cluster"
msgstr ""

msgid "ClusterIntegration|Select machine type"
msgstr ""

msgid "ClusterIntegration|Select project"
msgstr ""

msgid "ClusterIntegration|Select project and zone to choose machine type"
msgstr ""

msgid "ClusterIntegration|Select project to choose zone"
msgstr ""

msgid "ClusterIntegration|Select zone"
msgstr ""

msgid "ClusterIntegration|Select zone to choose machine type"
msgstr ""

msgid "ClusterIntegration|Service token"
msgstr ""

msgid "ClusterIntegration|Show"
msgstr ""

msgid "ClusterIntegration|Something went wrong on our end."
msgstr ""

msgid "ClusterIntegration|Something went wrong while creating your Kubernetes cluster on Google Kubernetes Engine"
msgstr ""

msgid "ClusterIntegration|Something went wrong while installing %{title}"
msgstr ""

msgid "ClusterIntegration|The IP address is in the process of being assigned. Please check your Kubernetes cluster or Quotas on Google Kubernetes Engine if it takes a long time."
msgstr ""

msgid "ClusterIntegration|The default cluster configuration grants access to a wide set of functionalities needed to successfully build and deploy a containerised application."
msgstr ""

msgid "ClusterIntegration|This account must have permissions to create a Kubernetes cluster in the %{link_to_container_project} specified below"
msgstr ""

msgid "ClusterIntegration|This option will allow you to install applications on RBAC clusters."
msgstr ""

msgid "ClusterIntegration|Toggle Kubernetes Cluster"
msgstr ""

msgid "ClusterIntegration|Toggle Kubernetes cluster"
msgstr ""

msgid "ClusterIntegration|Token"
msgstr ""

msgid "ClusterIntegration|Validating project billing status"
msgstr ""

msgid "ClusterIntegration|We could not verify that one of your projects on GCP has billing enabled. Please try again."
msgstr ""

msgid "ClusterIntegration|With a Kubernetes cluster associated to this project, you can use review apps, deploy your applications, run your pipelines, and much more in an easy way."
msgstr ""

msgid "ClusterIntegration|Your account must have %{link_to_kubernetes_engine}"
msgstr ""

msgid "ClusterIntegration|Zone"
msgstr ""

msgid "ClusterIntegration|access to Google Kubernetes Engine"
msgstr ""

msgid "ClusterIntegration|check the pricing here"
msgstr ""

msgid "ClusterIntegration|documentation"
msgstr ""

msgid "ClusterIntegration|help page"
msgstr ""

msgid "ClusterIntegration|installing applications"
msgstr ""

msgid "ClusterIntegration|meets the requirements"
msgstr ""

msgid "ClusterIntegration|properly configured"
msgstr ""

msgid "ClusterIntegration|sign up"
msgstr ""

msgid "Code owners"
msgstr ""

msgid "Cohorts"
msgstr ""

msgid "Collapse"
msgstr ""

msgid "Collapse sidebar"
msgstr ""

msgid "Comment & resolve discussion"
msgstr ""

msgid "Comment & unresolve discussion"
msgstr ""

msgid "Comments"
msgstr ""

msgid "Commit"
msgid_plural "Commits"
msgstr[0] ""
msgstr[1] ""

msgid "Commit (%{commit_count})"
msgid_plural "Commits (%{commit_count})"
msgstr[0] ""
msgstr[1] ""

msgid "Commit Message"
msgstr ""

msgid "Commit duration in minutes for last 30 commits"
msgstr ""

msgid "Commit message"
msgstr ""

msgid "Commit statistics for %{ref} %{start_time} - %{end_time}"
msgstr ""

msgid "Commit to %{branchName} branch"
msgstr ""

msgid "CommitBoxTitle|Commit"
msgstr ""

msgid "CommitMessage|Add %{file_name}"
msgstr ""

msgid "Commits"
msgstr ""

msgid "Commits feed"
msgstr ""

msgid "Commits per day hour (UTC)"
msgstr ""

msgid "Commits per day of month"
msgstr ""

msgid "Commits per weekday"
msgstr ""

msgid "Commits|An error occurred while fetching merge requests data."
msgstr ""

msgid "Commits|Commit: %{commitText}"
msgstr ""

msgid "Commits|History"
msgstr ""

msgid "Commits|No related merge requests found"
msgstr ""

msgid "Committed by"
msgstr ""

msgid "Commit…"
msgstr ""

msgid "Compare"
msgstr ""

msgid "Compare Git revisions"
msgstr ""

msgid "Compare Revisions"
msgstr ""

msgid "Compare changes with the last commit"
msgstr ""

msgid "Compare changes with the merge request target branch"
msgstr ""

msgid "CompareBranches|%{source_branch} and %{target_branch} are the same."
msgstr ""

msgid "CompareBranches|Compare"
msgstr ""

msgid "CompareBranches|Source"
msgstr ""

msgid "CompareBranches|Target"
msgstr ""

msgid "CompareBranches|There isn't anything to compare."
msgstr ""

msgid "Confidential"
msgstr ""

msgid "Confidentiality"
msgstr ""

msgid "Configure Gitaly timeouts."
msgstr ""

msgid "Configure Sidekiq job throttling."
msgstr ""

msgid "Configure automatic git checks and housekeeping on repositories."
msgstr ""

msgid "Configure limits for web and API requests."
msgstr ""

msgid "Configure push and pull mirrors."
msgstr ""

msgid "Configure storage path and circuit breaker settings."
msgstr ""

msgid "Configure the %{link} integration."
msgstr ""

msgid "Configure the way a user creates a new account."
msgstr ""

msgid "Connect"
msgstr ""

msgid "Connect all repositories"
msgstr ""

msgid "Connect repositories from GitHub"
msgstr ""

msgid "Connect your external repositories, and CI/CD pipelines will run for new commits. A GitLab project will be created with only CI/CD features enabled."
msgstr ""

msgid "Connecting..."
msgstr ""

msgid "Container Registry"
msgstr ""

msgid "ContainerRegistry|Created"
msgstr ""

msgid "ContainerRegistry|First log in to GitLab&rsquo;s Container Registry using your GitLab username and password. If you have %{link_2fa} you need to use a %{link_token}:"
msgstr ""

msgid "ContainerRegistry|GitLab supports up to 3 levels of image names. The following examples of images are valid for your project:"
msgstr ""

msgid "ContainerRegistry|How to use the Container Registry"
msgstr ""

msgid "ContainerRegistry|Learn more about"
msgstr ""

msgid "ContainerRegistry|No tags in Container Registry for this container image."
msgstr ""

msgid "ContainerRegistry|Once you log in, you&rsquo;re free to create and upload a container image using the common %{build} and %{push} commands"
msgstr ""

msgid "ContainerRegistry|Remove repository"
msgstr ""

msgid "ContainerRegistry|Remove tag"
msgstr ""

msgid "ContainerRegistry|Size"
msgstr ""

msgid "ContainerRegistry|Tag"
msgstr ""

msgid "ContainerRegistry|Tag ID"
msgstr ""

msgid "ContainerRegistry|Use different image names"
msgstr ""

msgid "ContainerRegistry|With the Docker Container Registry integrated into GitLab, every project can have its own space to store its Docker images."
msgstr ""

msgid "ContainerRegistry|You can also use a %{deploy_token} for read-only access to the registry images."
msgstr ""

msgid "Continue"
msgstr ""

msgid "Continue to the next step"
msgstr ""

msgid "Continuous Integration and Deployment"
msgstr ""

msgid "Contribute to GitLab"
msgstr ""

msgid "Contribution"
msgstr ""

msgid "Contribution guide"
msgstr ""

msgid "Contributions per group member"
msgstr ""

msgid "Contributors"
msgstr ""

msgid "ContributorsPage|%{startDate} – %{endDate}"
msgstr ""

msgid "ContributorsPage|Building repository graph."
msgstr ""

msgid "ContributorsPage|Commits to %{branch_name}, excluding merge commits. Limited to 6,000 commits."
msgstr ""

msgid "ContributorsPage|Please wait a moment, this page will automatically refresh when ready."
msgstr ""

msgid "Control the display of third party offers."
msgstr ""

msgid "Control the maximum concurrency of LFS/attachment backfill for this secondary node"
msgstr ""

msgid "Control the maximum concurrency of repository backfill for this secondary node"
msgstr ""

msgid "Control the maximum concurrency of verification operations for this Geo node"
msgstr ""

msgid "ConvDev Index"
msgstr ""

msgid "Copy %{protocol} clone URL"
msgstr ""

msgid "Copy HTTPS clone URL"
msgstr ""

msgid "Copy SSH clone URL"
msgstr ""

msgid "Copy SSH public key to clipboard"
msgstr ""

msgid "Copy URL to clipboard"
msgstr ""

msgid "Copy branch name to clipboard"
msgstr ""

msgid "Copy command to clipboard"
msgstr ""

msgid "Copy commit SHA to clipboard"
msgstr ""

msgid "Copy file path to clipboard"
msgstr ""

msgid "Copy incoming email address to clipboard"
msgstr ""

msgid "Copy reference to clipboard"
msgstr ""

msgid "Copy to clipboard"
msgstr ""

msgid "Copy token to clipboard"
msgstr ""

msgid "Create"
msgstr ""

msgid "Create New Directory"
msgstr ""

msgid "Create a new branch"
msgstr ""

msgid "Create a new branch and merge request"
msgstr ""

msgid "Create a new issue"
msgstr ""

msgid "Create a personal access token on your account to pull or push via %{protocol}."
msgstr ""

msgid "Create branch"
msgstr ""

msgid "Create commit"
msgstr ""

msgid "Create directory"
msgstr ""

msgid "Create empty repository"
msgstr ""

msgid "Create epic"
msgstr ""

msgid "Create file"
msgstr ""

msgid "Create group"
msgstr ""

msgid "Create group label"
msgstr ""

msgid "Create issue"
msgstr ""

msgid "Create lists from labels. Issues with that label appear in that list."
msgstr ""

msgid "Create merge request"
msgstr ""

msgid "Create merge request and branch"
msgstr ""

msgid "Create new branch"
msgstr ""

msgid "Create new directory"
msgstr ""

msgid "Create new file"
msgstr ""

msgid "Create new file or directory"
msgstr ""

msgid "Create new label"
msgstr ""

msgid "Create new..."
msgstr ""

msgid "Create project label"
msgstr ""

msgid "CreateTag|Tag"
msgstr ""

msgid "CreateTokenToCloneLink|create a personal access token"
msgstr ""

msgid "Created"
msgstr ""

msgid "Created At"
msgstr ""

msgid "Created by me"
msgstr ""

msgid "Created on"
msgstr ""

msgid "Created on:"
msgstr ""

msgid "Creating epic"
msgstr ""

msgid "Cron Timezone"
msgstr ""

msgid "Cron syntax"
msgstr ""

msgid "Current Branch"
msgstr ""

msgid "Current node"
msgstr ""

msgid "CurrentUser|Profile"
msgstr ""

msgid "CurrentUser|Settings"
msgstr ""

msgid "Custom"
msgstr ""

msgid "Custom CI config path"
msgstr ""

msgid "Custom notification events"
msgstr ""

msgid "Custom notification levels are the same as participating levels. With custom notification levels you will also receive notifications for select events. To find out more, check out %{notification_link}."
msgstr ""

msgid "Custom project templates"
msgstr ""

msgid "Customize colors"
msgstr ""

msgid "Customize how FogBugz email addresses and usernames are imported into GitLab. In the next step, you'll be able to select the projects you want to import."
msgstr ""

msgid "Customize how Google Code email addresses and usernames are imported into GitLab. In the next step, you'll be able to select the projects you want to import."
msgstr ""

msgid "Cycle Analytics"
msgstr ""

msgid "Cycle Analytics gives an overview of how much time it takes to go from idea to production in your project."
msgstr ""

msgid "CycleAnalyticsStage|Code"
msgstr ""

msgid "CycleAnalyticsStage|Issue"
msgstr ""

msgid "CycleAnalyticsStage|Plan"
msgstr ""

msgid "CycleAnalyticsStage|Production"
msgstr ""

msgid "CycleAnalyticsStage|Review"
msgstr ""

msgid "CycleAnalyticsStage|Staging"
msgstr ""

msgid "CycleAnalyticsStage|Test"
msgstr ""

msgid "Dashboard"
msgstr ""

msgid "DashboardProjects|All"
msgstr ""

msgid "DashboardProjects|Personal"
msgstr ""

msgid "Date picker"
msgstr ""

msgid "Debug"
msgstr ""

msgid "Dec"
msgstr ""

msgid "December"
msgstr ""

msgid "Decline and sign out"
msgstr ""

msgid "Default Branch"
msgstr ""

msgid "Default classification label"
msgstr ""

msgid "Default: Directly import the Google Code email address or username"
msgstr ""

msgid "Default: Map a FogBugz account ID to a full name"
msgstr ""

msgid "Define a custom pattern with cron syntax"
msgstr ""

msgid "Delete"
msgstr ""

msgid "Delete Package"
msgstr ""

msgid "Delete Snippet"
msgstr ""

msgid "Delete list"
msgstr ""

msgid "Deleted"
msgstr ""

msgid "Deny"
msgstr ""

msgid "Deploy"
msgid_plural "Deploys"
msgstr[0] ""
msgstr[1] ""

msgid "Deploy Keys"
msgstr ""

msgid "DeployKeys|+%{count} others"
msgstr ""

msgid "DeployKeys|Current project"
msgstr ""

msgid "DeployKeys|Deploy key"
msgstr ""

msgid "DeployKeys|Enabled deploy keys"
msgstr ""

msgid "DeployKeys|Error enabling deploy key"
msgstr ""

msgid "DeployKeys|Error getting deploy keys"
msgstr ""

msgid "DeployKeys|Error removing deploy key"
msgstr ""

msgid "DeployKeys|Expand %{count} other projects"
msgstr ""

msgid "DeployKeys|Loading deploy keys"
msgstr ""

msgid "DeployKeys|No deploy keys found. Create one with the form above."
msgstr ""

msgid "DeployKeys|Privately accessible deploy keys"
msgstr ""

msgid "DeployKeys|Project usage"
msgstr ""

msgid "DeployKeys|Publicly accessible deploy keys"
msgstr ""

msgid "DeployKeys|Read access only"
msgstr ""

msgid "DeployKeys|Write access allowed"
msgstr ""

msgid "DeployKeys|You are going to remove this deploy key. Are you sure?"
msgstr ""

msgid "DeployTokens|Active Deploy Tokens (%{active_tokens})"
msgstr ""

msgid "DeployTokens|Add a deploy token"
msgstr ""

msgid "DeployTokens|Allows read-only access to the registry images"
msgstr ""

msgid "DeployTokens|Allows read-only access to the repository"
msgstr ""

msgid "DeployTokens|Copy deploy token to clipboard"
msgstr ""

msgid "DeployTokens|Copy username to clipboard"
msgstr ""

msgid "DeployTokens|Create deploy token"
msgstr ""

msgid "DeployTokens|Created"
msgstr ""

msgid "DeployTokens|Deploy Tokens"
msgstr ""

msgid "DeployTokens|Deploy tokens allow read-only access to your repository and registry images."
msgstr ""

msgid "DeployTokens|Expires"
msgstr ""

msgid "DeployTokens|Name"
msgstr ""

msgid "DeployTokens|Pick a name for the application, and we'll give you a unique deploy token."
msgstr ""

msgid "DeployTokens|Revoke"
msgstr ""

msgid "DeployTokens|Revoke %{name}"
msgstr ""

msgid "DeployTokens|Scopes"
msgstr ""

msgid "DeployTokens|This action cannot be undone."
msgstr ""

msgid "DeployTokens|This project has no active Deploy Tokens."
msgstr ""

msgid "DeployTokens|Use this token as a password. Make sure you save it - you won't be able to access it again."
msgstr ""

msgid "DeployTokens|Use this username as a login."
msgstr ""

msgid "DeployTokens|Username"
msgstr ""

msgid "DeployTokens|You are about to revoke"
msgstr ""

msgid "DeployTokens|Your New Deploy Token"
msgstr ""

msgid "DeployTokens|Your new project deploy token has been created."
msgstr ""

msgid "Deprioritize label"
msgstr ""

msgid "Descending"
msgstr ""

msgid "Description"
msgstr ""

msgid "Description templates allow you to define context-specific templates for issue and merge request description fields for your project."
msgstr ""

msgid "Description:"
msgstr ""

msgid "Destroy"
msgstr ""

msgid "Details"
msgstr ""

msgid "Detect host keys"
msgstr ""

msgid "Diffs|No file name available"
msgstr ""

msgid "Diffs|Something went wrong while fetching diff lines."
msgstr ""

msgid "Direction"
msgstr ""

msgid "Directory name"
msgstr ""

msgid "Disable"
msgstr ""

msgid "Disable for this project"
msgstr ""

msgid "Disable group Runners"
msgstr ""

msgid "Discard changes"
msgstr ""

msgid "Discard draft"
msgstr ""

msgid "Discover GitLab Geo."
msgstr ""

msgid "Discover projects, groups and snippets. Share your projects with others"
msgstr ""

msgid "Dismiss"
msgstr ""

msgid "Dismiss Cycle Analytics introduction box"
msgstr ""

msgid "Dismiss Merge Request promotion"
msgstr ""

msgid "Do you want to customize how Google Code email addresses and usernames are imported into GitLab?"
msgstr ""

msgid "Documentation for popular identity providers"
msgstr ""

msgid "Domain"
msgstr ""

msgid "Don't show again"
msgstr ""

msgid "Done"
msgstr ""

msgid "Download"
msgstr ""

msgid "Download tar"
msgstr ""

msgid "Download tar.bz2"
msgstr ""

msgid "Download tar.gz"
msgstr ""

msgid "Download zip"
msgstr ""

msgid "DownloadArtifacts|Download"
msgstr ""

msgid "DownloadCommit|Email Patches"
msgstr ""

msgid "DownloadCommit|Plain Diff"
msgstr ""

msgid "DownloadSource|Download"
msgstr ""

msgid "Downvotes"
msgstr ""

msgid "Due date"
msgstr ""

msgid "During this process, you’ll be asked for URLs from GitLab’s side. Use the URLs shown below."
msgstr ""

msgid "Each Runner can be in one of the following states:"
msgstr ""

msgid "Edit"
msgstr ""

msgid "Edit Label"
msgstr ""

msgid "Edit Pipeline Schedule %{id}"
msgstr ""

msgid "Edit Snippet"
msgstr ""

msgid "Edit application"
msgstr ""

msgid "Edit files in the editor and commit changes here"
msgstr ""

msgid "Edit group: %{group_name}"
msgstr ""

msgid "Edit identity for %{user_name}"
msgstr ""

msgid "Elasticsearch"
msgstr ""

msgid "Elasticsearch intergration. Elasticsearch AWS IAM."
msgstr ""

msgid "Email"
msgstr ""

msgid "Email patch"
msgstr ""

msgid "Emails"
msgstr ""

msgid "Embed"
msgstr ""

msgid "Enable"
msgstr ""

msgid "Enable Auto DevOps"
msgstr ""

msgid "Enable Pseudonymizer data collection"
msgstr ""

msgid "Enable SAML authentication for this group"
msgstr ""

msgid "Enable Sentry for error reporting and logging."
msgstr ""

msgid "Enable and configure InfluxDB metrics."
msgstr ""

msgid "Enable and configure Prometheus metrics."
msgstr ""

msgid "Enable classification control using an external service"
msgstr ""

msgid "Enable for this project"
msgstr ""

msgid "Enable group Runners"
msgstr ""

msgid "Enable or disable certain group features and choose access levels."
msgstr ""

msgid "Enable or disable the Pseudonymizer data collection."
msgstr ""

msgid "Enable or disable version check and usage ping."
msgstr ""

msgid "Enable reCAPTCHA or Akismet and set IP limits."
msgstr ""

msgid "Enable the Performance Bar for a given group."
msgstr ""

<<<<<<< HEAD
msgid "Enabled"
=======
msgid "Enable usage ping"
msgstr ""

msgid "Enable usage ping to get an overview of how you are using GitLab from a feature perspective."
>>>>>>> f28940e6
msgstr ""

msgid "Ends at (UTC)"
msgstr ""

msgid "Enter in your Bitbucket Server URL and personal access token below"
msgstr ""

msgid "Enter the issue description"
msgstr ""

msgid "Enter the issue title"
msgstr ""

msgid "Enter the merge request description"
msgstr ""

msgid "Enter the merge request title"
msgstr ""

msgid "Environments"
msgstr ""

msgid "Environments|An error occurred while fetching the environments."
msgstr ""

msgid "Environments|An error occurred while making the request."
msgstr ""

msgid "Environments|An error occurred while stopping the environment, please try again"
msgstr ""

msgid "Environments|Are you sure you want to stop this environment?"
msgstr ""

msgid "Environments|Commit"
msgstr ""

msgid "Environments|Deploy to..."
msgstr ""

msgid "Environments|Deployment"
msgstr ""

msgid "Environments|Environment"
msgstr ""

msgid "Environments|Environments"
msgstr ""

msgid "Environments|Environments are places where code gets deployed, such as staging or production."
msgstr ""

msgid "Environments|Job"
msgstr ""

msgid "Environments|Learn more about stopping environments"
msgstr ""

msgid "Environments|New environment"
msgstr ""

msgid "Environments|No deployments yet"
msgstr ""

msgid "Environments|No pod name has been specified"
msgstr ""

msgid "Environments|Note that this action will stop the environment, but it will %{emphasisStart}not%{emphasisEnd} have an effect on any existing deployment due to no “stop environment action” being defined in the %{ciConfigLinkStart}.gitlab-ci.yml%{ciConfigLinkEnd} file."
msgstr ""

msgid "Environments|Note that this action will stop the environment, but it will %{emphasis_start}not%{emphasis_end} have an effect on any existing deployment due to no “stop environment action” being defined in the %{ci_config_link_start}.gitlab-ci.yml%{ci_config_link_end} file."
msgstr ""

msgid "Environments|Open live environment"
msgstr ""

msgid "Environments|Pod logs from"
msgstr ""

msgid "Environments|Re-deploy to environment"
msgstr ""

msgid "Environments|Read more about environments"
msgstr ""

msgid "Environments|Rollback environment"
msgstr ""

msgid "Environments|Show all"
msgstr ""

msgid "Environments|Stop"
msgstr ""

msgid "Environments|Stop environment"
msgstr ""

msgid "Environments|Updated"
msgstr ""

msgid "Environments|You don't have any environments right now."
msgstr ""

msgid "Environments|protected"
msgstr ""

msgid "Epic"
msgstr ""

msgid "Epic will be removed! Are you sure?"
msgstr ""

msgid "Epics"
msgstr ""

msgid "Epics Roadmap"
msgstr ""

msgid "Epics let you manage your portfolio of projects more efficiently and with less effort"
msgstr ""

msgid "Epics|An error occurred while saving %{epicDateType} date"
msgstr ""

msgid "Epics|How can I solve this?"
msgstr ""

msgid "Epics|More information"
msgstr ""

msgid "Epics|These dates affect how your epics appear in the roadmap. Dates from milestones come from the milestones assigned to issues in the epic. You can also set fixed dates or remove them entirely."
msgstr ""

msgid "Epics|To schedule your epic's %{epicDateType} date based on milestones, assign a milestone with a %{epicDateType} date to any issue in the epic."
msgstr ""

msgid "Epics|finish"
msgstr ""

msgid "Epics|start"
msgstr ""

msgid "Error"
msgstr ""

msgid "Error Reporting and Logging"
msgstr ""

msgid "Error creating epic"
msgstr ""

msgid "Error fetching contributors data."
msgstr ""

msgid "Error fetching labels."
msgstr ""

msgid "Error fetching network graph."
msgstr ""

msgid "Error fetching refs"
msgstr ""

msgid "Error fetching usage ping data."
msgstr ""

msgid "Error loading branch data. Please try again."
msgstr ""

msgid "Error loading branches."
msgstr ""

msgid "Error loading last commit."
msgstr ""

msgid "Error loading markdown preview"
msgstr ""

msgid "Error loading merge requests."
msgstr ""

msgid "Error loading project data. Please try again."
msgstr ""

msgid "Error loading template types."
msgstr ""

msgid "Error loading template."
msgstr ""

msgid "Error occurred when toggling the notification subscription"
msgstr ""

msgid "Error saving label update."
msgstr ""

msgid "Error updating status for all todos."
msgstr ""

msgid "Error updating todo status."
msgstr ""

msgid "Error while loading the merge request. Please try again."
msgstr ""

msgid "Estimated"
msgstr ""

msgid "EventFilterBy|Filter by all"
msgstr ""

msgid "EventFilterBy|Filter by comments"
msgstr ""

msgid "EventFilterBy|Filter by issue events"
msgstr ""

msgid "EventFilterBy|Filter by merge events"
msgstr ""

msgid "EventFilterBy|Filter by push events"
msgstr ""

msgid "EventFilterBy|Filter by team"
msgstr ""

msgid "Every day (at 4:00am)"
msgstr ""

msgid "Every month (on the 1st at 4:00am)"
msgstr ""

msgid "Every week (Sundays at 4:00am)"
msgstr ""

msgid "Everyone can contribute"
msgstr ""

msgid "Expand"
msgstr ""

msgid "Expand all"
msgstr ""

msgid "Expand sidebar"
msgstr ""

msgid "Explore"
msgstr ""

msgid "Explore GitLab"
msgstr ""

msgid "Explore Groups"
msgstr ""

msgid "Explore groups"
msgstr ""

msgid "Explore projects"
msgstr ""

msgid "Explore public groups"
msgstr ""

msgid "External Classification Policy Authorization"
msgstr ""

msgid "External authentication"
msgstr ""

msgid "External authorization denied access to this project"
msgstr ""

msgid "External authorization request timeout"
msgstr ""

msgid "ExternalAuthorizationService|Classification Label"
msgstr ""

msgid "ExternalAuthorizationService|Classification label"
msgstr ""

msgid "ExternalAuthorizationService|When no classification label is set the default label `%{default_label}` will be used."
msgstr ""

msgid "Facebook"
msgstr ""

msgid "Failed"
msgstr ""

msgid "Failed Jobs"
msgstr ""

msgid "Failed to change the owner"
msgstr ""

msgid "Failed to check related branches."
msgstr ""

msgid "Failed to remove issue from board, please try again."
msgstr ""

msgid "Failed to remove mirror."
msgstr ""

msgid "Failed to remove the pipeline schedule"
msgstr ""

msgid "Failed to update issues, please try again."
msgstr ""

msgid "Failure"
msgstr ""

msgid "Faster as it re-uses the project workspace (falling back to clone if it doesn't exist)"
msgstr ""

msgid "Feb"
msgstr ""

msgid "February"
msgstr ""

msgid "Fields on this page are now uneditable, you can configure"
msgstr ""

msgid "Files"
msgstr ""

msgid "Files (%{human_size})"
msgstr ""

msgid "Fill in the fields below, turn on <strong>%{enable_label}</strong>, and press <strong>%{save_changes}</strong>"
msgstr ""

msgid "Filter"
msgstr ""

msgid "Filter by commit message"
msgstr ""

msgid "Find by path"
msgstr ""

msgid "Find file"
msgstr ""

msgid "Find the downloaded ZIP file and decompress it."
msgstr ""

msgid "Find the newly extracted <code>Takeout/Google Code Project Hosting/GoogleCodeProjectHosting.json</code> file."
msgstr ""

msgid "Fingerprints"
msgstr ""

msgid "Finished"
msgstr ""

msgid "FirstPushedBy|First"
msgstr ""

msgid "FirstPushedBy|pushed by"
msgstr ""

msgid "Fixed date"
msgstr ""

msgid "Fixed finish date"
msgstr ""

msgid "Fixed start date"
msgstr ""

msgid "Fixed:"
msgstr ""

msgid "FogBugz Email"
msgstr ""

msgid "FogBugz Import"
msgstr ""

msgid "FogBugz Password"
msgstr ""

msgid "FogBugz URL"
msgstr ""

msgid "FogBugz import"
msgstr ""

msgid "Follow the steps below to export your Google Code project data."
msgstr ""

msgid "Font Color"
msgstr ""

msgid "Footer message"
msgstr ""

msgid "For internal projects, any logged in user can view pipelines and access job details (output logs and artifacts)"
msgstr ""

<<<<<<< HEAD
msgid "For more information, go to the "
=======
msgid "For more information, see the documentation on %{deactivating_usage_ping_link_start}deactivating the usage ping%{deactivating_usage_ping_link_end}."
>>>>>>> f28940e6
msgstr ""

msgid "For private projects, any member (guest or higher) can view pipelines and access job details (output logs and artifacts)"
msgstr ""

msgid "For public projects, anyone can view pipelines and access job details (output logs and artifacts)"
msgstr ""

msgid "ForkedFromProjectPath|Forked from"
msgstr ""

msgid "ForkedFromProjectPath|Forked from %{project_name} (deleted)"
msgstr ""

msgid "Forking in progress"
msgstr ""

msgid "Format"
msgstr ""

msgid "Found errors in your .gitlab-ci.yml:"
msgstr ""

msgid "From %{provider_title}"
msgstr ""

msgid "From Bitbucket"
msgstr ""

msgid "From Bitbucket Server"
msgstr ""

msgid "From FogBugz"
msgstr ""

msgid "From GitLab.com"
msgstr ""

msgid "From Google Code"
msgstr ""

msgid "From issue creation until deploy to production"
msgstr ""

msgid "From merge request merge until deploy to production"
msgstr ""

msgid "From milestones:"
msgstr ""

msgid "From the Kubernetes cluster details view, install Runner from the applications list"
msgstr ""

msgid "GPG Keys"
msgstr ""

msgid "General"
msgstr ""

msgid "General pipelines"
msgstr ""

msgid "Generate a default set of labels"
msgstr ""

msgid "Geo Nodes"
msgstr ""

msgid "Geo allows you to replicate your GitLab instance to other geographical locations."
msgstr ""

msgid "GeoNodeSyncStatus|Node is failing or broken."
msgstr ""

msgid "GeoNodeSyncStatus|Node is slow, overloaded, or it just recovered after an outage."
msgstr ""

msgid "GeoNodes|Checksummed"
msgstr ""

msgid "GeoNodes|Data is out of date from %{timeago}"
msgstr ""

msgid "GeoNodes|Data replication lag"
msgstr ""

msgid "GeoNodes|Disabling a node stops the sync process. Are you sure?"
msgstr ""

msgid "GeoNodes|Does not match the primary storage configuration"
msgstr ""

msgid "GeoNodes|Failed"
msgstr ""

msgid "GeoNodes|Full"
msgstr ""

msgid "GeoNodes|GitLab version"
msgstr ""

msgid "GeoNodes|GitLab version does not match the primary node version"
msgstr ""

msgid "GeoNodes|Health status"
msgstr ""

msgid "GeoNodes|Last event ID processed by cursor"
msgstr ""

msgid "GeoNodes|Last event ID seen from primary"
msgstr ""

msgid "GeoNodes|Learn more about Repository checksum progress"
msgstr ""

msgid "GeoNodes|Learn more about Repository verification"
msgstr ""

msgid "GeoNodes|Learn more about Wiki checksum progress"
msgstr ""

msgid "GeoNodes|Learn more about Wiki verification"
msgstr ""

msgid "GeoNodes|Loading nodes"
msgstr ""

msgid "GeoNodes|Local LFS objects"
msgstr ""

msgid "GeoNodes|Local attachments"
msgstr ""

msgid "GeoNodes|Local job artifacts"
msgstr ""

msgid "GeoNodes|New node"
msgstr ""

msgid "GeoNodes|Node Authentication was successfully repaired."
msgstr ""

msgid "GeoNodes|Node was successfully removed."
msgstr ""

msgid "GeoNodes|Not checksummed"
msgstr ""

msgid "GeoNodes|Out of sync"
msgstr ""

msgid "GeoNodes|Removing a node stops the sync process. Are you sure?"
msgstr ""

msgid "GeoNodes|Replication slot WAL"
msgstr ""

msgid "GeoNodes|Replication slots"
msgstr ""

msgid "GeoNodes|Repositories"
msgstr ""

msgid "GeoNodes|Repositories checksummed for verification with their counterparts on Secondary nodes"
msgstr ""

msgid "GeoNodes|Repositories verified with their counterparts on the Primary node"
msgstr ""

msgid "GeoNodes|Repository checksum progress"
msgstr ""

msgid "GeoNodes|Repository verification progress"
msgstr ""

msgid "GeoNodes|Selective"
msgstr ""

msgid "GeoNodes|Something went wrong while changing node status"
msgstr ""

msgid "GeoNodes|Something went wrong while fetching nodes"
msgstr ""

msgid "GeoNodes|Something went wrong while removing node"
msgstr ""

msgid "GeoNodes|Something went wrong while repairing node"
msgstr ""

msgid "GeoNodes|Storage config"
msgstr ""

msgid "GeoNodes|Sync settings"
msgstr ""

msgid "GeoNodes|Synced"
msgstr ""

msgid "GeoNodes|Unused slots"
msgstr ""

msgid "GeoNodes|Unverified"
msgstr ""

msgid "GeoNodes|Used slots"
msgstr ""

msgid "GeoNodes|Verified"
msgstr ""

msgid "GeoNodes|Wiki checksum progress"
msgstr ""

msgid "GeoNodes|Wiki verification progress"
msgstr ""

msgid "GeoNodes|Wikis"
msgstr ""

msgid "GeoNodes|Wikis checksummed for verification with their counterparts on Secondary nodes"
msgstr ""

msgid "GeoNodes|Wikis verified with their counterparts on the Primary node"
msgstr ""

msgid "GeoNodes|You have configured Geo nodes using an insecure HTTP connection. We recommend the use of HTTPS."
msgstr ""

msgid "Geo|%{name} is scheduled for forced re-download"
msgstr ""

msgid "Geo|%{name} is scheduled for re-check"
msgstr ""

msgid "Geo|%{name} is scheduled for re-sync"
msgstr ""

msgid "Geo|All projects"
msgstr ""

msgid "Geo|Error message"
msgstr ""

msgid "Geo|Failed"
msgstr ""

msgid "Geo|File sync capacity"
msgstr ""

msgid "Geo|Groups to synchronize"
msgstr ""

msgid "Geo|In sync"
msgstr ""

msgid "Geo|Last successful sync"
msgstr ""

msgid "Geo|Last sync attempt"
msgstr ""

msgid "Geo|Last time verified"
msgstr ""

msgid "Geo|Never"
msgstr ""

msgid "Geo|Next sync scheduled at"
msgstr ""

msgid "Geo|No errors"
msgstr ""

msgid "Geo|Pending"
msgstr ""

msgid "Geo|Pending synchronization"
msgstr ""

msgid "Geo|Pending verification"
msgstr ""

msgid "Geo|Projects in certain groups"
msgstr ""

msgid "Geo|Projects in certain storage shards"
msgstr ""

msgid "Geo|Recheck"
msgstr ""

msgid "Geo|Redownload"
msgstr ""

msgid "Geo|Repository sync capacity"
msgstr ""

msgid "Geo|Resync"
msgstr ""

msgid "Geo|Retry count"
msgstr ""

msgid "Geo|Retry counts"
msgstr ""

msgid "Geo|Select groups to replicate."
msgstr ""

msgid "Geo|Shards to synchronize"
msgstr ""

msgid "Geo|Status"
msgstr ""

msgid "Geo|Synced"
msgstr ""

msgid "Geo|Synchronization failed - %{error}"
msgstr ""

msgid "Geo|Unknown state"
msgstr ""

msgid "Geo|Verification capacity"
msgstr ""

msgid "Geo|Verification failed - %{error}"
msgstr ""

msgid "Geo|Waiting for scheduler"
msgstr ""

msgid "Geo|You need a different license to use Geo replication"
msgstr ""

msgid "Git"
msgstr ""

msgid "Git repository URL"
msgstr ""

msgid "Git revision"
msgstr ""

msgid "Git storage health information has been reset"
msgstr ""

msgid "Git strategy for pipelines"
msgstr ""

msgid "Git version"
msgstr ""

msgid "GitHub import"
msgstr ""

msgid "GitLab CI Linter has been moved"
msgstr ""

msgid "GitLab Geo"
msgstr ""

msgid "GitLab Group Runners can execute code for all the projects in this group."
msgstr ""

msgid "GitLab Import"
msgstr ""

msgid "GitLab User"
msgstr ""

msgid "GitLab project export"
msgstr ""

msgid "GitLab single sign on URL"
msgstr ""

msgid "GitLab will run a background job that will produce pseudonymized CSVs of the GitLab database that will be uploaded to your configured object storage directory."
msgstr ""

msgid "GitLab.com import"
msgstr ""

msgid "GitLab’s issue tracker"
msgstr ""

msgid "Gitaly"
msgstr ""

msgid "Gitaly Servers"
msgstr ""

msgid "Gitaly|Address"
msgstr ""

msgid "Gitea Host URL"
msgstr ""

msgid "Gitea Import"
msgstr ""

msgid "Go Back"
msgstr ""

msgid "Go back"
msgstr ""

msgid "Go to"
msgstr ""

msgid "Go to %{link_to_google_takeout}."
msgstr ""

msgid "Google Code import"
msgstr ""

msgid "Google Takeout"
msgstr ""

msgid "Google authentication is not %{link_to_documentation}. Ask your GitLab administrator if you want to use this service."
msgstr ""

msgid "Got it!"
msgstr ""

msgid "Graph"
msgstr ""

msgid "Group"
msgstr ""

msgid "Group CI/CD settings"
msgstr ""

msgid "Group Git LFS status:"
msgstr ""

msgid "Group ID"
msgstr ""

msgid "Group Runners"
msgstr ""

msgid "Group avatar"
msgstr ""

msgid "Group details"
msgstr ""

msgid "Group info:"
msgstr ""

msgid "Group maintainers can register group runners in the %{link}"
msgstr ""

msgid "Group: %{group_name}"
msgstr ""

msgid "GroupRoadmap|From %{dateWord}"
msgstr ""

msgid "GroupRoadmap|Loading roadmap"
msgstr ""

msgid "GroupRoadmap|Something went wrong while fetching epics"
msgstr ""

msgid "GroupRoadmap|Sorry, no epics matched your search"
msgstr ""

msgid "GroupRoadmap|The roadmap shows the progress of your epics along a timeline"
msgstr ""

msgid "GroupRoadmap|To view the roadmap, add a planned start or finish date to one of your epics in this group or its subgroups. In the months view, only epics in the past month, current month, and next 5 months are shown &ndash; from %{startDate} to %{endDate}."
msgstr ""

msgid "GroupRoadmap|To view the roadmap, add a planned start or finish date to one of your epics in this group or its subgroups. In the quarters view, only epics in the past quarter, current quarter, and next 4 quarters are shown &ndash; from %{startDate} to %{endDate}."
msgstr ""

msgid "GroupRoadmap|To view the roadmap, add a planned start or finish date to one of your epics in this group or its subgroups. In the weeks view, only epics in the past week, current week, and next 4 weeks are shown &ndash; from %{startDate} to %{endDate}."
msgstr ""

msgid "GroupRoadmap|To widen your search, change or remove filters. In the months view, only epics in the past month, current month, and next 5 months are shown &ndash; from %{startDate} to %{endDate}."
msgstr ""

msgid "GroupRoadmap|To widen your search, change or remove filters. In the quarters view, only epics in the past quarter, current quarter, and next 4 quarters are shown &ndash; from %{startDate} to %{endDate}."
msgstr ""

msgid "GroupRoadmap|To widen your search, change or remove filters. In the weeks view, only epics in the past week, current week, and next 4 weeks are shown &ndash; from %{startDate} to %{endDate}."
msgstr ""

msgid "GroupRoadmap|Until %{dateWord}"
msgstr ""

msgid "GroupSettings|Badges"
msgstr ""

msgid "GroupSettings|Customize your group badges."
msgstr ""

msgid "GroupSettings|Learn more about badges."
msgstr ""

msgid "GroupSettings|Prevent sharing a project within %{group} with other groups"
msgstr ""

msgid "GroupSettings|Share with group lock"
msgstr ""

msgid "GroupSettings|This setting is applied on %{ancestor_group} and has been overridden on this subgroup."
msgstr ""

msgid "GroupSettings|This setting is applied on %{ancestor_group}. To share projects in this group with another group, ask the owner to override the setting or %{remove_ancestor_share_with_group_lock}."
msgstr ""

msgid "GroupSettings|This setting is applied on %{ancestor_group}. You can override the setting or %{remove_ancestor_share_with_group_lock}."
msgstr ""

msgid "GroupSettings|This setting will be applied to all subgroups unless overridden by a group owner. Groups that already have access to the project will continue to have access unless removed manually."
msgstr ""

msgid "GroupSettings|cannot be disabled when the parent group \"Share with group lock\" is enabled, except by the owner of the parent group"
msgstr ""

msgid "GroupSettings|remove the share with group lock from %{ancestor_group_name}"
msgstr ""

msgid "Groups"
msgstr ""

msgid "Groups can also be nested by creating %{subgroup_docs_link_start}subgroups%{subgroup_docs_link_end}."
msgstr ""

msgid "GroupsDropdown|Frequently visited"
msgstr ""

msgid "GroupsDropdown|Groups you visit often will appear here"
msgstr ""

msgid "GroupsDropdown|Loading groups"
msgstr ""

msgid "GroupsDropdown|Search your groups"
msgstr ""

msgid "GroupsDropdown|Something went wrong on our end."
msgstr ""

msgid "GroupsDropdown|Sorry, no groups matched your search"
msgstr ""

msgid "GroupsDropdown|This feature requires browser localStorage support"
msgstr ""

msgid "GroupsEmptyState|A group is a collection of several projects."
msgstr ""

msgid "GroupsEmptyState|If you organize your projects under a group, it works like a folder."
msgstr ""

msgid "GroupsEmptyState|No groups found"
msgstr ""

msgid "GroupsEmptyState|You can manage your group member’s permissions and access to each project in the group."
msgstr ""

msgid "GroupsTree|Create a project in this group."
msgstr ""

msgid "GroupsTree|Create a subgroup in this group."
msgstr ""

msgid "GroupsTree|Edit group"
msgstr ""

msgid "GroupsTree|Failed to leave the group. Please make sure you are not the only owner."
msgstr ""

msgid "GroupsTree|Filter by name..."
msgstr ""

msgid "GroupsTree|Leave this group"
msgstr ""

msgid "GroupsTree|Loading groups"
msgstr ""

msgid "GroupsTree|Sorry, no groups matched your search"
msgstr ""

msgid "GroupsTree|Sorry, no groups or projects matched your search"
msgstr ""

msgid "Have your users email"
msgstr ""

msgid "Header message"
msgstr ""

msgid "Health Check"
msgstr ""

msgid "Health information can be retrieved from the following endpoints. More information is available"
msgstr ""

msgid "HealthCheck|Access token is"
msgstr ""

msgid "HealthCheck|Healthy"
msgstr ""

msgid "HealthCheck|No Health Problems Detected"
msgstr ""

msgid "HealthCheck|Unhealthy"
msgstr ""

msgid "Help"
msgstr ""

msgid "Help page"
msgstr ""

msgid "Help page text and support page url."
msgstr ""

<<<<<<< HEAD
msgid "Here is the public SSH key that needs to be added to the remote server. For more information, please refer to the documentation."
msgstr ""

msgid "Hide host keys manual input"
=======
msgid "Hide payload"
>>>>>>> f28940e6
msgstr ""

msgid "Hide value"
msgid_plural "Hide values"
msgstr[0] ""
msgstr[1] ""

msgid "Hide whitespace changes"
msgstr ""

msgid "History"
msgstr ""

msgid "Housekeeping successfully started"
msgstr ""

msgid "I accept the %{terms_link}"
msgstr ""

msgid "I accept the|Terms of Service and Privacy Policy"
msgstr ""

msgid "ID"
msgstr ""

msgid "IDE|Allow live previews of JavaScript projects in the Web IDE using CodeSandbox client side evaluation."
msgstr ""

msgid "IDE|Back"
msgstr ""

msgid "IDE|Client side evaluation"
msgstr ""

msgid "IDE|Commit"
msgstr ""

msgid "IDE|Edit"
msgstr ""

msgid "IDE|Get started with Live Preview"
msgstr ""

msgid "IDE|Go to project"
msgstr ""

msgid "IDE|Live Preview"
msgstr ""

msgid "IDE|Open in file view"
msgstr ""

msgid "IDE|Preview your web application using Web IDE client-side evaluation."
msgstr ""

msgid "IDE|Refresh preview"
msgstr ""

msgid "IDE|Review"
msgstr ""

msgid "IP Address"
msgstr ""

msgid "Identifier"
msgstr ""

msgid "Identities"
msgstr ""

msgid "Identity provider single sign on URL"
msgstr ""

msgid "If disabled, a diverged local branch will not be automatically updated with commits from its remote counterpart, to prevent local data loss. If the default branch (%{default_branch}) has diverged and cannot be updated, mirroring will fail. Other diverged branches are silently ignored."
msgstr ""

msgid "If disabled, the access level will depend on the user's permissions in the project."
msgstr ""

msgid "If enabled"
msgstr ""

msgid "If enabled, access to projects will be validated on an external service using their classification label."
msgstr ""

msgid "If using GitHub, you’ll see pipeline statuses on GitHub for your commits and pull requests. %{more_info_link}"
msgstr ""

msgid "If you already have files you can push them using the %{link_to_cli} below."
msgstr ""

msgid "If your HTTP repository is not publicly accessible, add authentication information to the URL: <code>https://username:password@gitlab.company.com/group/project.git</code>."
msgstr ""

msgid "ImageDiffViewer|2-up"
msgstr ""

msgid "ImageDiffViewer|Onion skin"
msgstr ""

msgid "ImageDiffViewer|Swipe"
msgstr ""

msgid "Import"
msgstr ""

msgid "Import Projects from Gitea"
msgstr ""

msgid "Import all compatible projects"
msgstr ""

msgid "Import all projects"
msgstr ""

msgid "Import all repositories"
msgstr ""

msgid "Import an exported GitLab project"
msgstr ""

msgid "Import in progress"
msgstr ""

msgid "Import multiple repositories by uploading a manifest file."
msgstr ""

msgid "Import project"
msgstr ""

msgid "Import projects from Bitbucket"
msgstr ""

msgid "Import projects from Bitbucket Server"
msgstr ""

msgid "Import projects from FogBugz"
msgstr ""

msgid "Import projects from GitLab.com"
msgstr ""

msgid "Import projects from Google Code"
msgstr ""

msgid "Import repositories from Bitbucket Server"
msgstr ""

msgid "Import repositories from GitHub"
msgstr ""

msgid "Import repository"
msgstr ""

<<<<<<< HEAD
msgid "ImportButtons|Connect repositories from"
msgstr ""

msgid "Improve Issue boards with GitLab Enterprise Edition."
msgstr ""

msgid "Improve issues management with Issue weight and GitLab Enterprise Edition."
msgstr ""

msgid "Improve search with Advanced Global Search and GitLab Enterprise Edition."
=======
msgid "In order to enable instance-level analytics, please ask an admin to enable %{usage_ping_link_start}usage ping%{usage_ping_link_end}."
>>>>>>> f28940e6
msgstr ""

msgid "In the next step, you'll be able to select the projects you want to import."
msgstr ""

msgid "Include a Terms of Service agreement and Privacy Policy that all users must accept."
msgstr ""

msgid "Include the username in the URL if required: <code>https://username@gitlab.company.com/group/project.git</code>."
msgstr ""

msgid "Incompatible Project"
msgstr ""

msgid "Indicates whether this runner can pick jobs without tags"
msgstr ""

msgid "Inline"
msgstr ""

msgid "Input host keys manually"
msgstr ""

msgid "Input your repository URL"
msgstr ""

msgid "Install GitLab Runner"
msgstr ""

msgid "Install Runner on Kubernetes"
msgstr ""

msgid "Instance"
msgid_plural "Instances"
msgstr[0] ""
msgstr[1] ""

msgid "Instance Statistics"
msgstr ""

msgid "Instance Statistics visibility"
msgstr ""

msgid "Instance does not support multiple Kubernetes clusters"
msgstr ""

msgid "Integrations"
msgstr ""

msgid "Integrations Settings"
msgstr ""

msgid "Interested parties can even contribute by pushing commits if they want to."
msgstr ""

msgid "Internal - The group and any internal projects can be viewed by any logged in user."
msgstr ""

msgid "Internal - The project can be accessed by any logged in user."
msgstr ""

msgid "Internal users"
msgstr ""

msgid "Interval Pattern"
msgstr ""

msgid "Introducing Cycle Analytics"
msgstr ""

msgid "Issue Boards"
msgstr ""

msgid "Issue board focus mode"
msgstr ""

msgid "Issue events"
msgstr ""

msgid "IssueBoards|Board"
msgstr ""

msgid "IssueBoards|Boards"
msgstr ""

msgid "Issues"
msgstr ""

msgid "Issues can be bugs, tasks or ideas to be discussed. Also, issues are searchable and filterable."
msgstr ""

msgid "Issues closed"
msgstr ""

msgid "Jan"
msgstr ""

msgid "January"
msgstr ""

msgid "Job"
msgstr ""

msgid "Job has been erased"
msgstr ""

msgid "Jobs"
msgstr ""

msgid "Job|Are you sure you want to erase this job?"
msgstr ""

msgid "Job|Browse"
msgstr ""

msgid "Job|Complete Raw"
msgstr ""

msgid "Job|Download"
msgstr ""

msgid "Job|Erase job log"
msgstr ""

msgid "Job|Job artifacts"
msgstr ""

msgid "Job|Job has been erased"
msgstr ""

msgid "Job|Job has been erased by"
msgstr ""

msgid "Job|Keep"
msgstr ""

msgid "Job|Scroll to bottom"
msgstr ""

msgid "Job|Scroll to top"
msgstr ""

msgid "Job|Show complete raw"
msgstr ""

msgid "Job|The artifacts were removed"
msgstr ""

msgid "Job|The artifacts will be removed"
msgstr ""

msgid "Job|This job is stuck, because the project doesn't have any runners online assigned to it."
msgstr ""

msgid "Jul"
msgstr ""

msgid "July"
msgstr ""

msgid "Jun"
msgstr ""

msgid "June"
msgstr ""

msgid "Koding"
msgstr ""

msgid "Koding Dashboard"
msgstr ""

msgid "Kubernetes"
msgstr ""

msgid "Kubernetes Cluster"
msgstr ""

msgid "Kubernetes cluster creation time exceeds timeout; %{timeout}"
msgstr ""

msgid "Kubernetes cluster integration was not removed."
msgstr ""

msgid "Kubernetes cluster integration was successfully removed."
msgstr ""

msgid "Kubernetes cluster was successfully updated."
msgstr ""

msgid "Kubernetes configured"
msgstr ""

msgid "Kubernetes service integration has been deprecated. %{deprecated_message_content} your Kubernetes clusters using the new <a href=\"%{url}\"/>Kubernetes Clusters</a> page"
msgstr ""

msgid "LFS"
msgstr ""

msgid "LFSStatus|Disabled"
msgstr ""

msgid "LFSStatus|Enabled"
msgstr ""

msgid "Label"
msgstr ""

msgid "Label actions dropdown"
msgstr ""

msgid "Label lists show all issues with the selected label."
msgstr ""

msgid "LabelSelect|%{firstLabelName} +%{remainingLabelCount} more"
msgstr ""

msgid "LabelSelect|%{labelsString}, and %{remainingLabelCount} more"
msgstr ""

msgid "LabelSelect|Labels"
msgstr ""

msgid "Labels"
msgstr ""

msgid "Labels can be applied to %{features}. Group labels are available for any project within the group."
msgstr ""

msgid "Labels can be applied to issues and merge requests to categorize them."
msgstr ""

msgid "Labels can be applied to issues and merge requests."
msgstr ""

msgid "Labels|<span>Promote label</span> %{labelTitle} <span>to Group Label?</span>"
msgstr ""

msgid "Labels|Promote Label"
msgstr ""

msgid "Labels|Promoting %{labelTitle} will make it available for all projects inside %{groupName}. Existing project labels with the same title will be merged. This action cannot be reversed."
msgstr ""

msgid "Last %d day"
msgid_plural "Last %d days"
msgstr[0] ""
msgstr[1] ""

msgid "Last Pipeline"
msgstr ""

msgid "Last commit"
msgstr ""

msgid "Last edited %{date}"
msgstr ""

msgid "Last edited by %{name}"
msgstr ""

msgid "Last update"
msgstr ""

msgid "Last updated"
msgstr ""

msgid "LastPushEvent|You pushed to"
msgstr ""

msgid "LastPushEvent|at"
msgstr ""

msgid "Latest changes"
msgstr ""

msgid "Learn more"
msgstr ""

msgid "Learn more about %{issue_boards_url}, to keep track of issues in multiple lists, using labels, assignees, and milestones. If you’re missing something from issue boards, please create an issue on %{gitlab_issues_url}."
msgstr ""

msgid "Learn more about Kubernetes"
msgstr ""

msgid "Learn more about protected branches"
msgstr ""

msgid "Learn more in the"
msgstr ""

msgid "Learn more in the|pipeline schedules documentation"
msgstr ""

msgid "Leave"
msgstr ""

msgid "Leave group"
msgstr ""

msgid "Leave project"
msgstr ""

msgid "Leave the \"File type\" and \"Delivery method\" options on their default values."
msgstr ""

msgid "License"
msgstr ""

msgid "LicenseManagement|Approve license"
msgstr ""

msgid "LicenseManagement|Approve license?"
msgstr ""

msgid "LicenseManagement|Approved"
msgstr ""

msgid "LicenseManagement|Blacklist license"
msgstr ""

msgid "LicenseManagement|Blacklist license?"
msgstr ""

msgid "LicenseManagement|Blacklisted"
msgstr ""

msgid "LicenseManagement|License"
msgstr ""

msgid "LicenseManagement|License Management"
msgstr ""

msgid "LicenseManagement|License details"
msgstr ""

msgid "LicenseManagement|Manage approved and blacklisted licenses for this project."
msgstr ""

msgid "LicenseManagement|Packages"
msgstr ""

msgid "LicenseManagement|Remove license"
msgstr ""

msgid "LicenseManagement|Remove license?"
msgstr ""

msgid "LicenseManagement|There are currently no approved or blacklisted licenses in this project."
msgstr ""

msgid "LicenseManagement|URL"
msgstr ""

msgid "LicenseManagement|You are about to remove the license, %{name}, from this project."
msgstr ""

msgid "Licenses"
msgstr ""

msgid "Limited to showing %d event at most"
msgid_plural "Limited to showing %d events at most"
msgstr[0] ""
msgstr[1] ""

msgid "LinkedIn"
msgstr ""

msgid "List"
msgstr ""

msgid "List Your Gitea Repositories"
msgstr ""

msgid "List available repositories"
msgstr ""

msgid "List your Bitbucket Server repositories"
msgstr ""

msgid "List your GitHub repositories"
msgstr ""

msgid "Live preview"
msgstr ""

msgid "Loading contribution stats for group members"
msgstr ""

msgid "Loading the GitLab IDE..."
msgstr ""

msgid "Loading..."
msgstr ""

msgid "Lock"
msgstr ""

msgid "Lock %{issuableDisplayName}"
msgstr ""

msgid "Lock not found"
msgstr ""

msgid "Lock this %{issuableDisplayName}? Only <strong>project members</strong> will be able to comment."
msgstr ""

msgid "Lock to current projects"
msgstr ""

msgid "Locked"
msgstr ""

msgid "Locked Files"
msgstr ""

msgid "Locked to current projects"
msgstr ""

msgid "Locks give the ability to lock specific file or folder."
msgstr ""

msgid "Logs"
msgstr ""

msgid "Make everyone on your team more productive regardless of their location. GitLab Geo creates read-only mirrors of your GitLab instance so you can reduce the time it takes to clone and fetch large repos."
msgstr ""

msgid "Make sure you're logged into the account that owns the projects you'd like to import."
msgstr ""

msgid "Manage Git repositories with fine-grained access controls that keep your code secure. Perform code reviews and enhance collaboration with merge requests. Each project can also have an issue tracker and a wiki."
msgstr ""

msgid "Manage Web IDE features"
msgstr ""

msgid "Manage access"
msgstr ""

msgid "Manage all notifications"
msgstr ""

msgid "Manage applications that can use GitLab as an OAuth provider, and applications that you've authorized to use your account."
msgstr ""

msgid "Manage applications that you've authorized to use your account."
msgstr ""

msgid "Manage group labels"
msgstr ""

msgid "Manage labels"
msgstr ""

msgid "Manage project labels"
msgstr ""

msgid "Manage your group’s membership while adding another level of security with SAML."
msgstr ""

msgid "Manifest"
msgstr ""

msgid "Manifest file import"
msgstr ""

msgid "Map a FogBugz account ID to a GitLab user"
msgstr ""

msgid "Map a Google Code user to a GitLab user"
msgstr ""

msgid "Map a Google Code user to a full email address"
msgstr ""

msgid "Map a Google Code user to a full name"
msgstr ""

msgid "Mar"
msgstr ""

msgid "March"
msgstr ""

msgid "Mark todo as done"
msgstr ""

msgid "Markdown enabled"
msgstr ""

msgid "Maven Metadata"
msgstr ""

msgid "Maven package"
msgstr ""

msgid "Maximum git storage failures"
msgstr ""

msgid "Maximum job timeout"
msgstr ""

msgid "May"
msgstr ""

msgid "Median"
msgstr ""

msgid "Members"
msgstr ""

msgid "Members will be forwarded here when signing in to your group. Get this from your identity provider, where it can also be called \"SSO Service Location\", \"SAML Token Issuance Endpoint\", or \"SAML 2.0/W-Federation URL\"."
msgstr ""

msgid "Merge Request"
msgstr ""

msgid "Merge Request:"
msgstr ""

msgid "Merge Requests"
msgstr ""

msgid "Merge Requests created"
msgstr ""

msgid "Merge events"
msgstr ""

msgid "Merge request"
msgstr ""

msgid "Merge request approvals"
msgstr ""

msgid "Merge requests"
msgstr ""

msgid "Merge requests are a place to propose changes you've made to a project and discuss those changes with others"
msgstr ""

msgid "MergeRequests|Resolve this discussion in a new issue"
msgstr ""

msgid "MergeRequests|Saving the comment failed"
msgstr ""

msgid "MergeRequests|Toggle comments for this file"
msgstr ""

msgid "MergeRequests|Updating discussions failed"
msgstr ""

msgid "MergeRequests|View file @ %{commitId}"
msgstr ""

msgid "MergeRequests|View replaced file @ %{commitId}"
msgstr ""

msgid "MergeRequest| %{paragraphStart}changed the description %{descriptionChangedTimes} times %{timeDifferenceMinutes}%{paragraphEnd}"
msgstr ""

msgid "Merged"
msgstr ""

msgid "Messages"
msgstr ""

msgid "Metrics"
msgstr ""

msgid "Metrics - Influx"
msgstr ""

msgid "Metrics - Prometheus"
msgstr ""

msgid "Metrics|Business"
msgstr ""

msgid "Metrics|Check out the CI/CD documentation on deploying to an environment"
msgstr ""

msgid "Metrics|Create metric"
msgstr ""

msgid "Metrics|Edit metric"
msgstr ""

msgid "Metrics|Environment"
msgstr ""

msgid "Metrics|For grouping similar metrics"
msgstr ""

msgid "Metrics|Label of the chart's vertical axis. Usually the type of the unit being charted. The horizontal axis (X-axis) always represents time."
msgstr ""

msgid "Metrics|Learn about environments"
msgstr ""

msgid "Metrics|Legend label (optional)"
msgstr ""

msgid "Metrics|Must be a valid PromQL query."
msgstr ""

msgid "Metrics|Name"
msgstr ""

msgid "Metrics|New metric"
msgstr ""

msgid "Metrics|No deployed environments"
msgstr ""

msgid "Metrics|Prometheus Query Documentation"
msgstr ""

msgid "Metrics|Query"
msgstr ""

msgid "Metrics|Response"
msgstr ""

msgid "Metrics|System"
msgstr ""

msgid "Metrics|There was an error fetching the environments data, please try again"
msgstr ""

msgid "Metrics|There was an error getting deployment information."
msgstr ""

msgid "Metrics|There was an error getting environments information."
msgstr ""

msgid "Metrics|There was an error while retrieving metrics"
msgstr ""

msgid "Metrics|Type"
msgstr ""

msgid "Metrics|Unexpected deployment data response from prometheus endpoint"
msgstr ""

msgid "Metrics|Unexpected metrics data response from prometheus endpoint"
msgstr ""

msgid "Metrics|Unit label"
msgstr ""

msgid "Metrics|Used as a title for the chart"
msgstr ""

msgid "Metrics|Used if the query returns a single series. If it returns multiple series, their legend labels will be picked up from the response."
msgstr ""

msgid "Metrics|Y-axis label"
msgstr ""

msgid "Metrics|e.g. HTTP requests"
msgstr ""

msgid "Metrics|e.g. Requests/second"
msgstr ""

msgid "Metrics|e.g. Throughput"
msgstr ""

msgid "Metrics|e.g. rate(http_requests_total[5m])"
msgstr ""

msgid "Metrics|e.g. req/sec"
msgstr ""

msgid "Milestone"
msgstr ""

msgid "Milestone lists not available with your current license"
msgstr ""

msgid "Milestone lists show all issues from the selected milestone."
msgstr ""

msgid "Milestones"
msgstr ""

msgid "Milestones| You’re about to permanently delete the milestone %{milestoneTitle} and remove it from %{issuesWithCount} and %{mergeRequestsWithCount}. Once deleted, it cannot be undone or recovered."
msgstr ""

msgid "Milestones| You’re about to permanently delete the milestone %{milestoneTitle}. This milestone is not currently used in any issues or merge requests."
msgstr ""

msgid "Milestones|<p>%{milestonePromotion}</p> %{finalWarning}"
msgstr ""

msgid "Milestones|Delete milestone"
msgstr ""

msgid "Milestones|Delete milestone %{milestoneTitle}?"
msgstr ""

msgid "Milestones|Failed to delete milestone %{milestoneTitle}"
msgstr ""

msgid "Milestones|Milestone %{milestoneTitle} was not found"
msgstr ""

msgid "Milestones|Promote %{milestoneTitle} to group milestone?"
msgstr ""

msgid "Milestones|Promote Milestone"
msgstr ""

msgid "Milestones|Promoting %{milestone} will make it available for all projects inside %{groupName}. Existing project milestones with the same name will be merged. "
msgstr ""

msgid "Milestones|This action cannot be reversed."
msgstr ""

msgid "Mirror a repository"
msgstr ""

msgid "Mirror direction"
msgstr ""

msgid "Mirror repository"
msgstr ""

msgid "Mirror user"
msgstr ""

msgid "Mirrored repositories"
msgstr ""

msgid "Mirroring repositories"
msgstr ""

msgid "MissingSSHKeyWarningLink|add an SSH key"
msgstr ""

msgid "Modal|Cancel"
msgstr ""

msgid "Modal|Close"
msgstr ""

msgid "Monitoring"
msgstr ""

msgid "Months"
msgstr ""

msgid "More"
msgstr ""

msgid "More actions"
msgstr ""

msgid "More info"
msgstr ""

msgid "More information"
msgstr ""

msgid "More information is available|here"
msgstr ""

msgid "Most stars"
msgstr ""

msgid "Move"
msgstr ""

msgid "Move issue"
msgstr ""

msgid "Multiple issue boards"
msgstr ""

msgid "Name"
msgstr ""

msgid "Name new label"
msgstr ""

msgid "Name your individual key via a title"
msgstr ""

msgid "Name:"
msgstr ""

msgid "Nav|Help"
msgstr ""

msgid "Nav|Home"
msgstr ""

msgid "Nav|Sign In / Register"
msgstr ""

msgid "Nav|Sign out and sign in with a different account"
msgstr ""

msgid "Network"
msgstr ""

msgid "Never"
msgstr ""

msgid "New"
msgstr ""

msgid "New Application"
msgstr ""

msgid "New Group"
msgstr ""

msgid "New Identity"
msgstr ""

msgid "New Issue"
msgid_plural "New Issues"
msgstr[0] ""
msgstr[1] ""

msgid "New Label"
msgstr ""

msgid "New Pipeline Schedule"
msgstr ""

msgid "New Snippet"
msgstr ""

msgid "New Snippets"
msgstr ""

msgid "New branch"
msgstr ""

msgid "New branch unavailable"
msgstr ""

msgid "New directory"
msgstr ""

msgid "New epic"
msgstr ""

msgid "New file"
msgstr ""

msgid "New group"
msgstr ""

msgid "New identity"
msgstr ""

msgid "New issue"
msgstr ""

msgid "New label"
msgstr ""

msgid "New merge request"
msgstr ""

msgid "New pipelines will cancel older, pending pipelines on the same branch"
msgstr ""

msgid "New project"
msgstr ""

msgid "New schedule"
msgstr ""

msgid "New snippet"
msgstr ""

msgid "New subgroup"
msgstr ""

msgid "New tag"
msgstr ""

msgid "New..."
msgstr ""

msgid "No"
msgstr ""

msgid "No Label"
msgstr ""

msgid "No assignee"
msgstr ""

msgid "No branches found"
msgstr ""

msgid "No changes"
msgstr ""

msgid "No connection could be made to a Gitaly Server, please check your logs!"
msgstr ""

msgid "No container images stored for this project. Add one by following the instructions above."
msgstr ""

msgid "No due date"
msgstr ""

msgid "No estimate or time spent"
msgstr ""

msgid "No file chosen"
msgstr ""

msgid "No files found"
msgstr ""

msgid "No files found."
msgstr ""

msgid "No issues for the selected time period."
msgstr ""

msgid "No labels with such name or description"
msgstr ""

msgid "No license. All rights reserved"
msgstr ""

msgid "No merge requests for the selected time period."
msgstr ""

msgid "No merge requests found"
msgstr ""

msgid "No messages were logged"
msgstr ""

msgid "No other labels with such name or description"
msgstr ""

msgid "No packages stored for this project."
msgstr ""

msgid "No prioritised labels with such name or description"
msgstr ""

msgid "No public groups"
msgstr ""

msgid "No pushes for the selected time period."
msgstr ""

msgid "No repository"
msgstr ""

msgid "No schedules"
msgstr ""

msgid "No, directly import the existing email addresses and usernames."
msgstr ""

msgid "Nodes"
msgstr ""

msgid "None"
msgstr ""

msgid "Not all comments are displayed because you're comparing two versions of the diff."
msgstr ""

msgid "Not all comments are displayed because you're viewing an old version of the diff."
msgstr ""

msgid "Not allowed to merge"
msgstr ""

msgid "Not available"
msgstr ""

msgid "Not available for private projects"
msgstr ""

msgid "Not available for protected branches"
msgstr ""

msgid "Not confidential"
msgstr ""

msgid "Not enough data"
msgstr ""

msgid "Note that the master branch is automatically protected. %{link_to_protected_branches}"
msgstr ""

msgid "Note: As an administrator you may like to configure %{github_integration_link}, which will allow login via GitHub and allow connecting repositories without generating a Personal Access Token."
msgstr ""

msgid "Note: As an administrator you may like to configure %{github_integration_link}, which will allow login via GitHub and allow importing repositories without generating a Personal Access Token."
msgstr ""

msgid "Note: Consider asking your GitLab administrator to configure %{github_integration_link}, which will allow login via GitHub and allow connecting repositories without generating a Personal Access Token."
msgstr ""

msgid "Note: Consider asking your GitLab administrator to configure %{github_integration_link}, which will allow login via GitHub and allow importing repositories without generating a Personal Access Token."
msgstr ""

msgid "Notes|Are you sure you want to cancel creating this comment?"
msgstr ""

msgid "Notification events"
msgstr ""

msgid "NotificationEvent|Close issue"
msgstr ""

msgid "NotificationEvent|Close merge request"
msgstr ""

msgid "NotificationEvent|Failed pipeline"
msgstr ""

msgid "NotificationEvent|Merge merge request"
msgstr ""

msgid "NotificationEvent|New epic"
msgstr ""

msgid "NotificationEvent|New issue"
msgstr ""

msgid "NotificationEvent|New merge request"
msgstr ""

msgid "NotificationEvent|New note"
msgstr ""

msgid "NotificationEvent|Reassign issue"
msgstr ""

msgid "NotificationEvent|Reassign merge request"
msgstr ""

msgid "NotificationEvent|Reopen issue"
msgstr ""

msgid "NotificationEvent|Successful pipeline"
msgstr ""

msgid "NotificationLevel|Custom"
msgstr ""

msgid "NotificationLevel|Disabled"
msgstr ""

msgid "NotificationLevel|Global"
msgstr ""

msgid "NotificationLevel|On mention"
msgstr ""

msgid "NotificationLevel|Participate"
msgstr ""

msgid "NotificationLevel|Watch"
msgstr ""

msgid "Notifications"
msgstr ""

msgid "Notifications off"
msgstr ""

msgid "Notifications on"
msgstr ""

msgid "Nov"
msgstr ""

msgid "November"
msgstr ""

msgid "Number of access attempts"
msgstr ""

msgid "OK"
msgstr ""

msgid "Oct"
msgstr ""

msgid "October"
msgstr ""

msgid "OfSearchInADropdown|Filter"
msgstr ""

msgid "Once imported, repositories can be mirrored over SSH. Read more %{ssh_link}"
msgstr ""

msgid "One more item"
msgid_plural "%d more items"
msgstr[0] ""
msgstr[1] ""

msgid "One or more of your Bitbucket projects cannot be imported into GitLab directly because they use Subversion or Mercurial for version control, rather than Git."
msgstr ""

msgid "One or more of your Google Code projects cannot be imported into GitLab directly because they use Subversion or Mercurial for version control, rather than Git."
msgstr ""

msgid "Online IDE integration settings."
msgstr ""

msgid "Only admins"
msgstr ""

msgid "Only comments from the following commit are shown below"
msgstr ""

msgid "Only mirror protected branches"
msgstr ""

msgid "Only project members can comment."
msgstr ""

msgid "Oops, are you sure?"
msgstr ""

msgid "Open"
msgstr ""

msgid "Open in Xcode"
msgstr ""

msgid "Open sidebar"
msgstr ""

msgid "Open source software to collaborate on code"
msgstr ""

msgid "Opened"
msgstr ""

msgid "Opened MR"
msgstr ""

msgid "Opened issues"
msgstr ""

msgid "OpenedNDaysAgo|Opened"
msgstr ""

msgid "Opens in a new window"
msgstr ""

msgid "Operations"
msgstr ""

msgid "Optionally, you can %{link_to_customize} how FogBugz email addresses and usernames are imported into GitLab."
msgstr ""

msgid "Optionally, you can %{link_to_customize} how Google Code email addresses and usernames are imported into GitLab."
msgstr ""

msgid "Options"
msgstr ""

msgid "Or you can choose one of the suggested colors below"
msgstr ""

msgid "Other Labels"
msgstr ""

msgid "Other information"
msgstr ""

msgid "Otherwise it is recommended you start with one of the options below."
msgstr ""

msgid "Outbound requests"
msgstr ""

msgid "Overview"
msgstr ""

msgid "Overwrite diverged branches"
msgstr ""

msgid "Owner"
msgstr ""

msgid "Package information"
msgstr ""

msgid "Package was removed"
msgstr ""

msgid "Packages"
msgstr ""

msgid "Pages"
msgstr ""

msgid "Pagination|Last »"
msgstr ""

msgid "Pagination|Next"
msgstr ""

msgid "Pagination|Prev"
msgstr ""

msgid "Pagination|« First"
msgstr ""

msgid "Part of merge request changes"
msgstr ""

msgid "Password"
msgstr ""

msgid "Paste your public SSH key, which is usually contained in the file '~/.ssh/id_rsa.pub' and begins with 'ssh-rsa'. Don't use your private SSH key."
msgstr ""

msgid "Path:"
msgstr ""

msgid "Pause"
msgstr ""

msgid "Paused Runners don't accept new jobs"
msgstr ""

msgid "Pending"
msgstr ""

msgid "People without permission will never get a notification and won't be able to comment."
msgstr ""

msgid "Per job. If a job passes this threshold, it will be marked as failed"
msgstr ""

msgid "Perform advanced options such as changing path, transferring, or removing the group."
msgstr ""

msgid "Performance optimization"
msgstr ""

msgid "Permissions"
msgstr ""

msgid "Personal Access Token"
msgstr ""

msgid "Pipeline"
msgstr ""

msgid "Pipeline %{pipelineLinkStart} #%{pipelineId} %{pipelineLinkEnd} from %{pipelineLinkRefStart} %{pipelineRef} %{pipelineLinkRefEnd}"
msgstr ""

msgid "Pipeline Health"
msgstr ""

msgid "Pipeline Schedule"
msgstr ""

msgid "Pipeline Schedules"
msgstr ""

msgid "Pipeline quota"
msgstr ""

msgid "Pipeline triggers"
msgstr ""

msgid "PipelineCharts|Failed:"
msgstr ""

msgid "PipelineCharts|Overall statistics"
msgstr ""

msgid "PipelineCharts|Success ratio:"
msgstr ""

msgid "PipelineCharts|Successful:"
msgstr ""

msgid "PipelineCharts|Total:"
msgstr ""

msgid "PipelineSchedules|Activated"
msgstr ""

msgid "PipelineSchedules|Active"
msgstr ""

msgid "PipelineSchedules|All"
msgstr ""

msgid "PipelineSchedules|Inactive"
msgstr ""

msgid "PipelineSchedules|Next Run"
msgstr ""

msgid "PipelineSchedules|None"
msgstr ""

msgid "PipelineSchedules|Provide a short description for this pipeline"
msgstr ""

msgid "PipelineSchedules|Take ownership"
msgstr ""

msgid "PipelineSchedules|Target"
msgstr ""

msgid "PipelineSchedules|Variables"
msgstr ""

msgid "PipelineSheduleIntervalPattern|Custom"
msgstr ""

msgid "Pipelines"
msgstr ""

msgid "Pipelines charts"
msgstr ""

msgid "Pipelines for last month"
msgstr ""

msgid "Pipelines for last week"
msgstr ""

msgid "Pipelines for last year"
msgstr ""

msgid "Pipelines|Build with confidence"
msgstr ""

msgid "Pipelines|CI Lint"
msgstr ""

msgid "Pipelines|Clear Runner Caches"
msgstr ""

msgid "Pipelines|Continuous Integration can help catch bugs by running your tests automatically, while Continuous Deployment can help you deliver code to your product environment."
msgstr ""

msgid "Pipelines|Get started with Pipelines"
msgstr ""

msgid "Pipelines|Loading Pipelines"
msgstr ""

msgid "Pipelines|Project cache successfully reset."
msgstr ""

msgid "Pipelines|Run Pipeline"
msgstr ""

msgid "Pipelines|Something went wrong while cleaning runners cache."
msgstr ""

msgid "Pipelines|There are currently no %{scope} pipelines."
msgstr ""

msgid "Pipelines|There are currently no pipelines."
msgstr ""

msgid "Pipelines|There was an error fetching the pipelines. Try again in a few moments or contact your support team."
msgstr ""

msgid "Pipelines|This project is not currently set up to run pipelines."
msgstr ""

msgid "Pipeline|Create for"
msgstr ""

msgid "Pipeline|Create pipeline"
msgstr ""

msgid "Pipeline|Existing branch name or tag"
msgstr ""

msgid "Pipeline|Run Pipeline"
msgstr ""

msgid "Pipeline|Search branches"
msgstr ""

msgid "Pipeline|Specify variable values to be used in this run. The values specified in %{settings_link} will be used by default."
msgstr ""

msgid "Pipeline|Stop pipeline"
msgstr ""

msgid "Pipeline|Stop pipeline #%{pipelineId}?"
msgstr ""

msgid "Pipeline|Variables"
msgstr ""

msgid "Pipeline|You’re about to stop pipeline %{pipelineId}."
msgstr ""

msgid "Pipeline|all"
msgstr ""

msgid "Pipeline|success"
msgstr ""

msgid "Pipeline|with stage"
msgstr ""

msgid "Pipeline|with stages"
msgstr ""

msgid "Plain diff"
msgstr ""

msgid "Planned finish date"
msgstr ""

msgid "Planned start date"
msgstr ""

msgid "PlantUML"
msgstr ""

msgid "Play"
msgstr ""

msgid "Please accept the Terms of Service before continuing."
msgstr ""

msgid "Please convert them to %{link_to_git}, and go through the %{link_to_import_flow} again."
msgstr ""

msgid "Please convert them to Git on Google Code, and go through the %{link_to_import_flow} again."
msgstr ""

msgid "Please note that this application is not provided by GitLab and you should verify its authenticity before allowing access."
msgstr ""

msgid "Please select at least one filter to see results"
msgstr ""

msgid "Please solve the reCAPTCHA"
msgstr ""

msgid "Please try again"
msgstr ""

msgid "Please wait while we connect to your repository. Refresh at will."
msgstr ""

msgid "Please wait while we import the repository for you. Refresh at will."
msgstr ""

msgid "Preferences"
msgstr ""

msgid "Preferences|Navigation theme"
msgstr ""

msgid "Preview"
msgstr ""

<<<<<<< HEAD
msgid "Primary"
=======
msgid "Preview payload"
>>>>>>> f28940e6
msgstr ""

msgid "Prioritize"
msgstr ""

msgid "Prioritize label"
msgstr ""

msgid "Prioritized Labels"
msgstr ""

msgid "Prioritized label"
msgstr ""

msgid "Private - Project access must be granted explicitly to each user."
msgstr ""

msgid "Private - The group and its projects can only be viewed by members."
msgstr ""

msgid "Private projects can be created in your personal namespace with:"
msgstr ""

msgid "Profile"
msgstr ""

msgid "Profile Settings"
msgstr ""

msgid "Profiles| You are about to permanently delete %{yourAccount}, and all of the issues, merge requests, and groups linked to your account. Once you confirm %{deleteAccount}, it cannot be undone or recovered."
msgstr ""

msgid "Profiles| You are going to change the username %{currentUsernameBold} to %{newUsernameBold}. Profile and projects will be redirected to the %{newUsername} namespace but this redirect will expire once the %{currentUsername} namespace is registered by another user or group. Please update your Git repository remotes as soon as possible."
msgstr ""

msgid "Profiles|Account scheduled for removal."
msgstr ""

msgid "Profiles|Add key"
msgstr ""

msgid "Profiles|Add status emoji"
msgstr ""

msgid "Profiles|Change username"
msgstr ""

msgid "Profiles|Clear status"
msgstr ""

msgid "Profiles|Current path: %{path}"
msgstr ""

msgid "Profiles|Delete Account"
msgstr ""

msgid "Profiles|Delete account"
msgstr ""

msgid "Profiles|Delete your account?"
msgstr ""

msgid "Profiles|Deleting an account has the following effects:"
msgstr ""

msgid "Profiles|Invalid password"
msgstr ""

msgid "Profiles|Invalid username"
msgstr ""

msgid "Profiles|Path"
msgstr ""

msgid "Profiles|This doesn't look like a public SSH key, are you sure you want to add it?"
msgstr ""

msgid "Profiles|This emoji and message will appear on your profile and throughout the interface."
msgstr ""

msgid "Profiles|Type your %{confirmationValue} to confirm:"
msgstr ""

msgid "Profiles|Typically starts with \"ssh-rsa …\""
msgstr ""

msgid "Profiles|Update username"
msgstr ""

msgid "Profiles|Username change failed - %{message}"
msgstr ""

msgid "Profiles|Username successfully changed"
msgstr ""

msgid "Profiles|What's your status?"
msgstr ""

msgid "Profiles|You don't have access to delete this user."
msgstr ""

msgid "Profiles|You must transfer ownership or delete these groups before you can delete your account."
msgstr ""

msgid "Profiles|Your account is currently an owner in these groups:"
msgstr ""

msgid "Profiles|Your status"
msgstr ""

msgid "Profiles|e.g. My MacBook key"
msgstr ""

msgid "Profiles|your account"
msgstr ""

msgid "Profiling - Performance bar"
msgstr ""

msgid "Programming languages used in this repository"
msgstr ""

msgid "Progress"
msgstr ""

msgid "Project"
msgstr ""

msgid "Project '%{project_name}' is in the process of being deleted."
msgstr ""

msgid "Project '%{project_name}' queued for deletion."
msgstr ""

msgid "Project '%{project_name}' was successfully created."
msgstr ""

msgid "Project '%{project_name}' was successfully updated."
msgstr ""

msgid "Project Badges"
msgstr ""

msgid "Project access must be granted explicitly to each user."
msgstr ""

msgid "Project avatar"
msgstr ""

msgid "Project avatar in repository: %{link}"
msgstr ""

msgid "Project details"
msgstr ""

msgid "Project export could not be deleted."
msgstr ""

msgid "Project export has been deleted."
msgstr ""

msgid "Project export link has expired. Please generate a new export from your project settings."
msgstr ""

msgid "Project export started. A download link will be sent by email."
msgstr ""

msgid "Project name"
msgstr ""

msgid "ProjectActivityRSS|Subscribe"
msgstr ""

msgid "ProjectCreationLevel|Allowed to create projects"
msgstr ""

msgid "ProjectCreationLevel|Default project creation protection"
msgstr ""

msgid "ProjectCreationLevel|Developers + Maintainers"
msgstr ""

msgid "ProjectCreationLevel|Maintainers"
msgstr ""

msgid "ProjectCreationLevel|No one"
msgstr ""

msgid "ProjectFileTree|Name"
msgstr ""

msgid "ProjectLastActivity|Never"
msgstr ""

msgid "ProjectLifecycle|Stage"
msgstr ""

msgid "ProjectOverview|Fork"
msgstr ""

msgid "ProjectOverview|Forks"
msgstr ""

msgid "ProjectOverview|Go to your fork"
msgstr ""

msgid "ProjectOverview|Star"
msgstr ""

msgid "ProjectOverview|Unstar"
msgstr ""

msgid "ProjectOverview|You have reached your project limit"
msgstr ""

msgid "ProjectOverview|You must sign in to star a project"
msgstr ""

msgid "ProjectPage|Project ID: %{project_id}"
msgstr ""

msgid "ProjectSettings|Badges"
msgstr ""

msgid "ProjectSettings|Contact an admin to change this setting."
msgstr ""

msgid "ProjectSettings|Customize your project badges."
msgstr ""

msgid "ProjectSettings|Failed to protect the tag"
msgstr ""

msgid "ProjectSettings|Failed to update tag!"
msgstr ""

msgid "ProjectSettings|Learn more about badges."
msgstr ""

msgid "ProjectSettings|Only signed commits can be pushed to this repository."
msgstr ""

msgid "ProjectSettings|This setting is applied on the server level and can be overridden by an admin."
msgstr ""

msgid "ProjectSettings|This setting is applied on the server level but has been overridden for this project."
msgstr ""

msgid "ProjectSettings|This setting will be applied to all projects unless overridden by an admin."
msgstr ""

msgid "ProjectSettings|Users can only push commits to this repository that were committed with one of their own verified emails."
msgstr ""

msgid "Projects"
msgstr ""

msgid "Projects shared with %{group_name}"
msgstr ""

msgid "ProjectsDropdown|Frequently visited"
msgstr ""

msgid "ProjectsDropdown|Loading projects"
msgstr ""

msgid "ProjectsDropdown|Projects you visit often will appear here"
msgstr ""

msgid "ProjectsDropdown|Search your projects"
msgstr ""

msgid "ProjectsDropdown|Something went wrong on our end."
msgstr ""

msgid "ProjectsDropdown|Sorry, no projects matched your search"
msgstr ""

msgid "ProjectsDropdown|This feature requires browser localStorage support"
msgstr ""

msgid "PrometheusAlerts|Add alert"
msgstr ""

msgid "PrometheusAlerts|Alert set"
msgstr ""

msgid "PrometheusAlerts|Edit alert"
msgstr ""

msgid "PrometheusAlerts|Error creating alert"
msgstr ""

msgid "PrometheusAlerts|Error deleting alert"
msgstr ""

msgid "PrometheusAlerts|Error fetching alert"
msgstr ""

msgid "PrometheusAlerts|Error saving alert"
msgstr ""

msgid "PrometheusAlerts|No alert set"
msgstr ""

msgid "PrometheusAlerts|Operator"
msgstr ""

msgid "PrometheusAlerts|Threshold"
msgstr ""

msgid "PrometheusDashboard|Time"
msgstr ""

msgid "PrometheusService|%{exporters} with %{metrics} were found"
msgstr ""

msgid "PrometheusService|<p class=\"text-tertiary\">No <a href=\"%{docsUrl}\">common metrics</a> were found</p>"
msgstr ""

msgid "PrometheusService|Active"
msgstr ""

msgid "PrometheusService|Auto configuration"
msgstr ""

msgid "PrometheusService|Automatically deploy and configure Prometheus on your clusters to monitor your project’s environments"
msgstr ""

msgid "PrometheusService|By default, Prometheus listens on ‘http://localhost:9090’. It’s not recommended to change the default address and port as this might affect or conflict with other services running on the GitLab server."
msgstr ""

msgid "PrometheusService|Common metrics"
msgstr ""

msgid "PrometheusService|Common metrics are automatically monitored based on a library of metrics from popular exporters."
msgstr ""

msgid "PrometheusService|Custom metrics"
msgstr ""

msgid "PrometheusService|Finding and configuring metrics..."
msgstr ""

msgid "PrometheusService|Finding custom metrics..."
msgstr ""

msgid "PrometheusService|Install Prometheus on clusters"
msgstr ""

msgid "PrometheusService|Manage clusters"
msgstr ""

msgid "PrometheusService|Manual configuration"
msgstr ""

msgid "PrometheusService|Metrics"
msgstr ""

msgid "PrometheusService|Missing environment variable"
msgstr ""

msgid "PrometheusService|More information"
msgstr ""

msgid "PrometheusService|New metric"
msgstr ""

msgid "PrometheusService|Prometheus API Base URL, like http://prometheus.example.com/"
msgstr ""

msgid "PrometheusService|Prometheus is being automatically managed on your clusters"
msgstr ""

msgid "PrometheusService|These metrics will only be monitored after your first deployment to an environment"
msgstr ""

msgid "PrometheusService|Time-series monitoring service"
msgstr ""

msgid "PrometheusService|To enable manual configuration, uninstall Prometheus from your clusters"
msgstr ""

msgid "PrometheusService|To enable the installation of Prometheus on your clusters, deactivate the manual configuration below"
msgstr ""

msgid "PrometheusService|Waiting for your first deployment to an environment to find common metrics"
msgstr ""

msgid "Promote"
msgstr ""

msgid "Promote these project milestones into a group milestone."
msgstr ""

msgid "Promote to Group Milestone"
msgstr ""

msgid "Promote to group label"
msgstr ""

msgid "Promotions|Don't show me this again"
msgstr ""

msgid "Promotions|Epics let you manage your portfolio of projects more efficiently and with less effort by tracking groups of issues that share a theme, across projects and milestones."
msgstr ""

msgid "Promotions|This feature is locked."
msgstr ""

msgid "Promotions|Upgrade plan"
msgstr ""

msgid "Protected"
msgstr ""

msgid "Protected Environments"
msgstr ""

msgid "ProtectedEnvironment|%{environment_name} will be writable for developers. Are you sure?"
msgstr ""

msgid "ProtectedEnvironment|Allowed to deploy"
msgstr ""

msgid "ProtectedEnvironment|Choose who is allowed to deploy"
msgstr ""

msgid "ProtectedEnvironment|Environment"
msgstr ""

msgid "ProtectedEnvironment|Protect"
msgstr ""

msgid "ProtectedEnvironment|Protect Environments in order to restrict who can execute deployments."
msgstr ""

msgid "ProtectedEnvironment|Protect an environment"
msgstr ""

msgid "ProtectedEnvironment|Protected Environment (%{protected_environments_count})"
msgstr ""

msgid "ProtectedEnvironment|Select an environment"
msgstr ""

msgid "ProtectedEnvironment|There are currently no protected environments, protect an environment with the form above."
msgstr ""

msgid "ProtectedEnvironment|Unprotect"
msgstr ""

msgid "ProtectedEnvironment|Your environment can't be unprotected"
msgstr ""

msgid "ProtectedEnvironment|Your environment has been protected."
msgstr ""

msgid "ProtectedEnvironment|Your environment has been unprotected"
msgstr ""

msgid "Protip:"
msgstr ""

msgid "Provider"
msgstr ""

msgid "Pseudonymizer data collection"
msgstr ""

msgid "Public - The group and any public projects can be viewed without any authentication."
msgstr ""

msgid "Public - The project can be accessed without any authentication."
msgstr ""

msgid "Public pipelines"
msgstr ""

msgid "Pull"
msgstr ""

msgid "Push"
msgstr ""

msgid "Push Rules"
msgstr ""

msgid "Push events"
msgstr ""

msgid "Push project from command line"
msgstr ""

msgid "Push to create a project"
msgstr ""

msgid "PushRule|Committer restriction"
msgstr ""

msgid "Pushed"
msgstr ""

msgid "Pushes"
msgstr ""

msgid "Quarters"
msgstr ""

msgid "Quick actions can be used in the issues description and comment boxes."
msgstr ""

msgid "Read more"
msgstr ""

msgid "Read more about project permissions <strong>%{link_to_help}</strong>"
msgstr ""

msgid "Readme"
msgstr ""

msgid "Real-time features"
msgstr ""

msgid "Reference:"
msgstr ""

msgid "Refresh"
msgstr ""

msgid "Refreshing in a second to show the updated status..."
msgid_plural "Refreshing in %d seconds to show the updated status..."
msgstr[0] ""
msgstr[1] ""

msgid "Regenerate key"
msgstr ""

msgid "Regex pattern"
msgstr ""

msgid "Register / Sign In"
msgstr ""

msgid "Register and see your runners for this group."
msgstr ""

msgid "Register and see your runners for this project."
msgstr ""

msgid "Registry"
msgstr ""

msgid "Related Commits"
msgstr ""

msgid "Related Deployed Jobs"
msgstr ""

msgid "Related Issues"
msgstr ""

msgid "Related Jobs"
msgstr ""

msgid "Related Merge Requests"
msgstr ""

msgid "Related Merged Requests"
msgstr ""

msgid "Related merge requests"
msgstr ""

msgid "Remind later"
msgstr ""

msgid "Remove"
msgstr ""

msgid "Remove Runner"
msgstr ""

msgid "Remove avatar"
msgstr ""

msgid "Remove priority"
msgstr ""

msgid "Remove project"
msgstr ""

msgid "Rename"
msgstr ""

msgid "Rename file"
msgstr ""

msgid "Rename folder"
msgstr ""

msgid "Repair authentication"
msgstr ""

msgid "Reply to this email directly or %{view_it_on_gitlab}."
msgstr ""

msgid "Repo by URL"
msgstr ""

msgid "Reports|%{failedString} and %{resolvedString}"
msgstr ""

msgid "Reports|Class"
msgstr ""

msgid "Reports|Execution time"
msgstr ""

msgid "Reports|Failure"
msgstr ""

msgid "Reports|System output"
msgstr ""

msgid "Reports|Test summary"
msgstr ""

msgid "Reports|Test summary failed loading results"
msgstr ""

msgid "Reports|Test summary results are being parsed"
msgstr ""

msgid "Reports|no changed test results"
msgstr ""

msgid "Repository"
msgstr ""

msgid "Repository Settings"
msgstr ""

msgid "Repository URL"
msgstr ""

msgid "Repository has no locks."
msgstr ""

msgid "Repository maintenance"
msgstr ""

msgid "Repository mirror"
msgstr ""

msgid "Repository storage"
msgstr ""

msgid "RepositorySettingsAccessLevel|Select"
msgstr ""

msgid "Request Access"
msgstr ""

msgid "Requests Profiles"
msgstr ""

msgid "Require all users to accept Terms of Service and Privacy Policy when they access GitLab."
msgstr ""

msgid "Reset git storage health information"
msgstr ""

msgid "Reset health check access token"
msgstr ""

msgid "Reset runners registration token"
msgstr ""

msgid "Resolve all discussions in new issue"
msgstr ""

msgid "Resolve conflicts on source branch"
msgstr ""

msgid "Resolve discussion"
msgstr ""

msgid "Response metrics (Custom)"
msgstr ""

msgid "Resume"
msgstr ""

msgid "Retry"
msgstr ""

msgid "Retry this job"
msgstr ""

msgid "Retry verification"
msgstr ""

msgid "Reveal Variables"
msgstr ""

msgid "Reveal value"
msgid_plural "Reveal values"
msgstr[0] ""
msgstr[1] ""

msgid "Revert this commit"
msgstr ""

msgid "Revert this merge request"
msgstr ""

msgid "Review"
msgstr ""

msgid "Review the process for configuring service providers in your identity provider — in this case, GitLab is the \"service provider\" or \"relying party\"."
msgstr ""

msgid "Reviewing"
msgstr ""

msgid "Reviewing (merge request !%{mergeRequestId})"
msgstr ""

msgid "Revoke"
msgstr ""

msgid "Roadmap"
msgstr ""

msgid "Run CI/CD pipelines for external repositories"
msgstr ""

msgid "Run untagged jobs"
msgstr ""

msgid "Runner token"
msgstr ""

msgid "Runners"
msgstr ""

msgid "Runners API"
msgstr ""

msgid "Runners can be placed on separate users, servers, and even on your local machine."
msgstr ""

msgid "Runners page"
msgstr ""

msgid "Runners page."
msgstr ""

msgid "Runners|You have used all your shared Runners pipeline minutes."
msgstr ""

msgid "Running"
msgstr ""

msgid "SAML SSO"
msgstr ""

msgid "SAML SSO for %{group_name}"
msgstr ""

msgid "SAML Single Sign On"
msgstr ""

msgid "SAML Single Sign On Settings"
msgstr ""

msgid "SHA1 fingerprint of the SAML token signing certificate. Get this from your identity provider, where it can also be called \"Thumbprint\"."
msgstr ""

msgid "SSH Keys"
msgstr ""

msgid "SSH host keys"
msgstr ""

msgid "SSH public key"
msgstr ""

msgid "SSL Verification"
msgstr ""

msgid "Save"
msgstr ""

msgid "Save application"
msgstr ""

msgid "Save changes"
msgstr ""

msgid "Save pipeline schedule"
msgstr ""

msgid "Save variables"
msgstr ""

msgid "Schedule a new pipeline"
msgstr ""

msgid "Scheduled"
msgstr ""

msgid "Schedules"
msgstr ""

msgid "Scheduling Pipelines"
msgstr ""

msgid "Scope"
msgstr ""

msgid "Scoped issue boards"
msgstr ""

msgid "Scroll down to <strong>Google Code Project Hosting</strong> and enable the switch on the right."
msgstr ""

msgid "Scroll to bottom"
msgstr ""

msgid "Scroll to top"
msgstr ""

msgid "Search"
msgstr ""

msgid "Search branches"
msgstr ""

msgid "Search branches and tags"
msgstr ""

msgid "Search files"
msgstr ""

msgid "Search for projects, issues, etc."
msgstr ""

msgid "Search merge requests"
msgstr ""

msgid "Search milestones"
msgstr ""

msgid "Search or jump to…"
msgstr ""

msgid "Search project"
msgstr ""

msgid "Search users"
msgstr ""

msgid "SearchAutocomplete|All GitLab"
msgstr ""

msgid "SearchAutocomplete|Issues I've created"
msgstr ""

msgid "SearchAutocomplete|Issues assigned to me"
msgstr ""

msgid "SearchAutocomplete|Merge requests I've created"
msgstr ""

msgid "SearchAutocomplete|Merge requests assigned to me"
msgstr ""

msgid "SearchAutocomplete|in all GitLab"
msgstr ""

msgid "SearchAutocomplete|in this group"
msgstr ""

msgid "SearchAutocomplete|in this project"
msgstr ""

msgid "Seconds before reseting failure information"
msgstr ""

msgid "Seconds to wait for a storage access attempt"
msgstr ""

msgid "Secret:"
msgstr ""

msgid "Security"
msgstr ""

msgid "Security Dashboard"
msgstr ""

msgid "Security scanning detected %d vulnerability for the source branch only"
msgid_plural "Security scanning detected %d vulnerabilities for the source branch only"
msgstr[0] ""
msgstr[1] ""

msgid "Security scanning detected no vulnerabilities for the source branch only"
msgstr ""

msgid "SecurityDashboard| The security dashboard displays the latest security report. Use it to find and fix vulnerabilities."
msgstr ""

msgid "SecurityDashboard|Monitor vulnerabilities in your code"
msgstr ""

msgid "SecurityDashboard|Pipeline %{pipelineLink} triggered"
msgstr ""

msgid "Select"
msgstr ""

msgid "Select Archive Format"
msgstr ""

msgid "Select a namespace to fork the project"
msgstr ""

msgid "Select a timezone"
msgstr ""

msgid "Select an existing Kubernetes cluster or create a new one"
msgstr ""

msgid "Select assignee"
msgstr ""

msgid "Select branch/tag"
msgstr ""

msgid "Select project"
msgstr ""

msgid "Select project and zone to choose machine type"
msgstr ""

msgid "Select project to choose zone"
msgstr ""

msgid "Select projects you want to import."
msgstr ""

msgid "Select source branch"
msgstr ""

msgid "Select target branch"
msgstr ""

msgid "Select the branch you want to set as the default for this project. All merge requests and commits will automatically be made against this branch unless you specify a different one."
msgstr ""

msgid "Select the custom project template source group."
msgstr ""

msgid "Selecting a GitLab user will add a link to the GitLab user in the descriptions of issues and comments (e.g. \"By <a href=\"#\">@johnsmith</a>\"). It will also associate and/or assign these issues and comments with the selected user."
msgstr ""

msgid "Selective synchronization"
msgstr ""

msgid "Send email"
msgstr ""

msgid "Sep"
msgstr ""

msgid "September"
msgstr ""

msgid "Server version"
msgstr ""

msgid "Service Desk"
msgstr ""

msgid "Service Templates"
msgstr ""

msgid "Service URL"
msgstr ""

msgid "Session expiration, projects limit and attachment size."
msgstr ""

msgid "Set a password on your account to pull or push via %{protocol}."
msgstr ""

msgid "Set default and restrict visibility levels. Configure import sources and git access protocol."
msgstr ""

msgid "Set instance-wide template repository"
msgstr ""

msgid "Set max session time for web terminal."
msgstr ""

msgid "Set notification email for abuse reports."
msgstr ""

msgid "Set requirements for a user to sign-in. Enable mandatory two-factor authentication."
msgstr ""

msgid "Set up CI/CD"
msgstr ""

msgid "Set up Koding"
msgstr ""

msgid "Set up assertions/attributes/claims (email, first_name, last_name) and NameID according to %{docsLinkStart}the documentation %{icon}%{docsLinkEnd}"
msgstr ""

msgid "Set up your project to automatically push and/or pull changes to/from another repository. Branches, tags, and commits will be synced automatically."
msgstr ""

msgid "SetPasswordToCloneLink|set a password"
msgstr ""

msgid "Settings"
msgstr ""

msgid "Setup a %{type} Runner manually"
msgstr ""

msgid "Setup a specific Runner automatically"
msgstr ""

msgid "Share"
msgstr ""

msgid "Share the <strong>%{sso_label}</strong> with members so they can sign in to your group through your identity provider"
msgstr ""

msgid "Shared Runners"
msgstr ""

msgid "SharedRunnersMinutesSettings|By resetting the pipeline minutes for this namespace, the currently used minutes will be set to zero."
msgstr ""

msgid "SharedRunnersMinutesSettings|Reset pipeline minutes"
msgstr ""

msgid "SharedRunnersMinutesSettings|Reset used pipeline minutes"
msgstr ""

msgid "Sherlock Transactions"
msgstr ""

msgid "Show command"
msgstr ""

msgid "Show complete raw log"
msgstr ""

msgid "Show latest version"
msgstr ""

msgid "Show latest version of the diff"
msgstr ""

msgid "Show parent pages"
msgstr ""

msgid "Show parent subgroups"
msgstr ""

msgid "Show whitespace changes"
msgstr ""

msgid "Showing %d event"
msgid_plural "Showing %d events"
msgstr[0] ""
msgstr[1] ""

msgid "Side-by-side"
msgstr ""

msgid "Sidebar|Change weight"
msgstr ""

msgid "Sidebar|None"
msgstr ""

msgid "Sidebar|Only numeral characters allowed"
msgstr ""

msgid "Sidebar|Weight"
msgstr ""

msgid "Sign in"
msgstr ""

msgid "Sign in / Register"
msgstr ""

msgid "Sign in to %{group_name}"
msgstr ""

msgid "Sign in with Single Sign-On"
msgstr ""

msgid "Sign out"
msgstr ""

msgid "Sign-in restrictions"
msgstr ""

msgid "Sign-up restrictions"
msgstr ""

msgid "Size"
msgstr ""

msgid "Size and domain settings for static websites"
msgstr ""

msgid "Slack application"
msgstr ""

msgid "Slack integration allows you to interact with GitLab via shash commands in a chat window."
msgstr ""

msgid "Slower but makes sure the project workspace is pristine as it clones the repository from scratch for every job"
msgstr ""

msgid "Snippets"
msgstr ""

msgid "Something went wrong on our end"
msgstr ""

msgid "Something went wrong on our end."
msgstr ""

msgid "Something went wrong on our end. Please try again!"
msgstr ""

msgid "Something went wrong trying to change the confidentiality of this issue"
msgstr ""

msgid "Something went wrong trying to change the locked state of this %{issuableDisplayName}"
msgstr ""

msgid "Something went wrong when toggling the button"
msgstr ""

msgid "Something went wrong while closing the %{issuable}. Please try again later"
msgstr ""

msgid "Something went wrong while fetching %{listType} list"
msgstr ""

msgid "Something went wrong while fetching group member contributions"
msgstr ""

msgid "Something went wrong while fetching the projects."
msgstr ""

msgid "Something went wrong while fetching the registry list."
msgstr ""

msgid "Something went wrong while reopening the %{issuable}. Please try again later"
msgstr ""

msgid "Something went wrong while resolving this discussion. Please try again."
msgstr ""

msgid "Something went wrong. Please try again."
msgstr ""

msgid "Sorry, no epics matched your search"
msgstr ""

msgid "Sort by"
msgstr ""

msgid "SortOptions|Access level, ascending"
msgstr ""

msgid "SortOptions|Access level, descending"
msgstr ""

msgid "SortOptions|Created date"
msgstr ""

msgid "SortOptions|Due date"
msgstr ""

msgid "SortOptions|Due later"
msgstr ""

msgid "SortOptions|Due soon"
msgstr ""

msgid "SortOptions|Label priority"
msgstr ""

msgid "SortOptions|Largest group"
msgstr ""

msgid "SortOptions|Largest repository"
msgstr ""

msgid "SortOptions|Last created"
msgstr ""

msgid "SortOptions|Last joined"
msgstr ""

msgid "SortOptions|Last updated"
msgstr ""

msgid "SortOptions|Least popular"
msgstr ""

msgid "SortOptions|Less weight"
msgstr ""

msgid "SortOptions|Milestone"
msgstr ""

msgid "SortOptions|Milestone due later"
msgstr ""

msgid "SortOptions|Milestone due soon"
msgstr ""

msgid "SortOptions|More weight"
msgstr ""

msgid "SortOptions|Most popular"
msgstr ""

msgid "SortOptions|Name"
msgstr ""

msgid "SortOptions|Name, ascending"
msgstr ""

msgid "SortOptions|Name, descending"
msgstr ""

msgid "SortOptions|Oldest created"
msgstr ""

msgid "SortOptions|Oldest joined"
msgstr ""

msgid "SortOptions|Oldest sign in"
msgstr ""

msgid "SortOptions|Oldest updated"
msgstr ""

msgid "SortOptions|Planned finish date"
msgstr ""

msgid "SortOptions|Planned start date"
msgstr ""

msgid "SortOptions|Popularity"
msgstr ""

msgid "SortOptions|Priority"
msgstr ""

msgid "SortOptions|Recent sign in"
msgstr ""

msgid "SortOptions|Start later"
msgstr ""

msgid "SortOptions|Start soon"
msgstr ""

msgid "SortOptions|Weight"
msgstr ""

msgid "Source"
msgstr ""

msgid "Source (branch or tag)"
msgstr ""

msgid "Source code"
msgstr ""

msgid "Source is not available"
msgstr ""

msgid "Spam Logs"
msgstr ""

msgid "Spam and Anti-bot Protection"
msgstr ""

msgid "Specific Runners"
msgstr ""

msgid "Specify an e-mail address regex pattern to identify default internal users."
msgstr ""

msgid "Specify the following URL during the Runner setup:"
msgstr ""

msgid "Squash commits"
msgstr ""

msgid "Stage"
msgstr ""

msgid "Stage & Commit"
msgstr ""

msgid "Stage all changes"
msgstr ""

msgid "Stage changes"
msgstr ""

msgid "Staged"
msgstr ""

msgid "Staged %{type}"
msgstr ""

msgid "Star a label to make it a priority label. Order the prioritized labels to change their relative priority, by dragging."
msgstr ""

msgid "StarProject|Star"
msgstr ""

msgid "Starred Projects"
msgstr ""

msgid "Starred Projects' Activity"
msgstr ""

msgid "Starred projects"
msgstr ""

msgid "Start a %{new_merge_request} with these changes"
msgstr ""

msgid "Start the Runner!"
msgstr ""

msgid "Started"
msgstr ""

msgid "Starts at (UTC)"
msgstr ""

msgid "State your message to activate"
msgstr ""

msgid "Status"
msgstr ""

msgid "Stop impersonation"
msgstr ""

msgid "Stop this environment"
msgstr ""

msgid "Stopped"
msgstr ""

msgid "Storage"
msgstr ""

msgid "Storage:"
msgstr ""

msgid "Subgroups"
msgstr ""

msgid "Submit as spam"
msgstr ""

msgid "Submit search"
msgstr ""

msgid "Subscribe"
msgstr ""

msgid "Subscribe at group level"
msgstr ""

msgid "Subscribe at project level"
msgstr ""

msgid "Switch branch/tag"
msgstr ""

msgid "Sync information"
msgstr ""

msgid "System Hooks"
msgstr ""

msgid "System Info"
msgstr ""

msgid "System header and footer:"
msgstr ""

msgid "System metrics (Custom)"
msgstr ""

msgid "Tag (%{tag_count})"
msgid_plural "Tags (%{tag_count})"
msgstr[0] ""
msgstr[1] ""

msgid "Tags"
msgstr ""

msgid "Tags feed"
msgstr ""

msgid "Tags:"
msgstr ""

msgid "TagsPage|Browse commits"
msgstr ""

msgid "TagsPage|Browse files"
msgstr ""

msgid "TagsPage|Can't find HEAD commit for this tag"
msgstr ""

msgid "TagsPage|Cancel"
msgstr ""

msgid "TagsPage|Create tag"
msgstr ""

msgid "TagsPage|Delete tag"
msgstr ""

msgid "TagsPage|Deleting the %{tag_name} tag cannot be undone. Are you sure?"
msgstr ""

msgid "TagsPage|Edit release notes"
msgstr ""

msgid "TagsPage|Existing branch name, tag, or commit SHA"
msgstr ""

msgid "TagsPage|Filter by tag name"
msgstr ""

msgid "TagsPage|New Tag"
msgstr ""

msgid "TagsPage|New tag"
msgstr ""

msgid "TagsPage|Optionally, add a message to the tag."
msgstr ""

msgid "TagsPage|Optionally, add release notes to the tag. They will be stored in the GitLab database and displayed on the tags page."
msgstr ""

msgid "TagsPage|Release notes"
msgstr ""

msgid "TagsPage|Repository has no tags yet."
msgstr ""

msgid "TagsPage|Sort by"
msgstr ""

msgid "TagsPage|Tags"
msgstr ""

msgid "TagsPage|Tags give the ability to mark specific points in history as being important"
msgstr ""

msgid "TagsPage|This tag has no release notes."
msgstr ""

msgid "TagsPage|Use git tag command to add a new one:"
msgstr ""

msgid "TagsPage|Write your release notes or drag files here…"
msgstr ""

msgid "TagsPage|protected"
msgstr ""

msgid "Target Branch"
msgstr ""

msgid "Target branch"
msgstr ""

msgid "Team"
msgstr ""

msgid "Template"
msgstr ""

msgid "Templates"
msgstr ""

msgid "Terms of Service Agreement and Privacy Policy"
msgstr ""

msgid "Terms of Service and Privacy Policy"
msgstr ""

msgid "Test coverage parsing"
msgstr ""

msgid "Thanks! Don't show me this again"
msgstr ""

msgid "The Advanced Global Search in GitLab is a powerful search service that saves you time. Instead of creating duplicate code and wasting time, you can now search for code within other teams that can help your own project."
msgstr ""

msgid "The Git LFS objects will <strong>not</strong> be synced."
msgstr ""

msgid "The Issue Tracker is the place to add things that need to be improved or solved in a project"
msgstr ""

msgid "The Issue Tracker is the place to add things that need to be improved or solved in a project. You can register or sign in to create issues for this project."
msgstr ""

msgid "The X509 Certificate to use when mutual TLS is required to communicate with the external authorization service. If left blank, the server certificate is still validated when accessing over HTTPS."
msgstr ""

msgid "The character highlighter helps you keep the subject line to %{titleLength} characters and wrap the body at %{bodyLength} so they are readable in git."
msgstr ""

msgid "The coding stage shows the time from the first commit to creating the merge request. The data will automatically be added here once you create your first merge request."
msgstr ""

msgid "The collection of events added to the data gathered for that stage."
msgstr ""

msgid "The connection will time out after %{timeout}. For repositories that take longer, use a clone/push combination."
msgstr ""

msgid "The deployment of this job to %{environmentLink} did not succeed."
msgstr ""

msgid "The fork relationship has been removed."
msgstr ""

msgid "The import will time out after %{timeout}. For repositories that take longer, use a clone/push combination."
msgstr ""

msgid "The issue stage shows the time it takes from creating an issue to assigning the issue to a milestone, or add the issue to a list on your Issue Board. Begin creating issues to see data for this stage."
msgstr ""

msgid "The maximum file size allowed is 200KB."
msgstr ""

msgid "The number of attempts GitLab will make to access a storage."
msgstr ""

msgid "The number of failures after which GitLab will completely prevent access to the storage. The number of failures can be reset in the admin interface: %{link_to_health_page} or using the %{api_documentation_link}."
msgstr ""

msgid "The passphrase required to decrypt the private key. This is optional and the value is encrypted at rest."
msgstr ""

msgid "The path to CI config file. Defaults to <code>.gitlab-ci.yml</code>"
msgstr ""

msgid "The phase of the development lifecycle."
msgstr ""

msgid "The pipelines schedule runs pipelines in the future, repeatedly, for specific branches or tags. Those scheduled pipelines will inherit limited project access based on their associated user."
msgstr ""

msgid "The planning stage shows the time from the previous step to pushing your first commit. This time will be added automatically once you push your first commit."
msgstr ""

msgid "The private key to use when a client certificate is provided. This value is encrypted at rest."
msgstr ""

msgid "The production stage shows the total time it takes between creating an issue and deploying the code to production. The data will be automatically added once you have completed the full idea to production cycle."
msgstr ""

msgid "The project can be accessed by any logged in user."
msgstr ""

msgid "The project can be accessed without any authentication."
msgstr ""

msgid "The pseudonymizer data collection is disabled. When enabled, GitLab will run a background job that will produce pseudonymized CSVs of the GitLab database that will be uploaded to your configured object storage directory."
msgstr ""

msgid "The repository for this project does not exist."
msgstr ""

msgid "The repository for this project is empty"
msgstr ""

msgid "The repository must be accessible over <code>http://</code>, <code>https://</code> or <code>git://</code>."
msgstr ""

msgid "The repository must be accessible over <code>http://</code>, <code>https://</code>, <code>ssh://</code> and <code>git://</code>."
msgstr ""

msgid "The review stage shows the time from creating the merge request to merging it. The data will automatically be added after you merge your first merge request."
msgstr ""

msgid "The roadmap shows the progress of your epics along a timeline"
msgstr ""

msgid "The secure token used by the Runner to checkout the project"
msgstr ""

msgid "The staging stage shows the time between merging the MR and deploying code to the production environment. The data will be automatically added once you deploy to production for the first time."
msgstr ""

msgid "The tabs below will be removed in a future version"
msgstr ""

msgid "The testing stage shows the time GitLab CI takes to run every pipeline for the related merge request. The data will automatically be added after your first pipeline finishes running."
msgstr ""

msgid "The time in seconds GitLab will keep failure information. When no failures occur during this time, information about the mount is reset."
msgstr ""

msgid "The time in seconds GitLab will try to access storage. After this time a timeout error will be raised."
msgstr ""

msgid "The time in seconds between storage checks. If a check did not complete yet, GitLab will skip the next check."
msgstr ""

msgid "The time taken by each data entry gathered by that stage."
msgstr ""

msgid "The update action will time out after %{number_of_minutes} minutes. For big repositories, use a clone/push combination."
msgstr ""

msgid "The usage ping is disabled, and cannot be configured through this form."
msgstr ""

msgid "The user map is a JSON document mapping the Google Code users that participated on your projects to the way their email addresses and usernames will be imported into GitLab. You can change this by changing the value on the right hand side of <code>:</code>. Be sure to preserve the surrounding double quotes, other punctuation and the email address or username on the left hand side."
msgstr ""

msgid "The user map is a mapping of the FogBugz users that participated on your projects to the way their email address and usernames will be imported into GitLab. You can change this by populating the table below."
msgstr ""

msgid "The value lying at the midpoint of a series of observed values. E.g., between 3, 5, 9, the median is 5. Between 3, 5, 7, 8, the median is (5+7)/2 = 6."
msgstr ""

msgid "There are no issues to show"
msgstr ""

msgid "There are no labels yet"
msgstr ""

msgid "There are no merge requests to show"
msgstr ""

msgid "There are problems accessing Git storage: "
msgstr ""

msgid "There was an error adding a todo."
msgstr ""

msgid "There was an error deleting the todo."
msgstr ""

msgid "There was an error loading users activity calendar."
msgstr ""

msgid "There was an error saving your notification settings."
msgstr ""

msgid "There was an error subscribing to this label."
msgstr ""

msgid "There was an error when reseting email token."
msgstr ""

msgid "There was an error when subscribing to this label."
msgstr ""

msgid "There was an error when unsubscribing from this label."
msgstr ""

msgid "They can be managed using the %{link}."
msgstr ""

msgid "Third party offers"
msgstr ""

msgid "This GitLab instance does not provide any shared Runners yet. Instance administrators can register shared Runners in the admin area."
msgstr ""

msgid "This application was created by %{link_to_owner}."
msgstr ""

msgid "This application will be able to:"
msgstr ""

msgid "This board's scope is reduced"
msgstr ""

msgid "This branch has changed since you started editing. Would you like to create a new branch?"
msgstr ""

msgid "This date is after the planned finish date, so this epic won't appear in the roadmap."
msgstr ""

msgid "This date is before the planned start date, so this epic won't appear in the roadmap."
msgstr ""

msgid "This diff is collapsed."
msgstr ""

msgid "This directory"
msgstr ""

msgid "This group"
msgstr ""

msgid "This group allows you to sign in with your %{group_name} Single Sign-On account. This will redirect you to an external sign in page."
msgstr ""

msgid "This group does not provide any group Runners yet."
msgstr ""

msgid "This is a confidential issue."
msgstr ""

msgid "This is the author's first Merge Request to this project."
msgstr ""

msgid "This issue is confidential"
msgstr ""

msgid "This issue is confidential and locked."
msgstr ""

msgid "This issue is locked."
msgstr ""

msgid "This job depends on a user to trigger its process. Often they are used to deploy code to production environments"
msgstr ""

msgid "This job depends on upstream jobs that need to succeed in order for this job to be triggered"
msgstr ""

msgid "This job does not have a trace."
msgstr ""

msgid "This job has been canceled"
msgstr ""

msgid "This job has been skipped"
msgstr ""

msgid "This job has not been triggered yet"
msgstr ""

msgid "This job has not started yet"
msgstr ""

msgid "This job is an out-of-date deployment to %{environmentLink}."
msgstr ""

msgid "This job is an out-of-date deployment to %{environmentLink}. View the most recent deployment %{deploymentLink}."
msgstr ""

msgid "This job is creating a deployment to %{environmentLink} and will overwrite the last %{deploymentLink}."
msgstr ""

msgid "This job is creating a deployment to %{environmentLink}."
msgstr ""

msgid "This job is in pending state and is waiting to be picked by a runner"
msgstr ""

msgid "This job is stuck, because you don't have any active runners online with any of these tags assigned to them:"
msgstr ""

msgid "This job is stuck, because you don't have any active runners that can run this job."
msgstr ""

msgid "This job is the most recent deployment to %{link}."
msgstr ""

msgid "This job requires a manual action"
msgstr ""

msgid "This means you can not push code until you create an empty repository or import existing one."
msgstr ""

msgid "This merge request is locked."
msgstr ""

msgid "This option is disabled as you don't have write permissions for the current branch"
msgstr ""

msgid "This option is disabled while you still have unstaged changes"
msgstr ""

msgid "This page is unavailable because you are not allowed to read information across multiple projects."
msgstr ""

msgid "This page will be removed in a future release."
msgstr ""

msgid "This project"
msgstr ""

msgid "This project does not belong to a group and can therefore not make use of group Runners."
msgstr ""

msgid "This project does not have billing enabled. To create a cluster, <a href=%{linkToBilling} target=\"_blank\" rel=\"noopener noreferrer\">enable billing <i class=\"fa fa-external-link\" aria-hidden=\"true\"></i></a> and try again."
msgstr ""

msgid "This repository"
msgstr ""

msgid "This runner will only run on pipelines triggered on protected branches"
msgstr ""

msgid "This source diff could not be displayed because it is too large."
msgstr ""

msgid "This timeout will take precedence when lower than Project-defined timeout"
msgstr ""

msgid "This user has no identities"
msgstr ""

msgid "This user will be the author of all events in the activity feed that are the result of an update, like new branches being created or new commits being pushed to existing branches."
msgstr ""

msgid "This user will be the author of all events in the activity feed that are the result of an update, like new branches being created or new commits being pushed to existing branches. Upon creation or when reassigning you can only assign yourself to be the mirror user."
msgstr ""

msgid "This will delete the custom metric, Are you sure?"
msgstr ""

msgid "Those emails automatically become issues (with the comments becoming the email conversation) listed here."
msgstr ""

msgid "Time before an issue gets scheduled"
msgstr ""

msgid "Time before an issue starts implementation"
msgstr ""

msgid "Time between merge request creation and merge/close"
msgstr ""

msgid "Time in seconds GitLab will wait for a response from the external service. When the service does not respond in time, access will be denied."
msgstr ""

msgid "Time remaining"
msgstr ""

msgid "Time spent"
msgstr ""

msgid "Time tracking"
msgstr ""

msgid "Time until first merge request"
msgstr ""

msgid "TimeTrackingEstimated|Est"
msgstr ""

msgid "TimeTracking|Estimated:"
msgstr ""

msgid "TimeTracking|Spent"
msgstr ""

msgid "Timeago|%s days ago"
msgstr ""

msgid "Timeago|%s days remaining"
msgstr ""

msgid "Timeago|%s hours ago"
msgstr ""

msgid "Timeago|%s hours remaining"
msgstr ""

msgid "Timeago|%s minutes ago"
msgstr ""

msgid "Timeago|%s minutes remaining"
msgstr ""

msgid "Timeago|%s months ago"
msgstr ""

msgid "Timeago|%s months remaining"
msgstr ""

msgid "Timeago|%s seconds ago"
msgstr ""

msgid "Timeago|%s seconds remaining"
msgstr ""

msgid "Timeago|%s weeks ago"
msgstr ""

msgid "Timeago|%s weeks remaining"
msgstr ""

msgid "Timeago|%s years ago"
msgstr ""

msgid "Timeago|%s years remaining"
msgstr ""

msgid "Timeago|1 day ago"
msgstr ""

msgid "Timeago|1 day remaining"
msgstr ""

msgid "Timeago|1 hour ago"
msgstr ""

msgid "Timeago|1 hour remaining"
msgstr ""

msgid "Timeago|1 minute ago"
msgstr ""

msgid "Timeago|1 minute remaining"
msgstr ""

msgid "Timeago|1 month ago"
msgstr ""

msgid "Timeago|1 month remaining"
msgstr ""

msgid "Timeago|1 week ago"
msgstr ""

msgid "Timeago|1 week remaining"
msgstr ""

msgid "Timeago|1 year ago"
msgstr ""

msgid "Timeago|1 year remaining"
msgstr ""

msgid "Timeago|Past due"
msgstr ""

msgid "Timeago|in %s days"
msgstr ""

msgid "Timeago|in %s hours"
msgstr ""

msgid "Timeago|in %s minutes"
msgstr ""

msgid "Timeago|in %s months"
msgstr ""

msgid "Timeago|in %s seconds"
msgstr ""

msgid "Timeago|in %s weeks"
msgstr ""

msgid "Timeago|in %s years"
msgstr ""

msgid "Timeago|in 1 day"
msgstr ""

msgid "Timeago|in 1 hour"
msgstr ""

msgid "Timeago|in 1 minute"
msgstr ""

msgid "Timeago|in 1 month"
msgstr ""

msgid "Timeago|in 1 week"
msgstr ""

msgid "Timeago|in 1 year"
msgstr ""

msgid "Timeago|just now"
msgstr ""

msgid "Timeago|right now"
msgstr ""

msgid "Timeout"
msgstr ""

msgid "Time|hr"
msgid_plural "Time|hrs"
msgstr[0] ""
msgstr[1] ""

msgid "Time|min"
msgid_plural "Time|mins"
msgstr[0] ""
msgstr[1] ""

msgid "Time|s"
msgstr ""

msgid "Tip:"
msgstr ""

msgid "Title"
msgstr ""

msgid "To GitLab"
msgstr ""

msgid "To add an SSH key you need to %{generate_link_start}generate one%{link_end} or use an %{existing_link_start}existing key%{link_end}."
msgstr ""

msgid "To connect GitHub repositories, you can use a %{personal_access_token_link}. When you create your Personal Access Token, you will need to select the <code>repo</code> scope, so we can display a list of your public and private repositories which are available to connect."
msgstr ""

msgid "To connect GitHub repositories, you first need to authorize GitLab to access the list of your GitHub repositories:"
msgstr ""

msgid "To connect an SVN repository, check out %{svn_link}."
msgstr ""

msgid "To define internal users, first enable new users set to external"
msgstr ""

msgid "To enable it and see User Cohorts, visit %{application_settings_link_start}application settings%{application_settings_link_end}."
msgstr ""

msgid "To get started you enter your FogBugz URL and login information below. In the next steps, you'll be able to map users and select the projects you want to import."
msgstr ""

msgid "To get started, please enter your Gitea Host URL and a %{link_to_personal_token}."
msgstr ""

msgid "To help improve GitLab and its user experience, GitLab will periodically collect usage information."
msgstr ""

msgid "To import GitHub repositories, you can use a %{personal_access_token_link}. When you create your Personal Access Token, you will need to select the <code>repo</code> scope, so we can display a list of your public and private repositories which are available to import."
msgstr ""

msgid "To import GitHub repositories, you first need to authorize GitLab to access the list of your GitHub repositories:"
msgstr ""

msgid "To import an SVN repository, check out %{svn_link}."
msgstr ""

msgid "To move or copy an entire GitLab project from another GitLab installation to this one, navigate to the original project's settings page, generate an export file, and upload it here."
msgstr ""

msgid "To only use CI/CD features for an external repository, choose <strong>CI/CD for external repo</strong>."
msgstr ""

msgid "To set up SAML authentication for your group through an identity provider like Azure, Okta, Onelogin, Ping Identity, or your custom SAML 2.0 provider:"
msgstr ""

msgid "To start serving your jobs you can add Runners to your group"
msgstr ""

msgid "To this GitLab instance"
msgstr ""

msgid "To validate your GitLab CI configurations, go to 'CI/CD → Pipelines' inside your project, and click on the 'CI Lint' button."
msgstr ""

msgid "To view the roadmap, add a planned start or finish date to one of your epics in this group or its subgroups. Only epics in the past 3 months and the next 3 months are shown."
msgstr ""

msgid "To widen your search, change or remove filters."
msgstr ""

msgid "Todo"
msgstr ""

msgid "Todos"
msgstr ""

msgid "Toggle Sidebar"
msgstr ""

msgid "Toggle discussion"
msgstr ""

msgid "Toggle navigation"
msgstr ""

msgid "Toggle sidebar"
msgstr ""

msgid "ToggleButton|Toggle Status: OFF"
msgstr ""

msgid "ToggleButton|Toggle Status: ON"
msgstr ""

msgid "Token"
msgstr ""

msgid "Too many changes to show."
msgstr ""

msgid "Total Contributions"
msgstr ""

msgid "Total Time"
msgstr ""

msgid "Total test time for all commits/merges"
msgstr ""

msgid "Total: %{total}"
msgstr ""

msgid "Track activity with Contribution Analytics."
msgstr ""

msgid "Track groups of issues that share a theme, across projects and milestones"
msgstr ""

msgid "Track time with quick actions"
msgstr ""

msgid "Trending"
msgstr ""

msgid "Trigger"
msgstr ""

msgid "Trigger pipelines for mirror updates"
msgstr ""

msgid "Trigger pipelines when branches or tags are updated from the upstream repository. Depending on the activity of the upstream repository, this may greatly increase the load on your CI runners. Only enable this if you know they can handle the load."
msgstr ""

msgid "Trigger this manual action"
msgstr ""

msgid "Triggers can force a specific branch or tag to get rebuilt with an API call.  These tokens will impersonate their associated user including their access to projects and their project permissions."
msgstr ""

msgid "Try again"
msgstr ""

msgid "Turn on Service Desk"
msgstr ""

msgid "Twitter"
msgstr ""

msgid "Type"
msgstr ""

msgid "Unable to load the diff. %{button_try_again}"
msgstr ""

msgid "Unable to sign you in to the group with SAML due to \"%{reason}\""
msgstr ""

msgid "Unknown"
msgstr ""

msgid "Unlock"
msgstr ""

msgid "Unlock this %{issuableDisplayName}? <strong>Everyone</strong> will be able to comment."
msgstr ""

msgid "Unlocked"
msgstr ""

msgid "Unresolve discussion"
msgstr ""

msgid "Unstage all changes"
msgstr ""

msgid "Unstage changes"
msgstr ""

msgid "Unstaged"
msgstr ""

msgid "Unstaged %{type}"
msgstr ""

msgid "Unstaged and staged %{type}"
msgstr ""

msgid "Unstar"
msgstr ""

msgid "Unsubscribe"
msgstr ""

msgid "Unsubscribe at group level"
msgstr ""

msgid "Unsubscribe at project level"
msgstr ""

msgid "Unverified"
msgstr ""

msgid "Up to date"
msgstr ""

msgid "Update"
msgstr ""

msgid "Update now"
msgstr ""

msgid "Update your group name, description, avatar, and other general settings."
msgstr ""

msgid "Updating"
msgstr ""

msgid "Upgrade your plan to activate Advanced Global Search."
msgstr ""

msgid "Upgrade your plan to activate Contribution Analytics."
msgstr ""

msgid "Upgrade your plan to activate Group Webhooks."
msgstr ""

msgid "Upgrade your plan to activate Issue weight."
msgstr ""

msgid "Upgrade your plan to improve Issue boards."
msgstr ""

msgid "Upload <code>GoogleCodeProjectHosting.json</code> here:"
msgstr ""

msgid "Upload New File"
msgstr ""

msgid "Upload file"
msgstr ""

msgid "Upload new avatar"
msgstr ""

msgid "UploadLink|click to upload"
msgstr ""

msgid "Upvotes"
msgstr ""

msgid "Usage ping is not enabled"
msgstr ""

msgid "Usage statistics"
msgstr ""

msgid "Use <code>%{native_redirect_uri}</code> for local tests"
msgstr ""

msgid "Use Service Desk to connect with your users (e.g. to offer customer support) through email right inside GitLab"
msgstr ""

msgid "Use group milestones to manage issues from multiple projects in the same milestone."
msgstr ""

msgid "Use one line per URI"
msgstr ""

msgid "Use template"
msgstr ""

msgid "Use the following registration token during setup:"
msgstr ""

msgid "Use your global notification setting"
msgstr ""

<<<<<<< HEAD
msgid "Used by members to sign in to your group in GitLab"
=======
msgid "User Cohorts are only shown when the %{usage_ping_link_start}usage ping%{usage_ping_link_end} is enabled."
>>>>>>> f28940e6
msgstr ""

msgid "User Settings"
msgstr ""

msgid "User and IP Rate Limits"
msgstr ""

msgid "User map"
msgstr ""

msgid "Users"
msgstr ""

msgid "User|Current status"
msgstr ""

msgid "Variables"
msgstr ""

msgid "Variables are applied to environments via the runner. They can be protected by only exposing them to protected branches or tags. You can use variables for passwords, secret keys, or whatever you want."
msgstr ""

msgid "Various container registry settings."
msgstr ""

msgid "Various email settings."
msgstr ""

msgid "Various settings that affect GitLab performance."
msgstr ""

msgid "Verification information"
msgstr ""

msgid "Verified"
msgstr ""

msgid "Version"
msgstr ""

msgid "View epics list"
msgstr ""

msgid "View file @ "
msgstr ""

msgid "View group labels"
msgstr ""

msgid "View issue"
msgstr ""

msgid "View it on GitLab"
msgstr ""

msgid "View jobs"
msgstr ""

msgid "View labels"
msgstr ""

msgid "View log"
msgstr ""

msgid "View open merge request"
msgstr ""

msgid "View project labels"
msgstr ""

msgid "View replaced file @ "
msgstr ""

msgid "Visibility and access controls"
msgstr ""

msgid "Visibility level:"
msgstr ""

msgid "Visibility:"
msgstr ""

msgid "VisibilityLevel|Internal"
msgstr ""

msgid "VisibilityLevel|Private"
msgstr ""

msgid "VisibilityLevel|Public"
msgstr ""

msgid "VisibilityLevel|Unknown"
msgstr ""

msgid "Want to see the data? Please ask an administrator for access."
msgstr ""

msgid "We detected potential spam in the %{humanized_resource_name}. Please solve the reCAPTCHA to proceed."
msgstr ""

msgid "We don't have enough data to show this stage."
msgstr ""

msgid "We want to be sure it is you, please confirm you are not a robot."
msgstr ""

msgid "Web IDE"
msgstr ""

msgid "Web terminal"
msgstr ""

msgid "Webhooks allow you to trigger a URL if, for example, new code is pushed or a new issue is created. You can configure webhooks to listen for specific events like pushes, issues or merge requests. Group webhooks will apply to all projects in a group, allowing you to standardize webhook functionality across your entire group."
msgstr ""

msgid "Weeks"
msgstr ""

msgid "Weight"
msgstr ""

msgid "Weight %{weight}"
msgstr ""

msgid "When a runner is locked, it cannot be assigned to other projects"
msgstr ""

msgid "When enabled, users cannot use GitLab until the terms have been accepted."
msgstr ""

msgid "When leaving the URL blank, classification labels can still be specified without disabling cross project features or performing external authorization checks."
msgstr ""

msgid "Wiki"
msgstr ""

msgid "WikiClone|Clone your wiki"
msgstr ""

msgid "WikiClone|Git Access"
msgstr ""

msgid "WikiClone|Install Gollum"
msgstr ""

msgid "WikiClone|It is recommended to install %{markdown} so that GFM features render locally:"
msgstr ""

msgid "WikiClone|Start Gollum and edit locally"
msgstr ""

msgid "WikiEditPageTip|Tip: You can move this page by adding the path to the beginning of the title."
msgstr ""

msgid "WikiEdit|There is already a page with the same title in that path."
msgstr ""

msgid "WikiEmptyIssueMessage|Suggest wiki improvement"
msgstr ""

msgid "WikiEmptyIssueMessage|You must be a project member in order to add wiki pages. If you have suggestions for how to improve the wiki for this project, consider opening an issue in the %{issues_link}."
msgstr ""

msgid "WikiEmptyIssueMessage|issue tracker"
msgstr ""

msgid "WikiEmpty|A wiki is where you can store all the details about your project. This can include why you've created it, its principles, how to use it, and so on."
msgstr ""

msgid "WikiEmpty|Create your first page"
msgstr ""

msgid "WikiEmpty|Suggest wiki improvement"
msgstr ""

msgid "WikiEmpty|The wiki lets you write documentation for your project"
msgstr ""

msgid "WikiEmpty|This project has no wiki pages"
msgstr ""

msgid "WikiEmpty|You must be a project member in order to add wiki pages."
msgstr ""

msgid "WikiHistoricalPage|This is an old version of this page."
msgstr ""

msgid "WikiHistoricalPage|You can view the %{most_recent_link} or browse the %{history_link}."
msgstr ""

msgid "WikiHistoricalPage|history"
msgstr ""

msgid "WikiHistoricalPage|most recent version"
msgstr ""

msgid "WikiMarkdownDocs|More examples are in the %{docs_link}"
msgstr ""

msgid "WikiMarkdownDocs|documentation"
msgstr ""

msgid "WikiMarkdownTip|To link to a (new) page, simply type %{link_example}"
msgstr ""

msgid "WikiNewPagePlaceholder|how-to-setup"
msgstr ""

msgid "WikiNewPageTip|Tip: You can specify the full path for the new file. We will automatically create any missing directories."
msgstr ""

msgid "WikiNewPageTitle|New Wiki Page"
msgstr ""

msgid "WikiPageConfirmDelete|Are you sure you want to delete this page?"
msgstr ""

msgid "WikiPageConfirmDelete|Delete page"
msgstr ""

msgid "WikiPageConfirmDelete|Delete page %{pageTitle}?"
msgstr ""

msgid "WikiPageConflictMessage|Someone edited the page the same time you did. Please check out %{page_link} and make sure your changes will not unintentionally remove theirs."
msgstr ""

msgid "WikiPageConflictMessage|the page"
msgstr ""

msgid "WikiPageCreate|Create %{page_title}"
msgstr ""

msgid "WikiPageEdit|Update %{page_title}"
msgstr ""

msgid "WikiPage|Page slug"
msgstr ""

msgid "WikiPage|Write your content or drag files here…"
msgstr ""

msgid "Wiki|Create Page"
msgstr ""

msgid "Wiki|Create page"
msgstr ""

msgid "Wiki|Edit Page"
msgstr ""

msgid "Wiki|More Pages"
msgstr ""

msgid "Wiki|New page"
msgstr ""

msgid "Wiki|Page history"
msgstr ""

msgid "Wiki|Page version"
msgstr ""

msgid "Wiki|Pages"
msgstr ""

msgid "Wiki|Wiki Pages"
msgstr ""

msgid "With contribution analytics you can have an overview for the activity of issues, merge requests and push events of your organization and its members."
msgstr ""

msgid "Withdraw Access Request"
msgstr ""

msgid "Yes"
msgstr ""

msgid "Yes, add it"
msgstr ""

msgid "Yes, let me map Google Code users to full names or GitLab users."
msgstr ""

msgid "You are an admin, which means granting access to <strong>%{client_name}</strong> will allow them to interact with GitLab as an admin as well. Proceed with caution."
msgstr ""

msgid "You are going to remove %{group_name}. Removed groups CANNOT be restored! Are you ABSOLUTELY sure?"
msgstr ""

msgid "You are going to remove %{project_full_name}. Removed project CANNOT be restored! Are you ABSOLUTELY sure?"
msgstr ""

msgid "You are going to remove the fork relationship to source project %{forked_from_project}. Are you ABSOLUTELY sure?"
msgstr ""

msgid "You are going to transfer %{project_full_name} to another owner. Are you ABSOLUTELY sure?"
msgstr ""

msgid "You are on a read-only GitLab instance."
msgstr ""

msgid "You are on a secondary, <b>read-only</b> Geo node. If you want to make changes, you must visit this page on the %{primary_node}."
msgstr ""

msgid "You can %{linkStart}view the blob%{linkEnd} instead."
msgstr ""

msgid "You can also create a project from the command line."
msgstr ""

msgid "You can also star a label to make it a priority label."
msgstr ""

msgid "You can also test your .gitlab-ci.yml in the %{linkStart}Lint%{linkEnd}"
msgstr ""

msgid "You can easily contribute to them by requesting to join these groups."
msgstr ""

msgid "You can easily install a Runner on a Kubernetes cluster. %{link_to_help_page}"
msgstr ""

msgid "You can move around the graph by using the arrow keys."
msgstr ""

msgid "You can only add files when you are on a branch"
msgstr ""

msgid "You can only edit files when you are on a branch"
msgstr ""

msgid "You can resolve the merge conflict using either the Interactive mode, by choosing %{use_ours} or %{use_theirs} buttons, or by editing the files directly. Commit these changes into %{branch_name}"
msgstr ""

msgid "You can setup jobs to only use Runners with specific tags. Separate tags with commas."
msgstr ""

msgid "You cannot write to a read-only secondary GitLab Geo instance. Please use %{link_to_primary_node} instead."
msgstr ""

msgid "You cannot write to this read-only GitLab instance."
msgstr ""

msgid "You do not have the correct permissions to override the settings from the LDAP group sync."
msgstr ""

msgid "You don't have any applications"
msgstr ""

msgid "You don't have any authorized applications"
msgstr ""

msgid "You have no permissions"
msgstr ""

msgid "You have reached your project limit"
msgstr ""

msgid "You must accept our Terms of Service and privacy policy in order to register an account"
msgstr ""

msgid "You must have maintainer access to force delete a lock"
msgstr ""

msgid "You need a different license to enable FileLocks feature"
msgstr ""

msgid "You need git-lfs version %{min_git_lfs_version} (or greater) to continue. Please visit https://git-lfs.github.com"
msgstr ""

msgid "You need permission."
msgstr ""

msgid "You will not get any notifications via email"
msgstr ""

msgid "You will only receive notifications for the events you choose"
msgstr ""

msgid "You will only receive notifications for threads you have participated in"
msgstr ""

msgid "You will receive notifications for any activity"
msgstr ""

msgid "You will receive notifications only for comments in which you were @mentioned"
msgstr ""

msgid "You won't be able to pull or push project code via %{protocol} until you %{set_password_link} on your account"
msgstr ""

msgid "You won't be able to pull or push project code via SSH until you %{add_ssh_key_link} to your profile"
msgstr ""

msgid "You won't be able to pull or push project code via SSH until you add an SSH key to your profile"
msgstr ""

msgid "You'll need to use different branch names to get a valid comparison."
msgstr ""

msgid "You're receiving this email because %{reason}."
msgstr ""

msgid "You're receiving this email because of your account on %{host}."
msgstr ""

msgid "You're receiving this email because of your account on %{host}. %{manage_notifications_link} &middot; %{help_link}"
msgstr ""

msgid "YouTube"
msgstr ""

msgid "Your Groups"
msgstr ""

msgid "Your Kubernetes cluster information on this page is still editable, but you are advised to disable and reconfigure"
msgstr ""

msgid "Your Projects (default)"
msgstr ""

msgid "Your Projects' Activity"
msgstr ""

msgid "Your Todos"
msgstr ""

msgid "Your applications (%{size})"
msgstr ""

msgid "Your authorized applications"
msgstr ""

msgid "Your changes can be committed to %{branch_name} because a merge request is open."
msgstr ""

msgid "Your changes have been committed. Commit %{commitId} %{commitStats}"
msgstr ""

msgid "Your comment will not be visible to the public."
msgstr ""

msgid "Your groups"
msgstr ""

msgid "Your name"
msgstr ""

msgid "Your projects"
msgstr ""

msgid "a deleted user"
msgstr ""

msgid "ago"
msgstr ""

msgid "among other things"
msgstr ""

msgid "and %d fixed vulnerability"
msgid_plural "and %d fixed vulnerabilities"
msgstr[0] ""
msgstr[1] ""

msgid "and 1 fixed vulnerability"
msgid_plural "and %d fixed vulnerabilities"
msgstr[0] ""
msgstr[1] ""

msgid "assign yourself"
msgstr ""

msgid "branch name"
msgstr ""

msgid "by"
msgstr ""

msgid "ciReport|%{linkStartTag}Learn more about Container Scanning %{linkEndTag}"
msgstr ""

msgid "ciReport|%{linkStartTag}Learn more about DAST %{linkEndTag}"
msgstr ""

msgid "ciReport|%{linkStartTag}Learn more about Dependency Scanning %{linkEndTag}"
msgstr ""

msgid "ciReport|%{linkStartTag}Learn more about SAST %{linkEndTag}"
msgstr ""

msgid "ciReport|%{namespace} is affected by %{vulnerability}."
msgstr ""

msgid "ciReport|%{remainingPackagesCount} more"
msgstr ""

msgid "ciReport|%{reportName} is loading"
msgstr ""

msgid "ciReport|%{reportName} resulted in error while loading results"
msgstr ""

msgid "ciReport|%{type} detected no new security vulnerabilities"
msgstr ""

msgid "ciReport|%{type} detected no security vulnerabilities"
msgstr ""

msgid "ciReport|%{type} detected no vulnerabilities"
msgstr ""

msgid "ciReport|Class"
msgstr ""

msgid "ciReport|Code quality"
msgstr ""

msgid "ciReport|Confidence"
msgstr ""

msgid "ciReport|Container scanning detected"
msgstr ""

msgid "ciReport|Container scanning detects known vulnerabilities in your docker images."
msgstr ""

msgid "ciReport|Container scanning is loading"
msgstr ""

msgid "ciReport|Container scanning resulted in error while loading results"
msgstr ""

msgid "ciReport|DAST detected"
msgstr ""

msgid "ciReport|DAST is loading"
msgstr ""

msgid "ciReport|DAST resulted in error while loading results"
msgstr ""

msgid "ciReport|Dependency Scanning detects known vulnerabilities in your source code's dependencies."
msgstr ""

msgid "ciReport|Dependency scanning detected"
msgstr ""

msgid "ciReport|Dependency scanning is loading"
msgstr ""

msgid "ciReport|Dependency scanning resulted in error while loading results"
msgstr ""

msgid "ciReport|Description"
msgstr ""

msgid "ciReport|Dismiss vulnerability"
msgstr ""

msgid "ciReport|Dismissed by"
msgstr ""

msgid "ciReport|Dynamic Application Security Testing (DAST) detects known vulnerabilities in your web application."
msgstr ""

msgid "ciReport|Failed to load %{reportName} report"
msgstr ""

msgid "ciReport|File"
msgstr ""

msgid "ciReport|Fixed:"
msgstr ""

msgid "ciReport|Identifiers"
msgstr ""

msgid "ciReport|Instances"
msgstr ""

msgid "ciReport|Learn more about interacting with security reports (Alpha)."
msgstr ""

msgid "ciReport|Learn more about whitelisting"
msgstr ""

msgid "ciReport|License management detected %d license for the source branch only"
msgid_plural "ciReport|License management detected %d licenses for the source branch only"
msgstr[0] ""
msgstr[1] ""

msgid "ciReport|License management detected %d new license"
msgid_plural "ciReport|License management detected %d new licenses"
msgstr[0] ""
msgstr[1] ""

msgid "ciReport|License management detected no licenses for the source branch only"
msgstr ""

msgid "ciReport|License management detected no new licenses"
msgstr ""

msgid "ciReport|Links"
msgstr ""

msgid "ciReport|Loading %{reportName} report"
msgstr ""

msgid "ciReport|Method"
msgstr ""

msgid "ciReport|Namespace"
msgstr ""

msgid "ciReport|No changes to code quality"
msgstr ""

msgid "ciReport|No changes to performance metrics"
msgstr ""

msgid "ciReport|Performance metrics"
msgstr ""

msgid "ciReport|Revert dismissal"
msgstr ""

msgid "ciReport|SAST detected"
msgstr ""

msgid "ciReport|SAST is loading"
msgstr ""

msgid "ciReport|SAST resulted in error while loading results"
msgstr ""

msgid "ciReport|Security scanning"
msgstr ""

msgid "ciReport|Security scanning failed loading any results"
msgstr ""

msgid "ciReport|Security scanning is loading"
msgstr ""

msgid "ciReport|Severity"
msgstr ""

msgid "ciReport|Solution"
msgstr ""

msgid "ciReport|Static Application Security Testing (SAST) detects known vulnerabilities in your source code."
msgstr ""

msgid "ciReport|There was an error creating the issue. Please try again."
msgstr ""

msgid "ciReport|There was an error dismissing the vulnerability. Please try again."
msgstr ""

msgid "ciReport|There was an error loading DAST report"
msgstr ""

msgid "ciReport|There was an error loading SAST report"
msgstr ""

msgid "ciReport|There was an error loading container scanning report"
msgstr ""

msgid "ciReport|There was an error loading dependency scanning report"
msgstr ""

msgid "ciReport|There was an error reverting the dismissal. Please try again."
msgstr ""

msgid "ciReport|Unapproved vulnerabilities (red) can be marked as approved."
msgstr ""

msgid "ciReport|Upgrade %{name} from %{version} to %{fixed}."
msgstr ""

msgid "ciReport|Used by %{packagesString}"
msgid_plural "ciReport|Used by %{packagesString}, and %{lastPackage}"
msgstr[0] ""
msgstr[1] ""

msgid "ciReport|View full report"
msgstr ""

msgid "ciReport|no vulnerabilities"
msgstr ""

msgid "ciReport|on pipeline"
msgstr ""

msgid "command line instructions"
msgstr ""

msgid "confidentiality|You are going to turn off the confidentiality. This means <strong>everyone</strong> will be able to see and leave a comment on this issue."
msgstr ""

msgid "confidentiality|You are going to turn on the confidentiality. This means that only team members with <strong>at least Reporter access</strong> are able to see and leave comments on the issue."
msgstr ""

msgid "connecting"
msgstr ""

msgid "could not read private key, is the passphrase correct?"
msgstr ""

msgid "customize"
msgstr ""

msgid "day"
msgid_plural "days"
msgstr[0] ""
msgstr[1] ""

msgid "deploy token"
msgstr ""

msgid "detected %d fixed vulnerability"
msgid_plural "detected %d fixed vulnerabilities"
msgstr[0] ""
msgstr[1] ""

msgid "detected %d new vulnerability"
msgid_plural "detected %d new vulnerabilities"
msgstr[0] ""
msgstr[1] ""

msgid "detected no vulnerabilities"
msgstr ""

msgid "disabled"
msgstr ""

msgid "done"
msgstr ""

msgid "enabled"
msgstr ""

msgid "estimateCommand|%{slash_command} will update the estimated time with the latest command."
msgstr ""

msgid "for this project"
msgstr ""

msgid "here"
msgstr ""

msgid "https://your-bitbucket-server"
msgstr ""

msgid "import flow"
msgstr ""

msgid "importing"
msgstr ""

msgid "instance completed"
msgid_plural "instances completed"
msgstr[0] ""
msgstr[1] ""

msgid "is invalid because there is downstream lock"
msgstr ""

msgid "is invalid because there is upstream lock"
msgstr ""

msgid "is not a valid X509 certificate."
msgstr ""

msgid "issue boards"
msgstr ""

msgid "latest version"
msgstr ""

msgid "license management"
msgstr ""

msgid "locked by %{path_lock_user_name} %{created_at}"
msgstr ""

msgid "merge request"
msgid_plural "merge requests"
msgstr[0] ""
msgstr[1] ""

msgid "mrWidget| Please restore it or use a different %{missingBranchName} branch"
msgstr ""

msgid "mrWidget|%{metricsLinkStart} Memory %{metricsLinkEnd} usage %{emphasisStart} decreased %{emphasisEnd} from %{memoryFrom}MB to %{memoryTo}MB"
msgstr ""

msgid "mrWidget|%{metricsLinkStart} Memory %{metricsLinkEnd} usage %{emphasisStart} increased %{emphasisEnd} from %{memoryFrom}MB to %{memoryTo}MB"
msgstr ""

msgid "mrWidget|%{metricsLinkStart} Memory %{metricsLinkEnd} usage is %{emphasisStart} unchanged %{emphasisEnd} at %{memoryFrom}MB"
msgstr ""

msgid "mrWidget|Add approval"
msgstr ""

msgid "mrWidget|Allows commits from members who can merge to the target branch"
msgstr ""

msgid "mrWidget|An error occured while removing your approval."
msgstr ""

msgid "mrWidget|An error occured while retrieving approval data for this merge request."
msgstr ""

msgid "mrWidget|An error occurred while submitting your approval."
msgstr ""

msgid "mrWidget|Approve"
msgstr ""

msgid "mrWidget|Approved by"
msgstr ""

msgid "mrWidget|Cancel automatic merge"
msgstr ""

msgid "mrWidget|Check out branch"
msgstr ""

msgid "mrWidget|Checking ability to merge automatically"
msgstr ""

msgid "mrWidget|Cherry-pick"
msgstr ""

msgid "mrWidget|Cherry-pick this merge request in a new merge request"
msgstr ""

msgid "mrWidget|Closed"
msgstr ""

msgid "mrWidget|Closed by"
msgstr ""

msgid "mrWidget|Closes"
msgstr ""

msgid "mrWidget|Create an issue to resolve them later"
msgstr ""

msgid "mrWidget|Deployment statistics are not available currently"
msgstr ""

msgid "mrWidget|Did not close"
msgstr ""

msgid "mrWidget|Email patches"
msgstr ""

msgid "mrWidget|Failed to load deployment statistics"
msgstr ""

msgid "mrWidget|Fast-forward merge is not possible. To merge this request, first rebase locally."
msgstr ""

msgid "mrWidget|If the %{branch} branch exists in your local repository, you can merge this merge request manually using the"
msgstr ""

msgid "mrWidget|If the %{missingBranchName} branch exists in your local repository, you can merge this merge request manually using the command line"
msgstr ""

msgid "mrWidget|Loading deployment statistics"
msgstr ""

msgid "mrWidget|Mentions"
msgstr ""

msgid "mrWidget|Merge"
msgstr ""

msgid "mrWidget|Merge failed."
msgstr ""

msgid "mrWidget|Merge locally"
msgstr ""

msgid "mrWidget|Merge request approved"
msgstr ""

msgid "mrWidget|Merge request approved; you can approve additionally"
msgstr ""

msgid "mrWidget|Merged by"
msgstr ""

msgid "mrWidget|No Approval required"
msgstr ""

msgid "mrWidget|No Approval required; you can still approve"
msgstr ""

msgid "mrWidget|Open in Web IDE"
msgstr ""

msgid "mrWidget|Pipeline blocked. The pipeline for this merge request requires a manual action to proceed"
msgstr ""

msgid "mrWidget|Plain diff"
msgstr ""

msgid "mrWidget|Ready to be merged automatically. Ask someone with write access to this repository to merge this request"
msgstr ""

msgid "mrWidget|Refresh"
msgstr ""

msgid "mrWidget|Refresh now"
msgstr ""

msgid "mrWidget|Refreshing now"
msgstr ""

msgid "mrWidget|Remove Source Branch"
msgstr ""

msgid "mrWidget|Remove source branch"
msgstr ""

msgid "mrWidget|Remove your approval"
msgstr ""

msgid "mrWidget|Request to merge"
msgstr ""

msgid "mrWidget|Requires 1 more approval"
msgid_plural "mrWidget|Requires %d more approvals"
msgstr[0] ""
msgstr[1] ""

msgid "mrWidget|Requires 1 more approval by"
msgid_plural "mrWidget|Requires %d more approvals by"
msgstr[0] ""
msgstr[1] ""

msgid "mrWidget|Resolve conflicts"
msgstr ""

msgid "mrWidget|Resolve these conflicts or ask someone with write access to this repository to merge it locally"
msgstr ""

msgid "mrWidget|Revert"
msgstr ""

msgid "mrWidget|Revert this merge request in a new merge request"
msgstr ""

msgid "mrWidget|Set by"
msgstr ""

msgid "mrWidget|The changes were merged into"
msgstr ""

msgid "mrWidget|The changes were not merged into"
msgstr ""

msgid "mrWidget|The changes will be merged into"
msgstr ""

msgid "mrWidget|The pipeline for this merge request failed. Please retry the job or push a new commit to fix the failure"
msgstr ""

msgid "mrWidget|The source branch HEAD has recently changed. Please reload the page and review the changes before merging"
msgstr ""

msgid "mrWidget|The source branch has been removed"
msgstr ""

msgid "mrWidget|The source branch is %{commitsBehindLinkStart}%{commitsBehind}%{commitsBehindLinkEnd} the target branch"
msgstr ""

msgid "mrWidget|The source branch is being removed"
msgstr ""

msgid "mrWidget|The source branch will be removed"
msgstr ""

msgid "mrWidget|The source branch will not be removed"
msgstr ""

msgid "mrWidget|There are merge conflicts"
msgstr ""

msgid "mrWidget|There are unresolved discussions. Please resolve these discussions"
msgstr ""

msgid "mrWidget|This merge request failed to be merged automatically"
msgstr ""

msgid "mrWidget|This merge request is in the process of being merged"
msgstr ""

msgid "mrWidget|This project is archived, write access has been disabled"
msgstr ""

msgid "mrWidget|You are not allowed to edit this project directly. Please fork to make changes."
msgstr ""

msgid "mrWidget|You can merge this merge request manually using the"
msgstr ""

msgid "mrWidget|You can remove source branch now"
msgstr ""

msgid "mrWidget|branch does not exist."
msgstr ""

msgid "mrWidget|command line"
msgstr ""

msgid "mrWidget|into"
msgstr ""

msgid "mrWidget|to be merged automatically when the pipeline succeeds"
msgstr ""

msgid "new merge request"
msgstr ""

msgid "notification emails"
msgstr ""

msgid "or"
msgstr ""

msgid "out of %d total test"
msgid_plural "out of %d total tests"
msgstr[0] ""
msgstr[1] ""

msgid "parent"
msgid_plural "parents"
msgstr[0] ""
msgstr[1] ""

msgid "password"
msgstr ""

msgid "personal access token"
msgstr ""

msgid "private key does not match certificate."
msgstr ""

msgid "remaining"
msgstr ""

msgid "remove"
msgstr ""

msgid "remove due date"
msgstr ""

msgid "remove weight"
msgstr ""

msgid "source"
msgstr ""

msgid "spendCommand|%{slash_command} will update the sum of the time spent."
msgstr ""

msgid "started"
msgstr ""

msgid "this document"
msgstr ""

msgid "to help your contributors communicate effectively!"
msgstr ""

msgid "username"
msgstr ""

msgid "uses Kubernetes clusters to deploy your code!"
msgstr ""

msgid "view it on GitLab"
msgstr ""

msgid "with %{additions} additions, %{deletions} deletions."
msgstr ""

msgid "within %d minute "
msgid_plural "within %d minutes "
msgstr[0] ""
msgstr[1] ""<|MERGE_RESOLUTION|>--- conflicted
+++ resolved
@@ -2840,14 +2840,13 @@
 msgid "Enable the Performance Bar for a given group."
 msgstr ""
 
-<<<<<<< HEAD
+msgid "Enable usage ping"
+msgstr ""
+
+msgid "Enable usage ping to get an overview of how you are using GitLab from a feature perspective."
+msgstr ""
+
 msgid "Enabled"
-=======
-msgid "Enable usage ping"
-msgstr ""
-
-msgid "Enable usage ping to get an overview of how you are using GitLab from a feature perspective."
->>>>>>> f28940e6
 msgstr ""
 
 msgid "Ends at (UTC)"
@@ -3255,11 +3254,10 @@
 msgid "For internal projects, any logged in user can view pipelines and access job details (output logs and artifacts)"
 msgstr ""
 
-<<<<<<< HEAD
 msgid "For more information, go to the "
-=======
+msgstr ""
+
 msgid "For more information, see the documentation on %{deactivating_usage_ping_link_start}deactivating the usage ping%{deactivating_usage_ping_link_end}."
->>>>>>> f28940e6
 msgstr ""
 
 msgid "For private projects, any member (guest or higher) can view pipelines and access job details (output logs and artifacts)"
@@ -3889,14 +3887,13 @@
 msgid "Help page text and support page url."
 msgstr ""
 
-<<<<<<< HEAD
 msgid "Here is the public SSH key that needs to be added to the remote server. For more information, please refer to the documentation."
 msgstr ""
 
 msgid "Hide host keys manual input"
-=======
+msgstr ""
+
 msgid "Hide payload"
->>>>>>> f28940e6
 msgstr ""
 
 msgid "Hide value"
@@ -4051,7 +4048,6 @@
 msgid "Import repository"
 msgstr ""
 
-<<<<<<< HEAD
 msgid "ImportButtons|Connect repositories from"
 msgstr ""
 
@@ -4062,9 +4058,9 @@
 msgstr ""
 
 msgid "Improve search with Advanced Global Search and GitLab Enterprise Edition."
-=======
+msgstr ""
+
 msgid "In order to enable instance-level analytics, please ask an admin to enable %{usage_ping_link_start}usage ping%{usage_ping_link_end}."
->>>>>>> f28940e6
 msgstr ""
 
 msgid "In the next step, you'll be able to select the projects you want to import."
@@ -5544,11 +5540,10 @@
 msgid "Preview"
 msgstr ""
 
-<<<<<<< HEAD
+msgid "Preview payload"
+msgstr ""
+
 msgid "Primary"
-=======
-msgid "Preview payload"
->>>>>>> f28940e6
 msgstr ""
 
 msgid "Prioritize"
@@ -7860,11 +7855,10 @@
 msgid "Use your global notification setting"
 msgstr ""
 
-<<<<<<< HEAD
 msgid "Used by members to sign in to your group in GitLab"
-=======
+msgstr ""
+
 msgid "User Cohorts are only shown when the %{usage_ping_link_start}usage ping%{usage_ping_link_end} is enabled."
->>>>>>> f28940e6
 msgstr ""
 
 msgid "User Settings"
