--- conflicted
+++ resolved
@@ -35,7 +35,6 @@
 msgid " or "
 msgstr ""
 
-<<<<<<< HEAD
 msgid " or <#epic id>"
 msgstr ""
 
@@ -55,8 +54,6 @@
 msgstr[0] ""
 msgstr[1] ""
 
-=======
->>>>>>> 81597427
 msgid "%d commit"
 msgid_plural "%d commits"
 msgstr[0] ""
