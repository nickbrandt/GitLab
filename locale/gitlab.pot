--- conflicted
+++ resolved
@@ -6094,11 +6094,10 @@
 msgid "Profiles|Invalid username"
 msgstr ""
 
-<<<<<<< HEAD
+msgid "Profiles|Learn more"
+msgstr ""
+
 msgid "Profiles|Made a private contribution"
-=======
-msgid "Profiles|Learn more"
->>>>>>> e077c54b
 msgstr ""
 
 msgid "Profiles|Main settings"
