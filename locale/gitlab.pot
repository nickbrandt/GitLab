# SOME DESCRIPTIVE TITLE.
# Copyright (C) YEAR THE PACKAGE'S COPYRIGHT HOLDER
# This file is distributed under the same license as the gitlab package.
# FIRST AUTHOR <EMAIL@ADDRESS>, YEAR.
#
#, fuzzy
msgid ""
msgstr ""
"Project-Id-Version: gitlab 1.0.0\n"
"Report-Msgid-Bugs-To: \n"
"Last-Translator: FULL NAME <EMAIL@ADDRESS>\n"
"Language-Team: LANGUAGE <LL@li.org>\n"
"Language: \n"
"MIME-Version: 1.0\n"
"Content-Type: text/plain; charset=UTF-8\n"
"Content-Transfer-Encoding: 8bit\n"
"Plural-Forms: nplurals=INTEGER; plural=EXPRESSION;\n"

msgid " Status"
msgstr ""

msgid " and"
msgstr ""

msgid " degraded on %d point"
msgid_plural " degraded on %d points"
msgstr[0] ""
msgstr[1] ""

msgid " improved on %d point"
msgid_plural " improved on %d points"
msgstr[0] ""
msgstr[1] ""

msgid "\"%{query}\" in projects"
msgstr ""

msgid "%d addition"
msgid_plural "%d additions"
msgstr[0] ""
msgstr[1] ""

msgid "%d changed file"
msgid_plural "%d changed files"
msgstr[0] ""
msgstr[1] ""

msgid "%d commit"
msgid_plural "%d commits"
msgstr[0] ""
msgstr[1] ""

msgid "%d commit behind"
msgid_plural "%d commits behind"
msgstr[0] ""
msgstr[1] ""

msgid "%d deleted"
msgid_plural "%d deletions"
msgstr[0] ""
msgstr[1] ""

msgid "%d exporter"
msgid_plural "%d exporters"
msgstr[0] ""
msgstr[1] ""

msgid "%d failed test result"
msgid_plural "%d failed test results"
msgstr[0] ""
msgstr[1] ""

msgid "%d fixed test result"
msgid_plural "%d fixed test results"
msgstr[0] ""
msgstr[1] ""

msgid "%d issue"
msgid_plural "%d issues"
msgstr[0] ""
msgstr[1] ""

msgid "%d layer"
msgid_plural "%d layers"
msgstr[0] ""
msgstr[1] ""

msgid "%d merge request"
msgid_plural "%d merge requests"
msgstr[0] ""
msgstr[1] ""

msgid "%d metric"
msgid_plural "%d metrics"
msgstr[0] ""
msgstr[1] ""

msgid "%d staged change"
msgid_plural "%d staged changes"
msgstr[0] ""
msgstr[1] ""

msgid "%d unstaged change"
msgid_plural "%d unstaged changes"
msgstr[0] ""
msgstr[1] ""

msgid "%s additional commit has been omitted to prevent performance issues."
msgid_plural "%s additional commits have been omitted to prevent performance issues."
msgstr[0] ""
msgstr[1] ""

msgid "%{actionText} & %{openOrClose} %{noteable}"
msgstr ""

msgid "%{authorsName}'s discussion"
msgstr ""

msgid "%{bio} at %{organization}"
msgstr ""

msgid "%{commit_author_link} authored %{commit_timeago}"
msgstr ""

msgid "%{counter_storage} (%{counter_repositories} repositories, %{counter_build_artifacts} build artifacts, %{counter_lfs_objects} LFS)"
msgstr ""

msgid "%{count} %{alerts}"
msgstr ""

msgid "%{count} more assignees"
msgstr ""

msgid "%{count} participant"
msgid_plural "%{count} participants"
msgstr[0] ""
msgstr[1] ""

msgid "%{count} pending comment"
msgid_plural "%{count} pending comments"
msgstr[0] ""
msgstr[1] ""

msgid "%{filePath} deleted"
msgstr ""

msgid "%{firstLabel} +%{labelCount} more"
msgstr ""

msgid "%{group_docs_link_start}Groups%{group_docs_link_end} allow you to manage and collaborate across multiple projects. Members of a group have access to all of its projects."
msgstr ""

msgid "%{issuableType} will be removed! Are you sure?"
msgstr ""

msgid "%{loadingIcon} Started"
msgstr ""

msgid "%{lock_path} is locked by GitLab User %{lock_user_id}"
msgstr ""

msgid "%{name}'s avatar"
msgstr ""

msgid "%{nip_domain} can be used as an alternative to a custom domain."
msgstr ""

msgid "%{number_commits_behind} commits behind %{default_branch}, %{number_commits_ahead} commits ahead"
msgstr ""

msgid "%{openOrClose} %{noteable}"
msgstr ""

msgid "%{percent}%% complete"
msgstr ""

msgid "%{state} epics"
msgstr ""

msgid "%{strong_start}%{branch_count}%{strong_end} Branch"
msgid_plural "%{strong_start}%{branch_count}%{strong_end} Branches"
msgstr[0] ""
msgstr[1] ""

msgid "%{strong_start}%{commit_count}%{strong_end} Commit"
msgid_plural "%{strong_start}%{commit_count}%{strong_end} Commits"
msgstr[0] ""
msgstr[1] ""

msgid "%{strong_start}%{human_size}%{strong_end} Files"
msgstr ""

msgid "%{strong_start}%{tag_count}%{strong_end} Tag"
msgid_plural "%{strong_start}%{tag_count}%{strong_end} Tags"
msgstr[0] ""
msgstr[1] ""

msgid "%{text} %{files}"
msgid_plural "%{text} %{files} files"
msgstr[0] ""
msgstr[1] ""

msgid "%{text} is available"
msgstr ""

msgid "%{title} changes"
msgstr ""

msgid "%{unstaged} unstaged and %{staged} staged changes"
msgstr ""

msgid "%{usage_ping_link_start}Learn more%{usage_ping_link_end} about what information is shared with GitLab Inc."
msgstr ""

msgid "%{user_name} profile page"
msgstr ""

msgid "+ %{count} more"
msgstr ""

msgid "+ %{moreCount} more"
msgstr ""

msgid "- Runner is active and can process any new jobs"
msgstr ""

msgid "- Runner is paused and will not receive any new jobs"
msgstr ""

msgid "- show less"
msgstr ""

msgid "1 %{type} addition"
msgid_plural "%{count} %{type} additions"
msgstr[0] ""
msgstr[1] ""

msgid "1 %{type} modification"
msgid_plural "%{count} %{type} modifications"
msgstr[0] ""
msgstr[1] ""

msgid "1 closed issue"
msgid_plural "%d closed issues"
msgstr[0] ""
msgstr[1] ""

msgid "1 closed merge request"
msgid_plural "%d closed merge requests"
msgstr[0] ""
msgstr[1] ""

msgid "1 group"
msgid_plural "%d groups"
msgstr[0] ""
msgstr[1] ""

msgid "1 merged merge request"
msgid_plural "%d merged merge requests"
msgstr[0] ""
msgstr[1] ""

msgid "1 open issue"
msgid_plural "%d open issues"
msgstr[0] ""
msgstr[1] ""

msgid "1 open merge request"
msgid_plural "%d open merge requests"
msgstr[0] ""
msgstr[1] ""

msgid "1 pipeline"
msgid_plural "%d pipelines"
msgstr[0] ""
msgstr[1] ""

msgid "1 role"
msgid_plural "%d roles"
msgstr[0] ""
msgstr[1] ""

msgid "1 user"
msgid_plural "%d users"
msgstr[0] ""
msgstr[1] ""

msgid "1st contribution!"
msgstr ""

msgid "2FA"
msgstr ""

msgid "2FA enabled"
msgstr ""

msgid "403|Please contact your GitLab administrator to get permission."
msgstr ""

msgid "403|You don't have the permission to access this page."
msgstr ""

msgid "404|Make sure the address is correct and the page hasn't moved."
msgstr ""

msgid "404|Page Not Found"
msgstr ""

msgid "404|Please contact your GitLab administrator if you think this is a mistake."
msgstr ""

msgid "<code>\"johnsmith@example.com\": \"@johnsmith\"</code> will add \"By <a href=\"#\">@johnsmith</a>\" to all issues and comments originally created by johnsmith@example.com, and will set <a href=\"#\">@johnsmith</a> as the assignee on all issues originally assigned to johnsmith@example.com."
msgstr ""

msgid "<code>\"johnsmith@example.com\": \"John Smith\"</code> will add \"By John Smith\" to all issues and comments originally created by johnsmith@example.com."
msgstr ""

msgid "<code>\"johnsmith@example.com\": \"johnsm...@example.com\"</code> will add \"By johnsm...@example.com\" to all issues and comments originally created by johnsmith@example.com. The email address or username is masked to ensure the user's privacy."
msgstr ""

msgid "<code>\"johnsmith@example.com\": \"johnsmith@example.com\"</code> will add \"By <a href=\"#\">johnsmith@example.com</a>\" to all issues and comments originally created by johnsmith@example.com. By default, the email address or username is masked to ensure the user's privacy. Use this option if you want to show the full email address."
msgstr ""

msgid "<strong>%{changedFilesLength} unstaged</strong> and <strong>%{stagedFilesLength} staged</strong> changes"
msgstr ""

msgid "<strong>%{created_count}</strong> created, <strong>%{accepted_count}</strong> accepted."
msgstr ""

msgid "<strong>%{created_count}</strong> created, <strong>%{closed_count}</strong> closed."
msgstr ""

msgid "<strong>%{group_name}</strong> group members"
msgstr ""

msgid "<strong>%{pushes}</strong> pushes, more than <strong>%{commits}</strong> commits by <strong>%{people}</strong> contributors."
msgstr ""

msgid "<strong>Removes</strong> source branch"
msgstr ""

msgid "A 'Runner' is a process which runs a job. You can set up as many Runners as you need."
msgstr ""

msgid "A collection of graphs regarding Continuous Integration"
msgstr ""

msgid "A default branch cannot be chosen for an empty project."
msgstr ""

msgid "A deleted user"
msgstr ""

msgid "A member of GitLab's abuse team will review your report as soon as possible."
msgstr ""

msgid "A new branch will be created in your fork and a new merge request will be started."
msgstr ""

msgid "A project is where you house your files (repository), plan your work (issues), and publish your documentation (wiki), %{among_other_things_link}."
msgstr ""

msgid "A regular expression that will be used to find the test coverage output in the job trace. Leave blank to disable"
msgstr ""

msgid "A user with write access to the source branch selected this option"
msgstr ""

msgid "About GitLab"
msgstr ""

msgid "About GitLab CE"
msgstr ""

msgid "About auto deploy"
msgstr ""

msgid "About this feature"
msgstr ""

msgid "Abuse Reports"
msgstr ""

msgid "Abuse reports"
msgstr ""

msgid "Accept invitation"
msgstr ""

msgid "Accept terms"
msgstr ""

msgid "Accepted MR"
msgstr ""

msgid "Access Tokens"
msgstr ""

msgid "Access denied! Please verify you can add deploy keys to this repository."
msgstr ""

msgid "Access expiration date"
msgstr ""

msgid "Access to '%{classification_label}' not allowed"
msgstr ""

msgid "Account"
msgstr ""

msgid "Account and limit"
msgstr ""

msgid "Active"
msgstr ""

msgid "Active Sessions"
msgstr ""

msgid "Activity"
msgstr ""

msgid "Add"
msgstr ""

msgid "Add CHANGELOG"
msgstr ""

msgid "Add CONTRIBUTING"
msgstr ""

msgid "Add Group Webhooks and GitLab Enterprise Edition."
msgstr ""

msgid "Add Jaeger URL"
msgstr ""

msgid "Add Kubernetes cluster"
msgstr ""

msgid "Add README"
msgstr ""

msgid "Add a homepage to your wiki that contains information about your project and GitLab will display it here instead of this message."
msgstr ""

msgid "Add a table"
msgstr ""

msgid "Add additional text to appear in all email communications. %{character_limit} character limit"
msgstr ""

msgid "Add comment now"
msgstr ""

msgid "Add image comment"
msgstr ""

msgid "Add license"
msgstr ""

msgid "Add new application"
msgstr ""

msgid "Add new directory"
msgstr ""

msgid "Add projects"
msgstr ""

msgid "Add reaction"
msgstr ""

msgid "Add to review"
msgstr ""

msgid "Add todo"
msgstr ""

msgid "Add user(s) to the group:"
msgstr ""

msgid "Add users or groups who are allowed to approve every merge request"
msgstr ""

msgid "Add users to group"
msgstr ""

msgid "Adding new applications is disabled in your GitLab instance. Please contact your GitLab administrator to get the permission"
msgstr ""

msgid "Additional text"
msgstr ""

msgid "Admin Area"
msgstr ""

msgid "Admin Overview"
msgstr ""

msgid "AdminArea| You are about to permanently delete the user %{username}. Issues, merge requests, and groups linked to them will be transferred to a system-wide \"Ghost-user\". To avoid data loss, consider using the %{strong_start}block user%{strong_end} feature instead. Once you %{strong_start}Delete user%{strong_end}, it cannot be undone or recovered."
msgstr ""

msgid "AdminArea| You are about to permanently delete the user %{username}. This will delete all of the issues, merge requests, and groups linked to them. To avoid data loss, consider using the %{strong_start}block user%{strong_end} feature instead. Once you %{strong_start}Delete user%{strong_end}, it cannot be undone or recovered."
msgstr ""

msgid "AdminArea|Stop all jobs"
msgstr ""

msgid "AdminArea|Stop all jobs?"
msgstr ""

msgid "AdminArea|Stop jobs"
msgstr ""

msgid "AdminArea|Stopping jobs failed"
msgstr ""

msgid "AdminArea|You’re about to stop all jobs.This will halt all current jobs that are running."
msgstr ""

msgid "AdminProjects| You’re about to permanently delete the project %{projectName}, its repository, and all related resources including issues, merge requests, etc..  Once you confirm and press %{strong_start}Delete project%{strong_end}, it cannot be undone or recovered."
msgstr ""

msgid "AdminProjects|Delete"
msgstr ""

msgid "AdminProjects|Delete Project %{projectName}?"
msgstr ""

msgid "AdminProjects|Delete project"
msgstr ""

msgid "AdminSettings|Specify a domain to use by default for every project's Auto Review Apps and Auto Deploy stages."
msgstr ""

msgid "AdminUsers|Block user"
msgstr ""

msgid "AdminUsers|Delete User %{username} and contributions?"
msgstr ""

msgid "AdminUsers|Delete User %{username}?"
msgstr ""

msgid "AdminUsers|Delete user"
msgstr ""

msgid "AdminUsers|Delete user and contributions"
msgstr ""

msgid "AdminUsers|To confirm, type %{projectName}"
msgstr ""

msgid "AdminUsers|To confirm, type %{username}"
msgstr ""

msgid "Advanced permissions, Large File Storage and Two-Factor authentication settings."
msgstr ""

msgid "Advanced settings"
msgstr ""

msgid "Alert"
msgid_plural "Alerts"
msgstr[0] ""
msgstr[1] ""

msgid "All"
msgstr ""

msgid "All changes are committed"
msgstr ""

msgid "All features are enabled for blank projects, from templates, or when importing, but you can disable them afterward in the project settings."
msgstr ""

msgid "All users"
msgstr ""

msgid "Allow \"%{group_name}\" to sign you in"
msgstr ""

msgid "Allow commits from members who can merge to the target branch."
msgstr ""

msgid "Allow projects within this group to use Git LFS"
msgstr ""

msgid "Allow public access to pipelines and job details, including output logs and artifacts"
msgstr ""

msgid "Allow rendering of PlantUML diagrams in Asciidoc documents."
msgstr ""

msgid "Allow requests to the local network from hooks and services."
msgstr ""

msgid "Allow users to request access"
msgstr ""

msgid "Allow users to request access if visibility is public or internal."
msgstr ""

msgid "Allows you to add and manage Kubernetes clusters."
msgstr ""

msgid "Also called \"Issuer\" or \"Relying party trust identifier\""
msgstr ""

msgid "Also called \"Relying party service URL\" or \"Reply URL\""
msgstr ""

msgid "Alternatively, you can use a %{personal_access_token_link}. When you create your Personal Access Token, you will need to select the <code>repo</code> scope, so we can display a list of your public and private repositories which are available to connect."
msgstr ""

msgid "Alternatively, you can use a %{personal_access_token_link}. When you create your Personal Access Token, you will need to select the <code>repo</code> scope, so we can display a list of your public and private repositories which are available to import."
msgstr ""

msgid "Amount of time (in hours) that users are allowed to skip forced configuration of two-factor authentication"
msgstr ""

msgid "An SSH key will be automatically generated when the form is submitted. For more information, please refer to the documentation."
msgstr ""

msgid "An application called %{link_to_client} is requesting access to your GitLab account."
msgstr ""

msgid "An empty GitLab User field will add the FogBugz user's full name (e.g. \"By John Smith\") in the description of all issues and comments. It will also associate and/or assign these issues and comments with the project creator."
msgstr ""

msgid "An error accured whilst committing your changes."
msgstr ""

msgid "An error has occurred"
msgstr ""

msgid "An error occured while fetching this downstream pipeline. Please try again"
msgstr ""

msgid "An error occured while fetching this upstream pipeline. Please try again"
msgstr ""

msgid "An error occurred adding a draft to the discussion."
msgstr ""

msgid "An error occurred adding a new draft."
msgstr ""

msgid "An error occurred creating the new branch."
msgstr ""

msgid "An error occurred previewing the blob"
msgstr ""

msgid "An error occurred when toggling the notification subscription"
msgstr ""

msgid "An error occurred when updating the issue weight"
msgstr ""

msgid "An error occurred while adding approver"
msgstr ""

msgid "An error occurred while deleting the comment"
msgstr ""

msgid "An error occurred while detecting host keys"
msgstr ""

msgid "An error occurred while dismissing the alert. Refresh the page and try again."
msgstr ""

msgid "An error occurred while dismissing the feature highlight. Refresh the page and try dismissing again."
msgstr ""

msgid "An error occurred while fetching markdown preview"
msgstr ""

msgid "An error occurred while fetching pending comments"
msgstr ""

msgid "An error occurred while fetching sidebar data"
msgstr ""

msgid "An error occurred while fetching stages."
msgstr ""

msgid "An error occurred while fetching the job log."
msgstr ""

msgid "An error occurred while fetching the job."
msgstr ""

msgid "An error occurred while fetching the jobs."
msgstr ""

msgid "An error occurred while fetching the pipeline."
msgstr ""

msgid "An error occurred while getting projects"
msgstr ""

msgid "An error occurred while importing project: %{details}"
msgstr ""

msgid "An error occurred while initializing path locks"
msgstr ""

msgid "An error occurred while loading chart data"
msgstr ""

msgid "An error occurred while loading commit signatures"
msgstr ""

msgid "An error occurred while loading diff"
msgstr ""

msgid "An error occurred while loading filenames"
msgstr ""

msgid "An error occurred while loading the file"
msgstr ""

msgid "An error occurred while loading the subscription details."
msgstr ""

msgid "An error occurred while making the request."
msgstr ""

msgid "An error occurred while removing approver"
msgstr ""

msgid "An error occurred while rendering KaTeX"
msgstr ""

msgid "An error occurred while rendering preview broadcast message"
msgstr ""

msgid "An error occurred while retrieving calendar activity"
msgstr ""

msgid "An error occurred while retrieving diff"
msgstr ""

msgid "An error occurred while saving LDAP override status. Please try again."
msgstr ""

msgid "An error occurred while saving assignees"
msgstr ""

msgid "An error occurred while subscribing to notifications."
msgstr ""

msgid "An error occurred while unsubscribing to notifications."
msgstr ""

msgid "An error occurred while updating the comment"
msgstr ""

msgid "An error occurred while validating username"
msgstr ""

msgid "An error occurred whilst fetching the job trace."
msgstr ""

msgid "An error occurred whilst fetching the latest pipeline."
msgstr ""

msgid "An error occurred whilst loading all the files."
msgstr ""

msgid "An error occurred whilst loading the file content."
msgstr ""

msgid "An error occurred whilst loading the file."
msgstr ""

msgid "An error occurred whilst loading the merge request changes."
msgstr ""

msgid "An error occurred whilst loading the merge request version data."
msgstr ""

msgid "An error occurred whilst loading the merge request."
msgstr ""

msgid "An error occurred whilst loading the pipelines jobs."
msgstr ""

msgid "An error occurred. Please try again."
msgstr ""

msgid "An unexpected error occurred while checking the project environment."
msgstr ""

msgid "An unexpected error occurred while checking the project runners."
msgstr ""

msgid "An unexpected error occurred while communicating with the Web Terminal."
msgstr ""

msgid "An unexpected error occurred while starting the Web Terminal."
msgstr ""

msgid "An unexpected error occurred while stopping the Web Terminal."
msgstr ""

msgid "Analytics"
msgstr ""

msgid "Anonymous"
msgstr ""

msgid "Anti-spam verification"
msgstr ""

msgid "Any"
msgstr ""

msgid "Any Label"
msgstr ""

msgid "Appearance"
msgstr ""

msgid "Application"
msgstr ""

msgid "Application ID"
msgstr ""

msgid "Application: %{name}"
msgstr ""

msgid "Applications"
msgstr ""

msgid "Applied"
msgstr ""

msgid "Apply suggestion"
msgstr ""

msgid "Approvals required"
msgstr ""

msgid "Approvers"
msgstr ""

msgid "Apr"
msgstr ""

msgid "April"
msgstr ""

msgid "Archived project! Repository and other project resources are read-only"
msgstr ""

msgid "Archived projects"
msgstr ""

msgid "Are you sure you want to delete this pipeline schedule?"
msgstr ""

msgid "Are you sure you want to erase this build?"
msgstr ""

msgid "Are you sure you want to lose unsaved changes?"
msgstr ""

msgid "Are you sure you want to regenerate the public key? You will have to update the public key on the remote server before mirroring will work again."
msgstr ""

msgid "Are you sure you want to remove %{group_name}?"
msgstr ""

msgid "Are you sure you want to remove approver %{name}?"
msgstr ""

msgid "Are you sure you want to remove group %{name}?"
msgstr ""

msgid "Are you sure you want to remove this identity?"
msgstr ""

msgid "Are you sure you want to reset registration token?"
msgstr ""

msgid "Are you sure you want to reset the health check token?"
msgstr ""

msgid "Are you sure you want to stop this environment?"
msgstr ""

msgid "Are you sure you want to unlock %{path_lock_path}?"
msgstr ""

msgid "Are you sure?"
msgstr ""

msgid "Artifact ID"
msgstr ""

msgid "Artifacts"
msgstr ""

msgid "Ascending"
msgstr ""

msgid "Ask your group maintainer to set up a group Runner."
msgstr ""

<<<<<<< HEAD
msgid "Assertion consumer service URL"
=======
msgid "Assets"
>>>>>>> 120df796
msgstr ""

msgid "Assign custom color like #FF0000"
msgstr ""

msgid "Assign labels"
msgstr ""

msgid "Assign milestone"
msgstr ""

msgid "Assign to"
msgstr ""

msgid "Assigned Issues"
msgstr ""

msgid "Assigned Merge Requests"
msgstr ""

msgid "Assigned to :name"
msgstr ""

msgid "Assigned to me"
msgstr ""

msgid "Assignee"
msgstr ""

msgid "Assignee lists not available with your current license"
msgstr ""

msgid "Assignee lists show all issues assigned to the selected user."
msgstr ""

msgid "Assignee(s)"
msgstr ""

msgid "Attach a file by drag &amp; drop or %{upload_link}"
msgstr ""

msgid "Audit Events"
msgstr ""

msgid "Aug"
msgstr ""

msgid "August"
msgstr ""

msgid "Authentication Log"
msgstr ""

msgid "Authentication log"
msgstr ""

msgid "Authentication method"
msgstr ""

msgid "Author"
msgstr ""

msgid "Authorization code:"
msgstr ""

msgid "Authorization was granted by entering your username and password in the application."
msgstr ""

msgid "Authorize"
msgstr ""

msgid "Authorize %{link_to_client} to use your account?"
msgstr ""

msgid "Authorized At"
msgstr ""

msgid "Authorized applications (%{size})"
msgstr ""

msgid "Authors: %{authors}"
msgstr ""

msgid "Auto DevOps"
msgstr ""

msgid "Auto DevOps enabled"
msgstr ""

msgid "Auto DevOps, runners and job artifacts"
msgstr ""

msgid "Auto Review Apps and Auto Deploy need a %{kubernetes} to work correctly."
msgstr ""

msgid "Auto Review Apps and Auto Deploy need a domain name and a %{kubernetes} to work correctly."
msgstr ""

msgid "Auto Review Apps and Auto Deploy need a domain name to work correctly."
msgstr ""

msgid "Auto-cancel redundant, pending pipelines"
msgstr ""

msgid "AutoDevOps|Auto DevOps"
msgstr ""

msgid "AutoDevOps|Auto DevOps documentation"
msgstr ""

msgid "AutoDevOps|Enable in settings"
msgstr ""

msgid "AutoDevOps|It will automatically build, test, and deploy your application based on a predefined CI/CD configuration."
msgstr ""

msgid "AutoDevOps|Learn more in the %{link_to_documentation}"
msgstr ""

msgid "AutoDevOps|The Auto DevOps pipeline has been enabled and will be used if no alternative CI configuration file is found. %{more_information_link}"
msgstr ""

msgid "AutoDevOps|You can automatically build and test your application if you %{link_to_auto_devops_settings} for this project. You can automatically deploy it as well, if you %{link_to_add_kubernetes_cluster}."
msgstr ""

msgid "AutoDevOps|add a Kubernetes cluster"
msgstr ""

msgid "AutoDevOps|enable Auto DevOps"
msgstr ""

msgid "Automatically marked as default internal user"
msgstr ""

msgid "Automatically resolved"
msgstr ""

msgid "Available"
msgstr ""

msgid "Available group Runners : %{runners}"
msgstr ""

msgid "Available group Runners : %{runners}."
msgstr ""

msgid "Available shared Runners:"
msgstr ""

msgid "Available specific runners"
msgstr ""

msgid "Avatar for %{assigneeName}"
msgstr ""

msgid "Avatar will be removed. Are you sure?"
msgstr ""

msgid "Average per day: %{average}"
msgstr ""

msgid "Background Color"
msgstr ""

msgid "Background Jobs"
msgstr ""

msgid "Background color"
msgstr ""

msgid "Badges"
msgstr ""

msgid "Badges|A new badge was added."
msgstr ""

msgid "Badges|Add badge"
msgstr ""

msgid "Badges|Adding the badge failed, please check the entered URLs and try again."
msgstr ""

msgid "Badges|Badge image URL"
msgstr ""

msgid "Badges|Badge image preview"
msgstr ""

msgid "Badges|Delete badge"
msgstr ""

msgid "Badges|Delete badge?"
msgstr ""

msgid "Badges|Deleting the badge failed, please try again."
msgstr ""

msgid "Badges|Group Badge"
msgstr ""

msgid "Badges|Link"
msgstr ""

msgid "Badges|No badge image"
msgstr ""

msgid "Badges|No image to preview"
msgstr ""

msgid "Badges|Please fill in a valid URL"
msgstr ""

msgid "Badges|Project Badge"
msgstr ""

msgid "Badges|Reload badge image"
msgstr ""

msgid "Badges|Save changes"
msgstr ""

msgid "Badges|Saving the badge failed, please check the entered URLs and try again."
msgstr ""

msgid "Badges|The %{docsLinkStart}variables%{docsLinkEnd} GitLab supports: %{placeholders}"
msgstr ""

msgid "Badges|The badge was deleted."
msgstr ""

msgid "Badges|The badge was saved."
msgstr ""

msgid "Badges|This group has no badges"
msgstr ""

msgid "Badges|This project has no badges"
msgstr ""

msgid "Badges|You are going to delete this badge. Deleted badges <strong>cannot</strong> be restored."
msgstr ""

msgid "Badges|Your badges"
msgstr ""

msgid "Badges|e.g. %{exampleUrl}"
msgstr ""

msgid "BatchComments|Delete all pending comments"
msgstr ""

msgid "BatchComments|Discard review?"
msgstr ""

msgid "BatchComments|You're about to discard your review which will delete all of your pending comments. The deleted comments %{strong_start}cannot%{strong_end} be restored."
msgstr ""

msgid "Begin with the selected commit"
msgstr ""

msgid "Below are examples of regex for existing tools:"
msgstr ""

msgid "Below you will find all the groups that are public."
msgstr ""

msgid "Billing"
msgstr ""

msgid "BillingPlans|%{group_name} is currently on the %{plan_link} plan."
msgstr ""

msgid "BillingPlans|Automatic downgrade and upgrade to some plans is currently not available."
msgstr ""

msgid "BillingPlans|Current plan"
msgstr ""

msgid "BillingPlans|Customer Support"
msgstr ""

msgid "BillingPlans|Downgrade"
msgstr ""

msgid "BillingPlans|Learn more about each plan by reading our %{faq_link}, or start a free 30-day trial of GitLab.com Gold."
msgstr ""

msgid "BillingPlans|Learn more about each plan by reading our %{faq_link}."
msgstr ""

msgid "BillingPlans|Manage plan"
msgstr ""

msgid "BillingPlans|Please contact %{customer_support_link} in that case."
msgstr ""

msgid "BillingPlans|See all %{plan_name} features"
msgstr ""

msgid "BillingPlans|This group uses the plan associated with its parent group."
msgstr ""

msgid "BillingPlans|To manage the plan for this group, visit the billing section of %{parent_billing_page_link}."
msgstr ""

msgid "BillingPlans|Upgrade"
msgstr ""

msgid "BillingPlans|You are currently on the %{plan_link} plan."
msgstr ""

msgid "BillingPlans|Your GitLab.com trial expired on %{expiration_date}. %{learn_more_text}"
msgstr ""

msgid "BillingPlans|Your Gold trial will <strong>expire after %{expiration_date}</strong>. You can learn more about GitLab.com Gold by reading about our %{features_link}."
msgstr ""

msgid "BillingPlans|features"
msgstr ""

msgid "BillingPlans|frequently asked questions"
msgstr ""

msgid "BillingPlans|monthly"
msgstr ""

msgid "BillingPlans|paid annually at %{price_per_year}"
msgstr ""

msgid "BillingPlans|per user"
msgstr ""

msgid "Bitbucket Server Import"
msgstr ""

msgid "Bitbucket import"
msgstr ""

msgid "Blocked"
msgstr ""

msgid "Blog"
msgstr ""

msgid "Boards"
msgstr ""

msgid "Branch %{branchName} was not found in this project's repository."
msgstr ""

msgid "Branch <strong>%{branch_name}</strong> was created. To set up auto deploy, choose a GitLab CI Yaml template and commit your changes. %{link_to_autodeploy_doc}"
msgstr ""

msgid "Branch has changed"
msgstr ""

msgid "Branch is already taken"
msgstr ""

msgid "Branch name"
msgstr ""

msgid "BranchSwitcherPlaceholder|Search branches"
msgstr ""

msgid "BranchSwitcherTitle|Switch branch"
msgstr ""

msgid "Branches"
msgstr ""

msgid "Branches|Active"
msgstr ""

msgid "Branches|Active branches"
msgstr ""

msgid "Branches|All"
msgstr ""

msgid "Branches|Cant find HEAD commit for this branch"
msgstr ""

msgid "Branches|Compare"
msgstr ""

msgid "Branches|Delete all branches that are merged into '%{default_branch}'"
msgstr ""

msgid "Branches|Delete branch"
msgstr ""

msgid "Branches|Delete merged branches"
msgstr ""

msgid "Branches|Delete protected branch"
msgstr ""

msgid "Branches|Delete protected branch '%{branch_name}'?"
msgstr ""

msgid "Branches|Deleting the '%{branch_name}' branch cannot be undone. Are you sure?"
msgstr ""

msgid "Branches|Deleting the merged branches cannot be undone. Are you sure?"
msgstr ""

msgid "Branches|Filter by branch name"
msgstr ""

msgid "Branches|Merged into %{default_branch}"
msgstr ""

msgid "Branches|New branch"
msgstr ""

msgid "Branches|No branches to show"
msgstr ""

msgid "Branches|Once you confirm and press %{delete_protected_branch}, it cannot be undone or recovered."
msgstr ""

msgid "Branches|Only a project maintainer or owner can delete a protected branch"
msgstr ""

msgid "Branches|Overview"
msgstr ""

msgid "Branches|Protected branches can be managed in %{project_settings_link}."
msgstr ""

msgid "Branches|Show active branches"
msgstr ""

msgid "Branches|Show all branches"
msgstr ""

msgid "Branches|Show more active branches"
msgstr ""

msgid "Branches|Show more stale branches"
msgstr ""

msgid "Branches|Show overview of the branches"
msgstr ""

msgid "Branches|Show stale branches"
msgstr ""

msgid "Branches|Sort by"
msgstr ""

msgid "Branches|Stale"
msgstr ""

msgid "Branches|Stale branches"
msgstr ""

msgid "Branches|The branch could not be updated automatically because it has diverged from its upstream counterpart."
msgstr ""

msgid "Branches|The default branch cannot be deleted"
msgstr ""

msgid "Branches|This branch hasn’t been merged into %{default_branch}."
msgstr ""

msgid "Branches|To avoid data loss, consider merging this branch before deleting it."
msgstr ""

msgid "Branches|To confirm, type %{branch_name_confirmation}:"
msgstr ""

msgid "Branches|To discard the local changes and overwrite the branch with the upstream version, delete it here and choose 'Update Now' above."
msgstr ""

msgid "Branches|You’re about to permanently delete the protected branch %{branch_name}."
msgstr ""

msgid "Branches|diverged from upstream"
msgstr ""

msgid "Branches|merged"
msgstr ""

msgid "Branches|project settings"
msgstr ""

msgid "Branches|protected"
msgstr ""

msgid "Browse Directory"
msgstr ""

msgid "Browse File"
msgstr ""

msgid "Browse Files"
msgstr ""

msgid "Browse files"
msgstr ""

msgid "Built-in"
msgstr ""

msgid "Business metrics (Custom)"
msgstr ""

msgid "By %{user_name}"
msgstr ""

msgid "ByAuthor|by"
msgstr ""

msgid "CHANGELOG"
msgstr ""

msgid "CI / CD"
msgstr ""

msgid "CI / CD Charts"
msgstr ""

msgid "CI / CD Settings"
msgstr ""

msgid "CI will run using the credentials assigned above."
msgstr ""

msgid "CI/CD"
msgstr ""

msgid "CI/CD configuration"
msgstr ""

msgid "CI/CD for external repo"
msgstr ""

msgid "CI/CD settings"
msgstr ""

msgid "CICD|Auto DevOps"
msgstr ""

msgid "CICD|Auto DevOps will automatically build, test, and deploy your application based on a predefined Continuous Integration and Delivery configuration."
msgstr ""

msgid "CICD|Automatic deployment to staging, manual deployment to production"
msgstr ""

msgid "CICD|Continuous deployment to production"
msgstr ""

msgid "CICD|Continuous deployment to production using timed incremental rollout"
msgstr ""

msgid "CICD|Default to Auto DevOps pipeline"
msgstr ""

msgid "CICD|Deployment strategy"
msgstr ""

msgid "CICD|Deployment strategy needs a domain name to work correctly."
msgstr ""

msgid "CICD|Do not set up a domain here if you are setting up multiple Kubernetes clusters with Auto DevOps."
msgstr ""

msgid "CICD|Jobs"
msgstr ""

msgid "CICD|Learn more about Auto DevOps"
msgstr ""

msgid "CICD|The Auto DevOps pipeline will run if no alternative CI configuration file is found."
msgstr ""

msgid "CICD|You need to specify a domain if you want to use Auto Review Apps and Auto Deploy stages."
msgstr ""

msgid "CICD|instance enabled"
msgstr ""

msgid "CONTRIBUTING"
msgstr ""

msgid "Callback URL"
msgstr ""

msgid "Can override approvers and approvals required per merge request"
msgstr ""

msgid "Can't find HEAD commit for this branch"
msgstr ""

msgid "Cancel"
msgstr ""

msgid "Cancel this job"
msgstr ""

msgid "Cannot be merged automatically"
msgstr ""

msgid "Cannot modify managed Kubernetes cluster"
msgstr ""

msgid "Certificate fingerprint"
msgstr ""

msgid "Change Weight"
msgstr ""

msgid "Change permissions"
msgstr ""

msgid "Change template"
msgstr ""

msgid "Change this value to influence how frequently the GitLab UI polls for updates."
msgstr ""

msgid "ChangeTypeActionLabel|Pick into branch"
msgstr ""

msgid "ChangeTypeActionLabel|Revert in branch"
msgstr ""

msgid "ChangeTypeAction|Cherry-pick"
msgstr ""

msgid "ChangeTypeAction|Revert"
msgstr ""

msgid "ChangeTypeAction|This will create a new commit in order to revert the existing changes."
msgstr ""

msgid "Changes are shown as if the <b>source</b> revision was being merged into the <b>target</b> revision."
msgstr ""

msgid "Changes suppressed. Click to show."
msgstr ""

msgid "Charts"
msgstr ""

msgid "Chat"
msgstr ""

msgid "Check the %{docs_link_start}documentation%{docs_link_end}."
msgstr ""

msgid "Checking %{text} availability…"
msgstr ""

msgid "Checking approval status"
msgstr ""

msgid "Checking branch availability..."
msgstr ""

msgid "Cherry-pick this commit"
msgstr ""

msgid "Cherry-pick this merge request"
msgstr ""

msgid "Choose <strong>Create archive</strong> and wait for archiving to complete."
msgstr ""

msgid "Choose <strong>Next</strong> at the bottom of the page."
msgstr ""

msgid "Choose File ..."
msgstr ""

msgid "Choose a branch/tag (e.g. %{master}) or enter a commit (e.g. %{sha}) to see what's changed or to create a merge request."
msgstr ""

msgid "Choose a file"
msgstr ""

msgid "Choose a template..."
msgstr ""

msgid "Choose a type..."
msgstr ""

msgid "Choose any color."
msgstr ""

msgid "Choose between <code>clone</code> or <code>fetch</code> to get the recent application code"
msgstr ""

msgid "Choose file..."
msgstr ""

msgid "Choose the top-level group for your repository imports."
msgstr ""

msgid "Choose which groups you wish to synchronize to this secondary node."
msgstr ""

msgid "Choose which repositories you want to connect and run CI/CD pipelines."
msgstr ""

msgid "Choose which repositories you want to import."
msgstr ""

msgid "Choose which shards you wish to synchronize to this secondary node."
msgstr ""

msgid "CiStatusLabel|canceled"
msgstr ""

msgid "CiStatusLabel|created"
msgstr ""

msgid "CiStatusLabel|delayed"
msgstr ""

msgid "CiStatusLabel|failed"
msgstr ""

msgid "CiStatusLabel|manual action"
msgstr ""

msgid "CiStatusLabel|passed"
msgstr ""

msgid "CiStatusLabel|passed with warnings"
msgstr ""

msgid "CiStatusLabel|pending"
msgstr ""

msgid "CiStatusLabel|skipped"
msgstr ""

msgid "CiStatusLabel|waiting for delayed job"
msgstr ""

msgid "CiStatusLabel|waiting for manual action"
msgstr ""

msgid "CiStatusText|blocked"
msgstr ""

msgid "CiStatusText|canceled"
msgstr ""

msgid "CiStatusText|created"
msgstr ""

msgid "CiStatusText|delayed"
msgstr ""

msgid "CiStatusText|failed"
msgstr ""

msgid "CiStatusText|manual"
msgstr ""

msgid "CiStatusText|passed"
msgstr ""

msgid "CiStatusText|pending"
msgstr ""

msgid "CiStatusText|skipped"
msgstr ""

msgid "CiStatus|running"
msgstr ""

msgid "CiVariables|Input variable key"
msgstr ""

msgid "CiVariables|Input variable value"
msgstr ""

msgid "CiVariables|Remove variable row"
msgstr ""

msgid "CiVariable|* (All environments)"
msgstr ""

msgid "CiVariable|All environments"
msgstr ""

msgid "CiVariable|Create wildcard"
msgstr ""

msgid "CiVariable|Error occurred while saving variables"
msgstr ""

msgid "CiVariable|New environment"
msgstr ""

msgid "CiVariable|Protected"
msgstr ""

msgid "CiVariable|Search environments"
msgstr ""

msgid "CiVariable|Toggle protected"
msgstr ""

msgid "CiVariable|Validation failed"
msgstr ""

msgid "ClassificationLabelUnavailable|is unavailable: %{reason}"
msgstr ""

msgid "Clear search"
msgstr ""

msgid "Clear search input"
msgstr ""

msgid "Click any <strong>project name</strong> in the project list below to navigate to the project milestone."
msgstr ""

msgid "Click the <strong>Download</strong> button and wait for downloading to complete."
msgstr ""

msgid "Click the <strong>Promote</strong> button in the top right corner to promote it to a group milestone."
msgstr ""

msgid "Click the <strong>Select none</strong> button on the right, since we only need \"Google Code Project Hosting\"."
msgstr ""

msgid "Click the button below to begin the install process by navigating to the Kubernetes page"
msgstr ""

msgid "Click to expand it."
msgstr ""

msgid "Click to expand text"
msgstr ""

msgid "Client authentication certificate"
msgstr ""

msgid "Client authentication key"
msgstr ""

msgid "Client authentication key password"
msgstr ""

msgid "Clients"
msgstr ""

msgid "Clone"
msgstr ""

msgid "Clone repository"
msgstr ""

msgid "Clone with %{http_label}"
msgstr ""

msgid "Clone with SSH"
msgstr ""

msgid "Close"
msgstr ""

msgid "Close epic"
msgstr ""

msgid "Closed"
msgstr ""

msgid "Closed issues"
msgstr ""

msgid "ClusterIntegration|%{appList} was successfully installed on your Kubernetes cluster"
msgstr ""

msgid "ClusterIntegration|%{boldNotice} This will add some extra resources like a load balancer, which may incur additional costs depending on the hosting provider your Kubernetes cluster is installed on. If you are using Google Kubernetes Engine, you can %{pricingLink}."
msgstr ""

msgid "ClusterIntegration|API URL"
msgstr ""

msgid "ClusterIntegration|Add Kubernetes cluster"
msgstr ""

msgid "ClusterIntegration|Add a Kubernetes cluster integration"
msgstr ""

msgid "ClusterIntegration|Adding a Kubernetes cluster to your group will automatically share the cluster across all your projects. Use review apps, deploy your applications, and easily run your pipelines for all projects using the same cluster."
msgstr ""

msgid "ClusterIntegration|Adding an integration to your group will share the cluster across all your projects."
msgstr ""

msgid "ClusterIntegration|Advanced options on this Kubernetes cluster's integration"
msgstr ""

msgid "ClusterIntegration|After installing Ingress, you will need to point your wildcard DNS at the generated external IP address in order to view your app after it is deployed. %{ingressHelpLink}"
msgstr ""

msgid "ClusterIntegration|An error occured while trying to fetch project zones: %{error}"
msgstr ""

msgid "ClusterIntegration|An error occurred when trying to contact the Google Cloud API. Please try again later."
msgstr ""

msgid "ClusterIntegration|An error occurred while trying to fetch your projects: %{error}"
msgstr ""

msgid "ClusterIntegration|An error occurred while trying to fetch zone machine types: %{error}"
msgstr ""

msgid "ClusterIntegration|Applications"
msgstr ""

msgid "ClusterIntegration|Are you sure you want to remove this Kubernetes cluster's integration? This will not delete your actual Kubernetes cluster."
msgstr ""

msgid "ClusterIntegration|CA Certificate"
msgstr ""

msgid "ClusterIntegration|Cert-Manager"
msgstr ""

msgid "ClusterIntegration|Cert-Manager is a native Kubernetes certificate management controller that helps with issuing certificates. Installing Cert-Manager on your cluster will issue a certificate by %{letsEncrypt} and ensure that certificates are valid and up-to-date."
msgstr ""

msgid "ClusterIntegration|Certificate Authority bundle (PEM format)"
msgstr ""

msgid "ClusterIntegration|Choose which applications to install on your Kubernetes cluster. Helm Tiller is required to install any of the following applications."
msgstr ""

msgid "ClusterIntegration|Choose which of your environments will use this cluster."
msgstr ""

msgid "ClusterIntegration|Copy API URL"
msgstr ""

msgid "ClusterIntegration|Copy CA Certificate"
msgstr ""

msgid "ClusterIntegration|Copy Ingress IP Address to clipboard"
msgstr ""

msgid "ClusterIntegration|Copy Jupyter Hostname to clipboard"
msgstr ""

msgid "ClusterIntegration|Copy Knative IP Address to clipboard"
msgstr ""

msgid "ClusterIntegration|Copy Kubernetes cluster name"
msgstr ""

msgid "ClusterIntegration|Copy Token"
msgstr ""

msgid "ClusterIntegration|Create Kubernetes cluster"
msgstr ""

msgid "ClusterIntegration|Did you know?"
msgstr ""

msgid "ClusterIntegration|Enable or disable GitLab's connection to your Kubernetes cluster."
msgstr ""

msgid "ClusterIntegration|Enable this setting if using role-based access control (RBAC)."
msgstr ""

msgid "ClusterIntegration|Enter the details for your Kubernetes cluster"
msgstr ""

msgid "ClusterIntegration|Environment scope"
msgstr ""

msgid "ClusterIntegration|Every new Google Cloud Platform (GCP) account receives $300 in credit upon %{sign_up_link}. In partnership with Google, GitLab is able to offer an additional $200 for both new and existing GCP accounts to get started with GitLab's Google Kubernetes Engine Integration."
msgstr ""

msgid "ClusterIntegration|Fetching machine types"
msgstr ""

msgid "ClusterIntegration|Fetching projects"
msgstr ""

msgid "ClusterIntegration|Fetching zones"
msgstr ""

msgid "ClusterIntegration|GitLab Integration"
msgstr ""

msgid "ClusterIntegration|GitLab Runner"
msgstr ""

msgid "ClusterIntegration|GitLab Runner connects to this project's repository and executes CI/CD jobs, pushing results back and deploying, applications to production."
msgstr ""

msgid "ClusterIntegration|Google Cloud Platform project"
msgstr ""

msgid "ClusterIntegration|Google Kubernetes Engine"
msgstr ""

msgid "ClusterIntegration|Google Kubernetes Engine project"
msgstr ""

msgid "ClusterIntegration|Group cluster"
msgstr ""

msgid "ClusterIntegration|Helm Tiller"
msgstr ""

msgid "ClusterIntegration|Helm streamlines installing and managing Kubernetes applications. Tiller runs inside of your Kubernetes Cluster, and manages releases of your charts."
msgstr ""

msgid "ClusterIntegration|Hide"
msgstr ""

msgid "ClusterIntegration|If you are setting up multiple clusters and are using Auto DevOps, %{help_link_start}read this first%{help_link_end}."
msgstr ""

msgid "ClusterIntegration|In order to show the health of the cluster, we'll need to provision your cluster with Prometheus to collect the required data."
msgstr ""

msgid "ClusterIntegration|Ingress"
msgstr ""

msgid "ClusterIntegration|Ingress IP Address"
msgstr ""

msgid "ClusterIntegration|Ingress gives you a way to route requests to services based on the request host or path, centralizing a number of services into a single entrypoint."
msgstr ""

msgid "ClusterIntegration|Install"
msgstr ""

msgid "ClusterIntegration|Install Prometheus"
msgstr ""

msgid "ClusterIntegration|Installed"
msgstr ""

msgid "ClusterIntegration|Installing"
msgstr ""

msgid "ClusterIntegration|Integrate Kubernetes cluster automation"
msgstr ""

msgid "ClusterIntegration|Integration status"
msgstr ""

msgid "ClusterIntegration|Issuer Email"
msgstr ""

msgid "ClusterIntegration|Issuers represent a certificate authority. You must provide an email address for your Issuer. "
msgstr ""

msgid "ClusterIntegration|Jupyter Hostname"
msgstr ""

msgid "ClusterIntegration|JupyterHub"
msgstr ""

msgid "ClusterIntegration|JupyterHub, a multi-user Hub, spawns, manages, and proxies multiple instances of the single-user Jupyter notebook server. JupyterHub can be used to serve notebooks to a class of students, a corporate data science group, or a scientific research group."
msgstr ""

msgid "ClusterIntegration|Knative"
msgstr ""

msgid "ClusterIntegration|Knative Domain Name:"
msgstr ""

msgid "ClusterIntegration|Knative IP Address:"
msgstr ""

msgid "ClusterIntegration|Knative extends Kubernetes to provide a set of middleware components that are essential to build modern, source-centric, and container-based applications that can run anywhere: on premises, in the cloud, or even in a third-party data center."
msgstr ""

msgid "ClusterIntegration|Kubernetes cluster"
msgstr ""

msgid "ClusterIntegration|Kubernetes cluster details"
msgstr ""

msgid "ClusterIntegration|Kubernetes cluster health"
msgstr ""

msgid "ClusterIntegration|Kubernetes cluster is being created on Google Kubernetes Engine..."
msgstr ""

msgid "ClusterIntegration|Kubernetes cluster name"
msgstr ""

msgid "ClusterIntegration|Kubernetes cluster was successfully created on Google Kubernetes Engine. Refresh the page to see Kubernetes cluster's details"
msgstr ""

msgid "ClusterIntegration|Kubernetes clusters allow you to use review apps, deploy your applications, run your pipelines, and much more in an easy way."
msgstr ""

msgid "ClusterIntegration|Kubernetes clusters can be used to deploy applications and to provide Review Apps for this project"
msgstr ""

msgid "ClusterIntegration|Learn more about %{help_link_start_machine_type}machine types%{help_link_end} and %{help_link_start_pricing}pricing%{help_link_end}."
msgstr ""

msgid "ClusterIntegration|Learn more about %{help_link_start}zones%{help_link_end}."
msgstr ""

msgid "ClusterIntegration|Learn more about Kubernetes"
msgstr ""

msgid "ClusterIntegration|Learn more about group Kubernetes clusters"
msgstr ""

msgid "ClusterIntegration|Let's Encrypt"
msgstr ""

msgid "ClusterIntegration|Machine type"
msgstr ""

msgid "ClusterIntegration|Make sure your account %{link_to_requirements} to create Kubernetes clusters"
msgstr ""

msgid "ClusterIntegration|Manage"
msgstr ""

msgid "ClusterIntegration|Manage your Kubernetes cluster by visiting %{link_gke}"
msgstr ""

msgid "ClusterIntegration|More information"
msgstr ""

msgid "ClusterIntegration|No machine types matched your search"
msgstr ""

msgid "ClusterIntegration|No projects found"
msgstr ""

msgid "ClusterIntegration|No projects matched your search"
msgstr ""

msgid "ClusterIntegration|No zones matched your search"
msgstr ""

msgid "ClusterIntegration|Note:"
msgstr ""

msgid "ClusterIntegration|Number of nodes"
msgstr ""

msgid "ClusterIntegration|Please enter access information for your Kubernetes cluster. If you need help, you can read our %{link_to_help_page} on Kubernetes"
msgstr ""

msgid "ClusterIntegration|Please make sure that your Google account meets the following requirements:"
msgstr ""

msgid "ClusterIntegration|Point a wildcard DNS to this generated IP address in order to access your application after it has been deployed."
msgstr ""

msgid "ClusterIntegration|Project cluster"
msgstr ""

msgid "ClusterIntegration|Project namespace"
msgstr ""

msgid "ClusterIntegration|Project namespace (optional, unique)"
msgstr ""

msgid "ClusterIntegration|Prometheus"
msgstr ""

msgid "ClusterIntegration|Prometheus is an open-source monitoring system with %{gitlabIntegrationLink} to monitor deployed applications."
msgstr ""

msgid "ClusterIntegration|RBAC-enabled cluster"
msgstr ""

msgid "ClusterIntegration|Read our %{link_to_help_page} on Kubernetes cluster integration."
msgstr ""

msgid "ClusterIntegration|Remove Kubernetes cluster integration"
msgstr ""

msgid "ClusterIntegration|Remove integration"
msgstr ""

msgid "ClusterIntegration|Remove this Kubernetes cluster's configuration from this project. This will not delete your actual Kubernetes cluster."
msgstr ""

msgid "ClusterIntegration|Replace this with your own hostname if you want. If you do so, point hostname to Ingress IP Address from above."
msgstr ""

msgid "ClusterIntegration|Request to begin installing failed"
msgstr ""

msgid "ClusterIntegration|Save changes"
msgstr ""

msgid "ClusterIntegration|Search machine types"
msgstr ""

msgid "ClusterIntegration|Search projects"
msgstr ""

msgid "ClusterIntegration|Search zones"
msgstr ""

msgid "ClusterIntegration|See and edit the details for your Kubernetes cluster"
msgstr ""

msgid "ClusterIntegration|Select machine type"
msgstr ""

msgid "ClusterIntegration|Select project"
msgstr ""

msgid "ClusterIntegration|Select project and zone to choose machine type"
msgstr ""

msgid "ClusterIntegration|Select project to choose zone"
msgstr ""

msgid "ClusterIntegration|Select zone"
msgstr ""

msgid "ClusterIntegration|Select zone to choose machine type"
msgstr ""

msgid "ClusterIntegration|Service token"
msgstr ""

msgid "ClusterIntegration|Show"
msgstr ""

msgid "ClusterIntegration|Something went wrong on our end."
msgstr ""

msgid "ClusterIntegration|Something went wrong while creating your Kubernetes cluster on Google Kubernetes Engine"
msgstr ""

msgid "ClusterIntegration|Something went wrong while installing %{title}"
msgstr ""

msgid "ClusterIntegration|The IP address is in the process of being assigned. Please check your Kubernetes cluster or Quotas on Google Kubernetes Engine if it takes a long time."
msgstr ""

msgid "ClusterIntegration|This account must have permissions to create a Kubernetes cluster in the %{link_to_container_project} specified below"
msgstr ""

msgid "ClusterIntegration|This option will allow you to install applications on RBAC clusters."
msgstr ""

msgid "ClusterIntegration|Toggle Kubernetes cluster"
msgstr ""

msgid "ClusterIntegration|Token"
msgstr ""

msgid "ClusterIntegration|Validating project billing status"
msgstr ""

msgid "ClusterIntegration|We could not verify that one of your projects on GCP has billing enabled. Please try again."
msgstr ""

msgid "ClusterIntegration|With a Kubernetes cluster associated to this project, you can use review apps, deploy your applications, run your pipelines, and much more in an easy way."
msgstr ""

msgid "ClusterIntegration|You must first install Helm Tiller before installing the applications below"
msgstr ""

msgid "ClusterIntegration|Your account must have %{link_to_kubernetes_engine}"
msgstr ""

msgid "ClusterIntegration|Zone"
msgstr ""

msgid "ClusterIntegration|access to Google Kubernetes Engine"
msgstr ""

msgid "ClusterIntegration|check the pricing here"
msgstr ""

msgid "ClusterIntegration|documentation"
msgstr ""

msgid "ClusterIntegration|help page"
msgstr ""

msgid "ClusterIntegration|meets the requirements"
msgstr ""

msgid "ClusterIntegration|properly configured"
msgstr ""

msgid "ClusterIntegration|sign up"
msgstr ""

msgid "Code owners"
msgstr ""

msgid "Cohorts"
msgstr ""

msgid "Collapse"
msgstr ""

msgid "Collapse sidebar"
msgstr ""

msgid "Command line instructions"
msgstr ""

msgid "Comment"
msgstr ""

msgid "Comment & resolve discussion"
msgstr ""

msgid "Comment & unresolve discussion"
msgstr ""

msgid "Comment form position"
msgstr ""

msgid "Comments"
msgstr ""

msgid "Commit"
msgid_plural "Commits"
msgstr[0] ""
msgstr[1] ""

msgid "Commit Message"
msgstr ""

msgid "Commit duration in minutes for last 30 commits"
msgstr ""

msgid "Commit message"
msgstr ""

msgid "Commit statistics for %{ref} %{start_time} - %{end_time}"
msgstr ""

msgid "Commit to %{branchName} branch"
msgstr ""

msgid "CommitBoxTitle|Commit"
msgstr ""

msgid "CommitMessage|Add %{file_name}"
msgstr ""

msgid "CommitWidget|authored"
msgstr ""

msgid "Commits"
msgstr ""

msgid "Commits feed"
msgstr ""

msgid "Commits per day hour (UTC)"
msgstr ""

msgid "Commits per day of month"
msgstr ""

msgid "Commits per weekday"
msgstr ""

msgid "Commits|An error occurred while fetching merge requests data."
msgstr ""

msgid "Commits|Commit: %{commitText}"
msgstr ""

msgid "Commits|History"
msgstr ""

msgid "Commits|No related merge requests found"
msgstr ""

msgid "Committed by"
msgstr ""

msgid "Commit…"
msgstr ""

msgid "Compare"
msgstr ""

msgid "Compare Git revisions"
msgstr ""

msgid "Compare Revisions"
msgstr ""

msgid "Compare changes with the last commit"
msgstr ""

msgid "Compare changes with the merge request target branch"
msgstr ""

msgid "CompareBranches|%{source_branch} and %{target_branch} are the same."
msgstr ""

msgid "CompareBranches|Compare"
msgstr ""

msgid "CompareBranches|Source"
msgstr ""

msgid "CompareBranches|Target"
msgstr ""

msgid "CompareBranches|There isn't anything to compare."
msgstr ""

msgid "Confidential"
msgstr ""

msgid "Confidentiality"
msgstr ""

msgid "Configure GitLab runners to start using the Web Terminal. %{helpStart}Learn more.%{helpEnd}"
msgstr ""

msgid "Configure Gitaly timeouts."
msgstr ""

msgid "Configure Tracing"
msgstr ""

msgid "Configure a <code>.gitlab-webide.yml</code> file in the <code>.gitlab</code> directory to start using the Web Terminal. %{helpStart}Learn more.%{helpEnd}"
msgstr ""

msgid "Configure automatic git checks and housekeeping on repositories."
msgstr ""

msgid "Configure limits for web and API requests."
msgstr ""

msgid "Configure push mirrors."
msgstr ""

msgid "Configure storage path settings."
msgstr ""

msgid "Configure the %{link} integration."
msgstr ""

msgid "Configure the way a user creates a new account."
msgstr ""

msgid "Connect"
msgstr ""

msgid "Connect all repositories"
msgstr ""

msgid "Connect repositories from GitHub"
msgstr ""

msgid "Connect your external repositories, and CI/CD pipelines will run for new commits. A GitLab project will be created with only CI/CD features enabled."
msgstr ""

msgid "Connecting..."
msgstr ""

msgid "Container Registry"
msgstr ""

msgid "ContainerRegistry|Created"
msgstr ""

msgid "ContainerRegistry|First log in to GitLab&rsquo;s Container Registry using your GitLab username and password. If you have %{link_2fa} you need to use a %{link_token}:"
msgstr ""

msgid "ContainerRegistry|GitLab supports up to 3 levels of image names. The following examples of images are valid for your project:"
msgstr ""

msgid "ContainerRegistry|How to use the Container Registry"
msgstr ""

msgid "ContainerRegistry|Learn more about"
msgstr ""

msgid "ContainerRegistry|No tags in Container Registry for this container image."
msgstr ""

msgid "ContainerRegistry|Once you log in, you&rsquo;re free to create and upload a container image using the common %{build} and %{push} commands"
msgstr ""

msgid "ContainerRegistry|Remove repository"
msgstr ""

msgid "ContainerRegistry|Remove tag"
msgstr ""

msgid "ContainerRegistry|Size"
msgstr ""

msgid "ContainerRegistry|Tag"
msgstr ""

msgid "ContainerRegistry|Tag ID"
msgstr ""

msgid "ContainerRegistry|Use different image names"
msgstr ""

msgid "ContainerRegistry|With the Docker Container Registry integrated into GitLab, every project can have its own space to store its Docker images."
msgstr ""

msgid "ContainerRegistry|You can also use a %{deploy_token} for read-only access to the registry images."
msgstr ""

msgid "Continue"
msgstr ""

msgid "Continue to the next step"
msgstr ""

msgid "Continuous Integration and Deployment"
msgstr ""

msgid "Contribute to GitLab"
msgstr ""

msgid "Contribution"
msgstr ""

msgid "Contribution Charts"
msgstr ""

msgid "Contributions for <strong>%{calendar_date}</strong>"
msgstr ""

msgid "Contributions per group member"
msgstr ""

msgid "Contributors"
msgstr ""

msgid "ContributorsPage|%{startDate} – %{endDate}"
msgstr ""

msgid "ContributorsPage|Building repository graph."
msgstr ""

msgid "ContributorsPage|Commits to %{branch_name}, excluding merge commits. Limited to 6,000 commits."
msgstr ""

msgid "ContributorsPage|Please wait a moment, this page will automatically refresh when ready."
msgstr ""

msgid "Control the display of third party offers."
msgstr ""

msgid "Control the maximum concurrency of LFS/attachment backfill for this secondary node"
msgstr ""

msgid "Control the maximum concurrency of repository backfill for this secondary node"
msgstr ""

msgid "Control the maximum concurrency of verification operations for this Geo node"
msgstr ""

msgid "Control the minimum interval in days that a repository should be reverified for this primary node"
msgstr ""

msgid "ConvDev Index"
msgstr ""

msgid "Copy %{http_label} clone URL"
msgstr ""

msgid "Copy %{protocol} clone URL"
msgstr ""

msgid "Copy ID to clipboard"
msgstr ""

msgid "Copy SSH clone URL"
msgstr ""

msgid "Copy SSH public key"
msgstr ""

msgid "Copy SSH public key to clipboard"
msgstr ""

msgid "Copy URL to clipboard"
msgstr ""

msgid "Copy branch name to clipboard"
msgstr ""

msgid "Copy command to clipboard"
msgstr ""

msgid "Copy commit SHA to clipboard"
msgstr ""

msgid "Copy file path to clipboard"
msgstr ""

msgid "Copy incoming email address to clipboard"
msgstr ""

msgid "Copy link"
msgstr ""

msgid "Copy name to clipboard"
msgstr ""

msgid "Copy reference to clipboard"
msgstr ""

msgid "Copy secret to clipboard"
msgstr ""

msgid "Copy to clipboard"
msgstr ""

msgid "Copy token to clipboard"
msgstr ""

msgid "Could not retrieve the pipeline status. For troubleshooting steps, read the %{linkStart}documentation.%{linkEnd}"
msgstr ""

msgid "Create"
msgstr ""

msgid "Create New Directory"
msgstr ""

msgid "Create a new branch"
msgstr ""

msgid "Create a new branch and merge request"
msgstr ""

msgid "Create a new issue"
msgstr ""

msgid "Create a new repository"
msgstr ""

msgid "Create a personal access token on your account to pull or push via %{protocol}."
msgstr ""

msgid "Create branch"
msgstr ""

msgid "Create commit"
msgstr ""

msgid "Create directory"
msgstr ""

msgid "Create empty repository"
msgstr ""

msgid "Create epic"
msgstr ""

msgid "Create file"
msgstr ""

msgid "Create group"
msgstr ""

msgid "Create group label"
msgstr ""

msgid "Create issue"
msgstr ""

msgid "Create lists from labels. Issues with that label appear in that list."
msgstr ""

msgid "Create merge request"
msgstr ""

msgid "Create merge request and branch"
msgstr ""

msgid "Create new branch"
msgstr ""

msgid "Create new directory"
msgstr ""

msgid "Create new file"
msgstr ""

msgid "Create new file or directory"
msgstr ""

msgid "Create new label"
msgstr ""

msgid "Create new..."
msgstr ""

msgid "Create project label"
msgstr ""

msgid "Create your first page"
msgstr ""

msgid "CreateTag|Tag"
msgstr ""

msgid "CreateTokenToCloneLink|create a personal access token"
msgstr ""

msgid "Created"
msgstr ""

msgid "Created At"
msgstr ""

msgid "Created by me"
msgstr ""

msgid "Created on"
msgstr ""

msgid "Created on:"
msgstr ""

msgid "Creating epic"
msgstr ""

msgid "Cron Timezone"
msgstr ""

msgid "Cron syntax"
msgstr ""

msgid "Current Branch"
msgstr ""

msgid "Current node"
msgstr ""

msgid "CurrentUser|Profile"
msgstr ""

msgid "CurrentUser|Settings"
msgstr ""

msgid "Custom CI config path"
msgstr ""

msgid "Custom hostname (for private commit emails)"
msgstr ""

msgid "Custom notification events"
msgstr ""

msgid "Custom notification levels are the same as participating levels. With custom notification levels you will also receive notifications for select events. To find out more, check out %{notification_link}."
msgstr ""

msgid "Custom project templates"
msgstr ""

msgid "Custom project templates have not been set up for groups that you are a member of. They are enabled from a group’s settings page. Contact your group’s Owner or Maintainer to setup custom project templates."
msgstr ""

msgid "Customize colors"
msgstr ""

msgid "Customize how FogBugz email addresses and usernames are imported into GitLab. In the next step, you'll be able to select the projects you want to import."
msgstr ""

msgid "Customize how Google Code email addresses and usernames are imported into GitLab. In the next step, you'll be able to select the projects you want to import."
msgstr ""

msgid "Customize your merge request approval settings."
msgstr ""

msgid "Customize your pipeline configuration, view your pipeline status and coverage report."
msgstr ""

msgid "Cycle Analytics"
msgstr ""

msgid "Cycle Analytics gives an overview of how much time it takes to go from idea to production in your project."
msgstr ""

msgid "CycleAnalyticsStage|Code"
msgstr ""

msgid "CycleAnalyticsStage|Issue"
msgstr ""

msgid "CycleAnalyticsStage|Plan"
msgstr ""

msgid "CycleAnalyticsStage|Production"
msgstr ""

msgid "CycleAnalyticsStage|Review"
msgstr ""

msgid "CycleAnalyticsStage|Staging"
msgstr ""

msgid "CycleAnalyticsStage|Test"
msgstr ""

msgid "Dashboard"
msgstr ""

msgid "DashboardProjects|All"
msgstr ""

msgid "DashboardProjects|Personal"
msgstr ""

msgid "Date picker"
msgstr ""

msgid "Debug"
msgstr ""

msgid "Dec"
msgstr ""

msgid "December"
msgstr ""

msgid "Decline"
msgstr ""

msgid "Decline and sign out"
msgstr ""

msgid "Default Branch"
msgstr ""

msgid "Default classification label"
msgstr ""

msgid "Default: Directly import the Google Code email address or username"
msgstr ""

msgid "Default: Map a FogBugz account ID to a full name"
msgstr ""

msgid "Define a custom pattern with cron syntax"
msgstr ""

msgid "Define environments in the deploy stage(s) in <code>.gitlab-ci.yml</code> to track deployments here."
msgstr ""

msgid "DelayedJobs|Are you sure you want to run %{jobName} immediately? Otherwise this job will run automatically after it's timer finishes."
msgstr ""

msgid "DelayedJobs|Are you sure you want to run %{job_name} immediately? This job will run automatically after it's timer finishes."
msgstr ""

msgid "DelayedJobs|Start now"
msgstr ""

msgid "DelayedJobs|Unschedule"
msgstr ""

msgid "DelayedJobs|delayed"
msgstr ""

msgid "Delete"
msgstr ""

msgid "Delete Package"
msgstr ""

msgid "Delete Snippet"
msgstr ""

msgid "Delete comment"
msgstr ""

msgid "Delete list"
msgstr ""

msgid "Deleted"
msgstr ""

msgid "Deny"
msgstr ""

msgid "Deploy"
msgid_plural "Deploys"
msgstr[0] ""
msgstr[1] ""

msgid "Deploy Keys"
msgstr ""

msgid "DeployKeys|+%{count} others"
msgstr ""

msgid "DeployKeys|Current project"
msgstr ""

msgid "DeployKeys|Deploy key"
msgstr ""

msgid "DeployKeys|Enabled deploy keys"
msgstr ""

msgid "DeployKeys|Error enabling deploy key"
msgstr ""

msgid "DeployKeys|Error getting deploy keys"
msgstr ""

msgid "DeployKeys|Error removing deploy key"
msgstr ""

msgid "DeployKeys|Expand %{count} other projects"
msgstr ""

msgid "DeployKeys|Loading deploy keys"
msgstr ""

msgid "DeployKeys|No deploy keys found. Create one with the form above."
msgstr ""

msgid "DeployKeys|Privately accessible deploy keys"
msgstr ""

msgid "DeployKeys|Project usage"
msgstr ""

msgid "DeployKeys|Publicly accessible deploy keys"
msgstr ""

msgid "DeployKeys|Read access only"
msgstr ""

msgid "DeployKeys|Write access allowed"
msgstr ""

msgid "DeployKeys|You are going to remove this deploy key. Are you sure?"
msgstr ""

msgid "DeployTokens|Active Deploy Tokens (%{active_tokens})"
msgstr ""

msgid "DeployTokens|Add a deploy token"
msgstr ""

msgid "DeployTokens|Allows read-only access to the registry images"
msgstr ""

msgid "DeployTokens|Allows read-only access to the repository"
msgstr ""

msgid "DeployTokens|Copy deploy token to clipboard"
msgstr ""

msgid "DeployTokens|Copy username to clipboard"
msgstr ""

msgid "DeployTokens|Create deploy token"
msgstr ""

msgid "DeployTokens|Created"
msgstr ""

msgid "DeployTokens|Deploy Tokens"
msgstr ""

msgid "DeployTokens|Deploy tokens allow read-only access to your repository and registry images."
msgstr ""

msgid "DeployTokens|Expires"
msgstr ""

msgid "DeployTokens|Name"
msgstr ""

msgid "DeployTokens|Pick a name for the application, and we'll give you a unique deploy token."
msgstr ""

msgid "DeployTokens|Revoke"
msgstr ""

msgid "DeployTokens|Revoke %{name}"
msgstr ""

msgid "DeployTokens|Scopes"
msgstr ""

msgid "DeployTokens|This action cannot be undone."
msgstr ""

msgid "DeployTokens|This project has no active Deploy Tokens."
msgstr ""

msgid "DeployTokens|Use this token as a password. Make sure you save it - you won't be able to access it again."
msgstr ""

msgid "DeployTokens|Use this username as a login."
msgstr ""

msgid "DeployTokens|Username"
msgstr ""

msgid "DeployTokens|You are about to revoke"
msgstr ""

msgid "DeployTokens|Your New Deploy Token"
msgstr ""

msgid "DeployTokens|Your new project deploy token has been created."
msgstr ""

msgid "Deployed to"
msgstr ""

msgid "Deploying to"
msgstr ""

msgid "Deprioritize label"
msgstr ""

msgid "Descending"
msgstr ""

msgid "Description"
msgstr ""

msgid "Description templates allow you to define context-specific templates for issue and merge request description fields for your project."
msgstr ""

msgid "Description:"
msgstr ""

msgid "Destroy"
msgstr ""

msgid "Details"
msgstr ""

msgid "Detect host keys"
msgstr ""

msgid "Diff content limits"
msgstr ""

msgid "Diff limits"
msgstr ""

msgid "Diffs|No file name available"
msgstr ""

msgid "Diffs|Something went wrong while fetching diff lines."
msgstr ""

msgid "Direction"
msgstr ""

msgid "Directory name"
msgstr ""

msgid "Disable"
msgstr ""

msgid "Disable for this project"
msgstr ""

msgid "Disable group Runners"
msgstr ""

msgid "Disable shared Runners"
msgstr ""

msgid "Disabled"
msgstr ""

msgid "Discard"
msgstr ""

msgid "Discard all changes"
msgstr ""

msgid "Discard all unstaged changes?"
msgstr ""

msgid "Discard changes"
msgstr ""

msgid "Discard changes to %{path}?"
msgstr ""

msgid "Discard draft"
msgstr ""

msgid "Discard review"
msgstr ""

msgid "Discover GitLab Geo."
msgstr ""

msgid "Discover projects, groups and snippets. Share your projects with others"
msgstr ""

msgid "Dismiss"
msgstr ""

msgid "Dismiss Cycle Analytics introduction box"
msgstr ""

msgid "Dismiss Merge Request promotion"
msgstr ""

msgid "Do you want to customize how Google Code email addresses and usernames are imported into GitLab?"
msgstr ""

msgid "Documentation for popular identity providers"
msgstr ""

msgid "Domain"
msgstr ""

msgid "Don't show again"
msgstr ""

msgid "Done"
msgstr ""

msgid "Download"
msgstr ""

msgid "Download asset"
msgstr ""

msgid "Download tar"
msgstr ""

msgid "Download tar.bz2"
msgstr ""

msgid "Download tar.gz"
msgstr ""

msgid "Download zip"
msgstr ""

msgid "DownloadArtifacts|Download"
msgstr ""

msgid "DownloadCommit|Email Patches"
msgstr ""

msgid "DownloadCommit|Plain Diff"
msgstr ""

msgid "DownloadSource|Download"
msgstr ""

msgid "Downstream"
msgstr ""

msgid "Downvotes"
msgstr ""

msgid "Due date"
msgstr ""

msgid "During this process, you’ll be asked for URLs from GitLab’s side. Use the URLs shown below."
msgstr ""

msgid "Each Runner can be in one of the following states:"
msgstr ""

msgid "Edit"
msgstr ""

msgid "Edit Label"
msgstr ""

msgid "Edit Pipeline Schedule %{id}"
msgstr ""

msgid "Edit Snippet"
msgstr ""

msgid "Edit application"
msgstr ""

msgid "Edit comment"
msgstr ""

msgid "Edit environment"
msgstr ""

msgid "Edit files in the editor and commit changes here"
msgstr ""

msgid "Edit group: %{group_name}"
msgstr ""

msgid "Edit identity for %{user_name}"
msgstr ""

msgid "Elasticsearch"
msgstr ""

msgid "Elasticsearch integration. Elasticsearch AWS IAM."
msgstr ""

msgid "Email"
msgstr ""

msgid "Email patch"
msgstr ""

msgid "Emails"
msgstr ""

msgid "Embed"
msgstr ""

msgid "Enable"
msgstr ""

msgid "Enable Auto DevOps"
msgstr ""

msgid "Enable Pseudonymizer data collection"
msgstr ""

msgid "Enable SAML authentication for this group"
msgstr ""

msgid "Enable Sentry for error reporting and logging."
msgstr ""

msgid "Enable and configure InfluxDB metrics."
msgstr ""

msgid "Enable and configure Prometheus metrics."
msgstr ""

msgid "Enable classification control using an external service"
msgstr ""

msgid "Enable for this project"
msgstr ""

msgid "Enable group Runners"
msgstr ""

msgid "Enable or disable the Pseudonymizer data collection."
msgstr ""

msgid "Enable or disable version check and usage ping."
msgstr ""

msgid "Enable reCAPTCHA or Akismet and set IP limits."
msgstr ""

msgid "Enable self approval of merge requests"
msgstr ""

msgid "Enable shared Runners"
msgstr ""

msgid "Enable the Performance Bar for a given group."
msgstr ""

msgid "Enable usage ping"
msgstr ""

msgid "Enable usage ping to get an overview of how you are using GitLab from a feature perspective."
msgstr ""

msgid "Enabled"
msgstr ""

msgid "Ends at (UTC)"
msgstr ""

msgid "Enter in your Bitbucket Server URL and personal access token below"
msgstr ""

msgid "Enter the issue description"
msgstr ""

msgid "Enter the issue title"
msgstr ""

msgid "Enter the merge request description"
msgstr ""

msgid "Enter the merge request title"
msgstr ""

msgid "Environments"
msgstr ""

msgid "Environments allow you to track deployments of your application %{link_to_read_more}."
msgstr ""

msgid "Environments|An error occurred while fetching the environments."
msgstr ""

msgid "Environments|An error occurred while making the request."
msgstr ""

msgid "Environments|An error occurred while stopping the environment, please try again"
msgstr ""

msgid "Environments|Are you sure you want to stop this environment?"
msgstr ""

msgid "Environments|Commit"
msgstr ""

msgid "Environments|Deploy to..."
msgstr ""

msgid "Environments|Deployment"
msgstr ""

msgid "Environments|Environment"
msgstr ""

msgid "Environments|Environments"
msgstr ""

msgid "Environments|Environments are places where code gets deployed, such as staging or production."
msgstr ""

msgid "Environments|Job"
msgstr ""

msgid "Environments|Learn more about stopping environments"
msgstr ""

msgid "Environments|New environment"
msgstr ""

msgid "Environments|No deployments yet"
msgstr ""

msgid "Environments|No pod name has been specified"
msgstr ""

msgid "Environments|Note that this action will stop the environment, but it will %{emphasisStart}not%{emphasisEnd} have an effect on any existing deployment due to no “stop environment action” being defined in the %{ciConfigLinkStart}.gitlab-ci.yml%{ciConfigLinkEnd} file."
msgstr ""

msgid "Environments|Note that this action will stop the environment, but it will %{emphasis_start}not%{emphasis_end} have an effect on any existing deployment due to no “stop environment action” being defined in the %{ci_config_link_start}.gitlab-ci.yml%{ci_config_link_end} file."
msgstr ""

msgid "Environments|Open live environment"
msgstr ""

msgid "Environments|Pod logs from"
msgstr ""

msgid "Environments|Re-deploy to environment"
msgstr ""

msgid "Environments|Read more about environments"
msgstr ""

msgid "Environments|Rollback environment"
msgstr ""

msgid "Environments|Show all"
msgstr ""

msgid "Environments|Stop"
msgstr ""

msgid "Environments|Stop environment"
msgstr ""

msgid "Environments|Stopping"
msgstr ""

msgid "Environments|Updated"
msgstr ""

msgid "Environments|You don't have any environments right now"
msgstr ""

msgid "Environments|protected"
msgstr ""

msgid "Epic"
msgstr ""

msgid "Epic will be removed! Are you sure?"
msgstr ""

msgid "Epics"
msgstr ""

msgid "Epics Roadmap"
msgstr ""

msgid "Epics let you manage your portfolio of projects more efficiently and with less effort"
msgstr ""

msgid "Epics|An error occurred while saving %{epicDateType} date"
msgstr ""

msgid "Epics|How can I solve this?"
msgstr ""

msgid "Epics|More information"
msgstr ""

msgid "Epics|These dates affect how your epics appear in the roadmap. Dates from milestones come from the milestones assigned to issues in the epic. You can also set fixed dates or remove them entirely."
msgstr ""

msgid "Epics|To schedule your epic's %{epicDateType} date based on milestones, assign a milestone with a %{epicDateType} date to any issue in the epic."
msgstr ""

msgid "Epics|due"
msgstr ""

msgid "Epics|start"
msgstr ""

msgid "Error"
msgstr ""

msgid "Error Reporting and Logging"
msgstr ""

msgid "Error creating epic"
msgstr ""

msgid "Error fetching contributors data."
msgstr ""

msgid "Error fetching labels."
msgstr ""

msgid "Error fetching network graph."
msgstr ""

msgid "Error fetching refs"
msgstr ""

msgid "Error fetching usage ping data."
msgstr ""

msgid "Error loading branch data. Please try again."
msgstr ""

msgid "Error loading branches."
msgstr ""

msgid "Error loading last commit."
msgstr ""

msgid "Error loading markdown preview"
msgstr ""

msgid "Error loading merge requests."
msgstr ""

msgid "Error loading project data. Please try again."
msgstr ""

msgid "Error loading template types."
msgstr ""

msgid "Error loading template."
msgstr ""

msgid "Error occurred when toggling the notification subscription"
msgstr ""

msgid "Error saving label update."
msgstr ""

msgid "Error updating status for all todos."
msgstr ""

msgid "Error updating todo status."
msgstr ""

msgid "Error while loading the merge request. Please try again."
msgstr ""

msgid "Estimated"
msgstr ""

msgid "EventFilterBy|Filter by all"
msgstr ""

msgid "EventFilterBy|Filter by comments"
msgstr ""

msgid "EventFilterBy|Filter by issue events"
msgstr ""

msgid "EventFilterBy|Filter by merge events"
msgstr ""

msgid "EventFilterBy|Filter by push events"
msgstr ""

msgid "EventFilterBy|Filter by team"
msgstr ""

msgid "Every %{action} attempt has failed: %{job_error_message}. Please try again."
msgstr ""

msgid "Every day (at 4:00am)"
msgstr ""

msgid "Every month (on the 1st at 4:00am)"
msgstr ""

msgid "Every week (Sundays at 4:00am)"
msgstr ""

msgid "Everyone"
msgstr ""

msgid "Everyone can contribute"
msgstr ""

msgid "Existing Git repository"
msgstr ""

msgid "Existing folder"
msgstr ""

msgid "Expand"
msgstr ""

msgid "Expand all"
msgstr ""

msgid "Expand sidebar"
msgstr ""

msgid "Expiration date"
msgstr ""

msgid "Expired %{expiredOn}"
msgstr ""

msgid "Expires in %{expires_at}"
msgstr ""

msgid "Explain the problem. If appropriate, provide a link to the relevant issue or comment."
msgstr ""

msgid "Explore"
msgstr ""

msgid "Explore GitLab"
msgstr ""

msgid "Explore Groups"
msgstr ""

msgid "Explore groups"
msgstr ""

msgid "Explore projects"
msgstr ""

msgid "Explore public groups"
msgstr ""

msgid "External Classification Policy Authorization"
msgstr ""

msgid "External URL"
msgstr ""

msgid "External authentication"
msgstr ""

msgid "External authorization denied access to this project"
msgstr ""

msgid "External authorization request timeout"
msgstr ""

msgid "ExternalAuthorizationService|Classification Label"
msgstr ""

msgid "ExternalAuthorizationService|Classification label"
msgstr ""

msgid "ExternalAuthorizationService|When no classification label is set the default label `%{default_label}` will be used."
msgstr ""

msgid "Facebook"
msgstr ""

msgid "Failed"
msgstr ""

msgid "Failed Jobs"
msgstr ""

msgid "Failed to change the owner"
msgstr ""

msgid "Failed to check related branches."
msgstr ""

msgid "Failed to deploy to"
msgstr ""

msgid "Failed to load emoji list."
msgstr ""

msgid "Failed to remove issue from board, please try again."
msgstr ""

msgid "Failed to remove mirror."
msgstr ""

msgid "Failed to remove the pipeline schedule"
msgstr ""

msgid "Failed to signing using smartcard authentication"
msgstr ""

msgid "Failed to update issues, please try again."
msgstr ""

msgid "Failed to upload object map file"
msgstr ""

msgid "Failure"
msgstr ""

msgid "Faster as it re-uses the project workspace (falling back to clone if it doesn't exist)"
msgstr ""

msgid "Feature Flags"
msgstr ""

msgid "FeatureFlags|API URL"
msgstr ""

msgid "FeatureFlags|Active"
msgstr ""

msgid "FeatureFlags|Application name"
msgstr ""

msgid "FeatureFlags|Configure"
msgstr ""

msgid "FeatureFlags|Configure feature flags"
msgstr ""

msgid "FeatureFlags|Create feature flag"
msgstr ""

msgid "FeatureFlags|Delete %{feature_flag_name}?"
msgstr ""

msgid "FeatureFlags|Description"
msgstr ""

msgid "FeatureFlags|Edit %{feature_flag_name}"
msgstr ""

msgid "FeatureFlags|Edit Feature Flag"
msgstr ""

msgid "FeatureFlags|Feature Flag"
msgstr ""

msgid "FeatureFlags|Feature flag"
msgstr ""

msgid "FeatureFlags|Feature flag %{feature_flag_name} will be removed. Are you sure?"
msgstr ""

msgid "FeatureFlags|Feature flags allow you to configure your code into different flavors by dynamically toggling certain functionality."
msgstr ""

msgid "FeatureFlags|Get started with feature flags"
msgstr ""

msgid "FeatureFlags|Inactive"
msgstr ""

msgid "FeatureFlags|Install a %{docs_link_start}compatible client library%{docs_link_end} and specify the API URL, application name, and instance ID during the configuration setup."
msgstr ""

msgid "FeatureFlags|Instance ID"
msgstr ""

msgid "FeatureFlags|More information"
msgstr ""

msgid "FeatureFlags|Name"
msgstr ""

msgid "FeatureFlags|New"
msgstr ""

msgid "FeatureFlags|New Feature Flag"
msgstr ""

msgid "FeatureFlags|Save changes"
msgstr ""

msgid "FeatureFlags|Status"
msgstr ""

msgid "Feb"
msgstr ""

msgid "February"
msgstr ""

msgid "Fields on this page are now uneditable, you can configure"
msgstr ""

msgid "File added"
msgstr ""

msgid "File deleted"
msgstr ""

msgid "File mode changed from %{a_mode} to %{b_mode}"
msgstr ""

msgid "File moved"
msgstr ""

msgid "File templates"
msgstr ""

msgid "Files"
msgstr ""

msgid "Fill in the fields below, turn on <strong>%{enable_label}</strong>, and press <strong>%{save_changes}</strong>"
msgstr ""

msgid "Filter"
msgstr ""

msgid "Filter by %{issuable_type} that are currently closed."
msgstr ""

msgid "Filter by %{issuable_type} that are currently opened."
msgstr ""

msgid "Filter by commit message"
msgstr ""

msgid "Filter by two-factor authentication"
msgstr ""

msgid "Filter..."
msgstr ""

msgid "Find by path"
msgstr ""

msgid "Find file"
msgstr ""

msgid "Find the downloaded ZIP file and decompress it."
msgstr ""

msgid "Find the newly extracted <code>Takeout/Google Code Project Hosting/GoogleCodeProjectHosting.json</code> file."
msgstr ""

msgid "Fingerprints"
msgstr ""

msgid "Finish review"
msgstr ""

msgid "Finished"
msgstr ""

msgid "FirstPushedBy|First"
msgstr ""

msgid "FirstPushedBy|pushed by"
msgstr ""

msgid "Fixed date"
msgstr ""

msgid "Fixed due date"
msgstr ""

msgid "Fixed start date"
msgstr ""

msgid "Fixed:"
msgstr ""

msgid "FogBugz Email"
msgstr ""

msgid "FogBugz Import"
msgstr ""

msgid "FogBugz Password"
msgstr ""

msgid "FogBugz URL"
msgstr ""

msgid "FogBugz import"
msgstr ""

msgid "Follow the steps below to export your Google Code project data."
msgstr ""

msgid "Font Color"
msgstr ""

msgid "Footer message"
msgstr ""

msgid "For internal projects, any logged in user can view pipelines and access job details (output logs and artifacts)"
msgstr ""

msgid "For more information, go to the "
msgstr ""

msgid "For more information, please review %{link_start_tag}Jaeger's configuration doc%{link_end_tag}"
msgstr ""

msgid "For more information, see the documentation on %{deactivating_usage_ping_link_start}deactivating the usage ping%{deactivating_usage_ping_link_end}."
msgstr ""

msgid "For private projects, any member (guest or higher) can view pipelines and access job details (output logs and artifacts)"
msgstr ""

msgid "For public projects, anyone can view pipelines and access job details (output logs and artifacts)"
msgstr ""

msgid "ForkedFromProjectPath|Forked from"
msgstr ""

msgid "ForkedFromProjectPath|Forked from %{project_name} (deleted)"
msgstr ""

msgid "Forking in progress"
msgstr ""

msgid "Forks"
msgstr ""

msgid "Format"
msgstr ""

msgid "Found errors in your .gitlab-ci.yml:"
msgstr ""

msgid "From %{provider_title}"
msgstr ""

msgid "From Bitbucket"
msgstr ""

msgid "From Bitbucket Server"
msgstr ""

msgid "From FogBugz"
msgstr ""

msgid "From GitLab.com"
msgstr ""

msgid "From Google Code"
msgstr ""

msgid "From issue creation until deploy to production"
msgstr ""

msgid "From merge request merge until deploy to production"
msgstr ""

msgid "From milestones:"
msgstr ""

msgid "From the Kubernetes cluster details view, install Runner from the applications list"
msgstr ""

msgid "GPG Keys"
msgstr ""

msgid "General"
msgstr ""

msgid "General pipelines"
msgstr ""

msgid "Generate a default set of labels"
msgstr ""

msgid "Geo"
msgstr ""

msgid "Geo Nodes"
msgstr ""

msgid "Geo allows you to replicate your GitLab instance to other geographical locations."
msgstr ""

msgid "GeoNodeSyncStatus|Node is failing or broken."
msgstr ""

msgid "GeoNodeSyncStatus|Node is slow, overloaded, or it just recovered after an outage."
msgstr ""

msgid "GeoNodes|Checksummed"
msgstr ""

msgid "GeoNodes|Data is out of date from %{timeago}"
msgstr ""

msgid "GeoNodes|Data replication lag"
msgstr ""

msgid "GeoNodes|Disabling a node stops the sync process. Are you sure?"
msgstr ""

msgid "GeoNodes|Does not match the primary storage configuration"
msgstr ""

msgid "GeoNodes|Failed"
msgstr ""

msgid "GeoNodes|Full"
msgstr ""

msgid "GeoNodes|GitLab version"
msgstr ""

msgid "GeoNodes|GitLab version does not match the primary node version"
msgstr ""

msgid "GeoNodes|Health status"
msgstr ""

msgid "GeoNodes|Last event ID processed by cursor"
msgstr ""

msgid "GeoNodes|Last event ID seen from primary"
msgstr ""

msgid "GeoNodes|Learn more about Repository checksum progress"
msgstr ""

msgid "GeoNodes|Learn more about Repository verification"
msgstr ""

msgid "GeoNodes|Learn more about Wiki checksum progress"
msgstr ""

msgid "GeoNodes|Learn more about Wiki verification"
msgstr ""

msgid "GeoNodes|Loading nodes"
msgstr ""

msgid "GeoNodes|Local LFS objects"
msgstr ""

msgid "GeoNodes|Local attachments"
msgstr ""

msgid "GeoNodes|Local job artifacts"
msgstr ""

msgid "GeoNodes|New node"
msgstr ""

msgid "GeoNodes|Node Authentication was successfully repaired."
msgstr ""

msgid "GeoNodes|Node was successfully removed."
msgstr ""

msgid "GeoNodes|Not checksummed"
msgstr ""

msgid "GeoNodes|Out of sync"
msgstr ""

msgid "GeoNodes|Removing a node stops the sync process. Are you sure?"
msgstr ""

msgid "GeoNodes|Replication slot WAL"
msgstr ""

msgid "GeoNodes|Replication slots"
msgstr ""

msgid "GeoNodes|Repositories"
msgstr ""

msgid "GeoNodes|Repositories checksummed for verification with their counterparts on Secondary nodes"
msgstr ""

msgid "GeoNodes|Repositories verified with their counterparts on the Primary node"
msgstr ""

msgid "GeoNodes|Repository checksum progress"
msgstr ""

msgid "GeoNodes|Repository verification progress"
msgstr ""

msgid "GeoNodes|Selective"
msgstr ""

msgid "GeoNodes|Something went wrong while changing node status"
msgstr ""

msgid "GeoNodes|Something went wrong while fetching nodes"
msgstr ""

msgid "GeoNodes|Something went wrong while removing node"
msgstr ""

msgid "GeoNodes|Something went wrong while repairing node"
msgstr ""

msgid "GeoNodes|Storage config"
msgstr ""

msgid "GeoNodes|Sync settings"
msgstr ""

msgid "GeoNodes|Synced"
msgstr ""

msgid "GeoNodes|Unused slots"
msgstr ""

msgid "GeoNodes|Unverified"
msgstr ""

msgid "GeoNodes|Used slots"
msgstr ""

msgid "GeoNodes|Verified"
msgstr ""

msgid "GeoNodes|Wiki checksum progress"
msgstr ""

msgid "GeoNodes|Wiki verification progress"
msgstr ""

msgid "GeoNodes|Wikis"
msgstr ""

msgid "GeoNodes|Wikis checksummed for verification with their counterparts on Secondary nodes"
msgstr ""

msgid "GeoNodes|Wikis verified with their counterparts on the Primary node"
msgstr ""

msgid "GeoNodes|You have configured Geo nodes using an insecure HTTP connection. We recommend the use of HTTPS."
msgstr ""

msgid "Geo|%{name} is scheduled for forced re-download"
msgstr ""

msgid "Geo|%{name} is scheduled for re-check"
msgstr ""

msgid "Geo|%{name} is scheduled for re-sync"
msgstr ""

msgid "Geo|All"
msgstr ""

msgid "Geo|All projects"
msgstr ""

msgid "Geo|All projects are being scheduled for re-check"
msgstr ""

msgid "Geo|All projects are being scheduled for re-sync"
msgstr ""

msgid "Geo|Batch operations"
msgstr ""

msgid "Geo|Could not remove tracking entry for an existing project."
msgstr ""

msgid "Geo|Failed"
msgstr ""

msgid "Geo|File sync capacity"
msgstr ""

msgid "Geo|Geo Status"
msgstr ""

msgid "Geo|Groups to synchronize"
msgstr ""

msgid "Geo|In sync"
msgstr ""

msgid "Geo|Last successful sync"
msgstr ""

msgid "Geo|Last sync attempt"
msgstr ""

msgid "Geo|Last time verified"
msgstr ""

msgid "Geo|Never"
msgstr ""

msgid "Geo|Next sync scheduled at"
msgstr ""

msgid "Geo|Not synced yet"
msgstr ""

msgid "Geo|Pending"
msgstr ""

msgid "Geo|Pending synchronization"
msgstr ""

msgid "Geo|Pending verification"
msgstr ""

msgid "Geo|Project (ID: %{project_id}) no longer exists on the primary. It is safe to remove this entry, as this will not remove any data on disk."
msgstr ""

msgid "Geo|Projects in certain groups"
msgstr ""

msgid "Geo|Projects in certain storage shards"
msgstr ""

msgid "Geo|Re-verification interval"
msgstr ""

msgid "Geo|Recheck"
msgstr ""

msgid "Geo|Recheck all projects"
msgstr ""

msgid "Geo|Redownload"
msgstr ""

msgid "Geo|Remove"
msgstr ""

msgid "Geo|Repository sync capacity"
msgstr ""

msgid "Geo|Resync"
msgstr ""

msgid "Geo|Resync all projects"
msgstr ""

msgid "Geo|Retry count"
msgstr ""

msgid "Geo|Select groups to replicate."
msgstr ""

msgid "Geo|Shards to synchronize"
msgstr ""

msgid "Geo|Status"
msgstr ""

msgid "Geo|Synced"
msgstr ""

msgid "Geo|Synchronization failed - %{error}"
msgstr ""

msgid "Geo|Tracking entry for project (%{project_id}) was successfully removed."
msgstr ""

msgid "Geo|Tracking entry will be removed. Are you sure?"
msgstr ""

msgid "Geo|Unknown state"
msgstr ""

msgid "Geo|Verification capacity"
msgstr ""

msgid "Geo|Verification failed - %{error}"
msgstr ""

msgid "Geo|Waiting for scheduler"
msgstr ""

msgid "Geo|You are on a secondary, <b>read-only</b> Geo node. If you want to make changes, you must visit this page on the %{primary_node}."
msgstr ""

msgid "Geo|You are on a secondary, <b>read-only</b> Geo node. You may be able to make a limited amount of changes or perform a limited amount of actions on this page."
msgstr ""

msgid "Geo|You need a different license to use Geo replication"
msgstr ""

msgid "Geo|misconfigured"
msgstr ""

msgid "Geo|primary"
msgstr ""

msgid "Geo|secondary"
msgstr ""

msgid "Get a free instance review"
msgstr ""

msgid "Git"
msgstr ""

msgid "Git global setup"
msgstr ""

msgid "Git repository URL"
msgstr ""

msgid "Git revision"
msgstr ""

msgid "Git strategy for pipelines"
msgstr ""

msgid "Git version"
msgstr ""

msgid "GitHub import"
msgstr ""

msgid "GitLab CI Linter has been moved"
msgstr ""

msgid "GitLab Geo"
msgstr ""

msgid "GitLab Group Runners can execute code for all the projects in this group."
msgstr ""

msgid "GitLab Import"
msgstr ""

msgid "GitLab Shared Runners execute code of different projects on the same Runner unless you configure GitLab Runner Autoscale with MaxBuilds 1 (which it is on GitLab.com)."
msgstr ""

msgid "GitLab User"
msgstr ""

msgid "GitLab metadata URL"
msgstr ""

msgid "GitLab project export"
msgstr ""

msgid "GitLab single sign on URL"
msgstr ""

msgid "GitLab will run a background job that will produce pseudonymized CSVs of the GitLab database that will be uploaded to your configured object storage directory."
msgstr ""

msgid "GitLab.com import"
msgstr ""

msgid "GitLab’s issue tracker"
msgstr ""

msgid "Gitaly"
msgstr ""

msgid "Gitaly Servers"
msgstr ""

msgid "Gitaly|Address"
msgstr ""

msgid "Gitea Host URL"
msgstr ""

msgid "Gitea Import"
msgstr ""

msgid "Given access %{time_ago}"
msgstr ""

msgid "Go Back"
msgstr ""

msgid "Go back"
msgstr ""

msgid "Go to"
msgstr ""

msgid "Go to %{link_to_google_takeout}."
msgstr ""

msgid "Google Code import"
msgstr ""

msgid "Google Takeout"
msgstr ""

msgid "Google authentication is not %{link_to_documentation}. Ask your GitLab administrator if you want to use this service."
msgstr ""

msgid "Got it!"
msgstr ""

msgid "Grant access"
msgstr ""

msgid "Graph"
msgstr ""

msgid "Group"
msgstr ""

msgid "Group CI/CD settings"
msgstr ""

msgid "Group Git LFS status:"
msgstr ""

msgid "Group ID"
msgstr ""

msgid "Group Runners"
msgstr ""

msgid "Group SAML must be enabled to test"
msgstr ""

msgid "Group URL"
msgstr ""

msgid "Group avatar"
msgstr ""

msgid "Group description"
msgstr ""

msgid "Group description (optional)"
msgstr ""

msgid "Group details"
msgstr ""

msgid "Group info:"
msgstr ""

msgid "Group maintainers can register group runners in the %{link}"
msgstr ""

msgid "Group name"
msgstr ""

msgid "Group:"
msgstr ""

msgid "Group: %{group_name}"
msgstr ""

msgid "GroupRoadmap|From %{dateWord}"
msgstr ""

msgid "GroupRoadmap|Loading roadmap"
msgstr ""

msgid "GroupRoadmap|Something went wrong while fetching epics"
msgstr ""

msgid "GroupRoadmap|Sorry, no epics matched your search"
msgstr ""

msgid "GroupRoadmap|The roadmap shows the progress of your epics along a timeline"
msgstr ""

msgid "GroupRoadmap|To view the roadmap, add a start or due date to one of your epics in this group or its subgroups. In the months view, only epics in the past month, current month, and next 5 months are shown &ndash; from %{startDate} to %{endDate}."
msgstr ""

msgid "GroupRoadmap|To view the roadmap, add a start or due date to one of your epics in this group or its subgroups. In the quarters view, only epics in the past quarter, current quarter, and next 4 quarters are shown &ndash; from %{startDate} to %{endDate}."
msgstr ""

msgid "GroupRoadmap|To view the roadmap, add a start or due date to one of your epics in this group or its subgroups. In the weeks view, only epics in the past week, current week, and next 4 weeks are shown &ndash; from %{startDate} to %{endDate}."
msgstr ""

msgid "GroupRoadmap|To widen your search, change or remove filters. In the months view, only epics in the past month, current month, and next 5 months are shown &ndash; from %{startDate} to %{endDate}."
msgstr ""

msgid "GroupRoadmap|To widen your search, change or remove filters. In the quarters view, only epics in the past quarter, current quarter, and next 4 quarters are shown &ndash; from %{startDate} to %{endDate}."
msgstr ""

msgid "GroupRoadmap|To widen your search, change or remove filters. In the weeks view, only epics in the past week, current week, and next 4 weeks are shown &ndash; from %{startDate} to %{endDate}."
msgstr ""

msgid "GroupRoadmap|Until %{dateWord}"
msgstr ""

msgid "GroupSettings|Badges"
msgstr ""

msgid "GroupSettings|Custom project templates"
msgstr ""

msgid "GroupSettings|Customize your group badges."
msgstr ""

msgid "GroupSettings|Learn more about badges."
msgstr ""

msgid "GroupSettings|Learn more about group-level project templates."
msgstr ""

msgid "GroupSettings|Prevent sharing a project within %{group} with other groups"
msgstr ""

msgid "GroupSettings|Select a sub-group as the custom project template source for this group."
msgstr ""

msgid "GroupSettings|This setting is applied on %{ancestor_group} and has been overridden on this subgroup."
msgstr ""

msgid "GroupSettings|This setting is applied on %{ancestor_group}. To share projects in this group with another group, ask the owner to override the setting or %{remove_ancestor_share_with_group_lock}."
msgstr ""

msgid "GroupSettings|This setting is applied on %{ancestor_group}. You can override the setting or %{remove_ancestor_share_with_group_lock}."
msgstr ""

msgid "GroupSettings|This setting will be applied to all subgroups unless overridden by a group owner. Groups that already have access to the project will continue to have access unless removed manually."
msgstr ""

msgid "GroupSettings|cannot be disabled when the parent group \"Share with group lock\" is enabled, except by the owner of the parent group"
msgstr ""

msgid "GroupSettings|remove the share with group lock from %{ancestor_group_name}"
msgstr ""

msgid "Groups"
msgstr ""

msgid "Groups can also be nested by creating %{subgroup_docs_link_start}subgroups%{subgroup_docs_link_end}."
msgstr ""

msgid "GroupsDropdown|Frequently visited"
msgstr ""

msgid "GroupsDropdown|Groups you visit often will appear here"
msgstr ""

msgid "GroupsDropdown|Loading groups"
msgstr ""

msgid "GroupsDropdown|Search your groups"
msgstr ""

msgid "GroupsDropdown|Something went wrong on our end."
msgstr ""

msgid "GroupsDropdown|Sorry, no groups matched your search"
msgstr ""

msgid "GroupsDropdown|This feature requires browser localStorage support"
msgstr ""

msgid "GroupsEmptyState|A group is a collection of several projects."
msgstr ""

msgid "GroupsEmptyState|If you organize your projects under a group, it works like a folder."
msgstr ""

msgid "GroupsEmptyState|No groups found"
msgstr ""

msgid "GroupsEmptyState|You can manage your group member’s permissions and access to each project in the group."
msgstr ""

msgid "GroupsTree|Are you sure you want to leave the \"%{fullName}\" group?"
msgstr ""

msgid "GroupsTree|Create a project in this group."
msgstr ""

msgid "GroupsTree|Create a subgroup in this group."
msgstr ""

msgid "GroupsTree|Edit group"
msgstr ""

msgid "GroupsTree|Failed to leave the group. Please make sure you are not the only owner."
msgstr ""

msgid "GroupsTree|Leave this group"
msgstr ""

msgid "GroupsTree|Loading groups"
msgstr ""

msgid "GroupsTree|No groups matched your search"
msgstr ""

msgid "GroupsTree|No groups or projects matched your search"
msgstr ""

msgid "GroupsTree|Search by name"
msgstr ""

msgid "Have your users email"
msgstr ""

msgid "Header message"
msgstr ""

msgid "Health Check"
msgstr ""

msgid "Health information can be retrieved from the following endpoints. More information is available"
msgstr ""

msgid "HealthCheck|Access token is"
msgstr ""

msgid "HealthCheck|Healthy"
msgstr ""

msgid "HealthCheck|No Health Problems Detected"
msgstr ""

msgid "HealthCheck|Unhealthy"
msgstr ""

msgid "Help"
msgstr ""

msgid "Help page"
msgstr ""

msgid "Help page text and support page url."
msgstr ""

msgid "Here is the public SSH key that needs to be added to the remote server. For more information, please refer to the documentation."
msgstr ""

msgid "Hide host keys manual input"
msgstr ""

msgid "Hide payload"
msgstr ""

msgid "Hide value"
msgid_plural "Hide values"
msgstr[0] ""
msgstr[1] ""

msgid "Hide values"
msgstr ""

msgid "Hide whitespace changes"
msgstr ""

msgid "History"
msgstr ""

msgid "Housekeeping successfully started"
msgstr ""

msgid "However, you are already a member of this %{member_source}. Sign in using a different account to accept the invitation."
msgstr ""

msgid "I accept the %{terms_link}"
msgstr ""

msgid "I accept the|Terms of Service and Privacy Policy"
msgstr ""

msgid "ID"
msgstr ""

msgid "IDE|Allow live previews of JavaScript projects in the Web IDE using CodeSandbox client side evaluation."
msgstr ""

msgid "IDE|Back"
msgstr ""

msgid "IDE|Client side evaluation"
msgstr ""

msgid "IDE|Commit"
msgstr ""

msgid "IDE|Edit"
msgstr ""

msgid "IDE|Get started with Live Preview"
msgstr ""

msgid "IDE|Go to project"
msgstr ""

msgid "IDE|Live Preview"
msgstr ""

msgid "IDE|Open in file view"
msgstr ""

msgid "IDE|Preview your web application using Web IDE client-side evaluation."
msgstr ""

msgid "IDE|Refresh preview"
msgstr ""

msgid "IDE|Review"
msgstr ""

msgid "IP Address"
msgstr ""

msgid "Identifier"
msgstr ""

msgid "Identities"
msgstr ""

msgid "Identity provider single sign on URL"
msgstr ""

msgid "If any job surpasses this timeout threshold, it will be marked as failed. Human readable time input language is accepted like \"1 hour\". Values without specification represent seconds."
msgstr ""

msgid "If disabled, a diverged local branch will not be automatically updated with commits from its remote counterpart, to prevent local data loss. If the default branch (%{default_branch}) has diverged and cannot be updated, mirroring will fail. Other diverged branches are silently ignored."
msgstr ""

msgid "If disabled, the access level will depend on the user's permissions in the project."
msgstr ""

msgid "If enabled"
msgstr ""

msgid "If enabled, access to projects will be validated on an external service using their classification label."
msgstr ""

msgid "If using GitHub, you’ll see pipeline statuses on GitHub for your commits and pull requests. %{more_info_link}"
msgstr ""

msgid "If you already have files you can push them using the %{link_to_cli} below."
msgstr ""

msgid "If your HTTP repository is not publicly accessible, add authentication information to the URL: <code>https://username:password@gitlab.company.com/group/project.git</code>."
msgstr ""

msgid "ImageDiffViewer|2-up"
msgstr ""

msgid "ImageDiffViewer|Onion skin"
msgstr ""

msgid "ImageDiffViewer|Swipe"
msgstr ""

msgid "Impersonation has been disabled"
msgstr ""

msgid "Import"
msgstr ""

msgid "Import Projects from Gitea"
msgstr ""

msgid "Import all compatible projects"
msgstr ""

msgid "Import all projects"
msgstr ""

msgid "Import all repositories"
msgstr ""

msgid "Import an exported GitLab project"
msgstr ""

msgid "Import in progress"
msgstr ""

msgid "Import multiple repositories by uploading a manifest file."
msgstr ""

msgid "Import project"
msgstr ""

msgid "Import projects from Bitbucket"
msgstr ""

msgid "Import projects from Bitbucket Server"
msgstr ""

msgid "Import projects from FogBugz"
msgstr ""

msgid "Import projects from GitLab.com"
msgstr ""

msgid "Import projects from Google Code"
msgstr ""

msgid "Import repositories from Bitbucket Server"
msgstr ""

msgid "Import repositories from GitHub"
msgstr ""

msgid "Import repository"
msgstr ""

msgid "Import timed out. Import took longer than %{import_jobs_expiration} seconds"
msgstr ""

msgid "ImportButtons|Connect repositories from"
msgstr ""

msgid "Improve Issue boards with GitLab Enterprise Edition."
msgstr ""

msgid "Improve issues management with Issue weight and GitLab Enterprise Edition."
msgstr ""

msgid "Improve search with Advanced Global Search and GitLab Enterprise Edition."
msgstr ""

msgid "In order to enable instance-level analytics, please ask an admin to enable %{usage_ping_link_start}usage ping%{usage_ping_link_end}."
msgstr ""

msgid "In the next step, you'll be able to select the projects you want to import."
msgstr ""

msgid "Include a Terms of Service agreement and Privacy Policy that all users must accept."
msgstr ""

msgid "Include the username in the URL if required: <code>https://username@gitlab.company.com/group/project.git</code>."
msgstr ""

msgid "Incompatible Project"
msgstr ""

msgid "Indicates whether this runner can pick jobs without tags"
msgstr ""

msgid "Inline"
msgstr ""

msgid "Input host keys manually"
msgstr ""

msgid "Input your repository URL"
msgstr ""

msgid "Insert suggestion"
msgstr ""

msgid "Install GitLab Runner"
msgstr ""

msgid "Install Runner on Kubernetes"
msgstr ""

msgid "Instance"
msgid_plural "Instances"
msgstr[0] ""
msgstr[1] ""

msgid "Instance Statistics"
msgstr ""

msgid "Instance Statistics visibility"
msgstr ""

msgid "Instance does not support multiple Kubernetes clusters"
msgstr ""

msgid "Integrations"
msgstr ""

msgid "Integrations Settings"
msgstr ""

msgid "Interested parties can even contribute by pushing commits if they want to."
msgstr ""

msgid "Internal"
msgstr ""

msgid "Internal - The group and any internal projects can be viewed by any logged in user."
msgstr ""

msgid "Internal - The project can be accessed by any logged in user."
msgstr ""

msgid "Internal users"
msgstr ""

msgid "Interval Pattern"
msgstr ""

msgid "Introducing Cycle Analytics"
msgstr ""

msgid "Invitation"
msgstr ""

msgid "Invite"
msgstr ""

msgid "Invoke Count"
msgstr ""

msgid "Invoke Time"
msgstr ""

msgid "Issue"
msgstr ""

msgid "Issue Boards"
msgstr ""

msgid "Issue board focus mode"
msgstr ""

msgid "Issue events"
msgstr ""

msgid "IssueBoards|Board"
msgstr ""

msgid "IssueBoards|Boards"
msgstr ""

msgid "IssueBoards|Create new board"
msgstr ""

msgid "IssueBoards|Delete board"
msgstr ""

msgid "IssueBoards|Some of your boards are hidden, activate a license to see them again."
msgstr ""

msgid "Issues"
msgstr ""

msgid "Issues can be bugs, tasks or ideas to be discussed. Also, issues are searchable and filterable."
msgstr ""

msgid "Issues closed"
msgstr ""

msgid "Issues, merge requests, pushes and comments."
msgstr ""

msgid "IssuesAnalytics|After you begin creating issues for your projects, we can start tracking and displaying metrics for them"
msgstr ""

msgid "IssuesAnalytics|Issues Created"
msgstr ""

msgid "IssuesAnalytics|Issues created per month"
msgstr ""

msgid "IssuesAnalytics|Last 12 months"
msgstr ""

msgid "IssuesAnalytics|Sorry, your filter produced no results"
msgstr ""

msgid "IssuesAnalytics|There are no issues for the projects in your group"
msgstr ""

msgid "IssuesAnalytics|To widen your search, change or remove filters in the filter bar above"
msgstr ""

msgid "It's you"
msgstr ""

msgid "Jaeger URL"
msgstr ""

msgid "Jaeger tracing"
msgstr ""

msgid "Jan"
msgstr ""

msgid "January"
msgstr ""

msgid "Job"
msgstr ""

msgid "Job has been erased"
msgstr ""

msgid "Jobs"
msgstr ""

msgid "Job|Browse"
msgstr ""

msgid "Job|Complete Raw"
msgstr ""

msgid "Job|Download"
msgstr ""

msgid "Job|Erase job log"
msgstr ""

msgid "Job|Job artifacts"
msgstr ""

msgid "Job|Job has been erased"
msgstr ""

msgid "Job|Job has been erased by"
msgstr ""

msgid "Job|Keep"
msgstr ""

msgid "Job|Scroll to bottom"
msgstr ""

msgid "Job|Scroll to top"
msgstr ""

msgid "Job|Show complete raw"
msgstr ""

msgid "Job|The artifacts were removed"
msgstr ""

msgid "Job|The artifacts will be removed in"
msgstr ""

msgid "Job|This job is stuck because the project doesn't have any runners online assigned to it."
msgstr ""

msgid "Jul"
msgstr ""

msgid "July"
msgstr ""

msgid "Jun"
msgstr ""

msgid "June"
msgstr ""

msgid "Kubernetes"
msgstr ""

msgid "Kubernetes Cluster"
msgstr ""

msgid "Kubernetes cluster creation time exceeds timeout; %{timeout}"
msgstr ""

msgid "Kubernetes cluster integration was not removed."
msgstr ""

msgid "Kubernetes cluster integration was successfully removed."
msgstr ""

msgid "Kubernetes cluster was successfully updated."
msgstr ""

msgid "Kubernetes configured"
msgstr ""

msgid "Kubernetes service integration has been deprecated. %{deprecated_message_content} your Kubernetes clusters using the new <a href=\"%{url}\"/>Kubernetes Clusters</a> page"
msgstr ""

msgid "LFS"
msgstr ""

msgid "LFSStatus|Disabled"
msgstr ""

msgid "LFSStatus|Enabled"
msgstr ""

msgid "Label"
msgstr ""

msgid "Label actions dropdown"
msgstr ""

msgid "Label lists show all issues with the selected label."
msgstr ""

msgid "LabelSelect|%{firstLabelName} +%{remainingLabelCount} more"
msgstr ""

msgid "LabelSelect|%{labelsString}, and %{remainingLabelCount} more"
msgstr ""

msgid "LabelSelect|Labels"
msgstr ""

msgid "Labels"
msgstr ""

msgid "Labels can be applied to %{features}. Group labels are available for any project within the group."
msgstr ""

msgid "Labels can be applied to issues and merge requests to categorize them."
msgstr ""

msgid "Labels can be applied to issues and merge requests."
msgstr ""

msgid "Labels|<span>Promote label</span> %{labelTitle} <span>to Group Label?</span>"
msgstr ""

msgid "Labels|Promote Label"
msgstr ""

msgid "Labels|Promoting %{labelTitle} will make it available for all projects inside %{groupName}. Existing project labels with the same title will be merged. This action cannot be reversed."
msgstr ""

msgid "Large File Storage"
msgstr ""

msgid "Last %d day"
msgid_plural "Last %d days"
msgstr[0] ""
msgstr[1] ""

msgid "Last Pipeline"
msgstr ""

msgid "Last commit"
msgstr ""

msgid "Last contact"
msgstr ""

msgid "Last edited %{date}"
msgstr ""

msgid "Last edited by %{name}"
msgstr ""

msgid "Last reply by"
msgstr ""

msgid "Last update"
msgstr ""

msgid "Last updated"
msgstr ""

msgid "LastPushEvent|You pushed to"
msgstr ""

msgid "LastPushEvent|at"
msgstr ""

msgid "Latest changes"
msgstr ""

msgid "Latest pipeline for this branch"
msgstr ""

msgid "Learn how to %{no_packages_link_start}publish and share your Maven packages%{no_packages_link_end} with GitLab. Additional package types will be supported in future releases."
msgstr ""

msgid "Learn more"
msgstr ""

msgid "Learn more about %{issue_boards_url}, to keep track of issues in multiple lists, using labels, assignees, and milestones. If you’re missing something from issue boards, please create an issue on %{gitlab_issues_url}."
msgstr ""

msgid "Learn more about Auto DevOps"
msgstr ""

msgid "Learn more about Kubernetes"
msgstr ""

msgid "Learn more about Web Terminal"
msgstr ""

msgid "Learn more about custom project templates"
msgstr ""

msgid "Learn more about group-level project templates"
msgstr ""

msgid "Learn more about protected branches"
msgstr ""

msgid "Learn more in the"
msgstr ""

msgid "Learn more in the|pipeline schedules documentation"
msgstr ""

msgid "Leave"
msgstr ""

msgid "Leave group"
msgstr ""

msgid "Leave project"
msgstr ""

msgid "Leave the \"File type\" and \"Delivery method\" options on their default values."
msgstr ""

msgid "License"
msgstr ""

msgid "LicenseManagement|Add a license"
msgstr ""

msgid "LicenseManagement|Add licenses manually to approve or blacklist"
msgstr ""

msgid "LicenseManagement|Approve"
msgstr ""

msgid "LicenseManagement|Approve license"
msgstr ""

msgid "LicenseManagement|Approve license?"
msgstr ""

msgid "LicenseManagement|Approved"
msgstr ""

msgid "LicenseManagement|Blacklist"
msgstr ""

msgid "LicenseManagement|Blacklist license"
msgstr ""

msgid "LicenseManagement|Blacklist license?"
msgstr ""

msgid "LicenseManagement|Blacklisted"
msgstr ""

msgid "LicenseManagement|Cancel"
msgstr ""

msgid "LicenseManagement|License"
msgstr ""

msgid "LicenseManagement|License Management"
msgstr ""

msgid "LicenseManagement|License details"
msgstr ""

msgid "LicenseManagement|License name"
msgstr ""

msgid "LicenseManagement|Manage approved and blacklisted licenses for this project."
msgstr ""

msgid "LicenseManagement|Packages"
msgstr ""

msgid "LicenseManagement|Remove license"
msgstr ""

msgid "LicenseManagement|Remove license?"
msgstr ""

msgid "LicenseManagement|Submit"
msgstr ""

msgid "LicenseManagement|There are currently no approved or blacklisted licenses in this project."
msgstr ""

msgid "LicenseManagement|This license already exists in this project."
msgstr ""

msgid "LicenseManagement|URL"
msgstr ""

msgid "LicenseManagement|You are about to remove the license, %{name}, from this project."
msgstr ""

msgid "Licenses"
msgstr ""

msgid "Limited to showing %d event at most"
msgid_plural "Limited to showing %d events at most"
msgstr[0] ""
msgstr[1] ""

msgid "LinkedIn"
msgstr ""

msgid "List"
msgstr ""

msgid "List Your Gitea Repositories"
msgstr ""

msgid "List available repositories"
msgstr ""

msgid "List view"
msgstr ""

msgid "List your Bitbucket Server repositories"
msgstr ""

msgid "List your GitHub repositories"
msgstr ""

msgid "Live preview"
msgstr ""

msgid "Loading contribution stats for group members"
msgstr ""

msgid "Loading the GitLab IDE..."
msgstr ""

msgid "Loading..."
msgstr ""

msgid "Loading…"
msgstr ""

msgid "Lock"
msgstr ""

msgid "Lock %{issuableDisplayName}"
msgstr ""

msgid "Lock not found"
msgstr ""

msgid "Lock this %{issuableDisplayName}? Only <strong>project members</strong> will be able to comment."
msgstr ""

msgid "Lock to current projects"
msgstr ""

msgid "Locked"
msgstr ""

msgid "Locked Files"
msgstr ""

msgid "Locked to current projects"
msgstr ""

msgid "Locks give the ability to lock specific file or folder."
msgstr ""

msgid "Login with smartcard"
msgstr ""

msgid "Logs"
msgstr ""

msgid "Make everyone on your team more productive regardless of their location. GitLab Geo creates read-only mirrors of your GitLab instance so you can reduce the time it takes to clone and fetch large repos."
msgstr ""

msgid "Make sure you're logged into the account that owns the projects you'd like to import."
msgstr ""

msgid "Manage Git repositories with fine-grained access controls that keep your code secure. Perform code reviews and enhance collaboration with merge requests. Each project can also have an issue tracker and a wiki."
msgstr ""

msgid "Manage Web IDE features"
msgstr ""

msgid "Manage access"
msgstr ""

msgid "Manage all notifications"
msgstr ""

msgid "Manage applications that can use GitLab as an OAuth provider, and applications that you've authorized to use your account."
msgstr ""

msgid "Manage applications that you've authorized to use your account."
msgstr ""

msgid "Manage group labels"
msgstr ""

msgid "Manage labels"
msgstr ""

msgid "Manage project labels"
msgstr ""

msgid "Manage your group’s membership while adding another level of security with SAML."
msgstr ""

msgid "Manifest"
msgstr ""

msgid "Manifest file import"
msgstr ""

msgid "Map a FogBugz account ID to a GitLab user"
msgstr ""

msgid "Map a Google Code user to a GitLab user"
msgstr ""

msgid "Map a Google Code user to a full email address"
msgstr ""

msgid "Map a Google Code user to a full name"
msgstr ""

msgid "Mar"
msgstr ""

msgid "March"
msgstr ""

msgid "Mark todo as done"
msgstr ""

msgid "Markdown enabled"
msgstr ""

msgid "MarkdownToolbar|Add a bullet list"
msgstr ""

msgid "MarkdownToolbar|Add a link"
msgstr ""

msgid "MarkdownToolbar|Add a numbered list"
msgstr ""

msgid "MarkdownToolbar|Add a table"
msgstr ""

msgid "MarkdownToolbar|Add a task list"
msgstr ""

msgid "MarkdownToolbar|Add bold text"
msgstr ""

msgid "MarkdownToolbar|Add italic text"
msgstr ""

msgid "MarkdownToolbar|Go full screen"
msgstr ""

msgid "MarkdownToolbar|Insert a quote"
msgstr ""

msgid "MarkdownToolbar|Insert code"
msgstr ""

msgid "Maven Metadata"
msgstr ""

msgid "Maven package"
msgstr ""

msgid "Max access level"
msgstr ""

msgid "Maximum job timeout"
msgstr ""

msgid "May"
msgstr ""

msgid "Median"
msgstr ""

msgid "Member lock"
msgstr ""

msgid "Member since %{date}"
msgstr ""

msgid "Members"
msgstr ""

msgid "Members will be forwarded here when signing in to your group. Get this from your identity provider, where it can also be called \"SSO Service Location\", \"SAML Token Issuance Endpoint\", or \"SAML 2.0/W-Federation URL\"."
msgstr ""

msgid "Merge Request"
msgstr ""

msgid "Merge Request:"
msgstr ""

msgid "Merge Requests"
msgstr ""

msgid "Merge Requests created"
msgstr ""

msgid "Merge events"
msgstr ""

msgid "Merge request"
msgstr ""

msgid "Merge request approvals"
msgstr ""

msgid "Merge requests"
msgstr ""

msgid "Merge requests are a place to propose changes you've made to a project and discuss those changes with others"
msgstr ""

msgid "MergeRequests|An error occurred while saving the draft comment."
msgstr ""

msgid "MergeRequests|Discussion stays resolved"
msgstr ""

msgid "MergeRequests|Discussion stays unresolved"
msgstr ""

msgid "MergeRequests|Discussion will be resolved"
msgstr ""

msgid "MergeRequests|Discussion will be unresolved"
msgstr ""

msgid "MergeRequests|Resolve this discussion in a new issue"
msgstr ""

msgid "MergeRequests|Saving the comment failed"
msgstr ""

msgid "MergeRequests|Toggle comments for this file"
msgstr ""

msgid "MergeRequests|View file @ %{commitId}"
msgstr ""

msgid "MergeRequests|View replaced file @ %{commitId}"
msgstr ""

msgid "MergeRequests|started a discussion"
msgstr ""

msgid "MergeRequests|started a discussion on %{linkStart}an old version of the diff%{linkEnd}"
msgstr ""

msgid "MergeRequests|started a discussion on %{linkStart}the diff%{linkEnd}"
msgstr ""

msgid "MergeRequests|started a discussion on commit %{linkStart}%{commitId}%{linkEnd}"
msgstr ""

msgid "MergeRequest| %{paragraphStart}changed the description %{descriptionChangedTimes} times %{timeDifferenceMinutes}%{paragraphEnd}"
msgstr ""

msgid "MergeRequest|Filter files"
msgstr ""

msgid "MergeRequest|No files found"
msgstr ""

msgid "Merged"
msgstr ""

msgid "Messages"
msgstr ""

msgid "Metrics"
msgstr ""

msgid "Metrics - Influx"
msgstr ""

msgid "Metrics - Prometheus"
msgstr ""

msgid "Metrics and profiling"
msgstr ""

msgid "Metrics for environment"
msgstr ""

msgid "Metrics|Business"
msgstr ""

msgid "Metrics|Check out the CI/CD documentation on deploying to an environment"
msgstr ""

msgid "Metrics|Create metric"
msgstr ""

msgid "Metrics|Delete metric"
msgstr ""

msgid "Metrics|Delete metric?"
msgstr ""

msgid "Metrics|Edit metric"
msgstr ""

msgid "Metrics|Environment"
msgstr ""

msgid "Metrics|For grouping similar metrics"
msgstr ""

msgid "Metrics|Label of the chart's vertical axis. Usually the type of the unit being charted. The horizontal axis (X-axis) always represents time."
msgstr ""

msgid "Metrics|Learn about environments"
msgstr ""

msgid "Metrics|Legend label (optional)"
msgstr ""

msgid "Metrics|Must be a valid PromQL query."
msgstr ""

msgid "Metrics|Name"
msgstr ""

msgid "Metrics|New metric"
msgstr ""

msgid "Metrics|No data to display"
msgstr ""

msgid "Metrics|No deployed environments"
msgstr ""

msgid "Metrics|Prometheus Query Documentation"
msgstr ""

msgid "Metrics|Query"
msgstr ""

msgid "Metrics|Response"
msgstr ""

msgid "Metrics|System"
msgstr ""

msgid "Metrics|There was an error fetching the environments data, please try again"
msgstr ""

msgid "Metrics|There was an error getting deployment information."
msgstr ""

msgid "Metrics|There was an error getting environments information."
msgstr ""

msgid "Metrics|There was an error while retrieving metrics"
msgstr ""

msgid "Metrics|Type"
msgstr ""

msgid "Metrics|Unexpected deployment data response from prometheus endpoint"
msgstr ""

msgid "Metrics|Unexpected metrics data response from prometheus endpoint"
msgstr ""

msgid "Metrics|Unit label"
msgstr ""

msgid "Metrics|Used as a title for the chart"
msgstr ""

msgid "Metrics|Used if the query returns a single series. If it returns multiple series, their legend labels will be picked up from the response."
msgstr ""

msgid "Metrics|Y-axis label"
msgstr ""

msgid "Metrics|You're about to permanently delete this metric. This cannot be undone."
msgstr ""

msgid "Metrics|e.g. HTTP requests"
msgstr ""

msgid "Metrics|e.g. Requests/second"
msgstr ""

msgid "Metrics|e.g. Throughput"
msgstr ""

msgid "Metrics|e.g. rate(http_requests_total[5m])"
msgstr ""

msgid "Metrics|e.g. req/sec"
msgstr ""

msgid "Milestone"
msgstr ""

msgid "Milestone lists not available with your current license"
msgstr ""

msgid "Milestone lists show all issues from the selected milestone."
msgstr ""

msgid "Milestones"
msgstr ""

msgid "Milestones| You’re about to permanently delete the milestone %{milestoneTitle} and remove it from %{issuesWithCount} and %{mergeRequestsWithCount}. Once deleted, it cannot be undone or recovered."
msgstr ""

msgid "Milestones| You’re about to permanently delete the milestone %{milestoneTitle}. This milestone is not currently used in any issues or merge requests."
msgstr ""

msgid "Milestones|<p>%{milestonePromotion}</p> %{finalWarning}"
msgstr ""

msgid "Milestones|Delete milestone"
msgstr ""

msgid "Milestones|Delete milestone %{milestoneTitle}?"
msgstr ""

msgid "Milestones|Failed to delete milestone %{milestoneTitle}"
msgstr ""

msgid "Milestones|Milestone %{milestoneTitle} was not found"
msgstr ""

msgid "Milestones|Promote %{milestoneTitle} to group milestone?"
msgstr ""

msgid "Milestones|Promote Milestone"
msgstr ""

msgid "Milestones|Promoting %{milestone} will make it available for all projects inside %{groupName}. Existing project milestones with the same name will be merged. "
msgstr ""

msgid "Milestones|This action cannot be reversed."
msgstr ""

msgid "Mirror a repository"
msgstr ""

msgid "Mirror direction"
msgstr ""

msgid "Mirror repository"
msgstr ""

msgid "Mirror user"
msgstr ""

msgid "Mirrored repositories"
msgstr ""

msgid "Mirroring repositories"
msgstr ""

msgid "MissingSSHKeyWarningLink|add an SSH key"
msgstr ""

msgid "Modal|Cancel"
msgstr ""

msgid "Modal|Close"
msgstr ""

msgid "Monitoring"
msgstr ""

msgid "Months"
msgstr ""

msgid "More"
msgstr ""

msgid "More actions"
msgstr ""

msgid "More info"
msgstr ""

msgid "More information"
msgstr ""

msgid "More information is available|here"
msgstr ""

msgid "Most stars"
msgstr ""

msgid "Move"
msgstr ""

msgid "Move issue"
msgstr ""

msgid "Multiple issue boards"
msgstr ""

msgid "Name"
msgstr ""

msgid "Name new label"
msgstr ""

msgid "Name your individual key via a title"
msgstr ""

msgid "Name:"
msgstr ""

msgid "Naming, visibility"
msgstr ""

msgid "Nav|Help"
msgstr ""

msgid "Nav|Home"
msgstr ""

msgid "Nav|Sign In / Register"
msgstr ""

msgid "Nav|Sign out and sign in with a different account"
msgstr ""

msgid "Need help?"
msgstr ""

msgid "Network"
msgstr ""

msgid "Never"
msgstr ""

msgid "New"
msgstr ""

msgid "New Application"
msgstr ""

msgid "New Environment"
msgstr ""

msgid "New Group"
msgstr ""

msgid "New Identity"
msgstr ""

msgid "New Issue"
msgid_plural "New Issues"
msgstr[0] ""
msgstr[1] ""

msgid "New Label"
msgstr ""

msgid "New Pipeline Schedule"
msgstr ""

msgid "New Snippet"
msgstr ""

msgid "New Snippets"
msgstr ""

msgid "New branch"
msgstr ""

msgid "New branch unavailable"
msgstr ""

msgid "New directory"
msgstr ""

msgid "New environment"
msgstr ""

msgid "New epic"
msgstr ""

msgid "New file"
msgstr ""

msgid "New group"
msgstr ""

msgid "New identity"
msgstr ""

msgid "New issue"
msgstr ""

msgid "New label"
msgstr ""

msgid "New merge request"
msgstr ""

msgid "New pipelines will cancel older, pending pipelines on the same branch"
msgstr ""

msgid "New project"
msgstr ""

msgid "New schedule"
msgstr ""

msgid "New snippet"
msgstr ""

msgid "New subgroup"
msgstr ""

msgid "New tag"
msgstr ""

msgid "New..."
msgstr ""

msgid "No"
msgstr ""

msgid "No Label"
msgstr ""

msgid "No assignee"
msgstr ""

msgid "No branches found"
msgstr ""

msgid "No changes"
msgstr ""

msgid "No changes between %{ref_start}%{source_branch}%{ref_end} and %{ref_start}%{target_branch}%{ref_end}"
msgstr ""

msgid "No connection could be made to a Gitaly Server, please check your logs!"
msgstr ""

msgid "No container images stored for this project. Add one by following the instructions above."
msgstr ""

msgid "No contributions were found"
msgstr ""

msgid "No due date"
msgstr ""

msgid "No estimate or time spent"
msgstr ""

msgid "No file chosen"
msgstr ""

msgid "No file selected"
msgstr ""

msgid "No files found."
msgstr ""

msgid "No issues for the selected time period."
msgstr ""

msgid "No labels with such name or description"
msgstr ""

msgid "No license. All rights reserved"
msgstr ""

msgid "No merge requests for the selected time period."
msgstr ""

msgid "No merge requests found"
msgstr ""

msgid "No messages were logged"
msgstr ""

msgid "No other labels with such name or description"
msgstr ""

msgid "No preview for this file type"
msgstr ""

msgid "No prioritised labels with such name or description"
msgstr ""

msgid "No public groups"
msgstr ""

msgid "No pushes for the selected time period."
msgstr ""

msgid "No repository"
msgstr ""

msgid "No runners found"
msgstr ""

msgid "No schedules"
msgstr ""

msgid "No start date"
msgstr ""

msgid "No, directly import the existing email addresses and usernames."
msgstr ""

msgid "Nodes"
msgstr ""

msgid "None"
msgstr ""

msgid "Not allowed to merge"
msgstr ""

msgid "Not available"
msgstr ""

msgid "Not available for private projects"
msgstr ""

msgid "Not available for protected branches"
msgstr ""

msgid "Not confidential"
msgstr ""

msgid "Not enough data"
msgstr ""

msgid "Not now"
msgstr ""

msgid "Note that the master branch is automatically protected. %{link_to_protected_branches}"
msgstr ""

msgid "Note that this invitation was sent to %{mail_to_invite_email}, but you are signed in as %{link_to_current_user} with email %{mail_to_current_user}."
msgstr ""

msgid "Note: As an administrator you may like to configure %{github_integration_link}, which will allow login via GitHub and allow connecting repositories without generating a Personal Access Token."
msgstr ""

msgid "Note: As an administrator you may like to configure %{github_integration_link}, which will allow login via GitHub and allow importing repositories without generating a Personal Access Token."
msgstr ""

msgid "Note: Consider asking your GitLab administrator to configure %{github_integration_link}, which will allow login via GitHub and allow connecting repositories without generating a Personal Access Token."
msgstr ""

msgid "Note: Consider asking your GitLab administrator to configure %{github_integration_link}, which will allow login via GitHub and allow importing repositories without generating a Personal Access Token."
msgstr ""

msgid "Notes|Are you sure you want to cancel creating this comment?"
msgstr ""

msgid "Notes|Collapse replies"
msgstr ""

msgid "Notes|Show all activity"
msgstr ""

msgid "Notes|Show comments only"
msgstr ""

msgid "Notes|Show history only"
msgstr ""

msgid "Nothing here."
msgstr ""

msgid "Notification events"
msgstr ""

msgid "Notification setting"
msgstr ""

msgid "Notification setting - %{notification_title}"
msgstr ""

msgid "NotificationEvent|Close issue"
msgstr ""

msgid "NotificationEvent|Close merge request"
msgstr ""

msgid "NotificationEvent|Failed pipeline"
msgstr ""

msgid "NotificationEvent|Merge merge request"
msgstr ""

msgid "NotificationEvent|New epic"
msgstr ""

msgid "NotificationEvent|New issue"
msgstr ""

msgid "NotificationEvent|New merge request"
msgstr ""

msgid "NotificationEvent|New note"
msgstr ""

msgid "NotificationEvent|Reassign issue"
msgstr ""

msgid "NotificationEvent|Reassign merge request"
msgstr ""

msgid "NotificationEvent|Reopen issue"
msgstr ""

msgid "NotificationEvent|Successful pipeline"
msgstr ""

msgid "NotificationLevel|Custom"
msgstr ""

msgid "NotificationLevel|Disabled"
msgstr ""

msgid "NotificationLevel|Global"
msgstr ""

msgid "NotificationLevel|On mention"
msgstr ""

msgid "NotificationLevel|Participate"
msgstr ""

msgid "NotificationLevel|Watch"
msgstr ""

msgid "Notifications"
msgstr ""

msgid "Notifications off"
msgstr ""

msgid "Notifications on"
msgstr ""

msgid "Nov"
msgstr ""

msgid "November"
msgstr ""

msgid "OK"
msgstr ""

msgid "Oct"
msgstr ""

msgid "October"
msgstr ""

msgid "OfSearchInADropdown|Filter"
msgstr ""

msgid "Once imported, repositories can be mirrored over SSH. Read more %{ssh_link}"
msgstr ""

msgid "One more item"
msgid_plural "%d more items"
msgstr[0] ""
msgstr[1] ""

msgid "One or more of your Bitbucket projects cannot be imported into GitLab directly because they use Subversion or Mercurial for version control, rather than Git."
msgstr ""

msgid "One or more of your Google Code projects cannot be imported into GitLab directly because they use Subversion or Mercurial for version control, rather than Git."
msgstr ""

msgid "Only admins"
msgstr ""

msgid "Only mirror protected branches"
msgstr ""

msgid "Only proceed if you trust %{idp_url} to control your GitLab account sign in."
msgstr ""

msgid "Only project members can comment."
msgstr ""

msgid "Oops, are you sure?"
msgstr ""

msgid "Open"
msgstr ""

msgid "Open in Xcode"
msgstr ""

msgid "Open projects"
msgstr ""

msgid "Open sidebar"
msgstr ""

msgid "Open source software to collaborate on code"
msgstr ""

msgid "Opened"
msgstr ""

msgid "Opened MR"
msgstr ""

msgid "Opened issues"
msgstr ""

msgid "OpenedNDaysAgo|Opened"
msgstr ""

msgid "Opens in a new window"
msgstr ""

msgid "Operations"
msgstr ""

msgid "Operations Dashboard"
msgstr ""

msgid "Operations Settings"
msgstr ""

msgid "OperationsDashboard|Add a project to the dashboard"
msgstr ""

msgid "OperationsDashboard|The operations dashboard provides a summary of each project's operational health, including pipeline and alert statuses."
msgstr ""

msgid "OperationsDashboard|Unable to add %{invalidProjects}. The Operations Dashboard is available for public projects, and private projects in groups with a Gold plan."
msgstr ""

msgid "Optionally, you can %{link_to_customize} how FogBugz email addresses and usernames are imported into GitLab."
msgstr ""

msgid "Optionally, you can %{link_to_customize} how Google Code email addresses and usernames are imported into GitLab."
msgstr ""

msgid "Options"
msgstr ""

msgid "Or you can choose one of the suggested colors below"
msgstr ""

msgid "Other Labels"
msgstr ""

msgid "Other information"
msgstr ""

msgid "Otherwise it is recommended you start with one of the options below."
msgstr ""

msgid "Outbound requests"
msgstr ""

msgid "Overview"
msgstr ""

msgid "Overwrite diverged branches"
msgstr ""

msgid "Owner"
msgstr ""

msgid "Package information"
msgstr ""

msgid "Package was removed"
msgstr ""

msgid "Packages"
msgstr ""

msgid "Pages"
msgstr ""

msgid "Pagination|Last »"
msgstr ""

msgid "Pagination|Next"
msgstr ""

msgid "Pagination|Prev"
msgstr ""

msgid "Pagination|« First"
msgstr ""

msgid "Part of merge request changes"
msgstr ""

msgid "Password"
msgstr ""

msgid "Paste your public SSH key, which is usually contained in the file '~/.ssh/id_rsa.pub' and begins with 'ssh-rsa'. Don't use your private SSH key."
msgstr ""

msgid "Path, transfer, remove"
msgstr ""

msgid "Path:"
msgstr ""

msgid "Pause"
msgstr ""

msgid "Paused Runners don't accept new jobs"
msgstr ""

msgid "Pending"
msgstr ""

msgid "People without permission will never get a notification and won't be able to comment."
msgstr ""

msgid "Perform advanced options such as changing path, transferring, or removing the group."
msgstr ""

msgid "Performance optimization"
msgstr ""

msgid "Permissions"
msgstr ""

msgid "Permissions, LFS, 2FA"
msgstr ""

msgid "Personal Access Token"
msgstr ""

msgid "Pick a name"
msgstr ""

msgid "Pipeline"
msgstr ""

msgid "Pipeline Health"
msgstr ""

msgid "Pipeline Schedule"
msgstr ""

msgid "Pipeline Schedules"
msgstr ""

msgid "Pipeline quota"
msgstr ""

msgid "Pipeline triggers"
msgstr ""

msgid "PipelineCharts|Failed:"
msgstr ""

msgid "PipelineCharts|Overall statistics"
msgstr ""

msgid "PipelineCharts|Success ratio:"
msgstr ""

msgid "PipelineCharts|Successful:"
msgstr ""

msgid "PipelineCharts|Total:"
msgstr ""

msgid "PipelineSchedules|Activated"
msgstr ""

msgid "PipelineSchedules|Active"
msgstr ""

msgid "PipelineSchedules|All"
msgstr ""

msgid "PipelineSchedules|Inactive"
msgstr ""

msgid "PipelineSchedules|Next Run"
msgstr ""

msgid "PipelineSchedules|None"
msgstr ""

msgid "PipelineSchedules|Provide a short description for this pipeline"
msgstr ""

msgid "PipelineSchedules|Take ownership"
msgstr ""

msgid "PipelineSchedules|Target"
msgstr ""

msgid "PipelineSchedules|Variables"
msgstr ""

msgid "PipelineSheduleIntervalPattern|Custom"
msgstr ""

msgid "Pipelines"
msgstr ""

msgid "Pipelines charts"
msgstr ""

msgid "Pipelines for last month"
msgstr ""

msgid "Pipelines for last week"
msgstr ""

msgid "Pipelines for last year"
msgstr ""

msgid "Pipelines|Build with confidence"
msgstr ""

msgid "Pipelines|CI Lint"
msgstr ""

msgid "Pipelines|Clear Runner Caches"
msgstr ""

msgid "Pipelines|Continuous Integration can help catch bugs by running your tests automatically, while Continuous Deployment can help you deliver code to your product environment."
msgstr ""

msgid "Pipelines|Get started with Pipelines"
msgstr ""

msgid "Pipelines|Loading Pipelines"
msgstr ""

msgid "Pipelines|Project cache successfully reset."
msgstr ""

msgid "Pipelines|Run Pipeline"
msgstr ""

msgid "Pipelines|Something went wrong while cleaning runners cache."
msgstr ""

msgid "Pipelines|There are currently no %{scope} pipelines."
msgstr ""

msgid "Pipelines|There are currently no pipelines."
msgstr ""

msgid "Pipelines|There was an error fetching the pipelines. Try again in a few moments or contact your support team."
msgstr ""

msgid "Pipelines|This project is not currently set up to run pipelines."
msgstr ""

msgid "Pipeline|Commit"
msgstr ""

msgid "Pipeline|Create for"
msgstr ""

msgid "Pipeline|Create pipeline"
msgstr ""

msgid "Pipeline|Duration"
msgstr ""

msgid "Pipeline|Existing branch name or tag"
msgstr ""

msgid "Pipeline|Pipeline"
msgstr ""

msgid "Pipeline|Run Pipeline"
msgstr ""

msgid "Pipeline|Search branches"
msgstr ""

msgid "Pipeline|Specify variable values to be used in this run. The values specified in %{settings_link} will be used by default."
msgstr ""

msgid "Pipeline|Stages"
msgstr ""

msgid "Pipeline|Status"
msgstr ""

msgid "Pipeline|Stop pipeline"
msgstr ""

msgid "Pipeline|Stop pipeline #%{pipelineId}?"
msgstr ""

msgid "Pipeline|Variables"
msgstr ""

msgid "Pipeline|You’re about to stop pipeline %{pipelineId}."
msgstr ""

msgid "Pipeline|all"
msgstr ""

msgid "Pipeline|success"
msgstr ""

msgid "Pipeline|with stage"
msgstr ""

msgid "Pipeline|with stages"
msgstr ""

msgid "Plain diff"
msgstr ""

msgid "PlantUML"
msgstr ""

msgid "Play"
msgstr ""

msgid "Please accept the Terms of Service before continuing."
msgstr ""

msgid "Please choose a group URL with no special characters."
msgstr ""

msgid "Please convert them to %{link_to_git}, and go through the %{link_to_import_flow} again."
msgstr ""

msgid "Please convert them to Git on Google Code, and go through the %{link_to_import_flow} again."
msgstr ""

msgid "Please fill in a descriptive name for your group."
msgstr ""

msgid "Please note that this application is not provided by GitLab and you should verify its authenticity before allowing access."
msgstr ""

msgid "Please select at least one filter to see results"
msgstr ""

msgid "Please solve the reCAPTCHA"
msgstr ""

msgid "Please try again"
msgstr ""

msgid "Please use this form to report users to GitLab who create spam issues, comments or behave inappropriately."
msgstr ""

msgid "Please wait while we connect to your repository. Refresh at will."
msgstr ""

msgid "Please wait while we import the repository for you. Refresh at will."
msgstr ""

msgid "Preferences"
msgstr ""

msgid "Preferences|Navigation theme"
msgstr ""

msgid "Press Enter or click to search"
msgstr ""

msgid "Prevent adding new members to project membership within this group"
msgstr ""

msgid "Preview"
msgstr ""

msgid "Preview payload"
msgstr ""

msgid "Primary"
msgstr ""

msgid "Prioritize"
msgstr ""

msgid "Prioritize label"
msgstr ""

msgid "Prioritized Labels"
msgstr ""

msgid "Prioritized label"
msgstr ""

msgid "Private"
msgstr ""

msgid "Private - Project access must be granted explicitly to each user."
msgstr ""

msgid "Private - The group and its projects can only be viewed by members."
msgstr ""

msgid "Private projects can be created in your personal namespace with:"
msgstr ""

msgid "Profile"
msgstr ""

msgid "Profile Settings"
msgstr ""

msgid "Profiles| You are about to permanently delete %{yourAccount}, and all of the issues, merge requests, and groups linked to your account. Once you confirm %{deleteAccount}, it cannot be undone or recovered."
msgstr ""

msgid "Profiles| You are going to change the username %{currentUsernameBold} to %{newUsernameBold}. Profile and projects will be redirected to the %{newUsername} namespace but this redirect will expire once the %{currentUsername} namespace is registered by another user or group. Please update your Git repository remotes as soon as possible."
msgstr ""

msgid "Profiles|Account scheduled for removal."
msgstr ""

msgid "Profiles|Add key"
msgstr ""

msgid "Profiles|Add status emoji"
msgstr ""

msgid "Profiles|Avatar cropper"
msgstr ""

msgid "Profiles|Avatar will be removed. Are you sure?"
msgstr ""

msgid "Profiles|Change username"
msgstr ""

msgid "Profiles|Choose file..."
msgstr ""

msgid "Profiles|Choose to show contributions of private projects on your public profile without any project, repository or organization information."
msgstr ""

msgid "Profiles|Clear status"
msgstr ""

msgid "Profiles|Current path: %{path}"
msgstr ""

msgid "Profiles|Current status"
msgstr ""

msgid "Profiles|Delete Account"
msgstr ""

msgid "Profiles|Delete account"
msgstr ""

msgid "Profiles|Delete your account?"
msgstr ""

msgid "Profiles|Deleting an account has the following effects:"
msgstr ""

msgid "Profiles|Do not show on profile"
msgstr ""

msgid "Profiles|Don't display activity-related personal information on your profiles"
msgstr ""

msgid "Profiles|Edit Profile"
msgstr ""

msgid "Profiles|Invalid password"
msgstr ""

msgid "Profiles|Invalid username"
msgstr ""

msgid "Profiles|Learn more"
msgstr ""

msgid "Profiles|Made a private contribution"
msgstr ""

msgid "Profiles|Main settings"
msgstr ""

msgid "Profiles|No file chosen"
msgstr ""

msgid "Profiles|Path"
msgstr ""

msgid "Profiles|Position and size your new avatar"
msgstr ""

msgid "Profiles|Private contributions"
msgstr ""

msgid "Profiles|Public Avatar"
msgstr ""

msgid "Profiles|Remove avatar"
msgstr ""

msgid "Profiles|Set new profile picture"
msgstr ""

msgid "Profiles|Some options are unavailable for LDAP accounts"
msgstr ""

msgid "Profiles|Tell us about yourself in fewer than 250 characters."
msgstr ""

msgid "Profiles|The maximum file size allowed is 200KB."
msgstr ""

msgid "Profiles|This doesn't look like a public SSH key, are you sure you want to add it?"
msgstr ""

msgid "Profiles|This email will be displayed on your public profile."
msgstr ""

msgid "Profiles|This email will be used for web based operations, such as edits and merges. %{learn_more}"
msgstr ""

msgid "Profiles|This emoji and message will appear on your profile and throughout the interface."
msgstr ""

msgid "Profiles|This feature is experimental and translations are not complete yet."
msgstr ""

msgid "Profiles|This information will appear on your profile."
msgstr ""

msgid "Profiles|Type your %{confirmationValue} to confirm:"
msgstr ""

msgid "Profiles|Typically starts with \"ssh-rsa …\""
msgstr ""

msgid "Profiles|Update profile settings"
msgstr ""

msgid "Profiles|Update username"
msgstr ""

msgid "Profiles|Upload new avatar"
msgstr ""

msgid "Profiles|Use a private email - %{email}"
msgstr ""

msgid "Profiles|Username change failed - %{message}"
msgstr ""

msgid "Profiles|Username successfully changed"
msgstr ""

msgid "Profiles|Website"
msgstr ""

msgid "Profiles|What's your status?"
msgstr ""

msgid "Profiles|You can change your avatar here"
msgstr ""

msgid "Profiles|You can change your avatar here or remove the current avatar to revert to %{gravatar_link}"
msgstr ""

msgid "Profiles|You can upload your avatar here"
msgstr ""

msgid "Profiles|You can upload your avatar here or change it at %{gravatar_link}"
msgstr ""

msgid "Profiles|You don't have access to delete this user."
msgstr ""

msgid "Profiles|You must transfer ownership or delete these groups before you can delete your account."
msgstr ""

msgid "Profiles|Your account is currently an owner in these groups:"
msgstr ""

msgid "Profiles|Your email address was automatically set based on your %{provider_label} account."
msgstr ""

msgid "Profiles|Your location was automatically set based on your %{provider_label} account."
msgstr ""

msgid "Profiles|Your name was automatically set based on your %{provider_label} account, so people you know can recognize you."
msgstr ""

msgid "Profiles|Your status"
msgstr ""

msgid "Profiles|e.g. My MacBook key"
msgstr ""

msgid "Profiles|your account"
msgstr ""

msgid "Profiling - Performance bar"
msgstr ""

msgid "Programming languages used in this repository"
msgstr ""

msgid "Progress"
msgstr ""

msgid "Project"
msgstr ""

msgid "Project '%{project_name}' is in the process of being deleted."
msgstr ""

msgid "Project '%{project_name}' queued for deletion."
msgstr ""

msgid "Project '%{project_name}' was successfully created."
msgstr ""

msgid "Project '%{project_name}' was successfully updated."
msgstr ""

msgid "Project Badges"
msgstr ""

msgid "Project URL"
msgstr ""

msgid "Project access must be granted explicitly to each user."
msgstr ""

msgid "Project avatar"
msgstr ""

msgid "Project avatar in repository: %{link}"
msgstr ""

msgid "Project details"
msgstr ""

msgid "Project export could not be deleted."
msgstr ""

msgid "Project export has been deleted."
msgstr ""

msgid "Project export link has expired. Please generate a new export from your project settings."
msgstr ""

msgid "Project export started. A download link will be sent by email."
msgstr ""

msgid "Project name"
msgstr ""

msgid "Project slug"
msgstr ""

msgid "ProjectActivityRSS|Subscribe"
msgstr ""

msgid "ProjectCreationLevel|Allowed to create projects"
msgstr ""

msgid "ProjectCreationLevel|Default project creation protection"
msgstr ""

msgid "ProjectCreationLevel|Developers + Maintainers"
msgstr ""

msgid "ProjectCreationLevel|Maintainers"
msgstr ""

msgid "ProjectCreationLevel|No one"
msgstr ""

msgid "ProjectFileTree|Name"
msgstr ""

msgid "ProjectLastActivity|Never"
msgstr ""

msgid "ProjectLifecycle|Stage"
msgstr ""

msgid "ProjectOverview|Fork"
msgstr ""

msgid "ProjectOverview|Forks"
msgstr ""

msgid "ProjectOverview|Go to your fork"
msgstr ""

msgid "ProjectOverview|Star"
msgstr ""

msgid "ProjectOverview|Unstar"
msgstr ""

msgid "ProjectOverview|You have reached your project limit"
msgstr ""

msgid "ProjectOverview|You must sign in to star a project"
msgstr ""

msgid "ProjectPage|Project ID: %{project_id}"
msgstr ""

msgid "ProjectSettings|Badges"
msgstr ""

msgid "ProjectSettings|Contact an admin to change this setting."
msgstr ""

msgid "ProjectSettings|Customize your project badges."
msgstr ""

msgid "ProjectSettings|Failed to protect the tag"
msgstr ""

msgid "ProjectSettings|Failed to update tag!"
msgstr ""

msgid "ProjectSettings|Learn more about badges."
msgstr ""

msgid "ProjectSettings|Only signed commits can be pushed to this repository."
msgstr ""

msgid "ProjectSettings|This setting is applied on the server level and can be overridden by an admin."
msgstr ""

msgid "ProjectSettings|This setting is applied on the server level but has been overridden for this project."
msgstr ""

msgid "ProjectSettings|This setting will be applied to all projects unless overridden by an admin."
msgstr ""

msgid "ProjectSettings|Users can only push commits to this repository that were committed with one of their own verified emails."
msgstr ""

msgid "Projects"
msgstr ""

msgid "Projects shared with %{group_name}"
msgstr ""

msgid "Projects that belong to a group are prefixed with the group namespace. Existing projects may be moved into a group."
msgstr ""

msgid "ProjectsDropdown|Frequently visited"
msgstr ""

msgid "ProjectsDropdown|Loading projects"
msgstr ""

msgid "ProjectsDropdown|Projects you visit often will appear here"
msgstr ""

msgid "ProjectsDropdown|Search your projects"
msgstr ""

msgid "ProjectsDropdown|Something went wrong on our end."
msgstr ""

msgid "ProjectsDropdown|Sorry, no projects matched your search"
msgstr ""

msgid "ProjectsDropdown|This feature requires browser localStorage support"
msgstr ""

msgid "PrometheusAlerts|Add alert"
msgstr ""

msgid "PrometheusAlerts|Alert set"
msgstr ""

msgid "PrometheusAlerts|Edit alert"
msgstr ""

msgid "PrometheusAlerts|Error creating alert"
msgstr ""

msgid "PrometheusAlerts|Error deleting alert"
msgstr ""

msgid "PrometheusAlerts|Error fetching alert"
msgstr ""

msgid "PrometheusAlerts|Error saving alert"
msgstr ""

msgid "PrometheusAlerts|No alert set"
msgstr ""

msgid "PrometheusAlerts|Operator"
msgstr ""

msgid "PrometheusAlerts|Threshold"
msgstr ""

msgid "PrometheusDashboard|Time"
msgstr ""

msgid "PrometheusService|%{exporters} with %{metrics} were found"
msgstr ""

msgid "PrometheusService|<p class=\"text-tertiary\">No <a href=\"%{docsUrl}\">common metrics</a> were found</p>"
msgstr ""

msgid "PrometheusService|Active"
msgstr ""

msgid "PrometheusService|Auto configuration"
msgstr ""

msgid "PrometheusService|Automatically deploy and configure Prometheus on your clusters to monitor your project’s environments"
msgstr ""

msgid "PrometheusService|Common metrics"
msgstr ""

msgid "PrometheusService|Common metrics are automatically monitored based on a library of metrics from popular exporters."
msgstr ""

msgid "PrometheusService|Custom metrics"
msgstr ""

msgid "PrometheusService|Enable Prometheus to define custom metrics, using either option above"
msgstr ""

msgid "PrometheusService|Finding and configuring metrics..."
msgstr ""

msgid "PrometheusService|Finding custom metrics..."
msgstr ""

msgid "PrometheusService|Install Prometheus on clusters"
msgstr ""

msgid "PrometheusService|Manage clusters"
msgstr ""

msgid "PrometheusService|Manual configuration"
msgstr ""

msgid "PrometheusService|Metrics"
msgstr ""

msgid "PrometheusService|Missing environment variable"
msgstr ""

msgid "PrometheusService|More information"
msgstr ""

msgid "PrometheusService|New metric"
msgstr ""

msgid "PrometheusService|Prometheus API Base URL, like http://prometheus.example.com/"
msgstr ""

msgid "PrometheusService|Prometheus is being automatically managed on your clusters"
msgstr ""

msgid "PrometheusService|These metrics will only be monitored after your first deployment to an environment"
msgstr ""

msgid "PrometheusService|Time-series monitoring service"
msgstr ""

msgid "PrometheusService|To enable manual configuration, uninstall Prometheus from your clusters"
msgstr ""

msgid "PrometheusService|To enable the installation of Prometheus on your clusters, deactivate the manual configuration below"
msgstr ""

msgid "PrometheusService|Waiting for your first deployment to an environment to find common metrics"
msgstr ""

msgid "Promote"
msgstr ""

msgid "Promote these project milestones into a group milestone."
msgstr ""

msgid "Promote to Group Milestone"
msgstr ""

msgid "Promote to group label"
msgstr ""

msgid "Promotions|Don't show me this again"
msgstr ""

msgid "Promotions|Epics let you manage your portfolio of projects more efficiently and with less effort by tracking groups of issues that share a theme, across projects and milestones."
msgstr ""

msgid "Promotions|This feature is locked."
msgstr ""

msgid "Promotions|Upgrade plan"
msgstr ""

msgid "Protected"
msgstr ""

msgid "Protected Environments"
msgstr ""

msgid "ProtectedEnvironment|%{environment_name} will be writable for developers. Are you sure?"
msgstr ""

msgid "ProtectedEnvironment|Allowed to deploy"
msgstr ""

msgid "ProtectedEnvironment|Choose who is allowed to deploy"
msgstr ""

msgid "ProtectedEnvironment|Environment"
msgstr ""

msgid "ProtectedEnvironment|Protect"
msgstr ""

msgid "ProtectedEnvironment|Protect Environments in order to restrict who can execute deployments."
msgstr ""

msgid "ProtectedEnvironment|Protect an environment"
msgstr ""

msgid "ProtectedEnvironment|Protected Environment (%{protected_environments_count})"
msgstr ""

msgid "ProtectedEnvironment|Select an environment"
msgstr ""

msgid "ProtectedEnvironment|There are currently no protected environments, protect an environment with the form above."
msgstr ""

msgid "ProtectedEnvironment|Unprotect"
msgstr ""

msgid "ProtectedEnvironment|Your environment can't be unprotected"
msgstr ""

msgid "ProtectedEnvironment|Your environment has been protected."
msgstr ""

msgid "ProtectedEnvironment|Your environment has been unprotected"
msgstr ""

msgid "Protip:"
msgstr ""

msgid "Provider"
msgstr ""

msgid "Pseudonymizer data collection"
msgstr ""

msgid "Public"
msgstr ""

msgid "Public - The group and any public projects can be viewed without any authentication."
msgstr ""

msgid "Public - The project can be accessed without any authentication."
msgstr ""

msgid "Public pipelines"
msgstr ""

msgid "Pull"
msgstr ""

msgid "Push"
msgstr ""

msgid "Push Rules"
msgstr ""

msgid "Push events"
msgstr ""

msgid "Push project from command line"
msgstr ""

msgid "Push to create a project"
msgstr ""

msgid "PushRule|Committer restriction"
msgstr ""

msgid "Pushed"
msgstr ""

msgid "Pushes"
msgstr ""

msgid "Quarters"
msgstr ""

msgid "Quick actions can be used in the issues description and comment boxes."
msgstr ""

msgid "README"
msgstr ""

msgid "Read more"
msgstr ""

msgid "Read more about environments"
msgstr ""

msgid "Read more about project permissions <strong>%{link_to_help}</strong>"
msgstr ""

msgid "Real-time features"
msgstr ""

msgid "Recent searches"
msgstr ""

msgid "Redirect to SAML provider to test configuration"
msgstr ""

msgid "Reference:"
msgstr ""

msgid "Refresh"
msgstr ""

msgid "Refreshing in a second to show the updated status..."
msgid_plural "Refreshing in %d seconds to show the updated status..."
msgstr[0] ""
msgstr[1] ""

msgid "Regenerate key"
msgstr ""

msgid "Regex pattern"
msgstr ""

msgid "Register / Sign In"
msgstr ""

msgid "Register U2F device"
msgstr ""

msgid "Register and see your runners for this group."
msgstr ""

msgid "Register and see your runners for this project."
msgstr ""

msgid "Registry"
msgstr ""

msgid "Related Commits"
msgstr ""

msgid "Related Deployed Jobs"
msgstr ""

msgid "Related Issues"
msgstr ""

msgid "Related Jobs"
msgstr ""

msgid "Related Merge Requests"
msgstr ""

msgid "Related Merged Requests"
msgstr ""

msgid "Related merge requests"
msgstr ""

msgid "Remind later"
msgstr ""

msgid "Remove"
msgstr ""

msgid "Remove Runner"
msgstr ""

msgid "Remove all approvals in a merge request when new commits are pushed to its source branch"
msgstr ""

msgid "Remove approver"
msgstr ""

msgid "Remove avatar"
msgstr ""

msgid "Remove group"
msgstr ""

msgid "Remove priority"
msgstr ""

msgid "Remove project"
msgstr ""

msgid "Removed group can not be restored!"
msgstr ""

msgid "Removing group will cause all child projects and resources to be removed."
msgstr ""

msgid "Rename"
msgstr ""

msgid "Rename file"
msgstr ""

msgid "Rename folder"
msgstr ""

msgid "Reopen epic"
msgstr ""

msgid "Repair authentication"
msgstr ""

msgid "Reply to this email directly or %{view_it_on_gitlab}."
msgstr ""

msgid "Repo by URL"
msgstr ""

msgid "Report abuse to GitLab"
msgstr ""

msgid "Reporting"
msgstr ""

msgid "Reports|%{failedString} and %{resolvedString}"
msgstr ""

msgid "Reports|Actions"
msgstr ""

msgid "Reports|Class"
msgstr ""

msgid "Reports|Confidence"
msgstr ""

msgid "Reports|Execution time"
msgstr ""

msgid "Reports|Failure"
msgstr ""

msgid "Reports|Severity"
msgstr ""

msgid "Reports|System output"
msgstr ""

msgid "Reports|Test summary"
msgstr ""

msgid "Reports|Test summary failed loading results"
msgstr ""

msgid "Reports|Test summary results are being parsed"
msgstr ""

msgid "Reports|Vulnerability"
msgstr ""

msgid "Reports|no changed test results"
msgstr ""

msgid "Repository"
msgstr ""

msgid "Repository Settings"
msgstr ""

msgid "Repository URL"
msgstr ""

msgid "Repository cleanup"
msgstr ""

msgid "Repository cleanup has started. You will receive an email once the cleanup operation is complete."
msgstr ""

msgid "Repository has no locks."
msgstr ""

msgid "Repository maintenance"
msgstr ""

msgid "Repository mirror"
msgstr ""

msgid "Repository storage"
msgstr ""

msgid "RepositorySettingsAccessLevel|Select"
msgstr ""

msgid "Request Access"
msgstr ""

msgid "Requested %{time_ago}"
msgstr ""

msgid "Requests Profiles"
msgstr ""

msgid "Require all users in this group to setup Two-factor authentication"
msgstr ""

msgid "Require all users to accept Terms of Service and Privacy Policy when they access GitLab."
msgstr ""

msgid "Resend invite"
msgstr ""

msgid "Reset health check access token"
msgstr ""

msgid "Reset runners registration token"
msgstr ""

msgid "Resolve all discussions in new issue"
msgstr ""

msgid "Resolve conflicts on source branch"
msgstr ""

msgid "Resolve discussion"
msgstr ""

msgid "Resolved"
msgstr ""

msgid "Response metrics (AWS ELB)"
msgstr ""

msgid "Response metrics (Custom)"
msgstr ""

msgid "Response metrics (HA Proxy)"
msgstr ""

msgid "Response metrics (NGINX Ingress)"
msgstr ""

msgid "Response metrics (NGINX)"
msgstr ""

msgid "Restart Terminal"
msgstr ""

msgid "Resume"
msgstr ""

msgid "Retry"
msgstr ""

msgid "Retry this job"
msgstr ""

msgid "Retry verification"
msgstr ""

msgid "Reveal value"
msgid_plural "Reveal values"
msgstr[0] ""
msgstr[1] ""

msgid "Reveal values"
msgstr ""

msgid "Revert this commit"
msgstr ""

msgid "Revert this merge request"
msgstr ""

msgid "Review"
msgstr ""

msgid "Review the process for configuring service providers in your identity provider — in this case, GitLab is the \"service provider\" or \"relying party\"."
msgstr ""

msgid "Reviewing"
msgstr ""

msgid "Reviewing (merge request !%{mergeRequestId})"
msgstr ""

msgid "Revoke"
msgstr ""

msgid "Roadmap"
msgstr ""

msgid "Run CI/CD pipelines for external repositories"
msgstr ""

msgid "Run tests against your code live using the Web Terminal"
msgstr ""

msgid "Run untagged jobs"
msgstr ""

msgid "Runner cannot be assigned to other projects"
msgstr ""

msgid "Runner runs jobs from all unassigned projects"
msgstr ""

msgid "Runner runs jobs from all unassigned projects in its group"
msgstr ""

msgid "Runner runs jobs from assigned projects"
msgstr ""

msgid "Runner token"
msgstr ""

msgid "Runner will not receive any new jobs"
msgstr ""

msgid "Runners"
msgstr ""

msgid "Runners API"
msgstr ""

msgid "Runners activated for this project"
msgstr ""

msgid "Runners can be placed on separate users, servers, and even on your local machine."
msgstr ""

msgid "Runners can be placed on separate users, servers, even on your local machine."
msgstr ""

msgid "Runners currently online: %{active_runners_count}"
msgstr ""

msgid "Runners page"
msgstr ""

msgid "Runners page."
msgstr ""

msgid "Runners|You have used all your shared Runners pipeline minutes."
msgstr ""

msgid "Running"
msgstr ""

msgid "SAML SSO"
msgstr ""

msgid "SAML SSO for %{group_name}"
msgstr ""

msgid "SAML Single Sign On"
msgstr ""

msgid "SAML Single Sign On Settings"
msgstr ""

msgid "SAML for %{group_name}"
msgstr ""

msgid "SAST"
msgstr ""

msgid "SHA1 fingerprint of the SAML token signing certificate. Get this from your identity provider, where it can also be called \"Thumbprint\"."
msgstr ""

msgid "SSH Keys"
msgstr ""

msgid "SSH host keys"
msgstr ""

msgid "SSH public key"
msgstr ""

msgid "SSL Verification"
msgstr ""

msgid "Save"
msgstr ""

msgid "Save application"
msgstr ""

msgid "Save changes"
msgstr ""

msgid "Save changes before testing"
msgstr ""

msgid "Save pipeline schedule"
msgstr ""

msgid "Save variables"
msgstr ""

msgid "Schedule a new pipeline"
msgstr ""

msgid "Scheduled"
msgstr ""

msgid "Schedules"
msgstr ""

msgid "Scheduling Pipelines"
msgstr ""

msgid "Scope"
msgstr ""

msgid "Scoped issue boards"
msgstr ""

msgid "Scroll down to <strong>Google Code Project Hosting</strong> and enable the switch on the right."
msgstr ""

msgid "Scroll to bottom"
msgstr ""

msgid "Scroll to top"
msgstr ""

msgid "Search"
msgstr ""

msgid "Search branches"
msgstr ""

msgid "Search branches and tags"
msgstr ""

msgid "Search files"
msgstr ""

msgid "Search for projects, issues, etc."
msgstr ""

msgid "Search merge requests"
msgstr ""

msgid "Search milestones"
msgstr ""

msgid "Search or filter results..."
msgstr ""

msgid "Search or jump to…"
msgstr ""

msgid "Search project"
msgstr ""

msgid "Search projects"
msgstr ""

msgid "Search users"
msgstr ""

msgid "Search your projects"
msgstr ""

msgid "SearchAutocomplete|All GitLab"
msgstr ""

msgid "SearchAutocomplete|Issues I've created"
msgstr ""

msgid "SearchAutocomplete|Issues assigned to me"
msgstr ""

msgid "SearchAutocomplete|Merge requests I've created"
msgstr ""

msgid "SearchAutocomplete|Merge requests assigned to me"
msgstr ""

msgid "SearchAutocomplete|in all GitLab"
msgstr ""

msgid "SearchAutocomplete|in this group"
msgstr ""

msgid "SearchAutocomplete|in this project"
msgstr ""

msgid "Secret"
msgstr ""

msgid "Security"
msgstr ""

msgid "Security Dashboard"
msgstr ""

msgid "Security Dashboard|Error fetching the dashboard data. Please check your network connection and try again."
msgstr ""

msgid "Security Dashboard|Error fetching the vulnerability counts. Please check your network connection and try again."
msgstr ""

msgid "Security Dashboard|Error fetching the vulnerability list. Please check your network connection and try again."
msgstr ""

msgid "Security Dashboard|Issue Created"
msgstr ""

msgid "Security Reports|At this time, the security dashboard only supports SAST."
msgstr ""

msgid "Security Reports|Create issue"
msgstr ""

msgid "Security Reports|Dismiss vulnerability"
msgstr ""

msgid "Security Reports|Learn more about setting up your dashboard"
msgstr ""

msgid "Security Reports|More info"
msgstr ""

msgid "Security Reports|No Vulnerabilities"
msgstr ""

msgid "Security Reports|Revert dismissal"
msgstr ""

msgid "Security Reports|Security dashboard documentation"
msgstr ""

msgid "Security Reports|There was an error creating the issue."
msgstr ""

msgid "Security Reports|There was an error dismissing the vulnerability."
msgstr ""

msgid "Security Reports|There was an error reverting the dismissal."
msgstr ""

msgid "Security Reports|There was an error reverting this dismissal."
msgstr ""

msgid "Security Reports|We've found no vulnerabilities for your group"
msgstr ""

msgid "Security Reports|While it's rare to have no vulnerabilities for your group, it can happen. In any event, we ask that you please double check your settings to make sure you've set up your dashboard correctly."
msgstr ""

msgid "SecurityDashboard| The security dashboard displays the latest security report. Use it to find and fix vulnerabilities."
msgstr ""

msgid "SecurityDashboard|Monitor vulnerabilities in your code"
msgstr ""

msgid "SecurityDashboard|Pipeline %{pipelineLink} triggered"
msgstr ""

msgid "See metrics"
msgstr ""

msgid "See the affected projects in the GitLab admin panel"
msgstr ""

msgid "Select"
msgstr ""

msgid "Select Archive Format"
msgstr ""

msgid "Select a group to invite"
msgstr ""

msgid "Select a namespace to fork the project"
msgstr ""

msgid "Select a template repository"
msgstr ""

msgid "Select a timezone"
msgstr ""

msgid "Select an existing Kubernetes cluster or create a new one"
msgstr ""

msgid "Select assignee"
msgstr ""

msgid "Select branch/tag"
msgstr ""

msgid "Select project"
msgstr ""

msgid "Select project and zone to choose machine type"
msgstr ""

msgid "Select project to choose zone"
msgstr ""

msgid "Select projects you want to import."
msgstr ""

msgid "Select source branch"
msgstr ""

msgid "Select target branch"
msgstr ""

msgid "Select the branch you want to set as the default for this project. All merge requests and commits will automatically be made against this branch unless you specify a different one."
msgstr ""

msgid "Select the custom project template source group."
msgstr ""

msgid "Selecting a GitLab user will add a link to the GitLab user in the descriptions of issues and comments (e.g. \"By <a href=\"#\">@johnsmith</a>\"). It will also associate and/or assign these issues and comments with the selected user."
msgstr ""

msgid "Selective synchronization"
msgstr ""

msgid "Send email"
msgstr ""

msgid "Send report"
msgstr ""

msgid "Send usage data"
msgstr ""

msgid "Sep"
msgstr ""

msgid "September"
msgstr ""

msgid "Server version"
msgstr ""

msgid "Serverless"
msgstr ""

msgid "Serverless| In order to start using functions as a service, you must first install Knative on your Kubernetes cluster."
msgstr ""

msgid "Serverless|An error occurred while retrieving serverless components"
msgstr ""

msgid "Serverless|Domain"
msgstr ""

msgid "Serverless|Function"
msgstr ""

msgid "Serverless|Getting started with serverless"
msgstr ""

msgid "Serverless|If you believe none of these apply, please check back later as the function data may be in the process of becoming available."
msgstr ""

msgid "Serverless|Install Knative"
msgstr ""

msgid "Serverless|Last Update"
msgstr ""

msgid "Serverless|Learn more about Serverless"
msgstr ""

msgid "Serverless|No functions available"
msgstr ""

msgid "Serverless|Runtime"
msgstr ""

msgid "Serverless|There is currently no function data available from Knative. This could be for a variety of reasons including:"
msgstr ""

msgid "Service Desk"
msgstr ""

msgid "Service Templates"
msgstr ""

msgid "Service URL"
msgstr ""

msgid "Session expiration, projects limit and attachment size."
msgstr ""

msgid "Set a password on your account to pull or push via %{protocol}."
msgstr ""

msgid "Set a template repository for projects in this group"
msgstr ""

msgid "Set default and restrict visibility levels. Configure import sources and git access protocol."
msgstr ""

msgid "Set instance-wide template repository"
msgstr ""

msgid "Set max session time for web terminal."
msgstr ""

msgid "Set notification email for abuse reports."
msgstr ""

msgid "Set number of approvers required before open merge requests can be merged"
msgstr ""

msgid "Set requirements for a user to sign-in. Enable mandatory two-factor authentication."
msgstr ""

msgid "Set up CI/CD"
msgstr ""

msgid "Set up a %{type} Runner manually"
msgstr ""

msgid "Set up a specific Runner automatically"
msgstr ""

msgid "Set up assertions/attributes/claims (email, first_name, last_name) and NameID according to %{docsLinkStart}the documentation %{icon}%{docsLinkEnd}"
msgstr ""

msgid "Set up new U2F device"
msgstr ""

msgid "Set up your project to automatically push and/or pull changes to/from another repository. Branches, tags, and commits will be synced automatically."
msgstr ""

msgid "SetPasswordToCloneLink|set a password"
msgstr ""

msgid "SetStatusModal|Add status emoji"
msgstr ""

msgid "SetStatusModal|Clear status"
msgstr ""

msgid "SetStatusModal|Edit status"
msgstr ""

msgid "SetStatusModal|Remove status"
msgstr ""

msgid "SetStatusModal|Set a status"
msgstr ""

msgid "SetStatusModal|Set status"
msgstr ""

msgid "SetStatusModal|Sorry, we weren't able to set your status. Please try again later."
msgstr ""

msgid "SetStatusModal|What's your status?"
msgstr ""

msgid "Settings"
msgstr ""

msgid "Share"
msgstr ""

msgid "Share the <strong>%{sso_label}</strong> with members so they can sign in to your group through your identity provider"
msgstr ""

msgid "Shared Runners"
msgstr ""

msgid "Shared projects"
msgstr ""

msgid "SharedRunnersMinutesSettings|By resetting the pipeline minutes for this namespace, the currently used minutes will be set to zero."
msgstr ""

msgid "SharedRunnersMinutesSettings|Reset pipeline minutes"
msgstr ""

msgid "SharedRunnersMinutesSettings|Reset used pipeline minutes"
msgstr ""

msgid "Sherlock Transactions"
msgstr ""

msgid "Show command"
msgstr ""

msgid "Show complete raw log"
msgstr ""

msgid "Show latest version"
msgstr ""

msgid "Show parent pages"
msgstr ""

msgid "Show parent subgroups"
msgstr ""

msgid "Show whitespace changes"
msgstr ""

msgid "Showing %d event"
msgid_plural "Showing %d events"
msgstr[0] ""
msgstr[1] ""

msgid "Side-by-side"
msgstr ""

msgid "Sidebar|Change weight"
msgstr ""

msgid "Sidebar|None"
msgstr ""

msgid "Sidebar|Only numeral characters allowed"
msgstr ""

msgid "Sidebar|Weight"
msgstr ""

msgid "Sign in"
msgstr ""

msgid "Sign in / Register"
msgstr ""

msgid "Sign in to \"%{group_name}\""
msgstr ""

msgid "Sign in via 2FA code"
msgstr ""

msgid "Sign in with Single Sign-On"
msgstr ""

msgid "Sign out"
msgstr ""

msgid "Sign-in restrictions"
msgstr ""

msgid "Sign-up restrictions"
msgstr ""

msgid "Similar issues"
msgstr ""

msgid "Size"
msgstr ""

msgid "Size and domain settings for static websites"
msgstr ""

msgid "Slack application"
msgstr ""

msgid "Slack integration allows you to interact with GitLab via slash commands in a chat window."
msgstr ""

msgid "Slower but makes sure the project workspace is pristine as it clones the repository from scratch for every job"
msgstr ""

msgid "Smartcard"
msgstr ""

msgid "Smartcard authentication failed: client certificate header is missing."
msgstr ""

msgid "Snippets"
msgstr ""

msgid "Something went wrong on our end"
msgstr ""

msgid "Something went wrong on our end."
msgstr ""

msgid "Something went wrong on our end. Please try again!"
msgstr ""

msgid "Something went wrong trying to change the confidentiality of this issue"
msgstr ""

msgid "Something went wrong trying to change the locked state of this %{issuableDisplayName}"
msgstr ""

msgid "Something went wrong when toggling the button"
msgstr ""

msgid "Something went wrong while applying the suggestion. Please try again."
msgstr ""

msgid "Something went wrong while closing the %{issuable}. Please try again later"
msgstr ""

msgid "Something went wrong while fetching %{listType} list"
msgstr ""

msgid "Something went wrong while fetching comments. Please try again."
msgstr ""

msgid "Something went wrong while fetching group member contributions"
msgstr ""

msgid "Something went wrong while fetching the environments for this merge request. Please try again."
msgstr ""

msgid "Something went wrong while fetching the projects."
msgstr ""

msgid "Something went wrong while fetching the registry list."
msgstr ""

msgid "Something went wrong while reopening the %{issuable}. Please try again later"
msgstr ""

msgid "Something went wrong while resolving this discussion. Please try again."
msgstr ""

msgid "Something went wrong, unable to add %{project} to dashboard"
msgstr ""

msgid "Something went wrong, unable to get operations projects"
msgstr ""

msgid "Something went wrong, unable to remove project"
msgstr ""

msgid "Something went wrong. Please try again."
msgstr ""

msgid "Sorry, no epics matched your search"
msgstr ""

msgid "Sorry, no projects matched your search"
msgstr ""

msgid "Sorry, your filter produced no results"
msgstr ""

msgid "Sort by"
msgstr ""

msgid "Sort direction"
msgstr ""

msgid "SortOptions|Access level, ascending"
msgstr ""

msgid "SortOptions|Access level, descending"
msgstr ""

msgid "SortOptions|Created date"
msgstr ""

msgid "SortOptions|Due date"
msgstr ""

msgid "SortOptions|Due later"
msgstr ""

msgid "SortOptions|Due soon"
msgstr ""

msgid "SortOptions|Label priority"
msgstr ""

msgid "SortOptions|Largest group"
msgstr ""

msgid "SortOptions|Largest repository"
msgstr ""

msgid "SortOptions|Last Contact"
msgstr ""

msgid "SortOptions|Last created"
msgstr ""

msgid "SortOptions|Last joined"
msgstr ""

msgid "SortOptions|Last updated"
msgstr ""

msgid "SortOptions|Least popular"
msgstr ""

msgid "SortOptions|Less weight"
msgstr ""

msgid "SortOptions|Milestone"
msgstr ""

msgid "SortOptions|Milestone due later"
msgstr ""

msgid "SortOptions|Milestone due soon"
msgstr ""

msgid "SortOptions|More weight"
msgstr ""

msgid "SortOptions|Most popular"
msgstr ""

msgid "SortOptions|Most stars"
msgstr ""

msgid "SortOptions|Name"
msgstr ""

msgid "SortOptions|Name, ascending"
msgstr ""

msgid "SortOptions|Name, descending"
msgstr ""

msgid "SortOptions|Oldest created"
msgstr ""

msgid "SortOptions|Oldest joined"
msgstr ""

msgid "SortOptions|Oldest sign in"
msgstr ""

msgid "SortOptions|Oldest updated"
msgstr ""

msgid "SortOptions|Popularity"
msgstr ""

msgid "SortOptions|Priority"
msgstr ""

msgid "SortOptions|Recent sign in"
msgstr ""

msgid "SortOptions|Start date"
msgstr ""

msgid "SortOptions|Start later"
msgstr ""

msgid "SortOptions|Start soon"
msgstr ""

msgid "SortOptions|Weight"
msgstr ""

msgid "Source"
msgstr ""

msgid "Source (branch or tag)"
msgstr ""

msgid "Source code"
msgstr ""

msgid "Source is not available"
msgstr ""

msgid "Source project cannot be found."
msgstr ""

msgid "Spam Logs"
msgstr ""

msgid "Spam and Anti-bot Protection"
msgstr ""

msgid "Specific Runners"
msgstr ""

msgid "Specify an e-mail address regex pattern to identify default internal users."
msgstr ""

msgid "Specify the following URL during the Runner setup:"
msgstr ""

msgid "Squash commits"
msgstr ""

msgid "Stage"
msgstr ""

msgid "Stage & Commit"
msgstr ""

msgid "Stage all changes"
msgstr ""

msgid "Stage changes"
msgstr ""

msgid "Staged"
msgstr ""

msgid "Staged %{type}"
msgstr ""

msgid "Star a label to make it a priority label. Order the prioritized labels to change their relative priority, by dragging."
msgstr ""

msgid "StarProject|Star"
msgstr ""

msgid "Starred Projects"
msgstr ""

msgid "Starred Projects' Activity"
msgstr ""

msgid "Starred projects"
msgstr ""

msgid "Stars"
msgstr ""

msgid "Start Web Terminal"
msgstr ""

msgid "Start a %{new_merge_request} with these changes"
msgstr ""

msgid "Start a review"
msgstr ""

msgid "Start and due date"
msgstr ""

msgid "Start cleanup"
msgstr ""

msgid "Start date"
msgstr ""

msgid "Start the Runner!"
msgstr ""

msgid "Started"
msgstr ""

msgid "Started %{startsIn}"
msgstr ""

msgid "Starting..."
msgstr ""

msgid "Starts %{startsIn}"
msgstr ""

msgid "Starts at (UTC)"
msgstr ""

msgid "State your message to activate"
msgstr ""

msgid "Status"
msgstr ""

msgid "Stop Terminal"
msgstr ""

msgid "Stop environment"
msgstr ""

msgid "Stop impersonation"
msgstr ""

msgid "Stop this environment"
msgstr ""

msgid "Stopped"
msgstr ""

msgid "Stopping this environment is currently not possible as a deployment is in progress"
msgstr ""

msgid "Stopping..."
msgstr ""

msgid "Storage"
msgstr ""

msgid "Storage:"
msgstr ""

msgid "Subgroups"
msgstr ""

msgid "Subgroups and projects"
msgstr ""

msgid "Submit as spam"
msgstr ""

msgid "Submit review"
msgstr ""

msgid "Submit search"
msgstr ""

msgid "Subscribe"
msgstr ""

msgid "Subscribe at group level"
msgstr ""

msgid "Subscribe at project level"
msgstr ""

msgid "Subscribed"
msgstr ""

msgid "SubscriptionTable|Billing"
msgstr ""

msgid "SubscriptionTable|Free"
msgstr ""

msgid "SubscriptionTable|GitLab allows you to continue using your subscription even if you exceed the number of seats you purchased. You will be required to pay for these seats upon renewal."
msgstr ""

msgid "SubscriptionTable|GitLab.com %{planName} %{suffix}"
msgstr ""

msgid "SubscriptionTable|Last invoice"
msgstr ""

msgid "SubscriptionTable|Loading subscriptions"
msgstr ""

msgid "SubscriptionTable|Manage"
msgstr ""

msgid "SubscriptionTable|Max seats used"
msgstr ""

msgid "SubscriptionTable|Next invoice"
msgstr ""

msgid "SubscriptionTable|Seats currently in use"
msgstr ""

msgid "SubscriptionTable|Seats in subscription"
msgstr ""

msgid "SubscriptionTable|Seats owed"
msgstr ""

msgid "SubscriptionTable|Subscription end date"
msgstr ""

msgid "SubscriptionTable|Subscription start date"
msgstr ""

msgid "SubscriptionTable|This is the last time the GitLab.com team was in contact with you to settle any outstanding balances."
msgstr ""

msgid "SubscriptionTable|This is the maximum number of users that have existed at the same time since this subscription started."
msgstr ""

msgid "SubscriptionTable|This is the next date when the GitLab.com team is scheduled to get in contact with you to settle any outstanding balances."
msgstr ""

msgid "SubscriptionTable|Trial"
msgstr ""

msgid "SubscriptionTable|Upgrade"
msgstr ""

msgid "SubscriptionTable|Usage"
msgstr ""

msgid "SubscriptionTable|Usage count is performed once a day at 12:00 PM."
msgstr ""

msgid "SubscriptionTable|subscription"
msgstr ""

msgid "Suggested change"
msgstr ""

msgid "Switch branch/tag"
msgstr ""

msgid "Sync information"
msgstr ""

msgid "System Hooks"
msgstr ""

msgid "System Info"
msgstr ""

msgid "System header and footer:"
msgstr ""

msgid "System metrics (Custom)"
msgstr ""

msgid "System metrics (Kubernetes)"
msgstr ""

msgid "Tag"
msgstr ""

msgid "Tags"
msgstr ""

msgid "Tags feed"
msgstr ""

msgid "Tags:"
msgstr ""

msgid "TagsPage|Browse commits"
msgstr ""

msgid "TagsPage|Browse files"
msgstr ""

msgid "TagsPage|Can't find HEAD commit for this tag"
msgstr ""

msgid "TagsPage|Cancel"
msgstr ""

msgid "TagsPage|Create tag"
msgstr ""

msgid "TagsPage|Delete tag"
msgstr ""

msgid "TagsPage|Deleting the %{tag_name} tag cannot be undone. Are you sure?"
msgstr ""

msgid "TagsPage|Edit release notes"
msgstr ""

msgid "TagsPage|Existing branch name, tag, or commit SHA"
msgstr ""

msgid "TagsPage|Filter by tag name"
msgstr ""

msgid "TagsPage|New Tag"
msgstr ""

msgid "TagsPage|New tag"
msgstr ""

msgid "TagsPage|Optionally, add a message to the tag."
msgstr ""

msgid "TagsPage|Optionally, add release notes to the tag. They will be stored in the GitLab database and displayed on the tags page."
msgstr ""

msgid "TagsPage|Release notes"
msgstr ""

msgid "TagsPage|Repository has no tags yet."
msgstr ""

msgid "TagsPage|Sort by"
msgstr ""

msgid "TagsPage|Tags"
msgstr ""

msgid "TagsPage|Tags give the ability to mark specific points in history as being important"
msgstr ""

msgid "TagsPage|This tag has no release notes."
msgstr ""

msgid "TagsPage|Use git tag command to add a new one:"
msgstr ""

msgid "TagsPage|Write your release notes or drag files here…"
msgstr ""

msgid "TagsPage|protected"
msgstr ""

msgid "Target Branch"
msgstr ""

msgid "Target branch"
msgstr ""

msgid "Team"
msgstr ""

msgid "Template"
msgstr ""

msgid "Templates"
msgstr ""

msgid "Terminal"
msgstr ""

msgid "Terminal for environment"
msgstr ""

msgid "Terms of Service Agreement and Privacy Policy"
msgstr ""

msgid "Terms of Service and Privacy Policy"
msgstr ""

msgid "Test SAML SSO"
msgstr ""

msgid "Test coverage parsing"
msgstr ""

msgid "Thanks! Don't show me this again"
msgstr ""

msgid "The \"%{group_path}\" group allows you to sign in with your Single Sign-On Account"
msgstr ""

msgid "The Advanced Global Search in GitLab is a powerful search service that saves you time. Instead of creating duplicate code and wasting time, you can now search for code within other teams that can help your own project."
msgstr ""

msgid "The Git LFS objects will <strong>not</strong> be synced."
msgstr ""

msgid "The Issue Tracker is the place to add things that need to be improved or solved in a project"
msgstr ""

msgid "The Issue Tracker is the place to add things that need to be improved or solved in a project. You can register or sign in to create issues for this project."
msgstr ""

msgid "The X509 Certificate to use when mutual TLS is required to communicate with the external authorization service. If left blank, the server certificate is still validated when accessing over HTTPS."
msgstr ""

msgid "The character highlighter helps you keep the subject line to %{titleLength} characters and wrap the body at %{bodyLength} so they are readable in git."
msgstr ""

msgid "The coding stage shows the time from the first commit to creating the merge request. The data will automatically be added here once you create your first merge request."
msgstr ""

msgid "The collection of events added to the data gathered for that stage."
msgstr ""

msgid "The connection will time out after %{timeout}. For repositories that take longer, use a clone/push combination."
msgstr ""

msgid "The deployment of this job to %{environmentLink} did not succeed."
msgstr ""

msgid "The fork relationship has been removed."
msgstr ""

msgid "The import will time out after %{timeout}. For repositories that take longer, use a clone/push combination."
msgstr ""

msgid "The issue stage shows the time it takes from creating an issue to assigning the issue to a milestone, or add the issue to a list on your Issue Board. Begin creating issues to see data for this stage."
msgstr ""

msgid "The maximum file size allowed is %{max_attachment_size}mb"
msgstr ""

msgid "The maximum file size allowed is 200KB."
msgstr ""

msgid "The passphrase required to decrypt the private key. This is optional and the value is encrypted at rest."
msgstr ""

msgid "The path to CI config file. Defaults to <code>.gitlab-ci.yml</code>"
msgstr ""

msgid "The phase of the development lifecycle."
msgstr ""

msgid "The pipelines schedule runs pipelines in the future, repeatedly, for specific branches or tags. Those scheduled pipelines will inherit limited project access based on their associated user."
msgstr ""

msgid "The planning stage shows the time from the previous step to pushing your first commit. This time will be added automatically once you push your first commit."
msgstr ""

msgid "The private key to use when a client certificate is provided. This value is encrypted at rest."
msgstr ""

msgid "The production stage shows the total time it takes between creating an issue and deploying the code to production. The data will be automatically added once you have completed the full idea to production cycle."
msgstr ""

msgid "The project can be accessed by any logged in user."
msgstr ""

msgid "The project can be accessed without any authentication."
msgstr ""

msgid "The pseudonymizer data collection is disabled. When enabled, GitLab will run a background job that will produce pseudonymized CSVs of the GitLab database that will be uploaded to your configured object storage directory."
msgstr ""

msgid "The repository for this project does not exist."
msgstr ""

msgid "The repository for this project is empty"
msgstr ""

msgid "The repository must be accessible over <code>http://</code>, <code>https://</code> or <code>git://</code>."
msgstr ""

msgid "The repository must be accessible over <code>http://</code>, <code>https://</code>, <code>ssh://</code> and <code>git://</code>."
msgstr ""

msgid "The review stage shows the time from creating the merge request to merging it. The data will automatically be added after you merge your first merge request."
msgstr ""

msgid "The roadmap shows the progress of your epics along a timeline"
msgstr ""

msgid "The staging stage shows the time between merging the MR and deploying code to the production environment. The data will be automatically added once you deploy to production for the first time."
msgstr ""

msgid "The tabs below will be removed in a future version"
msgstr ""

msgid "The testing stage shows the time GitLab CI takes to run every pipeline for the related merge request. The data will automatically be added after your first pipeline finishes running."
msgstr ""

msgid "The time taken by each data entry gathered by that stage."
msgstr ""

msgid "The update action will time out after %{number_of_minutes} minutes. For big repositories, use a clone/push combination."
msgstr ""

msgid "The usage ping is disabled, and cannot be configured through this form."
msgstr ""

msgid "The user map is a JSON document mapping the Google Code users that participated on your projects to the way their email addresses and usernames will be imported into GitLab. You can change this by changing the value on the right hand side of <code>:</code>. Be sure to preserve the surrounding double quotes, other punctuation and the email address or username on the left hand side."
msgstr ""

msgid "The user map is a mapping of the FogBugz users that participated on your projects to the way their email address and usernames will be imported into GitLab. You can change this by populating the table below."
msgstr ""

msgid "The value lying at the midpoint of a series of observed values. E.g., between 3, 5, 9, the median is 5. Between 3, 5, 7, 8, the median is (5+7)/2 = 6."
msgstr ""

msgid "There are no approvers"
msgstr ""

msgid "There are no archived projects yet"
msgstr ""

msgid "There are no custom project templates set up for this GitLab instance. They are enabled from GitLab's Admin Area. Contact your GitLab instance administrator to setup custom project templates."
msgstr ""

msgid "There are no issues to show"
msgstr ""

msgid "There are no labels yet"
msgstr ""

msgid "There are no packages yet"
msgstr ""

msgid "There are no projects shared with this group yet"
msgstr ""

msgid "There are no staged changes"
msgstr ""

msgid "There are no unstaged changes"
msgstr ""

msgid "There was an error adding a todo."
msgstr ""

msgid "There was an error deleting the todo."
msgstr ""

msgid "There was an error loading users activity calendar."
msgstr ""

msgid "There was an error saving your notification settings."
msgstr ""

msgid "There was an error subscribing to this label."
msgstr ""

msgid "There was an error when reseting email token."
msgstr ""

msgid "There was an error when subscribing to this label."
msgstr ""

msgid "There was an error when unsubscribing from this label."
msgstr ""

msgid "These existing issues have a similar title. It might be better to comment there instead of creating another similar issue."
msgstr ""

msgid "They can be managed using the %{link}."
msgstr ""

msgid "Third party offers"
msgstr ""

msgid "This %{viewer} could not be displayed because %{reason}."
msgstr ""

msgid "This GitLab instance does not provide any shared Runners yet. Instance administrators can register shared Runners in the admin area."
msgstr ""

msgid "This application was created by %{link_to_owner}."
msgstr ""

msgid "This application will be able to:"
msgstr ""

msgid "This board's scope is reduced"
msgstr ""

msgid "This branch has changed since you started editing. Would you like to create a new branch?"
msgstr ""

msgid "This container registry has been scheduled for deletion."
msgstr ""

msgid "This date is after the due date, so this epic won't appear in the roadmap."
msgstr ""

msgid "This date is before the start date, so this epic won't appear in the roadmap."
msgstr ""

msgid "This diff is collapsed."
msgstr ""

msgid "This diff was suppressed by a .gitattributes entry."
msgstr ""

msgid "This directory"
msgstr ""

msgid "This group"
msgstr ""

msgid "This group does not provide any group Runners yet."
msgstr ""

msgid "This is a confidential issue."
msgstr ""

msgid "This is a delayed job to run in %{remainingTime}"
msgstr ""

msgid "This is the author's first Merge Request to this project."
msgstr ""

msgid "This issue is confidential"
msgstr ""

msgid "This issue is confidential and locked."
msgstr ""

msgid "This issue is locked."
msgstr ""

msgid "This job depends on a user to trigger its process. Often they are used to deploy code to production environments"
msgstr ""

msgid "This job depends on upstream jobs that need to succeed in order for this job to be triggered"
msgstr ""

msgid "This job does not have a trace."
msgstr ""

msgid "This job has been canceled"
msgstr ""

msgid "This job has been skipped"
msgstr ""

msgid "This job has not been triggered yet"
msgstr ""

msgid "This job has not started yet"
msgstr ""

msgid "This job is an out-of-date deployment to %{environmentLink}."
msgstr ""

msgid "This job is an out-of-date deployment to %{environmentLink}. View the most recent deployment %{deploymentLink}."
msgstr ""

msgid "This job is archived. Only the complete pipeline can be retried."
msgstr ""

msgid "This job is creating a deployment to %{environmentLink} and will overwrite the %{deploymentLink}."
msgstr ""

msgid "This job is creating a deployment to %{environmentLink}."
msgstr ""

msgid "This job is in pending state and is waiting to be picked by a runner"
msgstr ""

msgid "This job is stuck because you don't have any active runners online with any of these tags assigned to them:"
msgstr ""

msgid "This job is stuck because you don't have any active runners that can run this job."
msgstr ""

msgid "This job is the most recent deployment to %{link}."
msgstr ""

msgid "This job requires a manual action"
msgstr ""

msgid "This job will automatically run after its timer finishes. Often they are used for incremental roll-out deploys to production environments. When unscheduled it converts into a manual action."
msgstr ""

msgid "This means you can not push code until you create an empty repository or import existing one."
msgstr ""

msgid "This merge request is locked."
msgstr ""

msgid "This option is disabled as you don't have write permissions for the current branch"
msgstr ""

msgid "This option is disabled while you still have unstaged changes"
msgstr ""

msgid "This page is unavailable because you are not allowed to read information across multiple projects."
msgstr ""

msgid "This page will be removed in a future release."
msgstr ""

msgid "This pipeline makes use of a predefined CI/CD configuration enabled by <b>Auto DevOps.</b>"
msgstr ""

msgid "This project"
msgstr ""

msgid "This project does not belong to a group and can therefore not make use of group Runners."
msgstr ""

msgid "This project does not have a wiki homepage yet"
msgstr ""

msgid "This project does not have billing enabled. To create a cluster, <a href=%{linkToBilling} target=\"_blank\" rel=\"noopener noreferrer\">enable billing <i class=\"fa fa-external-link\" aria-hidden=\"true\"></i></a> and try again."
msgstr ""

msgid "This repository"
msgstr ""

msgid "This runner will only run on pipelines triggered on protected branches"
msgstr ""

msgid "This setting can be overridden in each project."
msgstr ""

msgid "This setting will update the hostname that is used to generate private commit emails. %{learn_more}"
msgstr ""

msgid "This source diff could not be displayed because it is too large."
msgstr ""

msgid "This timeout will take precedence when lower than project-defined timeout and accepts a human readable time input language like \"1 hour\". Values without specification represent seconds."
msgstr ""

msgid "This user has no identities"
msgstr ""

msgid "This user will be the author of all events in the activity feed that are the result of an update, like new branches being created or new commits being pushed to existing branches."
msgstr ""

msgid "This user will be the author of all events in the activity feed that are the result of an update, like new branches being created or new commits being pushed to existing branches. Upon creation or when reassigning you can only assign yourself to be the mirror user."
msgstr ""

msgid "This will redirect you to an external sign in page."
msgstr ""

msgid "Those emails automatically become issues (with the comments becoming the email conversation) listed here."
msgstr ""

msgid "Time before an issue gets scheduled"
msgstr ""

msgid "Time before an issue starts implementation"
msgstr ""

msgid "Time before enforced"
msgstr ""

msgid "Time between merge request creation and merge/close"
msgstr ""

msgid "Time estimate"
msgstr ""

msgid "Time in seconds GitLab will wait for a response from the external service. When the service does not respond in time, access will be denied."
msgstr ""

msgid "Time remaining"
msgstr ""

msgid "Time spent"
msgstr ""

msgid "Time tracking"
msgstr ""

msgid "Time until first merge request"
msgstr ""

msgid "TimeTrackingEstimated|Est"
msgstr ""

msgid "TimeTracking|Estimated:"
msgstr ""

msgid "TimeTracking|Spent"
msgstr ""

msgid "Timeago|%s days ago"
msgstr ""

msgid "Timeago|%s days remaining"
msgstr ""

msgid "Timeago|%s hours ago"
msgstr ""

msgid "Timeago|%s hours remaining"
msgstr ""

msgid "Timeago|%s minutes ago"
msgstr ""

msgid "Timeago|%s minutes remaining"
msgstr ""

msgid "Timeago|%s months ago"
msgstr ""

msgid "Timeago|%s months remaining"
msgstr ""

msgid "Timeago|%s seconds ago"
msgstr ""

msgid "Timeago|%s seconds remaining"
msgstr ""

msgid "Timeago|%s weeks ago"
msgstr ""

msgid "Timeago|%s weeks remaining"
msgstr ""

msgid "Timeago|%s years ago"
msgstr ""

msgid "Timeago|%s years remaining"
msgstr ""

msgid "Timeago|1 day ago"
msgstr ""

msgid "Timeago|1 day remaining"
msgstr ""

msgid "Timeago|1 hour ago"
msgstr ""

msgid "Timeago|1 hour remaining"
msgstr ""

msgid "Timeago|1 minute ago"
msgstr ""

msgid "Timeago|1 minute remaining"
msgstr ""

msgid "Timeago|1 month ago"
msgstr ""

msgid "Timeago|1 month remaining"
msgstr ""

msgid "Timeago|1 week ago"
msgstr ""

msgid "Timeago|1 week remaining"
msgstr ""

msgid "Timeago|1 year ago"
msgstr ""

msgid "Timeago|1 year remaining"
msgstr ""

msgid "Timeago|Past due"
msgstr ""

msgid "Timeago|in %s days"
msgstr ""

msgid "Timeago|in %s hours"
msgstr ""

msgid "Timeago|in %s minutes"
msgstr ""

msgid "Timeago|in %s months"
msgstr ""

msgid "Timeago|in %s seconds"
msgstr ""

msgid "Timeago|in %s weeks"
msgstr ""

msgid "Timeago|in %s years"
msgstr ""

msgid "Timeago|in 1 day"
msgstr ""

msgid "Timeago|in 1 hour"
msgstr ""

msgid "Timeago|in 1 minute"
msgstr ""

msgid "Timeago|in 1 month"
msgstr ""

msgid "Timeago|in 1 week"
msgstr ""

msgid "Timeago|in 1 year"
msgstr ""

msgid "Timeago|just now"
msgstr ""

msgid "Timeago|right now"
msgstr ""

msgid "Timeout"
msgstr ""

msgid "Time|hr"
msgid_plural "Time|hrs"
msgstr[0] ""
msgstr[1] ""

msgid "Time|min"
msgid_plural "Time|mins"
msgstr[0] ""
msgstr[1] ""

msgid "Time|s"
msgstr ""

msgid "Tip:"
msgstr ""

msgid "Title"
msgstr ""

msgid "To GitLab"
msgstr ""

msgid "To add an SSH key you need to %{generate_link_start}generate one%{link_end} or use an %{existing_link_start}existing key%{link_end}."
msgstr ""

msgid "To connect GitHub repositories, you can use a %{personal_access_token_link}. When you create your Personal Access Token, you will need to select the <code>repo</code> scope, so we can display a list of your public and private repositories which are available to connect."
msgstr ""

msgid "To connect GitHub repositories, you first need to authorize GitLab to access the list of your GitHub repositories:"
msgstr ""

msgid "To connect an SVN repository, check out %{svn_link}."
msgstr ""

msgid "To define internal users, first enable new users set to external"
msgstr ""

msgid "To enable it and see User Cohorts, visit %{application_settings_link_start}application settings%{application_settings_link_end}."
msgstr ""

msgid "To get started you enter your FogBugz URL and login information below. In the next steps, you'll be able to map users and select the projects you want to import."
msgstr ""

msgid "To get started, link this page to your Jaeger server, or find out how to %{link_start_tag}install Jaeger%{link_end_tag}"
msgstr ""

msgid "To get started, please enter your Gitea Host URL and a %{link_to_personal_token}."
msgstr ""

msgid "To help improve GitLab and its user experience, GitLab will periodically collect usage information."
msgstr ""

msgid "To help improve GitLab, we would like to periodically collect usage information. This can be changed at any time in %{settings_link_start}Settings%{link_end}. %{info_link_start}More Information%{link_end}"
msgstr ""

msgid "To import GitHub repositories, you can use a %{personal_access_token_link}. When you create your Personal Access Token, you will need to select the <code>repo</code> scope, so we can display a list of your public and private repositories which are available to import."
msgstr ""

msgid "To import GitHub repositories, you first need to authorize GitLab to access the list of your GitHub repositories:"
msgstr ""

msgid "To import an SVN repository, check out %{svn_link}."
msgstr ""

msgid "To move or copy an entire GitLab project from another GitLab installation to this one, navigate to the original project's settings page, generate an export file, and upload it here."
msgstr ""

msgid "To only use CI/CD features for an external repository, choose <strong>CI/CD for external repo</strong>."
msgstr ""

msgid "To open Jaeger and easily view tracing from GitLab, link the %{link} page to your server"
msgstr ""

msgid "To preserve performance only <strong>%{display_size} of ${real_size}</strong> files are displayed."
msgstr ""

msgid "To set up SAML authentication for your group through an identity provider like Azure, Okta, Onelogin, Ping Identity, or your custom SAML 2.0 provider:"
msgstr ""

msgid "To start serving your jobs you can add Runners to your group"
msgstr ""

msgid "To start serving your jobs you can either add specific Runners to your project or use shared Runners"
msgstr ""

msgid "To this GitLab instance"
msgstr ""

msgid "To validate your GitLab CI configurations, go to 'CI/CD → Pipelines' inside your project, and click on the 'CI Lint' button."
msgstr ""

msgid "To view the roadmap, add a start or due date to one of your epics in this group or its subgroups. In the months view, only epics in the past month, current month, and next 5 months are shown."
msgstr ""

msgid "To widen your search, change or remove filters above"
msgstr ""

msgid "To widen your search, change or remove filters."
msgstr ""

msgid "Today"
msgstr ""

msgid "Todo"
msgstr ""

msgid "Todos"
msgstr ""

msgid "Toggle Sidebar"
msgstr ""

msgid "Toggle comments for this file"
msgstr ""

msgid "Toggle commit description"
msgstr ""

msgid "Toggle discussion"
msgstr ""

msgid "Toggle file browser"
msgstr ""

msgid "Toggle navigation"
msgstr ""

msgid "Toggle sidebar"
msgstr ""

msgid "ToggleButton|Toggle Status: OFF"
msgstr ""

msgid "ToggleButton|Toggle Status: ON"
msgstr ""

msgid "Token"
msgstr ""

msgid "Tomorrow"
msgstr ""

msgid "Too many changes to show."
msgstr ""

msgid "Total Contributions"
msgstr ""

msgid "Total Time"
msgstr ""

msgid "Total test time for all commits/merges"
msgstr ""

msgid "Total: %{total}"
msgstr ""

msgid "Tracing"
msgstr ""

msgid "Track activity with Contribution Analytics."
msgstr ""

msgid "Track groups of issues that share a theme, across projects and milestones"
msgstr ""

msgid "Track time with quick actions"
msgstr ""

msgid "Tree view"
msgstr ""

msgid "Trending"
msgstr ""

msgid "Trigger"
msgstr ""

msgid "Trigger pipelines for mirror updates"
msgstr ""

msgid "Trigger pipelines when branches or tags are updated from the upstream repository. Depending on the activity of the upstream repository, this may greatly increase the load on your CI runners. Only enable this if you know they can handle the load."
msgstr ""

msgid "Trigger this manual action"
msgstr ""

msgid "Triggers can force a specific branch or tag to get rebuilt with an API call.  These tokens will impersonate their associated user including their access to projects and their project permissions."
msgstr ""

msgid "Troubleshoot and monitor your application with tracing"
msgstr ""

msgid "Try again"
msgstr ""

msgid "Try again?"
msgstr ""

msgid "Trying to communicate with your device. Plug it in (if you haven't already) and press the button on the device now."
msgstr ""

msgid "Turn on Service Desk"
msgstr ""

msgid "Twitter"
msgstr ""

msgid "Two-factor authentication"
msgstr ""

msgid "Type"
msgstr ""

msgid "Unable to load the diff. %{button_try_again}"
msgstr ""

msgid "Unable to save your changes"
msgstr ""

msgid "Unable to sign you in to the group with SAML due to \"%{reason}\""
msgstr ""

msgid "Unable to update this epic at this time."
msgstr ""

msgid "Undo"
msgstr ""

msgid "Unknown"
msgstr ""

msgid "Unlock"
msgstr ""

msgid "Unlock this %{issuableDisplayName}? <strong>Everyone</strong> will be able to comment."
msgstr ""

msgid "Unlocked"
msgstr ""

msgid "Unresolve discussion"
msgstr ""

msgid "Unschedule job"
msgstr ""

msgid "Unstage"
msgstr ""

msgid "Unstage all changes"
msgstr ""

msgid "Unstage changes"
msgstr ""

msgid "Unstaged"
msgstr ""

msgid "Unstaged %{type}"
msgstr ""

msgid "Unstaged and staged %{type}"
msgstr ""

msgid "Unstar"
msgstr ""

msgid "Unsubscribe"
msgstr ""

msgid "Unsubscribe at group level"
msgstr ""

msgid "Unsubscribe at project level"
msgstr ""

msgid "Unverified"
msgstr ""

msgid "Up to date"
msgstr ""

msgid "Upcoming"
msgstr ""

msgid "Update"
msgstr ""

msgid "Update now"
msgstr ""

msgid "Update your group name, description, avatar, and visibility."
msgstr ""

msgid "Updating"
msgstr ""

msgid "Upgrade your plan to activate Advanced Global Search."
msgstr ""

msgid "Upgrade your plan to activate Contribution Analytics."
msgstr ""

msgid "Upgrade your plan to activate Group Webhooks."
msgstr ""

msgid "Upgrade your plan to activate Issue weight."
msgstr ""

msgid "Upgrade your plan to improve Issue boards."
msgstr ""

msgid "Upload <code>GoogleCodeProjectHosting.json</code> here:"
msgstr ""

msgid "Upload New File"
msgstr ""

msgid "Upload file"
msgstr ""

msgid "Upload object map"
msgstr ""

msgid "UploadLink|click to upload"
msgstr ""

msgid "Upstream"
msgstr ""

msgid "Upvotes"
msgstr ""

msgid "Usage ping is not enabled"
msgstr ""

msgid "Usage statistics"
msgstr ""

msgid "Use <code>%{native_redirect_uri}</code> for local tests"
msgstr ""

msgid "Use Service Desk to connect with your users (e.g. to offer customer support) through email right inside GitLab"
msgstr ""

msgid "Use group milestones to manage issues from multiple projects in the same milestone."
msgstr ""

msgid "Use one line per URI"
msgstr ""

msgid "Use template"
msgstr ""

msgid "Use the following registration token during setup:"
msgstr ""

msgid "Use your global notification setting"
msgstr ""

msgid "Used by members to sign in to your group in GitLab"
msgstr ""

msgid "Used to help configure your identity provider"
msgstr ""

msgid "User Cohorts are only shown when the %{usage_ping_link_start}usage ping%{usage_ping_link_end} is enabled."
msgstr ""

msgid "User Settings"
msgstr ""

msgid "User and IP Rate Limits"
msgstr ""

msgid "User map"
msgstr ""

msgid "UserProfile|Activity"
msgstr ""

msgid "UserProfile|Already reported for abuse"
msgstr ""

msgid "UserProfile|Contributed projects"
msgstr ""

msgid "UserProfile|Edit profile"
msgstr ""

msgid "UserProfile|Groups"
msgstr ""

msgid "UserProfile|Most Recent Activity"
msgstr ""

msgid "UserProfile|Overview"
msgstr ""

msgid "UserProfile|Personal projects"
msgstr ""

msgid "UserProfile|Report abuse"
msgstr ""

msgid "UserProfile|Snippets"
msgstr ""

msgid "UserProfile|Subscribe"
msgstr ""

msgid "UserProfile|This user has a private profile"
msgstr ""

msgid "UserProfile|View all"
msgstr ""

msgid "UserProfile|View user in admin area"
msgstr ""

msgid "Users"
msgstr ""

msgid "Users requesting access to"
msgstr ""

msgid "Variables"
msgstr ""

msgid "Variables are applied to environments via the runner. They can be protected by only exposing them to protected branches or tags. You can use variables for passwords, secret keys, or whatever you want."
msgstr ""

msgid "Variables:"
msgstr ""

msgid "Various container registry settings."
msgstr ""

msgid "Various email settings."
msgstr ""

msgid "Various settings that affect GitLab performance."
msgstr ""

msgid "Verification information"
msgstr ""

msgid "Verified"
msgstr ""

msgid "Version"
msgstr ""

msgid "View %{alerts}"
msgstr ""

msgid "View app"
msgstr ""

msgid "View deployment"
msgstr ""

msgid "View details: %{details_url}"
msgstr ""

msgid "View documentation"
msgstr ""

msgid "View epics list"
msgstr ""

msgid "View file @ "
msgstr ""

msgid "View group labels"
msgstr ""

msgid "View issue"
msgstr ""

msgid "View it on GitLab"
msgstr ""

msgid "View jobs"
msgstr ""

msgid "View labels"
msgstr ""

msgid "View log"
msgstr ""

msgid "View open merge request"
msgstr ""

msgid "View project labels"
msgstr ""

msgid "View replaced file @ "
msgstr ""

msgid "View the documentation"
msgstr ""

msgid "Viewing commit"
msgstr ""

msgid "Visibility and access controls"
msgstr ""

msgid "Visibility level"
msgstr ""

msgid "Visibility level:"
msgstr ""

msgid "Visibility:"
msgstr ""

msgid "VisibilityLevel|Internal"
msgstr ""

msgid "VisibilityLevel|Private"
msgstr ""

msgid "VisibilityLevel|Public"
msgstr ""

msgid "VisibilityLevel|Unknown"
msgstr ""

msgid "Vulnerability Chart"
msgstr ""

msgid "Vulnerability List"
msgstr ""

msgid "Vulnerability|Class"
msgstr ""

msgid "Vulnerability|Confidence"
msgstr ""

msgid "Vulnerability|Description"
msgstr ""

msgid "Vulnerability|File"
msgstr ""

msgid "Vulnerability|Identifiers"
msgstr ""

msgid "Vulnerability|Instances"
msgstr ""

msgid "Vulnerability|Links"
msgstr ""

msgid "Vulnerability|Project"
msgstr ""

msgid "Vulnerability|Severity"
msgstr ""

msgid "Vulnerability|Solution"
msgstr ""

msgid "Want to see the data? Please ask an administrator for access."
msgstr ""

msgid "We detected potential spam in the %{humanized_resource_name}. Please solve the reCAPTCHA to proceed."
msgstr ""

msgid "We don't have enough data to show this stage."
msgstr ""

msgid "We heard back from your U2F device. You have been authenticated."
msgstr ""

msgid "We want to be sure it is you, please confirm you are not a robot."
msgstr ""

msgid "Web IDE"
msgstr ""

msgid "Web Terminal"
msgstr ""

msgid "Web terminal"
msgstr ""

msgid "Webhooks allow you to trigger a URL if, for example, new code is pushed or a new issue is created. You can configure webhooks to listen for specific events like pushes, issues or merge requests. Group webhooks will apply to all projects in a group, allowing you to standardize webhook functionality across your entire group."
msgstr ""

msgid "Weeks"
msgstr ""

msgid "Weight"
msgstr ""

msgid "Weight %{weight}"
msgstr ""

msgid "When a runner is locked, it cannot be assigned to other projects"
msgstr ""

msgid "When enabled, users cannot use GitLab until the terms have been accepted."
msgstr ""

msgid "When leaving the URL blank, classification labels can still be specified without disabling cross project features or performing external authorization checks."
msgstr ""

msgid "Who can see this group?"
msgstr ""

msgid "Who will be able to see this group?"
msgstr ""

msgid "Wiki"
msgstr ""

msgid "WikiClone|Clone your wiki"
msgstr ""

msgid "WikiClone|Git Access"
msgstr ""

msgid "WikiClone|Install Gollum"
msgstr ""

msgid "WikiClone|It is recommended to install %{markdown} so that GFM features render locally:"
msgstr ""

msgid "WikiClone|Start Gollum and edit locally"
msgstr ""

msgid "WikiEditPageTip|Tip: You can move this page by adding the path to the beginning of the title."
msgstr ""

msgid "WikiEdit|There is already a page with the same title in that path."
msgstr ""

msgid "WikiEmptyIssueMessage|Suggest wiki improvement"
msgstr ""

msgid "WikiEmptyIssueMessage|You must be a project member in order to add wiki pages. If you have suggestions for how to improve the wiki for this project, consider opening an issue in the %{issues_link}."
msgstr ""

msgid "WikiEmptyIssueMessage|issue tracker"
msgstr ""

msgid "WikiEmpty|A wiki is where you can store all the details about your project. This can include why you've created it, its principles, how to use it, and so on."
msgstr ""

msgid "WikiEmpty|Create your first page"
msgstr ""

msgid "WikiEmpty|Suggest wiki improvement"
msgstr ""

msgid "WikiEmpty|The wiki lets you write documentation for your project"
msgstr ""

msgid "WikiEmpty|This project has no wiki pages"
msgstr ""

msgid "WikiEmpty|You must be a project member in order to add wiki pages."
msgstr ""

msgid "WikiHistoricalPage|This is an old version of this page."
msgstr ""

msgid "WikiHistoricalPage|You can view the %{most_recent_link} or browse the %{history_link}."
msgstr ""

msgid "WikiHistoricalPage|history"
msgstr ""

msgid "WikiHistoricalPage|most recent version"
msgstr ""

msgid "WikiMarkdownDocs|More examples are in the %{docs_link}"
msgstr ""

msgid "WikiMarkdownDocs|documentation"
msgstr ""

msgid "WikiMarkdownTip|To link to a (new) page, simply type %{link_example}"
msgstr ""

msgid "WikiNewPagePlaceholder|how-to-setup"
msgstr ""

msgid "WikiNewPageTip|Tip: You can specify the full path for the new file. We will automatically create any missing directories."
msgstr ""

msgid "WikiNewPageTitle|New Wiki Page"
msgstr ""

msgid "WikiPageConfirmDelete|Are you sure you want to delete this page?"
msgstr ""

msgid "WikiPageConfirmDelete|Delete page"
msgstr ""

msgid "WikiPageConfirmDelete|Delete page %{pageTitle}?"
msgstr ""

msgid "WikiPageConflictMessage|Someone edited the page the same time you did. Please check out %{page_link} and make sure your changes will not unintentionally remove theirs."
msgstr ""

msgid "WikiPageConflictMessage|the page"
msgstr ""

msgid "WikiPageCreate|Create %{page_title}"
msgstr ""

msgid "WikiPageEdit|Update %{page_title}"
msgstr ""

msgid "WikiPage|Page slug"
msgstr ""

msgid "WikiPage|Write your content or drag files here…"
msgstr ""

msgid "Wiki|Create Page"
msgstr ""

msgid "Wiki|Create page"
msgstr ""

msgid "Wiki|Edit Page"
msgstr ""

msgid "Wiki|More Pages"
msgstr ""

msgid "Wiki|New page"
msgstr ""

msgid "Wiki|Page history"
msgstr ""

msgid "Wiki|Page version"
msgstr ""

msgid "Wiki|Pages"
msgstr ""

msgid "Wiki|Wiki Pages"
msgstr ""

msgid "Will deploy to"
msgstr ""

msgid "With contribution analytics you can have an overview for the activity of issues, merge requests and push events of your organization and its members."
msgstr ""

msgid "Withdraw Access Request"
msgstr ""

msgid "Yes"
msgstr ""

msgid "Yes, add it"
msgstr ""

msgid "Yes, let me map Google Code users to full names or GitLab users."
msgstr ""

msgid "Yesterday"
msgstr ""

msgid "You are an admin, which means granting access to <strong>%{client_name}</strong> will allow them to interact with GitLab as an admin as well. Proceed with caution."
msgstr ""

msgid "You are going to remove %{group_name}. Removed groups CANNOT be restored! Are you ABSOLUTELY sure?"
msgstr ""

msgid "You are going to remove %{project_full_name}. Removed project CANNOT be restored! Are you ABSOLUTELY sure?"
msgstr ""

msgid "You are going to remove the fork relationship to source project %{forked_from_project}. Are you ABSOLUTELY sure?"
msgstr ""

msgid "You are going to transfer %{project_full_name} to another owner. Are you ABSOLUTELY sure?"
msgstr ""

msgid "You are on a read-only GitLab instance."
msgstr ""

msgid "You are receiving this message because you are a GitLab administrator for %{url}."
msgstr ""

msgid "You can %{linkStart}view the blob%{linkEnd} instead."
msgstr ""

msgid "You can also create a project from the command line."
msgstr ""

msgid "You can also star a label to make it a priority label."
msgstr ""

msgid "You can easily contribute to them by requesting to join these groups."
msgstr ""

msgid "You can easily install a Runner on a Kubernetes cluster. %{link_to_help_page}"
msgstr ""

msgid "You can move around the graph by using the arrow keys."
msgstr ""

msgid "You can only add files when you are on a branch"
msgstr ""

msgid "You can only edit files when you are on a branch"
msgstr ""

msgid "You can resolve the merge conflict using either the Interactive mode, by choosing %{use_ours} or %{use_theirs} buttons, or by editing the files directly. Commit these changes into %{branch_name}"
msgstr ""

msgid "You can set up jobs to only use Runners with specific tags. Separate tags with commas."
msgstr ""

msgid "You can test your .gitlab-ci.yml in %{linkStart}CI Lint%{linkEnd}."
msgstr ""

msgid "You cannot write to a read-only secondary GitLab Geo instance. Please use %{link_to_primary_node} instead."
msgstr ""

msgid "You cannot write to this read-only GitLab instance."
msgstr ""

msgid "You do not have any subscriptions yet"
msgstr ""

msgid "You do not have permission to run the Web Terminal. Please contact a project administrator."
msgstr ""

msgid "You do not have the correct permissions to override the settings from the LDAP group sync."
msgstr ""

msgid "You don't have any applications"
msgstr ""

msgid "You don't have any authorized applications"
msgstr ""

msgid "You don't have any deployments right now."
msgstr ""

msgid "You have no permissions"
msgstr ""

msgid "You have reached your project limit"
msgstr ""

msgid "You must accept our Terms of Service and privacy policy in order to register an account"
msgstr ""

msgid "You must have maintainer access to force delete a lock"
msgstr ""

msgid "You need a different license to enable FileLocks feature"
msgstr ""

msgid "You need git-lfs version %{min_git_lfs_version} (or greater) to continue. Please visit https://git-lfs.github.com"
msgstr ""

msgid "You need permission."
msgstr ""

msgid "You need to register a two-factor authentication app before you can set up a U2F device."
msgstr ""

msgid "You will loose all changes you've made to this file. This action cannot be undone."
msgstr ""

msgid "You will loose all the unstaged changes you've made in this project. This action cannot be undone."
msgstr ""

msgid "You will not get any notifications via email"
msgstr ""

msgid "You will only receive notifications for the events you choose"
msgstr ""

msgid "You will only receive notifications for threads you have participated in"
msgstr ""

msgid "You will receive notifications for any activity"
msgstr ""

msgid "You will receive notifications only for comments in which you were @mentioned"
msgstr ""

msgid "You won't be able to pull or push project code via %{protocol} until you %{set_password_link} on your account"
msgstr ""

msgid "You won't be able to pull or push project code via SSH until you %{add_ssh_key_link} to your profile"
msgstr ""

msgid "You won't be able to pull or push project code via SSH until you add an SSH key to your profile"
msgstr ""

msgid "You'll need to use different branch names to get a valid comparison."
msgstr ""

msgid "You're receiving this email because %{reason}."
msgstr ""

msgid "You're receiving this email because of your account on %{host}."
msgstr ""

msgid "You're receiving this email because of your account on %{host}. %{manage_notifications_link} &middot; %{help_link}"
msgstr ""

msgid "YouTube"
msgstr ""

msgid "Your Groups"
msgstr ""

msgid "Your Kubernetes cluster information on this page is still editable, but you are advised to disable and reconfigure"
msgstr ""

msgid "Your Projects (default)"
msgstr ""

msgid "Your Projects' Activity"
msgstr ""

msgid "Your Todos"
msgstr ""

msgid "Your U2F device needs to be set up. Plug it in (if not already) and click the button on the left."
msgstr ""

msgid "Your applications (%{size})"
msgstr ""

msgid "Your authorized applications"
msgstr ""

msgid "Your browser doesn't support U2F. Please use Google Chrome desktop (version 41 or newer)."
msgstr ""

msgid "Your changes can be committed to %{branch_name} because a merge request is open."
msgstr ""

msgid "Your changes have been committed. Commit %{commitId} %{commitStats}"
msgstr ""

msgid "Your changes have been saved"
msgstr ""

msgid "Your comment will not be visible to the public."
msgstr ""

msgid "Your device was successfully set up! Give it a name and register it with the GitLab server."
msgstr ""

msgid "Your groups"
msgstr ""

msgid "Your name"
msgstr ""

msgid "Your projects"
msgstr ""

msgid "a deleted user"
msgstr ""

msgid "ago"
msgstr ""

msgid "among other things"
msgstr ""

msgid "assign yourself"
msgstr ""

msgid "branch name"
msgstr ""

msgid "by"
msgstr ""

msgid "ciReport|%{linkStartTag}Learn more about Container Scanning %{linkEndTag}"
msgstr ""

msgid "ciReport|%{linkStartTag}Learn more about DAST %{linkEndTag}"
msgstr ""

msgid "ciReport|%{linkStartTag}Learn more about Dependency Scanning %{linkEndTag}"
msgstr ""

msgid "ciReport|%{linkStartTag}Learn more about SAST %{linkEndTag}"
msgstr ""

msgid "ciReport|%{namespace} is affected by %{vulnerability}."
msgstr ""

msgid "ciReport|%{remainingPackagesCount} more"
msgstr ""

msgid "ciReport|%{reportType} %{status} detected %{fixedCount} fixed vulnerability"
msgid_plural "ciReport|%{reportType} %{status} detected %{fixedCount} fixed vulnerabilities"
msgstr[0] ""
msgstr[1] ""

msgid "ciReport|%{reportType} %{status} detected %{newCount} new vulnerability"
msgid_plural "ciReport|%{reportType} %{status} detected %{newCount} new vulnerabilities"
msgstr[0] ""
msgstr[1] ""

msgid "ciReport|%{reportType} %{status} detected %{newCount} new, and %{fixedCount} fixed vulnerabilities"
msgstr ""

msgid "ciReport|%{reportType} %{status} detected %{newCount} vulnerability for the source branch only"
msgid_plural "ciReport|%{reportType} %{status} detected %{newCount} vulnerabilities for the source branch only"
msgstr[0] ""
msgstr[1] ""

msgid "ciReport|%{reportType} %{status} detected no new vulnerabilities"
msgstr ""

msgid "ciReport|%{reportType} %{status} detected no vulnerabilities"
msgstr ""

msgid "ciReport|%{reportType} %{status} detected no vulnerabilities for the source branch only"
msgstr ""

msgid "ciReport|%{reportType} detected %{vulnerabilityCount} vulnerability"
msgid_plural "ciReport|%{reportType} detected %{vulnerabilityCount} vulnerabilities"
msgstr[0] ""
msgstr[1] ""

msgid "ciReport|%{reportType} detected no vulnerabilities"
msgstr ""

msgid "ciReport|%{reportType} is loading"
msgstr ""

msgid "ciReport|%{reportType}: Loading resulted in an error"
msgstr ""

msgid "ciReport|(errors when loading results)"
msgstr ""

msgid "ciReport|(is loading)"
msgstr ""

msgid "ciReport|(is loading, errors when loading results)"
msgstr ""

msgid "ciReport|Class"
msgstr ""

msgid "ciReport|Code quality"
msgstr ""

msgid "ciReport|Confidence"
msgstr ""

msgid "ciReport|Container scanning"
msgstr ""

msgid "ciReport|Container scanning detects known vulnerabilities in your docker images."
msgstr ""

msgid "ciReport|DAST"
msgstr ""

msgid "ciReport|Dependency Scanning detects known vulnerabilities in your source code's dependencies."
msgstr ""

msgid "ciReport|Dependency scanning"
msgstr ""

msgid "ciReport|Description"
msgstr ""

msgid "ciReport|Dismiss vulnerability"
msgstr ""

msgid "ciReport|Dismissed by"
msgstr ""

msgid "ciReport|Dynamic Application Security Testing (DAST) detects known vulnerabilities in your web application."
msgstr ""

msgid "ciReport|Failed to load %{reportName} report"
msgstr ""

msgid "ciReport|File"
msgstr ""

msgid "ciReport|Fixed:"
msgstr ""

msgid "ciReport|Identifiers"
msgstr ""

msgid "ciReport|Instances"
msgstr ""

msgid "ciReport|Learn more about interacting with security reports (Alpha)."
msgstr ""

msgid "ciReport|License management detected %d license for the source branch only"
msgid_plural "ciReport|License management detected %d licenses for the source branch only"
msgstr[0] ""
msgstr[1] ""

msgid "ciReport|License management detected %d new license"
msgid_plural "ciReport|License management detected %d new licenses"
msgstr[0] ""
msgstr[1] ""

msgid "ciReport|License management detected no licenses for the source branch only"
msgstr ""

msgid "ciReport|License management detected no new licenses"
msgstr ""

msgid "ciReport|Links"
msgstr ""

msgid "ciReport|Loading %{reportName} report"
msgstr ""

msgid "ciReport|Manage licenses"
msgstr ""

msgid "ciReport|Method"
msgstr ""

msgid "ciReport|Namespace"
msgstr ""

msgid "ciReport|No changes to code quality"
msgstr ""

msgid "ciReport|No changes to performance metrics"
msgstr ""

msgid "ciReport|Performance metrics"
msgstr ""

msgid "ciReport|Revert dismissal"
msgstr ""

msgid "ciReport|SAST"
msgstr ""

msgid "ciReport|Security scanning"
msgstr ""

msgid "ciReport|Security scanning failed loading any results"
msgstr ""

msgid "ciReport|Severity"
msgstr ""

msgid "ciReport|Solution"
msgstr ""

msgid "ciReport|Static Application Security Testing (SAST) detects known vulnerabilities in your source code."
msgstr ""

msgid "ciReport|There was an error creating the issue. Please try again."
msgstr ""

msgid "ciReport|There was an error dismissing the vulnerability. Please try again."
msgstr ""

msgid "ciReport|There was an error loading DAST report"
msgstr ""

msgid "ciReport|There was an error loading SAST report"
msgstr ""

msgid "ciReport|There was an error loading container scanning report"
msgstr ""

msgid "ciReport|There was an error loading dependency scanning report"
msgstr ""

msgid "ciReport|There was an error reverting the dismissal. Please try again."
msgstr ""

msgid "ciReport|Upgrade %{name} from %{version} to %{fixed}."
msgstr ""

msgid "ciReport|Used by %{packagesString}"
msgid_plural "ciReport|Used by %{packagesString}, and %{lastPackage}"
msgstr[0] ""
msgstr[1] ""

msgid "ciReport|View full report"
msgstr ""

msgid "ciReport|on pipeline"
msgstr ""

msgid "command line instructions"
msgstr ""

msgid "confidentiality|You are going to turn off the confidentiality. This means <strong>everyone</strong> will be able to see and leave a comment on this issue."
msgstr ""

msgid "confidentiality|You are going to turn on the confidentiality. This means that only team members with <strong>at least Reporter access</strong> are able to see and leave comments on the issue."
msgstr ""

msgid "connecting"
msgstr ""

msgid "could not read private key, is the passphrase correct?"
msgstr ""

msgid "customize"
msgstr ""

msgid "day"
msgid_plural "days"
msgstr[0] ""
msgstr[1] ""

msgid "deleted"
msgstr ""

msgid "deploy token"
msgstr ""

msgid "disabled"
msgstr ""

msgid "discussion resolved"
msgid_plural "discussions resolved"
msgstr[0] ""
msgstr[1] ""

msgid "done"
msgstr ""

msgid "draft"
msgid_plural "drafts"
msgstr[0] ""
msgstr[1] ""

msgid "enabled"
msgstr ""

msgid "error code:"
msgstr ""

msgid "estimateCommand|%{slash_command} will update the estimated time with the latest command."
msgstr ""

msgid "for this project"
msgstr ""

msgid "from"
msgstr ""

msgid "group"
msgstr ""

msgid "help"
msgstr ""

msgid "here"
msgstr ""

msgid "https://your-bitbucket-server"
msgstr ""

msgid "import flow"
msgstr ""

msgid "importing"
msgstr ""

msgid "instance completed"
msgid_plural "instances completed"
msgstr[0] ""
msgstr[1] ""

msgid "is invalid because there is downstream lock"
msgstr ""

msgid "is invalid because there is upstream lock"
msgstr ""

msgid "is not a valid X509 certificate."
msgstr ""

msgid "is out of the hierarchy of the Group owning the template"
msgstr ""

msgid "issue boards"
msgstr ""

msgid "latest deployment"
msgstr ""

msgid "latest version"
msgstr ""

msgid "license management"
msgstr ""

msgid "locked by %{path_lock_user_name} %{created_at}"
msgstr ""

msgid "merge request"
msgid_plural "merge requests"
msgstr[0] ""
msgstr[1] ""

msgid "mrWidget| Please restore it or use a different %{missingBranchName} branch"
msgstr ""

msgid "mrWidget|%{metricsLinkStart} Memory %{metricsLinkEnd} usage %{emphasisStart} decreased %{emphasisEnd} from %{memoryFrom}MB to %{memoryTo}MB"
msgstr ""

msgid "mrWidget|%{metricsLinkStart} Memory %{metricsLinkEnd} usage %{emphasisStart} increased %{emphasisEnd} from %{memoryFrom}MB to %{memoryTo}MB"
msgstr ""

msgid "mrWidget|%{metricsLinkStart} Memory %{metricsLinkEnd} usage is %{emphasisStart} unchanged %{emphasisEnd} at %{memoryFrom}MB"
msgstr ""

msgid "mrWidget|Add approval"
msgstr ""

msgid "mrWidget|Allows commits from members who can merge to the target branch"
msgstr ""

msgid "mrWidget|An error occurred while removing your approval."
msgstr ""

msgid "mrWidget|An error occurred while retrieving approval data for this merge request."
msgstr ""

msgid "mrWidget|An error occurred while submitting your approval."
msgstr ""

msgid "mrWidget|Approve"
msgstr ""

msgid "mrWidget|Approved by"
msgstr ""

msgid "mrWidget|Cancel automatic merge"
msgstr ""

msgid "mrWidget|Check out branch"
msgstr ""

msgid "mrWidget|Checking ability to merge automatically"
msgstr ""

msgid "mrWidget|Cherry-pick"
msgstr ""

msgid "mrWidget|Cherry-pick this merge request in a new merge request"
msgstr ""

msgid "mrWidget|Closed"
msgstr ""

msgid "mrWidget|Closed by"
msgstr ""

msgid "mrWidget|Closes"
msgstr ""

msgid "mrWidget|Create an issue to resolve them later"
msgstr ""

msgid "mrWidget|Deployment statistics are not available currently"
msgstr ""

msgid "mrWidget|Did not close"
msgstr ""

msgid "mrWidget|Email patches"
msgstr ""

msgid "mrWidget|Failed to load deployment statistics"
msgstr ""

msgid "mrWidget|Fast-forward merge is not possible. To merge this request, first rebase locally."
msgstr ""

msgid "mrWidget|If the %{branch} branch exists in your local repository, you can merge this merge request manually using the"
msgstr ""

msgid "mrWidget|If the %{missingBranchName} branch exists in your local repository, you can merge this merge request manually using the command line"
msgstr ""

msgid "mrWidget|Loading deployment statistics"
msgstr ""

msgid "mrWidget|Mentions"
msgstr ""

msgid "mrWidget|Merge"
msgstr ""

msgid "mrWidget|Merge failed."
msgstr ""

msgid "mrWidget|Merge locally"
msgstr ""

msgid "mrWidget|Merge request approved"
msgstr ""

msgid "mrWidget|Merge request approved; you can approve additionally"
msgstr ""

msgid "mrWidget|Merged by"
msgstr ""

msgid "mrWidget|No Approval required"
msgstr ""

msgid "mrWidget|No Approval required; you can still approve"
msgstr ""

msgid "mrWidget|Open in Web IDE"
msgstr ""

msgid "mrWidget|Pipeline blocked. The pipeline for this merge request requires a manual action to proceed"
msgstr ""

msgid "mrWidget|Plain diff"
msgstr ""

msgid "mrWidget|Ready to be merged automatically. Ask someone with write access to this repository to merge this request"
msgstr ""

msgid "mrWidget|Refresh"
msgstr ""

msgid "mrWidget|Refresh now"
msgstr ""

msgid "mrWidget|Refreshing now"
msgstr ""

msgid "mrWidget|Remove Source Branch"
msgstr ""

msgid "mrWidget|Remove source branch"
msgstr ""

msgid "mrWidget|Remove your approval"
msgstr ""

msgid "mrWidget|Request to merge"
msgstr ""

msgid "mrWidget|Requires 1 more approval"
msgid_plural "mrWidget|Requires %d more approvals"
msgstr[0] ""
msgstr[1] ""

msgid "mrWidget|Requires 1 more approval by"
msgid_plural "mrWidget|Requires %d more approvals by"
msgstr[0] ""
msgstr[1] ""

msgid "mrWidget|Resolve conflicts"
msgstr ""

msgid "mrWidget|Resolve these conflicts or ask someone with write access to this repository to merge it locally"
msgstr ""

msgid "mrWidget|Revert"
msgstr ""

msgid "mrWidget|Revert this merge request in a new merge request"
msgstr ""

msgid "mrWidget|Set by"
msgstr ""

msgid "mrWidget|The changes were merged into"
msgstr ""

msgid "mrWidget|The changes were not merged into"
msgstr ""

msgid "mrWidget|The changes will be merged into"
msgstr ""

msgid "mrWidget|The pipeline for this merge request failed. Please retry the job or push a new commit to fix the failure"
msgstr ""

msgid "mrWidget|The source branch HEAD has recently changed. Please reload the page and review the changes before merging"
msgstr ""

msgid "mrWidget|The source branch has been removed"
msgstr ""

msgid "mrWidget|The source branch is %{commitsBehindLinkStart}%{commitsBehind}%{commitsBehindLinkEnd} the target branch"
msgstr ""

msgid "mrWidget|The source branch is being removed"
msgstr ""

msgid "mrWidget|The source branch will be removed"
msgstr ""

msgid "mrWidget|The source branch will not be removed"
msgstr ""

msgid "mrWidget|There are merge conflicts"
msgstr ""

msgid "mrWidget|There are unresolved discussions. Please resolve these discussions"
msgstr ""

msgid "mrWidget|This merge request failed to be merged automatically"
msgstr ""

msgid "mrWidget|This merge request is in the process of being merged"
msgstr ""

msgid "mrWidget|This project is archived, write access has been disabled"
msgstr ""

msgid "mrWidget|You are not allowed to edit this project directly. Please fork to make changes."
msgstr ""

msgid "mrWidget|You can merge this merge request manually using the"
msgstr ""

msgid "mrWidget|You can remove source branch now"
msgstr ""

msgid "mrWidget|branch does not exist."
msgstr ""

msgid "mrWidget|command line"
msgstr ""

msgid "mrWidget|into"
msgstr ""

msgid "mrWidget|to be merged automatically when the pipeline succeeds"
msgstr ""

msgid "n/a"
msgstr ""

msgid "new merge request"
msgstr ""

msgid "notification emails"
msgstr ""

msgid "or"
msgstr ""

msgid "out of %d total test"
msgid_plural "out of %d total tests"
msgstr[0] ""
msgstr[1] ""

msgid "parent"
msgid_plural "parents"
msgstr[0] ""
msgstr[1] ""

msgid "password"
msgstr ""

msgid "personal access token"
msgstr ""

msgid "private key does not match certificate."
msgstr ""

msgid "project"
msgid_plural "projects"
msgstr[0] ""
msgstr[1] ""

msgid "remaining"
msgstr ""

msgid "remove"
msgstr ""

msgid "remove due date"
msgstr ""

msgid "remove weight"
msgstr ""

msgid "reply"
msgid_plural "replies"
msgstr[0] ""
msgstr[1] ""

msgid "should be higher than %{access} inherited membership from group %{group_name}"
msgstr ""

msgid "source"
msgstr ""

msgid "spendCommand|%{slash_command} will update the sum of the time spent."
msgstr ""

msgid "started"
msgstr ""

msgid "this document"
msgstr ""

msgid "to help your contributors communicate effectively!"
msgstr ""

msgid "toggle collapse"
msgstr ""

msgid "updated"
msgstr ""

msgid "username"
msgstr ""

msgid "uses Kubernetes clusters to deploy your code!"
msgstr ""

msgid "view it on GitLab"
msgstr ""

msgid "with %{additions} additions, %{deletions} deletions."
msgstr ""

msgid "within %d minute "
msgid_plural "within %d minutes "
msgstr[0] ""
msgstr[1] ""<|MERGE_RESOLUTION|>--- conflicted
+++ resolved
@@ -911,11 +911,7 @@
 msgid "Ask your group maintainer to set up a group Runner."
 msgstr ""
 
-<<<<<<< HEAD
 msgid "Assertion consumer service URL"
-=======
-msgid "Assets"
->>>>>>> 120df796
 msgstr ""
 
 msgid "Assign custom color like #FF0000"
