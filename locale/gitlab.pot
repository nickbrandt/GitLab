--- conflicted
+++ resolved
@@ -6411,14 +6411,7 @@
 msgid "Group was successfully updated."
 msgstr ""
 
-<<<<<<< HEAD
 msgid "Group:"
-=======
-msgid "Issue was closed by %{name} %{reason}"
-msgstr ""
-
-msgid "IssueBoards|Board"
->>>>>>> cfc70fbe
 msgstr ""
 
 msgid "Group: %{group_name}"
