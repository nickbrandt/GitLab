# SOME DESCRIPTIVE TITLE.
# Copyright (C) YEAR THE PACKAGE'S COPYRIGHT HOLDER
# This file is distributed under the same license as the gitlab package.
# FIRST AUTHOR <EMAIL@ADDRESS>, YEAR.
#
#, fuzzy
msgid ""
msgstr ""
"Project-Id-Version: gitlab 1.0.0\n"
"Report-Msgid-Bugs-To: \n"
"Last-Translator: FULL NAME <EMAIL@ADDRESS>\n"
"Language-Team: LANGUAGE <LL@li.org>\n"
"Language: \n"
"MIME-Version: 1.0\n"
"Content-Type: text/plain; charset=UTF-8\n"
"Content-Transfer-Encoding: 8bit\n"
"Plural-Forms: nplurals=INTEGER; plural=EXPRESSION;\n"

msgid " Status"
msgstr ""

msgid " and"
msgstr ""

msgid " degraded on %d point"
msgid_plural " degraded on %d points"
msgstr[0] ""
msgstr[1] ""

msgid " improved on %d point"
msgid_plural " improved on %d points"
msgstr[0] ""
msgstr[1] ""

msgid "\"%{query}\" in projects"
msgstr ""

msgid "%d addition"
msgid_plural "%d additions"
msgstr[0] ""
msgstr[1] ""

msgid "%d changed file"
msgid_plural "%d changed files"
msgstr[0] ""
msgstr[1] ""

msgid "%d commit"
msgid_plural "%d commits"
msgstr[0] ""
msgstr[1] ""

msgid "%d commit behind"
msgid_plural "%d commits behind"
msgstr[0] ""
msgstr[1] ""

msgid "%d deleted"
msgid_plural "%d deletions"
msgstr[0] ""
msgstr[1] ""

msgid "%d exporter"
msgid_plural "%d exporters"
msgstr[0] ""
msgstr[1] ""

msgid "%d failed test result"
msgid_plural "%d failed test results"
msgstr[0] ""
msgstr[1] ""

msgid "%d fixed test result"
msgid_plural "%d fixed test results"
msgstr[0] ""
msgstr[1] ""

msgid "%d issue"
msgid_plural "%d issues"
msgstr[0] ""
msgstr[1] ""

msgid "%d layer"
msgid_plural "%d layers"
msgstr[0] ""
msgstr[1] ""

msgid "%d merge request"
msgid_plural "%d merge requests"
msgstr[0] ""
msgstr[1] ""

msgid "%d metric"
msgid_plural "%d metrics"
msgstr[0] ""
msgstr[1] ""

msgid "%d staged change"
msgid_plural "%d staged changes"
msgstr[0] ""
msgstr[1] ""

msgid "%d unstaged change"
msgid_plural "%d unstaged changes"
msgstr[0] ""
msgstr[1] ""

msgid "%s additional commit has been omitted to prevent performance issues."
msgid_plural "%s additional commits have been omitted to prevent performance issues."
msgstr[0] ""
msgstr[1] ""

msgid "%{actionText} & %{openOrClose} %{noteable}"
msgstr ""

msgid "%{authorsName}'s discussion"
msgstr ""

msgid "%{bio} at %{organization}"
msgstr ""

msgid "%{commit_author_link} authored %{commit_timeago}"
msgstr ""

msgid "%{counter_storage} (%{counter_repositories} repositories, %{counter_build_artifacts} build artifacts, %{counter_lfs_objects} LFS)"
msgstr ""

msgid "%{count} %{alerts}"
msgstr ""

msgid "%{count} more assignees"
msgstr ""

msgid "%{count} participant"
msgid_plural "%{count} participants"
msgstr[0] ""
msgstr[1] ""

msgid "%{count} pending comment"
msgid_plural "%{count} pending comments"
msgstr[0] ""
msgstr[1] ""

msgid "%{filePath} deleted"
msgstr ""

msgid "%{firstLabel} +%{labelCount} more"
msgstr ""

msgid "%{group_docs_link_start}Groups%{group_docs_link_end} allow you to manage and collaborate across multiple projects. Members of a group have access to all of its projects."
msgstr ""

msgid "%{issuableType} will be removed! Are you sure?"
msgstr ""

msgid "%{loadingIcon} Started"
msgstr ""

msgid "%{lock_path} is locked by GitLab User %{lock_user_id}"
msgstr ""

msgid "%{name}'s avatar"
msgstr ""

msgid "%{nip_domain} can be used as an alternative to a custom domain."
msgstr ""

msgid "%{number_commits_behind} commits behind %{default_branch}, %{number_commits_ahead} commits ahead"
msgstr ""

msgid "%{openOrClose} %{noteable}"
msgstr ""

msgid "%{percent}%% complete"
msgstr ""

msgid "%{state} epics"
msgstr ""

msgid "%{strong_start}%{branch_count}%{strong_end} Branch"
msgid_plural "%{strong_start}%{branch_count}%{strong_end} Branches"
msgstr[0] ""
msgstr[1] ""

msgid "%{strong_start}%{commit_count}%{strong_end} Commit"
msgid_plural "%{strong_start}%{commit_count}%{strong_end} Commits"
msgstr[0] ""
msgstr[1] ""

msgid "%{strong_start}%{human_size}%{strong_end} Files"
msgstr ""

msgid "%{strong_start}%{tag_count}%{strong_end} Tag"
msgid_plural "%{strong_start}%{tag_count}%{strong_end} Tags"
msgstr[0] ""
msgstr[1] ""

msgid "%{text} %{files}"
msgid_plural "%{text} %{files} files"
msgstr[0] ""
msgstr[1] ""

msgid "%{text} is available"
msgstr ""

msgid "%{title} changes"
msgstr ""

msgid "%{unstaged} unstaged and %{staged} staged changes"
msgstr ""

msgid "%{usage_ping_link_start}Learn more%{usage_ping_link_end} about what information is shared with GitLab Inc."
msgstr ""

msgid "%{user_name} profile page"
msgstr ""

msgid "+ %{count} more"
msgstr ""

msgid "+ %{moreCount} more"
msgstr ""

msgid "- Runner is active and can process any new jobs"
msgstr ""

msgid "- Runner is paused and will not receive any new jobs"
msgstr ""

msgid "- show less"
msgstr ""

msgid "1 %{type} addition"
msgid_plural "%{count} %{type} additions"
msgstr[0] ""
msgstr[1] ""

msgid "1 %{type} modification"
msgid_plural "%{count} %{type} modifications"
msgstr[0] ""
msgstr[1] ""

msgid "1 closed issue"
msgid_plural "%d closed issues"
msgstr[0] ""
msgstr[1] ""

msgid "1 closed merge request"
msgid_plural "%d closed merge requests"
msgstr[0] ""
msgstr[1] ""

msgid "1 group"
msgid_plural "%d groups"
msgstr[0] ""
msgstr[1] ""

msgid "1 merged merge request"
msgid_plural "%d merged merge requests"
msgstr[0] ""
msgstr[1] ""

msgid "1 open issue"
msgid_plural "%d open issues"
msgstr[0] ""
msgstr[1] ""

msgid "1 open merge request"
msgid_plural "%d open merge requests"
msgstr[0] ""
msgstr[1] ""

msgid "1 pipeline"
msgid_plural "%d pipelines"
msgstr[0] ""
msgstr[1] ""

msgid "1 role"
msgid_plural "%d roles"
msgstr[0] ""
msgstr[1] ""

msgid "1 user"
msgid_plural "%d users"
msgstr[0] ""
msgstr[1] ""

msgid "1st contribution!"
msgstr ""

msgid "2FA"
msgstr ""

msgid "2FA enabled"
msgstr ""

msgid "403|Please contact your GitLab administrator to get permission."
msgstr ""

msgid "403|You don't have the permission to access this page."
msgstr ""

msgid "404|Make sure the address is correct and the page hasn't moved."
msgstr ""

msgid "404|Page Not Found"
msgstr ""

msgid "404|Please contact your GitLab administrator if you think this is a mistake."
msgstr ""

msgid "<code>\"johnsmith@example.com\": \"@johnsmith\"</code> will add \"By <a href=\"#\">@johnsmith</a>\" to all issues and comments originally created by johnsmith@example.com, and will set <a href=\"#\">@johnsmith</a> as the assignee on all issues originally assigned to johnsmith@example.com."
msgstr ""

msgid "<code>\"johnsmith@example.com\": \"John Smith\"</code> will add \"By John Smith\" to all issues and comments originally created by johnsmith@example.com."
msgstr ""

msgid "<code>\"johnsmith@example.com\": \"johnsm...@example.com\"</code> will add \"By johnsm...@example.com\" to all issues and comments originally created by johnsmith@example.com. The email address or username is masked to ensure the user's privacy."
msgstr ""

msgid "<code>\"johnsmith@example.com\": \"johnsmith@example.com\"</code> will add \"By <a href=\"#\">johnsmith@example.com</a>\" to all issues and comments originally created by johnsmith@example.com. By default, the email address or username is masked to ensure the user's privacy. Use this option if you want to show the full email address."
msgstr ""

msgid "<strong>%{changedFilesLength} unstaged</strong> and <strong>%{stagedFilesLength} staged</strong> changes"
msgstr ""

msgid "<strong>%{created_count}</strong> created, <strong>%{accepted_count}</strong> accepted."
msgstr ""

msgid "<strong>%{created_count}</strong> created, <strong>%{closed_count}</strong> closed."
msgstr ""

msgid "<strong>%{group_name}</strong> group members"
msgstr ""

msgid "<strong>%{pushes}</strong> pushes, more than <strong>%{commits}</strong> commits by <strong>%{people}</strong> contributors."
msgstr ""

msgid "<strong>Removes</strong> source branch"
msgstr ""

msgid "A 'Runner' is a process which runs a job. You can set up as many Runners as you need."
msgstr ""

msgid "A collection of graphs regarding Continuous Integration"
msgstr ""

msgid "A default branch cannot be chosen for an empty project."
msgstr ""

msgid "A deleted user"
msgstr ""

msgid "A member of GitLab's abuse team will review your report as soon as possible."
msgstr ""

msgid "A new branch will be created in your fork and a new merge request will be started."
msgstr ""

msgid "A project is where you house your files (repository), plan your work (issues), and publish your documentation (wiki), %{among_other_things_link}."
msgstr ""

msgid "A regular expression that will be used to find the test coverage output in the job trace. Leave blank to disable"
msgstr ""

msgid "A user with write access to the source branch selected this option"
msgstr ""

msgid "About GitLab"
msgstr ""

msgid "About GitLab CE"
msgstr ""

msgid "About auto deploy"
msgstr ""

msgid "About this feature"
msgstr ""

msgid "Abuse Reports"
msgstr ""

msgid "Abuse reports"
msgstr ""

msgid "Accept invitation"
msgstr ""

msgid "Accept terms"
msgstr ""

msgid "Accepted MR"
msgstr ""

msgid "Access Tokens"
msgstr ""

msgid "Access denied! Please verify you can add deploy keys to this repository."
msgstr ""

msgid "Access expiration date"
msgstr ""

msgid "Access to '%{classification_label}' not allowed"
msgstr ""

msgid "Account"
msgstr ""

msgid "Account and limit"
msgstr ""

msgid "Active"
msgstr ""

msgid "Active Sessions"
msgstr ""

msgid "Activity"
msgstr ""

msgid "Add"
msgstr ""

msgid "Add CHANGELOG"
msgstr ""

msgid "Add CONTRIBUTING"
msgstr ""

msgid "Add Group Webhooks and GitLab Enterprise Edition."
msgstr ""

msgid "Add Jaeger URL"
msgstr ""

msgid "Add Kubernetes cluster"
msgstr ""

msgid "Add README"
msgstr ""

msgid "Add a homepage to your wiki that contains information about your project and GitLab will display it here instead of this message."
msgstr ""

msgid "Add a table"
msgstr ""

msgid "Add additional text to appear in all email communications. %{character_limit} character limit"
msgstr ""

msgid "Add comment now"
msgstr ""

msgid "Add image comment"
msgstr ""

msgid "Add license"
msgstr ""

msgid "Add new application"
msgstr ""

msgid "Add new directory"
msgstr ""

msgid "Add projects"
msgstr ""

msgid "Add reaction"
msgstr ""

msgid "Add to review"
msgstr ""

msgid "Add todo"
msgstr ""

msgid "Add user(s) to the group:"
msgstr ""

msgid "Add users or groups who are allowed to approve every merge request"
msgstr ""

msgid "Add users to group"
msgstr ""

msgid "Adding new applications is disabled in your GitLab instance. Please contact your GitLab administrator to get the permission"
msgstr ""

msgid "Additional text"
msgstr ""

msgid "Admin Area"
msgstr ""

msgid "Admin Overview"
msgstr ""

msgid "AdminArea| You are about to permanently delete the user %{username}. Issues, merge requests, and groups linked to them will be transferred to a system-wide \"Ghost-user\". To avoid data loss, consider using the %{strong_start}block user%{strong_end} feature instead. Once you %{strong_start}Delete user%{strong_end}, it cannot be undone or recovered."
msgstr ""

msgid "AdminArea| You are about to permanently delete the user %{username}. This will delete all of the issues, merge requests, and groups linked to them. To avoid data loss, consider using the %{strong_start}block user%{strong_end} feature instead. Once you %{strong_start}Delete user%{strong_end}, it cannot be undone or recovered."
msgstr ""

msgid "AdminArea|Stop all jobs"
msgstr ""

msgid "AdminArea|Stop all jobs?"
msgstr ""

msgid "AdminArea|Stop jobs"
msgstr ""

msgid "AdminArea|Stopping jobs failed"
msgstr ""

msgid "AdminArea|You’re about to stop all jobs.This will halt all current jobs that are running."
msgstr ""

msgid "AdminProjects| You’re about to permanently delete the project %{projectName}, its repository, and all related resources including issues, merge requests, etc..  Once you confirm and press %{strong_start}Delete project%{strong_end}, it cannot be undone or recovered."
msgstr ""

msgid "AdminProjects|Delete"
msgstr ""

msgid "AdminProjects|Delete Project %{projectName}?"
msgstr ""

msgid "AdminProjects|Delete project"
msgstr ""

msgid "AdminSettings|Specify a domain to use by default for every project's Auto Review Apps and Auto Deploy stages."
msgstr ""

msgid "AdminUsers|Block user"
msgstr ""

msgid "AdminUsers|Delete User %{username} and contributions?"
msgstr ""

msgid "AdminUsers|Delete User %{username}?"
msgstr ""

msgid "AdminUsers|Delete user"
msgstr ""

msgid "AdminUsers|Delete user and contributions"
msgstr ""

msgid "AdminUsers|To confirm, type %{projectName}"
msgstr ""

msgid "AdminUsers|To confirm, type %{username}"
msgstr ""

msgid "Advanced permissions, Large File Storage and Two-Factor authentication settings."
msgstr ""

msgid "Advanced settings"
msgstr ""

msgid "Alert"
msgid_plural "Alerts"
msgstr[0] ""
msgstr[1] ""

msgid "All"
msgstr ""

msgid "All changes are committed"
msgstr ""

msgid "All features are enabled for blank projects, from templates, or when importing, but you can disable them afterward in the project settings."
msgstr ""

msgid "All users"
msgstr ""

msgid "Allow \"%{group_name}\" to sign you in"
msgstr ""

msgid "Allow commits from members who can merge to the target branch."
msgstr ""

msgid "Allow projects within this group to use Git LFS"
msgstr ""

msgid "Allow public access to pipelines and job details, including output logs and artifacts"
msgstr ""

msgid "Allow rendering of PlantUML diagrams in Asciidoc documents."
msgstr ""

msgid "Allow requests to the local network from hooks and services."
msgstr ""

msgid "Allow users to request access"
msgstr ""

msgid "Allow users to request access if visibility is public or internal."
msgstr ""

msgid "Allows you to add and manage Kubernetes clusters."
msgstr ""

msgid "Also called \"Issuer\" or \"Relying party trust identifier\""
msgstr ""

msgid "Also called \"Relying party service URL\" or \"Reply URL\""
msgstr ""

msgid "Alternatively, you can use a %{personal_access_token_link}. When you create your Personal Access Token, you will need to select the <code>repo</code> scope, so we can display a list of your public and private repositories which are available to connect."
msgstr ""

msgid "Alternatively, you can use a %{personal_access_token_link}. When you create your Personal Access Token, you will need to select the <code>repo</code> scope, so we can display a list of your public and private repositories which are available to import."
msgstr ""

msgid "Amount of time (in hours) that users are allowed to skip forced configuration of two-factor authentication"
msgstr ""

msgid "An SSH key will be automatically generated when the form is submitted. For more information, please refer to the documentation."
msgstr ""

msgid "An application called %{link_to_client} is requesting access to your GitLab account."
msgstr ""

msgid "An empty GitLab User field will add the FogBugz user's full name (e.g. \"By John Smith\") in the description of all issues and comments. It will also associate and/or assign these issues and comments with the project creator."
msgstr ""

msgid "An error accured whilst committing your changes."
msgstr ""

msgid "An error has occurred"
msgstr ""

msgid "An error occured while fetching this downstream pipeline. Please try again"
msgstr ""

msgid "An error occured while fetching this upstream pipeline. Please try again"
msgstr ""

msgid "An error occurred adding a draft to the discussion."
msgstr ""

msgid "An error occurred adding a new draft."
msgstr ""

msgid "An error occurred creating the new branch."
msgstr ""

msgid "An error occurred previewing the blob"
msgstr ""

msgid "An error occurred when toggling the notification subscription"
msgstr ""

msgid "An error occurred when updating the issue weight"
msgstr ""

msgid "An error occurred while adding approver"
msgstr ""

msgid "An error occurred while deleting the comment"
msgstr ""

msgid "An error occurred while detecting host keys"
msgstr ""

msgid "An error occurred while dismissing the alert. Refresh the page and try again."
msgstr ""

msgid "An error occurred while dismissing the feature highlight. Refresh the page and try dismissing again."
msgstr ""

msgid "An error occurred while fetching markdown preview"
msgstr ""

msgid "An error occurred while fetching pending comments"
msgstr ""

msgid "An error occurred while fetching sidebar data"
msgstr ""

msgid "An error occurred while fetching stages."
msgstr ""

msgid "An error occurred while fetching the job log."
msgstr ""

msgid "An error occurred while fetching the job."
msgstr ""

msgid "An error occurred while fetching the jobs."
msgstr ""

msgid "An error occurred while fetching the pipeline."
msgstr ""

msgid "An error occurred while getting projects"
msgstr ""

msgid "An error occurred while importing project: %{details}"
msgstr ""

msgid "An error occurred while initializing path locks"
msgstr ""

msgid "An error occurred while loading chart data"
msgstr ""

msgid "An error occurred while loading commit signatures"
msgstr ""

msgid "An error occurred while loading diff"
msgstr ""

msgid "An error occurred while loading filenames"
msgstr ""

msgid "An error occurred while loading the file"
msgstr ""

msgid "An error occurred while loading the subscription details."
msgstr ""

msgid "An error occurred while making the request."
msgstr ""

msgid "An error occurred while removing approver"
msgstr ""

msgid "An error occurred while rendering KaTeX"
msgstr ""

msgid "An error occurred while rendering preview broadcast message"
msgstr ""

msgid "An error occurred while retrieving calendar activity"
msgstr ""

msgid "An error occurred while retrieving diff"
msgstr ""

msgid "An error occurred while saving LDAP override status. Please try again."
msgstr ""

msgid "An error occurred while saving assignees"
msgstr ""

msgid "An error occurred while subscribing to notifications."
msgstr ""

msgid "An error occurred while unsubscribing to notifications."
msgstr ""

msgid "An error occurred while updating the comment"
msgstr ""

msgid "An error occurred while validating username"
msgstr ""

msgid "An error occurred whilst fetching the job trace."
msgstr ""

msgid "An error occurred whilst fetching the latest pipeline."
msgstr ""

msgid "An error occurred whilst loading all the files."
msgstr ""

msgid "An error occurred whilst loading the file content."
msgstr ""

msgid "An error occurred whilst loading the file."
msgstr ""

msgid "An error occurred whilst loading the merge request changes."
msgstr ""

msgid "An error occurred whilst loading the merge request version data."
msgstr ""

msgid "An error occurred whilst loading the merge request."
msgstr ""

msgid "An error occurred whilst loading the pipelines jobs."
msgstr ""

msgid "An error occurred. Please try again."
msgstr ""

msgid "An unexpected error occurred while checking the project environment."
msgstr ""

msgid "An unexpected error occurred while checking the project runners."
msgstr ""

msgid "An unexpected error occurred while communicating with the Web Terminal."
msgstr ""

msgid "An unexpected error occurred while starting the Web Terminal."
msgstr ""

msgid "An unexpected error occurred while stopping the Web Terminal."
msgstr ""

msgid "Analytics"
msgstr ""

msgid "Anonymous"
msgstr ""

msgid "Anti-spam verification"
msgstr ""

msgid "Any"
msgstr ""

msgid "Any Label"
msgstr ""

msgid "Appearance"
msgstr ""

msgid "Application"
msgstr ""

msgid "Application ID"
msgstr ""

msgid "Application: %{name}"
msgstr ""

msgid "Applications"
msgstr ""

msgid "Applied"
msgstr ""

msgid "Apply suggestion"
msgstr ""

msgid "Approvals required"
msgstr ""

msgid "Approvers"
msgstr ""

msgid "Apr"
msgstr ""

msgid "April"
msgstr ""

msgid "Archived project! Repository and other project resources are read-only"
msgstr ""

msgid "Archived projects"
msgstr ""

msgid "Are you sure you want to delete this pipeline schedule?"
msgstr ""

msgid "Are you sure you want to erase this build?"
msgstr ""

msgid "Are you sure you want to lose unsaved changes?"
msgstr ""

msgid "Are you sure you want to regenerate the public key? You will have to update the public key on the remote server before mirroring will work again."
msgstr ""

msgid "Are you sure you want to remove %{group_name}?"
msgstr ""

msgid "Are you sure you want to remove approver %{name}?"
msgstr ""

msgid "Are you sure you want to remove group %{name}?"
msgstr ""

msgid "Are you sure you want to remove this identity?"
msgstr ""

msgid "Are you sure you want to reset registration token?"
msgstr ""

msgid "Are you sure you want to reset the health check token?"
msgstr ""

msgid "Are you sure you want to stop this environment?"
msgstr ""

msgid "Are you sure you want to unlock %{path_lock_path}?"
msgstr ""

msgid "Are you sure?"
msgstr ""

msgid "Artifact ID"
msgstr ""

msgid "Artifacts"
msgstr ""

msgid "Ascending"
msgstr ""

msgid "Ask your group maintainer to set up a group Runner."
msgstr ""

msgid "Assertion consumer service URL"
msgstr ""

msgid "Assign custom color like #FF0000"
msgstr ""

msgid "Assign labels"
msgstr ""

msgid "Assign milestone"
msgstr ""

msgid "Assign to"
msgstr ""

msgid "Assigned Issues"
msgstr ""

msgid "Assigned Merge Requests"
msgstr ""

msgid "Assigned to :name"
msgstr ""

msgid "Assigned to me"
msgstr ""

msgid "Assignee"
msgstr ""

msgid "Assignee lists not available with your current license"
msgstr ""

msgid "Assignee lists show all issues assigned to the selected user."
msgstr ""

msgid "Assignee(s)"
msgstr ""

msgid "Attach a file by drag &amp; drop or %{upload_link}"
msgstr ""

msgid "Audit Events"
msgstr ""

msgid "Aug"
msgstr ""

msgid "August"
msgstr ""

msgid "Authentication Log"
msgstr ""

msgid "Authentication log"
msgstr ""

msgid "Authentication method"
msgstr ""

msgid "Author"
msgstr ""

msgid "Authorization code:"
msgstr ""

msgid "Authorization was granted by entering your username and password in the application."
msgstr ""

msgid "Authorize"
msgstr ""

msgid "Authorize %{link_to_client} to use your account?"
msgstr ""

msgid "Authorized At"
msgstr ""

msgid "Authorized applications (%{size})"
msgstr ""

msgid "Authors: %{authors}"
msgstr ""

msgid "Auto DevOps"
msgstr ""

msgid "Auto DevOps enabled"
msgstr ""

msgid "Auto DevOps, runners and job artifacts"
msgstr ""

msgid "Auto Review Apps and Auto Deploy need a %{kubernetes} to work correctly."
msgstr ""

msgid "Auto Review Apps and Auto Deploy need a domain name and a %{kubernetes} to work correctly."
msgstr ""

msgid "Auto Review Apps and Auto Deploy need a domain name to work correctly."
msgstr ""

msgid "Auto-cancel redundant, pending pipelines"
msgstr ""

msgid "AutoDevOps|Auto DevOps"
msgstr ""

msgid "AutoDevOps|Auto DevOps documentation"
msgstr ""

msgid "AutoDevOps|Enable in settings"
msgstr ""

msgid "AutoDevOps|It will automatically build, test, and deploy your application based on a predefined CI/CD configuration."
msgstr ""

msgid "AutoDevOps|Learn more in the %{link_to_documentation}"
msgstr ""

msgid "AutoDevOps|The Auto DevOps pipeline has been enabled and will be used if no alternative CI configuration file is found. %{more_information_link}"
msgstr ""

msgid "AutoDevOps|You can automatically build and test your application if you %{link_to_auto_devops_settings} for this project. You can automatically deploy it as well, if you %{link_to_add_kubernetes_cluster}."
msgstr ""

msgid "AutoDevOps|add a Kubernetes cluster"
msgstr ""

msgid "AutoDevOps|enable Auto DevOps"
msgstr ""

msgid "Automatically marked as default internal user"
msgstr ""

msgid "Automatically resolved"
msgstr ""

msgid "Available"
msgstr ""

msgid "Available group Runners : %{runners}"
msgstr ""

msgid "Available group Runners : %{runners}."
msgstr ""

msgid "Available shared Runners:"
msgstr ""

msgid "Available specific runners"
msgstr ""

msgid "Avatar for %{assigneeName}"
msgstr ""

msgid "Avatar will be removed. Are you sure?"
msgstr ""

msgid "Average per day: %{average}"
msgstr ""

msgid "Background Color"
msgstr ""

msgid "Background Jobs"
msgstr ""

msgid "Background color"
msgstr ""

msgid "Badges"
msgstr ""

msgid "Badges|A new badge was added."
msgstr ""

msgid "Badges|Add badge"
msgstr ""

msgid "Badges|Adding the badge failed, please check the entered URLs and try again."
msgstr ""

msgid "Badges|Badge image URL"
msgstr ""

msgid "Badges|Badge image preview"
msgstr ""

msgid "Badges|Delete badge"
msgstr ""

msgid "Badges|Delete badge?"
msgstr ""

msgid "Badges|Deleting the badge failed, please try again."
msgstr ""

msgid "Badges|Group Badge"
msgstr ""

msgid "Badges|Link"
msgstr ""

msgid "Badges|No badge image"
msgstr ""

msgid "Badges|No image to preview"
msgstr ""

msgid "Badges|Please fill in a valid URL"
msgstr ""

msgid "Badges|Project Badge"
msgstr ""

msgid "Badges|Reload badge image"
msgstr ""

msgid "Badges|Save changes"
msgstr ""

msgid "Badges|Saving the badge failed, please check the entered URLs and try again."
msgstr ""

msgid "Badges|The %{docsLinkStart}variables%{docsLinkEnd} GitLab supports: %{placeholders}"
msgstr ""

msgid "Badges|The badge was deleted."
msgstr ""

msgid "Badges|The badge was saved."
msgstr ""

msgid "Badges|This group has no badges"
msgstr ""

msgid "Badges|This project has no badges"
msgstr ""

msgid "Badges|You are going to delete this badge. Deleted badges <strong>cannot</strong> be restored."
msgstr ""

msgid "Badges|Your badges"
msgstr ""

msgid "Badges|e.g. %{exampleUrl}"
msgstr ""

msgid "BatchComments|Delete all pending comments"
msgstr ""

msgid "BatchComments|Discard review?"
msgstr ""

msgid "BatchComments|You're about to discard your review which will delete all of your pending comments. The deleted comments %{strong_start}cannot%{strong_end} be restored."
msgstr ""

msgid "Begin with the selected commit"
msgstr ""

msgid "Below are examples of regex for existing tools:"
msgstr ""

msgid "Below you will find all the groups that are public."
msgstr ""

msgid "Billing"
msgstr ""

msgid "BillingPlans|%{group_name} is currently on the %{plan_link} plan."
msgstr ""

msgid "BillingPlans|Automatic downgrade and upgrade to some plans is currently not available."
msgstr ""

msgid "BillingPlans|Current plan"
msgstr ""

msgid "BillingPlans|Customer Support"
msgstr ""

msgid "BillingPlans|Downgrade"
msgstr ""

msgid "BillingPlans|Learn more about each plan by reading our %{faq_link}, or start a free 30-day trial of GitLab.com Gold."
msgstr ""

msgid "BillingPlans|Learn more about each plan by reading our %{faq_link}."
msgstr ""

msgid "BillingPlans|Manage plan"
msgstr ""

msgid "BillingPlans|Please contact %{customer_support_link} in that case."
msgstr ""

msgid "BillingPlans|See all %{plan_name} features"
msgstr ""

msgid "BillingPlans|This group uses the plan associated with its parent group."
msgstr ""

msgid "BillingPlans|To manage the plan for this group, visit the billing section of %{parent_billing_page_link}."
msgstr ""

msgid "BillingPlans|Upgrade"
msgstr ""

msgid "BillingPlans|You are currently on the %{plan_link} plan."
msgstr ""

msgid "BillingPlans|Your GitLab.com trial expired on %{expiration_date}. %{learn_more_text}"
msgstr ""

msgid "BillingPlans|Your Gold trial will <strong>expire after %{expiration_date}</strong>. You can learn more about GitLab.com Gold by reading about our %{features_link}."
msgstr ""

msgid "BillingPlans|features"
msgstr ""

msgid "BillingPlans|frequently asked questions"
msgstr ""

msgid "BillingPlans|monthly"
msgstr ""

msgid "BillingPlans|paid annually at %{price_per_year}"
msgstr ""

msgid "BillingPlans|per user"
msgstr ""

msgid "Bitbucket Server Import"
msgstr ""

msgid "Bitbucket import"
msgstr ""

msgid "Blocked"
msgstr ""

msgid "Blog"
msgstr ""

msgid "Boards"
msgstr ""

msgid "Branch %{branchName} was not found in this project's repository."
msgstr ""

msgid "Branch <strong>%{branch_name}</strong> was created. To set up auto deploy, choose a GitLab CI Yaml template and commit your changes. %{link_to_autodeploy_doc}"
msgstr ""

msgid "Branch has changed"
msgstr ""

msgid "Branch is already taken"
msgstr ""

msgid "Branch name"
msgstr ""

msgid "BranchSwitcherPlaceholder|Search branches"
msgstr ""

msgid "BranchSwitcherTitle|Switch branch"
msgstr ""

msgid "Branches"
msgstr ""

msgid "Branches|Active"
msgstr ""

msgid "Branches|Active branches"
msgstr ""

msgid "Branches|All"
msgstr ""

msgid "Branches|Cant find HEAD commit for this branch"
msgstr ""

msgid "Branches|Compare"
msgstr ""

msgid "Branches|Delete all branches that are merged into '%{default_branch}'"
msgstr ""

msgid "Branches|Delete branch"
msgstr ""

msgid "Branches|Delete merged branches"
msgstr ""

msgid "Branches|Delete protected branch"
msgstr ""

msgid "Branches|Delete protected branch '%{branch_name}'?"
msgstr ""

msgid "Branches|Deleting the '%{branch_name}' branch cannot be undone. Are you sure?"
msgstr ""

msgid "Branches|Deleting the merged branches cannot be undone. Are you sure?"
msgstr ""

msgid "Branches|Filter by branch name"
msgstr ""

msgid "Branches|Merged into %{default_branch}"
msgstr ""

msgid "Branches|New branch"
msgstr ""

msgid "Branches|No branches to show"
msgstr ""

msgid "Branches|Once you confirm and press %{delete_protected_branch}, it cannot be undone or recovered."
msgstr ""

msgid "Branches|Only a project maintainer or owner can delete a protected branch"
msgstr ""

msgid "Branches|Overview"
msgstr ""

msgid "Branches|Protected branches can be managed in %{project_settings_link}."
msgstr ""

msgid "Branches|Show active branches"
msgstr ""

msgid "Branches|Show all branches"
msgstr ""

msgid "Branches|Show more active branches"
msgstr ""

msgid "Branches|Show more stale branches"
msgstr ""

msgid "Branches|Show overview of the branches"
msgstr ""

msgid "Branches|Show stale branches"
msgstr ""

msgid "Branches|Sort by"
msgstr ""

msgid "Branches|Stale"
msgstr ""

msgid "Branches|Stale branches"
msgstr ""

msgid "Branches|The branch could not be updated automatically because it has diverged from its upstream counterpart."
msgstr ""

msgid "Branches|The default branch cannot be deleted"
msgstr ""

msgid "Branches|This branch hasn’t been merged into %{default_branch}."
msgstr ""

msgid "Branches|To avoid data loss, consider merging this branch before deleting it."
msgstr ""

msgid "Branches|To confirm, type %{branch_name_confirmation}:"
msgstr ""

msgid "Branches|To discard the local changes and overwrite the branch with the upstream version, delete it here and choose 'Update Now' above."
msgstr ""

msgid "Branches|You’re about to permanently delete the protected branch %{branch_name}."
msgstr ""

msgid "Branches|diverged from upstream"
msgstr ""

msgid "Branches|merged"
msgstr ""

msgid "Branches|project settings"
msgstr ""

msgid "Branches|protected"
msgstr ""

msgid "Browse Directory"
msgstr ""

msgid "Browse File"
msgstr ""

msgid "Browse Files"
msgstr ""

msgid "Browse files"
msgstr ""

msgid "Built-in"
msgstr ""

msgid "Business metrics (Custom)"
msgstr ""

msgid "By %{user_name}"
msgstr ""

msgid "ByAuthor|by"
msgstr ""

msgid "CHANGELOG"
msgstr ""

msgid "CI / CD"
msgstr ""

msgid "CI / CD Charts"
msgstr ""

msgid "CI / CD Settings"
msgstr ""

msgid "CI will run using the credentials assigned above."
msgstr ""

msgid "CI/CD"
msgstr ""

msgid "CI/CD configuration"
msgstr ""

msgid "CI/CD for external repo"
msgstr ""

msgid "CI/CD settings"
msgstr ""

msgid "CICD|Auto DevOps"
msgstr ""

msgid "CICD|Auto DevOps will automatically build, test, and deploy your application based on a predefined Continuous Integration and Delivery configuration."
msgstr ""

msgid "CICD|Automatic deployment to staging, manual deployment to production"
msgstr ""

msgid "CICD|Continuous deployment to production"
msgstr ""

msgid "CICD|Continuous deployment to production using timed incremental rollout"
msgstr ""

msgid "CICD|Default to Auto DevOps pipeline"
msgstr ""

msgid "CICD|Deployment strategy"
msgstr ""

msgid "CICD|Deployment strategy needs a domain name to work correctly."
msgstr ""

msgid "CICD|Do not set up a domain here if you are setting up multiple Kubernetes clusters with Auto DevOps."
msgstr ""

msgid "CICD|Jobs"
msgstr ""

msgid "CICD|Learn more about Auto DevOps"
msgstr ""

msgid "CICD|The Auto DevOps pipeline will run if no alternative CI configuration file is found."
msgstr ""

msgid "CICD|You need to specify a domain if you want to use Auto Review Apps and Auto Deploy stages."
msgstr ""

msgid "CICD|instance enabled"
msgstr ""

msgid "CONTRIBUTING"
msgstr ""

msgid "Callback URL"
msgstr ""

msgid "Can override approvers and approvals required per merge request"
msgstr ""

msgid "Can't find HEAD commit for this branch"
msgstr ""

msgid "Cancel"
msgstr ""

msgid "Cancel this job"
msgstr ""

msgid "Cannot be merged automatically"
msgstr ""

msgid "Cannot modify managed Kubernetes cluster"
msgstr ""

msgid "Certificate fingerprint"
msgstr ""

msgid "Change Weight"
msgstr ""

msgid "Change permissions"
msgstr ""

msgid "Change template"
msgstr ""

msgid "Change this value to influence how frequently the GitLab UI polls for updates."
msgstr ""

msgid "ChangeTypeActionLabel|Pick into branch"
msgstr ""

msgid "ChangeTypeActionLabel|Revert in branch"
msgstr ""

msgid "ChangeTypeAction|Cherry-pick"
msgstr ""

msgid "ChangeTypeAction|Revert"
msgstr ""

msgid "ChangeTypeAction|This will create a new commit in order to revert the existing changes."
msgstr ""

msgid "Changes are shown as if the <b>source</b> revision was being merged into the <b>target</b> revision."
msgstr ""

msgid "Changes suppressed. Click to show."
msgstr ""

msgid "Charts"
msgstr ""

msgid "Chat"
msgstr ""

msgid "Check the %{docs_link_start}documentation%{docs_link_end}."
msgstr ""

msgid "Checking %{text} availability…"
msgstr ""

msgid "Checking approval status"
msgstr ""

msgid "Checking branch availability..."
msgstr ""

msgid "Cherry-pick this commit"
msgstr ""

msgid "Cherry-pick this merge request"
msgstr ""

msgid "Choose <strong>Create archive</strong> and wait for archiving to complete."
msgstr ""

msgid "Choose <strong>Next</strong> at the bottom of the page."
msgstr ""

msgid "Choose File ..."
msgstr ""

msgid "Choose a branch/tag (e.g. %{master}) or enter a commit (e.g. %{sha}) to see what's changed or to create a merge request."
msgstr ""

msgid "Choose a file"
msgstr ""

msgid "Choose a template..."
msgstr ""

msgid "Choose a type..."
msgstr ""

msgid "Choose any color."
msgstr ""

msgid "Choose between <code>clone</code> or <code>fetch</code> to get the recent application code"
msgstr ""

msgid "Choose file..."
msgstr ""

msgid "Choose the top-level group for your repository imports."
msgstr ""

msgid "Choose which groups you wish to synchronize to this secondary node."
msgstr ""

msgid "Choose which repositories you want to connect and run CI/CD pipelines."
msgstr ""

msgid "Choose which repositories you want to import."
msgstr ""

msgid "Choose which shards you wish to synchronize to this secondary node."
msgstr ""

msgid "CiStatusLabel|canceled"
msgstr ""

msgid "CiStatusLabel|created"
msgstr ""

msgid "CiStatusLabel|delayed"
msgstr ""

msgid "CiStatusLabel|failed"
msgstr ""

msgid "CiStatusLabel|manual action"
msgstr ""

msgid "CiStatusLabel|passed"
msgstr ""

msgid "CiStatusLabel|passed with warnings"
msgstr ""

msgid "CiStatusLabel|pending"
msgstr ""

msgid "CiStatusLabel|skipped"
msgstr ""

msgid "CiStatusLabel|waiting for delayed job"
msgstr ""

msgid "CiStatusLabel|waiting for manual action"
msgstr ""

msgid "CiStatusText|blocked"
msgstr ""

msgid "CiStatusText|canceled"
msgstr ""

msgid "CiStatusText|created"
msgstr ""

msgid "CiStatusText|delayed"
msgstr ""

msgid "CiStatusText|failed"
msgstr ""

msgid "CiStatusText|manual"
msgstr ""

msgid "CiStatusText|passed"
msgstr ""

msgid "CiStatusText|pending"
msgstr ""

msgid "CiStatusText|skipped"
msgstr ""

msgid "CiStatus|running"
msgstr ""

msgid "CiVariables|Input variable key"
msgstr ""

msgid "CiVariables|Input variable value"
msgstr ""

msgid "CiVariables|Remove variable row"
msgstr ""

msgid "CiVariable|* (All environments)"
msgstr ""

msgid "CiVariable|All environments"
msgstr ""

msgid "CiVariable|Create wildcard"
msgstr ""

msgid "CiVariable|Error occurred while saving variables"
msgstr ""

msgid "CiVariable|New environment"
msgstr ""

msgid "CiVariable|Protected"
msgstr ""

msgid "CiVariable|Search environments"
msgstr ""

msgid "CiVariable|Toggle protected"
msgstr ""

msgid "CiVariable|Validation failed"
msgstr ""

msgid "ClassificationLabelUnavailable|is unavailable: %{reason}"
msgstr ""

msgid "Clear search"
msgstr ""

msgid "Clear search input"
msgstr ""

msgid "Click any <strong>project name</strong> in the project list below to navigate to the project milestone."
msgstr ""

msgid "Click the <strong>Download</strong> button and wait for downloading to complete."
msgstr ""

msgid "Click the <strong>Promote</strong> button in the top right corner to promote it to a group milestone."
msgstr ""

msgid "Click the <strong>Select none</strong> button on the right, since we only need \"Google Code Project Hosting\"."
msgstr ""

msgid "Click the button below to begin the install process by navigating to the Kubernetes page"
msgstr ""

msgid "Click to expand it."
msgstr ""

msgid "Click to expand text"
msgstr ""

msgid "Client authentication certificate"
msgstr ""

msgid "Client authentication key"
msgstr ""

msgid "Client authentication key password"
msgstr ""

msgid "Clients"
msgstr ""

msgid "Clone"
msgstr ""

msgid "Clone repository"
msgstr ""

msgid "Clone with %{http_label}"
msgstr ""

msgid "Clone with SSH"
msgstr ""

msgid "Close"
msgstr ""

msgid "Close epic"
msgstr ""

msgid "Closed"
msgstr ""

msgid "Closed issues"
msgstr ""

msgid "ClusterIntegration|%{appList} was successfully installed on your Kubernetes cluster"
msgstr ""

msgid "ClusterIntegration|%{boldNotice} This will add some extra resources like a load balancer, which may incur additional costs depending on the hosting provider your Kubernetes cluster is installed on. If you are using Google Kubernetes Engine, you can %{pricingLink}."
msgstr ""

msgid "ClusterIntegration|API URL"
msgstr ""

msgid "ClusterIntegration|Add Kubernetes cluster"
msgstr ""

msgid "ClusterIntegration|Add a Kubernetes cluster integration"
msgstr ""

msgid "ClusterIntegration|Adding a Kubernetes cluster to your group will automatically share the cluster across all your projects. Use review apps, deploy your applications, and easily run your pipelines for all projects using the same cluster."
msgstr ""

msgid "ClusterIntegration|Adding an integration to your group will share the cluster across all your projects."
msgstr ""

msgid "ClusterIntegration|Advanced options on this Kubernetes cluster's integration"
msgstr ""

msgid "ClusterIntegration|After installing Ingress, you will need to point your wildcard DNS at the generated external IP address in order to view your app after it is deployed. %{ingressHelpLink}"
msgstr ""

msgid "ClusterIntegration|An error occured while trying to fetch project zones: %{error}"
msgstr ""

msgid "ClusterIntegration|An error occurred when trying to contact the Google Cloud API. Please try again later."
msgstr ""

msgid "ClusterIntegration|An error occurred while trying to fetch your projects: %{error}"
msgstr ""

msgid "ClusterIntegration|An error occurred while trying to fetch zone machine types: %{error}"
msgstr ""

msgid "ClusterIntegration|Applications"
msgstr ""

msgid "ClusterIntegration|Are you sure you want to remove this Kubernetes cluster's integration? This will not delete your actual Kubernetes cluster."
msgstr ""

msgid "ClusterIntegration|CA Certificate"
msgstr ""

msgid "ClusterIntegration|Cert-Manager"
msgstr ""

msgid "ClusterIntegration|Cert-Manager is a native Kubernetes certificate management controller that helps with issuing certificates. Installing Cert-Manager on your cluster will issue a certificate by %{letsEncrypt} and ensure that certificates are valid and up-to-date."
msgstr ""

msgid "ClusterIntegration|Certificate Authority bundle (PEM format)"
msgstr ""

msgid "ClusterIntegration|Choose which applications to install on your Kubernetes cluster. Helm Tiller is required to install any of the following applications."
msgstr ""

msgid "ClusterIntegration|Choose which of your environments will use this cluster."
msgstr ""

msgid "ClusterIntegration|Copy API URL"
msgstr ""

msgid "ClusterIntegration|Copy CA Certificate"
msgstr ""

msgid "ClusterIntegration|Copy Ingress IP Address to clipboard"
msgstr ""

msgid "ClusterIntegration|Copy Jupyter Hostname to clipboard"
msgstr ""

msgid "ClusterIntegration|Copy Knative IP Address to clipboard"
msgstr ""

msgid "ClusterIntegration|Copy Kubernetes cluster name"
msgstr ""

msgid "ClusterIntegration|Copy Token"
msgstr ""

msgid "ClusterIntegration|Create Kubernetes cluster"
msgstr ""

msgid "ClusterIntegration|Did you know?"
msgstr ""

msgid "ClusterIntegration|Enable or disable GitLab's connection to your Kubernetes cluster."
msgstr ""

msgid "ClusterIntegration|Enable this setting if using role-based access control (RBAC)."
msgstr ""

msgid "ClusterIntegration|Enter the details for your Kubernetes cluster"
msgstr ""

msgid "ClusterIntegration|Environment scope"
msgstr ""

msgid "ClusterIntegration|Every new Google Cloud Platform (GCP) account receives $300 in credit upon %{sign_up_link}. In partnership with Google, GitLab is able to offer an additional $200 for both new and existing GCP accounts to get started with GitLab's Google Kubernetes Engine Integration."
msgstr ""

msgid "ClusterIntegration|Fetching machine types"
msgstr ""

msgid "ClusterIntegration|Fetching projects"
msgstr ""

msgid "ClusterIntegration|Fetching zones"
msgstr ""

msgid "ClusterIntegration|GitLab Integration"
msgstr ""

msgid "ClusterIntegration|GitLab Runner"
msgstr ""

msgid "ClusterIntegration|GitLab Runner connects to this project's repository and executes CI/CD jobs, pushing results back and deploying, applications to production."
msgstr ""

msgid "ClusterIntegration|Google Cloud Platform project"
msgstr ""

msgid "ClusterIntegration|Google Kubernetes Engine"
msgstr ""

msgid "ClusterIntegration|Google Kubernetes Engine project"
msgstr ""

msgid "ClusterIntegration|Group cluster"
msgstr ""

msgid "ClusterIntegration|Helm Tiller"
msgstr ""

msgid "ClusterIntegration|Helm streamlines installing and managing Kubernetes applications. Tiller runs inside of your Kubernetes Cluster, and manages releases of your charts."
msgstr ""

msgid "ClusterIntegration|Hide"
msgstr ""

msgid "ClusterIntegration|If you are setting up multiple clusters and are using Auto DevOps, %{help_link_start}read this first%{help_link_end}."
msgstr ""

msgid "ClusterIntegration|In order to show the health of the cluster, we'll need to provision your cluster with Prometheus to collect the required data."
msgstr ""

msgid "ClusterIntegration|Ingress"
msgstr ""

msgid "ClusterIntegration|Ingress IP Address"
msgstr ""

msgid "ClusterIntegration|Ingress gives you a way to route requests to services based on the request host or path, centralizing a number of services into a single entrypoint."
msgstr ""

msgid "ClusterIntegration|Install"
msgstr ""

msgid "ClusterIntegration|Install Prometheus"
msgstr ""

msgid "ClusterIntegration|Installed"
msgstr ""

msgid "ClusterIntegration|Installing"
msgstr ""

msgid "ClusterIntegration|Integrate Kubernetes cluster automation"
msgstr ""

msgid "ClusterIntegration|Integration status"
msgstr ""

msgid "ClusterIntegration|Issuer Email"
msgstr ""

msgid "ClusterIntegration|Issuers represent a certificate authority. You must provide an email address for your Issuer. "
msgstr ""

msgid "ClusterIntegration|Jupyter Hostname"
msgstr ""

msgid "ClusterIntegration|JupyterHub"
msgstr ""

msgid "ClusterIntegration|JupyterHub, a multi-user Hub, spawns, manages, and proxies multiple instances of the single-user Jupyter notebook server. JupyterHub can be used to serve notebooks to a class of students, a corporate data science group, or a scientific research group."
msgstr ""

msgid "ClusterIntegration|Knative"
msgstr ""

msgid "ClusterIntegration|Knative Domain Name:"
msgstr ""

msgid "ClusterIntegration|Knative IP Address:"
msgstr ""

msgid "ClusterIntegration|Knative extends Kubernetes to provide a set of middleware components that are essential to build modern, source-centric, and container-based applications that can run anywhere: on premises, in the cloud, or even in a third-party data center."
msgstr ""

msgid "ClusterIntegration|Kubernetes cluster"
msgstr ""

msgid "ClusterIntegration|Kubernetes cluster details"
msgstr ""

msgid "ClusterIntegration|Kubernetes cluster health"
msgstr ""

msgid "ClusterIntegration|Kubernetes cluster is being created on Google Kubernetes Engine..."
msgstr ""

msgid "ClusterIntegration|Kubernetes cluster name"
msgstr ""

msgid "ClusterIntegration|Kubernetes cluster was successfully created on Google Kubernetes Engine. Refresh the page to see Kubernetes cluster's details"
msgstr ""

msgid "ClusterIntegration|Kubernetes clusters allow you to use review apps, deploy your applications, run your pipelines, and much more in an easy way."
msgstr ""

msgid "ClusterIntegration|Kubernetes clusters can be used to deploy applications and to provide Review Apps for this project"
msgstr ""

msgid "ClusterIntegration|Learn more about %{help_link_start_machine_type}machine types%{help_link_end} and %{help_link_start_pricing}pricing%{help_link_end}."
msgstr ""

msgid "ClusterIntegration|Learn more about %{help_link_start}zones%{help_link_end}."
msgstr ""

msgid "ClusterIntegration|Learn more about Kubernetes"
msgstr ""

msgid "ClusterIntegration|Learn more about group Kubernetes clusters"
msgstr ""

msgid "ClusterIntegration|Let's Encrypt"
msgstr ""

msgid "ClusterIntegration|Machine type"
msgstr ""

msgid "ClusterIntegration|Make sure your account %{link_to_requirements} to create Kubernetes clusters"
msgstr ""

msgid "ClusterIntegration|Manage"
msgstr ""

msgid "ClusterIntegration|Manage your Kubernetes cluster by visiting %{link_gke}"
msgstr ""

msgid "ClusterIntegration|More information"
msgstr ""

msgid "ClusterIntegration|No machine types matched your search"
msgstr ""

msgid "ClusterIntegration|No projects found"
msgstr ""

msgid "ClusterIntegration|No projects matched your search"
msgstr ""

msgid "ClusterIntegration|No zones matched your search"
msgstr ""

msgid "ClusterIntegration|Note:"
msgstr ""

msgid "ClusterIntegration|Number of nodes"
msgstr ""

msgid "ClusterIntegration|Please enter access information for your Kubernetes cluster. If you need help, you can read our %{link_to_help_page} on Kubernetes"
msgstr ""

msgid "ClusterIntegration|Please make sure that your Google account meets the following requirements:"
msgstr ""

msgid "ClusterIntegration|Point a wildcard DNS to this generated IP address in order to access your application after it has been deployed."
msgstr ""

msgid "ClusterIntegration|Project cluster"
msgstr ""

msgid "ClusterIntegration|Project namespace"
msgstr ""

msgid "ClusterIntegration|Project namespace (optional, unique)"
msgstr ""

msgid "ClusterIntegration|Prometheus"
msgstr ""

msgid "ClusterIntegration|Prometheus is an open-source monitoring system with %{gitlabIntegrationLink} to monitor deployed applications."
msgstr ""

msgid "ClusterIntegration|RBAC-enabled cluster"
msgstr ""

msgid "ClusterIntegration|Read our %{link_to_help_page} on Kubernetes cluster integration."
msgstr ""

msgid "ClusterIntegration|Remove Kubernetes cluster integration"
msgstr ""

msgid "ClusterIntegration|Remove integration"
msgstr ""

msgid "ClusterIntegration|Remove this Kubernetes cluster's configuration from this project. This will not delete your actual Kubernetes cluster."
msgstr ""

msgid "ClusterIntegration|Replace this with your own hostname if you want. If you do so, point hostname to Ingress IP Address from above."
msgstr ""

msgid "ClusterIntegration|Request to begin installing failed"
msgstr ""

msgid "ClusterIntegration|Save changes"
msgstr ""

msgid "ClusterIntegration|Search machine types"
msgstr ""

msgid "ClusterIntegration|Search projects"
msgstr ""

msgid "ClusterIntegration|Search zones"
msgstr ""

msgid "ClusterIntegration|See and edit the details for your Kubernetes cluster"
msgstr ""

msgid "ClusterIntegration|Select machine type"
msgstr ""

msgid "ClusterIntegration|Select project"
msgstr ""

msgid "ClusterIntegration|Select project and zone to choose machine type"
msgstr ""

msgid "ClusterIntegration|Select project to choose zone"
msgstr ""

msgid "ClusterIntegration|Select zone"
msgstr ""

msgid "ClusterIntegration|Select zone to choose machine type"
msgstr ""

msgid "ClusterIntegration|Service token"
msgstr ""

msgid "ClusterIntegration|Show"
msgstr ""

msgid "ClusterIntegration|Something went wrong on our end."
msgstr ""

msgid "ClusterIntegration|Something went wrong while creating your Kubernetes cluster on Google Kubernetes Engine"
msgstr ""

msgid "ClusterIntegration|Something went wrong while installing %{title}"
msgstr ""

msgid "ClusterIntegration|The IP address is in the process of being assigned. Please check your Kubernetes cluster or Quotas on Google Kubernetes Engine if it takes a long time."
msgstr ""

msgid "ClusterIntegration|This account must have permissions to create a Kubernetes cluster in the %{link_to_container_project} specified below"
msgstr ""

msgid "ClusterIntegration|This option will allow you to install applications on RBAC clusters."
msgstr ""

msgid "ClusterIntegration|Toggle Kubernetes cluster"
msgstr ""

msgid "ClusterIntegration|Token"
msgstr ""

msgid "ClusterIntegration|Validating project billing status"
msgstr ""

msgid "ClusterIntegration|We could not verify that one of your projects on GCP has billing enabled. Please try again."
msgstr ""

msgid "ClusterIntegration|With a Kubernetes cluster associated to this project, you can use review apps, deploy your applications, run your pipelines, and much more in an easy way."
msgstr ""

msgid "ClusterIntegration|You must first install Helm Tiller before installing the applications below"
msgstr ""

msgid "ClusterIntegration|Your account must have %{link_to_kubernetes_engine}"
msgstr ""

msgid "ClusterIntegration|Zone"
msgstr ""

msgid "ClusterIntegration|access to Google Kubernetes Engine"
msgstr ""

msgid "ClusterIntegration|check the pricing here"
msgstr ""

msgid "ClusterIntegration|documentation"
msgstr ""

msgid "ClusterIntegration|help page"
msgstr ""

msgid "ClusterIntegration|meets the requirements"
msgstr ""

msgid "ClusterIntegration|properly configured"
msgstr ""

msgid "ClusterIntegration|sign up"
msgstr ""

msgid "Code owners"
msgstr ""

msgid "Cohorts"
msgstr ""

msgid "Collapse"
msgstr ""

msgid "Collapse sidebar"
msgstr ""

msgid "Command line instructions"
msgstr ""

msgid "Comment"
msgstr ""

msgid "Comment & resolve discussion"
msgstr ""

msgid "Comment & unresolve discussion"
msgstr ""

msgid "Comment form position"
msgstr ""

msgid "Comments"
msgstr ""

msgid "Commit"
msgid_plural "Commits"
msgstr[0] ""
msgstr[1] ""

msgid "Commit Message"
msgstr ""

msgid "Commit duration in minutes for last 30 commits"
msgstr ""

msgid "Commit message"
msgstr ""

msgid "Commit statistics for %{ref} %{start_time} - %{end_time}"
msgstr ""

msgid "Commit to %{branchName} branch"
msgstr ""

msgid "CommitBoxTitle|Commit"
msgstr ""

msgid "CommitMessage|Add %{file_name}"
msgstr ""

msgid "CommitWidget|authored"
msgstr ""

msgid "Commits"
msgstr ""

msgid "Commits feed"
msgstr ""

msgid "Commits per day hour (UTC)"
msgstr ""

msgid "Commits per day of month"
msgstr ""

msgid "Commits per weekday"
msgstr ""

msgid "Commits|An error occurred while fetching merge requests data."
msgstr ""

msgid "Commits|Commit: %{commitText}"
msgstr ""

msgid "Commits|History"
msgstr ""

msgid "Commits|No related merge requests found"
msgstr ""

msgid "Committed by"
msgstr ""

msgid "Commit…"
msgstr ""

msgid "Compare"
msgstr ""

msgid "Compare Git revisions"
msgstr ""

msgid "Compare Revisions"
msgstr ""

msgid "Compare changes with the last commit"
msgstr ""

msgid "Compare changes with the merge request target branch"
msgstr ""

msgid "CompareBranches|%{source_branch} and %{target_branch} are the same."
msgstr ""

msgid "CompareBranches|Compare"
msgstr ""

msgid "CompareBranches|Source"
msgstr ""

msgid "CompareBranches|Target"
msgstr ""

msgid "CompareBranches|There isn't anything to compare."
msgstr ""

msgid "Confidential"
msgstr ""

msgid "Confidentiality"
msgstr ""

msgid "Configure GitLab runners to start using the Web Terminal. %{helpStart}Learn more.%{helpEnd}"
msgstr ""

msgid "Configure Gitaly timeouts."
msgstr ""

msgid "Configure Tracing"
msgstr ""

msgid "Configure a <code>.gitlab-webide.yml</code> file in the <code>.gitlab</code> directory to start using the Web Terminal. %{helpStart}Learn more.%{helpEnd}"
msgstr ""

msgid "Configure automatic git checks and housekeeping on repositories."
msgstr ""

msgid "Configure limits for web and API requests."
msgstr ""

msgid "Configure push mirrors."
msgstr ""

msgid "Configure storage path settings."
msgstr ""

msgid "Configure the %{link} integration."
msgstr ""

msgid "Configure the way a user creates a new account."
msgstr ""

msgid "Connect"
msgstr ""

msgid "Connect all repositories"
msgstr ""

msgid "Connect repositories from GitHub"
msgstr ""

msgid "Connect your external repositories, and CI/CD pipelines will run for new commits. A GitLab project will be created with only CI/CD features enabled."
msgstr ""

msgid "Connecting..."
msgstr ""

msgid "Container Registry"
msgstr ""

msgid "ContainerRegistry|Created"
msgstr ""

msgid "ContainerRegistry|First log in to GitLab&rsquo;s Container Registry using your GitLab username and password. If you have %{link_2fa} you need to use a %{link_token}:"
msgstr ""

msgid "ContainerRegistry|GitLab supports up to 3 levels of image names. The following examples of images are valid for your project:"
msgstr ""

msgid "ContainerRegistry|How to use the Container Registry"
msgstr ""

msgid "ContainerRegistry|Learn more about"
msgstr ""

msgid "ContainerRegistry|No tags in Container Registry for this container image."
msgstr ""

msgid "ContainerRegistry|Once you log in, you&rsquo;re free to create and upload a container image using the common %{build} and %{push} commands"
msgstr ""

msgid "ContainerRegistry|Remove repository"
msgstr ""

msgid "ContainerRegistry|Remove tag"
msgstr ""

msgid "ContainerRegistry|Size"
msgstr ""

msgid "ContainerRegistry|Tag"
msgstr ""

msgid "ContainerRegistry|Tag ID"
msgstr ""

msgid "ContainerRegistry|Use different image names"
msgstr ""

msgid "ContainerRegistry|With the Docker Container Registry integrated into GitLab, every project can have its own space to store its Docker images."
msgstr ""

msgid "ContainerRegistry|You can also use a %{deploy_token} for read-only access to the registry images."
msgstr ""

msgid "Continue"
msgstr ""

msgid "Continue to the next step"
msgstr ""

msgid "Continuous Integration and Deployment"
msgstr ""

msgid "Contribute to GitLab"
msgstr ""

msgid "Contribution"
msgstr ""

msgid "Contribution Charts"
msgstr ""

msgid "Contributions for <strong>%{calendar_date}</strong>"
msgstr ""

msgid "Contributions per group member"
msgstr ""

msgid "Contributors"
msgstr ""

msgid "ContributorsPage|%{startDate} – %{endDate}"
msgstr ""

msgid "ContributorsPage|Building repository graph."
msgstr ""

msgid "ContributorsPage|Commits to %{branch_name}, excluding merge commits. Limited to 6,000 commits."
msgstr ""

msgid "ContributorsPage|Please wait a moment, this page will automatically refresh when ready."
msgstr ""

msgid "Control the display of third party offers."
msgstr ""

msgid "Control the maximum concurrency of LFS/attachment backfill for this secondary node"
msgstr ""

msgid "Control the maximum concurrency of repository backfill for this secondary node"
msgstr ""

msgid "Control the maximum concurrency of verification operations for this Geo node"
msgstr ""

msgid "Control the minimum interval in days that a repository should be reverified for this primary node"
msgstr ""

msgid "ConvDev Index"
msgstr ""

msgid "Copy %{http_label} clone URL"
msgstr ""

msgid "Copy %{protocol} clone URL"
msgstr ""

msgid "Copy ID to clipboard"
msgstr ""

msgid "Copy SSH clone URL"
msgstr ""

msgid "Copy SSH public key"
msgstr ""

msgid "Copy SSH public key to clipboard"
msgstr ""

msgid "Copy URL to clipboard"
msgstr ""

msgid "Copy branch name to clipboard"
msgstr ""

msgid "Copy command to clipboard"
msgstr ""

msgid "Copy commit SHA to clipboard"
msgstr ""

msgid "Copy file path to clipboard"
msgstr ""

msgid "Copy incoming email address to clipboard"
msgstr ""

msgid "Copy link"
msgstr ""

msgid "Copy name to clipboard"
msgstr ""

msgid "Copy reference to clipboard"
msgstr ""

msgid "Copy secret to clipboard"
msgstr ""

msgid "Copy to clipboard"
msgstr ""

msgid "Copy token to clipboard"
msgstr ""

msgid "Could not retrieve the pipeline status. For troubleshooting steps, read the %{linkStart}documentation.%{linkEnd}"
msgstr ""

msgid "Create"
msgstr ""

msgid "Create New Directory"
msgstr ""

msgid "Create a new branch"
msgstr ""

msgid "Create a new branch and merge request"
msgstr ""

msgid "Create a new issue"
msgstr ""

msgid "Create a new repository"
msgstr ""

msgid "Create a personal access token on your account to pull or push via %{protocol}."
msgstr ""

msgid "Create branch"
msgstr ""

msgid "Create commit"
msgstr ""

msgid "Create directory"
msgstr ""

msgid "Create empty repository"
msgstr ""

msgid "Create epic"
msgstr ""

msgid "Create file"
msgstr ""

msgid "Create group"
msgstr ""

msgid "Create group label"
msgstr ""

msgid "Create issue"
msgstr ""

msgid "Create lists from labels. Issues with that label appear in that list."
msgstr ""

msgid "Create merge request"
msgstr ""

msgid "Create merge request and branch"
msgstr ""

msgid "Create new branch"
msgstr ""

msgid "Create new directory"
msgstr ""

msgid "Create new file"
msgstr ""

msgid "Create new file or directory"
msgstr ""

msgid "Create new label"
msgstr ""

msgid "Create new..."
msgstr ""

msgid "Create project label"
msgstr ""

msgid "Create your first page"
msgstr ""

msgid "CreateTag|Tag"
msgstr ""

msgid "CreateTokenToCloneLink|create a personal access token"
msgstr ""

msgid "Created"
msgstr ""

msgid "Created At"
msgstr ""

msgid "Created by me"
msgstr ""

msgid "Created on"
msgstr ""

msgid "Created on:"
msgstr ""

msgid "Creating epic"
msgstr ""

msgid "Cron Timezone"
msgstr ""

msgid "Cron syntax"
msgstr ""

msgid "Current Branch"
msgstr ""

msgid "Current node"
msgstr ""

msgid "CurrentUser|Profile"
msgstr ""

msgid "CurrentUser|Settings"
msgstr ""

msgid "Custom CI config path"
msgstr ""

msgid "Custom hostname (for private commit emails)"
msgstr ""

msgid "Custom notification events"
msgstr ""

msgid "Custom notification levels are the same as participating levels. With custom notification levels you will also receive notifications for select events. To find out more, check out %{notification_link}."
msgstr ""

msgid "Custom project templates"
msgstr ""

msgid "Custom project templates have not been set up for groups that you are a member of. They are enabled from a group’s settings page. Contact your group’s Owner or Maintainer to setup custom project templates."
msgstr ""

msgid "Customize colors"
msgstr ""

msgid "Customize how FogBugz email addresses and usernames are imported into GitLab. In the next step, you'll be able to select the projects you want to import."
msgstr ""

msgid "Customize how Google Code email addresses and usernames are imported into GitLab. In the next step, you'll be able to select the projects you want to import."
msgstr ""

msgid "Customize your merge request approval settings."
msgstr ""

msgid "Customize your pipeline configuration, view your pipeline status and coverage report."
msgstr ""

msgid "Cycle Analytics"
msgstr ""

msgid "Cycle Analytics gives an overview of how much time it takes to go from idea to production in your project."
msgstr ""

msgid "CycleAnalyticsStage|Code"
msgstr ""

msgid "CycleAnalyticsStage|Issue"
msgstr ""

msgid "CycleAnalyticsStage|Plan"
msgstr ""

msgid "CycleAnalyticsStage|Production"
msgstr ""

msgid "CycleAnalyticsStage|Review"
msgstr ""

msgid "CycleAnalyticsStage|Staging"
msgstr ""

msgid "CycleAnalyticsStage|Test"
msgstr ""

msgid "Dashboard"
msgstr ""

msgid "DashboardProjects|All"
msgstr ""

msgid "DashboardProjects|Personal"
msgstr ""

msgid "Date picker"
msgstr ""

msgid "Debug"
msgstr ""

msgid "Dec"
msgstr ""

msgid "December"
msgstr ""

msgid "Decline"
msgstr ""

msgid "Decline and sign out"
msgstr ""

msgid "Default Branch"
msgstr ""

msgid "Default classification label"
msgstr ""

msgid "Default: Directly import the Google Code email address or username"
msgstr ""

msgid "Default: Map a FogBugz account ID to a full name"
msgstr ""

msgid "Define a custom pattern with cron syntax"
msgstr ""

msgid "Define environments in the deploy stage(s) in <code>.gitlab-ci.yml</code> to track deployments here."
msgstr ""

msgid "DelayedJobs|Are you sure you want to run %{jobName} immediately? Otherwise this job will run automatically after it's timer finishes."
msgstr ""

msgid "DelayedJobs|Are you sure you want to run %{job_name} immediately? This job will run automatically after it's timer finishes."
msgstr ""

msgid "DelayedJobs|Start now"
msgstr ""

msgid "DelayedJobs|Unschedule"
msgstr ""

msgid "DelayedJobs|delayed"
msgstr ""

msgid "Delete"
msgstr ""

msgid "Delete Package"
msgstr ""

msgid "Delete Snippet"
msgstr ""

msgid "Delete comment"
msgstr ""

msgid "Delete list"
msgstr ""

msgid "Deleted"
msgstr ""

msgid "Deny"
msgstr ""

msgid "Deploy"
msgid_plural "Deploys"
msgstr[0] ""
msgstr[1] ""

msgid "Deploy Keys"
msgstr ""

msgid "DeployKeys|+%{count} others"
msgstr ""

msgid "DeployKeys|Current project"
msgstr ""

msgid "DeployKeys|Deploy key"
msgstr ""

msgid "DeployKeys|Enabled deploy keys"
msgstr ""

msgid "DeployKeys|Error enabling deploy key"
msgstr ""

msgid "DeployKeys|Error getting deploy keys"
msgstr ""

msgid "DeployKeys|Error removing deploy key"
msgstr ""

msgid "DeployKeys|Expand %{count} other projects"
msgstr ""

msgid "DeployKeys|Loading deploy keys"
msgstr ""

msgid "DeployKeys|No deploy keys found. Create one with the form above."
msgstr ""

msgid "DeployKeys|Privately accessible deploy keys"
msgstr ""

msgid "DeployKeys|Project usage"
msgstr ""

msgid "DeployKeys|Publicly accessible deploy keys"
msgstr ""

msgid "DeployKeys|Read access only"
msgstr ""

msgid "DeployKeys|Write access allowed"
msgstr ""

msgid "DeployKeys|You are going to remove this deploy key. Are you sure?"
msgstr ""

msgid "DeployTokens|Active Deploy Tokens (%{active_tokens})"
msgstr ""

msgid "DeployTokens|Add a deploy token"
msgstr ""

msgid "DeployTokens|Allows read-only access to the registry images"
msgstr ""

msgid "DeployTokens|Allows read-only access to the repository"
msgstr ""

msgid "DeployTokens|Copy deploy token to clipboard"
msgstr ""

msgid "DeployTokens|Copy username to clipboard"
msgstr ""

msgid "DeployTokens|Create deploy token"
msgstr ""

msgid "DeployTokens|Created"
msgstr ""

msgid "DeployTokens|Deploy Tokens"
msgstr ""

msgid "DeployTokens|Deploy tokens allow read-only access to your repository and registry images."
msgstr ""

msgid "DeployTokens|Expires"
msgstr ""

msgid "DeployTokens|Name"
msgstr ""

msgid "DeployTokens|Pick a name for the application, and we'll give you a unique deploy token."
msgstr ""

msgid "DeployTokens|Revoke"
msgstr ""

msgid "DeployTokens|Revoke %{name}"
msgstr ""

msgid "DeployTokens|Scopes"
msgstr ""

msgid "DeployTokens|This action cannot be undone."
msgstr ""

msgid "DeployTokens|This project has no active Deploy Tokens."
msgstr ""

msgid "DeployTokens|Use this token as a password. Make sure you save it - you won't be able to access it again."
msgstr ""

msgid "DeployTokens|Use this username as a login."
msgstr ""

msgid "DeployTokens|Username"
msgstr ""

msgid "DeployTokens|You are about to revoke"
msgstr ""

msgid "DeployTokens|Your New Deploy Token"
msgstr ""

msgid "DeployTokens|Your new project deploy token has been created."
msgstr ""

msgid "Deployed to"
msgstr ""

msgid "Deploying to"
msgstr ""

msgid "Deprioritize label"
msgstr ""

msgid "Descending"
msgstr ""

msgid "Description"
msgstr ""

msgid "Description templates allow you to define context-specific templates for issue and merge request description fields for your project."
msgstr ""

msgid "Description:"
msgstr ""

msgid "Destroy"
msgstr ""

msgid "Details"
msgstr ""

msgid "Detect host keys"
msgstr ""

msgid "Diff content limits"
msgstr ""

msgid "Diff limits"
msgstr ""

msgid "Diffs|No file name available"
msgstr ""

msgid "Diffs|Something went wrong while fetching diff lines."
msgstr ""

msgid "Direction"
msgstr ""

msgid "Directory name"
msgstr ""

msgid "Disable"
msgstr ""

msgid "Disable for this project"
msgstr ""

msgid "Disable group Runners"
msgstr ""

msgid "Disable shared Runners"
msgstr ""

msgid "Disabled"
msgstr ""

msgid "Discard"
msgstr ""

msgid "Discard all changes"
msgstr ""

msgid "Discard all unstaged changes?"
msgstr ""

msgid "Discard changes"
msgstr ""

msgid "Discard changes to %{path}?"
msgstr ""

msgid "Discard draft"
msgstr ""

msgid "Discard review"
msgstr ""

msgid "Discover GitLab Geo."
msgstr ""

msgid "Discover projects, groups and snippets. Share your projects with others"
msgstr ""

msgid "Dismiss"
msgstr ""

msgid "Dismiss Cycle Analytics introduction box"
msgstr ""

msgid "Dismiss Merge Request promotion"
msgstr ""

msgid "Do you want to customize how Google Code email addresses and usernames are imported into GitLab?"
msgstr ""

msgid "Documentation for popular identity providers"
msgstr ""

msgid "Domain"
msgstr ""

msgid "Don't show again"
msgstr ""

msgid "Done"
msgstr ""

msgid "Download"
msgstr ""

msgid "Download tar"
msgstr ""

msgid "Download tar.bz2"
msgstr ""

msgid "Download tar.gz"
msgstr ""

msgid "Download zip"
msgstr ""

msgid "DownloadArtifacts|Download"
msgstr ""

msgid "DownloadCommit|Email Patches"
msgstr ""

msgid "DownloadCommit|Plain Diff"
msgstr ""

msgid "DownloadSource|Download"
msgstr ""

msgid "Downstream"
msgstr ""

msgid "Downvotes"
msgstr ""

msgid "Due date"
msgstr ""

msgid "During this process, you’ll be asked for URLs from GitLab’s side. Use the URLs shown below."
msgstr ""

msgid "Each Runner can be in one of the following states:"
msgstr ""

msgid "Edit"
msgstr ""

msgid "Edit Label"
msgstr ""

msgid "Edit Pipeline Schedule %{id}"
msgstr ""

msgid "Edit Snippet"
msgstr ""

msgid "Edit application"
msgstr ""

msgid "Edit comment"
msgstr ""

msgid "Edit environment"
msgstr ""

msgid "Edit files in the editor and commit changes here"
msgstr ""

msgid "Edit group: %{group_name}"
msgstr ""

msgid "Edit identity for %{user_name}"
msgstr ""

msgid "Elasticsearch"
msgstr ""

msgid "Elasticsearch integration. Elasticsearch AWS IAM."
msgstr ""

msgid "Email"
msgstr ""

msgid "Email patch"
msgstr ""

msgid "Emails"
msgstr ""

msgid "Embed"
msgstr ""

msgid "Enable"
msgstr ""

msgid "Enable Auto DevOps"
msgstr ""

msgid "Enable Pseudonymizer data collection"
msgstr ""

msgid "Enable SAML authentication for this group"
msgstr ""

msgid "Enable Sentry for error reporting and logging."
msgstr ""

msgid "Enable and configure InfluxDB metrics."
msgstr ""

msgid "Enable and configure Prometheus metrics."
msgstr ""

msgid "Enable classification control using an external service"
msgstr ""

msgid "Enable for this project"
msgstr ""

msgid "Enable group Runners"
msgstr ""

msgid "Enable or disable the Pseudonymizer data collection."
msgstr ""

msgid "Enable or disable version check and usage ping."
msgstr ""

msgid "Enable reCAPTCHA or Akismet and set IP limits."
msgstr ""

msgid "Enable self approval of merge requests"
msgstr ""

msgid "Enable shared Runners"
msgstr ""

msgid "Enable the Performance Bar for a given group."
msgstr ""

msgid "Enable usage ping"
msgstr ""

msgid "Enable usage ping to get an overview of how you are using GitLab from a feature perspective."
msgstr ""

msgid "Enabled"
msgstr ""

msgid "Ends at (UTC)"
msgstr ""

msgid "Enter in your Bitbucket Server URL and personal access token below"
msgstr ""

msgid "Enter the issue description"
msgstr ""

msgid "Enter the issue title"
msgstr ""

msgid "Enter the merge request description"
msgstr ""

msgid "Enter the merge request title"
msgstr ""

msgid "Environments"
msgstr ""

msgid "Environments allow you to track deployments of your application %{link_to_read_more}."
msgstr ""

msgid "Environments|An error occurred while fetching the environments."
msgstr ""

msgid "Environments|An error occurred while making the request."
msgstr ""

msgid "Environments|An error occurred while stopping the environment, please try again"
msgstr ""

msgid "Environments|Are you sure you want to stop this environment?"
msgstr ""

msgid "Environments|Commit"
msgstr ""

msgid "Environments|Deploy to..."
msgstr ""

msgid "Environments|Deployment"
msgstr ""

msgid "Environments|Environment"
msgstr ""

msgid "Environments|Environments"
msgstr ""

msgid "Environments|Environments are places where code gets deployed, such as staging or production."
msgstr ""

msgid "Environments|Job"
msgstr ""

msgid "Environments|Learn more about stopping environments"
msgstr ""

msgid "Environments|New environment"
msgstr ""

msgid "Environments|No deployments yet"
msgstr ""

msgid "Environments|No pod name has been specified"
msgstr ""

msgid "Environments|Note that this action will stop the environment, but it will %{emphasisStart}not%{emphasisEnd} have an effect on any existing deployment due to no “stop environment action” being defined in the %{ciConfigLinkStart}.gitlab-ci.yml%{ciConfigLinkEnd} file."
msgstr ""

msgid "Environments|Note that this action will stop the environment, but it will %{emphasis_start}not%{emphasis_end} have an effect on any existing deployment due to no “stop environment action” being defined in the %{ci_config_link_start}.gitlab-ci.yml%{ci_config_link_end} file."
msgstr ""

msgid "Environments|Open live environment"
msgstr ""

msgid "Environments|Pod logs from"
msgstr ""

msgid "Environments|Re-deploy to environment"
msgstr ""

msgid "Environments|Read more about environments"
msgstr ""

msgid "Environments|Rollback environment"
msgstr ""

msgid "Environments|Show all"
msgstr ""

msgid "Environments|Stop"
msgstr ""

msgid "Environments|Stop environment"
msgstr ""

msgid "Environments|Stopping"
msgstr ""

msgid "Environments|Updated"
msgstr ""

msgid "Environments|You don't have any environments right now"
msgstr ""

msgid "Environments|protected"
msgstr ""

msgid "Epic"
msgstr ""

msgid "Epic will be removed! Are you sure?"
msgstr ""

msgid "Epics"
msgstr ""

msgid "Epics Roadmap"
msgstr ""

msgid "Epics let you manage your portfolio of projects more efficiently and with less effort"
msgstr ""

msgid "Epics|An error occurred while saving %{epicDateType} date"
msgstr ""

msgid "Epics|How can I solve this?"
msgstr ""

msgid "Epics|More information"
msgstr ""

msgid "Epics|These dates affect how your epics appear in the roadmap. Dates from milestones come from the milestones assigned to issues in the epic. You can also set fixed dates or remove them entirely."
msgstr ""

msgid "Epics|To schedule your epic's %{epicDateType} date based on milestones, assign a milestone with a %{epicDateType} date to any issue in the epic."
msgstr ""

msgid "Epics|due"
msgstr ""

msgid "Epics|start"
msgstr ""

msgid "Error"
msgstr ""

msgid "Error Reporting and Logging"
msgstr ""

msgid "Error creating epic"
msgstr ""

msgid "Error fetching contributors data."
msgstr ""

msgid "Error fetching labels."
msgstr ""

msgid "Error fetching network graph."
msgstr ""

msgid "Error fetching refs"
msgstr ""

msgid "Error fetching usage ping data."
msgstr ""

msgid "Error loading branch data. Please try again."
msgstr ""

msgid "Error loading branches."
msgstr ""

msgid "Error loading last commit."
msgstr ""

msgid "Error loading markdown preview"
msgstr ""

msgid "Error loading merge requests."
msgstr ""

msgid "Error loading project data. Please try again."
msgstr ""

msgid "Error loading template types."
msgstr ""

msgid "Error loading template."
msgstr ""

msgid "Error occurred when toggling the notification subscription"
msgstr ""

msgid "Error saving label update."
msgstr ""

msgid "Error updating status for all todos."
msgstr ""

msgid "Error updating todo status."
msgstr ""

msgid "Error while loading the merge request. Please try again."
msgstr ""

msgid "Estimated"
msgstr ""

msgid "EventFilterBy|Filter by all"
msgstr ""

msgid "EventFilterBy|Filter by comments"
msgstr ""

msgid "EventFilterBy|Filter by issue events"
msgstr ""

msgid "EventFilterBy|Filter by merge events"
msgstr ""

msgid "EventFilterBy|Filter by push events"
msgstr ""

msgid "EventFilterBy|Filter by team"
msgstr ""

msgid "Every %{action} attempt has failed: %{job_error_message}. Please try again."
msgstr ""

msgid "Every day (at 4:00am)"
msgstr ""

msgid "Every month (on the 1st at 4:00am)"
msgstr ""

msgid "Every week (Sundays at 4:00am)"
msgstr ""

msgid "Everyone"
msgstr ""

msgid "Everyone can contribute"
msgstr ""

msgid "Existing Git repository"
msgstr ""

msgid "Existing folder"
msgstr ""

msgid "Expand"
msgstr ""

msgid "Expand all"
msgstr ""

msgid "Expand sidebar"
msgstr ""

msgid "Expiration date"
msgstr ""

msgid "Expired %{expiredOn}"
msgstr ""

msgid "Expires in %{expires_at}"
msgstr ""

msgid "Explain the problem. If appropriate, provide a link to the relevant issue or comment."
msgstr ""

msgid "Explore"
msgstr ""

msgid "Explore GitLab"
msgstr ""

msgid "Explore Groups"
msgstr ""

msgid "Explore groups"
msgstr ""

msgid "Explore projects"
msgstr ""

msgid "Explore public groups"
msgstr ""

msgid "External Classification Policy Authorization"
msgstr ""

msgid "External URL"
msgstr ""

<<<<<<< HEAD
msgid "External authentication"
msgstr ""

msgid "External authorization denied access to this project"
msgstr ""

msgid "External authorization request timeout"
msgstr ""

msgid "ExternalAuthorizationService|Classification Label"
msgstr ""

msgid "ExternalAuthorizationService|Classification label"
msgstr ""

msgid "ExternalAuthorizationService|When no classification label is set the default label `%{default_label}` will be used."
=======
msgid "External Wiki"
>>>>>>> 9a9889ec
msgstr ""

msgid "Facebook"
msgstr ""

msgid "Failed"
msgstr ""

msgid "Failed Jobs"
msgstr ""

msgid "Failed to change the owner"
msgstr ""

msgid "Failed to check related branches."
msgstr ""

msgid "Failed to deploy to"
msgstr ""

msgid "Failed to load emoji list."
msgstr ""

msgid "Failed to remove issue from board, please try again."
msgstr ""

msgid "Failed to remove mirror."
msgstr ""

msgid "Failed to remove the pipeline schedule"
msgstr ""

msgid "Failed to signing using smartcard authentication"
msgstr ""

msgid "Failed to update issues, please try again."
msgstr ""

msgid "Failed to upload object map file"
msgstr ""

msgid "Failure"
msgstr ""

msgid "Faster as it re-uses the project workspace (falling back to clone if it doesn't exist)"
msgstr ""

msgid "Feature Flags"
msgstr ""

msgid "FeatureFlags|API URL"
msgstr ""

msgid "FeatureFlags|Active"
msgstr ""

msgid "FeatureFlags|Application name"
msgstr ""

msgid "FeatureFlags|Configure"
msgstr ""

msgid "FeatureFlags|Configure feature flags"
msgstr ""

msgid "FeatureFlags|Create feature flag"
msgstr ""

msgid "FeatureFlags|Delete %{feature_flag_name}?"
msgstr ""

msgid "FeatureFlags|Description"
msgstr ""

msgid "FeatureFlags|Edit %{feature_flag_name}"
msgstr ""

msgid "FeatureFlags|Edit Feature Flag"
msgstr ""

msgid "FeatureFlags|Feature Flag"
msgstr ""

msgid "FeatureFlags|Feature flag"
msgstr ""

msgid "FeatureFlags|Feature flag %{feature_flag_name} will be removed. Are you sure?"
msgstr ""

msgid "FeatureFlags|Feature flags allow you to configure your code into different flavors by dynamically toggling certain functionality."
msgstr ""

msgid "FeatureFlags|Get started with feature flags"
msgstr ""

msgid "FeatureFlags|Inactive"
msgstr ""

msgid "FeatureFlags|Install a %{docs_link_start}compatible client library%{docs_link_end} and specify the API URL, application name, and instance ID during the configuration setup."
msgstr ""

msgid "FeatureFlags|Instance ID"
msgstr ""

msgid "FeatureFlags|More information"
msgstr ""

msgid "FeatureFlags|Name"
msgstr ""

msgid "FeatureFlags|New"
msgstr ""

msgid "FeatureFlags|New Feature Flag"
msgstr ""

msgid "FeatureFlags|Save changes"
msgstr ""

msgid "FeatureFlags|Status"
msgstr ""

msgid "Feb"
msgstr ""

msgid "February"
msgstr ""

msgid "Fields on this page are now uneditable, you can configure"
msgstr ""

msgid "File added"
msgstr ""

msgid "File deleted"
msgstr ""

msgid "File mode changed from %{a_mode} to %{b_mode}"
msgstr ""

msgid "File moved"
msgstr ""

msgid "File templates"
msgstr ""

msgid "Files"
msgstr ""

msgid "Fill in the fields below, turn on <strong>%{enable_label}</strong>, and press <strong>%{save_changes}</strong>"
msgstr ""

msgid "Filter"
msgstr ""

msgid "Filter by %{issuable_type} that are currently closed."
msgstr ""

msgid "Filter by %{issuable_type} that are currently opened."
msgstr ""

msgid "Filter by commit message"
msgstr ""

msgid "Filter by two-factor authentication"
msgstr ""

msgid "Filter..."
msgstr ""

msgid "Find by path"
msgstr ""

msgid "Find file"
msgstr ""

msgid "Find the downloaded ZIP file and decompress it."
msgstr ""

msgid "Find the newly extracted <code>Takeout/Google Code Project Hosting/GoogleCodeProjectHosting.json</code> file."
msgstr ""

msgid "Fingerprints"
msgstr ""

msgid "Finish review"
msgstr ""

msgid "Finished"
msgstr ""

msgid "FirstPushedBy|First"
msgstr ""

msgid "FirstPushedBy|pushed by"
msgstr ""

msgid "Fixed date"
msgstr ""

msgid "Fixed due date"
msgstr ""

msgid "Fixed start date"
msgstr ""

msgid "Fixed:"
msgstr ""

msgid "FogBugz Email"
msgstr ""

msgid "FogBugz Import"
msgstr ""

msgid "FogBugz Password"
msgstr ""

msgid "FogBugz URL"
msgstr ""

msgid "FogBugz import"
msgstr ""

msgid "Follow the steps below to export your Google Code project data."
msgstr ""

msgid "Font Color"
msgstr ""

msgid "Footer message"
msgstr ""

msgid "For internal projects, any logged in user can view pipelines and access job details (output logs and artifacts)"
msgstr ""

msgid "For more information, go to the "
msgstr ""

msgid "For more information, please review %{link_start_tag}Jaeger's configuration doc%{link_end_tag}"
msgstr ""

msgid "For more information, see the documentation on %{deactivating_usage_ping_link_start}deactivating the usage ping%{deactivating_usage_ping_link_end}."
msgstr ""

msgid "For private projects, any member (guest or higher) can view pipelines and access job details (output logs and artifacts)"
msgstr ""

msgid "For public projects, anyone can view pipelines and access job details (output logs and artifacts)"
msgstr ""

msgid "ForkedFromProjectPath|Forked from"
msgstr ""

msgid "ForkedFromProjectPath|Forked from %{project_name} (deleted)"
msgstr ""

msgid "Forking in progress"
msgstr ""

msgid "Format"
msgstr ""

msgid "Found errors in your .gitlab-ci.yml:"
msgstr ""

msgid "From %{provider_title}"
msgstr ""

msgid "From Bitbucket"
msgstr ""

msgid "From Bitbucket Server"
msgstr ""

msgid "From FogBugz"
msgstr ""

msgid "From GitLab.com"
msgstr ""

msgid "From Google Code"
msgstr ""

msgid "From issue creation until deploy to production"
msgstr ""

msgid "From merge request merge until deploy to production"
msgstr ""

msgid "From milestones:"
msgstr ""

msgid "From the Kubernetes cluster details view, install Runner from the applications list"
msgstr ""

msgid "GPG Keys"
msgstr ""

msgid "General"
msgstr ""

msgid "General pipelines"
msgstr ""

msgid "Generate a default set of labels"
msgstr ""

msgid "Geo"
msgstr ""

msgid "Geo Nodes"
msgstr ""

msgid "Geo allows you to replicate your GitLab instance to other geographical locations."
msgstr ""

msgid "GeoNodeSyncStatus|Node is failing or broken."
msgstr ""

msgid "GeoNodeSyncStatus|Node is slow, overloaded, or it just recovered after an outage."
msgstr ""

msgid "GeoNodes|Checksummed"
msgstr ""

msgid "GeoNodes|Data is out of date from %{timeago}"
msgstr ""

msgid "GeoNodes|Data replication lag"
msgstr ""

msgid "GeoNodes|Disabling a node stops the sync process. Are you sure?"
msgstr ""

msgid "GeoNodes|Does not match the primary storage configuration"
msgstr ""

msgid "GeoNodes|Failed"
msgstr ""

msgid "GeoNodes|Full"
msgstr ""

msgid "GeoNodes|GitLab version"
msgstr ""

msgid "GeoNodes|GitLab version does not match the primary node version"
msgstr ""

msgid "GeoNodes|Health status"
msgstr ""

msgid "GeoNodes|Last event ID processed by cursor"
msgstr ""

msgid "GeoNodes|Last event ID seen from primary"
msgstr ""

msgid "GeoNodes|Learn more about Repository checksum progress"
msgstr ""

msgid "GeoNodes|Learn more about Repository verification"
msgstr ""

msgid "GeoNodes|Learn more about Wiki checksum progress"
msgstr ""

msgid "GeoNodes|Learn more about Wiki verification"
msgstr ""

msgid "GeoNodes|Loading nodes"
msgstr ""

msgid "GeoNodes|Local LFS objects"
msgstr ""

msgid "GeoNodes|Local attachments"
msgstr ""

msgid "GeoNodes|Local job artifacts"
msgstr ""

msgid "GeoNodes|New node"
msgstr ""

msgid "GeoNodes|Node Authentication was successfully repaired."
msgstr ""

msgid "GeoNodes|Node was successfully removed."
msgstr ""

msgid "GeoNodes|Not checksummed"
msgstr ""

msgid "GeoNodes|Out of sync"
msgstr ""

msgid "GeoNodes|Removing a node stops the sync process. Are you sure?"
msgstr ""

msgid "GeoNodes|Replication slot WAL"
msgstr ""

msgid "GeoNodes|Replication slots"
msgstr ""

msgid "GeoNodes|Repositories"
msgstr ""

msgid "GeoNodes|Repositories checksummed for verification with their counterparts on Secondary nodes"
msgstr ""

msgid "GeoNodes|Repositories verified with their counterparts on the Primary node"
msgstr ""

msgid "GeoNodes|Repository checksum progress"
msgstr ""

msgid "GeoNodes|Repository verification progress"
msgstr ""

msgid "GeoNodes|Selective"
msgstr ""

msgid "GeoNodes|Something went wrong while changing node status"
msgstr ""

msgid "GeoNodes|Something went wrong while fetching nodes"
msgstr ""

msgid "GeoNodes|Something went wrong while removing node"
msgstr ""

msgid "GeoNodes|Something went wrong while repairing node"
msgstr ""

msgid "GeoNodes|Storage config"
msgstr ""

msgid "GeoNodes|Sync settings"
msgstr ""

msgid "GeoNodes|Synced"
msgstr ""

msgid "GeoNodes|Unused slots"
msgstr ""

msgid "GeoNodes|Unverified"
msgstr ""

msgid "GeoNodes|Used slots"
msgstr ""

msgid "GeoNodes|Verified"
msgstr ""

msgid "GeoNodes|Wiki checksum progress"
msgstr ""

msgid "GeoNodes|Wiki verification progress"
msgstr ""

msgid "GeoNodes|Wikis"
msgstr ""

msgid "GeoNodes|Wikis checksummed for verification with their counterparts on Secondary nodes"
msgstr ""

msgid "GeoNodes|Wikis verified with their counterparts on the Primary node"
msgstr ""

msgid "GeoNodes|You have configured Geo nodes using an insecure HTTP connection. We recommend the use of HTTPS."
msgstr ""

msgid "Geo|%{name} is scheduled for forced re-download"
msgstr ""

msgid "Geo|%{name} is scheduled for re-check"
msgstr ""

msgid "Geo|%{name} is scheduled for re-sync"
msgstr ""

msgid "Geo|All"
msgstr ""

msgid "Geo|All projects"
msgstr ""

msgid "Geo|All projects are being scheduled for re-check"
msgstr ""

msgid "Geo|All projects are being scheduled for re-sync"
msgstr ""

msgid "Geo|Batch operations"
msgstr ""

msgid "Geo|Could not remove tracking entry for an existing project."
msgstr ""

msgid "Geo|Failed"
msgstr ""

msgid "Geo|File sync capacity"
msgstr ""

msgid "Geo|Geo Status"
msgstr ""

msgid "Geo|Groups to synchronize"
msgstr ""

msgid "Geo|In sync"
msgstr ""

msgid "Geo|Last successful sync"
msgstr ""

msgid "Geo|Last sync attempt"
msgstr ""

msgid "Geo|Last time verified"
msgstr ""

msgid "Geo|Never"
msgstr ""

msgid "Geo|Next sync scheduled at"
msgstr ""

msgid "Geo|Not synced yet"
msgstr ""

msgid "Geo|Pending"
msgstr ""

msgid "Geo|Pending synchronization"
msgstr ""

msgid "Geo|Pending verification"
msgstr ""

msgid "Geo|Project (ID: %{project_id}) no longer exists on the primary. It is safe to remove this entry, as this will not remove any data on disk."
msgstr ""

msgid "Geo|Projects in certain groups"
msgstr ""

msgid "Geo|Projects in certain storage shards"
msgstr ""

msgid "Geo|Re-verification interval"
msgstr ""

msgid "Geo|Recheck"
msgstr ""

msgid "Geo|Recheck all projects"
msgstr ""

msgid "Geo|Redownload"
msgstr ""

msgid "Geo|Remove"
msgstr ""

msgid "Geo|Repository sync capacity"
msgstr ""

msgid "Geo|Resync"
msgstr ""

msgid "Geo|Resync all projects"
msgstr ""

msgid "Geo|Retry count"
msgstr ""

msgid "Geo|Select groups to replicate."
msgstr ""

msgid "Geo|Shards to synchronize"
msgstr ""

msgid "Geo|Status"
msgstr ""

msgid "Geo|Synced"
msgstr ""

msgid "Geo|Synchronization failed - %{error}"
msgstr ""

msgid "Geo|Tracking entry for project (%{project_id}) was successfully removed."
msgstr ""

msgid "Geo|Tracking entry will be removed. Are you sure?"
msgstr ""

msgid "Geo|Unknown state"
msgstr ""

msgid "Geo|Verification capacity"
msgstr ""

msgid "Geo|Verification failed - %{error}"
msgstr ""

msgid "Geo|Waiting for scheduler"
msgstr ""

msgid "Geo|You are on a secondary, <b>read-only</b> Geo node. If you want to make changes, you must visit this page on the %{primary_node}."
msgstr ""

msgid "Geo|You are on a secondary, <b>read-only</b> Geo node. You may be able to make a limited amount of changes or perform a limited amount of actions on this page."
msgstr ""

msgid "Geo|You need a different license to use Geo replication"
msgstr ""

msgid "Geo|misconfigured"
msgstr ""

msgid "Geo|primary"
msgstr ""

msgid "Geo|secondary"
msgstr ""

msgid "Get a free instance review"
msgstr ""

msgid "Git"
msgstr ""

msgid "Git global setup"
msgstr ""

msgid "Git repository URL"
msgstr ""

msgid "Git revision"
msgstr ""

msgid "Git strategy for pipelines"
msgstr ""

msgid "Git version"
msgstr ""

msgid "GitHub import"
msgstr ""

msgid "GitLab CI Linter has been moved"
msgstr ""

msgid "GitLab Geo"
msgstr ""

msgid "GitLab Group Runners can execute code for all the projects in this group."
msgstr ""

msgid "GitLab Import"
msgstr ""

msgid "GitLab Shared Runners execute code of different projects on the same Runner unless you configure GitLab Runner Autoscale with MaxBuilds 1 (which it is on GitLab.com)."
msgstr ""

msgid "GitLab User"
msgstr ""

msgid "GitLab metadata URL"
msgstr ""

msgid "GitLab project export"
msgstr ""

msgid "GitLab single sign on URL"
msgstr ""

msgid "GitLab will run a background job that will produce pseudonymized CSVs of the GitLab database that will be uploaded to your configured object storage directory."
msgstr ""

msgid "GitLab.com import"
msgstr ""

msgid "GitLab’s issue tracker"
msgstr ""

msgid "Gitaly"
msgstr ""

msgid "Gitaly Servers"
msgstr ""

msgid "Gitaly|Address"
msgstr ""

msgid "Gitea Host URL"
msgstr ""

msgid "Gitea Import"
msgstr ""

msgid "Given access %{time_ago}"
msgstr ""

msgid "Go Back"
msgstr ""

msgid "Go back"
msgstr ""

msgid "Go to"
msgstr ""

msgid "Go to %{link_to_google_takeout}."
msgstr ""

msgid "Google Code import"
msgstr ""

msgid "Google Takeout"
msgstr ""

msgid "Google authentication is not %{link_to_documentation}. Ask your GitLab administrator if you want to use this service."
msgstr ""

msgid "Got it!"
msgstr ""

msgid "Grant access"
msgstr ""

msgid "Graph"
msgstr ""

msgid "Group"
msgstr ""

msgid "Group CI/CD settings"
msgstr ""

msgid "Group Git LFS status:"
msgstr ""

msgid "Group ID"
msgstr ""

msgid "Group Runners"
msgstr ""

msgid "Group SAML must be enabled to test"
msgstr ""

msgid "Group URL"
msgstr ""

msgid "Group avatar"
msgstr ""

msgid "Group description"
msgstr ""

msgid "Group description (optional)"
msgstr ""

msgid "Group details"
msgstr ""

msgid "Group info:"
msgstr ""

msgid "Group maintainers can register group runners in the %{link}"
msgstr ""

msgid "Group name"
msgstr ""

msgid "Group:"
msgstr ""

msgid "Group: %{group_name}"
msgstr ""

msgid "GroupRoadmap|From %{dateWord}"
msgstr ""

msgid "GroupRoadmap|Loading roadmap"
msgstr ""

msgid "GroupRoadmap|Something went wrong while fetching epics"
msgstr ""

msgid "GroupRoadmap|Sorry, no epics matched your search"
msgstr ""

msgid "GroupRoadmap|The roadmap shows the progress of your epics along a timeline"
msgstr ""

msgid "GroupRoadmap|To view the roadmap, add a start or due date to one of your epics in this group or its subgroups. In the months view, only epics in the past month, current month, and next 5 months are shown &ndash; from %{startDate} to %{endDate}."
msgstr ""

msgid "GroupRoadmap|To view the roadmap, add a start or due date to one of your epics in this group or its subgroups. In the quarters view, only epics in the past quarter, current quarter, and next 4 quarters are shown &ndash; from %{startDate} to %{endDate}."
msgstr ""

msgid "GroupRoadmap|To view the roadmap, add a start or due date to one of your epics in this group or its subgroups. In the weeks view, only epics in the past week, current week, and next 4 weeks are shown &ndash; from %{startDate} to %{endDate}."
msgstr ""

msgid "GroupRoadmap|To widen your search, change or remove filters. In the months view, only epics in the past month, current month, and next 5 months are shown &ndash; from %{startDate} to %{endDate}."
msgstr ""

msgid "GroupRoadmap|To widen your search, change or remove filters. In the quarters view, only epics in the past quarter, current quarter, and next 4 quarters are shown &ndash; from %{startDate} to %{endDate}."
msgstr ""

msgid "GroupRoadmap|To widen your search, change or remove filters. In the weeks view, only epics in the past week, current week, and next 4 weeks are shown &ndash; from %{startDate} to %{endDate}."
msgstr ""

msgid "GroupRoadmap|Until %{dateWord}"
msgstr ""

msgid "GroupSettings|Badges"
msgstr ""

msgid "GroupSettings|Custom project templates"
msgstr ""

msgid "GroupSettings|Customize your group badges."
msgstr ""

msgid "GroupSettings|Learn more about badges."
msgstr ""

msgid "GroupSettings|Learn more about group-level project templates."
msgstr ""

msgid "GroupSettings|Prevent sharing a project within %{group} with other groups"
msgstr ""

msgid "GroupSettings|Select a sub-group as the custom project template source for this group."
msgstr ""

msgid "GroupSettings|This setting is applied on %{ancestor_group} and has been overridden on this subgroup."
msgstr ""

msgid "GroupSettings|This setting is applied on %{ancestor_group}. To share projects in this group with another group, ask the owner to override the setting or %{remove_ancestor_share_with_group_lock}."
msgstr ""

msgid "GroupSettings|This setting is applied on %{ancestor_group}. You can override the setting or %{remove_ancestor_share_with_group_lock}."
msgstr ""

msgid "GroupSettings|This setting will be applied to all subgroups unless overridden by a group owner. Groups that already have access to the project will continue to have access unless removed manually."
msgstr ""

msgid "GroupSettings|cannot be disabled when the parent group \"Share with group lock\" is enabled, except by the owner of the parent group"
msgstr ""

msgid "GroupSettings|remove the share with group lock from %{ancestor_group_name}"
msgstr ""

msgid "Groups"
msgstr ""

msgid "Groups can also be nested by creating %{subgroup_docs_link_start}subgroups%{subgroup_docs_link_end}."
msgstr ""

msgid "GroupsDropdown|Frequently visited"
msgstr ""

msgid "GroupsDropdown|Groups you visit often will appear here"
msgstr ""

msgid "GroupsDropdown|Loading groups"
msgstr ""

msgid "GroupsDropdown|Search your groups"
msgstr ""

msgid "GroupsDropdown|Something went wrong on our end."
msgstr ""

msgid "GroupsDropdown|Sorry, no groups matched your search"
msgstr ""

msgid "GroupsDropdown|This feature requires browser localStorage support"
msgstr ""

msgid "GroupsEmptyState|A group is a collection of several projects."
msgstr ""

msgid "GroupsEmptyState|If you organize your projects under a group, it works like a folder."
msgstr ""

msgid "GroupsEmptyState|No groups found"
msgstr ""

msgid "GroupsEmptyState|You can manage your group member’s permissions and access to each project in the group."
msgstr ""

msgid "GroupsTree|Are you sure you want to leave the \"%{fullName}\" group?"
msgstr ""

msgid "GroupsTree|Create a project in this group."
msgstr ""

msgid "GroupsTree|Create a subgroup in this group."
msgstr ""

msgid "GroupsTree|Edit group"
msgstr ""

msgid "GroupsTree|Failed to leave the group. Please make sure you are not the only owner."
msgstr ""

msgid "GroupsTree|Leave this group"
msgstr ""

msgid "GroupsTree|Loading groups"
msgstr ""

msgid "GroupsTree|No groups matched your search"
msgstr ""

msgid "GroupsTree|No groups or projects matched your search"
msgstr ""

msgid "GroupsTree|Search by name"
msgstr ""

msgid "Have your users email"
msgstr ""

msgid "Header message"
msgstr ""

msgid "Health Check"
msgstr ""

msgid "Health information can be retrieved from the following endpoints. More information is available"
msgstr ""

msgid "HealthCheck|Access token is"
msgstr ""

msgid "HealthCheck|Healthy"
msgstr ""

msgid "HealthCheck|No Health Problems Detected"
msgstr ""

msgid "HealthCheck|Unhealthy"
msgstr ""

msgid "Help"
msgstr ""

msgid "Help page"
msgstr ""

msgid "Help page text and support page url."
msgstr ""

msgid "Here is the public SSH key that needs to be added to the remote server. For more information, please refer to the documentation."
msgstr ""

msgid "Hide host keys manual input"
msgstr ""

msgid "Hide payload"
msgstr ""

msgid "Hide value"
msgid_plural "Hide values"
msgstr[0] ""
msgstr[1] ""

msgid "Hide values"
msgstr ""

msgid "Hide whitespace changes"
msgstr ""

msgid "History"
msgstr ""

msgid "Housekeeping successfully started"
msgstr ""

msgid "However, you are already a member of this %{member_source}. Sign in using a different account to accept the invitation."
msgstr ""

msgid "I accept the %{terms_link}"
msgstr ""

msgid "I accept the|Terms of Service and Privacy Policy"
msgstr ""

msgid "ID"
msgstr ""

msgid "IDE|Allow live previews of JavaScript projects in the Web IDE using CodeSandbox client side evaluation."
msgstr ""

msgid "IDE|Back"
msgstr ""

msgid "IDE|Client side evaluation"
msgstr ""

msgid "IDE|Commit"
msgstr ""

msgid "IDE|Edit"
msgstr ""

msgid "IDE|Get started with Live Preview"
msgstr ""

msgid "IDE|Go to project"
msgstr ""

msgid "IDE|Live Preview"
msgstr ""

msgid "IDE|Open in file view"
msgstr ""

msgid "IDE|Preview your web application using Web IDE client-side evaluation."
msgstr ""

msgid "IDE|Refresh preview"
msgstr ""

msgid "IDE|Review"
msgstr ""

msgid "IP Address"
msgstr ""

msgid "Identifier"
msgstr ""

msgid "Identities"
msgstr ""

msgid "Identity provider single sign on URL"
msgstr ""

msgid "If any job surpasses this timeout threshold, it will be marked as failed. Human readable time input language is accepted like \"1 hour\". Values without specification represent seconds."
msgstr ""

msgid "If disabled, a diverged local branch will not be automatically updated with commits from its remote counterpart, to prevent local data loss. If the default branch (%{default_branch}) has diverged and cannot be updated, mirroring will fail. Other diverged branches are silently ignored."
msgstr ""

msgid "If disabled, the access level will depend on the user's permissions in the project."
msgstr ""

msgid "If enabled"
msgstr ""

msgid "If enabled, access to projects will be validated on an external service using their classification label."
msgstr ""

msgid "If using GitHub, you’ll see pipeline statuses on GitHub for your commits and pull requests. %{more_info_link}"
msgstr ""

msgid "If you already have files you can push them using the %{link_to_cli} below."
msgstr ""

msgid "If your HTTP repository is not publicly accessible, add authentication information to the URL: <code>https://username:password@gitlab.company.com/group/project.git</code>."
msgstr ""

msgid "ImageDiffViewer|2-up"
msgstr ""

msgid "ImageDiffViewer|Onion skin"
msgstr ""

msgid "ImageDiffViewer|Swipe"
msgstr ""

msgid "Impersonation has been disabled"
msgstr ""

msgid "Import"
msgstr ""

msgid "Import Projects from Gitea"
msgstr ""

msgid "Import all compatible projects"
msgstr ""

msgid "Import all projects"
msgstr ""

msgid "Import all repositories"
msgstr ""

msgid "Import an exported GitLab project"
msgstr ""

msgid "Import in progress"
msgstr ""

msgid "Import multiple repositories by uploading a manifest file."
msgstr ""

msgid "Import project"
msgstr ""

msgid "Import projects from Bitbucket"
msgstr ""

msgid "Import projects from Bitbucket Server"
msgstr ""

msgid "Import projects from FogBugz"
msgstr ""

msgid "Import projects from GitLab.com"
msgstr ""

msgid "Import projects from Google Code"
msgstr ""

msgid "Import repositories from Bitbucket Server"
msgstr ""

msgid "Import repositories from GitHub"
msgstr ""

msgid "Import repository"
msgstr ""

msgid "Import timed out. Import took longer than %{import_jobs_expiration} seconds"
msgstr ""

msgid "ImportButtons|Connect repositories from"
msgstr ""

msgid "Improve Issue boards with GitLab Enterprise Edition."
msgstr ""

msgid "Improve issues management with Issue weight and GitLab Enterprise Edition."
msgstr ""

msgid "Improve search with Advanced Global Search and GitLab Enterprise Edition."
msgstr ""

msgid "In order to enable instance-level analytics, please ask an admin to enable %{usage_ping_link_start}usage ping%{usage_ping_link_end}."
msgstr ""

msgid "In the next step, you'll be able to select the projects you want to import."
msgstr ""

msgid "Include a Terms of Service agreement and Privacy Policy that all users must accept."
msgstr ""

msgid "Include the username in the URL if required: <code>https://username@gitlab.company.com/group/project.git</code>."
msgstr ""

msgid "Incompatible Project"
msgstr ""

msgid "Indicates whether this runner can pick jobs without tags"
msgstr ""

msgid "Inline"
msgstr ""

msgid "Input host keys manually"
msgstr ""

msgid "Input your repository URL"
msgstr ""

msgid "Insert suggestion"
msgstr ""

msgid "Install GitLab Runner"
msgstr ""

msgid "Install Runner on Kubernetes"
msgstr ""

msgid "Instance"
msgid_plural "Instances"
msgstr[0] ""
msgstr[1] ""

msgid "Instance Statistics"
msgstr ""

msgid "Instance Statistics visibility"
msgstr ""

msgid "Instance does not support multiple Kubernetes clusters"
msgstr ""

msgid "Integrations"
msgstr ""

msgid "Integrations Settings"
msgstr ""

msgid "Interested parties can even contribute by pushing commits if they want to."
msgstr ""

msgid "Internal"
msgstr ""

msgid "Internal - The group and any internal projects can be viewed by any logged in user."
msgstr ""

msgid "Internal - The project can be accessed by any logged in user."
msgstr ""

msgid "Internal users"
msgstr ""

msgid "Interval Pattern"
msgstr ""

msgid "Introducing Cycle Analytics"
msgstr ""

msgid "Invitation"
msgstr ""

msgid "Invite"
msgstr ""

msgid "Invoke Count"
msgstr ""

msgid "Invoke Time"
msgstr ""

msgid "Issue"
msgstr ""

msgid "Issue Boards"
msgstr ""

msgid "Issue board focus mode"
msgstr ""

msgid "Issue events"
msgstr ""

msgid "IssueBoards|Board"
msgstr ""

msgid "IssueBoards|Boards"
msgstr ""

msgid "IssueBoards|Create new board"
msgstr ""

msgid "IssueBoards|Delete board"
msgstr ""

msgid "IssueBoards|Some of your boards are hidden, activate a license to see them again."
msgstr ""

msgid "Issues"
msgstr ""

msgid "Issues can be bugs, tasks or ideas to be discussed. Also, issues are searchable and filterable."
msgstr ""

msgid "Issues closed"
msgstr ""

msgid "Issues, merge requests, pushes and comments."
msgstr ""

msgid "IssuesAnalytics|After you begin creating issues for your projects, we can start tracking and displaying metrics for them"
msgstr ""

msgid "IssuesAnalytics|Issues Created"
msgstr ""

msgid "IssuesAnalytics|Issues created per month"
msgstr ""

msgid "IssuesAnalytics|Last 12 months"
msgstr ""

msgid "IssuesAnalytics|Sorry, your filter produced no results"
msgstr ""

msgid "IssuesAnalytics|There are no issues for the projects in your group"
msgstr ""

msgid "IssuesAnalytics|To widen your search, change or remove filters in the filter bar above"
msgstr ""

msgid "It's you"
msgstr ""

msgid "Jaeger URL"
msgstr ""

msgid "Jaeger tracing"
msgstr ""

msgid "Jan"
msgstr ""

msgid "January"
msgstr ""

msgid "Job"
msgstr ""

msgid "Job has been erased"
msgstr ""

msgid "Jobs"
msgstr ""

msgid "Job|Browse"
msgstr ""

msgid "Job|Complete Raw"
msgstr ""

msgid "Job|Download"
msgstr ""

msgid "Job|Erase job log"
msgstr ""

msgid "Job|Job artifacts"
msgstr ""

msgid "Job|Job has been erased"
msgstr ""

msgid "Job|Job has been erased by"
msgstr ""

msgid "Job|Keep"
msgstr ""

msgid "Job|Scroll to bottom"
msgstr ""

msgid "Job|Scroll to top"
msgstr ""

msgid "Job|Show complete raw"
msgstr ""

msgid "Job|The artifacts were removed"
msgstr ""

msgid "Job|The artifacts will be removed in"
msgstr ""

msgid "Job|This job is stuck because the project doesn't have any runners online assigned to it."
msgstr ""

msgid "Jul"
msgstr ""

msgid "July"
msgstr ""

msgid "Jun"
msgstr ""

msgid "June"
msgstr ""

msgid "Kubernetes"
msgstr ""

msgid "Kubernetes Cluster"
msgstr ""

msgid "Kubernetes cluster creation time exceeds timeout; %{timeout}"
msgstr ""

msgid "Kubernetes cluster integration was not removed."
msgstr ""

msgid "Kubernetes cluster integration was successfully removed."
msgstr ""

msgid "Kubernetes cluster was successfully updated."
msgstr ""

msgid "Kubernetes configured"
msgstr ""

msgid "Kubernetes service integration has been deprecated. %{deprecated_message_content} your Kubernetes clusters using the new <a href=\"%{url}\"/>Kubernetes Clusters</a> page"
msgstr ""

msgid "LFS"
msgstr ""

msgid "LFSStatus|Disabled"
msgstr ""

msgid "LFSStatus|Enabled"
msgstr ""

msgid "Label"
msgstr ""

msgid "Label actions dropdown"
msgstr ""

msgid "Label lists show all issues with the selected label."
msgstr ""

msgid "LabelSelect|%{firstLabelName} +%{remainingLabelCount} more"
msgstr ""

msgid "LabelSelect|%{labelsString}, and %{remainingLabelCount} more"
msgstr ""

msgid "LabelSelect|Labels"
msgstr ""

msgid "Labels"
msgstr ""

msgid "Labels can be applied to %{features}. Group labels are available for any project within the group."
msgstr ""

msgid "Labels can be applied to issues and merge requests to categorize them."
msgstr ""

msgid "Labels can be applied to issues and merge requests."
msgstr ""

msgid "Labels|<span>Promote label</span> %{labelTitle} <span>to Group Label?</span>"
msgstr ""

msgid "Labels|Promote Label"
msgstr ""

msgid "Labels|Promoting %{labelTitle} will make it available for all projects inside %{groupName}. Existing project labels with the same title will be merged. This action cannot be reversed."
msgstr ""

msgid "Large File Storage"
msgstr ""

msgid "Last %d day"
msgid_plural "Last %d days"
msgstr[0] ""
msgstr[1] ""

msgid "Last Pipeline"
msgstr ""

msgid "Last commit"
msgstr ""

msgid "Last contact"
msgstr ""

msgid "Last edited %{date}"
msgstr ""

msgid "Last edited by %{name}"
msgstr ""

msgid "Last reply by"
msgstr ""

msgid "Last update"
msgstr ""

msgid "Last updated"
msgstr ""

msgid "LastPushEvent|You pushed to"
msgstr ""

msgid "LastPushEvent|at"
msgstr ""

msgid "Latest changes"
msgstr ""

msgid "Latest pipeline for this branch"
msgstr ""

msgid "Learn how to %{no_packages_link_start}publish and share your Maven packages%{no_packages_link_end} with GitLab. Additional package types will be supported in future releases."
msgstr ""

msgid "Learn more"
msgstr ""

msgid "Learn more about %{issue_boards_url}, to keep track of issues in multiple lists, using labels, assignees, and milestones. If you’re missing something from issue boards, please create an issue on %{gitlab_issues_url}."
msgstr ""

msgid "Learn more about Auto DevOps"
msgstr ""

msgid "Learn more about Kubernetes"
msgstr ""

msgid "Learn more about Web Terminal"
msgstr ""

msgid "Learn more about custom project templates"
msgstr ""

msgid "Learn more about group-level project templates"
msgstr ""

msgid "Learn more about protected branches"
msgstr ""

msgid "Learn more in the"
msgstr ""

msgid "Learn more in the|pipeline schedules documentation"
msgstr ""

msgid "Leave"
msgstr ""

msgid "Leave group"
msgstr ""

msgid "Leave project"
msgstr ""

msgid "Leave the \"File type\" and \"Delivery method\" options on their default values."
msgstr ""

msgid "License"
msgstr ""

msgid "LicenseManagement|Add a license"
msgstr ""

msgid "LicenseManagement|Add licenses manually to approve or blacklist"
msgstr ""

msgid "LicenseManagement|Approve"
msgstr ""

msgid "LicenseManagement|Approve license"
msgstr ""

msgid "LicenseManagement|Approve license?"
msgstr ""

msgid "LicenseManagement|Approved"
msgstr ""

msgid "LicenseManagement|Blacklist"
msgstr ""

msgid "LicenseManagement|Blacklist license"
msgstr ""

msgid "LicenseManagement|Blacklist license?"
msgstr ""

msgid "LicenseManagement|Blacklisted"
msgstr ""

msgid "LicenseManagement|Cancel"
msgstr ""

msgid "LicenseManagement|License"
msgstr ""

msgid "LicenseManagement|License Management"
msgstr ""

msgid "LicenseManagement|License details"
msgstr ""

msgid "LicenseManagement|License name"
msgstr ""

msgid "LicenseManagement|Manage approved and blacklisted licenses for this project."
msgstr ""

msgid "LicenseManagement|Packages"
msgstr ""

msgid "LicenseManagement|Remove license"
msgstr ""

msgid "LicenseManagement|Remove license?"
msgstr ""

msgid "LicenseManagement|Submit"
msgstr ""

msgid "LicenseManagement|There are currently no approved or blacklisted licenses in this project."
msgstr ""

msgid "LicenseManagement|This license already exists in this project."
msgstr ""

msgid "LicenseManagement|URL"
msgstr ""

msgid "LicenseManagement|You are about to remove the license, %{name}, from this project."
msgstr ""

msgid "Licenses"
msgstr ""

msgid "Limited to showing %d event at most"
msgid_plural "Limited to showing %d events at most"
msgstr[0] ""
msgstr[1] ""

msgid "LinkedIn"
msgstr ""

msgid "List"
msgstr ""

msgid "List Your Gitea Repositories"
msgstr ""

msgid "List available repositories"
msgstr ""

msgid "List view"
msgstr ""

msgid "List your Bitbucket Server repositories"
msgstr ""

msgid "List your GitHub repositories"
msgstr ""

msgid "Live preview"
msgstr ""

msgid "Loading contribution stats for group members"
msgstr ""

msgid "Loading the GitLab IDE..."
msgstr ""

msgid "Loading..."
msgstr ""

msgid "Loading…"
msgstr ""

msgid "Lock"
msgstr ""

msgid "Lock %{issuableDisplayName}"
msgstr ""

msgid "Lock not found"
msgstr ""

msgid "Lock this %{issuableDisplayName}? Only <strong>project members</strong> will be able to comment."
msgstr ""

msgid "Lock to current projects"
msgstr ""

msgid "Locked"
msgstr ""

msgid "Locked Files"
msgstr ""

msgid "Locked to current projects"
msgstr ""

msgid "Locks give the ability to lock specific file or folder."
msgstr ""

msgid "Login with smartcard"
msgstr ""

msgid "Logs"
msgstr ""

msgid "Make everyone on your team more productive regardless of their location. GitLab Geo creates read-only mirrors of your GitLab instance so you can reduce the time it takes to clone and fetch large repos."
msgstr ""

msgid "Make sure you're logged into the account that owns the projects you'd like to import."
msgstr ""

msgid "Manage Git repositories with fine-grained access controls that keep your code secure. Perform code reviews and enhance collaboration with merge requests. Each project can also have an issue tracker and a wiki."
msgstr ""

msgid "Manage Web IDE features"
msgstr ""

msgid "Manage access"
msgstr ""

msgid "Manage all notifications"
msgstr ""

msgid "Manage applications that can use GitLab as an OAuth provider, and applications that you've authorized to use your account."
msgstr ""

msgid "Manage applications that you've authorized to use your account."
msgstr ""

msgid "Manage group labels"
msgstr ""

msgid "Manage labels"
msgstr ""

msgid "Manage project labels"
msgstr ""

msgid "Manage your group’s membership while adding another level of security with SAML."
msgstr ""

msgid "Manifest"
msgstr ""

msgid "Manifest file import"
msgstr ""

msgid "Map a FogBugz account ID to a GitLab user"
msgstr ""

msgid "Map a Google Code user to a GitLab user"
msgstr ""

msgid "Map a Google Code user to a full email address"
msgstr ""

msgid "Map a Google Code user to a full name"
msgstr ""

msgid "Mar"
msgstr ""

msgid "March"
msgstr ""

msgid "Mark todo as done"
msgstr ""

msgid "Markdown enabled"
msgstr ""

msgid "MarkdownToolbar|Add a bullet list"
msgstr ""

msgid "MarkdownToolbar|Add a link"
msgstr ""

msgid "MarkdownToolbar|Add a numbered list"
msgstr ""

msgid "MarkdownToolbar|Add a table"
msgstr ""

msgid "MarkdownToolbar|Add a task list"
msgstr ""

msgid "MarkdownToolbar|Add bold text"
msgstr ""

msgid "MarkdownToolbar|Add italic text"
msgstr ""

msgid "MarkdownToolbar|Go full screen"
msgstr ""

msgid "MarkdownToolbar|Insert a quote"
msgstr ""

msgid "MarkdownToolbar|Insert code"
msgstr ""

msgid "Maven Metadata"
msgstr ""

msgid "Maven package"
msgstr ""

msgid "Max access level"
msgstr ""

msgid "Maximum job timeout"
msgstr ""

msgid "May"
msgstr ""

msgid "Median"
msgstr ""

msgid "Member lock"
msgstr ""

msgid "Member since %{date}"
msgstr ""

msgid "Members"
msgstr ""

msgid "Members will be forwarded here when signing in to your group. Get this from your identity provider, where it can also be called \"SSO Service Location\", \"SAML Token Issuance Endpoint\", or \"SAML 2.0/W-Federation URL\"."
msgstr ""

msgid "Merge Request"
msgstr ""

msgid "Merge Request:"
msgstr ""

msgid "Merge Requests"
msgstr ""

msgid "Merge Requests created"
msgstr ""

msgid "Merge events"
msgstr ""

msgid "Merge request"
msgstr ""

msgid "Merge request approvals"
msgstr ""

msgid "Merge requests"
msgstr ""

msgid "Merge requests are a place to propose changes you've made to a project and discuss those changes with others"
msgstr ""

msgid "MergeRequests|An error occurred while saving the draft comment."
msgstr ""

msgid "MergeRequests|Discussion stays resolved"
msgstr ""

msgid "MergeRequests|Discussion stays unresolved"
msgstr ""

msgid "MergeRequests|Discussion will be resolved"
msgstr ""

msgid "MergeRequests|Discussion will be unresolved"
msgstr ""

msgid "MergeRequests|Resolve this discussion in a new issue"
msgstr ""

msgid "MergeRequests|Saving the comment failed"
msgstr ""

msgid "MergeRequests|Toggle comments for this file"
msgstr ""

msgid "MergeRequests|View file @ %{commitId}"
msgstr ""

msgid "MergeRequests|View replaced file @ %{commitId}"
msgstr ""

msgid "MergeRequests|started a discussion"
msgstr ""

msgid "MergeRequests|started a discussion on %{linkStart}an old version of the diff%{linkEnd}"
msgstr ""

msgid "MergeRequests|started a discussion on %{linkStart}the diff%{linkEnd}"
msgstr ""

msgid "MergeRequests|started a discussion on commit %{linkStart}%{commitId}%{linkEnd}"
msgstr ""

msgid "MergeRequest| %{paragraphStart}changed the description %{descriptionChangedTimes} times %{timeDifferenceMinutes}%{paragraphEnd}"
msgstr ""

msgid "MergeRequest|Filter files"
msgstr ""

msgid "MergeRequest|No files found"
msgstr ""

msgid "Merged"
msgstr ""

msgid "Messages"
msgstr ""

msgid "Metrics"
msgstr ""

msgid "Metrics - Influx"
msgstr ""

msgid "Metrics - Prometheus"
msgstr ""

msgid "Metrics and profiling"
msgstr ""

msgid "Metrics for environment"
msgstr ""

msgid "Metrics|Business"
msgstr ""

msgid "Metrics|Check out the CI/CD documentation on deploying to an environment"
msgstr ""

msgid "Metrics|Create metric"
msgstr ""

msgid "Metrics|Delete metric"
msgstr ""

msgid "Metrics|Delete metric?"
msgstr ""

msgid "Metrics|Edit metric"
msgstr ""

msgid "Metrics|Environment"
msgstr ""

msgid "Metrics|For grouping similar metrics"
msgstr ""

msgid "Metrics|Label of the chart's vertical axis. Usually the type of the unit being charted. The horizontal axis (X-axis) always represents time."
msgstr ""

msgid "Metrics|Learn about environments"
msgstr ""

msgid "Metrics|Legend label (optional)"
msgstr ""

msgid "Metrics|Must be a valid PromQL query."
msgstr ""

msgid "Metrics|Name"
msgstr ""

msgid "Metrics|New metric"
msgstr ""

msgid "Metrics|No data to display"
msgstr ""

msgid "Metrics|No deployed environments"
msgstr ""

msgid "Metrics|Prometheus Query Documentation"
msgstr ""

msgid "Metrics|Query"
msgstr ""

msgid "Metrics|Response"
msgstr ""

msgid "Metrics|System"
msgstr ""

msgid "Metrics|There was an error fetching the environments data, please try again"
msgstr ""

msgid "Metrics|There was an error getting deployment information."
msgstr ""

msgid "Metrics|There was an error getting environments information."
msgstr ""

msgid "Metrics|There was an error while retrieving metrics"
msgstr ""

msgid "Metrics|Type"
msgstr ""

msgid "Metrics|Unexpected deployment data response from prometheus endpoint"
msgstr ""

msgid "Metrics|Unexpected metrics data response from prometheus endpoint"
msgstr ""

msgid "Metrics|Unit label"
msgstr ""

msgid "Metrics|Used as a title for the chart"
msgstr ""

msgid "Metrics|Used if the query returns a single series. If it returns multiple series, their legend labels will be picked up from the response."
msgstr ""

msgid "Metrics|Y-axis label"
msgstr ""

msgid "Metrics|You're about to permanently delete this metric. This cannot be undone."
msgstr ""

msgid "Metrics|e.g. HTTP requests"
msgstr ""

msgid "Metrics|e.g. Requests/second"
msgstr ""

msgid "Metrics|e.g. Throughput"
msgstr ""

msgid "Metrics|e.g. rate(http_requests_total[5m])"
msgstr ""

msgid "Metrics|e.g. req/sec"
msgstr ""

msgid "Milestone"
msgstr ""

msgid "Milestone lists not available with your current license"
msgstr ""

msgid "Milestone lists show all issues from the selected milestone."
msgstr ""

msgid "Milestones"
msgstr ""

msgid "Milestones| You’re about to permanently delete the milestone %{milestoneTitle} and remove it from %{issuesWithCount} and %{mergeRequestsWithCount}. Once deleted, it cannot be undone or recovered."
msgstr ""

msgid "Milestones| You’re about to permanently delete the milestone %{milestoneTitle}. This milestone is not currently used in any issues or merge requests."
msgstr ""

msgid "Milestones|<p>%{milestonePromotion}</p> %{finalWarning}"
msgstr ""

msgid "Milestones|Delete milestone"
msgstr ""

msgid "Milestones|Delete milestone %{milestoneTitle}?"
msgstr ""

msgid "Milestones|Failed to delete milestone %{milestoneTitle}"
msgstr ""

msgid "Milestones|Milestone %{milestoneTitle} was not found"
msgstr ""

msgid "Milestones|Promote %{milestoneTitle} to group milestone?"
msgstr ""

msgid "Milestones|Promote Milestone"
msgstr ""

msgid "Milestones|Promoting %{milestone} will make it available for all projects inside %{groupName}. Existing project milestones with the same name will be merged. "
msgstr ""

msgid "Milestones|This action cannot be reversed."
msgstr ""

msgid "Mirror a repository"
msgstr ""

msgid "Mirror direction"
msgstr ""

msgid "Mirror repository"
msgstr ""

msgid "Mirror user"
msgstr ""

msgid "Mirrored repositories"
msgstr ""

msgid "Mirroring repositories"
msgstr ""

msgid "MissingSSHKeyWarningLink|add an SSH key"
msgstr ""

msgid "Modal|Cancel"
msgstr ""

msgid "Modal|Close"
msgstr ""

msgid "Monitoring"
msgstr ""

msgid "Months"
msgstr ""

msgid "More"
msgstr ""

msgid "More actions"
msgstr ""

msgid "More info"
msgstr ""

msgid "More information"
msgstr ""

msgid "More information is available|here"
msgstr ""

msgid "Most stars"
msgstr ""

msgid "Move"
msgstr ""

msgid "Move issue"
msgstr ""

msgid "Multiple issue boards"
msgstr ""

msgid "Name"
msgstr ""

msgid "Name new label"
msgstr ""

msgid "Name your individual key via a title"
msgstr ""

msgid "Name:"
msgstr ""

msgid "Naming, visibility"
msgstr ""

msgid "Nav|Help"
msgstr ""

msgid "Nav|Home"
msgstr ""

msgid "Nav|Sign In / Register"
msgstr ""

msgid "Nav|Sign out and sign in with a different account"
msgstr ""

msgid "Need help?"
msgstr ""

msgid "Network"
msgstr ""

msgid "Never"
msgstr ""

msgid "New"
msgstr ""

msgid "New Application"
msgstr ""

msgid "New Environment"
msgstr ""

msgid "New Group"
msgstr ""

msgid "New Identity"
msgstr ""

msgid "New Issue"
msgid_plural "New Issues"
msgstr[0] ""
msgstr[1] ""

msgid "New Label"
msgstr ""

msgid "New Pipeline Schedule"
msgstr ""

msgid "New Snippet"
msgstr ""

msgid "New Snippets"
msgstr ""

msgid "New branch"
msgstr ""

msgid "New branch unavailable"
msgstr ""

msgid "New directory"
msgstr ""

msgid "New environment"
msgstr ""

msgid "New epic"
msgstr ""

msgid "New file"
msgstr ""

msgid "New group"
msgstr ""

msgid "New identity"
msgstr ""

msgid "New issue"
msgstr ""

msgid "New label"
msgstr ""

msgid "New merge request"
msgstr ""

msgid "New pipelines will cancel older, pending pipelines on the same branch"
msgstr ""

msgid "New project"
msgstr ""

msgid "New schedule"
msgstr ""

msgid "New snippet"
msgstr ""

msgid "New subgroup"
msgstr ""

msgid "New tag"
msgstr ""

msgid "New..."
msgstr ""

msgid "No"
msgstr ""

msgid "No Label"
msgstr ""

msgid "No assignee"
msgstr ""

msgid "No branches found"
msgstr ""

msgid "No changes"
msgstr ""

msgid "No connection could be made to a Gitaly Server, please check your logs!"
msgstr ""

msgid "No container images stored for this project. Add one by following the instructions above."
msgstr ""

msgid "No contributions were found"
msgstr ""

msgid "No due date"
msgstr ""

msgid "No estimate or time spent"
msgstr ""

msgid "No file chosen"
msgstr ""

msgid "No file selected"
msgstr ""

msgid "No files found."
msgstr ""

msgid "No issues for the selected time period."
msgstr ""

msgid "No labels with such name or description"
msgstr ""

msgid "No license. All rights reserved"
msgstr ""

msgid "No merge requests for the selected time period."
msgstr ""

msgid "No merge requests found"
msgstr ""

msgid "No messages were logged"
msgstr ""

msgid "No other labels with such name or description"
msgstr ""

msgid "No preview for this file type"
msgstr ""

msgid "No prioritised labels with such name or description"
msgstr ""

msgid "No public groups"
msgstr ""

msgid "No pushes for the selected time period."
msgstr ""

msgid "No repository"
msgstr ""

msgid "No runners found"
msgstr ""

msgid "No schedules"
msgstr ""

msgid "No start date"
msgstr ""

msgid "No, directly import the existing email addresses and usernames."
msgstr ""

msgid "Nodes"
msgstr ""

msgid "None"
msgstr ""

msgid "Not allowed to merge"
msgstr ""

msgid "Not available"
msgstr ""

msgid "Not available for private projects"
msgstr ""

msgid "Not available for protected branches"
msgstr ""

msgid "Not confidential"
msgstr ""

msgid "Not enough data"
msgstr ""

msgid "Not now"
msgstr ""

msgid "Note that the master branch is automatically protected. %{link_to_protected_branches}"
msgstr ""

msgid "Note that this invitation was sent to %{mail_to_invite_email}, but you are signed in as %{link_to_current_user} with email %{mail_to_current_user}."
msgstr ""

msgid "Note: As an administrator you may like to configure %{github_integration_link}, which will allow login via GitHub and allow connecting repositories without generating a Personal Access Token."
msgstr ""

msgid "Note: As an administrator you may like to configure %{github_integration_link}, which will allow login via GitHub and allow importing repositories without generating a Personal Access Token."
msgstr ""

msgid "Note: Consider asking your GitLab administrator to configure %{github_integration_link}, which will allow login via GitHub and allow connecting repositories without generating a Personal Access Token."
msgstr ""

msgid "Note: Consider asking your GitLab administrator to configure %{github_integration_link}, which will allow login via GitHub and allow importing repositories without generating a Personal Access Token."
msgstr ""

msgid "Notes|Are you sure you want to cancel creating this comment?"
msgstr ""

msgid "Notes|Collapse replies"
msgstr ""

msgid "Notes|Show all activity"
msgstr ""

msgid "Notes|Show comments only"
msgstr ""

msgid "Notes|Show history only"
msgstr ""

msgid "Nothing here."
msgstr ""

msgid "Notification events"
msgstr ""

msgid "Notification setting"
msgstr ""

msgid "Notification setting - %{notification_title}"
msgstr ""

msgid "NotificationEvent|Close issue"
msgstr ""

msgid "NotificationEvent|Close merge request"
msgstr ""

msgid "NotificationEvent|Failed pipeline"
msgstr ""

msgid "NotificationEvent|Merge merge request"
msgstr ""

msgid "NotificationEvent|New epic"
msgstr ""

msgid "NotificationEvent|New issue"
msgstr ""

msgid "NotificationEvent|New merge request"
msgstr ""

msgid "NotificationEvent|New note"
msgstr ""

msgid "NotificationEvent|Reassign issue"
msgstr ""

msgid "NotificationEvent|Reassign merge request"
msgstr ""

msgid "NotificationEvent|Reopen issue"
msgstr ""

msgid "NotificationEvent|Successful pipeline"
msgstr ""

msgid "NotificationLevel|Custom"
msgstr ""

msgid "NotificationLevel|Disabled"
msgstr ""

msgid "NotificationLevel|Global"
msgstr ""

msgid "NotificationLevel|On mention"
msgstr ""

msgid "NotificationLevel|Participate"
msgstr ""

msgid "NotificationLevel|Watch"
msgstr ""

msgid "Notifications"
msgstr ""

msgid "Notifications off"
msgstr ""

msgid "Notifications on"
msgstr ""

msgid "Nov"
msgstr ""

msgid "November"
msgstr ""

msgid "OK"
msgstr ""

msgid "Oct"
msgstr ""

msgid "October"
msgstr ""

msgid "OfSearchInADropdown|Filter"
msgstr ""

msgid "Once imported, repositories can be mirrored over SSH. Read more %{ssh_link}"
msgstr ""

msgid "One more item"
msgid_plural "%d more items"
msgstr[0] ""
msgstr[1] ""

msgid "One or more of your Bitbucket projects cannot be imported into GitLab directly because they use Subversion or Mercurial for version control, rather than Git."
msgstr ""

msgid "One or more of your Google Code projects cannot be imported into GitLab directly because they use Subversion or Mercurial for version control, rather than Git."
msgstr ""

msgid "Only admins"
msgstr ""

msgid "Only mirror protected branches"
msgstr ""

msgid "Only proceed if you trust %{idp_url} to control your GitLab account sign in."
msgstr ""

msgid "Only project members can comment."
msgstr ""

msgid "Oops, are you sure?"
msgstr ""

msgid "Open"
msgstr ""

msgid "Open in Xcode"
msgstr ""

msgid "Open projects"
msgstr ""

msgid "Open sidebar"
msgstr ""

msgid "Open source software to collaborate on code"
msgstr ""

msgid "Opened"
msgstr ""

msgid "Opened MR"
msgstr ""

msgid "Opened issues"
msgstr ""

msgid "OpenedNDaysAgo|Opened"
msgstr ""

msgid "Opens in a new window"
msgstr ""

msgid "Operations"
msgstr ""

msgid "Operations Dashboard"
msgstr ""

msgid "Operations Settings"
msgstr ""

msgid "OperationsDashboard|Add a project to the dashboard"
msgstr ""

msgid "OperationsDashboard|The operations dashboard provides a summary of each project's operational health, including pipeline and alert statuses."
msgstr ""

msgid "OperationsDashboard|Unable to add %{invalidProjects}. The Operations Dashboard is available for public projects, and private projects in groups with a Gold plan."
msgstr ""

msgid "Optionally, you can %{link_to_customize} how FogBugz email addresses and usernames are imported into GitLab."
msgstr ""

msgid "Optionally, you can %{link_to_customize} how Google Code email addresses and usernames are imported into GitLab."
msgstr ""

msgid "Options"
msgstr ""

msgid "Or you can choose one of the suggested colors below"
msgstr ""

msgid "Other Labels"
msgstr ""

msgid "Other information"
msgstr ""

msgid "Otherwise it is recommended you start with one of the options below."
msgstr ""

msgid "Outbound requests"
msgstr ""

msgid "Overview"
msgstr ""

msgid "Overwrite diverged branches"
msgstr ""

msgid "Owner"
msgstr ""

msgid "Package information"
msgstr ""

msgid "Package was removed"
msgstr ""

msgid "Packages"
msgstr ""

msgid "Pages"
msgstr ""

msgid "Pagination|Last »"
msgstr ""

msgid "Pagination|Next"
msgstr ""

msgid "Pagination|Prev"
msgstr ""

msgid "Pagination|« First"
msgstr ""

msgid "Part of merge request changes"
msgstr ""

msgid "Password"
msgstr ""

msgid "Paste your public SSH key, which is usually contained in the file '~/.ssh/id_rsa.pub' and begins with 'ssh-rsa'. Don't use your private SSH key."
msgstr ""

msgid "Path, transfer, remove"
msgstr ""

msgid "Path:"
msgstr ""

msgid "Pause"
msgstr ""

msgid "Paused Runners don't accept new jobs"
msgstr ""

msgid "Pending"
msgstr ""

msgid "People without permission will never get a notification and won't be able to comment."
msgstr ""

msgid "Perform advanced options such as changing path, transferring, or removing the group."
msgstr ""

msgid "Performance optimization"
msgstr ""

msgid "Permissions"
msgstr ""

msgid "Permissions, LFS, 2FA"
msgstr ""

msgid "Personal Access Token"
msgstr ""

msgid "Pick a name"
msgstr ""

msgid "Pipeline"
msgstr ""

msgid "Pipeline Health"
msgstr ""

msgid "Pipeline Schedule"
msgstr ""

msgid "Pipeline Schedules"
msgstr ""

msgid "Pipeline quota"
msgstr ""

msgid "Pipeline triggers"
msgstr ""

msgid "PipelineCharts|Failed:"
msgstr ""

msgid "PipelineCharts|Overall statistics"
msgstr ""

msgid "PipelineCharts|Success ratio:"
msgstr ""

msgid "PipelineCharts|Successful:"
msgstr ""

msgid "PipelineCharts|Total:"
msgstr ""

msgid "PipelineSchedules|Activated"
msgstr ""

msgid "PipelineSchedules|Active"
msgstr ""

msgid "PipelineSchedules|All"
msgstr ""

msgid "PipelineSchedules|Inactive"
msgstr ""

msgid "PipelineSchedules|Next Run"
msgstr ""

msgid "PipelineSchedules|None"
msgstr ""

msgid "PipelineSchedules|Provide a short description for this pipeline"
msgstr ""

msgid "PipelineSchedules|Take ownership"
msgstr ""

msgid "PipelineSchedules|Target"
msgstr ""

msgid "PipelineSchedules|Variables"
msgstr ""

msgid "PipelineSheduleIntervalPattern|Custom"
msgstr ""

msgid "Pipelines"
msgstr ""

msgid "Pipelines charts"
msgstr ""

msgid "Pipelines for last month"
msgstr ""

msgid "Pipelines for last week"
msgstr ""

msgid "Pipelines for last year"
msgstr ""

msgid "Pipelines|Build with confidence"
msgstr ""

msgid "Pipelines|CI Lint"
msgstr ""

msgid "Pipelines|Clear Runner Caches"
msgstr ""

msgid "Pipelines|Continuous Integration can help catch bugs by running your tests automatically, while Continuous Deployment can help you deliver code to your product environment."
msgstr ""

msgid "Pipelines|Get started with Pipelines"
msgstr ""

msgid "Pipelines|Loading Pipelines"
msgstr ""

msgid "Pipelines|Project cache successfully reset."
msgstr ""

msgid "Pipelines|Run Pipeline"
msgstr ""

msgid "Pipelines|Something went wrong while cleaning runners cache."
msgstr ""

msgid "Pipelines|There are currently no %{scope} pipelines."
msgstr ""

msgid "Pipelines|There are currently no pipelines."
msgstr ""

msgid "Pipelines|There was an error fetching the pipelines. Try again in a few moments or contact your support team."
msgstr ""

msgid "Pipelines|This project is not currently set up to run pipelines."
msgstr ""

msgid "Pipeline|Commit"
msgstr ""

msgid "Pipeline|Create for"
msgstr ""

msgid "Pipeline|Create pipeline"
msgstr ""

msgid "Pipeline|Duration"
msgstr ""

msgid "Pipeline|Existing branch name or tag"
msgstr ""

msgid "Pipeline|Pipeline"
msgstr ""

msgid "Pipeline|Run Pipeline"
msgstr ""

msgid "Pipeline|Search branches"
msgstr ""

msgid "Pipeline|Specify variable values to be used in this run. The values specified in %{settings_link} will be used by default."
msgstr ""

msgid "Pipeline|Stages"
msgstr ""

msgid "Pipeline|Status"
msgstr ""

msgid "Pipeline|Stop pipeline"
msgstr ""

msgid "Pipeline|Stop pipeline #%{pipelineId}?"
msgstr ""

msgid "Pipeline|Variables"
msgstr ""

msgid "Pipeline|You’re about to stop pipeline %{pipelineId}."
msgstr ""

msgid "Pipeline|all"
msgstr ""

msgid "Pipeline|success"
msgstr ""

msgid "Pipeline|with stage"
msgstr ""

msgid "Pipeline|with stages"
msgstr ""

msgid "Plain diff"
msgstr ""

msgid "PlantUML"
msgstr ""

msgid "Play"
msgstr ""

msgid "Please accept the Terms of Service before continuing."
msgstr ""

msgid "Please choose a group URL with no special characters."
msgstr ""

msgid "Please convert them to %{link_to_git}, and go through the %{link_to_import_flow} again."
msgstr ""

msgid "Please convert them to Git on Google Code, and go through the %{link_to_import_flow} again."
msgstr ""

msgid "Please fill in a descriptive name for your group."
msgstr ""

msgid "Please note that this application is not provided by GitLab and you should verify its authenticity before allowing access."
msgstr ""

msgid "Please select at least one filter to see results"
msgstr ""

msgid "Please solve the reCAPTCHA"
msgstr ""

msgid "Please try again"
msgstr ""

msgid "Please use this form to report users to GitLab who create spam issues, comments or behave inappropriately."
msgstr ""

msgid "Please wait while we connect to your repository. Refresh at will."
msgstr ""

msgid "Please wait while we import the repository for you. Refresh at will."
msgstr ""

msgid "Preferences"
msgstr ""

msgid "Preferences|Navigation theme"
msgstr ""

msgid "Press Enter or click to search"
msgstr ""

msgid "Prevent adding new members to project membership within this group"
msgstr ""

msgid "Preview"
msgstr ""

msgid "Preview payload"
msgstr ""

msgid "Primary"
msgstr ""

msgid "Prioritize"
msgstr ""

msgid "Prioritize label"
msgstr ""

msgid "Prioritized Labels"
msgstr ""

msgid "Prioritized label"
msgstr ""

msgid "Private"
msgstr ""

msgid "Private - Project access must be granted explicitly to each user."
msgstr ""

msgid "Private - The group and its projects can only be viewed by members."
msgstr ""

msgid "Private projects can be created in your personal namespace with:"
msgstr ""

msgid "Profile"
msgstr ""

msgid "Profile Settings"
msgstr ""

msgid "Profiles| You are about to permanently delete %{yourAccount}, and all of the issues, merge requests, and groups linked to your account. Once you confirm %{deleteAccount}, it cannot be undone or recovered."
msgstr ""

msgid "Profiles| You are going to change the username %{currentUsernameBold} to %{newUsernameBold}. Profile and projects will be redirected to the %{newUsername} namespace but this redirect will expire once the %{currentUsername} namespace is registered by another user or group. Please update your Git repository remotes as soon as possible."
msgstr ""

msgid "Profiles|Account scheduled for removal."
msgstr ""

msgid "Profiles|Add key"
msgstr ""

msgid "Profiles|Add status emoji"
msgstr ""

msgid "Profiles|Avatar cropper"
msgstr ""

msgid "Profiles|Avatar will be removed. Are you sure?"
msgstr ""

msgid "Profiles|Change username"
msgstr ""

msgid "Profiles|Choose file..."
msgstr ""

msgid "Profiles|Choose to show contributions of private projects on your public profile without any project, repository or organization information."
msgstr ""

msgid "Profiles|Clear status"
msgstr ""

msgid "Profiles|Current path: %{path}"
msgstr ""

msgid "Profiles|Current status"
msgstr ""

msgid "Profiles|Delete Account"
msgstr ""

msgid "Profiles|Delete account"
msgstr ""

msgid "Profiles|Delete your account?"
msgstr ""

msgid "Profiles|Deleting an account has the following effects:"
msgstr ""

msgid "Profiles|Do not show on profile"
msgstr ""

msgid "Profiles|Don't display activity-related personal information on your profiles"
msgstr ""

msgid "Profiles|Edit Profile"
msgstr ""

msgid "Profiles|Invalid password"
msgstr ""

msgid "Profiles|Invalid username"
msgstr ""

msgid "Profiles|Learn more"
msgstr ""

msgid "Profiles|Made a private contribution"
msgstr ""

msgid "Profiles|Main settings"
msgstr ""

msgid "Profiles|No file chosen"
msgstr ""

msgid "Profiles|Path"
msgstr ""

msgid "Profiles|Position and size your new avatar"
msgstr ""

msgid "Profiles|Private contributions"
msgstr ""

msgid "Profiles|Public Avatar"
msgstr ""

msgid "Profiles|Remove avatar"
msgstr ""

msgid "Profiles|Set new profile picture"
msgstr ""

msgid "Profiles|Some options are unavailable for LDAP accounts"
msgstr ""

msgid "Profiles|Tell us about yourself in fewer than 250 characters."
msgstr ""

msgid "Profiles|The maximum file size allowed is 200KB."
msgstr ""

msgid "Profiles|This doesn't look like a public SSH key, are you sure you want to add it?"
msgstr ""

msgid "Profiles|This email will be displayed on your public profile."
msgstr ""

msgid "Profiles|This email will be used for web based operations, such as edits and merges. %{learn_more}"
msgstr ""

msgid "Profiles|This emoji and message will appear on your profile and throughout the interface."
msgstr ""

msgid "Profiles|This feature is experimental and translations are not complete yet."
msgstr ""

msgid "Profiles|This information will appear on your profile."
msgstr ""

msgid "Profiles|Type your %{confirmationValue} to confirm:"
msgstr ""

msgid "Profiles|Typically starts with \"ssh-rsa …\""
msgstr ""

msgid "Profiles|Update profile settings"
msgstr ""

msgid "Profiles|Update username"
msgstr ""

msgid "Profiles|Upload new avatar"
msgstr ""

msgid "Profiles|Use a private email - %{email}"
msgstr ""

msgid "Profiles|Username change failed - %{message}"
msgstr ""

msgid "Profiles|Username successfully changed"
msgstr ""

msgid "Profiles|Website"
msgstr ""

msgid "Profiles|What's your status?"
msgstr ""

msgid "Profiles|You can change your avatar here"
msgstr ""

msgid "Profiles|You can change your avatar here or remove the current avatar to revert to %{gravatar_link}"
msgstr ""

msgid "Profiles|You can upload your avatar here"
msgstr ""

msgid "Profiles|You can upload your avatar here or change it at %{gravatar_link}"
msgstr ""

msgid "Profiles|You don't have access to delete this user."
msgstr ""

msgid "Profiles|You must transfer ownership or delete these groups before you can delete your account."
msgstr ""

msgid "Profiles|Your account is currently an owner in these groups:"
msgstr ""

msgid "Profiles|Your email address was automatically set based on your %{provider_label} account."
msgstr ""

msgid "Profiles|Your location was automatically set based on your %{provider_label} account."
msgstr ""

msgid "Profiles|Your name was automatically set based on your %{provider_label} account, so people you know can recognize you."
msgstr ""

msgid "Profiles|Your status"
msgstr ""

msgid "Profiles|e.g. My MacBook key"
msgstr ""

msgid "Profiles|your account"
msgstr ""

msgid "Profiling - Performance bar"
msgstr ""

msgid "Programming languages used in this repository"
msgstr ""

msgid "Progress"
msgstr ""

msgid "Project"
msgstr ""

msgid "Project '%{project_name}' is in the process of being deleted."
msgstr ""

msgid "Project '%{project_name}' queued for deletion."
msgstr ""

msgid "Project '%{project_name}' was successfully created."
msgstr ""

msgid "Project '%{project_name}' was successfully updated."
msgstr ""

msgid "Project Badges"
msgstr ""

msgid "Project URL"
msgstr ""

msgid "Project access must be granted explicitly to each user."
msgstr ""

msgid "Project avatar"
msgstr ""

msgid "Project avatar in repository: %{link}"
msgstr ""

msgid "Project details"
msgstr ""

msgid "Project export could not be deleted."
msgstr ""

msgid "Project export has been deleted."
msgstr ""

msgid "Project export link has expired. Please generate a new export from your project settings."
msgstr ""

msgid "Project export started. A download link will be sent by email."
msgstr ""

msgid "Project name"
msgstr ""

msgid "Project slug"
msgstr ""

msgid "ProjectActivityRSS|Subscribe"
msgstr ""

msgid "ProjectCreationLevel|Allowed to create projects"
msgstr ""

msgid "ProjectCreationLevel|Default project creation protection"
msgstr ""

msgid "ProjectCreationLevel|Developers + Maintainers"
msgstr ""

msgid "ProjectCreationLevel|Maintainers"
msgstr ""

msgid "ProjectCreationLevel|No one"
msgstr ""

msgid "ProjectFileTree|Name"
msgstr ""

msgid "ProjectLastActivity|Never"
msgstr ""

msgid "ProjectLifecycle|Stage"
msgstr ""

msgid "ProjectOverview|Fork"
msgstr ""

msgid "ProjectOverview|Forks"
msgstr ""

msgid "ProjectOverview|Go to your fork"
msgstr ""

msgid "ProjectOverview|Star"
msgstr ""

msgid "ProjectOverview|Unstar"
msgstr ""

msgid "ProjectOverview|You have reached your project limit"
msgstr ""

msgid "ProjectOverview|You must sign in to star a project"
msgstr ""

msgid "ProjectPage|Project ID: %{project_id}"
msgstr ""

msgid "ProjectSettings|Badges"
msgstr ""

msgid "ProjectSettings|Contact an admin to change this setting."
msgstr ""

msgid "ProjectSettings|Customize your project badges."
msgstr ""

msgid "ProjectSettings|Failed to protect the tag"
msgstr ""

msgid "ProjectSettings|Failed to update tag!"
msgstr ""

msgid "ProjectSettings|Learn more about badges."
msgstr ""

msgid "ProjectSettings|Only signed commits can be pushed to this repository."
msgstr ""

msgid "ProjectSettings|This setting is applied on the server level and can be overridden by an admin."
msgstr ""

msgid "ProjectSettings|This setting is applied on the server level but has been overridden for this project."
msgstr ""

msgid "ProjectSettings|This setting will be applied to all projects unless overridden by an admin."
msgstr ""

msgid "ProjectSettings|Users can only push commits to this repository that were committed with one of their own verified emails."
msgstr ""

msgid "Projects"
msgstr ""

msgid "Projects shared with %{group_name}"
msgstr ""

msgid "Projects that belong to a group are prefixed with the group namespace. Existing projects may be moved into a group."
msgstr ""

msgid "ProjectsDropdown|Frequently visited"
msgstr ""

msgid "ProjectsDropdown|Loading projects"
msgstr ""

msgid "ProjectsDropdown|Projects you visit often will appear here"
msgstr ""

msgid "ProjectsDropdown|Search your projects"
msgstr ""

msgid "ProjectsDropdown|Something went wrong on our end."
msgstr ""

msgid "ProjectsDropdown|Sorry, no projects matched your search"
msgstr ""

msgid "ProjectsDropdown|This feature requires browser localStorage support"
msgstr ""

msgid "PrometheusAlerts|Add alert"
msgstr ""

msgid "PrometheusAlerts|Alert set"
msgstr ""

msgid "PrometheusAlerts|Edit alert"
msgstr ""

msgid "PrometheusAlerts|Error creating alert"
msgstr ""

msgid "PrometheusAlerts|Error deleting alert"
msgstr ""

msgid "PrometheusAlerts|Error fetching alert"
msgstr ""

msgid "PrometheusAlerts|Error saving alert"
msgstr ""

msgid "PrometheusAlerts|No alert set"
msgstr ""

msgid "PrometheusAlerts|Operator"
msgstr ""

msgid "PrometheusAlerts|Threshold"
msgstr ""

msgid "PrometheusDashboard|Time"
msgstr ""

msgid "PrometheusService|%{exporters} with %{metrics} were found"
msgstr ""

msgid "PrometheusService|<p class=\"text-tertiary\">No <a href=\"%{docsUrl}\">common metrics</a> were found</p>"
msgstr ""

msgid "PrometheusService|Active"
msgstr ""

msgid "PrometheusService|Auto configuration"
msgstr ""

msgid "PrometheusService|Automatically deploy and configure Prometheus on your clusters to monitor your project’s environments"
msgstr ""

msgid "PrometheusService|Common metrics"
msgstr ""

msgid "PrometheusService|Common metrics are automatically monitored based on a library of metrics from popular exporters."
msgstr ""

msgid "PrometheusService|Custom metrics"
msgstr ""

msgid "PrometheusService|Enable Prometheus to define custom metrics, using either option above"
msgstr ""

msgid "PrometheusService|Finding and configuring metrics..."
msgstr ""

msgid "PrometheusService|Finding custom metrics..."
msgstr ""

msgid "PrometheusService|Install Prometheus on clusters"
msgstr ""

msgid "PrometheusService|Manage clusters"
msgstr ""

msgid "PrometheusService|Manual configuration"
msgstr ""

msgid "PrometheusService|Metrics"
msgstr ""

msgid "PrometheusService|Missing environment variable"
msgstr ""

msgid "PrometheusService|More information"
msgstr ""

msgid "PrometheusService|New metric"
msgstr ""

msgid "PrometheusService|Prometheus API Base URL, like http://prometheus.example.com/"
msgstr ""

msgid "PrometheusService|Prometheus is being automatically managed on your clusters"
msgstr ""

msgid "PrometheusService|These metrics will only be monitored after your first deployment to an environment"
msgstr ""

msgid "PrometheusService|Time-series monitoring service"
msgstr ""

msgid "PrometheusService|To enable manual configuration, uninstall Prometheus from your clusters"
msgstr ""

msgid "PrometheusService|To enable the installation of Prometheus on your clusters, deactivate the manual configuration below"
msgstr ""

msgid "PrometheusService|Waiting for your first deployment to an environment to find common metrics"
msgstr ""

msgid "Promote"
msgstr ""

msgid "Promote these project milestones into a group milestone."
msgstr ""

msgid "Promote to Group Milestone"
msgstr ""

msgid "Promote to group label"
msgstr ""

msgid "Promotions|Don't show me this again"
msgstr ""

msgid "Promotions|Epics let you manage your portfolio of projects more efficiently and with less effort by tracking groups of issues that share a theme, across projects and milestones."
msgstr ""

msgid "Promotions|This feature is locked."
msgstr ""

msgid "Promotions|Upgrade plan"
msgstr ""

msgid "Protected"
msgstr ""

msgid "Protected Environments"
msgstr ""

msgid "ProtectedEnvironment|%{environment_name} will be writable for developers. Are you sure?"
msgstr ""

msgid "ProtectedEnvironment|Allowed to deploy"
msgstr ""

msgid "ProtectedEnvironment|Choose who is allowed to deploy"
msgstr ""

msgid "ProtectedEnvironment|Environment"
msgstr ""

msgid "ProtectedEnvironment|Protect"
msgstr ""

msgid "ProtectedEnvironment|Protect Environments in order to restrict who can execute deployments."
msgstr ""

msgid "ProtectedEnvironment|Protect an environment"
msgstr ""

msgid "ProtectedEnvironment|Protected Environment (%{protected_environments_count})"
msgstr ""

msgid "ProtectedEnvironment|Select an environment"
msgstr ""

msgid "ProtectedEnvironment|There are currently no protected environments, protect an environment with the form above."
msgstr ""

msgid "ProtectedEnvironment|Unprotect"
msgstr ""

msgid "ProtectedEnvironment|Your environment can't be unprotected"
msgstr ""

msgid "ProtectedEnvironment|Your environment has been protected."
msgstr ""

msgid "ProtectedEnvironment|Your environment has been unprotected"
msgstr ""

msgid "Protip:"
msgstr ""

msgid "Provider"
msgstr ""

msgid "Pseudonymizer data collection"
msgstr ""

msgid "Public"
msgstr ""

msgid "Public - The group and any public projects can be viewed without any authentication."
msgstr ""

msgid "Public - The project can be accessed without any authentication."
msgstr ""

msgid "Public pipelines"
msgstr ""

msgid "Pull"
msgstr ""

msgid "Push"
msgstr ""

msgid "Push Rules"
msgstr ""

msgid "Push events"
msgstr ""

msgid "Push project from command line"
msgstr ""

msgid "Push to create a project"
msgstr ""

msgid "PushRule|Committer restriction"
msgstr ""

msgid "Pushed"
msgstr ""

msgid "Pushes"
msgstr ""

msgid "Quarters"
msgstr ""

msgid "Quick actions can be used in the issues description and comment boxes."
msgstr ""

msgid "README"
msgstr ""

msgid "Read more"
msgstr ""

msgid "Read more about environments"
msgstr ""

msgid "Read more about project permissions <strong>%{link_to_help}</strong>"
msgstr ""

msgid "Real-time features"
msgstr ""

msgid "Recent searches"
msgstr ""

msgid "Redirect to SAML provider to test configuration"
msgstr ""

msgid "Reference:"
msgstr ""

msgid "Refresh"
msgstr ""

msgid "Refreshing in a second to show the updated status..."
msgid_plural "Refreshing in %d seconds to show the updated status..."
msgstr[0] ""
msgstr[1] ""

msgid "Regenerate key"
msgstr ""

msgid "Regex pattern"
msgstr ""

msgid "Register / Sign In"
msgstr ""

msgid "Register U2F device"
msgstr ""

msgid "Register and see your runners for this group."
msgstr ""

msgid "Register and see your runners for this project."
msgstr ""

msgid "Registry"
msgstr ""

msgid "Related Commits"
msgstr ""

msgid "Related Deployed Jobs"
msgstr ""

msgid "Related Issues"
msgstr ""

msgid "Related Jobs"
msgstr ""

msgid "Related Merge Requests"
msgstr ""

msgid "Related Merged Requests"
msgstr ""

msgid "Related merge requests"
msgstr ""

msgid "Remind later"
msgstr ""

msgid "Remove"
msgstr ""

msgid "Remove Runner"
msgstr ""

msgid "Remove all approvals in a merge request when new commits are pushed to its source branch"
msgstr ""

msgid "Remove approver"
msgstr ""

msgid "Remove avatar"
msgstr ""

msgid "Remove group"
msgstr ""

msgid "Remove priority"
msgstr ""

msgid "Remove project"
msgstr ""

msgid "Removed group can not be restored!"
msgstr ""

msgid "Removing group will cause all child projects and resources to be removed."
msgstr ""

msgid "Rename"
msgstr ""

msgid "Rename file"
msgstr ""

msgid "Rename folder"
msgstr ""

msgid "Reopen epic"
msgstr ""

msgid "Repair authentication"
msgstr ""

msgid "Reply to this email directly or %{view_it_on_gitlab}."
msgstr ""

msgid "Repo by URL"
msgstr ""

msgid "Report abuse to GitLab"
msgstr ""

msgid "Reporting"
msgstr ""

msgid "Reports|%{failedString} and %{resolvedString}"
msgstr ""

msgid "Reports|Actions"
msgstr ""

msgid "Reports|Class"
msgstr ""

msgid "Reports|Confidence"
msgstr ""

msgid "Reports|Execution time"
msgstr ""

msgid "Reports|Failure"
msgstr ""

msgid "Reports|Severity"
msgstr ""

msgid "Reports|System output"
msgstr ""

msgid "Reports|Test summary"
msgstr ""

msgid "Reports|Test summary failed loading results"
msgstr ""

msgid "Reports|Test summary results are being parsed"
msgstr ""

msgid "Reports|Vulnerability"
msgstr ""

msgid "Reports|no changed test results"
msgstr ""

msgid "Repository"
msgstr ""

msgid "Repository Settings"
msgstr ""

msgid "Repository URL"
msgstr ""

msgid "Repository cleanup"
msgstr ""

msgid "Repository cleanup has started. You will receive an email once the cleanup operation is complete."
msgstr ""

msgid "Repository has no locks."
msgstr ""

msgid "Repository maintenance"
msgstr ""

msgid "Repository mirror"
msgstr ""

msgid "Repository storage"
msgstr ""

msgid "RepositorySettingsAccessLevel|Select"
msgstr ""

msgid "Request Access"
msgstr ""

msgid "Requested %{time_ago}"
msgstr ""

msgid "Requests Profiles"
msgstr ""

msgid "Require all users in this group to setup Two-factor authentication"
msgstr ""

msgid "Require all users to accept Terms of Service and Privacy Policy when they access GitLab."
msgstr ""

msgid "Resend invite"
msgstr ""

msgid "Reset health check access token"
msgstr ""

msgid "Reset runners registration token"
msgstr ""

msgid "Resolve all discussions in new issue"
msgstr ""

msgid "Resolve conflicts on source branch"
msgstr ""

msgid "Resolve discussion"
msgstr ""

msgid "Resolved"
msgstr ""

msgid "Response metrics (AWS ELB)"
msgstr ""

msgid "Response metrics (Custom)"
msgstr ""

msgid "Response metrics (HA Proxy)"
msgstr ""

msgid "Response metrics (NGINX Ingress)"
msgstr ""

msgid "Response metrics (NGINX)"
msgstr ""

msgid "Restart Terminal"
msgstr ""

msgid "Resume"
msgstr ""

msgid "Retry"
msgstr ""

msgid "Retry this job"
msgstr ""

msgid "Retry verification"
msgstr ""

msgid "Reveal value"
msgid_plural "Reveal values"
msgstr[0] ""
msgstr[1] ""

msgid "Reveal values"
msgstr ""

msgid "Revert this commit"
msgstr ""

msgid "Revert this merge request"
msgstr ""

msgid "Review"
msgstr ""

msgid "Review the process for configuring service providers in your identity provider — in this case, GitLab is the \"service provider\" or \"relying party\"."
msgstr ""

msgid "Reviewing"
msgstr ""

msgid "Reviewing (merge request !%{mergeRequestId})"
msgstr ""

msgid "Revoke"
msgstr ""

msgid "Roadmap"
msgstr ""

msgid "Run CI/CD pipelines for external repositories"
msgstr ""

msgid "Run tests against your code live using the Web Terminal"
msgstr ""

msgid "Run untagged jobs"
msgstr ""

msgid "Runner cannot be assigned to other projects"
msgstr ""

msgid "Runner runs jobs from all unassigned projects"
msgstr ""

msgid "Runner runs jobs from all unassigned projects in its group"
msgstr ""

msgid "Runner runs jobs from assigned projects"
msgstr ""

msgid "Runner token"
msgstr ""

msgid "Runner will not receive any new jobs"
msgstr ""

msgid "Runners"
msgstr ""

msgid "Runners API"
msgstr ""

msgid "Runners activated for this project"
msgstr ""

msgid "Runners can be placed on separate users, servers, and even on your local machine."
msgstr ""

msgid "Runners can be placed on separate users, servers, even on your local machine."
msgstr ""

msgid "Runners currently online: %{active_runners_count}"
msgstr ""

msgid "Runners page"
msgstr ""

msgid "Runners page."
msgstr ""

msgid "Runners|You have used all your shared Runners pipeline minutes."
msgstr ""

msgid "Running"
msgstr ""

msgid "SAML SSO"
msgstr ""

msgid "SAML SSO for %{group_name}"
msgstr ""

msgid "SAML Single Sign On"
msgstr ""

msgid "SAML Single Sign On Settings"
msgstr ""

msgid "SAML for %{group_name}"
msgstr ""

msgid "SAST"
msgstr ""

msgid "SHA1 fingerprint of the SAML token signing certificate. Get this from your identity provider, where it can also be called \"Thumbprint\"."
msgstr ""

msgid "SSH Keys"
msgstr ""

msgid "SSH host keys"
msgstr ""

msgid "SSH public key"
msgstr ""

msgid "SSL Verification"
msgstr ""

msgid "Save"
msgstr ""

msgid "Save application"
msgstr ""

msgid "Save changes"
msgstr ""

msgid "Save changes before testing"
msgstr ""

msgid "Save pipeline schedule"
msgstr ""

msgid "Save variables"
msgstr ""

msgid "Schedule a new pipeline"
msgstr ""

msgid "Scheduled"
msgstr ""

msgid "Schedules"
msgstr ""

msgid "Scheduling Pipelines"
msgstr ""

msgid "Scope"
msgstr ""

msgid "Scoped issue boards"
msgstr ""

msgid "Scroll down to <strong>Google Code Project Hosting</strong> and enable the switch on the right."
msgstr ""

msgid "Scroll to bottom"
msgstr ""

msgid "Scroll to top"
msgstr ""

msgid "Search"
msgstr ""

msgid "Search branches"
msgstr ""

msgid "Search branches and tags"
msgstr ""

msgid "Search files"
msgstr ""

msgid "Search for projects, issues, etc."
msgstr ""

msgid "Search merge requests"
msgstr ""

msgid "Search milestones"
msgstr ""

msgid "Search or filter results..."
msgstr ""

msgid "Search or jump to…"
msgstr ""

msgid "Search project"
msgstr ""

msgid "Search projects"
msgstr ""

msgid "Search users"
msgstr ""

msgid "Search your projects"
msgstr ""

msgid "SearchAutocomplete|All GitLab"
msgstr ""

msgid "SearchAutocomplete|Issues I've created"
msgstr ""

msgid "SearchAutocomplete|Issues assigned to me"
msgstr ""

msgid "SearchAutocomplete|Merge requests I've created"
msgstr ""

msgid "SearchAutocomplete|Merge requests assigned to me"
msgstr ""

msgid "SearchAutocomplete|in all GitLab"
msgstr ""

msgid "SearchAutocomplete|in this group"
msgstr ""

msgid "SearchAutocomplete|in this project"
msgstr ""

msgid "Secret"
msgstr ""

msgid "Security"
msgstr ""

msgid "Security Dashboard"
msgstr ""

msgid "Security Dashboard|Error fetching the dashboard data. Please check your network connection and try again."
msgstr ""

msgid "Security Dashboard|Error fetching the vulnerability counts. Please check your network connection and try again."
msgstr ""

msgid "Security Dashboard|Error fetching the vulnerability list. Please check your network connection and try again."
msgstr ""

msgid "Security Dashboard|Issue Created"
msgstr ""

msgid "Security Reports|At this time, the security dashboard only supports SAST."
msgstr ""

msgid "Security Reports|Create issue"
msgstr ""

msgid "Security Reports|Dismiss vulnerability"
msgstr ""

msgid "Security Reports|Learn more about setting up your dashboard"
msgstr ""

msgid "Security Reports|More info"
msgstr ""

msgid "Security Reports|No Vulnerabilities"
msgstr ""

msgid "Security Reports|Revert dismissal"
msgstr ""

msgid "Security Reports|Security dashboard documentation"
msgstr ""

msgid "Security Reports|There was an error creating the issue."
msgstr ""

msgid "Security Reports|There was an error dismissing the vulnerability."
msgstr ""

msgid "Security Reports|There was an error reverting the dismissal."
msgstr ""

msgid "Security Reports|There was an error reverting this dismissal."
msgstr ""

msgid "Security Reports|We've found no vulnerabilities for your group"
msgstr ""

msgid "Security Reports|While it's rare to have no vulnerabilities for your group, it can happen. In any event, we ask that you please double check your settings to make sure you've set up your dashboard correctly."
msgstr ""

msgid "SecurityDashboard| The security dashboard displays the latest security report. Use it to find and fix vulnerabilities."
msgstr ""

msgid "SecurityDashboard|Monitor vulnerabilities in your code"
msgstr ""

msgid "SecurityDashboard|Pipeline %{pipelineLink} triggered"
msgstr ""

msgid "See metrics"
msgstr ""

msgid "See the affected projects in the GitLab admin panel"
msgstr ""

msgid "Select"
msgstr ""

msgid "Select Archive Format"
msgstr ""

msgid "Select a group to invite"
msgstr ""

msgid "Select a namespace to fork the project"
msgstr ""

msgid "Select a template repository"
msgstr ""

msgid "Select a timezone"
msgstr ""

msgid "Select an existing Kubernetes cluster or create a new one"
msgstr ""

msgid "Select assignee"
msgstr ""

msgid "Select branch/tag"
msgstr ""

msgid "Select project"
msgstr ""

msgid "Select project and zone to choose machine type"
msgstr ""

msgid "Select project to choose zone"
msgstr ""

msgid "Select projects you want to import."
msgstr ""

msgid "Select source branch"
msgstr ""

msgid "Select target branch"
msgstr ""

msgid "Select the branch you want to set as the default for this project. All merge requests and commits will automatically be made against this branch unless you specify a different one."
msgstr ""

msgid "Select the custom project template source group."
msgstr ""

msgid "Selecting a GitLab user will add a link to the GitLab user in the descriptions of issues and comments (e.g. \"By <a href=\"#\">@johnsmith</a>\"). It will also associate and/or assign these issues and comments with the selected user."
msgstr ""

msgid "Selective synchronization"
msgstr ""

msgid "Send email"
msgstr ""

msgid "Send report"
msgstr ""

msgid "Send usage data"
msgstr ""

msgid "Sep"
msgstr ""

msgid "September"
msgstr ""

msgid "Server version"
msgstr ""

msgid "Serverless"
msgstr ""

msgid "Serverless| In order to start using functions as a service, you must first install Knative on your Kubernetes cluster."
msgstr ""

msgid "Serverless|An error occurred while retrieving serverless components"
msgstr ""

msgid "Serverless|Domain"
msgstr ""

msgid "Serverless|Function"
msgstr ""

msgid "Serverless|Getting started with serverless"
msgstr ""

msgid "Serverless|If you believe none of these apply, please check back later as the function data may be in the process of becoming available."
msgstr ""

msgid "Serverless|Install Knative"
msgstr ""

msgid "Serverless|Last Update"
msgstr ""

msgid "Serverless|Learn more about Serverless"
msgstr ""

msgid "Serverless|No functions available"
msgstr ""

msgid "Serverless|Runtime"
msgstr ""

msgid "Serverless|There is currently no function data available from Knative. This could be for a variety of reasons including:"
msgstr ""

msgid "Service Desk"
msgstr ""

msgid "Service Templates"
msgstr ""

msgid "Service URL"
msgstr ""

msgid "Session expiration, projects limit and attachment size."
msgstr ""

msgid "Set a password on your account to pull or push via %{protocol}."
msgstr ""

msgid "Set a template repository for projects in this group"
msgstr ""

msgid "Set default and restrict visibility levels. Configure import sources and git access protocol."
msgstr ""

msgid "Set instance-wide template repository"
msgstr ""

msgid "Set max session time for web terminal."
msgstr ""

msgid "Set notification email for abuse reports."
msgstr ""

msgid "Set number of approvers required before open merge requests can be merged"
msgstr ""

msgid "Set requirements for a user to sign-in. Enable mandatory two-factor authentication."
msgstr ""

msgid "Set up CI/CD"
msgstr ""

msgid "Set up a %{type} Runner manually"
msgstr ""

msgid "Set up a specific Runner automatically"
msgstr ""

msgid "Set up assertions/attributes/claims (email, first_name, last_name) and NameID according to %{docsLinkStart}the documentation %{icon}%{docsLinkEnd}"
msgstr ""

msgid "Set up new U2F device"
msgstr ""

msgid "Set up your project to automatically push and/or pull changes to/from another repository. Branches, tags, and commits will be synced automatically."
msgstr ""

msgid "SetPasswordToCloneLink|set a password"
msgstr ""

msgid "SetStatusModal|Add status emoji"
msgstr ""

msgid "SetStatusModal|Clear status"
msgstr ""

msgid "SetStatusModal|Edit status"
msgstr ""

msgid "SetStatusModal|Remove status"
msgstr ""

msgid "SetStatusModal|Set a status"
msgstr ""

msgid "SetStatusModal|Set status"
msgstr ""

msgid "SetStatusModal|Sorry, we weren't able to set your status. Please try again later."
msgstr ""

msgid "SetStatusModal|What's your status?"
msgstr ""

msgid "Settings"
msgstr ""

msgid "Share"
msgstr ""

msgid "Share the <strong>%{sso_label}</strong> with members so they can sign in to your group through your identity provider"
msgstr ""

msgid "Shared Runners"
msgstr ""

msgid "Shared projects"
msgstr ""

msgid "SharedRunnersMinutesSettings|By resetting the pipeline minutes for this namespace, the currently used minutes will be set to zero."
msgstr ""

msgid "SharedRunnersMinutesSettings|Reset pipeline minutes"
msgstr ""

msgid "SharedRunnersMinutesSettings|Reset used pipeline minutes"
msgstr ""

msgid "Sherlock Transactions"
msgstr ""

msgid "Show command"
msgstr ""

msgid "Show complete raw log"
msgstr ""

msgid "Show latest version"
msgstr ""

msgid "Show parent pages"
msgstr ""

msgid "Show parent subgroups"
msgstr ""

msgid "Show whitespace changes"
msgstr ""

msgid "Showing %d event"
msgid_plural "Showing %d events"
msgstr[0] ""
msgstr[1] ""

msgid "Side-by-side"
msgstr ""

msgid "Sidebar|Change weight"
msgstr ""

msgid "Sidebar|None"
msgstr ""

msgid "Sidebar|Only numeral characters allowed"
msgstr ""

msgid "Sidebar|Weight"
msgstr ""

msgid "Sign in"
msgstr ""

msgid "Sign in / Register"
msgstr ""

msgid "Sign in to \"%{group_name}\""
msgstr ""

msgid "Sign in via 2FA code"
msgstr ""

msgid "Sign in with Single Sign-On"
msgstr ""

msgid "Sign out"
msgstr ""

msgid "Sign-in restrictions"
msgstr ""

msgid "Sign-up restrictions"
msgstr ""

msgid "Similar issues"
msgstr ""

msgid "Size"
msgstr ""

msgid "Size and domain settings for static websites"
msgstr ""

msgid "Slack application"
msgstr ""

msgid "Slack integration allows you to interact with GitLab via slash commands in a chat window."
msgstr ""

msgid "Slower but makes sure the project workspace is pristine as it clones the repository from scratch for every job"
msgstr ""

msgid "Smartcard"
msgstr ""

msgid "Smartcard authentication failed: client certificate header is missing."
msgstr ""

msgid "Snippets"
msgstr ""

msgid "Something went wrong on our end"
msgstr ""

msgid "Something went wrong on our end."
msgstr ""

msgid "Something went wrong on our end. Please try again!"
msgstr ""

msgid "Something went wrong trying to change the confidentiality of this issue"
msgstr ""

msgid "Something went wrong trying to change the locked state of this %{issuableDisplayName}"
msgstr ""

msgid "Something went wrong when toggling the button"
msgstr ""

msgid "Something went wrong while applying the suggestion. Please try again."
msgstr ""

msgid "Something went wrong while closing the %{issuable}. Please try again later"
msgstr ""

msgid "Something went wrong while fetching %{listType} list"
msgstr ""

msgid "Something went wrong while fetching comments. Please try again."
msgstr ""

msgid "Something went wrong while fetching group member contributions"
msgstr ""

msgid "Something went wrong while fetching the environments for this merge request. Please try again."
msgstr ""

msgid "Something went wrong while fetching the projects."
msgstr ""

msgid "Something went wrong while fetching the registry list."
msgstr ""

msgid "Something went wrong while reopening the %{issuable}. Please try again later"
msgstr ""

msgid "Something went wrong while resolving this discussion. Please try again."
msgstr ""

msgid "Something went wrong, unable to add %{project} to dashboard"
msgstr ""

msgid "Something went wrong, unable to get operations projects"
msgstr ""

msgid "Something went wrong, unable to remove project"
msgstr ""

msgid "Something went wrong. Please try again."
msgstr ""

msgid "Sorry, no epics matched your search"
msgstr ""

msgid "Sorry, no projects matched your search"
msgstr ""

msgid "Sorry, your filter produced no results"
msgstr ""

msgid "Sort by"
msgstr ""

msgid "Sort direction"
msgstr ""

msgid "SortOptions|Access level, ascending"
msgstr ""

msgid "SortOptions|Access level, descending"
msgstr ""

msgid "SortOptions|Created date"
msgstr ""

msgid "SortOptions|Due date"
msgstr ""

msgid "SortOptions|Due later"
msgstr ""

msgid "SortOptions|Due soon"
msgstr ""

msgid "SortOptions|Label priority"
msgstr ""

msgid "SortOptions|Largest group"
msgstr ""

msgid "SortOptions|Largest repository"
msgstr ""

msgid "SortOptions|Last Contact"
msgstr ""

msgid "SortOptions|Last created"
msgstr ""

msgid "SortOptions|Last joined"
msgstr ""

msgid "SortOptions|Last updated"
msgstr ""

msgid "SortOptions|Least popular"
msgstr ""

msgid "SortOptions|Less weight"
msgstr ""

msgid "SortOptions|Milestone"
msgstr ""

msgid "SortOptions|Milestone due later"
msgstr ""

msgid "SortOptions|Milestone due soon"
msgstr ""

msgid "SortOptions|More weight"
msgstr ""

msgid "SortOptions|Most popular"
msgstr ""

msgid "SortOptions|Most stars"
msgstr ""

msgid "SortOptions|Name"
msgstr ""

msgid "SortOptions|Name, ascending"
msgstr ""

msgid "SortOptions|Name, descending"
msgstr ""

msgid "SortOptions|Oldest created"
msgstr ""

msgid "SortOptions|Oldest joined"
msgstr ""

msgid "SortOptions|Oldest sign in"
msgstr ""

msgid "SortOptions|Oldest updated"
msgstr ""

msgid "SortOptions|Popularity"
msgstr ""

msgid "SortOptions|Priority"
msgstr ""

msgid "SortOptions|Recent sign in"
msgstr ""

msgid "SortOptions|Start date"
msgstr ""

msgid "SortOptions|Start later"
msgstr ""

msgid "SortOptions|Start soon"
msgstr ""

msgid "SortOptions|Weight"
msgstr ""

msgid "Source"
msgstr ""

msgid "Source (branch or tag)"
msgstr ""

msgid "Source code"
msgstr ""

msgid "Source is not available"
msgstr ""

msgid "Source project cannot be found."
msgstr ""

msgid "Spam Logs"
msgstr ""

msgid "Spam and Anti-bot Protection"
msgstr ""

msgid "Specific Runners"
msgstr ""

msgid "Specify an e-mail address regex pattern to identify default internal users."
msgstr ""

msgid "Specify the following URL during the Runner setup:"
msgstr ""

msgid "Squash commits"
msgstr ""

msgid "Stage"
msgstr ""

msgid "Stage & Commit"
msgstr ""

msgid "Stage all changes"
msgstr ""

msgid "Stage changes"
msgstr ""

msgid "Staged"
msgstr ""

msgid "Staged %{type}"
msgstr ""

msgid "Star a label to make it a priority label. Order the prioritized labels to change their relative priority, by dragging."
msgstr ""

msgid "StarProject|Star"
msgstr ""

msgid "Starred Projects"
msgstr ""

msgid "Starred Projects' Activity"
msgstr ""

msgid "Starred projects"
msgstr ""

msgid "Start Web Terminal"
msgstr ""

msgid "Start a %{new_merge_request} with these changes"
msgstr ""

msgid "Start a review"
msgstr ""

msgid "Start and due date"
msgstr ""

msgid "Start cleanup"
msgstr ""

msgid "Start date"
msgstr ""

msgid "Start the Runner!"
msgstr ""

msgid "Started"
msgstr ""

msgid "Started %{startsIn}"
msgstr ""

msgid "Starting..."
msgstr ""

msgid "Starts %{startsIn}"
msgstr ""

msgid "Starts at (UTC)"
msgstr ""

msgid "State your message to activate"
msgstr ""

msgid "Status"
msgstr ""

msgid "Stop Terminal"
msgstr ""

msgid "Stop environment"
msgstr ""

msgid "Stop impersonation"
msgstr ""

msgid "Stop this environment"
msgstr ""

msgid "Stopped"
msgstr ""

msgid "Stopping this environment is currently not possible as a deployment is in progress"
msgstr ""

msgid "Stopping..."
msgstr ""

msgid "Storage"
msgstr ""

msgid "Storage:"
msgstr ""

msgid "Subgroups"
msgstr ""

msgid "Subgroups and projects"
msgstr ""

msgid "Submit as spam"
msgstr ""

msgid "Submit review"
msgstr ""

msgid "Submit search"
msgstr ""

msgid "Subscribe"
msgstr ""

msgid "Subscribe at group level"
msgstr ""

msgid "Subscribe at project level"
msgstr ""

msgid "Subscribed"
msgstr ""

msgid "SubscriptionTable|Billing"
msgstr ""

msgid "SubscriptionTable|Free"
msgstr ""

msgid "SubscriptionTable|GitLab allows you to continue using your subscription even if you exceed the number of seats you purchased. You will be required to pay for these seats upon renewal."
msgstr ""

msgid "SubscriptionTable|GitLab.com %{planName} %{suffix}"
msgstr ""

msgid "SubscriptionTable|Last invoice"
msgstr ""

msgid "SubscriptionTable|Loading subscriptions"
msgstr ""

msgid "SubscriptionTable|Manage"
msgstr ""

msgid "SubscriptionTable|Max seats used"
msgstr ""

msgid "SubscriptionTable|Next invoice"
msgstr ""

msgid "SubscriptionTable|Seats currently in use"
msgstr ""

msgid "SubscriptionTable|Seats in subscription"
msgstr ""

msgid "SubscriptionTable|Seats owed"
msgstr ""

msgid "SubscriptionTable|Subscription end date"
msgstr ""

msgid "SubscriptionTable|Subscription start date"
msgstr ""

msgid "SubscriptionTable|This is the last time the GitLab.com team was in contact with you to settle any outstanding balances."
msgstr ""

msgid "SubscriptionTable|This is the maximum number of users that have existed at the same time since this subscription started."
msgstr ""

msgid "SubscriptionTable|This is the next date when the GitLab.com team is scheduled to get in contact with you to settle any outstanding balances."
msgstr ""

msgid "SubscriptionTable|Trial"
msgstr ""

msgid "SubscriptionTable|Upgrade"
msgstr ""

msgid "SubscriptionTable|Usage"
msgstr ""

msgid "SubscriptionTable|Usage count is performed once a day at 12:00 PM."
msgstr ""

msgid "SubscriptionTable|subscription"
msgstr ""

msgid "Suggested change"
msgstr ""

msgid "Switch branch/tag"
msgstr ""

msgid "Sync information"
msgstr ""

msgid "System Hooks"
msgstr ""

msgid "System Info"
msgstr ""

msgid "System header and footer:"
msgstr ""

msgid "System metrics (Custom)"
msgstr ""

msgid "System metrics (Kubernetes)"
msgstr ""

msgid "Tags"
msgstr ""

msgid "Tags feed"
msgstr ""

msgid "Tags:"
msgstr ""

msgid "TagsPage|Browse commits"
msgstr ""

msgid "TagsPage|Browse files"
msgstr ""

msgid "TagsPage|Can't find HEAD commit for this tag"
msgstr ""

msgid "TagsPage|Cancel"
msgstr ""

msgid "TagsPage|Create tag"
msgstr ""

msgid "TagsPage|Delete tag"
msgstr ""

msgid "TagsPage|Deleting the %{tag_name} tag cannot be undone. Are you sure?"
msgstr ""

msgid "TagsPage|Edit release notes"
msgstr ""

msgid "TagsPage|Existing branch name, tag, or commit SHA"
msgstr ""

msgid "TagsPage|Filter by tag name"
msgstr ""

msgid "TagsPage|New Tag"
msgstr ""

msgid "TagsPage|New tag"
msgstr ""

msgid "TagsPage|Optionally, add a message to the tag."
msgstr ""

msgid "TagsPage|Optionally, add release notes to the tag. They will be stored in the GitLab database and displayed on the tags page."
msgstr ""

msgid "TagsPage|Release notes"
msgstr ""

msgid "TagsPage|Repository has no tags yet."
msgstr ""

msgid "TagsPage|Sort by"
msgstr ""

msgid "TagsPage|Tags"
msgstr ""

msgid "TagsPage|Tags give the ability to mark specific points in history as being important"
msgstr ""

msgid "TagsPage|This tag has no release notes."
msgstr ""

msgid "TagsPage|Use git tag command to add a new one:"
msgstr ""

msgid "TagsPage|Write your release notes or drag files here…"
msgstr ""

msgid "TagsPage|protected"
msgstr ""

msgid "Target Branch"
msgstr ""

msgid "Target branch"
msgstr ""

msgid "Team"
msgstr ""

msgid "Template"
msgstr ""

msgid "Templates"
msgstr ""

msgid "Terminal"
msgstr ""

msgid "Terminal for environment"
msgstr ""

msgid "Terms of Service Agreement and Privacy Policy"
msgstr ""

msgid "Terms of Service and Privacy Policy"
msgstr ""

msgid "Test SAML SSO"
msgstr ""

msgid "Test coverage parsing"
msgstr ""

msgid "Thanks! Don't show me this again"
msgstr ""

msgid "The \"%{group_path}\" group allows you to sign in with your Single Sign-On Account"
msgstr ""

msgid "The Advanced Global Search in GitLab is a powerful search service that saves you time. Instead of creating duplicate code and wasting time, you can now search for code within other teams that can help your own project."
msgstr ""

msgid "The Git LFS objects will <strong>not</strong> be synced."
msgstr ""

msgid "The Issue Tracker is the place to add things that need to be improved or solved in a project"
msgstr ""

msgid "The Issue Tracker is the place to add things that need to be improved or solved in a project. You can register or sign in to create issues for this project."
msgstr ""

msgid "The X509 Certificate to use when mutual TLS is required to communicate with the external authorization service. If left blank, the server certificate is still validated when accessing over HTTPS."
msgstr ""

msgid "The character highlighter helps you keep the subject line to %{titleLength} characters and wrap the body at %{bodyLength} so they are readable in git."
msgstr ""

msgid "The coding stage shows the time from the first commit to creating the merge request. The data will automatically be added here once you create your first merge request."
msgstr ""

msgid "The collection of events added to the data gathered for that stage."
msgstr ""

msgid "The connection will time out after %{timeout}. For repositories that take longer, use a clone/push combination."
msgstr ""

msgid "The deployment of this job to %{environmentLink} did not succeed."
msgstr ""

msgid "The fork relationship has been removed."
msgstr ""

msgid "The import will time out after %{timeout}. For repositories that take longer, use a clone/push combination."
msgstr ""

msgid "The issue stage shows the time it takes from creating an issue to assigning the issue to a milestone, or add the issue to a list on your Issue Board. Begin creating issues to see data for this stage."
msgstr ""

msgid "The maximum file size allowed is %{max_attachment_size}mb"
msgstr ""

msgid "The maximum file size allowed is 200KB."
msgstr ""

msgid "The passphrase required to decrypt the private key. This is optional and the value is encrypted at rest."
msgstr ""

msgid "The path to CI config file. Defaults to <code>.gitlab-ci.yml</code>"
msgstr ""

msgid "The phase of the development lifecycle."
msgstr ""

msgid "The pipelines schedule runs pipelines in the future, repeatedly, for specific branches or tags. Those scheduled pipelines will inherit limited project access based on their associated user."
msgstr ""

msgid "The planning stage shows the time from the previous step to pushing your first commit. This time will be added automatically once you push your first commit."
msgstr ""

msgid "The private key to use when a client certificate is provided. This value is encrypted at rest."
msgstr ""

msgid "The production stage shows the total time it takes between creating an issue and deploying the code to production. The data will be automatically added once you have completed the full idea to production cycle."
msgstr ""

msgid "The project can be accessed by any logged in user."
msgstr ""

msgid "The project can be accessed without any authentication."
msgstr ""

msgid "The pseudonymizer data collection is disabled. When enabled, GitLab will run a background job that will produce pseudonymized CSVs of the GitLab database that will be uploaded to your configured object storage directory."
msgstr ""

msgid "The repository for this project does not exist."
msgstr ""

msgid "The repository for this project is empty"
msgstr ""

msgid "The repository must be accessible over <code>http://</code>, <code>https://</code> or <code>git://</code>."
msgstr ""

msgid "The repository must be accessible over <code>http://</code>, <code>https://</code>, <code>ssh://</code> and <code>git://</code>."
msgstr ""

msgid "The review stage shows the time from creating the merge request to merging it. The data will automatically be added after you merge your first merge request."
msgstr ""

msgid "The roadmap shows the progress of your epics along a timeline"
msgstr ""

msgid "The staging stage shows the time between merging the MR and deploying code to the production environment. The data will be automatically added once you deploy to production for the first time."
msgstr ""

msgid "The tabs below will be removed in a future version"
msgstr ""

msgid "The testing stage shows the time GitLab CI takes to run every pipeline for the related merge request. The data will automatically be added after your first pipeline finishes running."
msgstr ""

msgid "The time taken by each data entry gathered by that stage."
msgstr ""

msgid "The update action will time out after %{number_of_minutes} minutes. For big repositories, use a clone/push combination."
msgstr ""

msgid "The usage ping is disabled, and cannot be configured through this form."
msgstr ""

msgid "The user map is a JSON document mapping the Google Code users that participated on your projects to the way their email addresses and usernames will be imported into GitLab. You can change this by changing the value on the right hand side of <code>:</code>. Be sure to preserve the surrounding double quotes, other punctuation and the email address or username on the left hand side."
msgstr ""

msgid "The user map is a mapping of the FogBugz users that participated on your projects to the way their email address and usernames will be imported into GitLab. You can change this by populating the table below."
msgstr ""

msgid "The value lying at the midpoint of a series of observed values. E.g., between 3, 5, 9, the median is 5. Between 3, 5, 7, 8, the median is (5+7)/2 = 6."
msgstr ""

msgid "There are no approvers"
msgstr ""

msgid "There are no archived projects yet"
msgstr ""

msgid "There are no custom project templates set up for this GitLab instance. They are enabled from GitLab's Admin Area. Contact your GitLab instance administrator to setup custom project templates."
msgstr ""

msgid "There are no issues to show"
msgstr ""

msgid "There are no labels yet"
msgstr ""

msgid "There are no packages yet"
msgstr ""

msgid "There are no projects shared with this group yet"
msgstr ""

msgid "There are no staged changes"
msgstr ""

msgid "There are no unstaged changes"
msgstr ""

msgid "There was an error adding a todo."
msgstr ""

msgid "There was an error deleting the todo."
msgstr ""

msgid "There was an error loading users activity calendar."
msgstr ""

msgid "There was an error saving your notification settings."
msgstr ""

msgid "There was an error subscribing to this label."
msgstr ""

msgid "There was an error when reseting email token."
msgstr ""

msgid "There was an error when subscribing to this label."
msgstr ""

msgid "There was an error when unsubscribing from this label."
msgstr ""

msgid "These existing issues have a similar title. It might be better to comment there instead of creating another similar issue."
msgstr ""

msgid "They can be managed using the %{link}."
msgstr ""

msgid "Third party offers"
msgstr ""

msgid "This %{viewer} could not be displayed because %{reason}."
msgstr ""

msgid "This GitLab instance does not provide any shared Runners yet. Instance administrators can register shared Runners in the admin area."
msgstr ""

msgid "This application was created by %{link_to_owner}."
msgstr ""

msgid "This application will be able to:"
msgstr ""

msgid "This board's scope is reduced"
msgstr ""

msgid "This branch has changed since you started editing. Would you like to create a new branch?"
msgstr ""

msgid "This container registry has been scheduled for deletion."
msgstr ""

msgid "This date is after the due date, so this epic won't appear in the roadmap."
msgstr ""

msgid "This date is before the start date, so this epic won't appear in the roadmap."
msgstr ""

msgid "This diff is collapsed."
msgstr ""

msgid "This diff was suppressed by a .gitattributes entry."
msgstr ""

msgid "This directory"
msgstr ""

msgid "This group"
msgstr ""

msgid "This group does not provide any group Runners yet."
msgstr ""

msgid "This is a confidential issue."
msgstr ""

msgid "This is a delayed job to run in %{remainingTime}"
msgstr ""

msgid "This is the author's first Merge Request to this project."
msgstr ""

msgid "This issue is confidential"
msgstr ""

msgid "This issue is confidential and locked."
msgstr ""

msgid "This issue is locked."
msgstr ""

msgid "This job depends on a user to trigger its process. Often they are used to deploy code to production environments"
msgstr ""

msgid "This job depends on upstream jobs that need to succeed in order for this job to be triggered"
msgstr ""

msgid "This job does not have a trace."
msgstr ""

msgid "This job has been canceled"
msgstr ""

msgid "This job has been skipped"
msgstr ""

msgid "This job has not been triggered yet"
msgstr ""

msgid "This job has not started yet"
msgstr ""

msgid "This job is an out-of-date deployment to %{environmentLink}."
msgstr ""

msgid "This job is an out-of-date deployment to %{environmentLink}. View the most recent deployment %{deploymentLink}."
msgstr ""

msgid "This job is archived. Only the complete pipeline can be retried."
msgstr ""

msgid "This job is creating a deployment to %{environmentLink} and will overwrite the %{deploymentLink}."
msgstr ""

msgid "This job is creating a deployment to %{environmentLink}."
msgstr ""

msgid "This job is in pending state and is waiting to be picked by a runner"
msgstr ""

msgid "This job is stuck because you don't have any active runners online with any of these tags assigned to them:"
msgstr ""

msgid "This job is stuck because you don't have any active runners that can run this job."
msgstr ""

msgid "This job is the most recent deployment to %{link}."
msgstr ""

msgid "This job requires a manual action"
msgstr ""

msgid "This job will automatically run after its timer finishes. Often they are used for incremental roll-out deploys to production environments. When unscheduled it converts into a manual action."
msgstr ""

msgid "This means you can not push code until you create an empty repository or import existing one."
msgstr ""

msgid "This merge request is locked."
msgstr ""

msgid "This option is disabled as you don't have write permissions for the current branch"
msgstr ""

msgid "This option is disabled while you still have unstaged changes"
msgstr ""

msgid "This page is unavailable because you are not allowed to read information across multiple projects."
msgstr ""

msgid "This page will be removed in a future release."
msgstr ""

msgid "This pipeline is run in a merge request context"
msgstr ""

msgid "This pipeline makes use of a predefined CI/CD configuration enabled by <b>Auto DevOps.</b>"
msgstr ""

msgid "This project"
msgstr ""

msgid "This project does not belong to a group and can therefore not make use of group Runners."
msgstr ""

msgid "This project does not have a wiki homepage yet"
msgstr ""

msgid "This project does not have billing enabled. To create a cluster, <a href=%{linkToBilling} target=\"_blank\" rel=\"noopener noreferrer\">enable billing <i class=\"fa fa-external-link\" aria-hidden=\"true\"></i></a> and try again."
msgstr ""

msgid "This repository"
msgstr ""

msgid "This runner will only run on pipelines triggered on protected branches"
msgstr ""

msgid "This setting can be overridden in each project."
msgstr ""

msgid "This setting will update the hostname that is used to generate private commit emails. %{learn_more}"
msgstr ""

msgid "This source diff could not be displayed because it is too large."
msgstr ""

msgid "This timeout will take precedence when lower than project-defined timeout and accepts a human readable time input language like \"1 hour\". Values without specification represent seconds."
msgstr ""

msgid "This user has no identities"
msgstr ""

msgid "This user will be the author of all events in the activity feed that are the result of an update, like new branches being created or new commits being pushed to existing branches."
msgstr ""

msgid "This user will be the author of all events in the activity feed that are the result of an update, like new branches being created or new commits being pushed to existing branches. Upon creation or when reassigning you can only assign yourself to be the mirror user."
msgstr ""

msgid "This will redirect you to an external sign in page."
msgstr ""

msgid "Those emails automatically become issues (with the comments becoming the email conversation) listed here."
msgstr ""

msgid "Time before an issue gets scheduled"
msgstr ""

msgid "Time before an issue starts implementation"
msgstr ""

msgid "Time before enforced"
msgstr ""

msgid "Time between merge request creation and merge/close"
msgstr ""

msgid "Time estimate"
msgstr ""

msgid "Time in seconds GitLab will wait for a response from the external service. When the service does not respond in time, access will be denied."
msgstr ""

msgid "Time remaining"
msgstr ""

msgid "Time spent"
msgstr ""

msgid "Time tracking"
msgstr ""

msgid "Time until first merge request"
msgstr ""

msgid "TimeTrackingEstimated|Est"
msgstr ""

msgid "TimeTracking|Estimated:"
msgstr ""

msgid "TimeTracking|Spent"
msgstr ""

msgid "Timeago|%s days ago"
msgstr ""

msgid "Timeago|%s days remaining"
msgstr ""

msgid "Timeago|%s hours ago"
msgstr ""

msgid "Timeago|%s hours remaining"
msgstr ""

msgid "Timeago|%s minutes ago"
msgstr ""

msgid "Timeago|%s minutes remaining"
msgstr ""

msgid "Timeago|%s months ago"
msgstr ""

msgid "Timeago|%s months remaining"
msgstr ""

msgid "Timeago|%s seconds ago"
msgstr ""

msgid "Timeago|%s seconds remaining"
msgstr ""

msgid "Timeago|%s weeks ago"
msgstr ""

msgid "Timeago|%s weeks remaining"
msgstr ""

msgid "Timeago|%s years ago"
msgstr ""

msgid "Timeago|%s years remaining"
msgstr ""

msgid "Timeago|1 day ago"
msgstr ""

msgid "Timeago|1 day remaining"
msgstr ""

msgid "Timeago|1 hour ago"
msgstr ""

msgid "Timeago|1 hour remaining"
msgstr ""

msgid "Timeago|1 minute ago"
msgstr ""

msgid "Timeago|1 minute remaining"
msgstr ""

msgid "Timeago|1 month ago"
msgstr ""

msgid "Timeago|1 month remaining"
msgstr ""

msgid "Timeago|1 week ago"
msgstr ""

msgid "Timeago|1 week remaining"
msgstr ""

msgid "Timeago|1 year ago"
msgstr ""

msgid "Timeago|1 year remaining"
msgstr ""

msgid "Timeago|Past due"
msgstr ""

msgid "Timeago|in %s days"
msgstr ""

msgid "Timeago|in %s hours"
msgstr ""

msgid "Timeago|in %s minutes"
msgstr ""

msgid "Timeago|in %s months"
msgstr ""

msgid "Timeago|in %s seconds"
msgstr ""

msgid "Timeago|in %s weeks"
msgstr ""

msgid "Timeago|in %s years"
msgstr ""

msgid "Timeago|in 1 day"
msgstr ""

msgid "Timeago|in 1 hour"
msgstr ""

msgid "Timeago|in 1 minute"
msgstr ""

msgid "Timeago|in 1 month"
msgstr ""

msgid "Timeago|in 1 week"
msgstr ""

msgid "Timeago|in 1 year"
msgstr ""

msgid "Timeago|just now"
msgstr ""

msgid "Timeago|right now"
msgstr ""

msgid "Timeout"
msgstr ""

msgid "Time|hr"
msgid_plural "Time|hrs"
msgstr[0] ""
msgstr[1] ""

msgid "Time|min"
msgid_plural "Time|mins"
msgstr[0] ""
msgstr[1] ""

msgid "Time|s"
msgstr ""

msgid "Tip:"
msgstr ""

msgid "Title"
msgstr ""

msgid "To GitLab"
msgstr ""

msgid "To add an SSH key you need to %{generate_link_start}generate one%{link_end} or use an %{existing_link_start}existing key%{link_end}."
msgstr ""

msgid "To connect GitHub repositories, you can use a %{personal_access_token_link}. When you create your Personal Access Token, you will need to select the <code>repo</code> scope, so we can display a list of your public and private repositories which are available to connect."
msgstr ""

msgid "To connect GitHub repositories, you first need to authorize GitLab to access the list of your GitHub repositories:"
msgstr ""

msgid "To connect an SVN repository, check out %{svn_link}."
msgstr ""

msgid "To define internal users, first enable new users set to external"
msgstr ""

msgid "To enable it and see User Cohorts, visit %{application_settings_link_start}application settings%{application_settings_link_end}."
msgstr ""

msgid "To get started you enter your FogBugz URL and login information below. In the next steps, you'll be able to map users and select the projects you want to import."
msgstr ""

msgid "To get started, link this page to your Jaeger server, or find out how to %{link_start_tag}install Jaeger%{link_end_tag}"
msgstr ""

msgid "To get started, please enter your Gitea Host URL and a %{link_to_personal_token}."
msgstr ""

msgid "To help improve GitLab and its user experience, GitLab will periodically collect usage information."
msgstr ""

msgid "To help improve GitLab, we would like to periodically collect usage information. This can be changed at any time in %{settings_link_start}Settings%{link_end}. %{info_link_start}More Information%{link_end}"
msgstr ""

msgid "To import GitHub repositories, you can use a %{personal_access_token_link}. When you create your Personal Access Token, you will need to select the <code>repo</code> scope, so we can display a list of your public and private repositories which are available to import."
msgstr ""

msgid "To import GitHub repositories, you first need to authorize GitLab to access the list of your GitHub repositories:"
msgstr ""

msgid "To import an SVN repository, check out %{svn_link}."
msgstr ""

msgid "To move or copy an entire GitLab project from another GitLab installation to this one, navigate to the original project's settings page, generate an export file, and upload it here."
msgstr ""

msgid "To only use CI/CD features for an external repository, choose <strong>CI/CD for external repo</strong>."
msgstr ""

msgid "To open Jaeger and easily view tracing from GitLab, link the %{link} page to your server"
msgstr ""

msgid "To preserve performance only <strong>%{display_size} of %{real_size}</strong> files are displayed."
msgstr ""

msgid "To set up SAML authentication for your group through an identity provider like Azure, Okta, Onelogin, Ping Identity, or your custom SAML 2.0 provider:"
msgstr ""

msgid "To start serving your jobs you can add Runners to your group"
msgstr ""

msgid "To start serving your jobs you can either add specific Runners to your project or use shared Runners"
msgstr ""

msgid "To this GitLab instance"
msgstr ""

msgid "To validate your GitLab CI configurations, go to 'CI/CD → Pipelines' inside your project, and click on the 'CI Lint' button."
msgstr ""

msgid "To view the roadmap, add a start or due date to one of your epics in this group or its subgroups. In the months view, only epics in the past month, current month, and next 5 months are shown."
msgstr ""

msgid "To widen your search, change or remove filters above"
msgstr ""

msgid "To widen your search, change or remove filters."
msgstr ""

msgid "Today"
msgstr ""

msgid "Todo"
msgstr ""

msgid "Todos"
msgstr ""

msgid "Toggle Sidebar"
msgstr ""

msgid "Toggle comments for this file"
msgstr ""

msgid "Toggle commit description"
msgstr ""

msgid "Toggle discussion"
msgstr ""

msgid "Toggle file browser"
msgstr ""

msgid "Toggle navigation"
msgstr ""

msgid "Toggle sidebar"
msgstr ""

msgid "ToggleButton|Toggle Status: OFF"
msgstr ""

msgid "ToggleButton|Toggle Status: ON"
msgstr ""

msgid "Token"
msgstr ""

msgid "Tomorrow"
msgstr ""

msgid "Too many changes to show."
msgstr ""

msgid "Total Contributions"
msgstr ""

msgid "Total Time"
msgstr ""

msgid "Total test time for all commits/merges"
msgstr ""

msgid "Total: %{total}"
msgstr ""

msgid "Tracing"
msgstr ""

msgid "Track activity with Contribution Analytics."
msgstr ""

msgid "Track groups of issues that share a theme, across projects and milestones"
msgstr ""

msgid "Track time with quick actions"
msgstr ""

msgid "Tree view"
msgstr ""

msgid "Trending"
msgstr ""

msgid "Trigger"
msgstr ""

msgid "Trigger pipelines for mirror updates"
msgstr ""

msgid "Trigger pipelines when branches or tags are updated from the upstream repository. Depending on the activity of the upstream repository, this may greatly increase the load on your CI runners. Only enable this if you know they can handle the load."
msgstr ""

msgid "Trigger this manual action"
msgstr ""

msgid "Triggers can force a specific branch or tag to get rebuilt with an API call.  These tokens will impersonate their associated user including their access to projects and their project permissions."
msgstr ""

msgid "Troubleshoot and monitor your application with tracing"
msgstr ""

msgid "Try again"
msgstr ""

msgid "Try again?"
msgstr ""

msgid "Trying to communicate with your device. Plug it in (if you haven't already) and press the button on the device now."
msgstr ""

msgid "Turn on Service Desk"
msgstr ""

msgid "Twitter"
msgstr ""

msgid "Two-factor authentication"
msgstr ""

msgid "Type"
msgstr ""

msgid "Unable to load the diff. %{button_try_again}"
msgstr ""

msgid "Unable to save your changes"
msgstr ""

msgid "Unable to sign you in to the group with SAML due to \"%{reason}\""
msgstr ""

msgid "Unable to update this epic at this time."
msgstr ""

msgid "Undo"
msgstr ""

msgid "Unknown"
msgstr ""

msgid "Unlock"
msgstr ""

msgid "Unlock this %{issuableDisplayName}? <strong>Everyone</strong> will be able to comment."
msgstr ""

msgid "Unlocked"
msgstr ""

msgid "Unresolve discussion"
msgstr ""

msgid "Unschedule job"
msgstr ""

msgid "Unstage"
msgstr ""

msgid "Unstage all changes"
msgstr ""

msgid "Unstage changes"
msgstr ""

msgid "Unstaged"
msgstr ""

msgid "Unstaged %{type}"
msgstr ""

msgid "Unstaged and staged %{type}"
msgstr ""

msgid "Unstar"
msgstr ""

msgid "Unsubscribe"
msgstr ""

msgid "Unsubscribe at group level"
msgstr ""

msgid "Unsubscribe at project level"
msgstr ""

msgid "Unverified"
msgstr ""

msgid "Up to date"
msgstr ""

msgid "Upcoming"
msgstr ""

msgid "Update"
msgstr ""

msgid "Update now"
msgstr ""

msgid "Update your group name, description, avatar, and visibility."
msgstr ""

msgid "Updating"
msgstr ""

msgid "Upgrade your plan to activate Advanced Global Search."
msgstr ""

msgid "Upgrade your plan to activate Contribution Analytics."
msgstr ""

msgid "Upgrade your plan to activate Group Webhooks."
msgstr ""

msgid "Upgrade your plan to activate Issue weight."
msgstr ""

msgid "Upgrade your plan to improve Issue boards."
msgstr ""

msgid "Upload <code>GoogleCodeProjectHosting.json</code> here:"
msgstr ""

msgid "Upload New File"
msgstr ""

msgid "Upload file"
msgstr ""

msgid "Upload object map"
msgstr ""

msgid "UploadLink|click to upload"
msgstr ""

msgid "Upstream"
msgstr ""

msgid "Upvotes"
msgstr ""

msgid "Usage ping is not enabled"
msgstr ""

msgid "Usage statistics"
msgstr ""

msgid "Use <code>%{native_redirect_uri}</code> for local tests"
msgstr ""

msgid "Use Service Desk to connect with your users (e.g. to offer customer support) through email right inside GitLab"
msgstr ""

msgid "Use group milestones to manage issues from multiple projects in the same milestone."
msgstr ""

msgid "Use one line per URI"
msgstr ""

msgid "Use template"
msgstr ""

msgid "Use the following registration token during setup:"
msgstr ""

msgid "Use your global notification setting"
msgstr ""

msgid "Used by members to sign in to your group in GitLab"
msgstr ""

msgid "Used to help configure your identity provider"
msgstr ""

msgid "User Cohorts are only shown when the %{usage_ping_link_start}usage ping%{usage_ping_link_end} is enabled."
msgstr ""

msgid "User Settings"
msgstr ""

msgid "User and IP Rate Limits"
msgstr ""

msgid "User map"
msgstr ""

msgid "UserProfile|Activity"
msgstr ""

msgid "UserProfile|Already reported for abuse"
msgstr ""

msgid "UserProfile|Contributed projects"
msgstr ""

msgid "UserProfile|Edit profile"
msgstr ""

msgid "UserProfile|Groups"
msgstr ""

msgid "UserProfile|Most Recent Activity"
msgstr ""

msgid "UserProfile|Overview"
msgstr ""

msgid "UserProfile|Personal projects"
msgstr ""

msgid "UserProfile|Report abuse"
msgstr ""

msgid "UserProfile|Snippets"
msgstr ""

msgid "UserProfile|Subscribe"
msgstr ""

msgid "UserProfile|This user has a private profile"
msgstr ""

msgid "UserProfile|View all"
msgstr ""

msgid "UserProfile|View user in admin area"
msgstr ""

msgid "Users"
msgstr ""

msgid "Users requesting access to"
msgstr ""

msgid "Variables"
msgstr ""

msgid "Variables are applied to environments via the runner. They can be protected by only exposing them to protected branches or tags. You can use variables for passwords, secret keys, or whatever you want."
msgstr ""

msgid "Variables:"
msgstr ""

msgid "Various container registry settings."
msgstr ""

msgid "Various email settings."
msgstr ""

msgid "Various settings that affect GitLab performance."
msgstr ""

msgid "Verification information"
msgstr ""

msgid "Verified"
msgstr ""

msgid "Version"
msgstr ""

msgid "View %{alerts}"
msgstr ""

msgid "View app"
msgstr ""

msgid "View deployment"
msgstr ""

msgid "View details: %{details_url}"
msgstr ""

msgid "View documentation"
msgstr ""

msgid "View epics list"
msgstr ""

msgid "View file @ "
msgstr ""

msgid "View group labels"
msgstr ""

msgid "View issue"
msgstr ""

msgid "View it on GitLab"
msgstr ""

msgid "View jobs"
msgstr ""

msgid "View labels"
msgstr ""

msgid "View log"
msgstr ""

msgid "View open merge request"
msgstr ""

msgid "View project labels"
msgstr ""

msgid "View replaced file @ "
msgstr ""

msgid "View the documentation"
msgstr ""

msgid "Viewing commit"
msgstr ""

msgid "Visibility and access controls"
msgstr ""

msgid "Visibility level"
msgstr ""

msgid "Visibility level:"
msgstr ""

msgid "Visibility:"
msgstr ""

msgid "VisibilityLevel|Internal"
msgstr ""

msgid "VisibilityLevel|Private"
msgstr ""

msgid "VisibilityLevel|Public"
msgstr ""

msgid "VisibilityLevel|Unknown"
msgstr ""

msgid "Vulnerability Chart"
msgstr ""

msgid "Vulnerability List"
msgstr ""

msgid "Vulnerability|Class"
msgstr ""

msgid "Vulnerability|Confidence"
msgstr ""

msgid "Vulnerability|Description"
msgstr ""

msgid "Vulnerability|File"
msgstr ""

msgid "Vulnerability|Identifiers"
msgstr ""

msgid "Vulnerability|Instances"
msgstr ""

msgid "Vulnerability|Links"
msgstr ""

msgid "Vulnerability|Project"
msgstr ""

msgid "Vulnerability|Severity"
msgstr ""

msgid "Vulnerability|Solution"
msgstr ""

msgid "Want to see the data? Please ask an administrator for access."
msgstr ""

msgid "We detected potential spam in the %{humanized_resource_name}. Please solve the reCAPTCHA to proceed."
msgstr ""

msgid "We don't have enough data to show this stage."
msgstr ""

msgid "We heard back from your U2F device. You have been authenticated."
msgstr ""

msgid "We want to be sure it is you, please confirm you are not a robot."
msgstr ""

msgid "Web IDE"
msgstr ""

msgid "Web Terminal"
msgstr ""

msgid "Web terminal"
msgstr ""

msgid "Webhooks allow you to trigger a URL if, for example, new code is pushed or a new issue is created. You can configure webhooks to listen for specific events like pushes, issues or merge requests. Group webhooks will apply to all projects in a group, allowing you to standardize webhook functionality across your entire group."
msgstr ""

msgid "Weeks"
msgstr ""

msgid "Weight"
msgstr ""

msgid "Weight %{weight}"
msgstr ""

msgid "When a runner is locked, it cannot be assigned to other projects"
msgstr ""

msgid "When enabled, users cannot use GitLab until the terms have been accepted."
msgstr ""

msgid "When leaving the URL blank, classification labels can still be specified without disabling cross project features or performing external authorization checks."
msgstr ""

msgid "Who can see this group?"
msgstr ""

msgid "Who will be able to see this group?"
msgstr ""

msgid "Wiki"
msgstr ""

msgid "WikiClone|Clone your wiki"
msgstr ""

msgid "WikiClone|Git Access"
msgstr ""

msgid "WikiClone|Install Gollum"
msgstr ""

msgid "WikiClone|It is recommended to install %{markdown} so that GFM features render locally:"
msgstr ""

msgid "WikiClone|Start Gollum and edit locally"
msgstr ""

msgid "WikiEditPageTip|Tip: You can move this page by adding the path to the beginning of the title."
msgstr ""

msgid "WikiEdit|There is already a page with the same title in that path."
msgstr ""

msgid "WikiEmptyIssueMessage|Suggest wiki improvement"
msgstr ""

msgid "WikiEmptyIssueMessage|You must be a project member in order to add wiki pages. If you have suggestions for how to improve the wiki for this project, consider opening an issue in the %{issues_link}."
msgstr ""

msgid "WikiEmptyIssueMessage|issue tracker"
msgstr ""

msgid "WikiEmpty|A wiki is where you can store all the details about your project. This can include why you've created it, its principles, how to use it, and so on."
msgstr ""

msgid "WikiEmpty|Create your first page"
msgstr ""

msgid "WikiEmpty|Suggest wiki improvement"
msgstr ""

msgid "WikiEmpty|The wiki lets you write documentation for your project"
msgstr ""

msgid "WikiEmpty|This project has no wiki pages"
msgstr ""

msgid "WikiEmpty|You must be a project member in order to add wiki pages."
msgstr ""

msgid "WikiHistoricalPage|This is an old version of this page."
msgstr ""

msgid "WikiHistoricalPage|You can view the %{most_recent_link} or browse the %{history_link}."
msgstr ""

msgid "WikiHistoricalPage|history"
msgstr ""

msgid "WikiHistoricalPage|most recent version"
msgstr ""

msgid "WikiMarkdownDocs|More examples are in the %{docs_link}"
msgstr ""

msgid "WikiMarkdownDocs|documentation"
msgstr ""

msgid "WikiMarkdownTip|To link to a (new) page, simply type %{link_example}"
msgstr ""

msgid "WikiNewPagePlaceholder|how-to-setup"
msgstr ""

msgid "WikiNewPageTip|Tip: You can specify the full path for the new file. We will automatically create any missing directories."
msgstr ""

msgid "WikiNewPageTitle|New Wiki Page"
msgstr ""

msgid "WikiPageConfirmDelete|Are you sure you want to delete this page?"
msgstr ""

msgid "WikiPageConfirmDelete|Delete page"
msgstr ""

msgid "WikiPageConfirmDelete|Delete page %{pageTitle}?"
msgstr ""

msgid "WikiPageConflictMessage|Someone edited the page the same time you did. Please check out %{page_link} and make sure your changes will not unintentionally remove theirs."
msgstr ""

msgid "WikiPageConflictMessage|the page"
msgstr ""

msgid "WikiPageCreate|Create %{page_title}"
msgstr ""

msgid "WikiPageEdit|Update %{page_title}"
msgstr ""

msgid "WikiPage|Page slug"
msgstr ""

msgid "WikiPage|Write your content or drag files here…"
msgstr ""

msgid "Wiki|Create Page"
msgstr ""

msgid "Wiki|Create page"
msgstr ""

msgid "Wiki|Edit Page"
msgstr ""

msgid "Wiki|More Pages"
msgstr ""

msgid "Wiki|New page"
msgstr ""

msgid "Wiki|Page history"
msgstr ""

msgid "Wiki|Page version"
msgstr ""

msgid "Wiki|Pages"
msgstr ""

msgid "Wiki|Wiki Pages"
msgstr ""

msgid "Will deploy to"
msgstr ""

msgid "With contribution analytics you can have an overview for the activity of issues, merge requests and push events of your organization and its members."
msgstr ""

msgid "Withdraw Access Request"
msgstr ""

msgid "Yes"
msgstr ""

msgid "Yes, add it"
msgstr ""

msgid "Yes, let me map Google Code users to full names or GitLab users."
msgstr ""

msgid "Yesterday"
msgstr ""

msgid "You are an admin, which means granting access to <strong>%{client_name}</strong> will allow them to interact with GitLab as an admin as well. Proceed with caution."
msgstr ""

msgid "You are going to remove %{group_name}. Removed groups CANNOT be restored! Are you ABSOLUTELY sure?"
msgstr ""

msgid "You are going to remove %{project_full_name}. Removed project CANNOT be restored! Are you ABSOLUTELY sure?"
msgstr ""

msgid "You are going to remove the fork relationship to source project %{forked_from_project}. Are you ABSOLUTELY sure?"
msgstr ""

msgid "You are going to transfer %{project_full_name} to another owner. Are you ABSOLUTELY sure?"
msgstr ""

msgid "You are on a read-only GitLab instance."
msgstr ""

msgid "You are receiving this message because you are a GitLab administrator for %{url}."
msgstr ""

msgid "You can %{linkStart}view the blob%{linkEnd} instead."
msgstr ""

msgid "You can also create a project from the command line."
msgstr ""

msgid "You can also star a label to make it a priority label."
msgstr ""

msgid "You can easily contribute to them by requesting to join these groups."
msgstr ""

msgid "You can easily install a Runner on a Kubernetes cluster. %{link_to_help_page}"
msgstr ""

msgid "You can move around the graph by using the arrow keys."
msgstr ""

msgid "You can only add files when you are on a branch"
msgstr ""

msgid "You can only edit files when you are on a branch"
msgstr ""

msgid "You can resolve the merge conflict using either the Interactive mode, by choosing %{use_ours} or %{use_theirs} buttons, or by editing the files directly. Commit these changes into %{branch_name}"
msgstr ""

msgid "You can set up jobs to only use Runners with specific tags. Separate tags with commas."
msgstr ""

msgid "You can test your .gitlab-ci.yml in %{linkStart}CI Lint%{linkEnd}."
msgstr ""

msgid "You cannot write to a read-only secondary GitLab Geo instance. Please use %{link_to_primary_node} instead."
msgstr ""

msgid "You cannot write to this read-only GitLab instance."
msgstr ""

msgid "You do not have any subscriptions yet"
msgstr ""

msgid "You do not have permission to run the Web Terminal. Please contact a project administrator."
msgstr ""

msgid "You do not have the correct permissions to override the settings from the LDAP group sync."
msgstr ""

msgid "You don't have any applications"
msgstr ""

msgid "You don't have any authorized applications"
msgstr ""

msgid "You don't have any deployments right now."
msgstr ""

msgid "You have no permissions"
msgstr ""

msgid "You have reached your project limit"
msgstr ""

msgid "You must accept our Terms of Service and privacy policy in order to register an account"
msgstr ""

msgid "You must have maintainer access to force delete a lock"
msgstr ""

msgid "You need a different license to enable FileLocks feature"
msgstr ""

msgid "You need git-lfs version %{min_git_lfs_version} (or greater) to continue. Please visit https://git-lfs.github.com"
msgstr ""

msgid "You need permission."
msgstr ""

msgid "You need to register a two-factor authentication app before you can set up a U2F device."
msgstr ""

msgid "You will loose all changes you've made to this file. This action cannot be undone."
msgstr ""

msgid "You will loose all the unstaged changes you've made in this project. This action cannot be undone."
msgstr ""

msgid "You will not get any notifications via email"
msgstr ""

msgid "You will only receive notifications for the events you choose"
msgstr ""

msgid "You will only receive notifications for threads you have participated in"
msgstr ""

msgid "You will receive notifications for any activity"
msgstr ""

msgid "You will receive notifications only for comments in which you were @mentioned"
msgstr ""

msgid "You won't be able to pull or push project code via %{protocol} until you %{set_password_link} on your account"
msgstr ""

msgid "You won't be able to pull or push project code via SSH until you %{add_ssh_key_link} to your profile"
msgstr ""

msgid "You won't be able to pull or push project code via SSH until you add an SSH key to your profile"
msgstr ""

msgid "You'll need to use different branch names to get a valid comparison."
msgstr ""

msgid "You're receiving this email because %{reason}."
msgstr ""

msgid "You're receiving this email because of your account on %{host}."
msgstr ""

msgid "You're receiving this email because of your account on %{host}. %{manage_notifications_link} &middot; %{help_link}"
msgstr ""

msgid "YouTube"
msgstr ""

msgid "Your Groups"
msgstr ""

msgid "Your Kubernetes cluster information on this page is still editable, but you are advised to disable and reconfigure"
msgstr ""

msgid "Your Projects (default)"
msgstr ""

msgid "Your Projects' Activity"
msgstr ""

msgid "Your Todos"
msgstr ""

msgid "Your U2F device needs to be set up. Plug it in (if not already) and click the button on the left."
msgstr ""

msgid "Your applications (%{size})"
msgstr ""

msgid "Your authorized applications"
msgstr ""

msgid "Your browser doesn't support U2F. Please use Google Chrome desktop (version 41 or newer)."
msgstr ""

msgid "Your changes can be committed to %{branch_name} because a merge request is open."
msgstr ""

msgid "Your changes have been committed. Commit %{commitId} %{commitStats}"
msgstr ""

msgid "Your changes have been saved"
msgstr ""

msgid "Your comment will not be visible to the public."
msgstr ""

msgid "Your device was successfully set up! Give it a name and register it with the GitLab server."
msgstr ""

msgid "Your groups"
msgstr ""

msgid "Your name"
msgstr ""

msgid "Your projects"
msgstr ""

msgid "a deleted user"
msgstr ""

msgid "ago"
msgstr ""

msgid "among other things"
msgstr ""

msgid "assign yourself"
msgstr ""

msgid "branch name"
msgstr ""

msgid "by"
msgstr ""

msgid "ciReport|%{linkStartTag}Learn more about Container Scanning %{linkEndTag}"
msgstr ""

msgid "ciReport|%{linkStartTag}Learn more about DAST %{linkEndTag}"
msgstr ""

msgid "ciReport|%{linkStartTag}Learn more about Dependency Scanning %{linkEndTag}"
msgstr ""

msgid "ciReport|%{linkStartTag}Learn more about SAST %{linkEndTag}"
msgstr ""

msgid "ciReport|%{namespace} is affected by %{vulnerability}."
msgstr ""

msgid "ciReport|%{remainingPackagesCount} more"
msgstr ""

msgid "ciReport|%{reportType} %{status} detected %{fixedCount} fixed vulnerability"
msgid_plural "ciReport|%{reportType} %{status} detected %{fixedCount} fixed vulnerabilities"
msgstr[0] ""
msgstr[1] ""

msgid "ciReport|%{reportType} %{status} detected %{newCount} new vulnerability"
msgid_plural "ciReport|%{reportType} %{status} detected %{newCount} new vulnerabilities"
msgstr[0] ""
msgstr[1] ""

msgid "ciReport|%{reportType} %{status} detected %{newCount} new, and %{fixedCount} fixed vulnerabilities"
msgstr ""

msgid "ciReport|%{reportType} %{status} detected %{newCount} vulnerability for the source branch only"
msgid_plural "ciReport|%{reportType} %{status} detected %{newCount} vulnerabilities for the source branch only"
msgstr[0] ""
msgstr[1] ""

msgid "ciReport|%{reportType} %{status} detected no new vulnerabilities"
msgstr ""

msgid "ciReport|%{reportType} %{status} detected no vulnerabilities"
msgstr ""

msgid "ciReport|%{reportType} %{status} detected no vulnerabilities for the source branch only"
msgstr ""

msgid "ciReport|%{reportType} detected %{vulnerabilityCount} vulnerability"
msgid_plural "ciReport|%{reportType} detected %{vulnerabilityCount} vulnerabilities"
msgstr[0] ""
msgstr[1] ""

msgid "ciReport|%{reportType} detected no vulnerabilities"
msgstr ""

msgid "ciReport|%{reportType} is loading"
msgstr ""

msgid "ciReport|%{reportType}: Loading resulted in an error"
msgstr ""

msgid "ciReport|(errors when loading results)"
msgstr ""

msgid "ciReport|(is loading)"
msgstr ""

msgid "ciReport|(is loading, errors when loading results)"
msgstr ""

msgid "ciReport|Class"
msgstr ""

msgid "ciReport|Code quality"
msgstr ""

msgid "ciReport|Confidence"
msgstr ""

msgid "ciReport|Container scanning"
msgstr ""

msgid "ciReport|Container scanning detects known vulnerabilities in your docker images."
msgstr ""

msgid "ciReport|DAST"
msgstr ""

msgid "ciReport|Dependency Scanning detects known vulnerabilities in your source code's dependencies."
msgstr ""

msgid "ciReport|Dependency scanning"
msgstr ""

msgid "ciReport|Description"
msgstr ""

msgid "ciReport|Dismiss vulnerability"
msgstr ""

msgid "ciReport|Dismissed by"
msgstr ""

msgid "ciReport|Dynamic Application Security Testing (DAST) detects known vulnerabilities in your web application."
msgstr ""

msgid "ciReport|Failed to load %{reportName} report"
msgstr ""

msgid "ciReport|File"
msgstr ""

msgid "ciReport|Fixed:"
msgstr ""

msgid "ciReport|Identifiers"
msgstr ""

msgid "ciReport|Instances"
msgstr ""

msgid "ciReport|Learn more about interacting with security reports (Alpha)."
msgstr ""

msgid "ciReport|License management detected %d license for the source branch only"
msgid_plural "ciReport|License management detected %d licenses for the source branch only"
msgstr[0] ""
msgstr[1] ""

msgid "ciReport|License management detected %d new license"
msgid_plural "ciReport|License management detected %d new licenses"
msgstr[0] ""
msgstr[1] ""

msgid "ciReport|License management detected no licenses for the source branch only"
msgstr ""

msgid "ciReport|License management detected no new licenses"
msgstr ""

msgid "ciReport|Links"
msgstr ""

msgid "ciReport|Loading %{reportName} report"
msgstr ""

msgid "ciReport|Manage licenses"
msgstr ""

msgid "ciReport|Method"
msgstr ""

msgid "ciReport|Namespace"
msgstr ""

msgid "ciReport|No changes to code quality"
msgstr ""

msgid "ciReport|No changes to performance metrics"
msgstr ""

msgid "ciReport|Performance metrics"
msgstr ""

msgid "ciReport|Revert dismissal"
msgstr ""

msgid "ciReport|SAST"
msgstr ""

msgid "ciReport|Security scanning"
msgstr ""

msgid "ciReport|Security scanning failed loading any results"
msgstr ""

msgid "ciReport|Severity"
msgstr ""

msgid "ciReport|Solution"
msgstr ""

msgid "ciReport|Static Application Security Testing (SAST) detects known vulnerabilities in your source code."
msgstr ""

msgid "ciReport|There was an error creating the issue. Please try again."
msgstr ""

msgid "ciReport|There was an error dismissing the vulnerability. Please try again."
msgstr ""

msgid "ciReport|There was an error loading DAST report"
msgstr ""

msgid "ciReport|There was an error loading SAST report"
msgstr ""

msgid "ciReport|There was an error loading container scanning report"
msgstr ""

msgid "ciReport|There was an error loading dependency scanning report"
msgstr ""

msgid "ciReport|There was an error reverting the dismissal. Please try again."
msgstr ""

msgid "ciReport|Upgrade %{name} from %{version} to %{fixed}."
msgstr ""

msgid "ciReport|Used by %{packagesString}"
msgid_plural "ciReport|Used by %{packagesString}, and %{lastPackage}"
msgstr[0] ""
msgstr[1] ""

msgid "ciReport|View full report"
msgstr ""

msgid "ciReport|on pipeline"
msgstr ""

msgid "command line instructions"
msgstr ""

msgid "confidentiality|You are going to turn off the confidentiality. This means <strong>everyone</strong> will be able to see and leave a comment on this issue."
msgstr ""

msgid "confidentiality|You are going to turn on the confidentiality. This means that only team members with <strong>at least Reporter access</strong> are able to see and leave comments on the issue."
msgstr ""

msgid "connecting"
msgstr ""

msgid "could not read private key, is the passphrase correct?"
msgstr ""

msgid "customize"
msgstr ""

msgid "day"
msgid_plural "days"
msgstr[0] ""
msgstr[1] ""

msgid "deleted"
msgstr ""

msgid "deploy token"
msgstr ""

msgid "disabled"
msgstr ""

msgid "discussion resolved"
msgid_plural "discussions resolved"
msgstr[0] ""
msgstr[1] ""

msgid "done"
msgstr ""

msgid "draft"
msgid_plural "drafts"
msgstr[0] ""
msgstr[1] ""

msgid "enabled"
msgstr ""

msgid "error code:"
msgstr ""

msgid "estimateCommand|%{slash_command} will update the estimated time with the latest command."
msgstr ""

msgid "for this project"
msgstr ""

msgid "from"
msgstr ""

msgid "group"
msgstr ""

msgid "help"
msgstr ""

msgid "here"
msgstr ""

msgid "https://your-bitbucket-server"
msgstr ""

msgid "import flow"
msgstr ""

msgid "importing"
msgstr ""

msgid "instance completed"
msgid_plural "instances completed"
msgstr[0] ""
msgstr[1] ""

msgid "is invalid because there is downstream lock"
msgstr ""

msgid "is invalid because there is upstream lock"
msgstr ""

msgid "is not a valid X509 certificate."
msgstr ""

msgid "is out of the hierarchy of the Group owning the template"
msgstr ""

msgid "issue boards"
msgstr ""

msgid "latest deployment"
msgstr ""

msgid "latest version"
msgstr ""

msgid "license management"
msgstr ""

msgid "locked by %{path_lock_user_name} %{created_at}"
msgstr ""

msgid "merge request"
msgid_plural "merge requests"
msgstr[0] ""
msgstr[1] ""

msgid "mrWidget| Please restore it or use a different %{missingBranchName} branch"
msgstr ""

msgid "mrWidget|%{metricsLinkStart} Memory %{metricsLinkEnd} usage %{emphasisStart} decreased %{emphasisEnd} from %{memoryFrom}MB to %{memoryTo}MB"
msgstr ""

msgid "mrWidget|%{metricsLinkStart} Memory %{metricsLinkEnd} usage %{emphasisStart} increased %{emphasisEnd} from %{memoryFrom}MB to %{memoryTo}MB"
msgstr ""

msgid "mrWidget|%{metricsLinkStart} Memory %{metricsLinkEnd} usage is %{emphasisStart} unchanged %{emphasisEnd} at %{memoryFrom}MB"
msgstr ""

msgid "mrWidget|Add approval"
msgstr ""

msgid "mrWidget|Allows commits from members who can merge to the target branch"
msgstr ""

msgid "mrWidget|An error occurred while removing your approval."
msgstr ""

msgid "mrWidget|An error occurred while retrieving approval data for this merge request."
msgstr ""

msgid "mrWidget|An error occurred while submitting your approval."
msgstr ""

msgid "mrWidget|Approve"
msgstr ""

msgid "mrWidget|Approved by"
msgstr ""

msgid "mrWidget|Cancel automatic merge"
msgstr ""

msgid "mrWidget|Check out branch"
msgstr ""

msgid "mrWidget|Checking ability to merge automatically"
msgstr ""

msgid "mrWidget|Cherry-pick"
msgstr ""

msgid "mrWidget|Cherry-pick this merge request in a new merge request"
msgstr ""

msgid "mrWidget|Closed"
msgstr ""

msgid "mrWidget|Closed by"
msgstr ""

msgid "mrWidget|Closes"
msgstr ""

msgid "mrWidget|Create an issue to resolve them later"
msgstr ""

msgid "mrWidget|Deployment statistics are not available currently"
msgstr ""

msgid "mrWidget|Did not close"
msgstr ""

msgid "mrWidget|Email patches"
msgstr ""

msgid "mrWidget|Failed to load deployment statistics"
msgstr ""

msgid "mrWidget|Fast-forward merge is not possible. To merge this request, first rebase locally."
msgstr ""

msgid "mrWidget|If the %{branch} branch exists in your local repository, you can merge this merge request manually using the"
msgstr ""

msgid "mrWidget|If the %{missingBranchName} branch exists in your local repository, you can merge this merge request manually using the command line"
msgstr ""

msgid "mrWidget|Loading deployment statistics"
msgstr ""

msgid "mrWidget|Mentions"
msgstr ""

msgid "mrWidget|Merge"
msgstr ""

msgid "mrWidget|Merge failed."
msgstr ""

msgid "mrWidget|Merge locally"
msgstr ""

msgid "mrWidget|Merge request approved"
msgstr ""

msgid "mrWidget|Merge request approved; you can approve additionally"
msgstr ""

msgid "mrWidget|Merged by"
msgstr ""

msgid "mrWidget|No Approval required"
msgstr ""

msgid "mrWidget|No Approval required; you can still approve"
msgstr ""

msgid "mrWidget|Open in Web IDE"
msgstr ""

msgid "mrWidget|Pipeline blocked. The pipeline for this merge request requires a manual action to proceed"
msgstr ""

msgid "mrWidget|Plain diff"
msgstr ""

msgid "mrWidget|Ready to be merged automatically. Ask someone with write access to this repository to merge this request"
msgstr ""

msgid "mrWidget|Refresh"
msgstr ""

msgid "mrWidget|Refresh now"
msgstr ""

msgid "mrWidget|Refreshing now"
msgstr ""

msgid "mrWidget|Remove Source Branch"
msgstr ""

msgid "mrWidget|Remove source branch"
msgstr ""

msgid "mrWidget|Remove your approval"
msgstr ""

msgid "mrWidget|Request to merge"
msgstr ""

msgid "mrWidget|Requires 1 more approval"
msgid_plural "mrWidget|Requires %d more approvals"
msgstr[0] ""
msgstr[1] ""

msgid "mrWidget|Requires 1 more approval by"
msgid_plural "mrWidget|Requires %d more approvals by"
msgstr[0] ""
msgstr[1] ""

msgid "mrWidget|Resolve conflicts"
msgstr ""

msgid "mrWidget|Resolve these conflicts or ask someone with write access to this repository to merge it locally"
msgstr ""

msgid "mrWidget|Revert"
msgstr ""

msgid "mrWidget|Revert this merge request in a new merge request"
msgstr ""

msgid "mrWidget|Set by"
msgstr ""

msgid "mrWidget|The changes were merged into"
msgstr ""

msgid "mrWidget|The changes were not merged into"
msgstr ""

msgid "mrWidget|The changes will be merged into"
msgstr ""

msgid "mrWidget|The pipeline for this merge request failed. Please retry the job or push a new commit to fix the failure"
msgstr ""

msgid "mrWidget|The source branch HEAD has recently changed. Please reload the page and review the changes before merging"
msgstr ""

msgid "mrWidget|The source branch has been removed"
msgstr ""

msgid "mrWidget|The source branch is %{commitsBehindLinkStart}%{commitsBehind}%{commitsBehindLinkEnd} the target branch"
msgstr ""

msgid "mrWidget|The source branch is being removed"
msgstr ""

msgid "mrWidget|The source branch will be removed"
msgstr ""

msgid "mrWidget|The source branch will not be removed"
msgstr ""

msgid "mrWidget|There are merge conflicts"
msgstr ""

msgid "mrWidget|There are unresolved discussions. Please resolve these discussions"
msgstr ""

msgid "mrWidget|This merge request failed to be merged automatically"
msgstr ""

msgid "mrWidget|This merge request is in the process of being merged"
msgstr ""

msgid "mrWidget|This project is archived, write access has been disabled"
msgstr ""

msgid "mrWidget|You are not allowed to edit this project directly. Please fork to make changes."
msgstr ""

msgid "mrWidget|You can merge this merge request manually using the"
msgstr ""

msgid "mrWidget|You can remove source branch now"
msgstr ""

msgid "mrWidget|branch does not exist."
msgstr ""

msgid "mrWidget|command line"
msgstr ""

msgid "mrWidget|into"
msgstr ""

msgid "mrWidget|to be merged automatically when the pipeline succeeds"
msgstr ""

msgid "n/a"
msgstr ""

msgid "new merge request"
msgstr ""

msgid "notification emails"
msgstr ""

msgid "or"
msgstr ""

msgid "out of %d total test"
msgid_plural "out of %d total tests"
msgstr[0] ""
msgstr[1] ""

msgid "parent"
msgid_plural "parents"
msgstr[0] ""
msgstr[1] ""

msgid "password"
msgstr ""

msgid "personal access token"
msgstr ""

msgid "private key does not match certificate."
msgstr ""

msgid "project"
msgid_plural "projects"
msgstr[0] ""
msgstr[1] ""

msgid "remaining"
msgstr ""

msgid "remove"
msgstr ""

msgid "remove due date"
msgstr ""

msgid "remove weight"
msgstr ""

msgid "reply"
msgid_plural "replies"
msgstr[0] ""
msgstr[1] ""

msgid "should be higher than %{access} inherited membership from group %{group_name}"
msgstr ""

msgid "source"
msgstr ""

msgid "spendCommand|%{slash_command} will update the sum of the time spent."
msgstr ""

msgid "started"
msgstr ""

msgid "this document"
msgstr ""

msgid "to help your contributors communicate effectively!"
msgstr ""

msgid "toggle collapse"
msgstr ""

msgid "updated"
msgstr ""

msgid "username"
msgstr ""

msgid "uses Kubernetes clusters to deploy your code!"
msgstr ""

msgid "view it on GitLab"
msgstr ""

msgid "with %{additions} additions, %{deletions} deletions."
msgstr ""

msgid "within %d minute "
msgid_plural "within %d minutes "
msgstr[0] ""
msgstr[1] ""<|MERGE_RESOLUTION|>--- conflicted
+++ resolved
@@ -3501,7 +3501,9 @@
 msgid "External URL"
 msgstr ""
 
-<<<<<<< HEAD
+msgid "External Wiki"
+msgstr ""
+
 msgid "External authentication"
 msgstr ""
 
@@ -3518,9 +3520,6 @@
 msgstr ""
 
 msgid "ExternalAuthorizationService|When no classification label is set the default label `%{default_label}` will be used."
-=======
-msgid "External Wiki"
->>>>>>> 9a9889ec
 msgstr ""
 
 msgid "Facebook"
