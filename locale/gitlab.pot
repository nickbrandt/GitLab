--- conflicted
+++ resolved
@@ -2121,21 +2121,13 @@
 msgid "CiVariable|Error occurred while saving variables"
 msgstr ""
 
-<<<<<<< HEAD
 msgid "CiVariable|New environment"
-=======
-msgid "CiVariable|Masked"
->>>>>>> c624c61a
 msgstr ""
 
 msgid "CiVariable|Protected"
 msgstr ""
 
-<<<<<<< HEAD
 msgid "CiVariable|Search environments"
-=======
-msgid "CiVariable|Toggle masked"
->>>>>>> c624c61a
 msgstr ""
 
 msgid "CiVariable|Toggle protected"
@@ -11929,14 +11921,7 @@
 msgid "Wiki|Edit Page"
 msgstr ""
 
-<<<<<<< HEAD
 msgid "Wiki|More Pages"
-=======
-msgid "Variables"
-msgstr ""
-
-msgid "Various container registry settings."
->>>>>>> c624c61a
 msgstr ""
 
 msgid "Wiki|New page"
