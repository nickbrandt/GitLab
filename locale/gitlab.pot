--- conflicted
+++ resolved
@@ -5876,11 +5876,7 @@
 msgid "Expand all"
 msgstr ""
 
-<<<<<<< HEAD
 msgid "Expand approvers"
-=======
-msgid "Expand down"
->>>>>>> dabb3324
 msgstr ""
 
 msgid "Expand dropdown"
