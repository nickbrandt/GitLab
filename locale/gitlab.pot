--- conflicted
+++ resolved
@@ -8089,12 +8089,9 @@
 msgid "Version"
 msgstr ""
 
-<<<<<<< HEAD
 msgid "View epics list"
 msgstr ""
 
-=======
->>>>>>> 6afcfb4e
 msgid "View file @ "
 msgstr ""
 
