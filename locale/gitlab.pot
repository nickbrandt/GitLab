# SOME DESCRIPTIVE TITLE.
# Copyright (C) YEAR THE PACKAGE'S COPYRIGHT HOLDER
# This file is distributed under the same license as the gitlab package.
# FIRST AUTHOR <EMAIL@ADDRESS>, YEAR.
#
#, fuzzy
msgid ""
msgstr ""
"Project-Id-Version: gitlab 1.0.0\n"
"Report-Msgid-Bugs-To: \n"
"Last-Translator: FULL NAME <EMAIL@ADDRESS>\n"
"Language-Team: LANGUAGE <LL@li.org>\n"
"Language: \n"
"MIME-Version: 1.0\n"
"Content-Type: text/plain; charset=UTF-8\n"
"Content-Transfer-Encoding: 8bit\n"
"Plural-Forms: nplurals=INTEGER; plural=EXPRESSION;\n"

msgid " Status"
msgstr ""

msgid " and"
msgstr ""

msgid " degraded on %d point"
msgid_plural " degraded on %d points"
msgstr[0] ""
msgstr[1] ""

msgid " improved on %d point"
msgid_plural " improved on %d points"
msgstr[0] ""
msgstr[1] ""

msgid "\"%{query}\" in projects"
msgstr ""

msgid "%d addition"
msgid_plural "%d additions"
msgstr[0] ""
msgstr[1] ""

msgid "%d changed file"
msgid_plural "%d changed files"
msgstr[0] ""
msgstr[1] ""

msgid "%d commit"
msgid_plural "%d commits"
msgstr[0] ""
msgstr[1] ""

msgid "%d commit behind"
msgid_plural "%d commits behind"
msgstr[0] ""
msgstr[1] ""

msgid "%d deleted"
msgid_plural "%d deletions"
msgstr[0] ""
msgstr[1] ""

msgid "%d exporter"
msgid_plural "%d exporters"
msgstr[0] ""
msgstr[1] ""

msgid "%d failed test result"
msgid_plural "%d failed test results"
msgstr[0] ""
msgstr[1] ""

msgid "%d fixed test result"
msgid_plural "%d fixed test results"
msgstr[0] ""
msgstr[1] ""

msgid "%d issue"
msgid_plural "%d issues"
msgstr[0] ""
msgstr[1] ""

msgid "%d layer"
msgid_plural "%d layers"
msgstr[0] ""
msgstr[1] ""

msgid "%d merge request"
msgid_plural "%d merge requests"
msgstr[0] ""
msgstr[1] ""

msgid "%d metric"
msgid_plural "%d metrics"
msgstr[0] ""
msgstr[1] ""

msgid "%d staged change"
msgid_plural "%d staged changes"
msgstr[0] ""
msgstr[1] ""

msgid "%d unstaged change"
msgid_plural "%d unstaged changes"
msgstr[0] ""
msgstr[1] ""

msgid "%s additional commit has been omitted to prevent performance issues."
msgid_plural "%s additional commits have been omitted to prevent performance issues."
msgstr[0] ""
msgstr[1] ""

msgid "%{actionText} & %{openOrClose} %{noteable}"
msgstr ""

<<<<<<< HEAD
msgid "%{authorsName}'s discussion"
msgstr ""

=======
>>>>>>> b0cb0d7f
msgid "%{bio} at %{organization}"
msgstr ""

msgid "%{commit_author_link} authored %{commit_timeago}"
msgstr ""

msgid "%{counter_storage} (%{counter_repositories} repositories, %{counter_build_artifacts} build artifacts, %{counter_lfs_objects} LFS)"
msgstr ""

msgid "%{count} %{alerts}"
msgstr ""

msgid "%{count} more assignees"
msgstr ""

msgid "%{count} participant"
msgid_plural "%{count} participants"
msgstr[0] ""
msgstr[1] ""

msgid "%{count} pending comment"
msgid_plural "%{count} pending comments"
msgstr[0] ""
msgstr[1] ""

msgid "%{filePath} deleted"
msgstr ""

msgid "%{firstLabel} +%{labelCount} more"
msgstr ""

msgid "%{group_docs_link_start}Groups%{group_docs_link_end} allow you to manage and collaborate across multiple projects. Members of a group have access to all of its projects."
msgstr ""

msgid "%{issuableType} will be removed! Are you sure?"
msgstr ""

msgid "%{loadingIcon} Started"
msgstr ""

msgid "%{lock_path} is locked by GitLab User %{lock_user_id}"
msgstr ""

msgid "%{name}'s avatar"
msgstr ""

msgid "%{nip_domain} can be used as an alternative to a custom domain."
msgstr ""

msgid "%{number_commits_behind} commits behind %{default_branch}, %{number_commits_ahead} commits ahead"
msgstr ""

msgid "%{openOrClose} %{noteable}"
msgstr ""

msgid "%{percent}%% complete"
msgstr ""

msgid "%{state} epics"
msgstr ""

msgid "%{strong_start}%{branch_count}%{strong_end} Branch"
msgid_plural "%{strong_start}%{branch_count}%{strong_end} Branches"
msgstr[0] ""
msgstr[1] ""

msgid "%{strong_start}%{commit_count}%{strong_end} Commit"
msgid_plural "%{strong_start}%{commit_count}%{strong_end} Commits"
msgstr[0] ""
msgstr[1] ""

msgid "%{strong_start}%{human_size}%{strong_end} Files"
msgstr ""

msgid "%{strong_start}%{tag_count}%{strong_end} Tag"
msgid_plural "%{strong_start}%{tag_count}%{strong_end} Tags"
msgstr[0] ""
msgstr[1] ""

msgid "%{text} %{files}"
msgid_plural "%{text} %{files} files"
msgstr[0] ""
msgstr[1] ""

msgid "%{text} is available"
msgstr ""

msgid "%{title} changes"
msgstr ""

msgid "%{unstaged} unstaged and %{staged} staged changes"
msgstr ""

msgid "%{usage_ping_link_start}Learn more%{usage_ping_link_end} about what information is shared with GitLab Inc."
msgstr ""

msgid "%{user_name} profile page"
msgstr ""

msgid "+ %{count} more"
msgstr ""

msgid "+ %{moreCount} more"
msgstr ""

msgid "- Runner is active and can process any new jobs"
msgstr ""

msgid "- Runner is paused and will not receive any new jobs"
msgstr ""

msgid "- show less"
msgstr ""

msgid "1 %{type} addition"
msgid_plural "%{count} %{type} additions"
msgstr[0] ""
msgstr[1] ""

msgid "1 %{type} modification"
msgid_plural "%{count} %{type} modifications"
msgstr[0] ""
msgstr[1] ""

msgid "1 closed issue"
msgid_plural "%d closed issues"
msgstr[0] ""
msgstr[1] ""

msgid "1 closed merge request"
msgid_plural "%d closed merge requests"
msgstr[0] ""
msgstr[1] ""

msgid "1 group"
msgid_plural "%d groups"
msgstr[0] ""
msgstr[1] ""

msgid "1 merged merge request"
msgid_plural "%d merged merge requests"
msgstr[0] ""
msgstr[1] ""

msgid "1 open issue"
msgid_plural "%d open issues"
msgstr[0] ""
msgstr[1] ""

msgid "1 open merge request"
msgid_plural "%d open merge requests"
msgstr[0] ""
msgstr[1] ""

msgid "1 pipeline"
msgid_plural "%d pipelines"
msgstr[0] ""
msgstr[1] ""

msgid "1 role"
msgid_plural "%d roles"
msgstr[0] ""
msgstr[1] ""

msgid "1 user"
msgid_plural "%d users"
msgstr[0] ""
msgstr[1] ""

msgid "1st contribution!"
msgstr ""

msgid "2FA"
msgstr ""

msgid "2FA enabled"
msgstr ""

msgid "403|Please contact your GitLab administrator to get permission."
msgstr ""

msgid "403|You don't have the permission to access this page."
msgstr ""

msgid "404|Make sure the address is correct and the page hasn't moved."
msgstr ""

msgid "404|Page Not Found"
msgstr ""

msgid "404|Please contact your GitLab administrator if you think this is a mistake."
msgstr ""

msgid "<code>\"johnsmith@example.com\": \"@johnsmith\"</code> will add \"By <a href=\"#\">@johnsmith</a>\" to all issues and comments originally created by johnsmith@example.com, and will set <a href=\"#\">@johnsmith</a> as the assignee on all issues originally assigned to johnsmith@example.com."
msgstr ""

msgid "<code>\"johnsmith@example.com\": \"John Smith\"</code> will add \"By John Smith\" to all issues and comments originally created by johnsmith@example.com."
msgstr ""

msgid "<code>\"johnsmith@example.com\": \"johnsm...@example.com\"</code> will add \"By johnsm...@example.com\" to all issues and comments originally created by johnsmith@example.com. The email address or username is masked to ensure the user's privacy."
msgstr ""

msgid "<code>\"johnsmith@example.com\": \"johnsmith@example.com\"</code> will add \"By <a href=\"#\">johnsmith@example.com</a>\" to all issues and comments originally created by johnsmith@example.com. By default, the email address or username is masked to ensure the user's privacy. Use this option if you want to show the full email address."
msgstr ""

msgid "<strong>%{changedFilesLength} unstaged</strong> and <strong>%{stagedFilesLength} staged</strong> changes"
msgstr ""

msgid "<strong>%{created_count}</strong> created, <strong>%{accepted_count}</strong> accepted."
msgstr ""

msgid "<strong>%{created_count}</strong> created, <strong>%{closed_count}</strong> closed."
msgstr ""

msgid "<strong>%{group_name}</strong> group members"
msgstr ""

msgid "<strong>%{pushes}</strong> pushes, more than <strong>%{commits}</strong> commits by <strong>%{people}</strong> contributors."
msgstr ""

msgid "<strong>Removes</strong> source branch"
msgstr ""

msgid "A 'Runner' is a process which runs a job. You can set up as many Runners as you need."
msgstr ""

msgid "A collection of graphs regarding Continuous Integration"
msgstr ""

msgid "A default branch cannot be chosen for an empty project."
msgstr ""

msgid "A deleted user"
msgstr ""

msgid "A member of GitLab's abuse team will review your report as soon as possible."
msgstr ""

msgid "A new branch will be created in your fork and a new merge request will be started."
msgstr ""

msgid "A project is where you house your files (repository), plan your work (issues), and publish your documentation (wiki), %{among_other_things_link}."
msgstr ""

msgid "A regular expression that will be used to find the test coverage output in the job trace. Leave blank to disable"
msgstr ""

msgid "A user with write access to the source branch selected this option"
msgstr ""

msgid "About GitLab"
msgstr ""

msgid "About GitLab CE"
msgstr ""

msgid "About auto deploy"
msgstr ""

msgid "About this feature"
msgstr ""

msgid "Abuse Reports"
msgstr ""

msgid "Abuse reports"
msgstr ""

msgid "Accept invitation"
msgstr ""

msgid "Accept terms"
msgstr ""

msgid "Accepted MR"
msgstr ""

msgid "Access Tokens"
msgstr ""

msgid "Access denied! Please verify you can add deploy keys to this repository."
msgstr ""

msgid "Access expiration date"
msgstr ""

msgid "Access to '%{classification_label}' not allowed"
msgstr ""

msgid "Account"
msgstr ""

msgid "Account and limit"
msgstr ""

msgid "Active"
msgstr ""

msgid "Active Sessions"
msgstr ""

msgid "Activity"
msgstr ""

msgid "Add"
msgstr ""

msgid "Add CHANGELOG"
msgstr ""

msgid "Add CONTRIBUTING"
msgstr ""

msgid "Add Group Webhooks and GitLab Enterprise Edition."
msgstr ""

msgid "Add Jaeger URL"
msgstr ""

msgid "Add Kubernetes cluster"
msgstr ""

msgid "Add README"
msgstr ""

msgid "Add a homepage to your wiki that contains information about your project and GitLab will display it here instead of this message."
msgstr ""

msgid "Add a table"
msgstr ""

msgid "Add additional text to appear in all email communications. %{character_limit} character limit"
msgstr ""

msgid "Add comment now"
msgstr ""

msgid "Add image comment"
msgstr ""

msgid "Add license"
msgstr ""

msgid "Add new application"
msgstr ""

msgid "Add new directory"
msgstr ""

msgid "Add projects"
msgstr ""

msgid "Add reaction"
msgstr ""

msgid "Add to review"
msgstr ""

msgid "Add todo"
msgstr ""

msgid "Add user(s) to the group:"
msgstr ""

msgid "Add users or groups who are allowed to approve every merge request"
msgstr ""

msgid "Add users to group"
msgstr ""

msgid "Adding new applications is disabled in your GitLab instance. Please contact your GitLab administrator to get the permission"
msgstr ""

msgid "Additional text"
msgstr ""

msgid "Admin Area"
msgstr ""

msgid "Admin Overview"
msgstr ""

msgid "AdminArea| You are about to permanently delete the user %{username}. Issues, merge requests, and groups linked to them will be transferred to a system-wide \"Ghost-user\". To avoid data loss, consider using the %{strong_start}block user%{strong_end} feature instead. Once you %{strong_start}Delete user%{strong_end}, it cannot be undone or recovered."
msgstr ""

msgid "AdminArea| You are about to permanently delete the user %{username}. This will delete all of the issues, merge requests, and groups linked to them. To avoid data loss, consider using the %{strong_start}block user%{strong_end} feature instead. Once you %{strong_start}Delete user%{strong_end}, it cannot be undone or recovered."
msgstr ""

msgid "AdminArea|Stop all jobs"
msgstr ""

msgid "AdminArea|Stop all jobs?"
msgstr ""

msgid "AdminArea|Stop jobs"
msgstr ""

msgid "AdminArea|Stopping jobs failed"
msgstr ""

msgid "AdminArea|You’re about to stop all jobs.This will halt all current jobs that are running."
msgstr ""

msgid "AdminProjects| You’re about to permanently delete the project %{projectName}, its repository, and all related resources including issues, merge requests, etc..  Once you confirm and press %{strong_start}Delete project%{strong_end}, it cannot be undone or recovered."
msgstr ""

msgid "AdminProjects|Delete"
msgstr ""

msgid "AdminProjects|Delete Project %{projectName}?"
msgstr ""

msgid "AdminProjects|Delete project"
msgstr ""

msgid "AdminSettings|Specify a domain to use by default for every project's Auto Review Apps and Auto Deploy stages."
msgstr ""

msgid "AdminUsers|Block user"
msgstr ""

msgid "AdminUsers|Delete User %{username} and contributions?"
msgstr ""

msgid "AdminUsers|Delete User %{username}?"
msgstr ""

msgid "AdminUsers|Delete user"
msgstr ""

msgid "AdminUsers|Delete user and contributions"
msgstr ""

msgid "AdminUsers|To confirm, type %{projectName}"
msgstr ""

msgid "AdminUsers|To confirm, type %{username}"
msgstr ""

msgid "Advanced permissions, Large File Storage and Two-Factor authentication settings."
msgstr ""

msgid "Advanced settings"
msgstr ""

msgid "Alert"
msgid_plural "Alerts"
msgstr[0] ""
msgstr[1] ""

msgid "All"
msgstr ""

msgid "All changes are committed"
msgstr ""

msgid "All features are enabled for blank projects, from templates, or when importing, but you can disable them afterward in the project settings."
msgstr ""

msgid "All users"
msgstr ""

msgid "Allow \"%{group_name}\" to sign you in"
msgstr ""

msgid "Allow commits from members who can merge to the target branch."
msgstr ""

msgid "Allow projects within this group to use Git LFS"
msgstr ""

msgid "Allow public access to pipelines and job details, including output logs and artifacts"
msgstr ""

msgid "Allow rendering of PlantUML diagrams in Asciidoc documents."
msgstr ""

msgid "Allow requests to the local network from hooks and services."
msgstr ""

msgid "Allow users to request access"
msgstr ""

msgid "Allow users to request access if visibility is public or internal."
msgstr ""

msgid "Allows you to add and manage Kubernetes clusters."
msgstr ""

msgid "Also called \"Issuer\" or \"Relying party trust identifier\""
msgstr ""

msgid "Also called \"Relying party service URL\" or \"Reply URL\""
msgstr ""

msgid "Alternatively, you can use a %{personal_access_token_link}. When you create your Personal Access Token, you will need to select the <code>repo</code> scope, so we can display a list of your public and private repositories which are available to connect."
msgstr ""

msgid "Alternatively, you can use a %{personal_access_token_link}. When you create your Personal Access Token, you will need to select the <code>repo</code> scope, so we can display a list of your public and private repositories which are available to import."
msgstr ""

msgid "Amount of time (in hours) that users are allowed to skip forced configuration of two-factor authentication"
msgstr ""

msgid "An SSH key will be automatically generated when the form is submitted. For more information, please refer to the documentation."
msgstr ""

msgid "An application called %{link_to_client} is requesting access to your GitLab account."
msgstr ""

msgid "An empty GitLab User field will add the FogBugz user's full name (e.g. \"By John Smith\") in the description of all issues and comments. It will also associate and/or assign these issues and comments with the project creator."
msgstr ""

msgid "An error accured whilst committing your changes."
msgstr ""

msgid "An error has occurred"
msgstr ""

msgid "An error occured while fetching this downstream pipeline. Please try again"
msgstr ""

msgid "An error occured while fetching this upstream pipeline. Please try again"
msgstr ""

msgid "An error occurred adding a draft to the discussion."
msgstr ""

msgid "An error occurred adding a new draft."
msgstr ""

msgid "An error occurred creating the new branch."
msgstr ""

msgid "An error occurred previewing the blob"
msgstr ""

msgid "An error occurred when toggling the notification subscription"
msgstr ""

msgid "An error occurred when updating the issue weight"
msgstr ""

msgid "An error occurred while adding approver"
msgstr ""

msgid "An error occurred while deleting the comment"
msgstr ""

msgid "An error occurred while detecting host keys"
msgstr ""

msgid "An error occurred while dismissing the alert. Refresh the page and try again."
msgstr ""

msgid "An error occurred while dismissing the feature highlight. Refresh the page and try dismissing again."
msgstr ""

msgid "An error occurred while fetching markdown preview"
msgstr ""

msgid "An error occurred while fetching pending comments"
msgstr ""

msgid "An error occurred while fetching sidebar data"
msgstr ""

msgid "An error occurred while fetching stages."
msgstr ""

msgid "An error occurred while fetching the job log."
msgstr ""

msgid "An error occurred while fetching the job."
msgstr ""

msgid "An error occurred while fetching the jobs."
msgstr ""

msgid "An error occurred while fetching the pipeline."
msgstr ""

msgid "An error occurred while getting projects"
msgstr ""

msgid "An error occurred while importing project: %{details}"
msgstr ""

msgid "An error occurred while initializing path locks"
msgstr ""

msgid "An error occurred while loading chart data"
msgstr ""

msgid "An error occurred while loading commit signatures"
msgstr ""

msgid "An error occurred while loading diff"
msgstr ""

msgid "An error occurred while loading filenames"
msgstr ""

msgid "An error occurred while loading the file"
msgstr ""

msgid "An error occurred while loading the subscription details."
msgstr ""

msgid "An error occurred while making the request."
msgstr ""

msgid "An error occurred while removing approver"
msgstr ""

msgid "An error occurred while rendering KaTeX"
msgstr ""

msgid "An error occurred while rendering preview broadcast message"
msgstr ""

msgid "An error occurred while retrieving calendar activity"
msgstr ""

msgid "An error occurred while retrieving diff"
msgstr ""

msgid "An error occurred while saving LDAP override status. Please try again."
msgstr ""

msgid "An error occurred while saving assignees"
msgstr ""

msgid "An error occurred while subscribing to notifications."
msgstr ""

msgid "An error occurred while unsubscribing to notifications."
msgstr ""

msgid "An error occurred while updating the comment"
msgstr ""

msgid "An error occurred while validating username"
msgstr ""

msgid "An error occurred whilst fetching the job trace."
msgstr ""

msgid "An error occurred whilst fetching the latest pipeline."
msgstr ""

msgid "An error occurred whilst loading all the files."
msgstr ""

msgid "An error occurred whilst loading the file content."
msgstr ""

msgid "An error occurred whilst loading the file."
msgstr ""

msgid "An error occurred whilst loading the merge request changes."
msgstr ""

msgid "An error occurred whilst loading the merge request version data."
msgstr ""

msgid "An error occurred whilst loading the merge request."
msgstr ""

msgid "An error occurred whilst loading the pipelines jobs."
msgstr ""

msgid "An error occurred. Please try again."
msgstr ""

msgid "An unexpected error occurred while checking the project environment."
msgstr ""

msgid "An unexpected error occurred while checking the project runners."
msgstr ""

msgid "An unexpected error occurred while communicating with the Web Terminal."
msgstr ""

msgid "An unexpected error occurred while starting the Web Terminal."
msgstr ""

msgid "An unexpected error occurred while stopping the Web Terminal."
msgstr ""

msgid "Analytics"
msgstr ""

msgid "Anonymous"
msgstr ""

msgid "Anti-spam verification"
msgstr ""

msgid "Any"
msgstr ""

msgid "Any Label"
msgstr ""

msgid "Appearance"
msgstr ""

msgid "Application"
msgstr ""

msgid "Application ID"
msgstr ""

msgid "Application: %{name}"
msgstr ""

msgid "Applications"
msgstr ""

msgid "Applied"
msgstr ""

msgid "Apply suggestion"
msgstr ""

msgid "Approvals required"
msgstr ""

msgid "Approvers"
msgstr ""

msgid "Apr"
msgstr ""

msgid "April"
msgstr ""

msgid "Archived project! Repository and other project resources are read-only"
msgstr ""

msgid "Archived projects"
msgstr ""

msgid "Are you sure you want to delete this pipeline schedule?"
msgstr ""

msgid "Are you sure you want to erase this build?"
msgstr ""

msgid "Are you sure you want to lose unsaved changes?"
msgstr ""

msgid "Are you sure you want to regenerate the public key? You will have to update the public key on the remote server before mirroring will work again."
msgstr ""

msgid "Are you sure you want to remove %{group_name}?"
msgstr ""

msgid "Are you sure you want to remove approver %{name}?"
msgstr ""

msgid "Are you sure you want to remove group %{name}?"
msgstr ""

msgid "Are you sure you want to remove this identity?"
msgstr ""

msgid "Are you sure you want to reset registration token?"
msgstr ""

msgid "Are you sure you want to reset the health check token?"
msgstr ""

msgid "Are you sure you want to stop this environment?"
msgstr ""

msgid "Are you sure you want to unlock %{path_lock_path}?"
msgstr ""

msgid "Are you sure?"
msgstr ""

msgid "Artifact ID"
msgstr ""

msgid "Artifacts"
msgstr ""

msgid "Ascending"
msgstr ""

msgid "Ask your group maintainer to set up a group Runner."
msgstr ""

msgid "Assertion consumer service URL"
msgstr ""

msgid "Assign custom color like #FF0000"
msgstr ""

msgid "Assign labels"
msgstr ""

msgid "Assign milestone"
msgstr ""

msgid "Assign to"
msgstr ""

msgid "Assigned Issues"
msgstr ""

msgid "Assigned Merge Requests"
msgstr ""

msgid "Assigned to :name"
msgstr ""

msgid "Assigned to me"
msgstr ""

msgid "Assignee"
msgstr ""

msgid "Assignee lists not available with your current license"
msgstr ""

msgid "Assignee lists show all issues assigned to the selected user."
msgstr ""

msgid "Assignee(s)"
msgstr ""

msgid "Attach a file by drag &amp; drop or %{upload_link}"
msgstr ""

msgid "Audit Events"
msgstr ""

msgid "Aug"
msgstr ""

msgid "August"
msgstr ""

msgid "Authentication Log"
msgstr ""

msgid "Authentication log"
msgstr ""

msgid "Authentication method"
msgstr ""

msgid "Author"
msgstr ""

msgid "Authorization code:"
msgstr ""

msgid "Authorization was granted by entering your username and password in the application."
msgstr ""

msgid "Authorize"
msgstr ""

msgid "Authorize %{link_to_client} to use your account?"
msgstr ""

msgid "Authorized At"
msgstr ""

msgid "Authorized applications (%{size})"
msgstr ""

msgid "Authors: %{authors}"
msgstr ""

msgid "Auto DevOps"
msgstr ""

msgid "Auto DevOps enabled"
msgstr ""

msgid "Auto DevOps, runners and job artifacts"
msgstr ""

msgid "Auto Review Apps and Auto Deploy need a %{kubernetes} to work correctly."
msgstr ""

msgid "Auto Review Apps and Auto Deploy need a domain name and a %{kubernetes} to work correctly."
msgstr ""

msgid "Auto Review Apps and Auto Deploy need a domain name to work correctly."
msgstr ""

msgid "Auto-cancel redundant, pending pipelines"
msgstr ""

msgid "AutoDevOps|Auto DevOps"
msgstr ""

msgid "AutoDevOps|Auto DevOps documentation"
msgstr ""

msgid "AutoDevOps|Enable in settings"
msgstr ""

msgid "AutoDevOps|It will automatically build, test, and deploy your application based on a predefined CI/CD configuration."
msgstr ""

msgid "AutoDevOps|Learn more in the %{link_to_documentation}"
msgstr ""

msgid "AutoDevOps|The Auto DevOps pipeline has been enabled and will be used if no alternative CI configuration file is found. %{more_information_link}"
msgstr ""

msgid "AutoDevOps|You can automatically build and test your application if you %{link_to_auto_devops_settings} for this project. You can automatically deploy it as well, if you %{link_to_add_kubernetes_cluster}."
msgstr ""

msgid "AutoDevOps|add a Kubernetes cluster"
msgstr ""

msgid "AutoDevOps|enable Auto DevOps"
msgstr ""

msgid "Automatically marked as default internal user"
msgstr ""

msgid "Automatically resolved"
msgstr ""

msgid "Available"
msgstr ""

msgid "Available group Runners : %{runners}"
msgstr ""

msgid "Available group Runners : %{runners}."
msgstr ""

msgid "Available shared Runners:"
msgstr ""

msgid "Available specific runners"
msgstr ""

msgid "Avatar for %{assigneeName}"
msgstr ""

msgid "Avatar will be removed. Are you sure?"
msgstr ""

msgid "Average per day: %{average}"
msgstr ""

msgid "Background Color"
msgstr ""

msgid "Background Jobs"
msgstr ""

msgid "Background color"
msgstr ""

msgid "Badges"
msgstr ""

msgid "Badges|A new badge was added."
msgstr ""

msgid "Badges|Add badge"
msgstr ""

msgid "Badges|Adding the badge failed, please check the entered URLs and try again."
msgstr ""

msgid "Badges|Badge image URL"
msgstr ""

msgid "Badges|Badge image preview"
msgstr ""

msgid "Badges|Delete badge"
msgstr ""

msgid "Badges|Delete badge?"
msgstr ""

msgid "Badges|Deleting the badge failed, please try again."
msgstr ""

msgid "Badges|Group Badge"
msgstr ""

msgid "Badges|Link"
msgstr ""

msgid "Badges|No badge image"
msgstr ""

msgid "Badges|No image to preview"
msgstr ""

msgid "Badges|Please fill in a valid URL"
msgstr ""

msgid "Badges|Project Badge"
msgstr ""

msgid "Badges|Reload badge image"
msgstr ""

msgid "Badges|Save changes"
msgstr ""

msgid "Badges|Saving the badge failed, please check the entered URLs and try again."
msgstr ""

msgid "Badges|The %{docsLinkStart}variables%{docsLinkEnd} GitLab supports: %{placeholders}"
msgstr ""

msgid "Badges|The badge was deleted."
msgstr ""

msgid "Badges|The badge was saved."
msgstr ""

msgid "Badges|This group has no badges"
msgstr ""

msgid "Badges|This project has no badges"
msgstr ""

msgid "Badges|You are going to delete this badge. Deleted badges <strong>cannot</strong> be restored."
msgstr ""

msgid "Badges|Your badges"
msgstr ""

msgid "Badges|e.g. %{exampleUrl}"
msgstr ""

msgid "BatchComments|Delete all pending comments"
msgstr ""

msgid "BatchComments|Discard review?"
msgstr ""

msgid "BatchComments|You're about to discard your review which will delete all of your pending comments. The deleted comments %{strong_start}cannot%{strong_end} be restored."
msgstr ""

msgid "Begin with the selected commit"
msgstr ""

msgid "Below are examples of regex for existing tools:"
msgstr ""

msgid "Below you will find all the groups that are public."
msgstr ""

msgid "Billing"
msgstr ""

msgid "BillingPlans|%{group_name} is currently on the %{plan_link} plan."
msgstr ""

msgid "BillingPlans|Automatic downgrade and upgrade to some plans is currently not available."
msgstr ""

msgid "BillingPlans|Current plan"
msgstr ""

msgid "BillingPlans|Customer Support"
msgstr ""

msgid "BillingPlans|Downgrade"
msgstr ""

msgid "BillingPlans|Learn more about each plan by reading our %{faq_link}, or start a free 30-day trial of GitLab.com Gold."
msgstr ""

msgid "BillingPlans|Learn more about each plan by reading our %{faq_link}."
msgstr ""

msgid "BillingPlans|Manage plan"
msgstr ""

msgid "BillingPlans|Please contact %{customer_support_link} in that case."
msgstr ""

msgid "BillingPlans|See all %{plan_name} features"
msgstr ""

msgid "BillingPlans|This group uses the plan associated with its parent group."
msgstr ""

msgid "BillingPlans|To manage the plan for this group, visit the billing section of %{parent_billing_page_link}."
msgstr ""

msgid "BillingPlans|Upgrade"
msgstr ""

msgid "BillingPlans|You are currently on the %{plan_link} plan."
msgstr ""

msgid "BillingPlans|Your GitLab.com trial expired on %{expiration_date}. %{learn_more_text}"
msgstr ""

msgid "BillingPlans|Your Gold trial will <strong>expire after %{expiration_date}</strong>. You can learn more about GitLab.com Gold by reading about our %{features_link}."
msgstr ""

msgid "BillingPlans|features"
msgstr ""

msgid "BillingPlans|frequently asked questions"
msgstr ""

msgid "BillingPlans|monthly"
msgstr ""

msgid "BillingPlans|paid annually at %{price_per_year}"
msgstr ""

msgid "BillingPlans|per user"
msgstr ""

msgid "Bitbucket Server Import"
msgstr ""

msgid "Bitbucket import"
msgstr ""

msgid "Blocked"
msgstr ""

msgid "Blog"
msgstr ""

msgid "Boards"
msgstr ""

msgid "Branch %{branchName} was not found in this project's repository."
msgstr ""

msgid "Branch <strong>%{branch_name}</strong> was created. To set up auto deploy, choose a GitLab CI Yaml template and commit your changes. %{link_to_autodeploy_doc}"
msgstr ""

msgid "Branch has changed"
msgstr ""

msgid "Branch is already taken"
msgstr ""

msgid "Branch name"
msgstr ""

msgid "BranchSwitcherPlaceholder|Search branches"
msgstr ""

msgid "BranchSwitcherTitle|Switch branch"
msgstr ""

msgid "Branches"
msgstr ""

msgid "Branches|Active"
msgstr ""

msgid "Branches|Active branches"
msgstr ""

msgid "Branches|All"
msgstr ""

msgid "Branches|Cant find HEAD commit for this branch"
msgstr ""

msgid "Branches|Compare"
msgstr ""

msgid "Branches|Delete all branches that are merged into '%{default_branch}'"
msgstr ""

msgid "Branches|Delete branch"
msgstr ""

msgid "Branches|Delete merged branches"
msgstr ""

msgid "Branches|Delete protected branch"
msgstr ""

msgid "Branches|Delete protected branch '%{branch_name}'?"
msgstr ""

msgid "Branches|Deleting the '%{branch_name}' branch cannot be undone. Are you sure?"
msgstr ""

msgid "Branches|Deleting the merged branches cannot be undone. Are you sure?"
msgstr ""

msgid "Branches|Filter by branch name"
msgstr ""

msgid "Branches|Merged into %{default_branch}"
msgstr ""

msgid "Branches|New branch"
msgstr ""

msgid "Branches|No branches to show"
msgstr ""

msgid "Branches|Once you confirm and press %{delete_protected_branch}, it cannot be undone or recovered."
msgstr ""

msgid "Branches|Only a project maintainer or owner can delete a protected branch"
msgstr ""

msgid "Branches|Overview"
msgstr ""

msgid "Branches|Protected branches can be managed in %{project_settings_link}."
msgstr ""

msgid "Branches|Show active branches"
msgstr ""

msgid "Branches|Show all branches"
msgstr ""

msgid "Branches|Show more active branches"
msgstr ""

msgid "Branches|Show more stale branches"
msgstr ""

msgid "Branches|Show overview of the branches"
msgstr ""

msgid "Branches|Show stale branches"
msgstr ""

msgid "Branches|Sort by"
msgstr ""

msgid "Branches|Stale"
msgstr ""

msgid "Branches|Stale branches"
msgstr ""

msgid "Branches|The branch could not be updated automatically because it has diverged from its upstream counterpart."
msgstr ""

msgid "Branches|The default branch cannot be deleted"
msgstr ""

msgid "Branches|This branch hasn’t been merged into %{default_branch}."
msgstr ""

msgid "Branches|To avoid data loss, consider merging this branch before deleting it."
msgstr ""

msgid "Branches|To confirm, type %{branch_name_confirmation}:"
msgstr ""

msgid "Branches|To discard the local changes and overwrite the branch with the upstream version, delete it here and choose 'Update Now' above."
msgstr ""

msgid "Branches|You’re about to permanently delete the protected branch %{branch_name}."
msgstr ""

msgid "Branches|diverged from upstream"
msgstr ""

msgid "Branches|merged"
msgstr ""

msgid "Branches|project settings"
msgstr ""

msgid "Branches|protected"
msgstr ""

msgid "Browse Directory"
msgstr ""

msgid "Browse File"
msgstr ""

msgid "Browse Files"
msgstr ""

msgid "Browse files"
msgstr ""

msgid "Built-in"
msgstr ""

msgid "Business metrics (Custom)"
msgstr ""

msgid "By %{user_name}"
msgstr ""

msgid "ByAuthor|by"
msgstr ""

msgid "CHANGELOG"
msgstr ""

msgid "CI / CD"
msgstr ""

msgid "CI / CD Charts"
msgstr ""

msgid "CI / CD Settings"
msgstr ""

msgid "CI will run using the credentials assigned above."
msgstr ""

msgid "CI/CD"
msgstr ""

msgid "CI/CD configuration"
msgstr ""

msgid "CI/CD for external repo"
msgstr ""

msgid "CI/CD settings"
msgstr ""

msgid "CICD|Auto DevOps"
msgstr ""

msgid "CICD|Auto DevOps will automatically build, test, and deploy your application based on a predefined Continuous Integration and Delivery configuration."
msgstr ""

msgid "CICD|Automatic deployment to staging, manual deployment to production"
msgstr ""

msgid "CICD|Continuous deployment to production"
msgstr ""

msgid "CICD|Continuous deployment to production using timed incremental rollout"
msgstr ""

msgid "CICD|Default to Auto DevOps pipeline"
msgstr ""

msgid "CICD|Deployment strategy"
msgstr ""

msgid "CICD|Deployment strategy needs a domain name to work correctly."
msgstr ""

msgid "CICD|Do not set up a domain here if you are setting up multiple Kubernetes clusters with Auto DevOps."
msgstr ""

msgid "CICD|Jobs"
msgstr ""

msgid "CICD|Learn more about Auto DevOps"
msgstr ""

msgid "CICD|The Auto DevOps pipeline will run if no alternative CI configuration file is found."
msgstr ""

msgid "CICD|You need to specify a domain if you want to use Auto Review Apps and Auto Deploy stages."
msgstr ""

msgid "CICD|instance enabled"
msgstr ""

msgid "CONTRIBUTING"
msgstr ""

msgid "Callback URL"
msgstr ""

msgid "Can override approvers and approvals required per merge request"
msgstr ""

msgid "Can't find HEAD commit for this branch"
msgstr ""

msgid "Cancel"
msgstr ""

msgid "Cancel this job"
msgstr ""

msgid "Cannot be merged automatically"
msgstr ""

msgid "Cannot modify managed Kubernetes cluster"
msgstr ""

msgid "Certificate fingerprint"
msgstr ""

msgid "Change Weight"
msgstr ""

msgid "Change permissions"
msgstr ""

msgid "Change template"
msgstr ""

msgid "Change this value to influence how frequently the GitLab UI polls for updates."
msgstr ""

msgid "ChangeTypeActionLabel|Pick into branch"
msgstr ""

msgid "ChangeTypeActionLabel|Revert in branch"
msgstr ""

msgid "ChangeTypeAction|Cherry-pick"
msgstr ""

msgid "ChangeTypeAction|Revert"
msgstr ""

msgid "ChangeTypeAction|This will create a new commit in order to revert the existing changes."
msgstr ""

msgid "Changes are shown as if the <b>source</b> revision was being merged into the <b>target</b> revision."
msgstr ""

msgid "Changes suppressed. Click to show."
msgstr ""

msgid "Charts"
msgstr ""

msgid "Chat"
msgstr ""

msgid "Check the %{docs_link_start}documentation%{docs_link_end}."
msgstr ""

msgid "Checking %{text} availability…"
msgstr ""

msgid "Checking approval status"
msgstr ""

msgid "Checking branch availability..."
msgstr ""

msgid "Cherry-pick this commit"
msgstr ""

msgid "Cherry-pick this merge request"
msgstr ""

msgid "Choose <strong>Create archive</strong> and wait for archiving to complete."
msgstr ""

msgid "Choose <strong>Next</strong> at the bottom of the page."
msgstr ""

msgid "Choose File ..."
msgstr ""

msgid "Choose a branch/tag (e.g. %{master}) or enter a commit (e.g. %{sha}) to see what's changed or to create a merge request."
msgstr ""

msgid "Choose a file"
msgstr ""

msgid "Choose a template..."
msgstr ""

msgid "Choose a type..."
msgstr ""

msgid "Choose any color."
msgstr ""

msgid "Choose between <code>clone</code> or <code>fetch</code> to get the recent application code"
msgstr ""

msgid "Choose file..."
msgstr ""

msgid "Choose the top-level group for your repository imports."
msgstr ""

msgid "Choose which groups you wish to synchronize to this secondary node."
msgstr ""

msgid "Choose which repositories you want to connect and run CI/CD pipelines."
msgstr ""

msgid "Choose which repositories you want to import."
msgstr ""

msgid "Choose which shards you wish to synchronize to this secondary node."
msgstr ""

msgid "CiStatusLabel|canceled"
msgstr ""

msgid "CiStatusLabel|created"
msgstr ""

msgid "CiStatusLabel|delayed"
msgstr ""

msgid "CiStatusLabel|failed"
msgstr ""

msgid "CiStatusLabel|manual action"
msgstr ""

msgid "CiStatusLabel|passed"
msgstr ""

msgid "CiStatusLabel|passed with warnings"
msgstr ""

msgid "CiStatusLabel|pending"
msgstr ""

msgid "CiStatusLabel|skipped"
msgstr ""

msgid "CiStatusLabel|waiting for delayed job"
msgstr ""

msgid "CiStatusLabel|waiting for manual action"
msgstr ""

msgid "CiStatusText|blocked"
msgstr ""

msgid "CiStatusText|canceled"
msgstr ""

msgid "CiStatusText|created"
msgstr ""

msgid "CiStatusText|delayed"
msgstr ""

msgid "CiStatusText|failed"
msgstr ""

msgid "CiStatusText|manual"
msgstr ""

msgid "CiStatusText|passed"
msgstr ""

msgid "CiStatusText|pending"
msgstr ""

msgid "CiStatusText|skipped"
msgstr ""

msgid "CiStatus|running"
msgstr ""

msgid "CiVariables|Input variable key"
msgstr ""

msgid "CiVariables|Input variable value"
msgstr ""

msgid "CiVariables|Remove variable row"
msgstr ""

msgid "CiVariable|* (All environments)"
msgstr ""

msgid "CiVariable|All environments"
msgstr ""

msgid "CiVariable|Create wildcard"
msgstr ""

msgid "CiVariable|Error occurred while saving variables"
msgstr ""

msgid "CiVariable|New environment"
msgstr ""

msgid "CiVariable|Protected"
msgstr ""

msgid "CiVariable|Search environments"
msgstr ""

msgid "CiVariable|Toggle protected"
msgstr ""

msgid "CiVariable|Validation failed"
msgstr ""

msgid "ClassificationLabelUnavailable|is unavailable: %{reason}"
msgstr ""

msgid "Clear search"
msgstr ""

msgid "Clear search input"
msgstr ""

msgid "Click any <strong>project name</strong> in the project list below to navigate to the project milestone."
msgstr ""

msgid "Click the <strong>Download</strong> button and wait for downloading to complete."
msgstr ""

msgid "Click the <strong>Promote</strong> button in the top right corner to promote it to a group milestone."
msgstr ""

msgid "Click the <strong>Select none</strong> button on the right, since we only need \"Google Code Project Hosting\"."
msgstr ""

msgid "Click the button below to begin the install process by navigating to the Kubernetes page"
msgstr ""

msgid "Click to expand it."
msgstr ""

msgid "Click to expand text"
msgstr ""

msgid "Client authentication certificate"
msgstr ""

msgid "Client authentication key"
msgstr ""

msgid "Client authentication key password"
msgstr ""

msgid "Clients"
msgstr ""

msgid "Clone"
msgstr ""

msgid "Clone repository"
msgstr ""

msgid "Clone with %{http_label}"
msgstr ""

msgid "Clone with SSH"
msgstr ""

msgid "Close"
msgstr ""

msgid "Close epic"
msgstr ""

msgid "Closed"
msgstr ""

msgid "Closed issues"
msgstr ""

msgid "ClusterIntegration|%{appList} was successfully installed on your Kubernetes cluster"
msgstr ""

msgid "ClusterIntegration|%{boldNotice} This will add some extra resources like a load balancer, which may incur additional costs depending on the hosting provider your Kubernetes cluster is installed on. If you are using Google Kubernetes Engine, you can %{pricingLink}."
msgstr ""

msgid "ClusterIntegration|API URL"
msgstr ""

msgid "ClusterIntegration|Add Kubernetes cluster"
msgstr ""

msgid "ClusterIntegration|Add a Kubernetes cluster integration"
msgstr ""

msgid "ClusterIntegration|Adding a Kubernetes cluster to your group will automatically share the cluster across all your projects. Use review apps, deploy your applications, and easily run your pipelines for all projects using the same cluster."
msgstr ""

msgid "ClusterIntegration|Adding an integration to your group will share the cluster across all your projects."
msgstr ""

msgid "ClusterIntegration|Advanced options on this Kubernetes cluster's integration"
msgstr ""

msgid "ClusterIntegration|After installing Ingress, you will need to point your wildcard DNS at the generated external IP address in order to view your app after it is deployed. %{ingressHelpLink}"
msgstr ""

msgid "ClusterIntegration|An error occured while trying to fetch project zones: %{error}"
msgstr ""

msgid "ClusterIntegration|An error occurred when trying to contact the Google Cloud API. Please try again later."
msgstr ""

msgid "ClusterIntegration|An error occurred while trying to fetch your projects: %{error}"
msgstr ""

msgid "ClusterIntegration|An error occurred while trying to fetch zone machine types: %{error}"
msgstr ""

msgid "ClusterIntegration|Applications"
msgstr ""

msgid "ClusterIntegration|Are you sure you want to remove this Kubernetes cluster's integration? This will not delete your actual Kubernetes cluster."
msgstr ""

msgid "ClusterIntegration|CA Certificate"
msgstr ""

msgid "ClusterIntegration|Cert-Manager"
msgstr ""

msgid "ClusterIntegration|Cert-Manager is a native Kubernetes certificate management controller that helps with issuing certificates. Installing Cert-Manager on your cluster will issue a certificate by %{letsEncrypt} and ensure that certificates are valid and up-to-date."
msgstr ""

msgid "ClusterIntegration|Certificate Authority bundle (PEM format)"
msgstr ""

msgid "ClusterIntegration|Choose which applications to install on your Kubernetes cluster. Helm Tiller is required to install any of the following applications."
msgstr ""

msgid "ClusterIntegration|Choose which of your environments will use this cluster."
msgstr ""

msgid "ClusterIntegration|Copy API URL"
msgstr ""

msgid "ClusterIntegration|Copy CA Certificate"
msgstr ""

msgid "ClusterIntegration|Copy Ingress IP Address to clipboard"
msgstr ""

msgid "ClusterIntegration|Copy Jupyter Hostname to clipboard"
msgstr ""

msgid "ClusterIntegration|Copy Knative IP Address to clipboard"
msgstr ""

msgid "ClusterIntegration|Copy Kubernetes cluster name"
msgstr ""

msgid "ClusterIntegration|Copy Token"
msgstr ""

msgid "ClusterIntegration|Create Kubernetes cluster"
msgstr ""

msgid "ClusterIntegration|Did you know?"
msgstr ""

msgid "ClusterIntegration|Enable or disable GitLab's connection to your Kubernetes cluster."
msgstr ""

msgid "ClusterIntegration|Enable this setting if using role-based access control (RBAC)."
msgstr ""

msgid "ClusterIntegration|Enter the details for your Kubernetes cluster"
msgstr ""

msgid "ClusterIntegration|Environment scope"
msgstr ""

msgid "ClusterIntegration|Every new Google Cloud Platform (GCP) account receives $300 in credit upon %{sign_up_link}. In partnership with Google, GitLab is able to offer an additional $200 for both new and existing GCP accounts to get started with GitLab's Google Kubernetes Engine Integration."
msgstr ""

msgid "ClusterIntegration|Fetching machine types"
msgstr ""

msgid "ClusterIntegration|Fetching projects"
msgstr ""

msgid "ClusterIntegration|Fetching zones"
msgstr ""

msgid "ClusterIntegration|GitLab Integration"
msgstr ""

msgid "ClusterIntegration|GitLab Runner"
msgstr ""

msgid "ClusterIntegration|GitLab Runner connects to this project's repository and executes CI/CD jobs, pushing results back and deploying, applications to production."
msgstr ""

msgid "ClusterIntegration|Google Cloud Platform project"
msgstr ""

msgid "ClusterIntegration|Google Kubernetes Engine"
msgstr ""

msgid "ClusterIntegration|Google Kubernetes Engine project"
msgstr ""

msgid "ClusterIntegration|Group cluster"
msgstr ""

msgid "ClusterIntegration|Helm Tiller"
msgstr ""

msgid "ClusterIntegration|Helm streamlines installing and managing Kubernetes applications. Tiller runs inside of your Kubernetes Cluster, and manages releases of your charts."
msgstr ""

msgid "ClusterIntegration|Hide"
msgstr ""

msgid "ClusterIntegration|If you are setting up multiple clusters and are using Auto DevOps, %{help_link_start}read this first%{help_link_end}."
msgstr ""

msgid "ClusterIntegration|In order to show the health of the cluster, we'll need to provision your cluster with Prometheus to collect the required data."
msgstr ""

msgid "ClusterIntegration|Ingress"
msgstr ""

msgid "ClusterIntegration|Ingress IP Address"
msgstr ""

msgid "ClusterIntegration|Ingress gives you a way to route requests to services based on the request host or path, centralizing a number of services into a single entrypoint."
msgstr ""

msgid "ClusterIntegration|Install"
msgstr ""

msgid "ClusterIntegration|Install Prometheus"
msgstr ""

msgid "ClusterIntegration|Installed"
msgstr ""

msgid "ClusterIntegration|Installing"
msgstr ""

msgid "ClusterIntegration|Integrate Kubernetes cluster automation"
msgstr ""

msgid "ClusterIntegration|Integration status"
msgstr ""

msgid "ClusterIntegration|Issuer Email"
msgstr ""

msgid "ClusterIntegration|Issuers represent a certificate authority. You must provide an email address for your Issuer. "
msgstr ""

msgid "ClusterIntegration|Jupyter Hostname"
msgstr ""

msgid "ClusterIntegration|JupyterHub"
msgstr ""

msgid "ClusterIntegration|JupyterHub, a multi-user Hub, spawns, manages, and proxies multiple instances of the single-user Jupyter notebook server. JupyterHub can be used to serve notebooks to a class of students, a corporate data science group, or a scientific research group."
msgstr ""

msgid "ClusterIntegration|Knative"
msgstr ""

msgid "ClusterIntegration|Knative Domain Name:"
msgstr ""

msgid "ClusterIntegration|Knative IP Address:"
msgstr ""

msgid "ClusterIntegration|Knative extends Kubernetes to provide a set of middleware components that are essential to build modern, source-centric, and container-based applications that can run anywhere: on premises, in the cloud, or even in a third-party data center."
msgstr ""

msgid "ClusterIntegration|Kubernetes cluster"
msgstr ""

msgid "ClusterIntegration|Kubernetes cluster details"
msgstr ""

msgid "ClusterIntegration|Kubernetes cluster health"
msgstr ""

msgid "ClusterIntegration|Kubernetes cluster is being created on Google Kubernetes Engine..."
msgstr ""

msgid "ClusterIntegration|Kubernetes cluster name"
msgstr ""

msgid "ClusterIntegration|Kubernetes cluster was successfully created on Google Kubernetes Engine. Refresh the page to see Kubernetes cluster's details"
msgstr ""

msgid "ClusterIntegration|Kubernetes clusters allow you to use review apps, deploy your applications, run your pipelines, and much more in an easy way."
msgstr ""

msgid "ClusterIntegration|Kubernetes clusters can be used to deploy applications and to provide Review Apps for this project"
msgstr ""

msgid "ClusterIntegration|Learn more about %{help_link_start_machine_type}machine types%{help_link_end} and %{help_link_start_pricing}pricing%{help_link_end}."
msgstr ""

msgid "ClusterIntegration|Learn more about %{help_link_start}zones%{help_link_end}."
msgstr ""

msgid "ClusterIntegration|Learn more about Kubernetes"
msgstr ""

msgid "ClusterIntegration|Learn more about group Kubernetes clusters"
msgstr ""

msgid "ClusterIntegration|Let's Encrypt"
msgstr ""

msgid "ClusterIntegration|Machine type"
msgstr ""

msgid "ClusterIntegration|Make sure your account %{link_to_requirements} to create Kubernetes clusters"
msgstr ""

msgid "ClusterIntegration|Manage"
msgstr ""

msgid "ClusterIntegration|Manage your Kubernetes cluster by visiting %{link_gke}"
msgstr ""

msgid "ClusterIntegration|More information"
msgstr ""

msgid "ClusterIntegration|No machine types matched your search"
msgstr ""

msgid "ClusterIntegration|No projects found"
msgstr ""

msgid "ClusterIntegration|No projects matched your search"
msgstr ""

msgid "ClusterIntegration|No zones matched your search"
msgstr ""

msgid "ClusterIntegration|Note:"
msgstr ""

msgid "ClusterIntegration|Number of nodes"
msgstr ""

msgid "ClusterIntegration|Please enter access information for your Kubernetes cluster. If you need help, you can read our %{link_to_help_page} on Kubernetes"
msgstr ""

msgid "ClusterIntegration|Please make sure that your Google account meets the following requirements:"
msgstr ""

msgid "ClusterIntegration|Point a wildcard DNS to this generated IP address in order to access your application after it has been deployed."
msgstr ""

msgid "ClusterIntegration|Project cluster"
msgstr ""

msgid "ClusterIntegration|Project namespace"
msgstr ""

msgid "ClusterIntegration|Project namespace (optional, unique)"
msgstr ""

msgid "ClusterIntegration|Prometheus"
msgstr ""

msgid "ClusterIntegration|Prometheus is an open-source monitoring system with %{gitlabIntegrationLink} to monitor deployed applications."
msgstr ""

msgid "ClusterIntegration|RBAC-enabled cluster"
msgstr ""

msgid "ClusterIntegration|Read our %{link_to_help_page} on Kubernetes cluster integration."
msgstr ""

msgid "ClusterIntegration|Remove Kubernetes cluster integration"
msgstr ""

msgid "ClusterIntegration|Remove integration"
msgstr ""

msgid "ClusterIntegration|Remove this Kubernetes cluster's configuration from this project. This will not delete your actual Kubernetes cluster."
msgstr ""

msgid "ClusterIntegration|Replace this with your own hostname if you want. If you do so, point hostname to Ingress IP Address from above."
msgstr ""

msgid "ClusterIntegration|Request to begin installing failed"
msgstr ""

msgid "ClusterIntegration|Save changes"
msgstr ""

msgid "ClusterIntegration|Search machine types"
msgstr ""

msgid "ClusterIntegration|Search projects"
msgstr ""

msgid "ClusterIntegration|Search zones"
msgstr ""

msgid "ClusterIntegration|See and edit the details for your Kubernetes cluster"
msgstr ""

msgid "ClusterIntegration|Select machine type"
msgstr ""

msgid "ClusterIntegration|Select project"
msgstr ""

msgid "ClusterIntegration|Select project and zone to choose machine type"
msgstr ""

msgid "ClusterIntegration|Select project to choose zone"
msgstr ""

msgid "ClusterIntegration|Select zone"
msgstr ""

msgid "ClusterIntegration|Select zone to choose machine type"
msgstr ""

msgid "ClusterIntegration|Service token"
msgstr ""

msgid "ClusterIntegration|Show"
msgstr ""

msgid "ClusterIntegration|Something went wrong on our end."
msgstr ""

msgid "ClusterIntegration|Something went wrong while creating your Kubernetes cluster on Google Kubernetes Engine"
msgstr ""

msgid "ClusterIntegration|Something went wrong while installing %{title}"
msgstr ""

msgid "ClusterIntegration|The IP address is in the process of being assigned. Please check your Kubernetes cluster or Quotas on Google Kubernetes Engine if it takes a long time."
msgstr ""

msgid "ClusterIntegration|This account must have permissions to create a Kubernetes cluster in the %{link_to_container_project} specified below"
msgstr ""

msgid "ClusterIntegration|This option will allow you to install applications on RBAC clusters."
msgstr ""

msgid "ClusterIntegration|Toggle Kubernetes cluster"
msgstr ""

msgid "ClusterIntegration|Token"
msgstr ""

msgid "ClusterIntegration|Validating project billing status"
msgstr ""

msgid "ClusterIntegration|We could not verify that one of your projects on GCP has billing enabled. Please try again."
msgstr ""

msgid "ClusterIntegration|With a Kubernetes cluster associated to this project, you can use review apps, deploy your applications, run your pipelines, and much more in an easy way."
msgstr ""

msgid "ClusterIntegration|You must first install Helm Tiller before installing the applications below"
msgstr ""

msgid "ClusterIntegration|Your account must have %{link_to_kubernetes_engine}"
msgstr ""

msgid "ClusterIntegration|Zone"
msgstr ""

msgid "ClusterIntegration|access to Google Kubernetes Engine"
msgstr ""

msgid "ClusterIntegration|check the pricing here"
msgstr ""

msgid "ClusterIntegration|documentation"
msgstr ""

msgid "ClusterIntegration|help page"
msgstr ""

msgid "ClusterIntegration|meets the requirements"
msgstr ""

msgid "ClusterIntegration|properly configured"
msgstr ""

msgid "ClusterIntegration|sign up"
msgstr ""

msgid "Code owners"
msgstr ""

msgid "Cohorts"
msgstr ""

msgid "Collapse"
msgstr ""

msgid "Collapse sidebar"
msgstr ""

msgid "Command line instructions"
msgstr ""

msgid "Comment"
msgstr ""

msgid "Comment & resolve discussion"
msgstr ""

msgid "Comment & unresolve discussion"
msgstr ""

msgid "Comment form position"
msgstr ""

msgid "Comments"
msgstr ""

msgid "Commit"
msgid_plural "Commits"
msgstr[0] ""
msgstr[1] ""

msgid "Commit Message"
msgstr ""

msgid "Commit duration in minutes for last 30 commits"
msgstr ""

msgid "Commit message"
msgstr ""

msgid "Commit statistics for %{ref} %{start_time} - %{end_time}"
msgstr ""

msgid "Commit to %{branchName} branch"
msgstr ""

msgid "CommitBoxTitle|Commit"
msgstr ""

msgid "CommitMessage|Add %{file_name}"
msgstr ""

msgid "CommitWidget|authored"
msgstr ""

msgid "Commits"
msgstr ""

msgid "Commits feed"
msgstr ""

msgid "Commits per day hour (UTC)"
msgstr ""

msgid "Commits per day of month"
msgstr ""

msgid "Commits per weekday"
msgstr ""

msgid "Commits|An error occurred while fetching merge requests data."
msgstr ""

msgid "Commits|Commit: %{commitText}"
msgstr ""

msgid "Commits|History"
msgstr ""

msgid "Commits|No related merge requests found"
msgstr ""

msgid "Committed by"
msgstr ""

msgid "Commit…"
msgstr ""

msgid "Compare"
msgstr ""

msgid "Compare Git revisions"
msgstr ""

msgid "Compare Revisions"
msgstr ""

msgid "Compare changes with the last commit"
msgstr ""

msgid "Compare changes with the merge request target branch"
msgstr ""

msgid "CompareBranches|%{source_branch} and %{target_branch} are the same."
msgstr ""

msgid "CompareBranches|Compare"
msgstr ""

msgid "CompareBranches|Source"
msgstr ""

msgid "CompareBranches|Target"
msgstr ""

msgid "CompareBranches|There isn't anything to compare."
msgstr ""

msgid "Confidential"
msgstr ""

msgid "Confidentiality"
msgstr ""

msgid "Configure GitLab runners to start using the Web Terminal. %{helpStart}Learn more.%{helpEnd}"
msgstr ""

msgid "Configure Gitaly timeouts."
msgstr ""

msgid "Configure Tracing"
msgstr ""

msgid "Configure a <code>.gitlab-webide.yml</code> file in the <code>.gitlab</code> directory to start using the Web Terminal. %{helpStart}Learn more.%{helpEnd}"
msgstr ""

msgid "Configure automatic git checks and housekeeping on repositories."
msgstr ""

msgid "Configure limits for web and API requests."
msgstr ""

msgid "Configure push mirrors."
msgstr ""

msgid "Configure storage path settings."
msgstr ""

msgid "Configure the %{link} integration."
msgstr ""

msgid "Configure the way a user creates a new account."
msgstr ""

msgid "Connect"
msgstr ""

msgid "Connect all repositories"
msgstr ""

msgid "Connect repositories from GitHub"
msgstr ""

msgid "Connect your external repositories, and CI/CD pipelines will run for new commits. A GitLab project will be created with only CI/CD features enabled."
msgstr ""

msgid "Connecting..."
msgstr ""

msgid "Container Registry"
msgstr ""

msgid "ContainerRegistry|Created"
msgstr ""

msgid "ContainerRegistry|First log in to GitLab&rsquo;s Container Registry using your GitLab username and password. If you have %{link_2fa} you need to use a %{link_token}:"
msgstr ""

msgid "ContainerRegistry|GitLab supports up to 3 levels of image names. The following examples of images are valid for your project:"
msgstr ""

msgid "ContainerRegistry|How to use the Container Registry"
msgstr ""

msgid "ContainerRegistry|Learn more about"
msgstr ""

msgid "ContainerRegistry|No tags in Container Registry for this container image."
msgstr ""

msgid "ContainerRegistry|Once you log in, you&rsquo;re free to create and upload a container image using the common %{build} and %{push} commands"
msgstr ""

msgid "ContainerRegistry|Remove repository"
msgstr ""

msgid "ContainerRegistry|Remove tag"
msgstr ""

msgid "ContainerRegistry|Size"
msgstr ""

msgid "ContainerRegistry|Tag"
msgstr ""

msgid "ContainerRegistry|Tag ID"
msgstr ""

msgid "ContainerRegistry|Use different image names"
msgstr ""

msgid "ContainerRegistry|With the Docker Container Registry integrated into GitLab, every project can have its own space to store its Docker images."
msgstr ""

msgid "ContainerRegistry|You can also use a %{deploy_token} for read-only access to the registry images."
msgstr ""

msgid "Continue"
msgstr ""

msgid "Continue to the next step"
msgstr ""

msgid "Continuous Integration and Deployment"
msgstr ""

msgid "Contribute to GitLab"
msgstr ""

msgid "Contribution"
msgstr ""

msgid "Contribution Charts"
msgstr ""

msgid "Contributions for <strong>%{calendar_date}</strong>"
msgstr ""

msgid "Contributions per group member"
msgstr ""

msgid "Contributors"
msgstr ""

msgid "ContributorsPage|%{startDate} – %{endDate}"
msgstr ""

msgid "ContributorsPage|Building repository graph."
msgstr ""

msgid "ContributorsPage|Commits to %{branch_name}, excluding merge commits. Limited to 6,000 commits."
msgstr ""

msgid "ContributorsPage|Please wait a moment, this page will automatically refresh when ready."
msgstr ""

msgid "Control the display of third party offers."
msgstr ""

msgid "Control the maximum concurrency of LFS/attachment backfill for this secondary node"
msgstr ""

msgid "Control the maximum concurrency of repository backfill for this secondary node"
msgstr ""

msgid "Control the maximum concurrency of verification operations for this Geo node"
msgstr ""

msgid "Control the minimum interval in days that a repository should be reverified for this primary node"
msgstr ""

msgid "ConvDev Index"
msgstr ""

msgid "Copy %{http_label} clone URL"
msgstr ""

msgid "Copy %{protocol} clone URL"
msgstr ""

msgid "Copy ID to clipboard"
msgstr ""

msgid "Copy SSH clone URL"
msgstr ""

msgid "Copy SSH public key"
msgstr ""

msgid "Copy SSH public key to clipboard"
msgstr ""

msgid "Copy URL to clipboard"
msgstr ""

msgid "Copy branch name to clipboard"
msgstr ""

msgid "Copy command to clipboard"
msgstr ""

msgid "Copy commit SHA to clipboard"
msgstr ""

msgid "Copy file path to clipboard"
msgstr ""

msgid "Copy incoming email address to clipboard"
msgstr ""

msgid "Copy link"
msgstr ""

msgid "Copy name to clipboard"
msgstr ""

msgid "Copy reference to clipboard"
msgstr ""

msgid "Copy secret to clipboard"
msgstr ""

msgid "Copy to clipboard"
msgstr ""

msgid "Copy token to clipboard"
msgstr ""

msgid "Could not retrieve the pipeline status. For troubleshooting steps, read the %{linkStart}documentation.%{linkEnd}"
msgstr ""

msgid "Create"
msgstr ""

msgid "Create New Directory"
msgstr ""

msgid "Create a new branch"
msgstr ""

msgid "Create a new branch and merge request"
msgstr ""

msgid "Create a new issue"
msgstr ""

msgid "Create a new repository"
msgstr ""

msgid "Create a personal access token on your account to pull or push via %{protocol}."
msgstr ""

msgid "Create branch"
msgstr ""

msgid "Create commit"
msgstr ""

msgid "Create directory"
msgstr ""

msgid "Create empty repository"
msgstr ""

msgid "Create epic"
msgstr ""

msgid "Create file"
msgstr ""

msgid "Create group"
msgstr ""

msgid "Create group label"
msgstr ""

msgid "Create issue"
msgstr ""

msgid "Create lists from labels. Issues with that label appear in that list."
msgstr ""

msgid "Create merge request"
msgstr ""

msgid "Create merge request and branch"
msgstr ""

msgid "Create new branch"
msgstr ""

msgid "Create new directory"
msgstr ""

msgid "Create new file"
msgstr ""

msgid "Create new file or directory"
msgstr ""

msgid "Create new label"
msgstr ""

msgid "Create new..."
msgstr ""

msgid "Create project label"
msgstr ""

msgid "Create your first page"
msgstr ""

msgid "CreateTag|Tag"
msgstr ""

msgid "CreateTokenToCloneLink|create a personal access token"
msgstr ""

msgid "Created"
msgstr ""

msgid "Created At"
msgstr ""

msgid "Created by me"
msgstr ""

msgid "Created on"
msgstr ""

msgid "Created on:"
msgstr ""

msgid "Creating epic"
msgstr ""

msgid "Cron Timezone"
msgstr ""

msgid "Cron syntax"
msgstr ""

msgid "Current Branch"
msgstr ""

msgid "Current node"
msgstr ""

msgid "CurrentUser|Profile"
msgstr ""

msgid "CurrentUser|Settings"
msgstr ""

msgid "Custom CI config path"
msgstr ""

msgid "Custom hostname (for private commit emails)"
msgstr ""

msgid "Custom notification events"
msgstr ""

msgid "Custom notification levels are the same as participating levels. With custom notification levels you will also receive notifications for select events. To find out more, check out %{notification_link}."
msgstr ""

msgid "Custom project templates"
msgstr ""

msgid "Custom project templates have not been set up for groups that you are a member of. They are enabled from a group’s settings page. Contact your group’s Owner or Maintainer to setup custom project templates."
msgstr ""

msgid "Customize colors"
msgstr ""

msgid "Customize how FogBugz email addresses and usernames are imported into GitLab. In the next step, you'll be able to select the projects you want to import."
msgstr ""

msgid "Customize how Google Code email addresses and usernames are imported into GitLab. In the next step, you'll be able to select the projects you want to import."
msgstr ""

msgid "Customize your merge request approval settings."
msgstr ""

msgid "Customize your pipeline configuration, view your pipeline status and coverage report."
msgstr ""

msgid "Cycle Analytics"
msgstr ""

msgid "Cycle Analytics gives an overview of how much time it takes to go from idea to production in your project."
msgstr ""

msgid "CycleAnalyticsStage|Code"
msgstr ""

msgid "CycleAnalyticsStage|Issue"
msgstr ""

msgid "CycleAnalyticsStage|Plan"
msgstr ""

msgid "CycleAnalyticsStage|Production"
msgstr ""

msgid "CycleAnalyticsStage|Review"
msgstr ""

msgid "CycleAnalyticsStage|Staging"
msgstr ""

msgid "CycleAnalyticsStage|Test"
msgstr ""

msgid "Dashboard"
msgstr ""

msgid "DashboardProjects|All"
msgstr ""

msgid "DashboardProjects|Personal"
msgstr ""

msgid "Date picker"
msgstr ""

msgid "Debug"
msgstr ""

msgid "Dec"
msgstr ""

msgid "December"
msgstr ""

msgid "Decline"
msgstr ""

msgid "Decline and sign out"
msgstr ""

msgid "Default Branch"
msgstr ""

msgid "Default classification label"
msgstr ""

msgid "Default: Directly import the Google Code email address or username"
msgstr ""

msgid "Default: Map a FogBugz account ID to a full name"
msgstr ""

msgid "Define a custom pattern with cron syntax"
msgstr ""

msgid "Define environments in the deploy stage(s) in <code>.gitlab-ci.yml</code> to track deployments here."
msgstr ""

msgid "DelayedJobs|Are you sure you want to run %{jobName} immediately? Otherwise this job will run automatically after it's timer finishes."
msgstr ""

msgid "DelayedJobs|Are you sure you want to run %{job_name} immediately? This job will run automatically after it's timer finishes."
msgstr ""

msgid "DelayedJobs|Start now"
msgstr ""

msgid "DelayedJobs|Unschedule"
msgstr ""

msgid "DelayedJobs|delayed"
msgstr ""

msgid "Delete"
msgstr ""

msgid "Delete Package"
msgstr ""

msgid "Delete Snippet"
msgstr ""

msgid "Delete comment"
msgstr ""

msgid "Delete list"
msgstr ""

msgid "Deleted"
msgstr ""

msgid "Deny"
msgstr ""

msgid "Deploy"
msgid_plural "Deploys"
msgstr[0] ""
msgstr[1] ""

msgid "Deploy Keys"
msgstr ""

msgid "DeployKeys|+%{count} others"
msgstr ""

msgid "DeployKeys|Current project"
msgstr ""

msgid "DeployKeys|Deploy key"
msgstr ""

msgid "DeployKeys|Enabled deploy keys"
msgstr ""

msgid "DeployKeys|Error enabling deploy key"
msgstr ""

msgid "DeployKeys|Error getting deploy keys"
msgstr ""

msgid "DeployKeys|Error removing deploy key"
msgstr ""

msgid "DeployKeys|Expand %{count} other projects"
msgstr ""

msgid "DeployKeys|Loading deploy keys"
msgstr ""

msgid "DeployKeys|No deploy keys found. Create one with the form above."
msgstr ""

msgid "DeployKeys|Privately accessible deploy keys"
msgstr ""

msgid "DeployKeys|Project usage"
msgstr ""

msgid "DeployKeys|Publicly accessible deploy keys"
msgstr ""

msgid "DeployKeys|Read access only"
msgstr ""

msgid "DeployKeys|Write access allowed"
msgstr ""

msgid "DeployKeys|You are going to remove this deploy key. Are you sure?"
msgstr ""

msgid "DeployTokens|Active Deploy Tokens (%{active_tokens})"
msgstr ""

msgid "DeployTokens|Add a deploy token"
msgstr ""

msgid "DeployTokens|Allows read-only access to the registry images"
msgstr ""

msgid "DeployTokens|Allows read-only access to the repository"
msgstr ""

msgid "DeployTokens|Copy deploy token to clipboard"
msgstr ""

msgid "DeployTokens|Copy username to clipboard"
msgstr ""

msgid "DeployTokens|Create deploy token"
msgstr ""

msgid "DeployTokens|Created"
msgstr ""

msgid "DeployTokens|Deploy Tokens"
msgstr ""

msgid "DeployTokens|Deploy tokens allow read-only access to your repository and registry images."
msgstr ""

msgid "DeployTokens|Expires"
msgstr ""

msgid "DeployTokens|Name"
msgstr ""

msgid "DeployTokens|Pick a name for the application, and we'll give you a unique deploy token."
msgstr ""

msgid "DeployTokens|Revoke"
msgstr ""

msgid "DeployTokens|Revoke %{name}"
msgstr ""

msgid "DeployTokens|Scopes"
msgstr ""

msgid "DeployTokens|This action cannot be undone."
msgstr ""

msgid "DeployTokens|This project has no active Deploy Tokens."
msgstr ""

msgid "DeployTokens|Use this token as a password. Make sure you save it - you won't be able to access it again."
msgstr ""

msgid "DeployTokens|Use this username as a login."
msgstr ""

msgid "DeployTokens|Username"
msgstr ""

msgid "DeployTokens|You are about to revoke"
msgstr ""

msgid "DeployTokens|Your New Deploy Token"
msgstr ""

msgid "DeployTokens|Your new project deploy token has been created."
msgstr ""

msgid "Deployed to"
msgstr ""

msgid "Deploying to"
msgstr ""

msgid "Deprioritize label"
msgstr ""

msgid "Descending"
msgstr ""

msgid "Description"
msgstr ""

msgid "Description templates allow you to define context-specific templates for issue and merge request description fields for your project."
msgstr ""

msgid "Description:"
msgstr ""

msgid "Destroy"
msgstr ""

msgid "Details"
msgstr ""

msgid "Detect host keys"
msgstr ""

msgid "Diff content limits"
msgstr ""

msgid "Diff limits"
msgstr ""

msgid "Diffs|No file name available"
msgstr ""

msgid "Diffs|Something went wrong while fetching diff lines."
msgstr ""

msgid "Direction"
msgstr ""

msgid "Directory name"
msgstr ""

msgid "Disable"
msgstr ""

msgid "Disable for this project"
msgstr ""

msgid "Disable group Runners"
msgstr ""

msgid "Disable shared Runners"
msgstr ""

msgid "Disabled"
msgstr ""

msgid "Discard"
msgstr ""

msgid "Discard all changes"
msgstr ""

msgid "Discard all unstaged changes?"
msgstr ""

msgid "Discard changes"
msgstr ""

msgid "Discard changes to %{path}?"
msgstr ""

msgid "Discard draft"
msgstr ""

msgid "Discard review"
msgstr ""

msgid "Discover GitLab Geo."
msgstr ""

msgid "Discover projects, groups and snippets. Share your projects with others"
msgstr ""

msgid "Dismiss"
msgstr ""

msgid "Dismiss Cycle Analytics introduction box"
msgstr ""

msgid "Dismiss Merge Request promotion"
msgstr ""

msgid "Do you want to customize how Google Code email addresses and usernames are imported into GitLab?"
msgstr ""

msgid "Documentation for popular identity providers"
msgstr ""

msgid "Domain"
msgstr ""

msgid "Don't show again"
msgstr ""

msgid "Done"
msgstr ""

msgid "Download"
msgstr ""

msgid "Download tar"
msgstr ""

msgid "Download tar.bz2"
msgstr ""

msgid "Download tar.gz"
msgstr ""

msgid "Download zip"
msgstr ""

msgid "DownloadArtifacts|Download"
msgstr ""

msgid "DownloadCommit|Email Patches"
msgstr ""

msgid "DownloadCommit|Plain Diff"
msgstr ""

msgid "DownloadSource|Download"
msgstr ""

msgid "Downstream"
msgstr ""

msgid "Downvotes"
msgstr ""

msgid "Due date"
msgstr ""

msgid "During this process, you’ll be asked for URLs from GitLab’s side. Use the URLs shown below."
msgstr ""

msgid "Each Runner can be in one of the following states:"
msgstr ""

msgid "Edit"
msgstr ""

msgid "Edit Label"
msgstr ""

msgid "Edit Pipeline Schedule %{id}"
msgstr ""

msgid "Edit Snippet"
msgstr ""

msgid "Edit application"
msgstr ""

msgid "Edit comment"
msgstr ""

msgid "Edit environment"
msgstr ""

msgid "Edit files in the editor and commit changes here"
msgstr ""

msgid "Edit group: %{group_name}"
msgstr ""

msgid "Edit identity for %{user_name}"
msgstr ""

msgid "Elasticsearch"
msgstr ""

msgid "Elasticsearch integration. Elasticsearch AWS IAM."
msgstr ""

msgid "Email"
msgstr ""

msgid "Email patch"
msgstr ""

msgid "Emails"
msgstr ""

msgid "Embed"
msgstr ""

msgid "Enable"
msgstr ""

msgid "Enable Auto DevOps"
msgstr ""

msgid "Enable Pseudonymizer data collection"
msgstr ""

msgid "Enable SAML authentication for this group"
msgstr ""

msgid "Enable Sentry for error reporting and logging."
msgstr ""

msgid "Enable and configure InfluxDB metrics."
msgstr ""

msgid "Enable and configure Prometheus metrics."
msgstr ""

msgid "Enable classification control using an external service"
msgstr ""

msgid "Enable for this project"
msgstr ""

msgid "Enable group Runners"
msgstr ""

msgid "Enable or disable the Pseudonymizer data collection."
msgstr ""

msgid "Enable or disable version check and usage ping."
msgstr ""

msgid "Enable reCAPTCHA or Akismet and set IP limits."
msgstr ""

msgid "Enable self approval of merge requests"
msgstr ""

msgid "Enable shared Runners"
msgstr ""

msgid "Enable the Performance Bar for a given group."
msgstr ""

msgid "Enable usage ping"
msgstr ""

msgid "Enable usage ping to get an overview of how you are using GitLab from a feature perspective."
msgstr ""

msgid "Enabled"
msgstr ""

msgid "Ends at (UTC)"
msgstr ""

msgid "Enter in your Bitbucket Server URL and personal access token below"
msgstr ""

msgid "Enter the issue description"
msgstr ""

msgid "Enter the issue title"
msgstr ""

msgid "Enter the merge request description"
msgstr ""

msgid "Enter the merge request title"
msgstr ""

msgid "Environments"
msgstr ""

msgid "Environments allow you to track deployments of your application %{link_to_read_more}."
msgstr ""

msgid "Environments|An error occurred while fetching the environments."
msgstr ""

msgid "Environments|An error occurred while making the request."
msgstr ""

msgid "Environments|An error occurred while stopping the environment, please try again"
msgstr ""

msgid "Environments|Are you sure you want to stop this environment?"
msgstr ""

msgid "Environments|Commit"
msgstr ""

msgid "Environments|Deploy to..."
msgstr ""

msgid "Environments|Deployment"
msgstr ""

msgid "Environments|Environment"
msgstr ""

msgid "Environments|Environments"
msgstr ""

msgid "Environments|Environments are places where code gets deployed, such as staging or production."
msgstr ""

msgid "Environments|Job"
msgstr ""

msgid "Environments|Learn more about stopping environments"
msgstr ""

msgid "Environments|New environment"
msgstr ""

msgid "Environments|No deployments yet"
msgstr ""

msgid "Environments|No pod name has been specified"
msgstr ""

msgid "Environments|Note that this action will stop the environment, but it will %{emphasisStart}not%{emphasisEnd} have an effect on any existing deployment due to no “stop environment action” being defined in the %{ciConfigLinkStart}.gitlab-ci.yml%{ciConfigLinkEnd} file."
msgstr ""

msgid "Environments|Note that this action will stop the environment, but it will %{emphasis_start}not%{emphasis_end} have an effect on any existing deployment due to no “stop environment action” being defined in the %{ci_config_link_start}.gitlab-ci.yml%{ci_config_link_end} file."
msgstr ""

msgid "Environments|Open live environment"
msgstr ""

msgid "Environments|Pod logs from"
msgstr ""

msgid "Environments|Re-deploy to environment"
msgstr ""

msgid "Environments|Read more about environments"
msgstr ""

msgid "Environments|Rollback environment"
msgstr ""

msgid "Environments|Show all"
msgstr ""

msgid "Environments|Stop"
msgstr ""

msgid "Environments|Stop environment"
msgstr ""

msgid "Environments|Stopping"
msgstr ""

msgid "Environments|Updated"
msgstr ""

msgid "Environments|You don't have any environments right now"
msgstr ""

msgid "Environments|protected"
msgstr ""

msgid "Epic"
msgstr ""

msgid "Epic will be removed! Are you sure?"
msgstr ""

msgid "Epics"
msgstr ""

msgid "Epics Roadmap"
msgstr ""

msgid "Epics let you manage your portfolio of projects more efficiently and with less effort"
msgstr ""

msgid "Epics|An error occurred while saving %{epicDateType} date"
msgstr ""

msgid "Epics|How can I solve this?"
msgstr ""

msgid "Epics|More information"
msgstr ""

msgid "Epics|These dates affect how your epics appear in the roadmap. Dates from milestones come from the milestones assigned to issues in the epic. You can also set fixed dates or remove them entirely."
msgstr ""

msgid "Epics|To schedule your epic's %{epicDateType} date based on milestones, assign a milestone with a %{epicDateType} date to any issue in the epic."
msgstr ""

msgid "Epics|due"
msgstr ""

msgid "Epics|start"
msgstr ""

msgid "Error"
msgstr ""

msgid "Error Reporting and Logging"
msgstr ""

msgid "Error creating epic"
msgstr ""

msgid "Error fetching contributors data."
msgstr ""

msgid "Error fetching labels."
msgstr ""

msgid "Error fetching network graph."
msgstr ""

msgid "Error fetching refs"
msgstr ""

msgid "Error fetching usage ping data."
msgstr ""

msgid "Error loading branch data. Please try again."
msgstr ""

msgid "Error loading branches."
msgstr ""

msgid "Error loading last commit."
msgstr ""

msgid "Error loading markdown preview"
msgstr ""

msgid "Error loading merge requests."
msgstr ""

msgid "Error loading project data. Please try again."
msgstr ""

msgid "Error loading template types."
msgstr ""

msgid "Error loading template."
msgstr ""

msgid "Error occurred when toggling the notification subscription"
msgstr ""

msgid "Error saving label update."
msgstr ""

msgid "Error updating status for all todos."
msgstr ""

msgid "Error updating todo status."
msgstr ""

msgid "Error while loading the merge request. Please try again."
msgstr ""

msgid "Estimated"
msgstr ""

msgid "EventFilterBy|Filter by all"
msgstr ""

msgid "EventFilterBy|Filter by comments"
msgstr ""

msgid "EventFilterBy|Filter by issue events"
msgstr ""

msgid "EventFilterBy|Filter by merge events"
msgstr ""

msgid "EventFilterBy|Filter by push events"
msgstr ""

msgid "EventFilterBy|Filter by team"
msgstr ""

msgid "Every %{action} attempt has failed: %{job_error_message}. Please try again."
msgstr ""

msgid "Every day (at 4:00am)"
msgstr ""

msgid "Every month (on the 1st at 4:00am)"
msgstr ""

msgid "Every week (Sundays at 4:00am)"
msgstr ""

msgid "Everyone"
msgstr ""

msgid "Everyone can contribute"
msgstr ""

msgid "Existing Git repository"
msgstr ""

msgid "Existing folder"
msgstr ""

msgid "Expand"
msgstr ""

msgid "Expand all"
msgstr ""

msgid "Expand sidebar"
msgstr ""

msgid "Expiration date"
msgstr ""

msgid "Expired %{expiredOn}"
msgstr ""

msgid "Expires in %{expires_at}"
msgstr ""

msgid "Explain the problem. If appropriate, provide a link to the relevant issue or comment."
msgstr ""

msgid "Explore"
msgstr ""

msgid "Explore GitLab"
msgstr ""

msgid "Explore Groups"
msgstr ""

msgid "Explore groups"
msgstr ""

msgid "Explore projects"
msgstr ""

msgid "Explore public groups"
msgstr ""

msgid "External Classification Policy Authorization"
msgstr ""

msgid "External URL"
msgstr ""

msgid "External authentication"
msgstr ""

msgid "External authorization denied access to this project"
msgstr ""

msgid "External authorization request timeout"
msgstr ""

msgid "ExternalAuthorizationService|Classification Label"
msgstr ""

msgid "ExternalAuthorizationService|Classification label"
msgstr ""

msgid "ExternalAuthorizationService|When no classification label is set the default label `%{default_label}` will be used."
msgstr ""

msgid "Facebook"
msgstr ""

msgid "Failed"
msgstr ""

msgid "Failed Jobs"
msgstr ""

msgid "Failed to change the owner"
msgstr ""

msgid "Failed to check related branches."
msgstr ""

msgid "Failed to deploy to"
msgstr ""

msgid "Failed to load emoji list."
msgstr ""

msgid "Failed to remove issue from board, please try again."
msgstr ""

msgid "Failed to remove mirror."
msgstr ""

msgid "Failed to remove the pipeline schedule"
msgstr ""

msgid "Failed to signing using smartcard authentication"
msgstr ""

msgid "Failed to update issues, please try again."
msgstr ""

msgid "Failed to upload object map file"
msgstr ""

msgid "Failure"
msgstr ""

msgid "Faster as it re-uses the project workspace (falling back to clone if it doesn't exist)"
msgstr ""

msgid "Feature Flags"
msgstr ""

msgid "FeatureFlags|API URL"
msgstr ""

msgid "FeatureFlags|Active"
msgstr ""

msgid "FeatureFlags|Application name"
msgstr ""

msgid "FeatureFlags|Configure"
msgstr ""

msgid "FeatureFlags|Configure feature flags"
msgstr ""

msgid "FeatureFlags|Create feature flag"
msgstr ""

msgid "FeatureFlags|Delete %{feature_flag_name}?"
msgstr ""

msgid "FeatureFlags|Description"
msgstr ""

msgid "FeatureFlags|Edit %{feature_flag_name}"
msgstr ""

msgid "FeatureFlags|Edit Feature Flag"
msgstr ""

msgid "FeatureFlags|Feature Flag"
msgstr ""

msgid "FeatureFlags|Feature flag"
msgstr ""

msgid "FeatureFlags|Feature flag %{feature_flag_name} will be removed. Are you sure?"
msgstr ""

msgid "FeatureFlags|Feature flags allow you to configure your code into different flavors by dynamically toggling certain functionality."
msgstr ""

msgid "FeatureFlags|Get started with feature flags"
msgstr ""

msgid "FeatureFlags|Inactive"
msgstr ""

msgid "FeatureFlags|Install a %{docs_link_start}compatible client library%{docs_link_end} and specify the API URL, application name, and instance ID during the configuration setup."
msgstr ""

msgid "FeatureFlags|Instance ID"
msgstr ""

msgid "FeatureFlags|More information"
msgstr ""

msgid "FeatureFlags|Name"
msgstr ""

msgid "FeatureFlags|New"
msgstr ""

msgid "FeatureFlags|New Feature Flag"
msgstr ""

msgid "FeatureFlags|Save changes"
msgstr ""

msgid "FeatureFlags|Status"
msgstr ""

msgid "Feb"
msgstr ""

msgid "February"
msgstr ""

msgid "Fields on this page are now uneditable, you can configure"
msgstr ""

msgid "File added"
msgstr ""

msgid "File deleted"
msgstr ""

msgid "File mode changed from %{a_mode} to %{b_mode}"
msgstr ""

msgid "File moved"
msgstr ""

msgid "File templates"
msgstr ""

msgid "Files"
msgstr ""

msgid "Fill in the fields below, turn on <strong>%{enable_label}</strong>, and press <strong>%{save_changes}</strong>"
msgstr ""

msgid "Filter"
msgstr ""

msgid "Filter by %{issuable_type} that are currently closed."
msgstr ""

msgid "Filter by %{issuable_type} that are currently opened."
msgstr ""

msgid "Filter by commit message"
msgstr ""

msgid "Filter by two-factor authentication"
msgstr ""

msgid "Filter..."
msgstr ""

msgid "Find by path"
msgstr ""

msgid "Find file"
msgstr ""

msgid "Find the downloaded ZIP file and decompress it."
msgstr ""

msgid "Find the newly extracted <code>Takeout/Google Code Project Hosting/GoogleCodeProjectHosting.json</code> file."
msgstr ""

msgid "Fingerprints"
msgstr ""

msgid "Finish review"
msgstr ""

msgid "Finished"
msgstr ""

msgid "FirstPushedBy|First"
msgstr ""

msgid "FirstPushedBy|pushed by"
msgstr ""

msgid "Fixed date"
msgstr ""

msgid "Fixed due date"
msgstr ""

msgid "Fixed start date"
msgstr ""

msgid "Fixed:"
msgstr ""

msgid "FogBugz Email"
msgstr ""

msgid "FogBugz Import"
msgstr ""

msgid "FogBugz Password"
msgstr ""

msgid "FogBugz URL"
msgstr ""

msgid "FogBugz import"
msgstr ""

msgid "Follow the steps below to export your Google Code project data."
msgstr ""

msgid "Font Color"
msgstr ""

msgid "Footer message"
msgstr ""

msgid "For internal projects, any logged in user can view pipelines and access job details (output logs and artifacts)"
msgstr ""

msgid "For more information, go to the "
msgstr ""

msgid "For more information, please review %{link_start_tag}Jaeger's configuration doc%{link_end_tag}"
msgstr ""

msgid "For more information, see the documentation on %{deactivating_usage_ping_link_start}deactivating the usage ping%{deactivating_usage_ping_link_end}."
msgstr ""

msgid "For private projects, any member (guest or higher) can view pipelines and access job details (output logs and artifacts)"
msgstr ""

msgid "For public projects, anyone can view pipelines and access job details (output logs and artifacts)"
msgstr ""

msgid "ForkedFromProjectPath|Forked from"
msgstr ""

msgid "ForkedFromProjectPath|Forked from %{project_name} (deleted)"
msgstr ""

msgid "Forking in progress"
msgstr ""

msgid "Format"
msgstr ""

msgid "Found errors in your .gitlab-ci.yml:"
msgstr ""

msgid "From %{provider_title}"
msgstr ""

msgid "From Bitbucket"
msgstr ""

msgid "From Bitbucket Server"
msgstr ""

msgid "From FogBugz"
msgstr ""

msgid "From GitLab.com"
msgstr ""

msgid "From Google Code"
msgstr ""

msgid "From issue creation until deploy to production"
msgstr ""

msgid "From merge request merge until deploy to production"
msgstr ""

msgid "From milestones:"
msgstr ""

msgid "From the Kubernetes cluster details view, install Runner from the applications list"
msgstr ""

msgid "GPG Keys"
msgstr ""

msgid "General"
msgstr ""

msgid "General pipelines"
msgstr ""

msgid "Generate a default set of labels"
msgstr ""

msgid "Geo"
msgstr ""

msgid "Geo Nodes"
msgstr ""

msgid "Geo allows you to replicate your GitLab instance to other geographical locations."
msgstr ""

msgid "GeoNodeSyncStatus|Node is failing or broken."
msgstr ""

msgid "GeoNodeSyncStatus|Node is slow, overloaded, or it just recovered after an outage."
msgstr ""

msgid "GeoNodes|Checksummed"
msgstr ""

msgid "GeoNodes|Data is out of date from %{timeago}"
msgstr ""

msgid "GeoNodes|Data replication lag"
msgstr ""

msgid "GeoNodes|Disabling a node stops the sync process. Are you sure?"
msgstr ""

msgid "GeoNodes|Does not match the primary storage configuration"
msgstr ""

msgid "GeoNodes|Failed"
msgstr ""

msgid "GeoNodes|Full"
msgstr ""

msgid "GeoNodes|GitLab version"
msgstr ""

msgid "GeoNodes|GitLab version does not match the primary node version"
msgstr ""

msgid "GeoNodes|Health status"
msgstr ""

msgid "GeoNodes|Last event ID processed by cursor"
msgstr ""

msgid "GeoNodes|Last event ID seen from primary"
msgstr ""

msgid "GeoNodes|Learn more about Repository checksum progress"
msgstr ""

msgid "GeoNodes|Learn more about Repository verification"
msgstr ""

msgid "GeoNodes|Learn more about Wiki checksum progress"
msgstr ""

msgid "GeoNodes|Learn more about Wiki verification"
msgstr ""

msgid "GeoNodes|Loading nodes"
msgstr ""

msgid "GeoNodes|Local LFS objects"
msgstr ""

msgid "GeoNodes|Local attachments"
msgstr ""

msgid "GeoNodes|Local job artifacts"
msgstr ""

msgid "GeoNodes|New node"
msgstr ""

msgid "GeoNodes|Node Authentication was successfully repaired."
msgstr ""

msgid "GeoNodes|Node was successfully removed."
msgstr ""

msgid "GeoNodes|Not checksummed"
msgstr ""

msgid "GeoNodes|Out of sync"
msgstr ""

msgid "GeoNodes|Removing a node stops the sync process. Are you sure?"
msgstr ""

msgid "GeoNodes|Replication slot WAL"
msgstr ""

msgid "GeoNodes|Replication slots"
msgstr ""

msgid "GeoNodes|Repositories"
msgstr ""

msgid "GeoNodes|Repositories checksummed for verification with their counterparts on Secondary nodes"
msgstr ""

msgid "GeoNodes|Repositories verified with their counterparts on the Primary node"
msgstr ""

msgid "GeoNodes|Repository checksum progress"
msgstr ""

msgid "GeoNodes|Repository verification progress"
msgstr ""

msgid "GeoNodes|Selective"
msgstr ""

msgid "GeoNodes|Something went wrong while changing node status"
msgstr ""

msgid "GeoNodes|Something went wrong while fetching nodes"
msgstr ""

msgid "GeoNodes|Something went wrong while removing node"
msgstr ""

msgid "GeoNodes|Something went wrong while repairing node"
msgstr ""

msgid "GeoNodes|Storage config"
msgstr ""

msgid "GeoNodes|Sync settings"
msgstr ""

msgid "GeoNodes|Synced"
msgstr ""

msgid "GeoNodes|Unused slots"
msgstr ""

msgid "GeoNodes|Unverified"
msgstr ""

msgid "GeoNodes|Used slots"
msgstr ""

msgid "GeoNodes|Verified"
msgstr ""

msgid "GeoNodes|Wiki checksum progress"
msgstr ""

msgid "GeoNodes|Wiki verification progress"
msgstr ""

msgid "GeoNodes|Wikis"
msgstr ""

msgid "GeoNodes|Wikis checksummed for verification with their counterparts on Secondary nodes"
msgstr ""

msgid "GeoNodes|Wikis verified with their counterparts on the Primary node"
msgstr ""

msgid "GeoNodes|You have configured Geo nodes using an insecure HTTP connection. We recommend the use of HTTPS."
msgstr ""

msgid "Geo|%{name} is scheduled for forced re-download"
msgstr ""

msgid "Geo|%{name} is scheduled for re-check"
msgstr ""

msgid "Geo|%{name} is scheduled for re-sync"
msgstr ""

msgid "Geo|All"
msgstr ""

msgid "Geo|All projects"
msgstr ""

msgid "Geo|All projects are being scheduled for re-check"
msgstr ""

msgid "Geo|All projects are being scheduled for re-sync"
msgstr ""

msgid "Geo|Batch operations"
msgstr ""

msgid "Geo|Could not remove tracking entry for an existing project."
msgstr ""

msgid "Geo|Failed"
msgstr ""

msgid "Geo|File sync capacity"
msgstr ""

msgid "Geo|Geo Status"
msgstr ""

msgid "Geo|Groups to synchronize"
msgstr ""

msgid "Geo|In sync"
msgstr ""

msgid "Geo|Last successful sync"
msgstr ""

msgid "Geo|Last sync attempt"
msgstr ""

msgid "Geo|Last time verified"
msgstr ""

msgid "Geo|Never"
msgstr ""

msgid "Geo|Next sync scheduled at"
msgstr ""

msgid "Geo|Not synced yet"
msgstr ""

msgid "Geo|Pending"
msgstr ""

msgid "Geo|Pending synchronization"
msgstr ""

msgid "Geo|Pending verification"
msgstr ""

msgid "Geo|Project (ID: %{project_id}) no longer exists on the primary. It is safe to remove this entry, as this will not remove any data on disk."
msgstr ""

msgid "Geo|Projects in certain groups"
msgstr ""

msgid "Geo|Projects in certain storage shards"
msgstr ""

msgid "Geo|Re-verification interval"
msgstr ""

msgid "Geo|Recheck"
msgstr ""

msgid "Geo|Recheck all projects"
msgstr ""

msgid "Geo|Redownload"
msgstr ""

msgid "Geo|Remove"
msgstr ""

msgid "Geo|Repository sync capacity"
msgstr ""

msgid "Geo|Resync"
msgstr ""

msgid "Geo|Resync all projects"
msgstr ""

msgid "Geo|Retry count"
msgstr ""

msgid "Geo|Select groups to replicate."
msgstr ""

msgid "Geo|Shards to synchronize"
msgstr ""

msgid "Geo|Status"
msgstr ""

msgid "Geo|Synced"
msgstr ""

msgid "Geo|Synchronization failed - %{error}"
msgstr ""

msgid "Geo|Tracking entry for project (%{project_id}) was successfully removed."
msgstr ""

msgid "Geo|Tracking entry will be removed. Are you sure?"
msgstr ""

msgid "Geo|Unknown state"
msgstr ""

msgid "Geo|Verification capacity"
msgstr ""

msgid "Geo|Verification failed - %{error}"
msgstr ""

msgid "Geo|Waiting for scheduler"
msgstr ""

msgid "Geo|You are on a secondary, <b>read-only</b> Geo node. If you want to make changes, you must visit this page on the %{primary_node}."
msgstr ""

msgid "Geo|You are on a secondary, <b>read-only</b> Geo node. You may be able to make a limited amount of changes or perform a limited amount of actions on this page."
msgstr ""

msgid "Geo|You need a different license to use Geo replication"
msgstr ""

msgid "Geo|misconfigured"
msgstr ""

msgid "Geo|primary"
msgstr ""

msgid "Geo|secondary"
msgstr ""

msgid "Get a free instance review"
msgstr ""

msgid "Git"
msgstr ""

msgid "Git global setup"
msgstr ""

msgid "Git repository URL"
msgstr ""

msgid "Git revision"
msgstr ""

msgid "Git strategy for pipelines"
msgstr ""

msgid "Git version"
msgstr ""

msgid "GitHub import"
msgstr ""

msgid "GitLab CI Linter has been moved"
msgstr ""

msgid "GitLab Geo"
msgstr ""

msgid "GitLab Group Runners can execute code for all the projects in this group."
msgstr ""

msgid "GitLab Import"
msgstr ""

msgid "GitLab Shared Runners execute code of different projects on the same Runner unless you configure GitLab Runner Autoscale with MaxBuilds 1 (which it is on GitLab.com)."
msgstr ""

msgid "GitLab User"
msgstr ""

msgid "GitLab metadata URL"
msgstr ""

msgid "GitLab project export"
msgstr ""

msgid "GitLab single sign on URL"
msgstr ""

msgid "GitLab will run a background job that will produce pseudonymized CSVs of the GitLab database that will be uploaded to your configured object storage directory."
msgstr ""

msgid "GitLab.com import"
msgstr ""

msgid "GitLab’s issue tracker"
msgstr ""

msgid "Gitaly"
msgstr ""

msgid "Gitaly Servers"
msgstr ""

msgid "Gitaly|Address"
msgstr ""

msgid "Gitea Host URL"
msgstr ""

msgid "Gitea Import"
msgstr ""

msgid "Given access %{time_ago}"
msgstr ""

msgid "Go Back"
msgstr ""

msgid "Go back"
msgstr ""

msgid "Go to"
msgstr ""

msgid "Go to %{link_to_google_takeout}."
msgstr ""

msgid "Google Code import"
msgstr ""

msgid "Google Takeout"
msgstr ""

msgid "Google authentication is not %{link_to_documentation}. Ask your GitLab administrator if you want to use this service."
msgstr ""

msgid "Got it!"
msgstr ""

msgid "Grant access"
msgstr ""

msgid "Graph"
msgstr ""

msgid "Group"
msgstr ""

msgid "Group CI/CD settings"
msgstr ""

msgid "Group Git LFS status:"
msgstr ""

msgid "Group ID"
msgstr ""

msgid "Group Runners"
msgstr ""

msgid "Group SAML must be enabled to test"
msgstr ""

msgid "Group URL"
msgstr ""

msgid "Group avatar"
msgstr ""

msgid "Group description"
msgstr ""

msgid "Group description (optional)"
msgstr ""

msgid "Group details"
msgstr ""

msgid "Group info:"
msgstr ""

msgid "Group maintainers can register group runners in the %{link}"
msgstr ""

msgid "Group name"
msgstr ""

msgid "Group:"
msgstr ""

msgid "Group: %{group_name}"
msgstr ""

msgid "GroupRoadmap|From %{dateWord}"
msgstr ""

msgid "GroupRoadmap|Loading roadmap"
msgstr ""

msgid "GroupRoadmap|Something went wrong while fetching epics"
msgstr ""

msgid "GroupRoadmap|Sorry, no epics matched your search"
msgstr ""

msgid "GroupRoadmap|The roadmap shows the progress of your epics along a timeline"
msgstr ""

msgid "GroupRoadmap|To view the roadmap, add a start or due date to one of your epics in this group or its subgroups. In the months view, only epics in the past month, current month, and next 5 months are shown &ndash; from %{startDate} to %{endDate}."
msgstr ""

msgid "GroupRoadmap|To view the roadmap, add a start or due date to one of your epics in this group or its subgroups. In the quarters view, only epics in the past quarter, current quarter, and next 4 quarters are shown &ndash; from %{startDate} to %{endDate}."
msgstr ""

msgid "GroupRoadmap|To view the roadmap, add a start or due date to one of your epics in this group or its subgroups. In the weeks view, only epics in the past week, current week, and next 4 weeks are shown &ndash; from %{startDate} to %{endDate}."
msgstr ""

msgid "GroupRoadmap|To widen your search, change or remove filters. In the months view, only epics in the past month, current month, and next 5 months are shown &ndash; from %{startDate} to %{endDate}."
msgstr ""

msgid "GroupRoadmap|To widen your search, change or remove filters. In the quarters view, only epics in the past quarter, current quarter, and next 4 quarters are shown &ndash; from %{startDate} to %{endDate}."
msgstr ""

msgid "GroupRoadmap|To widen your search, change or remove filters. In the weeks view, only epics in the past week, current week, and next 4 weeks are shown &ndash; from %{startDate} to %{endDate}."
msgstr ""

msgid "GroupRoadmap|Until %{dateWord}"
msgstr ""

msgid "GroupSettings|Badges"
msgstr ""

msgid "GroupSettings|Custom project templates"
msgstr ""

msgid "GroupSettings|Customize your group badges."
msgstr ""

msgid "GroupSettings|Learn more about badges."
msgstr ""

msgid "GroupSettings|Learn more about group-level project templates."
msgstr ""

msgid "GroupSettings|Prevent sharing a project within %{group} with other groups"
msgstr ""

msgid "GroupSettings|Select a sub-group as the custom project template source for this group."
msgstr ""

msgid "GroupSettings|This setting is applied on %{ancestor_group} and has been overridden on this subgroup."
msgstr ""

msgid "GroupSettings|This setting is applied on %{ancestor_group}. To share projects in this group with another group, ask the owner to override the setting or %{remove_ancestor_share_with_group_lock}."
msgstr ""

msgid "GroupSettings|This setting is applied on %{ancestor_group}. You can override the setting or %{remove_ancestor_share_with_group_lock}."
msgstr ""

msgid "GroupSettings|This setting will be applied to all subgroups unless overridden by a group owner. Groups that already have access to the project will continue to have access unless removed manually."
msgstr ""

msgid "GroupSettings|cannot be disabled when the parent group \"Share with group lock\" is enabled, except by the owner of the parent group"
msgstr ""

msgid "GroupSettings|remove the share with group lock from %{ancestor_group_name}"
msgstr ""

msgid "Groups"
msgstr ""

msgid "Groups can also be nested by creating %{subgroup_docs_link_start}subgroups%{subgroup_docs_link_end}."
msgstr ""

msgid "GroupsDropdown|Frequently visited"
msgstr ""

msgid "GroupsDropdown|Groups you visit often will appear here"
msgstr ""

msgid "GroupsDropdown|Loading groups"
msgstr ""

msgid "GroupsDropdown|Search your groups"
msgstr ""

msgid "GroupsDropdown|Something went wrong on our end."
msgstr ""

msgid "GroupsDropdown|Sorry, no groups matched your search"
msgstr ""

msgid "GroupsDropdown|This feature requires browser localStorage support"
msgstr ""

msgid "GroupsEmptyState|A group is a collection of several projects."
msgstr ""

msgid "GroupsEmptyState|If you organize your projects under a group, it works like a folder."
msgstr ""

msgid "GroupsEmptyState|No groups found"
msgstr ""

msgid "GroupsEmptyState|You can manage your group member’s permissions and access to each project in the group."
msgstr ""

msgid "GroupsTree|Are you sure you want to leave the \"%{fullName}\" group?"
msgstr ""

msgid "GroupsTree|Create a project in this group."
msgstr ""

msgid "GroupsTree|Create a subgroup in this group."
msgstr ""

msgid "GroupsTree|Edit group"
msgstr ""

msgid "GroupsTree|Failed to leave the group. Please make sure you are not the only owner."
msgstr ""

msgid "GroupsTree|Leave this group"
msgstr ""

msgid "GroupsTree|Loading groups"
msgstr ""

msgid "GroupsTree|No groups matched your search"
msgstr ""

msgid "GroupsTree|No groups or projects matched your search"
msgstr ""

msgid "GroupsTree|Search by name"
msgstr ""

msgid "Have your users email"
msgstr ""

msgid "Header message"
msgstr ""

msgid "Health Check"
msgstr ""

msgid "Health information can be retrieved from the following endpoints. More information is available"
msgstr ""

msgid "HealthCheck|Access token is"
msgstr ""

msgid "HealthCheck|Healthy"
msgstr ""

msgid "HealthCheck|No Health Problems Detected"
msgstr ""

msgid "HealthCheck|Unhealthy"
msgstr ""

msgid "Help"
msgstr ""

msgid "Help page"
msgstr ""

msgid "Help page text and support page url."
msgstr ""

msgid "Here is the public SSH key that needs to be added to the remote server. For more information, please refer to the documentation."
msgstr ""

msgid "Hide host keys manual input"
msgstr ""

msgid "Hide payload"
msgstr ""

msgid "Hide value"
msgid_plural "Hide values"
msgstr[0] ""
msgstr[1] ""

msgid "Hide values"
msgstr ""

msgid "Hide whitespace changes"
msgstr ""

msgid "History"
msgstr ""

msgid "Housekeeping successfully started"
msgstr ""

msgid "However, you are already a member of this %{member_source}. Sign in using a different account to accept the invitation."
msgstr ""

msgid "I accept the %{terms_link}"
msgstr ""

msgid "I accept the|Terms of Service and Privacy Policy"
msgstr ""

msgid "ID"
msgstr ""

msgid "IDE|Allow live previews of JavaScript projects in the Web IDE using CodeSandbox client side evaluation."
msgstr ""

msgid "IDE|Back"
msgstr ""

msgid "IDE|Client side evaluation"
msgstr ""

msgid "IDE|Commit"
msgstr ""

msgid "IDE|Edit"
msgstr ""

msgid "IDE|Get started with Live Preview"
msgstr ""

msgid "IDE|Go to project"
msgstr ""

msgid "IDE|Live Preview"
msgstr ""

msgid "IDE|Open in file view"
msgstr ""

msgid "IDE|Preview your web application using Web IDE client-side evaluation."
msgstr ""

msgid "IDE|Refresh preview"
msgstr ""

msgid "IDE|Review"
msgstr ""

msgid "IP Address"
msgstr ""

msgid "Identifier"
msgstr ""

msgid "Identities"
msgstr ""

msgid "Identity provider single sign on URL"
msgstr ""

msgid "If any job surpasses this timeout threshold, it will be marked as failed. Human readable time input language is accepted like \"1 hour\". Values without specification represent seconds."
msgstr ""

msgid "If disabled, a diverged local branch will not be automatically updated with commits from its remote counterpart, to prevent local data loss. If the default branch (%{default_branch}) has diverged and cannot be updated, mirroring will fail. Other diverged branches are silently ignored."
msgstr ""

msgid "If disabled, the access level will depend on the user's permissions in the project."
msgstr ""

msgid "If enabled"
msgstr ""

msgid "If enabled, access to projects will be validated on an external service using their classification label."
msgstr ""

msgid "If using GitHub, you’ll see pipeline statuses on GitHub for your commits and pull requests. %{more_info_link}"
msgstr ""

msgid "If you already have files you can push them using the %{link_to_cli} below."
msgstr ""

msgid "If your HTTP repository is not publicly accessible, add authentication information to the URL: <code>https://username:password@gitlab.company.com/group/project.git</code>."
msgstr ""

msgid "ImageDiffViewer|2-up"
msgstr ""

msgid "ImageDiffViewer|Onion skin"
msgstr ""

msgid "ImageDiffViewer|Swipe"
msgstr ""

msgid "Impersonation has been disabled"
msgstr ""

msgid "Import"
msgstr ""

msgid "Import Projects from Gitea"
msgstr ""

msgid "Import all compatible projects"
msgstr ""

msgid "Import all projects"
msgstr ""

msgid "Import all repositories"
msgstr ""

msgid "Import an exported GitLab project"
msgstr ""

msgid "Import in progress"
msgstr ""

msgid "Import multiple repositories by uploading a manifest file."
msgstr ""

msgid "Import project"
msgstr ""

msgid "Import projects from Bitbucket"
msgstr ""

msgid "Import projects from Bitbucket Server"
msgstr ""

msgid "Import projects from FogBugz"
msgstr ""

msgid "Import projects from GitLab.com"
msgstr ""

msgid "Import projects from Google Code"
msgstr ""

msgid "Import repositories from Bitbucket Server"
msgstr ""

msgid "Import repositories from GitHub"
msgstr ""

msgid "Import repository"
msgstr ""

msgid "Import timed out. Import took longer than %{import_jobs_expiration} seconds"
msgstr ""

msgid "ImportButtons|Connect repositories from"
msgstr ""

msgid "Improve Issue boards with GitLab Enterprise Edition."
msgstr ""

msgid "Improve issues management with Issue weight and GitLab Enterprise Edition."
msgstr ""

msgid "Improve search with Advanced Global Search and GitLab Enterprise Edition."
msgstr ""

msgid "In order to enable instance-level analytics, please ask an admin to enable %{usage_ping_link_start}usage ping%{usage_ping_link_end}."
msgstr ""

msgid "In the next step, you'll be able to select the projects you want to import."
msgstr ""

msgid "Include a Terms of Service agreement and Privacy Policy that all users must accept."
msgstr ""

msgid "Include the username in the URL if required: <code>https://username@gitlab.company.com/group/project.git</code>."
msgstr ""

msgid "Incompatible Project"
msgstr ""

msgid "Indicates whether this runner can pick jobs without tags"
msgstr ""

msgid "Inline"
msgstr ""

msgid "Input host keys manually"
msgstr ""

msgid "Input your repository URL"
msgstr ""

msgid "Insert suggestion"
msgstr ""

msgid "Install GitLab Runner"
msgstr ""

msgid "Install Runner on Kubernetes"
msgstr ""

msgid "Instance"
msgid_plural "Instances"
msgstr[0] ""
msgstr[1] ""

msgid "Instance Statistics"
msgstr ""

msgid "Instance Statistics visibility"
msgstr ""

msgid "Instance does not support multiple Kubernetes clusters"
msgstr ""

msgid "Integrations"
msgstr ""

msgid "Integrations Settings"
msgstr ""

msgid "Interested parties can even contribute by pushing commits if they want to."
msgstr ""

msgid "Internal"
msgstr ""

msgid "Internal - The group and any internal projects can be viewed by any logged in user."
msgstr ""

msgid "Internal - The project can be accessed by any logged in user."
msgstr ""

msgid "Internal users"
msgstr ""

msgid "Interval Pattern"
msgstr ""

msgid "Introducing Cycle Analytics"
msgstr ""

msgid "Invitation"
msgstr ""

msgid "Invite"
msgstr ""

msgid "Invoke Count"
msgstr ""

msgid "Invoke Time"
msgstr ""

msgid "Issue"
msgstr ""

msgid "Issue Boards"
msgstr ""

msgid "Issue board focus mode"
msgstr ""

msgid "Issue events"
msgstr ""

msgid "IssueBoards|Board"
msgstr ""

msgid "IssueBoards|Boards"
msgstr ""

msgid "IssueBoards|Create new board"
msgstr ""

msgid "IssueBoards|Delete board"
msgstr ""

msgid "IssueBoards|Some of your boards are hidden, activate a license to see them again."
msgstr ""

msgid "Issues"
msgstr ""

msgid "Issues can be bugs, tasks or ideas to be discussed. Also, issues are searchable and filterable."
msgstr ""

msgid "Issues closed"
msgstr ""

msgid "Issues, merge requests, pushes and comments."
msgstr ""

msgid "IssuesAnalytics|After you begin creating issues for your projects, we can start tracking and displaying metrics for them"
msgstr ""

msgid "IssuesAnalytics|Issues Created"
msgstr ""

msgid "IssuesAnalytics|Issues created per month"
msgstr ""

msgid "IssuesAnalytics|Last 12 months"
msgstr ""

msgid "IssuesAnalytics|Sorry, your filter produced no results"
msgstr ""

msgid "IssuesAnalytics|There are no issues for the projects in your group"
msgstr ""

msgid "IssuesAnalytics|To widen your search, change or remove filters in the filter bar above"
msgstr ""

msgid "It's you"
msgstr ""

msgid "Jaeger URL"
msgstr ""

msgid "Jaeger tracing"
msgstr ""

msgid "Jan"
msgstr ""

msgid "January"
msgstr ""

msgid "Job"
msgstr ""

msgid "Job has been erased"
msgstr ""

msgid "Jobs"
msgstr ""

msgid "Job|Browse"
msgstr ""

msgid "Job|Complete Raw"
msgstr ""

msgid "Job|Download"
msgstr ""

msgid "Job|Erase job log"
msgstr ""

msgid "Job|Job artifacts"
msgstr ""

msgid "Job|Job has been erased"
msgstr ""

msgid "Job|Job has been erased by"
msgstr ""

msgid "Job|Keep"
msgstr ""

msgid "Job|Scroll to bottom"
msgstr ""

msgid "Job|Scroll to top"
msgstr ""

msgid "Job|Show complete raw"
msgstr ""

msgid "Job|The artifacts were removed"
msgstr ""

msgid "Job|The artifacts will be removed in"
msgstr ""

msgid "Job|This job is stuck because the project doesn't have any runners online assigned to it."
msgstr ""

msgid "Jul"
msgstr ""

msgid "July"
msgstr ""

msgid "Jun"
msgstr ""

msgid "June"
msgstr ""

msgid "Kubernetes"
msgstr ""

msgid "Kubernetes Cluster"
msgstr ""

msgid "Kubernetes cluster creation time exceeds timeout; %{timeout}"
msgstr ""

msgid "Kubernetes cluster integration was not removed."
msgstr ""

msgid "Kubernetes cluster integration was successfully removed."
msgstr ""

msgid "Kubernetes cluster was successfully updated."
msgstr ""

msgid "Kubernetes configured"
msgstr ""

msgid "Kubernetes service integration has been deprecated. %{deprecated_message_content} your Kubernetes clusters using the new <a href=\"%{url}\"/>Kubernetes Clusters</a> page"
msgstr ""

msgid "LFS"
msgstr ""

msgid "LFSStatus|Disabled"
msgstr ""

msgid "LFSStatus|Enabled"
msgstr ""

msgid "Label"
msgstr ""

msgid "Label actions dropdown"
msgstr ""

msgid "Label lists show all issues with the selected label."
msgstr ""

msgid "LabelSelect|%{firstLabelName} +%{remainingLabelCount} more"
msgstr ""

msgid "LabelSelect|%{labelsString}, and %{remainingLabelCount} more"
msgstr ""

msgid "LabelSelect|Labels"
msgstr ""

msgid "Labels"
msgstr ""

msgid "Labels can be applied to %{features}. Group labels are available for any project within the group."
msgstr ""

msgid "Labels can be applied to issues and merge requests to categorize them."
msgstr ""

msgid "Labels can be applied to issues and merge requests."
msgstr ""

msgid "Labels|<span>Promote label</span> %{labelTitle} <span>to Group Label?</span>"
msgstr ""

msgid "Labels|Promote Label"
msgstr ""

msgid "Labels|Promoting %{labelTitle} will make it available for all projects inside %{groupName}. Existing project labels with the same title will be merged. This action cannot be reversed."
msgstr ""

msgid "Large File Storage"
msgstr ""

msgid "Last %d day"
msgid_plural "Last %d days"
msgstr[0] ""
msgstr[1] ""

msgid "Last Pipeline"
msgstr ""

msgid "Last commit"
msgstr ""

msgid "Last contact"
msgstr ""

msgid "Last edited %{date}"
msgstr ""

msgid "Last edited by %{name}"
msgstr ""

msgid "Last reply by"
msgstr ""

msgid "Last update"
msgstr ""

msgid "Last updated"
msgstr ""

msgid "LastPushEvent|You pushed to"
msgstr ""

msgid "LastPushEvent|at"
msgstr ""

msgid "Latest changes"
msgstr ""

msgid "Latest pipeline for this branch"
msgstr ""

msgid "Learn how to %{no_packages_link_start}publish and share your Maven packages%{no_packages_link_end} with GitLab. Additional package types will be supported in future releases."
msgstr ""

msgid "Learn more"
msgstr ""

msgid "Learn more about %{issue_boards_url}, to keep track of issues in multiple lists, using labels, assignees, and milestones. If you’re missing something from issue boards, please create an issue on %{gitlab_issues_url}."
msgstr ""

msgid "Learn more about Auto DevOps"
msgstr ""

msgid "Learn more about Kubernetes"
msgstr ""

msgid "Learn more about Web Terminal"
msgstr ""

msgid "Learn more about custom project templates"
msgstr ""

msgid "Learn more about group-level project templates"
msgstr ""

msgid "Learn more about protected branches"
msgstr ""

msgid "Learn more in the"
msgstr ""

msgid "Learn more in the|pipeline schedules documentation"
msgstr ""

msgid "Leave"
msgstr ""

msgid "Leave group"
msgstr ""

msgid "Leave project"
msgstr ""

msgid "Leave the \"File type\" and \"Delivery method\" options on their default values."
msgstr ""

msgid "License"
msgstr ""

msgid "LicenseManagement|Add a license"
msgstr ""

msgid "LicenseManagement|Add licenses manually to approve or blacklist"
msgstr ""

msgid "LicenseManagement|Approve"
msgstr ""

msgid "LicenseManagement|Approve license"
msgstr ""

msgid "LicenseManagement|Approve license?"
msgstr ""

msgid "LicenseManagement|Approved"
msgstr ""

msgid "LicenseManagement|Blacklist"
msgstr ""

msgid "LicenseManagement|Blacklist license"
msgstr ""

msgid "LicenseManagement|Blacklist license?"
msgstr ""

msgid "LicenseManagement|Blacklisted"
msgstr ""

msgid "LicenseManagement|Cancel"
msgstr ""

msgid "LicenseManagement|License"
msgstr ""

msgid "LicenseManagement|License Management"
msgstr ""

msgid "LicenseManagement|License details"
msgstr ""

msgid "LicenseManagement|License name"
msgstr ""

msgid "LicenseManagement|Manage approved and blacklisted licenses for this project."
msgstr ""

msgid "LicenseManagement|Packages"
msgstr ""

msgid "LicenseManagement|Remove license"
msgstr ""

msgid "LicenseManagement|Remove license?"
msgstr ""

msgid "LicenseManagement|Submit"
msgstr ""

msgid "LicenseManagement|There are currently no approved or blacklisted licenses in this project."
msgstr ""

msgid "LicenseManagement|This license already exists in this project."
msgstr ""

msgid "LicenseManagement|URL"
msgstr ""

msgid "LicenseManagement|You are about to remove the license, %{name}, from this project."
msgstr ""

msgid "Licenses"
msgstr ""

msgid "Limited to showing %d event at most"
msgid_plural "Limited to showing %d events at most"
msgstr[0] ""
msgstr[1] ""

msgid "LinkedIn"
msgstr ""

msgid "List"
msgstr ""

msgid "List Your Gitea Repositories"
msgstr ""

msgid "List available repositories"
msgstr ""

msgid "List view"
msgstr ""

msgid "List your Bitbucket Server repositories"
msgstr ""

msgid "List your GitHub repositories"
msgstr ""

msgid "Live preview"
msgstr ""

msgid "Loading contribution stats for group members"
msgstr ""

msgid "Loading the GitLab IDE..."
msgstr ""

msgid "Loading..."
msgstr ""

msgid "Loading…"
msgstr ""

msgid "Lock"
msgstr ""

msgid "Lock %{issuableDisplayName}"
msgstr ""

msgid "Lock not found"
msgstr ""

msgid "Lock this %{issuableDisplayName}? Only <strong>project members</strong> will be able to comment."
msgstr ""

msgid "Lock to current projects"
msgstr ""

msgid "Locked"
msgstr ""

msgid "Locked Files"
msgstr ""

msgid "Locked to current projects"
msgstr ""

msgid "Locks give the ability to lock specific file or folder."
msgstr ""

msgid "Login with smartcard"
msgstr ""

msgid "Logs"
msgstr ""

msgid "Make everyone on your team more productive regardless of their location. GitLab Geo creates read-only mirrors of your GitLab instance so you can reduce the time it takes to clone and fetch large repos."
msgstr ""

msgid "Make sure you're logged into the account that owns the projects you'd like to import."
msgstr ""

msgid "Manage Git repositories with fine-grained access controls that keep your code secure. Perform code reviews and enhance collaboration with merge requests. Each project can also have an issue tracker and a wiki."
msgstr ""

msgid "Manage Web IDE features"
msgstr ""

msgid "Manage access"
msgstr ""

msgid "Manage all notifications"
msgstr ""

msgid "Manage applications that can use GitLab as an OAuth provider, and applications that you've authorized to use your account."
msgstr ""

msgid "Manage applications that you've authorized to use your account."
msgstr ""

msgid "Manage group labels"
msgstr ""

msgid "Manage labels"
msgstr ""

msgid "Manage project labels"
msgstr ""

msgid "Manage your group’s membership while adding another level of security with SAML."
msgstr ""

msgid "Manifest"
msgstr ""

msgid "Manifest file import"
msgstr ""

msgid "Map a FogBugz account ID to a GitLab user"
msgstr ""

msgid "Map a Google Code user to a GitLab user"
msgstr ""

msgid "Map a Google Code user to a full email address"
msgstr ""

msgid "Map a Google Code user to a full name"
msgstr ""

msgid "Mar"
msgstr ""

msgid "March"
msgstr ""

msgid "Mark todo as done"
msgstr ""

msgid "Markdown enabled"
msgstr ""

msgid "MarkdownToolbar|Add a bullet list"
msgstr ""

msgid "MarkdownToolbar|Add a link"
msgstr ""

msgid "MarkdownToolbar|Add a numbered list"
msgstr ""

msgid "MarkdownToolbar|Add a table"
msgstr ""

msgid "MarkdownToolbar|Add a task list"
msgstr ""

msgid "MarkdownToolbar|Add bold text"
msgstr ""

msgid "MarkdownToolbar|Add italic text"
msgstr ""

msgid "MarkdownToolbar|Go full screen"
msgstr ""

msgid "MarkdownToolbar|Insert a quote"
msgstr ""

msgid "MarkdownToolbar|Insert code"
msgstr ""

msgid "Maven Metadata"
msgstr ""

msgid "Maven package"
msgstr ""

msgid "Max access level"
msgstr ""

msgid "Maximum job timeout"
msgstr ""

msgid "May"
msgstr ""

msgid "Median"
msgstr ""

msgid "Member lock"
msgstr ""

msgid "Member since %{date}"
msgstr ""

msgid "Members"
msgstr ""

msgid "Members will be forwarded here when signing in to your group. Get this from your identity provider, where it can also be called \"SSO Service Location\", \"SAML Token Issuance Endpoint\", or \"SAML 2.0/W-Federation URL\"."
msgstr ""

msgid "Merge Request"
msgstr ""

msgid "Merge Request:"
msgstr ""

msgid "Merge Requests"
msgstr ""

msgid "Merge Requests created"
msgstr ""

msgid "Merge events"
msgstr ""

msgid "Merge request"
msgstr ""

msgid "Merge request approvals"
msgstr ""

msgid "Merge requests"
msgstr ""

msgid "Merge requests are a place to propose changes you've made to a project and discuss those changes with others"
msgstr ""

msgid "MergeRequests|An error occurred while saving the draft comment."
msgstr ""

msgid "MergeRequests|Discussion stays resolved"
msgstr ""

msgid "MergeRequests|Discussion stays unresolved"
msgstr ""

msgid "MergeRequests|Discussion will be resolved"
msgstr ""

msgid "MergeRequests|Discussion will be unresolved"
msgstr ""

msgid "MergeRequests|Resolve this discussion in a new issue"
msgstr ""

msgid "MergeRequests|Saving the comment failed"
msgstr ""

msgid "MergeRequests|Toggle comments for this file"
msgstr ""

msgid "MergeRequests|View file @ %{commitId}"
msgstr ""

msgid "MergeRequests|View replaced file @ %{commitId}"
msgstr ""

msgid "MergeRequests|started a discussion"
msgstr ""

msgid "MergeRequests|started a discussion on %{linkStart}an old version of the diff%{linkEnd}"
msgstr ""

msgid "MergeRequests|started a discussion on %{linkStart}the diff%{linkEnd}"
msgstr ""

msgid "MergeRequests|started a discussion on commit %{linkStart}%{commitId}%{linkEnd}"
msgstr ""

msgid "MergeRequest| %{paragraphStart}changed the description %{descriptionChangedTimes} times %{timeDifferenceMinutes}%{paragraphEnd}"
msgstr ""

msgid "MergeRequest|Filter files"
msgstr ""

msgid "MergeRequest|No files found"
msgstr ""

msgid "Merged"
msgstr ""

msgid "Messages"
msgstr ""

msgid "Metrics"
msgstr ""

msgid "Metrics - Influx"
msgstr ""

msgid "Metrics - Prometheus"
msgstr ""

msgid "Metrics and profiling"
msgstr ""

msgid "Metrics for environment"
msgstr ""

msgid "Metrics|Business"
msgstr ""

msgid "Metrics|Check out the CI/CD documentation on deploying to an environment"
msgstr ""

msgid "Metrics|Create metric"
msgstr ""

msgid "Metrics|Delete metric"
msgstr ""

msgid "Metrics|Delete metric?"
msgstr ""

msgid "Metrics|Edit metric"
msgstr ""

msgid "Metrics|Environment"
msgstr ""

msgid "Metrics|For grouping similar metrics"
msgstr ""

msgid "Metrics|Label of the chart's vertical axis. Usually the type of the unit being charted. The horizontal axis (X-axis) always represents time."
msgstr ""

msgid "Metrics|Learn about environments"
msgstr ""

msgid "Metrics|Legend label (optional)"
msgstr ""

msgid "Metrics|Must be a valid PromQL query."
msgstr ""

msgid "Metrics|Name"
msgstr ""

msgid "Metrics|New metric"
msgstr ""

msgid "Metrics|No data to display"
msgstr ""

msgid "Metrics|No deployed environments"
msgstr ""

msgid "Metrics|Prometheus Query Documentation"
msgstr ""

msgid "Metrics|Query"
msgstr ""

msgid "Metrics|Response"
msgstr ""

msgid "Metrics|System"
msgstr ""

msgid "Metrics|There was an error fetching the environments data, please try again"
msgstr ""

msgid "Metrics|There was an error getting deployment information."
msgstr ""

msgid "Metrics|There was an error getting environments information."
msgstr ""

msgid "Metrics|There was an error while retrieving metrics"
msgstr ""

msgid "Metrics|Type"
msgstr ""

msgid "Metrics|Unexpected deployment data response from prometheus endpoint"
msgstr ""

msgid "Metrics|Unexpected metrics data response from prometheus endpoint"
msgstr ""

msgid "Metrics|Unit label"
msgstr ""

msgid "Metrics|Used as a title for the chart"
msgstr ""

msgid "Metrics|Used if the query returns a single series. If it returns multiple series, their legend labels will be picked up from the response."
msgstr ""

msgid "Metrics|Y-axis label"
msgstr ""

msgid "Metrics|You're about to permanently delete this metric. This cannot be undone."
msgstr ""

msgid "Metrics|e.g. HTTP requests"
msgstr ""

msgid "Metrics|e.g. Requests/second"
msgstr ""

msgid "Metrics|e.g. Throughput"
msgstr ""

msgid "Metrics|e.g. rate(http_requests_total[5m])"
msgstr ""

msgid "Metrics|e.g. req/sec"
msgstr ""

msgid "Milestone"
msgstr ""

msgid "Milestone lists not available with your current license"
msgstr ""

msgid "Milestone lists show all issues from the selected milestone."
msgstr ""

msgid "Milestones"
msgstr ""

msgid "Milestones| You’re about to permanently delete the milestone %{milestoneTitle} and remove it from %{issuesWithCount} and %{mergeRequestsWithCount}. Once deleted, it cannot be undone or recovered."
msgstr ""

msgid "Milestones| You’re about to permanently delete the milestone %{milestoneTitle}. This milestone is not currently used in any issues or merge requests."
msgstr ""

msgid "Milestones|<p>%{milestonePromotion}</p> %{finalWarning}"
msgstr ""

msgid "Milestones|Delete milestone"
msgstr ""

msgid "Milestones|Delete milestone %{milestoneTitle}?"
msgstr ""

msgid "Milestones|Failed to delete milestone %{milestoneTitle}"
msgstr ""

msgid "Milestones|Milestone %{milestoneTitle} was not found"
msgstr ""

msgid "Milestones|Promote %{milestoneTitle} to group milestone?"
msgstr ""

msgid "Milestones|Promote Milestone"
msgstr ""

msgid "Milestones|Promoting %{milestone} will make it available for all projects inside %{groupName}. Existing project milestones with the same name will be merged. "
msgstr ""

msgid "Milestones|This action cannot be reversed."
msgstr ""

msgid "Mirror a repository"
msgstr ""

msgid "Mirror direction"
msgstr ""

msgid "Mirror repository"
msgstr ""

msgid "Mirror user"
msgstr ""

msgid "Mirrored repositories"
msgstr ""

msgid "Mirroring repositories"
msgstr ""

msgid "MissingSSHKeyWarningLink|add an SSH key"
msgstr ""

msgid "Modal|Cancel"
msgstr ""

msgid "Modal|Close"
msgstr ""

msgid "Monitoring"
msgstr ""

msgid "Months"
msgstr ""

msgid "More"
msgstr ""

msgid "More actions"
msgstr ""

msgid "More info"
msgstr ""

msgid "More information"
msgstr ""

msgid "More information is available|here"
msgstr ""

msgid "Most stars"
msgstr ""

msgid "Move"
msgstr ""

msgid "Move issue"
msgstr ""

msgid "Multiple issue boards"
msgstr ""

msgid "Name"
msgstr ""

msgid "Name new label"
msgstr ""

msgid "Name your individual key via a title"
msgstr ""

msgid "Name:"
msgstr ""

msgid "Naming, visibility"
msgstr ""

msgid "Nav|Help"
msgstr ""

msgid "Nav|Home"
msgstr ""

msgid "Nav|Sign In / Register"
msgstr ""

msgid "Nav|Sign out and sign in with a different account"
msgstr ""

msgid "Need help?"
msgstr ""

msgid "Network"
msgstr ""

msgid "Never"
msgstr ""

msgid "New"
msgstr ""

msgid "New Application"
msgstr ""

msgid "New Environment"
msgstr ""

msgid "New Group"
msgstr ""

msgid "New Identity"
msgstr ""

msgid "New Issue"
msgid_plural "New Issues"
msgstr[0] ""
msgstr[1] ""

msgid "New Label"
msgstr ""

msgid "New Pipeline Schedule"
msgstr ""

msgid "New Snippet"
msgstr ""

msgid "New Snippets"
msgstr ""

msgid "New branch"
msgstr ""

msgid "New branch unavailable"
msgstr ""

msgid "New directory"
msgstr ""

msgid "New environment"
msgstr ""

msgid "New epic"
msgstr ""

msgid "New file"
msgstr ""

msgid "New group"
msgstr ""

msgid "New identity"
msgstr ""

msgid "New issue"
msgstr ""

msgid "New label"
msgstr ""

msgid "New merge request"
msgstr ""

msgid "New pipelines will cancel older, pending pipelines on the same branch"
msgstr ""

msgid "New project"
msgstr ""

msgid "New schedule"
msgstr ""

msgid "New snippet"
msgstr ""

msgid "New subgroup"
msgstr ""

msgid "New tag"
msgstr ""

msgid "New..."
msgstr ""

msgid "No"
msgstr ""

msgid "No Label"
msgstr ""

msgid "No assignee"
msgstr ""

msgid "No branches found"
msgstr ""

msgid "No changes"
msgstr ""

msgid "No connection could be made to a Gitaly Server, please check your logs!"
msgstr ""

msgid "No container images stored for this project. Add one by following the instructions above."
msgstr ""

msgid "No contributions were found"
msgstr ""

msgid "No due date"
msgstr ""

msgid "No estimate or time spent"
msgstr ""

msgid "No file chosen"
msgstr ""

msgid "No file selected"
msgstr ""

msgid "No files found."
msgstr ""

msgid "No issues for the selected time period."
msgstr ""

msgid "No labels with such name or description"
msgstr ""

msgid "No license. All rights reserved"
msgstr ""

msgid "No merge requests for the selected time period."
msgstr ""

msgid "No merge requests found"
msgstr ""

msgid "No messages were logged"
msgstr ""

msgid "No other labels with such name or description"
msgstr ""

msgid "No preview for this file type"
msgstr ""

msgid "No prioritised labels with such name or description"
msgstr ""

msgid "No public groups"
msgstr ""

msgid "No pushes for the selected time period."
msgstr ""

msgid "No repository"
msgstr ""

msgid "No runners found"
msgstr ""

msgid "No schedules"
msgstr ""

msgid "No start date"
msgstr ""

msgid "No, directly import the existing email addresses and usernames."
msgstr ""

msgid "Nodes"
msgstr ""

msgid "None"
msgstr ""

msgid "Not allowed to merge"
msgstr ""

msgid "Not available"
msgstr ""

msgid "Not available for private projects"
msgstr ""

msgid "Not available for protected branches"
msgstr ""

msgid "Not confidential"
msgstr ""

msgid "Not enough data"
msgstr ""

msgid "Not now"
msgstr ""

msgid "Note that the master branch is automatically protected. %{link_to_protected_branches}"
msgstr ""

msgid "Note that this invitation was sent to %{mail_to_invite_email}, but you are signed in as %{link_to_current_user} with email %{mail_to_current_user}."
msgstr ""

msgid "Note: As an administrator you may like to configure %{github_integration_link}, which will allow login via GitHub and allow connecting repositories without generating a Personal Access Token."
msgstr ""

msgid "Note: As an administrator you may like to configure %{github_integration_link}, which will allow login via GitHub and allow importing repositories without generating a Personal Access Token."
msgstr ""

msgid "Note: Consider asking your GitLab administrator to configure %{github_integration_link}, which will allow login via GitHub and allow connecting repositories without generating a Personal Access Token."
msgstr ""

msgid "Note: Consider asking your GitLab administrator to configure %{github_integration_link}, which will allow login via GitHub and allow importing repositories without generating a Personal Access Token."
msgstr ""

msgid "Notes|Are you sure you want to cancel creating this comment?"
msgstr ""

msgid "Notes|Collapse replies"
msgstr ""

msgid "Notes|Show all activity"
msgstr ""

msgid "Notes|Show comments only"
msgstr ""

msgid "Notes|Show history only"
msgstr ""

msgid "Nothing here."
msgstr ""

msgid "Notification events"
msgstr ""

msgid "Notification setting"
msgstr ""

msgid "Notification setting - %{notification_title}"
msgstr ""

msgid "NotificationEvent|Close issue"
msgstr ""

msgid "NotificationEvent|Close merge request"
msgstr ""

msgid "NotificationEvent|Failed pipeline"
msgstr ""

msgid "NotificationEvent|Merge merge request"
msgstr ""

msgid "NotificationEvent|New epic"
msgstr ""

msgid "NotificationEvent|New issue"
msgstr ""

msgid "NotificationEvent|New merge request"
msgstr ""

msgid "NotificationEvent|New note"
msgstr ""

msgid "NotificationEvent|Reassign issue"
msgstr ""

msgid "NotificationEvent|Reassign merge request"
msgstr ""

msgid "NotificationEvent|Reopen issue"
msgstr ""

msgid "NotificationEvent|Successful pipeline"
msgstr ""

msgid "NotificationLevel|Custom"
msgstr ""

msgid "NotificationLevel|Disabled"
msgstr ""

msgid "NotificationLevel|Global"
msgstr ""

msgid "NotificationLevel|On mention"
msgstr ""

msgid "NotificationLevel|Participate"
msgstr ""

msgid "NotificationLevel|Watch"
msgstr ""

msgid "Notifications"
msgstr ""

msgid "Notifications off"
msgstr ""

msgid "Notifications on"
msgstr ""

msgid "Nov"
msgstr ""

msgid "November"
msgstr ""

msgid "OK"
msgstr ""

msgid "Oct"
msgstr ""

msgid "October"
msgstr ""

msgid "OfSearchInADropdown|Filter"
msgstr ""

msgid "Once imported, repositories can be mirrored over SSH. Read more %{ssh_link}"
msgstr ""

msgid "One more item"
msgid_plural "%d more items"
msgstr[0] ""
msgstr[1] ""

msgid "One or more of your Bitbucket projects cannot be imported into GitLab directly because they use Subversion or Mercurial for version control, rather than Git."
msgstr ""

msgid "One or more of your Google Code projects cannot be imported into GitLab directly because they use Subversion or Mercurial for version control, rather than Git."
msgstr ""

msgid "Only admins"
msgstr ""

msgid "Only mirror protected branches"
msgstr ""

msgid "Only proceed if you trust %{idp_url} to control your GitLab account sign in."
msgstr ""

msgid "Only project members can comment."
msgstr ""

msgid "Oops, are you sure?"
msgstr ""

msgid "Open"
msgstr ""

msgid "Open in Xcode"
msgstr ""

msgid "Open projects"
msgstr ""

msgid "Open sidebar"
msgstr ""

msgid "Open source software to collaborate on code"
msgstr ""

msgid "Opened"
msgstr ""

msgid "Opened MR"
msgstr ""

msgid "Opened issues"
msgstr ""

msgid "OpenedNDaysAgo|Opened"
msgstr ""

msgid "Opens in a new window"
msgstr ""

msgid "Operations"
msgstr ""

msgid "Operations Dashboard"
msgstr ""

msgid "Operations Settings"
msgstr ""

msgid "OperationsDashboard|Add a project to the dashboard"
msgstr ""

msgid "OperationsDashboard|The operations dashboard provides a summary of each project's operational health, including pipeline and alert statuses."
msgstr ""

msgid "OperationsDashboard|Unable to add %{invalidProjects}. The Operations Dashboard is available for public projects, and private projects in groups with a Gold plan."
msgstr ""

msgid "Optionally, you can %{link_to_customize} how FogBugz email addresses and usernames are imported into GitLab."
msgstr ""

msgid "Optionally, you can %{link_to_customize} how Google Code email addresses and usernames are imported into GitLab."
msgstr ""

msgid "Options"
msgstr ""

msgid "Or you can choose one of the suggested colors below"
msgstr ""

msgid "Other Labels"
msgstr ""

msgid "Other information"
msgstr ""

msgid "Otherwise it is recommended you start with one of the options below."
msgstr ""

msgid "Outbound requests"
msgstr ""

msgid "Overview"
msgstr ""

msgid "Overwrite diverged branches"
msgstr ""

msgid "Owner"
msgstr ""

msgid "Package information"
msgstr ""

msgid "Package was removed"
msgstr ""

msgid "Packages"
msgstr ""

msgid "Pages"
msgstr ""

msgid "Pagination|Last »"
msgstr ""

msgid "Pagination|Next"
msgstr ""

msgid "Pagination|Prev"
msgstr ""

msgid "Pagination|« First"
msgstr ""

msgid "Part of merge request changes"
msgstr ""

msgid "Password"
msgstr ""

msgid "Paste your public SSH key, which is usually contained in the file '~/.ssh/id_rsa.pub' and begins with 'ssh-rsa'. Don't use your private SSH key."
msgstr ""

msgid "Path, transfer, remove"
msgstr ""

msgid "Path:"
msgstr ""

msgid "Pause"
msgstr ""

msgid "Paused Runners don't accept new jobs"
msgstr ""

msgid "Pending"
msgstr ""

msgid "People without permission will never get a notification and won't be able to comment."
msgstr ""

msgid "Perform advanced options such as changing path, transferring, or removing the group."
msgstr ""

msgid "Performance optimization"
msgstr ""

msgid "Permissions"
msgstr ""

msgid "Permissions, LFS, 2FA"
msgstr ""

msgid "Personal Access Token"
msgstr ""

msgid "Pick a name"
msgstr ""

msgid "Pipeline"
msgstr ""

msgid "Pipeline Health"
msgstr ""

msgid "Pipeline Schedule"
msgstr ""

msgid "Pipeline Schedules"
msgstr ""

msgid "Pipeline quota"
msgstr ""

msgid "Pipeline triggers"
msgstr ""

msgid "PipelineCharts|Failed:"
msgstr ""

msgid "PipelineCharts|Overall statistics"
msgstr ""

msgid "PipelineCharts|Success ratio:"
msgstr ""

msgid "PipelineCharts|Successful:"
msgstr ""

msgid "PipelineCharts|Total:"
msgstr ""

msgid "PipelineSchedules|Activated"
msgstr ""

msgid "PipelineSchedules|Active"
msgstr ""

msgid "PipelineSchedules|All"
msgstr ""

msgid "PipelineSchedules|Inactive"
msgstr ""

msgid "PipelineSchedules|Next Run"
msgstr ""

msgid "PipelineSchedules|None"
msgstr ""

msgid "PipelineSchedules|Provide a short description for this pipeline"
msgstr ""

msgid "PipelineSchedules|Take ownership"
msgstr ""

msgid "PipelineSchedules|Target"
msgstr ""

msgid "PipelineSchedules|Variables"
msgstr ""

msgid "PipelineSheduleIntervalPattern|Custom"
msgstr ""

msgid "Pipelines"
msgstr ""

msgid "Pipelines charts"
msgstr ""

msgid "Pipelines for last month"
msgstr ""

msgid "Pipelines for last week"
msgstr ""

msgid "Pipelines for last year"
msgstr ""

msgid "Pipelines|Build with confidence"
msgstr ""

msgid "Pipelines|CI Lint"
msgstr ""

msgid "Pipelines|Clear Runner Caches"
msgstr ""

msgid "Pipelines|Continuous Integration can help catch bugs by running your tests automatically, while Continuous Deployment can help you deliver code to your product environment."
msgstr ""

msgid "Pipelines|Get started with Pipelines"
msgstr ""

msgid "Pipelines|Loading Pipelines"
msgstr ""

msgid "Pipelines|Project cache successfully reset."
msgstr ""

msgid "Pipelines|Run Pipeline"
msgstr ""

msgid "Pipelines|Something went wrong while cleaning runners cache."
msgstr ""

msgid "Pipelines|There are currently no %{scope} pipelines."
msgstr ""

msgid "Pipelines|There are currently no pipelines."
msgstr ""

msgid "Pipelines|There was an error fetching the pipelines. Try again in a few moments or contact your support team."
msgstr ""

msgid "Pipelines|This project is not currently set up to run pipelines."
msgstr ""

msgid "Pipeline|Commit"
msgstr ""

msgid "Pipeline|Create for"
msgstr ""

msgid "Pipeline|Create pipeline"
msgstr ""

msgid "Pipeline|Duration"
msgstr ""

msgid "Pipeline|Existing branch name or tag"
msgstr ""

msgid "Pipeline|Pipeline"
msgstr ""

msgid "Pipeline|Run Pipeline"
msgstr ""

msgid "Pipeline|Search branches"
msgstr ""

msgid "Pipeline|Specify variable values to be used in this run. The values specified in %{settings_link} will be used by default."
msgstr ""

msgid "Pipeline|Stages"
msgstr ""

msgid "Pipeline|Status"
msgstr ""

msgid "Pipeline|Stop pipeline"
msgstr ""

msgid "Pipeline|Stop pipeline #%{pipelineId}?"
msgstr ""

msgid "Pipeline|Variables"
msgstr ""

msgid "Pipeline|You’re about to stop pipeline %{pipelineId}."
msgstr ""

msgid "Pipeline|all"
msgstr ""

msgid "Pipeline|success"
msgstr ""

msgid "Pipeline|with stage"
msgstr ""

msgid "Pipeline|with stages"
msgstr ""

msgid "Plain diff"
msgstr ""

msgid "PlantUML"
msgstr ""

msgid "Play"
msgstr ""

msgid "Please accept the Terms of Service before continuing."
msgstr ""

msgid "Please choose a group URL with no special characters."
msgstr ""

msgid "Please convert them to %{link_to_git}, and go through the %{link_to_import_flow} again."
msgstr ""

msgid "Please convert them to Git on Google Code, and go through the %{link_to_import_flow} again."
msgstr ""

msgid "Please fill in a descriptive name for your group."
msgstr ""

msgid "Please note that this application is not provided by GitLab and you should verify its authenticity before allowing access."
msgstr ""

msgid "Please select at least one filter to see results"
msgstr ""

msgid "Please solve the reCAPTCHA"
msgstr ""

msgid "Please try again"
msgstr ""

msgid "Please use this form to report users to GitLab who create spam issues, comments or behave inappropriately."
msgstr ""

msgid "Please wait while we connect to your repository. Refresh at will."
msgstr ""

msgid "Please wait while we import the repository for you. Refresh at will."
msgstr ""

msgid "Preferences"
msgstr ""

msgid "Preferences|Navigation theme"
msgstr ""

msgid "Press Enter or click to search"
msgstr ""

msgid "Prevent adding new members to project membership within this group"
msgstr ""

msgid "Preview"
msgstr ""

msgid "Preview payload"
msgstr ""

msgid "Primary"
msgstr ""

msgid "Prioritize"
msgstr ""

msgid "Prioritize label"
msgstr ""

msgid "Prioritized Labels"
msgstr ""

msgid "Prioritized label"
msgstr ""

msgid "Private"
msgstr ""

msgid "Private - Project access must be granted explicitly to each user."
msgstr ""

msgid "Private - The group and its projects can only be viewed by members."
msgstr ""

msgid "Private projects can be created in your personal namespace with:"
msgstr ""

msgid "Profile"
msgstr ""

msgid "Profile Settings"
msgstr ""

msgid "Profiles| You are about to permanently delete %{yourAccount}, and all of the issues, merge requests, and groups linked to your account. Once you confirm %{deleteAccount}, it cannot be undone or recovered."
msgstr ""

msgid "Profiles| You are going to change the username %{currentUsernameBold} to %{newUsernameBold}. Profile and projects will be redirected to the %{newUsername} namespace but this redirect will expire once the %{currentUsername} namespace is registered by another user or group. Please update your Git repository remotes as soon as possible."
msgstr ""

msgid "Profiles|Account scheduled for removal."
msgstr ""

msgid "Profiles|Add key"
msgstr ""

msgid "Profiles|Add status emoji"
msgstr ""

msgid "Profiles|Avatar cropper"
msgstr ""

msgid "Profiles|Avatar will be removed. Are you sure?"
msgstr ""

msgid "Profiles|Change username"
msgstr ""

msgid "Profiles|Choose file..."
msgstr ""

msgid "Profiles|Choose to show contributions of private projects on your public profile without any project, repository or organization information."
msgstr ""

msgid "Profiles|Clear status"
msgstr ""

msgid "Profiles|Current path: %{path}"
msgstr ""

msgid "Profiles|Current status"
msgstr ""

msgid "Profiles|Delete Account"
msgstr ""

msgid "Profiles|Delete account"
msgstr ""

msgid "Profiles|Delete your account?"
msgstr ""

msgid "Profiles|Deleting an account has the following effects:"
msgstr ""

msgid "Profiles|Do not show on profile"
msgstr ""

msgid "Profiles|Don't display activity-related personal information on your profiles"
msgstr ""

msgid "Profiles|Edit Profile"
msgstr ""

msgid "Profiles|Invalid password"
msgstr ""

msgid "Profiles|Invalid username"
msgstr ""

msgid "Profiles|Learn more"
msgstr ""

msgid "Profiles|Made a private contribution"
msgstr ""

msgid "Profiles|Main settings"
msgstr ""

msgid "Profiles|No file chosen"
msgstr ""

msgid "Profiles|Path"
msgstr ""

msgid "Profiles|Position and size your new avatar"
msgstr ""

msgid "Profiles|Private contributions"
msgstr ""

msgid "Profiles|Public Avatar"
msgstr ""

msgid "Profiles|Remove avatar"
msgstr ""

msgid "Profiles|Set new profile picture"
msgstr ""

msgid "Profiles|Some options are unavailable for LDAP accounts"
msgstr ""

msgid "Profiles|Tell us about yourself in fewer than 250 characters."
msgstr ""

msgid "Profiles|The maximum file size allowed is 200KB."
msgstr ""

msgid "Profiles|This doesn't look like a public SSH key, are you sure you want to add it?"
msgstr ""

msgid "Profiles|This email will be displayed on your public profile."
msgstr ""

msgid "Profiles|This email will be used for web based operations, such as edits and merges. %{learn_more}"
msgstr ""

msgid "Profiles|This emoji and message will appear on your profile and throughout the interface."
msgstr ""

msgid "Profiles|This feature is experimental and translations are not complete yet."
msgstr ""

msgid "Profiles|This information will appear on your profile."
msgstr ""

msgid "Profiles|Type your %{confirmationValue} to confirm:"
msgstr ""

msgid "Profiles|Typically starts with \"ssh-rsa …\""
msgstr ""

msgid "Profiles|Update profile settings"
msgstr ""

msgid "Profiles|Update username"
msgstr ""

msgid "Profiles|Upload new avatar"
msgstr ""

msgid "Profiles|Use a private email - %{email}"
msgstr ""

msgid "Profiles|Username change failed - %{message}"
msgstr ""

msgid "Profiles|Username successfully changed"
msgstr ""

msgid "Profiles|Website"
msgstr ""

msgid "Profiles|What's your status?"
msgstr ""

msgid "Profiles|You can change your avatar here"
msgstr ""

msgid "Profiles|You can change your avatar here or remove the current avatar to revert to %{gravatar_link}"
msgstr ""

msgid "Profiles|You can upload your avatar here"
msgstr ""

msgid "Profiles|You can upload your avatar here or change it at %{gravatar_link}"
msgstr ""

msgid "Profiles|You don't have access to delete this user."
msgstr ""

msgid "Profiles|You must transfer ownership or delete these groups before you can delete your account."
msgstr ""

msgid "Profiles|Your account is currently an owner in these groups:"
msgstr ""

msgid "Profiles|Your email address was automatically set based on your %{provider_label} account."
msgstr ""

msgid "Profiles|Your location was automatically set based on your %{provider_label} account."
msgstr ""

msgid "Profiles|Your name was automatically set based on your %{provider_label} account, so people you know can recognize you."
msgstr ""

msgid "Profiles|Your status"
msgstr ""

msgid "Profiles|e.g. My MacBook key"
msgstr ""

msgid "Profiles|your account"
msgstr ""

msgid "Profiling - Performance bar"
msgstr ""

msgid "Programming languages used in this repository"
msgstr ""

msgid "Progress"
msgstr ""

msgid "Project"
msgstr ""

msgid "Project '%{project_name}' is in the process of being deleted."
msgstr ""

msgid "Project '%{project_name}' queued for deletion."
msgstr ""

msgid "Project '%{project_name}' was successfully created."
msgstr ""

msgid "Project '%{project_name}' was successfully updated."
msgstr ""

msgid "Project Badges"
msgstr ""

msgid "Project URL"
msgstr ""

msgid "Project access must be granted explicitly to each user."
msgstr ""

msgid "Project avatar"
msgstr ""

msgid "Project avatar in repository: %{link}"
msgstr ""

msgid "Project details"
msgstr ""

msgid "Project export could not be deleted."
msgstr ""

msgid "Project export has been deleted."
msgstr ""

msgid "Project export link has expired. Please generate a new export from your project settings."
msgstr ""

msgid "Project export started. A download link will be sent by email."
msgstr ""

msgid "Project name"
msgstr ""

msgid "Project slug"
msgstr ""

msgid "ProjectActivityRSS|Subscribe"
msgstr ""

msgid "ProjectCreationLevel|Allowed to create projects"
msgstr ""

msgid "ProjectCreationLevel|Default project creation protection"
msgstr ""

msgid "ProjectCreationLevel|Developers + Maintainers"
msgstr ""

msgid "ProjectCreationLevel|Maintainers"
msgstr ""

msgid "ProjectCreationLevel|No one"
msgstr ""

msgid "ProjectFileTree|Name"
msgstr ""

msgid "ProjectLastActivity|Never"
msgstr ""

msgid "ProjectLifecycle|Stage"
msgstr ""

msgid "ProjectOverview|Fork"
msgstr ""

msgid "ProjectOverview|Forks"
msgstr ""

msgid "ProjectOverview|Go to your fork"
msgstr ""

msgid "ProjectOverview|Star"
msgstr ""

msgid "ProjectOverview|Unstar"
msgstr ""

msgid "ProjectOverview|You have reached your project limit"
msgstr ""

msgid "ProjectOverview|You must sign in to star a project"
msgstr ""

msgid "ProjectPage|Project ID: %{project_id}"
msgstr ""

msgid "ProjectSettings|Badges"
msgstr ""

msgid "ProjectSettings|Contact an admin to change this setting."
msgstr ""

msgid "ProjectSettings|Customize your project badges."
msgstr ""

msgid "ProjectSettings|Failed to protect the tag"
msgstr ""

msgid "ProjectSettings|Failed to update tag!"
msgstr ""

msgid "ProjectSettings|Learn more about badges."
msgstr ""

msgid "ProjectSettings|Only signed commits can be pushed to this repository."
msgstr ""

msgid "ProjectSettings|This setting is applied on the server level and can be overridden by an admin."
msgstr ""

msgid "ProjectSettings|This setting is applied on the server level but has been overridden for this project."
msgstr ""

msgid "ProjectSettings|This setting will be applied to all projects unless overridden by an admin."
msgstr ""

msgid "ProjectSettings|Users can only push commits to this repository that were committed with one of their own verified emails."
msgstr ""

msgid "Projects"
msgstr ""

msgid "Projects shared with %{group_name}"
msgstr ""

msgid "Projects that belong to a group are prefixed with the group namespace. Existing projects may be moved into a group."
msgstr ""

msgid "ProjectsDropdown|Frequently visited"
msgstr ""

msgid "ProjectsDropdown|Loading projects"
msgstr ""

msgid "ProjectsDropdown|Projects you visit often will appear here"
msgstr ""

msgid "ProjectsDropdown|Search your projects"
msgstr ""

msgid "ProjectsDropdown|Something went wrong on our end."
msgstr ""

msgid "ProjectsDropdown|Sorry, no projects matched your search"
msgstr ""

msgid "ProjectsDropdown|This feature requires browser localStorage support"
msgstr ""

msgid "PrometheusAlerts|Add alert"
msgstr ""

msgid "PrometheusAlerts|Alert set"
msgstr ""

msgid "PrometheusAlerts|Edit alert"
msgstr ""

msgid "PrometheusAlerts|Error creating alert"
msgstr ""

msgid "PrometheusAlerts|Error deleting alert"
msgstr ""

msgid "PrometheusAlerts|Error fetching alert"
msgstr ""

msgid "PrometheusAlerts|Error saving alert"
msgstr ""

msgid "PrometheusAlerts|No alert set"
msgstr ""

msgid "PrometheusAlerts|Operator"
msgstr ""

msgid "PrometheusAlerts|Threshold"
msgstr ""

msgid "PrometheusDashboard|Time"
msgstr ""

msgid "PrometheusService|%{exporters} with %{metrics} were found"
msgstr ""

msgid "PrometheusService|<p class=\"text-tertiary\">No <a href=\"%{docsUrl}\">common metrics</a> were found</p>"
msgstr ""

msgid "PrometheusService|Active"
msgstr ""

msgid "PrometheusService|Auto configuration"
msgstr ""

msgid "PrometheusService|Automatically deploy and configure Prometheus on your clusters to monitor your project’s environments"
msgstr ""

msgid "PrometheusService|Common metrics"
msgstr ""

msgid "PrometheusService|Common metrics are automatically monitored based on a library of metrics from popular exporters."
msgstr ""

msgid "PrometheusService|Custom metrics"
msgstr ""

msgid "PrometheusService|Enable Prometheus to define custom metrics, using either option above"
msgstr ""

msgid "PrometheusService|Finding and configuring metrics..."
msgstr ""

msgid "PrometheusService|Finding custom metrics..."
msgstr ""

msgid "PrometheusService|Install Prometheus on clusters"
msgstr ""

msgid "PrometheusService|Manage clusters"
msgstr ""

msgid "PrometheusService|Manual configuration"
msgstr ""

msgid "PrometheusService|Metrics"
msgstr ""

msgid "PrometheusService|Missing environment variable"
msgstr ""

msgid "PrometheusService|More information"
msgstr ""

msgid "PrometheusService|New metric"
msgstr ""

msgid "PrometheusService|Prometheus API Base URL, like http://prometheus.example.com/"
msgstr ""

msgid "PrometheusService|Prometheus is being automatically managed on your clusters"
msgstr ""

msgid "PrometheusService|These metrics will only be monitored after your first deployment to an environment"
msgstr ""

msgid "PrometheusService|Time-series monitoring service"
msgstr ""

msgid "PrometheusService|To enable manual configuration, uninstall Prometheus from your clusters"
msgstr ""

msgid "PrometheusService|To enable the installation of Prometheus on your clusters, deactivate the manual configuration below"
msgstr ""

msgid "PrometheusService|Waiting for your first deployment to an environment to find common metrics"
msgstr ""

msgid "Promote"
msgstr ""

msgid "Promote these project milestones into a group milestone."
msgstr ""

msgid "Promote to Group Milestone"
msgstr ""

msgid "Promote to group label"
msgstr ""

msgid "Promotions|Don't show me this again"
msgstr ""

msgid "Promotions|Epics let you manage your portfolio of projects more efficiently and with less effort by tracking groups of issues that share a theme, across projects and milestones."
msgstr ""

msgid "Promotions|This feature is locked."
msgstr ""

msgid "Promotions|Upgrade plan"
msgstr ""

msgid "Protected"
msgstr ""

msgid "Protected Environments"
msgstr ""

msgid "ProtectedEnvironment|%{environment_name} will be writable for developers. Are you sure?"
msgstr ""

msgid "ProtectedEnvironment|Allowed to deploy"
msgstr ""

msgid "ProtectedEnvironment|Choose who is allowed to deploy"
msgstr ""

msgid "ProtectedEnvironment|Environment"
msgstr ""

msgid "ProtectedEnvironment|Protect"
msgstr ""

msgid "ProtectedEnvironment|Protect Environments in order to restrict who can execute deployments."
msgstr ""

msgid "ProtectedEnvironment|Protect an environment"
msgstr ""

msgid "ProtectedEnvironment|Protected Environment (%{protected_environments_count})"
msgstr ""

msgid "ProtectedEnvironment|Select an environment"
msgstr ""

msgid "ProtectedEnvironment|There are currently no protected environments, protect an environment with the form above."
msgstr ""

msgid "ProtectedEnvironment|Unprotect"
msgstr ""

msgid "ProtectedEnvironment|Your environment can't be unprotected"
msgstr ""

msgid "ProtectedEnvironment|Your environment has been protected."
msgstr ""

msgid "ProtectedEnvironment|Your environment has been unprotected"
msgstr ""

msgid "Protip:"
msgstr ""

msgid "Provider"
msgstr ""

msgid "Pseudonymizer data collection"
msgstr ""

msgid "Public"
msgstr ""

msgid "Public - The group and any public projects can be viewed without any authentication."
msgstr ""

msgid "Public - The project can be accessed without any authentication."
msgstr ""

msgid "Public pipelines"
msgstr ""

msgid "Pull"
msgstr ""

msgid "Push"
msgstr ""

msgid "Push Rules"
msgstr ""

msgid "Push events"
msgstr ""

msgid "Push project from command line"
msgstr ""

msgid "Push to create a project"
msgstr ""

msgid "PushRule|Committer restriction"
msgstr ""

msgid "Pushed"
msgstr ""

msgid "Pushes"
msgstr ""

msgid "Quarters"
msgstr ""

msgid "Quick actions can be used in the issues description and comment boxes."
msgstr ""

msgid "README"
msgstr ""

msgid "Read more"
msgstr ""

msgid "Read more about environments"
msgstr ""

msgid "Read more about project permissions <strong>%{link_to_help}</strong>"
msgstr ""

msgid "Real-time features"
msgstr ""

msgid "Recent searches"
msgstr ""

msgid "Redirect to SAML provider to test configuration"
msgstr ""

msgid "Reference:"
msgstr ""

msgid "Refresh"
msgstr ""

msgid "Refreshing in a second to show the updated status..."
msgid_plural "Refreshing in %d seconds to show the updated status..."
msgstr[0] ""
msgstr[1] ""

msgid "Regenerate key"
msgstr ""

msgid "Regex pattern"
msgstr ""

msgid "Register / Sign In"
msgstr ""

msgid "Register U2F device"
msgstr ""

msgid "Register and see your runners for this group."
msgstr ""

msgid "Register and see your runners for this project."
msgstr ""

msgid "Registry"
msgstr ""

msgid "Related Commits"
msgstr ""

msgid "Related Deployed Jobs"
msgstr ""

msgid "Related Issues"
msgstr ""

msgid "Related Jobs"
msgstr ""

msgid "Related Merge Requests"
msgstr ""

msgid "Related Merged Requests"
msgstr ""

msgid "Related merge requests"
msgstr ""

msgid "Remind later"
msgstr ""

msgid "Remove"
msgstr ""

msgid "Remove Runner"
msgstr ""

msgid "Remove all approvals in a merge request when new commits are pushed to its source branch"
msgstr ""

msgid "Remove approver"
msgstr ""

msgid "Remove avatar"
msgstr ""

msgid "Remove group"
msgstr ""

msgid "Remove priority"
msgstr ""

msgid "Remove project"
msgstr ""

msgid "Removed group can not be restored!"
msgstr ""

msgid "Removing group will cause all child projects and resources to be removed."
msgstr ""

msgid "Rename"
msgstr ""

msgid "Rename file"
msgstr ""

msgid "Rename folder"
msgstr ""

msgid "Reopen epic"
msgstr ""

msgid "Repair authentication"
msgstr ""

msgid "Reply to this email directly or %{view_it_on_gitlab}."
msgstr ""

msgid "Repo by URL"
msgstr ""

msgid "Report abuse to GitLab"
msgstr ""

msgid "Reporting"
msgstr ""

msgid "Reports|%{failedString} and %{resolvedString}"
msgstr ""

msgid "Reports|Actions"
msgstr ""

msgid "Reports|Class"
msgstr ""

msgid "Reports|Confidence"
msgstr ""

msgid "Reports|Execution time"
msgstr ""

msgid "Reports|Failure"
msgstr ""

msgid "Reports|Severity"
msgstr ""

msgid "Reports|System output"
msgstr ""

msgid "Reports|Test summary"
msgstr ""

msgid "Reports|Test summary failed loading results"
msgstr ""

msgid "Reports|Test summary results are being parsed"
msgstr ""

msgid "Reports|Vulnerability"
msgstr ""

msgid "Reports|no changed test results"
msgstr ""

msgid "Repository"
msgstr ""

msgid "Repository Settings"
msgstr ""

msgid "Repository URL"
msgstr ""

msgid "Repository cleanup"
msgstr ""

msgid "Repository cleanup has started. You will receive an email once the cleanup operation is complete."
msgstr ""

msgid "Repository has no locks."
msgstr ""

msgid "Repository maintenance"
msgstr ""

msgid "Repository mirror"
msgstr ""

msgid "Repository storage"
msgstr ""

msgid "RepositorySettingsAccessLevel|Select"
msgstr ""

msgid "Request Access"
msgstr ""

msgid "Requested %{time_ago}"
msgstr ""

msgid "Requests Profiles"
msgstr ""

msgid "Require all users in this group to setup Two-factor authentication"
msgstr ""

msgid "Require all users to accept Terms of Service and Privacy Policy when they access GitLab."
msgstr ""

msgid "Resend invite"
msgstr ""

msgid "Reset health check access token"
msgstr ""

msgid "Reset runners registration token"
msgstr ""

msgid "Resolve all discussions in new issue"
msgstr ""

msgid "Resolve conflicts on source branch"
msgstr ""

msgid "Resolve discussion"
msgstr ""

msgid "Resolved"
msgstr ""

msgid "Response metrics (AWS ELB)"
msgstr ""

msgid "Response metrics (Custom)"
msgstr ""

msgid "Response metrics (HA Proxy)"
msgstr ""

msgid "Response metrics (NGINX Ingress)"
msgstr ""

msgid "Response metrics (NGINX)"
msgstr ""

msgid "Restart Terminal"
msgstr ""

msgid "Resume"
msgstr ""

msgid "Retry"
msgstr ""

msgid "Retry this job"
msgstr ""

msgid "Retry verification"
msgstr ""

msgid "Reveal value"
msgid_plural "Reveal values"
msgstr[0] ""
msgstr[1] ""

msgid "Reveal values"
msgstr ""

msgid "Revert this commit"
msgstr ""

msgid "Revert this merge request"
msgstr ""

msgid "Review"
msgstr ""

msgid "Review the process for configuring service providers in your identity provider — in this case, GitLab is the \"service provider\" or \"relying party\"."
msgstr ""

msgid "Reviewing"
msgstr ""

msgid "Reviewing (merge request !%{mergeRequestId})"
msgstr ""

msgid "Revoke"
msgstr ""

msgid "Roadmap"
msgstr ""

msgid "Run CI/CD pipelines for external repositories"
msgstr ""

msgid "Run tests against your code live using the Web Terminal"
msgstr ""

msgid "Run untagged jobs"
msgstr ""

msgid "Runner cannot be assigned to other projects"
msgstr ""

msgid "Runner runs jobs from all unassigned projects"
msgstr ""

msgid "Runner runs jobs from all unassigned projects in its group"
msgstr ""

msgid "Runner runs jobs from assigned projects"
msgstr ""

msgid "Runner token"
msgstr ""

msgid "Runner will not receive any new jobs"
msgstr ""

msgid "Runners"
msgstr ""

msgid "Runners API"
msgstr ""

msgid "Runners activated for this project"
msgstr ""

msgid "Runners can be placed on separate users, servers, and even on your local machine."
msgstr ""

msgid "Runners can be placed on separate users, servers, even on your local machine."
msgstr ""

msgid "Runners currently online: %{active_runners_count}"
msgstr ""

msgid "Runners page"
msgstr ""

msgid "Runners page."
msgstr ""

msgid "Runners|You have used all your shared Runners pipeline minutes."
msgstr ""

msgid "Running"
msgstr ""

msgid "SAML SSO"
msgstr ""

msgid "SAML SSO for %{group_name}"
msgstr ""

msgid "SAML Single Sign On"
msgstr ""

msgid "SAML Single Sign On Settings"
msgstr ""

msgid "SAML for %{group_name}"
msgstr ""

msgid "SAST"
msgstr ""

msgid "SHA1 fingerprint of the SAML token signing certificate. Get this from your identity provider, where it can also be called \"Thumbprint\"."
msgstr ""

msgid "SSH Keys"
msgstr ""

msgid "SSH host keys"
msgstr ""

msgid "SSH public key"
msgstr ""

msgid "SSL Verification"
msgstr ""

msgid "Save"
msgstr ""

msgid "Save application"
msgstr ""

msgid "Save changes"
msgstr ""

msgid "Save changes before testing"
msgstr ""

msgid "Save pipeline schedule"
msgstr ""

msgid "Save variables"
msgstr ""

msgid "Schedule a new pipeline"
msgstr ""

msgid "Scheduled"
msgstr ""

msgid "Schedules"
msgstr ""

msgid "Scheduling Pipelines"
msgstr ""

msgid "Scope"
msgstr ""

msgid "Scoped issue boards"
msgstr ""

msgid "Scroll down to <strong>Google Code Project Hosting</strong> and enable the switch on the right."
msgstr ""

msgid "Scroll to bottom"
msgstr ""

msgid "Scroll to top"
msgstr ""

msgid "Search"
msgstr ""

msgid "Search branches"
msgstr ""

msgid "Search branches and tags"
msgstr ""

msgid "Search files"
msgstr ""

msgid "Search for projects, issues, etc."
msgstr ""

msgid "Search merge requests"
msgstr ""

msgid "Search milestones"
msgstr ""

msgid "Search or filter results..."
msgstr ""

msgid "Search or jump to…"
msgstr ""

msgid "Search project"
msgstr ""

msgid "Search projects"
msgstr ""

msgid "Search users"
msgstr ""

msgid "Search your projects"
msgstr ""

msgid "SearchAutocomplete|All GitLab"
msgstr ""

msgid "SearchAutocomplete|Issues I've created"
msgstr ""

msgid "SearchAutocomplete|Issues assigned to me"
msgstr ""

msgid "SearchAutocomplete|Merge requests I've created"
msgstr ""

msgid "SearchAutocomplete|Merge requests assigned to me"
msgstr ""

msgid "SearchAutocomplete|in all GitLab"
msgstr ""

msgid "SearchAutocomplete|in this group"
msgstr ""

msgid "SearchAutocomplete|in this project"
msgstr ""

msgid "Secret"
msgstr ""

msgid "Security"
msgstr ""

msgid "Security Dashboard"
msgstr ""

msgid "Security Dashboard|Error fetching the dashboard data. Please check your network connection and try again."
msgstr ""

msgid "Security Dashboard|Error fetching the vulnerability counts. Please check your network connection and try again."
msgstr ""

msgid "Security Dashboard|Error fetching the vulnerability list. Please check your network connection and try again."
msgstr ""

msgid "Security Dashboard|Issue Created"
msgstr ""

msgid "Security Reports|At this time, the security dashboard only supports SAST."
msgstr ""

msgid "Security Reports|Create issue"
msgstr ""

msgid "Security Reports|Dismiss vulnerability"
msgstr ""

msgid "Security Reports|Learn more about setting up your dashboard"
msgstr ""

msgid "Security Reports|More info"
msgstr ""

msgid "Security Reports|No Vulnerabilities"
msgstr ""

msgid "Security Reports|Revert dismissal"
msgstr ""

msgid "Security Reports|Security dashboard documentation"
msgstr ""

msgid "Security Reports|There was an error creating the issue."
msgstr ""

msgid "Security Reports|There was an error dismissing the vulnerability."
msgstr ""

msgid "Security Reports|There was an error reverting the dismissal."
msgstr ""

msgid "Security Reports|There was an error reverting this dismissal."
msgstr ""

msgid "Security Reports|We've found no vulnerabilities for your group"
msgstr ""

msgid "Security Reports|While it's rare to have no vulnerabilities for your group, it can happen. In any event, we ask that you please double check your settings to make sure you've set up your dashboard correctly."
msgstr ""

msgid "SecurityDashboard| The security dashboard displays the latest security report. Use it to find and fix vulnerabilities."
msgstr ""

msgid "SecurityDashboard|Monitor vulnerabilities in your code"
msgstr ""

msgid "SecurityDashboard|Pipeline %{pipelineLink} triggered"
msgstr ""

msgid "See metrics"
msgstr ""

msgid "See the affected projects in the GitLab admin panel"
msgstr ""

msgid "Select"
msgstr ""

msgid "Select Archive Format"
msgstr ""

msgid "Select a group to invite"
msgstr ""

msgid "Select a namespace to fork the project"
msgstr ""

msgid "Select a template repository"
msgstr ""

msgid "Select a timezone"
msgstr ""

msgid "Select an existing Kubernetes cluster or create a new one"
msgstr ""

msgid "Select assignee"
msgstr ""

msgid "Select branch/tag"
msgstr ""

msgid "Select project"
msgstr ""

msgid "Select project and zone to choose machine type"
msgstr ""

msgid "Select project to choose zone"
msgstr ""

msgid "Select projects you want to import."
msgstr ""

msgid "Select source branch"
msgstr ""

msgid "Select target branch"
msgstr ""

msgid "Select the branch you want to set as the default for this project. All merge requests and commits will automatically be made against this branch unless you specify a different one."
msgstr ""

msgid "Select the custom project template source group."
msgstr ""

msgid "Selecting a GitLab user will add a link to the GitLab user in the descriptions of issues and comments (e.g. \"By <a href=\"#\">@johnsmith</a>\"). It will also associate and/or assign these issues and comments with the selected user."
msgstr ""

msgid "Selective synchronization"
msgstr ""

msgid "Send email"
msgstr ""

msgid "Send report"
msgstr ""

msgid "Send usage data"
msgstr ""

msgid "Sep"
msgstr ""

msgid "September"
msgstr ""

msgid "Server version"
msgstr ""

msgid "Serverless"
msgstr ""

msgid "Serverless| In order to start using functions as a service, you must first install Knative on your Kubernetes cluster."
msgstr ""

msgid "Serverless|An error occurred while retrieving serverless components"
msgstr ""

msgid "Serverless|Domain"
msgstr ""

msgid "Serverless|Function"
msgstr ""

msgid "Serverless|Getting started with serverless"
msgstr ""

msgid "Serverless|If you believe none of these apply, please check back later as the function data may be in the process of becoming available."
msgstr ""

msgid "Serverless|Install Knative"
msgstr ""

msgid "Serverless|Last Update"
msgstr ""

msgid "Serverless|Learn more about Serverless"
msgstr ""

msgid "Serverless|No functions available"
msgstr ""

msgid "Serverless|Runtime"
msgstr ""

msgid "Serverless|There is currently no function data available from Knative. This could be for a variety of reasons including:"
msgstr ""

msgid "Service Desk"
msgstr ""

msgid "Service Templates"
msgstr ""

msgid "Service URL"
msgstr ""

msgid "Session expiration, projects limit and attachment size."
msgstr ""

msgid "Set a password on your account to pull or push via %{protocol}."
msgstr ""

msgid "Set a template repository for projects in this group"
msgstr ""

msgid "Set default and restrict visibility levels. Configure import sources and git access protocol."
msgstr ""

msgid "Set instance-wide template repository"
msgstr ""

msgid "Set max session time for web terminal."
msgstr ""

msgid "Set notification email for abuse reports."
msgstr ""

msgid "Set number of approvers required before open merge requests can be merged"
msgstr ""

msgid "Set requirements for a user to sign-in. Enable mandatory two-factor authentication."
msgstr ""

msgid "Set up CI/CD"
msgstr ""

msgid "Set up a %{type} Runner manually"
msgstr ""

msgid "Set up a specific Runner automatically"
msgstr ""

msgid "Set up assertions/attributes/claims (email, first_name, last_name) and NameID according to %{docsLinkStart}the documentation %{icon}%{docsLinkEnd}"
msgstr ""

msgid "Set up new U2F device"
msgstr ""

msgid "Set up your project to automatically push and/or pull changes to/from another repository. Branches, tags, and commits will be synced automatically."
msgstr ""

msgid "SetPasswordToCloneLink|set a password"
msgstr ""

msgid "SetStatusModal|Add status emoji"
msgstr ""

msgid "SetStatusModal|Clear status"
msgstr ""

msgid "SetStatusModal|Edit status"
msgstr ""

msgid "SetStatusModal|Remove status"
msgstr ""

msgid "SetStatusModal|Set a status"
msgstr ""

msgid "SetStatusModal|Set status"
msgstr ""

msgid "SetStatusModal|Sorry, we weren't able to set your status. Please try again later."
msgstr ""

msgid "SetStatusModal|What's your status?"
msgstr ""

msgid "Settings"
msgstr ""

msgid "Share"
msgstr ""

msgid "Share the <strong>%{sso_label}</strong> with members so they can sign in to your group through your identity provider"
msgstr ""

msgid "Shared Runners"
msgstr ""

msgid "Shared projects"
msgstr ""

msgid "SharedRunnersMinutesSettings|By resetting the pipeline minutes for this namespace, the currently used minutes will be set to zero."
msgstr ""

msgid "SharedRunnersMinutesSettings|Reset pipeline minutes"
msgstr ""

msgid "SharedRunnersMinutesSettings|Reset used pipeline minutes"
msgstr ""

msgid "Sherlock Transactions"
msgstr ""

msgid "Show command"
msgstr ""

msgid "Show complete raw log"
msgstr ""

msgid "Show latest version"
msgstr ""

msgid "Show parent pages"
msgstr ""

msgid "Show parent subgroups"
msgstr ""

msgid "Show whitespace changes"
msgstr ""

msgid "Showing %d event"
msgid_plural "Showing %d events"
msgstr[0] ""
msgstr[1] ""

msgid "Side-by-side"
msgstr ""

msgid "Sidebar|Change weight"
msgstr ""

msgid "Sidebar|None"
msgstr ""

msgid "Sidebar|Only numeral characters allowed"
msgstr ""

msgid "Sidebar|Weight"
msgstr ""

msgid "Sign in"
msgstr ""

msgid "Sign in / Register"
msgstr ""

msgid "Sign in to \"%{group_name}\""
msgstr ""

msgid "Sign in via 2FA code"
msgstr ""

msgid "Sign in with Single Sign-On"
msgstr ""

msgid "Sign out"
msgstr ""

msgid "Sign-in restrictions"
msgstr ""

msgid "Sign-up restrictions"
msgstr ""

msgid "Similar issues"
msgstr ""

msgid "Size"
msgstr ""

msgid "Size and domain settings for static websites"
msgstr ""

msgid "Slack application"
msgstr ""

msgid "Slack integration allows you to interact with GitLab via slash commands in a chat window."
msgstr ""

msgid "Slower but makes sure the project workspace is pristine as it clones the repository from scratch for every job"
msgstr ""

msgid "Smartcard"
msgstr ""

msgid "Smartcard authentication failed: client certificate header is missing."
msgstr ""

msgid "Snippets"
msgstr ""

msgid "Something went wrong on our end"
msgstr ""

msgid "Something went wrong on our end."
msgstr ""

msgid "Something went wrong on our end. Please try again!"
msgstr ""

msgid "Something went wrong trying to change the confidentiality of this issue"
msgstr ""

msgid "Something went wrong trying to change the locked state of this %{issuableDisplayName}"
msgstr ""

msgid "Something went wrong when toggling the button"
msgstr ""

msgid "Something went wrong while applying the suggestion. Please try again."
msgstr ""

msgid "Something went wrong while closing the %{issuable}. Please try again later"
msgstr ""

msgid "Something went wrong while fetching %{listType} list"
msgstr ""

msgid "Something went wrong while fetching comments. Please try again."
msgstr ""

msgid "Something went wrong while fetching group member contributions"
msgstr ""

msgid "Something went wrong while fetching the environments for this merge request. Please try again."
msgstr ""

msgid "Something went wrong while fetching the projects."
msgstr ""

msgid "Something went wrong while fetching the registry list."
msgstr ""

msgid "Something went wrong while reopening the %{issuable}. Please try again later"
msgstr ""

msgid "Something went wrong while resolving this discussion. Please try again."
msgstr ""

msgid "Something went wrong, unable to add %{project} to dashboard"
msgstr ""

msgid "Something went wrong, unable to get operations projects"
msgstr ""

msgid "Something went wrong, unable to remove project"
msgstr ""

msgid "Something went wrong. Please try again."
msgstr ""

msgid "Sorry, no epics matched your search"
msgstr ""

msgid "Sorry, no projects matched your search"
msgstr ""

msgid "Sorry, your filter produced no results"
msgstr ""

msgid "Sort by"
msgstr ""

msgid "Sort direction"
msgstr ""

msgid "SortOptions|Access level, ascending"
msgstr ""

msgid "SortOptions|Access level, descending"
msgstr ""

msgid "SortOptions|Created date"
msgstr ""

msgid "SortOptions|Due date"
msgstr ""

msgid "SortOptions|Due later"
msgstr ""

msgid "SortOptions|Due soon"
msgstr ""

msgid "SortOptions|Label priority"
msgstr ""

msgid "SortOptions|Largest group"
msgstr ""

msgid "SortOptions|Largest repository"
msgstr ""

msgid "SortOptions|Last Contact"
msgstr ""

msgid "SortOptions|Last created"
msgstr ""

msgid "SortOptions|Last joined"
msgstr ""

msgid "SortOptions|Last updated"
msgstr ""

msgid "SortOptions|Least popular"
msgstr ""

msgid "SortOptions|Less weight"
msgstr ""

msgid "SortOptions|Milestone"
msgstr ""

msgid "SortOptions|Milestone due later"
msgstr ""

msgid "SortOptions|Milestone due soon"
msgstr ""

msgid "SortOptions|More weight"
msgstr ""

msgid "SortOptions|Most popular"
msgstr ""

msgid "SortOptions|Most stars"
msgstr ""

msgid "SortOptions|Name"
msgstr ""

msgid "SortOptions|Name, ascending"
msgstr ""

msgid "SortOptions|Name, descending"
msgstr ""

msgid "SortOptions|Oldest created"
msgstr ""

msgid "SortOptions|Oldest joined"
msgstr ""

msgid "SortOptions|Oldest sign in"
msgstr ""

msgid "SortOptions|Oldest updated"
msgstr ""

msgid "SortOptions|Popularity"
msgstr ""

msgid "SortOptions|Priority"
msgstr ""

msgid "SortOptions|Recent sign in"
msgstr ""

msgid "SortOptions|Start date"
msgstr ""

msgid "SortOptions|Start later"
msgstr ""

msgid "SortOptions|Start soon"
msgstr ""

msgid "SortOptions|Weight"
msgstr ""

msgid "Source"
msgstr ""

msgid "Source (branch or tag)"
msgstr ""

msgid "Source code"
msgstr ""

msgid "Source is not available"
msgstr ""

msgid "Source project cannot be found."
msgstr ""

msgid "Spam Logs"
msgstr ""

msgid "Spam and Anti-bot Protection"
msgstr ""

msgid "Specific Runners"
msgstr ""

msgid "Specify an e-mail address regex pattern to identify default internal users."
msgstr ""

msgid "Specify the following URL during the Runner setup:"
msgstr ""

msgid "Squash commits"
msgstr ""

msgid "Stage"
msgstr ""

msgid "Stage & Commit"
msgstr ""

msgid "Stage all changes"
msgstr ""

msgid "Stage changes"
msgstr ""

msgid "Staged"
msgstr ""

msgid "Staged %{type}"
msgstr ""

msgid "Star a label to make it a priority label. Order the prioritized labels to change their relative priority, by dragging."
msgstr ""

msgid "StarProject|Star"
msgstr ""

msgid "Starred Projects"
msgstr ""

msgid "Starred Projects' Activity"
msgstr ""

msgid "Starred projects"
msgstr ""

msgid "Start Web Terminal"
msgstr ""

msgid "Start a %{new_merge_request} with these changes"
msgstr ""

msgid "Start a review"
msgstr ""

msgid "Start and due date"
msgstr ""

msgid "Start cleanup"
msgstr ""

msgid "Start date"
msgstr ""

msgid "Start the Runner!"
msgstr ""

msgid "Started"
msgstr ""

msgid "Started %{startsIn}"
msgstr ""

<<<<<<< HEAD
msgid "Starting..."
msgstr ""

=======
>>>>>>> b0cb0d7f
msgid "Starts %{startsIn}"
msgstr ""

msgid "Starts at (UTC)"
msgstr ""

msgid "State your message to activate"
msgstr ""

msgid "Status"
msgstr ""

msgid "Stop Terminal"
msgstr ""

msgid "Stop environment"
msgstr ""

msgid "Stop impersonation"
msgstr ""

msgid "Stop this environment"
msgstr ""

msgid "Stopped"
msgstr ""

msgid "Stopping this environment is currently not possible as a deployment is in progress"
msgstr ""

msgid "Stopping..."
msgstr ""

msgid "Storage"
msgstr ""

msgid "Storage:"
msgstr ""

msgid "Subgroups"
msgstr ""

msgid "Subgroups and projects"
msgstr ""

msgid "Submit as spam"
msgstr ""

msgid "Submit review"
msgstr ""

msgid "Submit search"
msgstr ""

msgid "Subscribe"
msgstr ""

msgid "Subscribe at group level"
msgstr ""

msgid "Subscribe at project level"
msgstr ""

msgid "Subscribed"
msgstr ""

msgid "SubscriptionTable|Billing"
msgstr ""

msgid "SubscriptionTable|Free"
msgstr ""

msgid "SubscriptionTable|GitLab allows you to continue using your subscription even if you exceed the number of seats you purchased. You will be required to pay for these seats upon renewal."
msgstr ""

msgid "SubscriptionTable|GitLab.com %{planName} %{suffix}"
msgstr ""

msgid "SubscriptionTable|Last invoice"
msgstr ""

msgid "SubscriptionTable|Loading subscriptions"
msgstr ""

msgid "SubscriptionTable|Manage"
msgstr ""

msgid "SubscriptionTable|Max seats used"
msgstr ""

msgid "SubscriptionTable|Next invoice"
msgstr ""

msgid "SubscriptionTable|Seats currently in use"
msgstr ""

msgid "SubscriptionTable|Seats in subscription"
msgstr ""

msgid "SubscriptionTable|Seats owed"
msgstr ""

msgid "SubscriptionTable|Subscription end date"
msgstr ""

msgid "SubscriptionTable|Subscription start date"
msgstr ""

msgid "SubscriptionTable|This is the last time the GitLab.com team was in contact with you to settle any outstanding balances."
msgstr ""

msgid "SubscriptionTable|This is the maximum number of users that have existed at the same time since this subscription started."
msgstr ""

msgid "SubscriptionTable|This is the next date when the GitLab.com team is scheduled to get in contact with you to settle any outstanding balances."
msgstr ""

msgid "SubscriptionTable|Trial"
msgstr ""

msgid "SubscriptionTable|Upgrade"
msgstr ""

msgid "SubscriptionTable|Usage"
msgstr ""

msgid "SubscriptionTable|Usage count is performed once a day at 12:00 PM."
msgstr ""

msgid "SubscriptionTable|subscription"
msgstr ""

msgid "Suggested change"
msgstr ""

msgid "Switch branch/tag"
msgstr ""

msgid "Sync information"
msgstr ""

msgid "System Hooks"
msgstr ""

msgid "System Info"
msgstr ""

msgid "System header and footer:"
msgstr ""

msgid "System metrics (Custom)"
msgstr ""

msgid "System metrics (Kubernetes)"
msgstr ""

msgid "Tags"
msgstr ""

msgid "Tags feed"
msgstr ""

msgid "Tags:"
msgstr ""

msgid "TagsPage|Browse commits"
msgstr ""

msgid "TagsPage|Browse files"
msgstr ""

msgid "TagsPage|Can't find HEAD commit for this tag"
msgstr ""

msgid "TagsPage|Cancel"
msgstr ""

msgid "TagsPage|Create tag"
msgstr ""

msgid "TagsPage|Delete tag"
msgstr ""

msgid "TagsPage|Deleting the %{tag_name} tag cannot be undone. Are you sure?"
msgstr ""

msgid "TagsPage|Edit release notes"
msgstr ""

msgid "TagsPage|Existing branch name, tag, or commit SHA"
msgstr ""

msgid "TagsPage|Filter by tag name"
msgstr ""

msgid "TagsPage|New Tag"
msgstr ""

msgid "TagsPage|New tag"
msgstr ""

msgid "TagsPage|Optionally, add a message to the tag."
msgstr ""

msgid "TagsPage|Optionally, add release notes to the tag. They will be stored in the GitLab database and displayed on the tags page."
msgstr ""

msgid "TagsPage|Release notes"
msgstr ""

msgid "TagsPage|Repository has no tags yet."
msgstr ""

msgid "TagsPage|Sort by"
msgstr ""

msgid "TagsPage|Tags"
msgstr ""

msgid "TagsPage|Tags give the ability to mark specific points in history as being important"
msgstr ""

msgid "TagsPage|This tag has no release notes."
msgstr ""

msgid "TagsPage|Use git tag command to add a new one:"
msgstr ""

msgid "TagsPage|Write your release notes or drag files here…"
msgstr ""

msgid "TagsPage|protected"
msgstr ""

msgid "Target Branch"
msgstr ""

msgid "Target branch"
msgstr ""

msgid "Team"
msgstr ""

msgid "Template"
msgstr ""

msgid "Templates"
msgstr ""

msgid "Terminal"
msgstr ""

msgid "Terminal for environment"
msgstr ""

msgid "Terms of Service Agreement and Privacy Policy"
msgstr ""

msgid "Terms of Service and Privacy Policy"
msgstr ""

msgid "Test SAML SSO"
msgstr ""

msgid "Test coverage parsing"
msgstr ""

msgid "Thanks! Don't show me this again"
msgstr ""

msgid "The \"%{group_path}\" group allows you to sign in with your Single Sign-On Account"
msgstr ""

msgid "The Advanced Global Search in GitLab is a powerful search service that saves you time. Instead of creating duplicate code and wasting time, you can now search for code within other teams that can help your own project."
msgstr ""

msgid "The Git LFS objects will <strong>not</strong> be synced."
msgstr ""

msgid "The Issue Tracker is the place to add things that need to be improved or solved in a project"
msgstr ""

msgid "The Issue Tracker is the place to add things that need to be improved or solved in a project. You can register or sign in to create issues for this project."
msgstr ""

msgid "The X509 Certificate to use when mutual TLS is required to communicate with the external authorization service. If left blank, the server certificate is still validated when accessing over HTTPS."
msgstr ""

msgid "The character highlighter helps you keep the subject line to %{titleLength} characters and wrap the body at %{bodyLength} so they are readable in git."
msgstr ""

msgid "The coding stage shows the time from the first commit to creating the merge request. The data will automatically be added here once you create your first merge request."
msgstr ""

msgid "The collection of events added to the data gathered for that stage."
msgstr ""

msgid "The connection will time out after %{timeout}. For repositories that take longer, use a clone/push combination."
msgstr ""

msgid "The deployment of this job to %{environmentLink} did not succeed."
msgstr ""

msgid "The fork relationship has been removed."
msgstr ""

msgid "The import will time out after %{timeout}. For repositories that take longer, use a clone/push combination."
msgstr ""

msgid "The issue stage shows the time it takes from creating an issue to assigning the issue to a milestone, or add the issue to a list on your Issue Board. Begin creating issues to see data for this stage."
msgstr ""

msgid "The maximum file size allowed is %{max_attachment_size}mb"
msgstr ""

msgid "The maximum file size allowed is 200KB."
msgstr ""

msgid "The passphrase required to decrypt the private key. This is optional and the value is encrypted at rest."
msgstr ""

msgid "The path to CI config file. Defaults to <code>.gitlab-ci.yml</code>"
msgstr ""

msgid "The phase of the development lifecycle."
msgstr ""

msgid "The pipelines schedule runs pipelines in the future, repeatedly, for specific branches or tags. Those scheduled pipelines will inherit limited project access based on their associated user."
msgstr ""

msgid "The planning stage shows the time from the previous step to pushing your first commit. This time will be added automatically once you push your first commit."
msgstr ""

msgid "The private key to use when a client certificate is provided. This value is encrypted at rest."
msgstr ""

msgid "The production stage shows the total time it takes between creating an issue and deploying the code to production. The data will be automatically added once you have completed the full idea to production cycle."
msgstr ""

msgid "The project can be accessed by any logged in user."
msgstr ""

msgid "The project can be accessed without any authentication."
msgstr ""

msgid "The pseudonymizer data collection is disabled. When enabled, GitLab will run a background job that will produce pseudonymized CSVs of the GitLab database that will be uploaded to your configured object storage directory."
msgstr ""

msgid "The repository for this project does not exist."
msgstr ""

msgid "The repository for this project is empty"
msgstr ""

msgid "The repository must be accessible over <code>http://</code>, <code>https://</code> or <code>git://</code>."
msgstr ""

msgid "The repository must be accessible over <code>http://</code>, <code>https://</code>, <code>ssh://</code> and <code>git://</code>."
msgstr ""

msgid "The review stage shows the time from creating the merge request to merging it. The data will automatically be added after you merge your first merge request."
msgstr ""

msgid "The roadmap shows the progress of your epics along a timeline"
msgstr ""

msgid "The staging stage shows the time between merging the MR and deploying code to the production environment. The data will be automatically added once you deploy to production for the first time."
msgstr ""

msgid "The tabs below will be removed in a future version"
msgstr ""

msgid "The testing stage shows the time GitLab CI takes to run every pipeline for the related merge request. The data will automatically be added after your first pipeline finishes running."
msgstr ""

msgid "The time taken by each data entry gathered by that stage."
msgstr ""

msgid "The update action will time out after %{number_of_minutes} minutes. For big repositories, use a clone/push combination."
msgstr ""

msgid "The usage ping is disabled, and cannot be configured through this form."
msgstr ""

msgid "The user map is a JSON document mapping the Google Code users that participated on your projects to the way their email addresses and usernames will be imported into GitLab. You can change this by changing the value on the right hand side of <code>:</code>. Be sure to preserve the surrounding double quotes, other punctuation and the email address or username on the left hand side."
msgstr ""

msgid "The user map is a mapping of the FogBugz users that participated on your projects to the way their email address and usernames will be imported into GitLab. You can change this by populating the table below."
msgstr ""

msgid "The value lying at the midpoint of a series of observed values. E.g., between 3, 5, 9, the median is 5. Between 3, 5, 7, 8, the median is (5+7)/2 = 6."
msgstr ""

msgid "There are no approvers"
msgstr ""

msgid "There are no archived projects yet"
msgstr ""

msgid "There are no custom project templates set up for this GitLab instance. They are enabled from GitLab's Admin Area. Contact your GitLab instance administrator to setup custom project templates."
msgstr ""

msgid "There are no issues to show"
msgstr ""

msgid "There are no labels yet"
msgstr ""

msgid "There are no packages yet"
msgstr ""

msgid "There are no projects shared with this group yet"
msgstr ""

msgid "There are no staged changes"
msgstr ""

msgid "There are no unstaged changes"
msgstr ""

msgid "There was an error adding a todo."
msgstr ""

msgid "There was an error deleting the todo."
msgstr ""

msgid "There was an error loading users activity calendar."
msgstr ""

msgid "There was an error saving your notification settings."
msgstr ""

msgid "There was an error subscribing to this label."
msgstr ""

msgid "There was an error when reseting email token."
msgstr ""

msgid "There was an error when subscribing to this label."
msgstr ""

msgid "There was an error when unsubscribing from this label."
msgstr ""

msgid "These existing issues have a similar title. It might be better to comment there instead of creating another similar issue."
msgstr ""

msgid "They can be managed using the %{link}."
msgstr ""

msgid "Third party offers"
msgstr ""

msgid "This %{viewer} could not be displayed because %{reason}."
msgstr ""

msgid "This GitLab instance does not provide any shared Runners yet. Instance administrators can register shared Runners in the admin area."
msgstr ""

msgid "This application was created by %{link_to_owner}."
msgstr ""

msgid "This application will be able to:"
msgstr ""

msgid "This board's scope is reduced"
msgstr ""

msgid "This branch has changed since you started editing. Would you like to create a new branch?"
msgstr ""

msgid "This container registry has been scheduled for deletion."
msgstr ""

msgid "This date is after the due date, so this epic won't appear in the roadmap."
msgstr ""

msgid "This date is before the start date, so this epic won't appear in the roadmap."
msgstr ""

msgid "This diff is collapsed."
msgstr ""

msgid "This diff was suppressed by a .gitattributes entry."
msgstr ""

msgid "This directory"
msgstr ""

msgid "This group"
msgstr ""

msgid "This group does not provide any group Runners yet."
msgstr ""

msgid "This is a confidential issue."
msgstr ""

msgid "This is a delayed job to run in %{remainingTime}"
msgstr ""

msgid "This is the author's first Merge Request to this project."
msgstr ""

msgid "This issue is confidential"
msgstr ""

msgid "This issue is confidential and locked."
msgstr ""

msgid "This issue is locked."
msgstr ""

msgid "This job depends on a user to trigger its process. Often they are used to deploy code to production environments"
msgstr ""

msgid "This job depends on upstream jobs that need to succeed in order for this job to be triggered"
msgstr ""

msgid "This job does not have a trace."
msgstr ""

msgid "This job has been canceled"
msgstr ""

msgid "This job has been skipped"
msgstr ""

msgid "This job has not been triggered yet"
msgstr ""

msgid "This job has not started yet"
msgstr ""

msgid "This job is an out-of-date deployment to %{environmentLink}."
msgstr ""

msgid "This job is an out-of-date deployment to %{environmentLink}. View the most recent deployment %{deploymentLink}."
msgstr ""

msgid "This job is archived. Only the complete pipeline can be retried."
msgstr ""

msgid "This job is creating a deployment to %{environmentLink} and will overwrite the %{deploymentLink}."
msgstr ""

msgid "This job is creating a deployment to %{environmentLink}."
msgstr ""

msgid "This job is in pending state and is waiting to be picked by a runner"
msgstr ""

msgid "This job is stuck because you don't have any active runners online with any of these tags assigned to them:"
msgstr ""

msgid "This job is stuck because you don't have any active runners that can run this job."
msgstr ""

msgid "This job is the most recent deployment to %{link}."
msgstr ""

msgid "This job requires a manual action"
msgstr ""

msgid "This job will automatically run after its timer finishes. Often they are used for incremental roll-out deploys to production environments. When unscheduled it converts into a manual action."
msgstr ""

msgid "This means you can not push code until you create an empty repository or import existing one."
msgstr ""

msgid "This merge request is locked."
msgstr ""

msgid "This option is disabled as you don't have write permissions for the current branch"
msgstr ""

msgid "This option is disabled while you still have unstaged changes"
msgstr ""

msgid "This page is unavailable because you are not allowed to read information across multiple projects."
msgstr ""

msgid "This page will be removed in a future release."
msgstr ""

msgid "This pipeline makes use of a predefined CI/CD configuration enabled by <b>Auto DevOps.</b>"
msgstr ""

msgid "This project"
msgstr ""

msgid "This project does not belong to a group and can therefore not make use of group Runners."
msgstr ""

msgid "This project does not have a wiki homepage yet"
msgstr ""

msgid "This project does not have billing enabled. To create a cluster, <a href=%{linkToBilling} target=\"_blank\" rel=\"noopener noreferrer\">enable billing <i class=\"fa fa-external-link\" aria-hidden=\"true\"></i></a> and try again."
msgstr ""

msgid "This repository"
msgstr ""

msgid "This runner will only run on pipelines triggered on protected branches"
msgstr ""

msgid "This setting can be overridden in each project."
msgstr ""

msgid "This setting will update the hostname that is used to generate private commit emails. %{learn_more}"
msgstr ""

msgid "This source diff could not be displayed because it is too large."
msgstr ""

msgid "This timeout will take precedence when lower than project-defined timeout and accepts a human readable time input language like \"1 hour\". Values without specification represent seconds."
msgstr ""

msgid "This user has no identities"
msgstr ""

msgid "This user will be the author of all events in the activity feed that are the result of an update, like new branches being created or new commits being pushed to existing branches."
msgstr ""

msgid "This user will be the author of all events in the activity feed that are the result of an update, like new branches being created or new commits being pushed to existing branches. Upon creation or when reassigning you can only assign yourself to be the mirror user."
msgstr ""

msgid "This will redirect you to an external sign in page."
msgstr ""

msgid "Those emails automatically become issues (with the comments becoming the email conversation) listed here."
msgstr ""

msgid "Time before an issue gets scheduled"
msgstr ""

msgid "Time before an issue starts implementation"
msgstr ""

msgid "Time before enforced"
msgstr ""

msgid "Time between merge request creation and merge/close"
msgstr ""

msgid "Time estimate"
msgstr ""

msgid "Time in seconds GitLab will wait for a response from the external service. When the service does not respond in time, access will be denied."
msgstr ""

msgid "Time remaining"
msgstr ""

msgid "Time spent"
msgstr ""

msgid "Time tracking"
msgstr ""

msgid "Time until first merge request"
msgstr ""

msgid "TimeTrackingEstimated|Est"
msgstr ""

msgid "TimeTracking|Estimated:"
msgstr ""

msgid "TimeTracking|Spent"
msgstr ""

msgid "Timeago|%s days ago"
msgstr ""

msgid "Timeago|%s days remaining"
msgstr ""

msgid "Timeago|%s hours ago"
msgstr ""

msgid "Timeago|%s hours remaining"
msgstr ""

msgid "Timeago|%s minutes ago"
msgstr ""

msgid "Timeago|%s minutes remaining"
msgstr ""

msgid "Timeago|%s months ago"
msgstr ""

msgid "Timeago|%s months remaining"
msgstr ""

msgid "Timeago|%s seconds ago"
msgstr ""

msgid "Timeago|%s seconds remaining"
msgstr ""

msgid "Timeago|%s weeks ago"
msgstr ""

msgid "Timeago|%s weeks remaining"
msgstr ""

msgid "Timeago|%s years ago"
msgstr ""

msgid "Timeago|%s years remaining"
msgstr ""

msgid "Timeago|1 day ago"
msgstr ""

msgid "Timeago|1 day remaining"
msgstr ""

msgid "Timeago|1 hour ago"
msgstr ""

msgid "Timeago|1 hour remaining"
msgstr ""

msgid "Timeago|1 minute ago"
msgstr ""

msgid "Timeago|1 minute remaining"
msgstr ""

msgid "Timeago|1 month ago"
msgstr ""

msgid "Timeago|1 month remaining"
msgstr ""

msgid "Timeago|1 week ago"
msgstr ""

msgid "Timeago|1 week remaining"
msgstr ""

msgid "Timeago|1 year ago"
msgstr ""

msgid "Timeago|1 year remaining"
msgstr ""

msgid "Timeago|Past due"
msgstr ""

msgid "Timeago|in %s days"
msgstr ""

msgid "Timeago|in %s hours"
msgstr ""

msgid "Timeago|in %s minutes"
msgstr ""

msgid "Timeago|in %s months"
msgstr ""

msgid "Timeago|in %s seconds"
msgstr ""

msgid "Timeago|in %s weeks"
msgstr ""

msgid "Timeago|in %s years"
msgstr ""

msgid "Timeago|in 1 day"
msgstr ""

msgid "Timeago|in 1 hour"
msgstr ""

msgid "Timeago|in 1 minute"
msgstr ""

msgid "Timeago|in 1 month"
msgstr ""

msgid "Timeago|in 1 week"
msgstr ""

msgid "Timeago|in 1 year"
msgstr ""

msgid "Timeago|just now"
msgstr ""

msgid "Timeago|right now"
msgstr ""

msgid "Timeout"
msgstr ""

msgid "Time|hr"
msgid_plural "Time|hrs"
msgstr[0] ""
msgstr[1] ""

msgid "Time|min"
msgid_plural "Time|mins"
msgstr[0] ""
msgstr[1] ""

msgid "Time|s"
msgstr ""

msgid "Tip:"
msgstr ""

msgid "Title"
msgstr ""

msgid "To GitLab"
msgstr ""

msgid "To add an SSH key you need to %{generate_link_start}generate one%{link_end} or use an %{existing_link_start}existing key%{link_end}."
msgstr ""

msgid "To connect GitHub repositories, you can use a %{personal_access_token_link}. When you create your Personal Access Token, you will need to select the <code>repo</code> scope, so we can display a list of your public and private repositories which are available to connect."
msgstr ""

msgid "To connect GitHub repositories, you first need to authorize GitLab to access the list of your GitHub repositories:"
msgstr ""

msgid "To connect an SVN repository, check out %{svn_link}."
msgstr ""

msgid "To define internal users, first enable new users set to external"
msgstr ""

msgid "To enable it and see User Cohorts, visit %{application_settings_link_start}application settings%{application_settings_link_end}."
msgstr ""

msgid "To get started you enter your FogBugz URL and login information below. In the next steps, you'll be able to map users and select the projects you want to import."
msgstr ""

msgid "To get started, link this page to your Jaeger server, or find out how to %{link_start_tag}install Jaeger%{link_end_tag}"
msgstr ""

msgid "To get started, please enter your Gitea Host URL and a %{link_to_personal_token}."
msgstr ""

msgid "To help improve GitLab and its user experience, GitLab will periodically collect usage information."
msgstr ""

msgid "To help improve GitLab, we would like to periodically collect usage information. This can be changed at any time in %{settings_link_start}Settings%{link_end}. %{info_link_start}More Information%{link_end}"
msgstr ""

msgid "To import GitHub repositories, you can use a %{personal_access_token_link}. When you create your Personal Access Token, you will need to select the <code>repo</code> scope, so we can display a list of your public and private repositories which are available to import."
msgstr ""

msgid "To import GitHub repositories, you first need to authorize GitLab to access the list of your GitHub repositories:"
msgstr ""

msgid "To import an SVN repository, check out %{svn_link}."
msgstr ""

msgid "To move or copy an entire GitLab project from another GitLab installation to this one, navigate to the original project's settings page, generate an export file, and upload it here."
msgstr ""

msgid "To only use CI/CD features for an external repository, choose <strong>CI/CD for external repo</strong>."
msgstr ""

msgid "To open Jaeger and easily view tracing from GitLab, link the %{link} page to your server"
msgstr ""

msgid "To preserve performance only <strong>%{display_size} of ${real_size}</strong> files are displayed."
msgstr ""

msgid "To set up SAML authentication for your group through an identity provider like Azure, Okta, Onelogin, Ping Identity, or your custom SAML 2.0 provider:"
msgstr ""

msgid "To start serving your jobs you can add Runners to your group"
msgstr ""

msgid "To start serving your jobs you can either add specific Runners to your project or use shared Runners"
msgstr ""

msgid "To this GitLab instance"
msgstr ""

msgid "To validate your GitLab CI configurations, go to 'CI/CD → Pipelines' inside your project, and click on the 'CI Lint' button."
msgstr ""

msgid "To view the roadmap, add a start or due date to one of your epics in this group or its subgroups. In the months view, only epics in the past month, current month, and next 5 months are shown."
msgstr ""

msgid "To widen your search, change or remove filters above"
msgstr ""

msgid "To widen your search, change or remove filters."
msgstr ""

msgid "Today"
msgstr ""

msgid "Todo"
msgstr ""

msgid "Todos"
msgstr ""

msgid "Toggle Sidebar"
msgstr ""

msgid "Toggle comments for this file"
msgstr ""

msgid "Toggle commit description"
msgstr ""

msgid "Toggle discussion"
msgstr ""

msgid "Toggle file browser"
msgstr ""

msgid "Toggle navigation"
msgstr ""

msgid "Toggle sidebar"
msgstr ""

msgid "ToggleButton|Toggle Status: OFF"
msgstr ""

msgid "ToggleButton|Toggle Status: ON"
msgstr ""

msgid "Token"
msgstr ""

msgid "Tomorrow"
msgstr ""

msgid "Too many changes to show."
msgstr ""

msgid "Total Contributions"
msgstr ""

msgid "Total Time"
msgstr ""

msgid "Total test time for all commits/merges"
msgstr ""

msgid "Total: %{total}"
msgstr ""

msgid "Tracing"
msgstr ""

msgid "Track activity with Contribution Analytics."
msgstr ""

msgid "Track groups of issues that share a theme, across projects and milestones"
msgstr ""

msgid "Track time with quick actions"
msgstr ""

msgid "Tree view"
msgstr ""

msgid "Trending"
msgstr ""

msgid "Trigger"
msgstr ""

msgid "Trigger pipelines for mirror updates"
msgstr ""

msgid "Trigger pipelines when branches or tags are updated from the upstream repository. Depending on the activity of the upstream repository, this may greatly increase the load on your CI runners. Only enable this if you know they can handle the load."
msgstr ""

msgid "Trigger this manual action"
msgstr ""

msgid "Triggers can force a specific branch or tag to get rebuilt with an API call.  These tokens will impersonate their associated user including their access to projects and their project permissions."
msgstr ""

msgid "Troubleshoot and monitor your application with tracing"
msgstr ""

msgid "Try again"
msgstr ""

msgid "Try again?"
msgstr ""

msgid "Trying to communicate with your device. Plug it in (if you haven't already) and press the button on the device now."
msgstr ""

msgid "Turn on Service Desk"
msgstr ""

msgid "Twitter"
msgstr ""

msgid "Two-factor authentication"
msgstr ""

msgid "Type"
msgstr ""

msgid "Unable to load the diff. %{button_try_again}"
msgstr ""

msgid "Unable to save your changes"
msgstr ""

msgid "Unable to sign you in to the group with SAML due to \"%{reason}\""
msgstr ""

msgid "Unable to update this epic at this time."
msgstr ""

msgid "Undo"
msgstr ""

msgid "Unknown"
msgstr ""

msgid "Unlock"
msgstr ""

msgid "Unlock this %{issuableDisplayName}? <strong>Everyone</strong> will be able to comment."
msgstr ""

msgid "Unlocked"
msgstr ""

msgid "Unresolve discussion"
msgstr ""

msgid "Unschedule job"
msgstr ""

msgid "Unstage"
msgstr ""

msgid "Unstage all changes"
msgstr ""

msgid "Unstage changes"
msgstr ""

msgid "Unstaged"
msgstr ""

msgid "Unstaged %{type}"
msgstr ""

msgid "Unstaged and staged %{type}"
msgstr ""

msgid "Unstar"
msgstr ""

msgid "Unsubscribe"
msgstr ""

msgid "Unsubscribe at group level"
msgstr ""

msgid "Unsubscribe at project level"
msgstr ""

msgid "Unverified"
msgstr ""

msgid "Up to date"
msgstr ""

msgid "Upcoming"
msgstr ""

msgid "Update"
msgstr ""

msgid "Update now"
msgstr ""

msgid "Update your group name, description, avatar, and visibility."
msgstr ""

msgid "Updating"
msgstr ""

msgid "Upgrade your plan to activate Advanced Global Search."
msgstr ""

msgid "Upgrade your plan to activate Contribution Analytics."
msgstr ""

msgid "Upgrade your plan to activate Group Webhooks."
msgstr ""

msgid "Upgrade your plan to activate Issue weight."
msgstr ""

msgid "Upgrade your plan to improve Issue boards."
msgstr ""

msgid "Upload <code>GoogleCodeProjectHosting.json</code> here:"
msgstr ""

msgid "Upload New File"
msgstr ""

msgid "Upload file"
msgstr ""

msgid "Upload object map"
msgstr ""

msgid "UploadLink|click to upload"
msgstr ""

msgid "Upstream"
msgstr ""

msgid "Upvotes"
msgstr ""

msgid "Usage ping is not enabled"
msgstr ""

msgid "Usage statistics"
msgstr ""

msgid "Use <code>%{native_redirect_uri}</code> for local tests"
msgstr ""

msgid "Use Service Desk to connect with your users (e.g. to offer customer support) through email right inside GitLab"
msgstr ""

msgid "Use group milestones to manage issues from multiple projects in the same milestone."
msgstr ""

msgid "Use one line per URI"
msgstr ""

msgid "Use template"
msgstr ""

msgid "Use the following registration token during setup:"
msgstr ""

msgid "Use your global notification setting"
msgstr ""

msgid "Used by members to sign in to your group in GitLab"
msgstr ""

msgid "Used to help configure your identity provider"
msgstr ""

msgid "User Cohorts are only shown when the %{usage_ping_link_start}usage ping%{usage_ping_link_end} is enabled."
msgstr ""

msgid "User Settings"
msgstr ""

msgid "User and IP Rate Limits"
msgstr ""

msgid "User map"
msgstr ""

msgid "UserProfile|Activity"
msgstr ""

msgid "UserProfile|Already reported for abuse"
msgstr ""

msgid "UserProfile|Contributed projects"
msgstr ""

msgid "UserProfile|Edit profile"
msgstr ""

msgid "UserProfile|Groups"
msgstr ""

msgid "UserProfile|Most Recent Activity"
msgstr ""

msgid "UserProfile|Overview"
msgstr ""

msgid "UserProfile|Personal projects"
msgstr ""

msgid "UserProfile|Report abuse"
msgstr ""

msgid "UserProfile|Snippets"
msgstr ""

msgid "UserProfile|Subscribe"
msgstr ""

msgid "UserProfile|This user has a private profile"
msgstr ""

msgid "UserProfile|View all"
msgstr ""

msgid "UserProfile|View user in admin area"
msgstr ""

msgid "Users"
msgstr ""

msgid "Users requesting access to"
msgstr ""

msgid "Variables"
msgstr ""

msgid "Variables are applied to environments via the runner. They can be protected by only exposing them to protected branches or tags. You can use variables for passwords, secret keys, or whatever you want."
msgstr ""

msgid "Variables:"
msgstr ""

msgid "Various container registry settings."
msgstr ""

msgid "Various email settings."
msgstr ""

msgid "Various settings that affect GitLab performance."
msgstr ""

msgid "Verification information"
msgstr ""

msgid "Verified"
msgstr ""

msgid "Version"
msgstr ""

msgid "View %{alerts}"
msgstr ""

msgid "View app"
msgstr ""

msgid "View deployment"
msgstr ""

msgid "View details: %{details_url}"
msgstr ""

msgid "View documentation"
msgstr ""

msgid "View epics list"
msgstr ""

msgid "View file @ "
msgstr ""

msgid "View group labels"
msgstr ""

msgid "View issue"
msgstr ""

msgid "View it on GitLab"
msgstr ""

msgid "View jobs"
msgstr ""

msgid "View labels"
msgstr ""

msgid "View log"
msgstr ""

msgid "View open merge request"
msgstr ""

msgid "View project labels"
msgstr ""

msgid "View replaced file @ "
msgstr ""

msgid "View the documentation"
msgstr ""

msgid "Viewing commit"
msgstr ""

msgid "Visibility and access controls"
msgstr ""

msgid "Visibility level"
msgstr ""

msgid "Visibility level:"
msgstr ""

msgid "Visibility:"
msgstr ""

msgid "VisibilityLevel|Internal"
msgstr ""

msgid "VisibilityLevel|Private"
msgstr ""

msgid "VisibilityLevel|Public"
msgstr ""

msgid "VisibilityLevel|Unknown"
msgstr ""

msgid "Vulnerability Chart"
msgstr ""

msgid "Vulnerability List"
msgstr ""

msgid "Vulnerability|Class"
msgstr ""

msgid "Vulnerability|Confidence"
msgstr ""

msgid "Vulnerability|Description"
msgstr ""

msgid "Vulnerability|File"
msgstr ""

msgid "Vulnerability|Identifiers"
msgstr ""

msgid "Vulnerability|Instances"
msgstr ""

msgid "Vulnerability|Links"
msgstr ""

msgid "Vulnerability|Project"
msgstr ""

msgid "Vulnerability|Severity"
msgstr ""

msgid "Vulnerability|Solution"
msgstr ""

msgid "Want to see the data? Please ask an administrator for access."
msgstr ""

msgid "We detected potential spam in the %{humanized_resource_name}. Please solve the reCAPTCHA to proceed."
msgstr ""

msgid "We don't have enough data to show this stage."
msgstr ""

msgid "We heard back from your U2F device. You have been authenticated."
msgstr ""

msgid "We want to be sure it is you, please confirm you are not a robot."
msgstr ""

msgid "Web IDE"
msgstr ""

msgid "Web Terminal"
msgstr ""

msgid "Web terminal"
msgstr ""

msgid "Webhooks allow you to trigger a URL if, for example, new code is pushed or a new issue is created. You can configure webhooks to listen for specific events like pushes, issues or merge requests. Group webhooks will apply to all projects in a group, allowing you to standardize webhook functionality across your entire group."
msgstr ""

msgid "Weeks"
msgstr ""

msgid "Weight"
msgstr ""

msgid "Weight %{weight}"
msgstr ""

msgid "When a runner is locked, it cannot be assigned to other projects"
msgstr ""

msgid "When enabled, users cannot use GitLab until the terms have been accepted."
msgstr ""

msgid "When leaving the URL blank, classification labels can still be specified without disabling cross project features or performing external authorization checks."
msgstr ""

msgid "Who can see this group?"
msgstr ""

msgid "Who will be able to see this group?"
msgstr ""

msgid "Wiki"
msgstr ""

msgid "WikiClone|Clone your wiki"
msgstr ""

msgid "WikiClone|Git Access"
msgstr ""

msgid "WikiClone|Install Gollum"
msgstr ""

msgid "WikiClone|It is recommended to install %{markdown} so that GFM features render locally:"
msgstr ""

msgid "WikiClone|Start Gollum and edit locally"
msgstr ""

msgid "WikiEditPageTip|Tip: You can move this page by adding the path to the beginning of the title."
msgstr ""

msgid "WikiEdit|There is already a page with the same title in that path."
msgstr ""

msgid "WikiEmptyIssueMessage|Suggest wiki improvement"
msgstr ""

msgid "WikiEmptyIssueMessage|You must be a project member in order to add wiki pages. If you have suggestions for how to improve the wiki for this project, consider opening an issue in the %{issues_link}."
msgstr ""

msgid "WikiEmptyIssueMessage|issue tracker"
msgstr ""

msgid "WikiEmpty|A wiki is where you can store all the details about your project. This can include why you've created it, its principles, how to use it, and so on."
msgstr ""

msgid "WikiEmpty|Create your first page"
msgstr ""

msgid "WikiEmpty|Suggest wiki improvement"
msgstr ""

msgid "WikiEmpty|The wiki lets you write documentation for your project"
msgstr ""

msgid "WikiEmpty|This project has no wiki pages"
msgstr ""

msgid "WikiEmpty|You must be a project member in order to add wiki pages."
msgstr ""

msgid "WikiHistoricalPage|This is an old version of this page."
msgstr ""

msgid "WikiHistoricalPage|You can view the %{most_recent_link} or browse the %{history_link}."
msgstr ""

msgid "WikiHistoricalPage|history"
msgstr ""

msgid "WikiHistoricalPage|most recent version"
msgstr ""

msgid "WikiMarkdownDocs|More examples are in the %{docs_link}"
msgstr ""

msgid "WikiMarkdownDocs|documentation"
msgstr ""

msgid "WikiMarkdownTip|To link to a (new) page, simply type %{link_example}"
msgstr ""

msgid "WikiNewPagePlaceholder|how-to-setup"
msgstr ""

msgid "WikiNewPageTip|Tip: You can specify the full path for the new file. We will automatically create any missing directories."
msgstr ""

msgid "WikiNewPageTitle|New Wiki Page"
msgstr ""

msgid "WikiPageConfirmDelete|Are you sure you want to delete this page?"
msgstr ""

msgid "WikiPageConfirmDelete|Delete page"
msgstr ""

msgid "WikiPageConfirmDelete|Delete page %{pageTitle}?"
msgstr ""

msgid "WikiPageConflictMessage|Someone edited the page the same time you did. Please check out %{page_link} and make sure your changes will not unintentionally remove theirs."
msgstr ""

msgid "WikiPageConflictMessage|the page"
msgstr ""

msgid "WikiPageCreate|Create %{page_title}"
msgstr ""

msgid "WikiPageEdit|Update %{page_title}"
msgstr ""

msgid "WikiPage|Page slug"
msgstr ""

msgid "WikiPage|Write your content or drag files here…"
msgstr ""

msgid "Wiki|Create Page"
msgstr ""

msgid "Wiki|Create page"
msgstr ""

msgid "Wiki|Edit Page"
msgstr ""

msgid "Wiki|More Pages"
msgstr ""

msgid "Wiki|New page"
msgstr ""

msgid "Wiki|Page history"
msgstr ""

msgid "Wiki|Page version"
msgstr ""

msgid "Wiki|Pages"
msgstr ""

msgid "Wiki|Wiki Pages"
msgstr ""

msgid "Will deploy to"
msgstr ""

msgid "With contribution analytics you can have an overview for the activity of issues, merge requests and push events of your organization and its members."
msgstr ""

msgid "Withdraw Access Request"
msgstr ""

msgid "Yes"
msgstr ""

msgid "Yes, add it"
msgstr ""

msgid "Yes, let me map Google Code users to full names or GitLab users."
msgstr ""

msgid "Yesterday"
msgstr ""

msgid "You are an admin, which means granting access to <strong>%{client_name}</strong> will allow them to interact with GitLab as an admin as well. Proceed with caution."
msgstr ""

msgid "You are going to remove %{group_name}. Removed groups CANNOT be restored! Are you ABSOLUTELY sure?"
msgstr ""

msgid "You are going to remove %{project_full_name}. Removed project CANNOT be restored! Are you ABSOLUTELY sure?"
msgstr ""

msgid "You are going to remove the fork relationship to source project %{forked_from_project}. Are you ABSOLUTELY sure?"
msgstr ""

msgid "You are going to transfer %{project_full_name} to another owner. Are you ABSOLUTELY sure?"
msgstr ""

msgid "You are on a read-only GitLab instance."
msgstr ""

msgid "You are receiving this message because you are a GitLab administrator for %{url}."
msgstr ""

msgid "You can %{linkStart}view the blob%{linkEnd} instead."
msgstr ""

msgid "You can also create a project from the command line."
msgstr ""

msgid "You can also star a label to make it a priority label."
msgstr ""

msgid "You can easily contribute to them by requesting to join these groups."
msgstr ""

msgid "You can easily install a Runner on a Kubernetes cluster. %{link_to_help_page}"
msgstr ""

msgid "You can move around the graph by using the arrow keys."
msgstr ""

msgid "You can only add files when you are on a branch"
msgstr ""

msgid "You can only edit files when you are on a branch"
msgstr ""

msgid "You can resolve the merge conflict using either the Interactive mode, by choosing %{use_ours} or %{use_theirs} buttons, or by editing the files directly. Commit these changes into %{branch_name}"
msgstr ""

msgid "You can set up jobs to only use Runners with specific tags. Separate tags with commas."
msgstr ""

msgid "You can test your .gitlab-ci.yml in %{linkStart}CI Lint%{linkEnd}."
msgstr ""

msgid "You cannot write to a read-only secondary GitLab Geo instance. Please use %{link_to_primary_node} instead."
msgstr ""

msgid "You cannot write to this read-only GitLab instance."
msgstr ""

msgid "You do not have any subscriptions yet"
msgstr ""

msgid "You do not have permission to run the Web Terminal. Please contact a project administrator."
msgstr ""

msgid "You do not have the correct permissions to override the settings from the LDAP group sync."
msgstr ""

msgid "You don't have any applications"
msgstr ""

msgid "You don't have any authorized applications"
msgstr ""

msgid "You don't have any deployments right now."
msgstr ""

msgid "You have no permissions"
msgstr ""

msgid "You have reached your project limit"
msgstr ""

msgid "You must accept our Terms of Service and privacy policy in order to register an account"
msgstr ""

msgid "You must have maintainer access to force delete a lock"
msgstr ""

msgid "You need a different license to enable FileLocks feature"
msgstr ""

msgid "You need git-lfs version %{min_git_lfs_version} (or greater) to continue. Please visit https://git-lfs.github.com"
msgstr ""

msgid "You need permission."
msgstr ""

msgid "You need to register a two-factor authentication app before you can set up a U2F device."
msgstr ""

msgid "You will loose all changes you've made to this file. This action cannot be undone."
msgstr ""

msgid "You will loose all the unstaged changes you've made in this project. This action cannot be undone."
msgstr ""

msgid "You will not get any notifications via email"
msgstr ""

msgid "You will only receive notifications for the events you choose"
msgstr ""

msgid "You will only receive notifications for threads you have participated in"
msgstr ""

msgid "You will receive notifications for any activity"
msgstr ""

msgid "You will receive notifications only for comments in which you were @mentioned"
msgstr ""

msgid "You won't be able to pull or push project code via %{protocol} until you %{set_password_link} on your account"
msgstr ""

msgid "You won't be able to pull or push project code via SSH until you %{add_ssh_key_link} to your profile"
msgstr ""

msgid "You won't be able to pull or push project code via SSH until you add an SSH key to your profile"
msgstr ""

msgid "You'll need to use different branch names to get a valid comparison."
msgstr ""

msgid "You're receiving this email because %{reason}."
msgstr ""

msgid "You're receiving this email because of your account on %{host}."
msgstr ""

msgid "You're receiving this email because of your account on %{host}. %{manage_notifications_link} &middot; %{help_link}"
msgstr ""

msgid "YouTube"
msgstr ""

msgid "Your Groups"
msgstr ""

msgid "Your Kubernetes cluster information on this page is still editable, but you are advised to disable and reconfigure"
msgstr ""

msgid "Your Projects (default)"
msgstr ""

msgid "Your Projects' Activity"
msgstr ""

msgid "Your Todos"
msgstr ""

msgid "Your U2F device needs to be set up. Plug it in (if not already) and click the button on the left."
msgstr ""

msgid "Your applications (%{size})"
msgstr ""

msgid "Your authorized applications"
msgstr ""

msgid "Your browser doesn't support U2F. Please use Google Chrome desktop (version 41 or newer)."
msgstr ""

msgid "Your changes can be committed to %{branch_name} because a merge request is open."
msgstr ""

msgid "Your changes have been committed. Commit %{commitId} %{commitStats}"
msgstr ""

msgid "Your changes have been saved"
msgstr ""

msgid "Your comment will not be visible to the public."
msgstr ""

msgid "Your device was successfully set up! Give it a name and register it with the GitLab server."
msgstr ""

msgid "Your groups"
msgstr ""

msgid "Your name"
msgstr ""

msgid "Your projects"
msgstr ""

msgid "a deleted user"
msgstr ""

msgid "ago"
msgstr ""

msgid "among other things"
msgstr ""

msgid "assign yourself"
msgstr ""

msgid "branch name"
msgstr ""

msgid "by"
msgstr ""

msgid "ciReport|%{linkStartTag}Learn more about Container Scanning %{linkEndTag}"
msgstr ""

msgid "ciReport|%{linkStartTag}Learn more about DAST %{linkEndTag}"
msgstr ""

msgid "ciReport|%{linkStartTag}Learn more about Dependency Scanning %{linkEndTag}"
msgstr ""

msgid "ciReport|%{linkStartTag}Learn more about SAST %{linkEndTag}"
msgstr ""

msgid "ciReport|%{namespace} is affected by %{vulnerability}."
msgstr ""

msgid "ciReport|%{remainingPackagesCount} more"
msgstr ""

msgid "ciReport|%{reportType} %{status} detected %{fixedCount} fixed vulnerability"
msgid_plural "ciReport|%{reportType} %{status} detected %{fixedCount} fixed vulnerabilities"
msgstr[0] ""
msgstr[1] ""

msgid "ciReport|%{reportType} %{status} detected %{newCount} new vulnerability"
msgid_plural "ciReport|%{reportType} %{status} detected %{newCount} new vulnerabilities"
msgstr[0] ""
msgstr[1] ""

msgid "ciReport|%{reportType} %{status} detected %{newCount} new, and %{fixedCount} fixed vulnerabilities"
msgstr ""

msgid "ciReport|%{reportType} %{status} detected %{newCount} vulnerability for the source branch only"
msgid_plural "ciReport|%{reportType} %{status} detected %{newCount} vulnerabilities for the source branch only"
msgstr[0] ""
msgstr[1] ""

msgid "ciReport|%{reportType} %{status} detected no new vulnerabilities"
msgstr ""

msgid "ciReport|%{reportType} %{status} detected no vulnerabilities"
msgstr ""

msgid "ciReport|%{reportType} %{status} detected no vulnerabilities for the source branch only"
msgstr ""

msgid "ciReport|%{reportType} detected %{vulnerabilityCount} vulnerability"
msgid_plural "ciReport|%{reportType} detected %{vulnerabilityCount} vulnerabilities"
msgstr[0] ""
msgstr[1] ""

msgid "ciReport|%{reportType} detected no vulnerabilities"
msgstr ""

msgid "ciReport|%{reportType} is loading"
msgstr ""

msgid "ciReport|%{reportType}: Loading resulted in an error"
msgstr ""

msgid "ciReport|(errors when loading results)"
msgstr ""

msgid "ciReport|(is loading)"
msgstr ""

msgid "ciReport|(is loading, errors when loading results)"
msgstr ""

msgid "ciReport|Class"
msgstr ""

msgid "ciReport|Code quality"
msgstr ""

msgid "ciReport|Confidence"
msgstr ""

msgid "ciReport|Container scanning"
msgstr ""

msgid "ciReport|Container scanning detects known vulnerabilities in your docker images."
msgstr ""

msgid "ciReport|DAST"
msgstr ""

msgid "ciReport|Dependency Scanning detects known vulnerabilities in your source code's dependencies."
msgstr ""

msgid "ciReport|Dependency scanning"
msgstr ""

msgid "ciReport|Description"
msgstr ""

msgid "ciReport|Dismiss vulnerability"
msgstr ""

msgid "ciReport|Dismissed by"
msgstr ""

msgid "ciReport|Dynamic Application Security Testing (DAST) detects known vulnerabilities in your web application."
msgstr ""

msgid "ciReport|Failed to load %{reportName} report"
msgstr ""

msgid "ciReport|File"
msgstr ""

msgid "ciReport|Fixed:"
msgstr ""

msgid "ciReport|Identifiers"
msgstr ""

msgid "ciReport|Instances"
msgstr ""

msgid "ciReport|Learn more about interacting with security reports (Alpha)."
msgstr ""

msgid "ciReport|License management detected %d license for the source branch only"
msgid_plural "ciReport|License management detected %d licenses for the source branch only"
msgstr[0] ""
msgstr[1] ""

msgid "ciReport|License management detected %d new license"
msgid_plural "ciReport|License management detected %d new licenses"
msgstr[0] ""
msgstr[1] ""

msgid "ciReport|License management detected no licenses for the source branch only"
msgstr ""

msgid "ciReport|License management detected no new licenses"
msgstr ""

msgid "ciReport|Links"
msgstr ""

msgid "ciReport|Loading %{reportName} report"
msgstr ""

msgid "ciReport|Manage licenses"
msgstr ""

msgid "ciReport|Method"
msgstr ""

msgid "ciReport|Namespace"
msgstr ""

msgid "ciReport|No changes to code quality"
msgstr ""

msgid "ciReport|No changes to performance metrics"
msgstr ""

msgid "ciReport|Performance metrics"
msgstr ""

msgid "ciReport|Revert dismissal"
msgstr ""

msgid "ciReport|SAST"
msgstr ""

msgid "ciReport|Security scanning"
msgstr ""

msgid "ciReport|Security scanning failed loading any results"
msgstr ""

msgid "ciReport|Severity"
msgstr ""

msgid "ciReport|Solution"
msgstr ""

msgid "ciReport|Static Application Security Testing (SAST) detects known vulnerabilities in your source code."
msgstr ""

msgid "ciReport|There was an error creating the issue. Please try again."
msgstr ""

msgid "ciReport|There was an error dismissing the vulnerability. Please try again."
msgstr ""

msgid "ciReport|There was an error loading DAST report"
msgstr ""

msgid "ciReport|There was an error loading SAST report"
msgstr ""

msgid "ciReport|There was an error loading container scanning report"
msgstr ""

msgid "ciReport|There was an error loading dependency scanning report"
msgstr ""

msgid "ciReport|There was an error reverting the dismissal. Please try again."
msgstr ""

msgid "ciReport|Upgrade %{name} from %{version} to %{fixed}."
msgstr ""

msgid "ciReport|Used by %{packagesString}"
msgid_plural "ciReport|Used by %{packagesString}, and %{lastPackage}"
msgstr[0] ""
msgstr[1] ""

msgid "ciReport|View full report"
msgstr ""

msgid "ciReport|on pipeline"
msgstr ""

msgid "command line instructions"
msgstr ""

msgid "confidentiality|You are going to turn off the confidentiality. This means <strong>everyone</strong> will be able to see and leave a comment on this issue."
msgstr ""

msgid "confidentiality|You are going to turn on the confidentiality. This means that only team members with <strong>at least Reporter access</strong> are able to see and leave comments on the issue."
msgstr ""

msgid "connecting"
msgstr ""

msgid "could not read private key, is the passphrase correct?"
msgstr ""

msgid "customize"
msgstr ""

msgid "day"
msgid_plural "days"
msgstr[0] ""
msgstr[1] ""

msgid "deleted"
msgstr ""

msgid "deploy token"
msgstr ""

msgid "disabled"
msgstr ""

msgid "discussion resolved"
msgid_plural "discussions resolved"
msgstr[0] ""
msgstr[1] ""

msgid "done"
msgstr ""

msgid "draft"
msgid_plural "drafts"
msgstr[0] ""
msgstr[1] ""

msgid "enabled"
msgstr ""

msgid "error code:"
msgstr ""

msgid "estimateCommand|%{slash_command} will update the estimated time with the latest command."
msgstr ""

msgid "for this project"
msgstr ""

msgid "from"
msgstr ""

msgid "group"
msgstr ""

msgid "help"
msgstr ""

msgid "here"
msgstr ""

msgid "https://your-bitbucket-server"
msgstr ""

msgid "import flow"
msgstr ""

msgid "importing"
msgstr ""

msgid "instance completed"
msgid_plural "instances completed"
msgstr[0] ""
msgstr[1] ""

msgid "is invalid because there is downstream lock"
msgstr ""

msgid "is invalid because there is upstream lock"
msgstr ""

msgid "is not a valid X509 certificate."
msgstr ""

msgid "is out of the hierarchy of the Group owning the template"
msgstr ""

msgid "issue boards"
msgstr ""

msgid "latest deployment"
msgstr ""

msgid "latest version"
msgstr ""

msgid "license management"
msgstr ""

msgid "locked by %{path_lock_user_name} %{created_at}"
msgstr ""

msgid "merge request"
msgid_plural "merge requests"
msgstr[0] ""
msgstr[1] ""

msgid "mrWidget| Please restore it or use a different %{missingBranchName} branch"
msgstr ""

msgid "mrWidget|%{metricsLinkStart} Memory %{metricsLinkEnd} usage %{emphasisStart} decreased %{emphasisEnd} from %{memoryFrom}MB to %{memoryTo}MB"
msgstr ""

msgid "mrWidget|%{metricsLinkStart} Memory %{metricsLinkEnd} usage %{emphasisStart} increased %{emphasisEnd} from %{memoryFrom}MB to %{memoryTo}MB"
msgstr ""

msgid "mrWidget|%{metricsLinkStart} Memory %{metricsLinkEnd} usage is %{emphasisStart} unchanged %{emphasisEnd} at %{memoryFrom}MB"
msgstr ""

msgid "mrWidget|Add approval"
msgstr ""

msgid "mrWidget|Allows commits from members who can merge to the target branch"
msgstr ""

msgid "mrWidget|An error occurred while removing your approval."
msgstr ""

msgid "mrWidget|An error occurred while retrieving approval data for this merge request."
msgstr ""

msgid "mrWidget|An error occurred while submitting your approval."
msgstr ""

msgid "mrWidget|Approve"
msgstr ""

msgid "mrWidget|Approved by"
msgstr ""

msgid "mrWidget|Cancel automatic merge"
msgstr ""

msgid "mrWidget|Check out branch"
msgstr ""

msgid "mrWidget|Checking ability to merge automatically"
msgstr ""

msgid "mrWidget|Cherry-pick"
msgstr ""

msgid "mrWidget|Cherry-pick this merge request in a new merge request"
msgstr ""

msgid "mrWidget|Closed"
msgstr ""

msgid "mrWidget|Closed by"
msgstr ""

msgid "mrWidget|Closes"
msgstr ""

msgid "mrWidget|Create an issue to resolve them later"
msgstr ""

msgid "mrWidget|Deployment statistics are not available currently"
msgstr ""

msgid "mrWidget|Did not close"
msgstr ""

msgid "mrWidget|Email patches"
msgstr ""

msgid "mrWidget|Failed to load deployment statistics"
msgstr ""

msgid "mrWidget|Fast-forward merge is not possible. To merge this request, first rebase locally."
msgstr ""

msgid "mrWidget|If the %{branch} branch exists in your local repository, you can merge this merge request manually using the"
msgstr ""

msgid "mrWidget|If the %{missingBranchName} branch exists in your local repository, you can merge this merge request manually using the command line"
msgstr ""

msgid "mrWidget|Loading deployment statistics"
msgstr ""

msgid "mrWidget|Mentions"
msgstr ""

msgid "mrWidget|Merge"
msgstr ""

msgid "mrWidget|Merge failed."
msgstr ""

msgid "mrWidget|Merge locally"
msgstr ""

msgid "mrWidget|Merge request approved"
msgstr ""

msgid "mrWidget|Merge request approved; you can approve additionally"
msgstr ""

msgid "mrWidget|Merged by"
msgstr ""

msgid "mrWidget|No Approval required"
msgstr ""

msgid "mrWidget|No Approval required; you can still approve"
msgstr ""

msgid "mrWidget|Open in Web IDE"
msgstr ""

msgid "mrWidget|Pipeline blocked. The pipeline for this merge request requires a manual action to proceed"
msgstr ""

msgid "mrWidget|Plain diff"
msgstr ""

msgid "mrWidget|Ready to be merged automatically. Ask someone with write access to this repository to merge this request"
msgstr ""

msgid "mrWidget|Refresh"
msgstr ""

msgid "mrWidget|Refresh now"
msgstr ""

msgid "mrWidget|Refreshing now"
msgstr ""

msgid "mrWidget|Remove Source Branch"
msgstr ""

msgid "mrWidget|Remove source branch"
msgstr ""

msgid "mrWidget|Remove your approval"
msgstr ""

msgid "mrWidget|Request to merge"
msgstr ""

msgid "mrWidget|Requires 1 more approval"
msgid_plural "mrWidget|Requires %d more approvals"
msgstr[0] ""
msgstr[1] ""

msgid "mrWidget|Requires 1 more approval by"
msgid_plural "mrWidget|Requires %d more approvals by"
msgstr[0] ""
msgstr[1] ""

msgid "mrWidget|Resolve conflicts"
msgstr ""

msgid "mrWidget|Resolve these conflicts or ask someone with write access to this repository to merge it locally"
msgstr ""

msgid "mrWidget|Revert"
msgstr ""

msgid "mrWidget|Revert this merge request in a new merge request"
msgstr ""

msgid "mrWidget|Set by"
msgstr ""

msgid "mrWidget|The changes were merged into"
msgstr ""

msgid "mrWidget|The changes were not merged into"
msgstr ""

msgid "mrWidget|The changes will be merged into"
msgstr ""

msgid "mrWidget|The pipeline for this merge request failed. Please retry the job or push a new commit to fix the failure"
msgstr ""

msgid "mrWidget|The source branch HEAD has recently changed. Please reload the page and review the changes before merging"
msgstr ""

msgid "mrWidget|The source branch has been removed"
msgstr ""

msgid "mrWidget|The source branch is %{commitsBehindLinkStart}%{commitsBehind}%{commitsBehindLinkEnd} the target branch"
msgstr ""

msgid "mrWidget|The source branch is being removed"
msgstr ""

msgid "mrWidget|The source branch will be removed"
msgstr ""

msgid "mrWidget|The source branch will not be removed"
msgstr ""

msgid "mrWidget|There are merge conflicts"
msgstr ""

msgid "mrWidget|There are unresolved discussions. Please resolve these discussions"
msgstr ""

msgid "mrWidget|This merge request failed to be merged automatically"
msgstr ""

msgid "mrWidget|This merge request is in the process of being merged"
msgstr ""

msgid "mrWidget|This project is archived, write access has been disabled"
msgstr ""

msgid "mrWidget|You are not allowed to edit this project directly. Please fork to make changes."
msgstr ""

msgid "mrWidget|You can merge this merge request manually using the"
msgstr ""

msgid "mrWidget|You can remove source branch now"
msgstr ""

msgid "mrWidget|branch does not exist."
msgstr ""

msgid "mrWidget|command line"
msgstr ""

msgid "mrWidget|into"
msgstr ""

msgid "mrWidget|to be merged automatically when the pipeline succeeds"
msgstr ""

msgid "n/a"
msgstr ""

msgid "new merge request"
msgstr ""

msgid "notification emails"
msgstr ""

msgid "or"
msgstr ""

msgid "out of %d total test"
msgid_plural "out of %d total tests"
msgstr[0] ""
msgstr[1] ""

msgid "parent"
msgid_plural "parents"
msgstr[0] ""
msgstr[1] ""

msgid "password"
msgstr ""

msgid "personal access token"
msgstr ""

msgid "private key does not match certificate."
msgstr ""

msgid "project"
msgid_plural "projects"
msgstr[0] ""
msgstr[1] ""

msgid "remaining"
msgstr ""

msgid "remove"
msgstr ""

msgid "remove due date"
msgstr ""

msgid "remove weight"
msgstr ""

msgid "reply"
msgid_plural "replies"
msgstr[0] ""
msgstr[1] ""

msgid "should be higher than %{access} inherited membership from group %{group_name}"
msgstr ""

msgid "source"
msgstr ""

msgid "spendCommand|%{slash_command} will update the sum of the time spent."
msgstr ""

msgid "started"
msgstr ""

msgid "this document"
msgstr ""

msgid "to help your contributors communicate effectively!"
msgstr ""

msgid "toggle collapse"
msgstr ""

msgid "updated"
msgstr ""

msgid "username"
msgstr ""

msgid "uses Kubernetes clusters to deploy your code!"
msgstr ""

msgid "view it on GitLab"
msgstr ""

msgid "with %{additions} additions, %{deletions} deletions."
msgstr ""

msgid "within %d minute "
msgid_plural "within %d minutes "
msgstr[0] ""
msgstr[1] ""<|MERGE_RESOLUTION|>--- conflicted
+++ resolved
@@ -113,12 +113,9 @@
 msgid "%{actionText} & %{openOrClose} %{noteable}"
 msgstr ""
 
-<<<<<<< HEAD
 msgid "%{authorsName}'s discussion"
 msgstr ""
 
-=======
->>>>>>> b0cb0d7f
 msgid "%{bio} at %{organization}"
 msgstr ""
 
@@ -8229,12 +8226,9 @@
 msgid "Started %{startsIn}"
 msgstr ""
 
-<<<<<<< HEAD
 msgid "Starting..."
 msgstr ""
 
-=======
->>>>>>> b0cb0d7f
 msgid "Starts %{startsIn}"
 msgstr ""
 
