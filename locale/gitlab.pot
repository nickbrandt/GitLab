--- conflicted
+++ resolved
@@ -6966,14 +6966,7 @@
 msgid "Geo|Project (ID: %{project_id}) no longer exists on the primary. It is safe to remove this entry, as this will not remove any data on disk."
 msgstr ""
 
-<<<<<<< HEAD
 msgid "Geo|Projects in certain groups"
-=======
-msgid "GroupSettings|Disable email notifications"
-msgstr ""
-
-msgid "GroupSettings|Learn more about badges."
->>>>>>> 29ed66a6
 msgstr ""
 
 msgid "Geo|Projects in certain storage shards"
@@ -7000,14 +6993,7 @@
 msgid "Geo|Retry count"
 msgstr ""
 
-<<<<<<< HEAD
 msgid "Geo|Reverify"
-=======
-msgid "GroupSettings|This setting will override user notification preferences for all members of the group, subgroups, and projects."
-msgstr ""
-
-msgid "GroupSettings|cannot be disabled when the parent group \"Share with group lock\" is enabled, except by the owner of the parent group"
->>>>>>> 29ed66a6
 msgstr ""
 
 msgid "Geo|Reverify all projects"
@@ -9095,14 +9081,7 @@
 msgid "Markdown"
 msgstr ""
 
-<<<<<<< HEAD
 msgid "Markdown Help"
-=======
-msgid "Notifications have been disabled by the project or group owner"
-msgstr ""
-
-msgid "Notifications off"
->>>>>>> 29ed66a6
 msgstr ""
 
 msgid "Markdown enabled"
@@ -16184,14 +16163,7 @@
 msgid "Upgrade plan to unlock Canary Deployments feature"
 msgstr ""
 
-<<<<<<< HEAD
 msgid "Upgrade your plan"
-=======
-msgid "This setting will override user notification preferences for all project members."
-msgstr ""
-
-msgid "This setting will update the hostname that is used to generate private commit emails. %{learn_more}"
->>>>>>> 29ed66a6
 msgstr ""
 
 msgid "Upgrade your plan to activate Advanced Global Search."
