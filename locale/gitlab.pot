# SOME DESCRIPTIVE TITLE.
# Copyright (C) YEAR THE PACKAGE'S COPYRIGHT HOLDER
# This file is distributed under the same license as the gitlab package.
# FIRST AUTHOR <EMAIL@ADDRESS>, YEAR.
#
#, fuzzy
msgid ""
msgstr ""
"Project-Id-Version: gitlab 1.0.0\n"
"Report-Msgid-Bugs-To: \n"
"Last-Translator: FULL NAME <EMAIL@ADDRESS>\n"
"Language-Team: LANGUAGE <LL@li.org>\n"
"Language: \n"
"MIME-Version: 1.0\n"
"Content-Type: text/plain; charset=UTF-8\n"
"Content-Transfer-Encoding: 8bit\n"
"Plural-Forms: nplurals=INTEGER; plural=EXPRESSION;\n"

msgid " Status"
msgstr ""

msgid " You need to do this before %{grace_period_deadline}."
msgstr ""

msgid " and"
msgstr ""

msgid " degraded on %d point"
msgid_plural " degraded on %d points"
msgstr[0] ""
msgstr[1] ""

msgid " improved on %d point"
msgid_plural " improved on %d points"
msgstr[0] ""
msgstr[1] ""

msgid " or "
msgstr ""

msgid " or <#epic id>"
msgstr ""

msgid " or <#issue id>"
msgstr ""

msgid "\"%{query}\" in projects"
msgstr ""

msgid "%d comment"
msgid_plural "%d comments"
msgstr[0] ""
msgstr[1] ""

msgid "%d commit"
msgid_plural "%d commits"
msgstr[0] ""
msgstr[1] ""

msgid "%d commit behind"
msgid_plural "%d commits behind"
msgstr[0] ""
msgstr[1] ""

msgid "%d commits"
msgstr ""

msgid "%d exporter"
msgid_plural "%d exporters"
msgstr[0] ""
msgstr[1] ""

msgid "%d failed test result"
msgid_plural "%d failed test results"
msgstr[0] ""
msgstr[1] ""

msgid "%d fixed test result"
msgid_plural "%d fixed test results"
msgstr[0] ""
msgstr[1] ""

msgid "%d issue"
msgid_plural "%d issues"
msgstr[0] ""
msgstr[1] ""

msgid "%d issue selected"
msgid_plural "%d issues selected"
msgstr[0] ""
msgstr[1] ""

msgid "%d layer"
msgid_plural "%d layers"
msgstr[0] ""
msgstr[1] ""

msgid "%d merge request"
msgid_plural "%d merge requests"
msgstr[0] ""
msgstr[1] ""

msgid "%d metric"
msgid_plural "%d metrics"
msgstr[0] ""
msgstr[1] ""

msgid "%d staged change"
msgid_plural "%d staged changes"
msgstr[0] ""
msgstr[1] ""

msgid "%d unstaged change"
msgid_plural "%d unstaged changes"
msgstr[0] ""
msgstr[1] ""

msgid "%s additional commit has been omitted to prevent performance issues."
msgid_plural "%s additional commits have been omitted to prevent performance issues."
msgstr[0] ""
msgstr[1] ""

msgid "%{actionText} & %{openOrClose} %{noteable}"
msgstr ""

msgid "%{authorsName}'s discussion"
msgstr ""

msgid "%{commit_author_link} authored %{commit_timeago}"
msgstr ""

msgid "%{counter_storage} (%{counter_repositories} repositories, %{counter_build_artifacts} build artifacts, %{counter_lfs_objects} LFS)"
msgstr ""

msgid "%{count} %{alerts}"
msgstr ""

msgid "%{count} approval required from %{name}"
msgid_plural "%{count} approvals required from %{name}"
msgstr[0] ""
msgstr[1] ""

msgid "%{count} approvals from %{name}"
msgstr ""

msgid "%{count} more"
msgstr ""

msgid "%{count} more assignees"
msgstr ""

msgid "%{count} of %{required} approvals from %{name}"
msgstr ""

msgid "%{count} of %{total}"
msgstr ""

msgid "%{count} participant"
msgid_plural "%{count} participants"
msgstr[0] ""
msgstr[1] ""

msgid "%{count} pending comment"
msgid_plural "%{count} pending comments"
msgstr[0] ""
msgstr[1] ""

msgid "%{filePath} deleted"
msgstr ""

msgid "%{firstLabel} +%{labelCount} more"
msgstr ""

msgid "%{gitlab_ci_yml} not found in this commit"
msgstr ""

msgid "%{group_docs_link_start}Groups%{group_docs_link_end} allow you to manage and collaborate across multiple projects. Members of a group have access to all of its projects."
msgstr ""

msgid "%{issuableType} will be removed! Are you sure?"
msgstr ""

msgid "%{label_for_message} unavailable"
msgstr ""

msgid "%{link_start}Read more%{link_end} about role permissions"
msgstr ""

msgid "%{loadingIcon} Started"
msgstr ""

msgid "%{lock_path} is locked by GitLab User %{lock_user_id}"
msgstr ""

msgid "%{name}'s avatar"
msgstr ""

msgid "%{number_commits_behind} commits behind %{default_branch}, %{number_commits_ahead} commits ahead"
msgstr ""

msgid "%{openOrClose} %{noteable}"
msgstr ""

msgid "%{percent}%% complete"
msgstr ""

msgid "%{service_title} activated."
msgstr ""

msgid "%{service_title} settings saved, but not activated."
msgstr ""

msgid "%{spammable_titlecase} was submitted to Akismet successfully."
msgstr ""

msgid "%{state} epics"
msgstr ""

msgid "%{strong_start}%{branch_count}%{strong_end} Branch"
msgid_plural "%{strong_start}%{branch_count}%{strong_end} Branches"
msgstr[0] ""
msgstr[1] ""

msgid "%{strong_start}%{commit_count}%{strong_end} Commit"
msgid_plural "%{strong_start}%{commit_count}%{strong_end} Commits"
msgstr[0] ""
msgstr[1] ""

msgid "%{strong_start}%{human_size}%{strong_end} Files"
msgstr ""

msgid "%{strong_start}%{tag_count}%{strong_end} Tag"
msgid_plural "%{strong_start}%{tag_count}%{strong_end} Tags"
msgstr[0] ""
msgstr[1] ""

msgid "%{text} %{files}"
msgid_plural "%{text} %{files} files"
msgstr[0] ""
msgstr[1] ""

msgid "%{text} is available"
msgstr ""

msgid "%{title} changes"
msgstr ""

msgid "%{unstaged} unstaged and %{staged} staged changes"
msgstr ""

msgid "%{usage_ping_link_start}Learn more%{usage_ping_link_end} about what information is shared with GitLab Inc."
msgstr ""

msgid "%{user_name} profile page"
msgstr ""

msgid "(external source)"
msgstr ""

msgid "+ %{count} more"
msgstr ""

msgid "+ %{moreCount} more"
msgstr ""

msgid "+%{extraOptionCount} more"
msgstr ""

msgid ", or "
msgstr ""

msgid "- Runner is active and can process any new jobs"
msgstr ""

msgid "- Runner is paused and will not receive any new jobs"
msgstr ""

msgid "- show less"
msgstr ""

msgid "1 %{type} addition"
msgid_plural "%{count} %{type} additions"
msgstr[0] ""
msgstr[1] ""

msgid "1 %{type} modification"
msgid_plural "%{count} %{type} modifications"
msgstr[0] ""
msgstr[1] ""

msgid "1 Day"
msgid_plural "%d Days"
msgstr[0] ""
msgstr[1] ""

msgid "1 closed issue"
msgid_plural "%d closed issues"
msgstr[0] ""
msgstr[1] ""

msgid "1 closed merge request"
msgid_plural "%d closed merge requests"
msgstr[0] ""
msgstr[1] ""

msgid "1 group"
msgid_plural "%d groups"
msgstr[0] ""
msgstr[1] ""

msgid "1 merged merge request"
msgid_plural "%d merged merge requests"
msgstr[0] ""
msgstr[1] ""

msgid "1 open issue"
msgid_plural "%d open issues"
msgstr[0] ""
msgstr[1] ""

msgid "1 open merge request"
msgid_plural "%d open merge requests"
msgstr[0] ""
msgstr[1] ""

msgid "1 pipeline"
msgid_plural "%d pipelines"
msgstr[0] ""
msgstr[1] ""

msgid "1 role"
msgid_plural "%d roles"
msgstr[0] ""
msgstr[1] ""

msgid "1 user"
msgid_plural "%d users"
msgstr[0] ""
msgstr[1] ""

msgid "1st contribution!"
msgstr ""

msgid "2FA"
msgstr ""

msgid "2FA enabled"
msgstr ""

msgid "403|Please contact your GitLab administrator to get permission."
msgstr ""

msgid "403|You don't have the permission to access this page."
msgstr ""

msgid "404|Make sure the address is correct and the page hasn't moved."
msgstr ""

msgid "404|Page Not Found"
msgstr ""

msgid "404|Please contact your GitLab administrator if you think this is a mistake."
msgstr ""

msgid "<code>\"johnsmith@example.com\": \"@johnsmith\"</code> will add \"By <a href=\"#\">@johnsmith</a>\" to all issues and comments originally created by johnsmith@example.com, and will set <a href=\"#\">@johnsmith</a> as the assignee on all issues originally assigned to johnsmith@example.com."
msgstr ""

msgid "<code>\"johnsmith@example.com\": \"John Smith\"</code> will add \"By John Smith\" to all issues and comments originally created by johnsmith@example.com."
msgstr ""

msgid "<code>\"johnsmith@example.com\": \"johnsm...@example.com\"</code> will add \"By johnsm...@example.com\" to all issues and comments originally created by johnsmith@example.com. The email address or username is masked to ensure the user's privacy."
msgstr ""

msgid "<code>\"johnsmith@example.com\": \"johnsmith@example.com\"</code> will add \"By <a href=\"#\">johnsmith@example.com</a>\" to all issues and comments originally created by johnsmith@example.com. By default, the email address or username is masked to ensure the user's privacy. Use this option if you want to show the full email address."
msgstr ""

msgid "<strong>%{changedFilesLength} unstaged</strong> and <strong>%{stagedFilesLength} staged</strong> changes"
msgstr ""

msgid "<strong>%{created_count}</strong> created, <strong>%{accepted_count}</strong> accepted."
msgstr ""

msgid "<strong>%{created_count}</strong> created, <strong>%{closed_count}</strong> closed."
msgstr ""

msgid "<strong>%{group_name}</strong> group members"
msgstr ""

msgid "<strong>%{pushes}</strong> pushes, more than <strong>%{commits}</strong> commits by <strong>%{people}</strong> contributors."
msgstr ""

msgid "<strong>Deletes</strong> source branch"
msgstr ""

msgid "A 'Runner' is a process which runs a job. You can set up as many Runners as you need."
msgstr ""

msgid "A .NET Core console application template, customizable for any .NET Core project"
msgstr ""

msgid "A GitBook site that uses Netlify for CI/CD instead of GitLab, but still with all the other great GitLab features."
msgstr ""

msgid "A Hexo site that uses Netlify for CI/CD instead of GitLab, but still with all the other great GitLab features."
msgstr ""

msgid "A Hugo site that uses Netlify for CI/CD instead of GitLab, but still with all the other great GitLab features."
msgstr ""

msgid "A Jekyll site that uses Netlify for CI/CD instead of GitLab, but still with all the other great GitLab features."
msgstr ""

msgid "A collection of graphs regarding Continuous Integration"
msgstr ""

msgid "A default branch cannot be chosen for an empty project."
msgstr ""

msgid "A deleted user"
msgstr ""

msgid "A member of GitLab's abuse team will review your report as soon as possible."
msgstr ""

msgid "A new branch will be created in your fork and a new merge request will be started."
msgstr ""

msgid "A new impersonation token has been created."
msgstr ""

msgid "A plain HTML site that uses Netlify for CI/CD instead of GitLab, but still with all the other great GitLab features."
msgstr ""

msgid "A project is where you house your files (repository), plan your work (issues), and publish your documentation (wiki), %{among_other_things_link}."
msgstr ""

msgid "A ready-to-go template for use with Android apps."
msgstr ""

msgid "A ready-to-go template for use with iOS Swift apps."
msgstr ""

msgid "A regular expression that will be used to find the test coverage output in the job trace. Leave blank to disable"
msgstr ""

msgid "A user with write access to the source branch selected this option"
msgstr ""

msgid "About GitLab"
msgstr ""

msgid "About GitLab CE"
msgstr ""

msgid "About auto deploy"
msgstr ""

msgid "About this feature"
msgstr ""

msgid "Abuse Reports"
msgstr ""

msgid "Abuse reports"
msgstr ""

msgid "Accept invitation"
msgstr ""

msgid "Accept terms"
msgstr ""

msgid "Accepted MR"
msgstr ""

msgid "Access Tokens"
msgstr ""

msgid "Access denied! Please verify you can add deploy keys to this repository."
msgstr ""

msgid "Access expiration date"
msgstr ""

msgid "Access forbidden. Check your access level."
msgstr ""

msgid "Access to '%{classification_label}' not allowed"
msgstr ""

msgid "Account"
msgstr ""

msgid "Account and limit"
msgstr ""

msgid "Action to take when receiving an alert."
msgstr ""

msgid "Activate Service Desk"
msgstr ""

msgid "Active"
msgstr ""

msgid "Active Sessions"
msgstr ""

msgid "Activity"
msgstr ""

msgid "Add"
msgstr ""

msgid "Add CHANGELOG"
msgstr ""

msgid "Add CONTRIBUTING"
msgstr ""

msgid "Add Group Webhooks and GitLab Enterprise Edition."
msgstr ""

msgid "Add Jaeger URL"
msgstr ""

msgid "Add Kubernetes cluster"
msgstr ""

msgid "Add README"
msgstr ""

msgid "Add a bullet list"
msgstr ""

msgid "Add a general comment to this %{noteable_name}."
msgstr ""

msgid "Add a homepage to your wiki that contains information about your project and GitLab will display it here instead of this message."
msgstr ""

msgid "Add a link"
msgstr ""

msgid "Add a numbered list"
msgstr ""

msgid "Add a table"
msgstr ""

msgid "Add a task list"
msgstr ""

msgid "Add additional text to appear in all email communications. %{character_limit} character limit"
msgstr ""

msgid "Add approver(s)"
msgstr ""

msgid "Add approvers"
msgstr ""

msgid "Add bold text"
msgstr ""

msgid "Add comment now"
msgstr ""

msgid "Add header and footer to emails. Please note that color settings will only be applied within the application interface"
msgstr ""

msgid "Add image comment"
msgstr ""

msgid "Add italic text"
msgstr ""

msgid "Add license"
msgstr ""

msgid "Add new application"
msgstr ""

msgid "Add new directory"
msgstr ""

msgid "Add projects"
msgstr ""

msgid "Add reaction"
msgstr ""

msgid "Add to project"
msgstr ""

msgid "Add to review"
msgstr ""

msgid "Add todo"
msgstr ""

msgid "Add user(s) to the group:"
msgstr ""

msgid "Add users or groups who are allowed to approve every merge request"
msgstr ""

msgid "Add users to group"
msgstr ""

msgid "Added at"
msgstr ""

msgid "Adding new applications is disabled in your GitLab instance. Please contact your GitLab administrator to get the permission"
msgstr ""

msgid "Additional text"
msgstr ""

msgid "Admin Area"
msgstr ""

msgid "Admin Overview"
msgstr ""

msgid "AdminArea| You are about to permanently delete the user %{username}. Issues, merge requests, and groups linked to them will be transferred to a system-wide \"Ghost-user\". To avoid data loss, consider using the %{strong_start}block user%{strong_end} feature instead. Once you %{strong_start}Delete user%{strong_end}, it cannot be undone or recovered."
msgstr ""

msgid "AdminArea| You are about to permanently delete the user %{username}. This will delete all of the issues, merge requests, and groups linked to them. To avoid data loss, consider using the %{strong_start}block user%{strong_end} feature instead. Once you %{strong_start}Delete user%{strong_end}, it cannot be undone or recovered."
msgstr ""

msgid "AdminArea|Stop all jobs"
msgstr ""

msgid "AdminArea|Stop all jobs?"
msgstr ""

msgid "AdminArea|Stop jobs"
msgstr ""

msgid "AdminArea|Stopping jobs failed"
msgstr ""

msgid "AdminArea|You’re about to stop all jobs.This will halt all current jobs that are running."
msgstr ""

msgid "AdminProjects| You’re about to permanently delete the project %{projectName}, its repository, and all related resources including issues, merge requests, etc..  Once you confirm and press %{strong_start}Delete project%{strong_end}, it cannot be undone or recovered."
msgstr ""

msgid "AdminProjects|Delete"
msgstr ""

msgid "AdminProjects|Delete Project %{projectName}?"
msgstr ""

msgid "AdminProjects|Delete project"
msgstr ""

msgid "AdminSettings|Auto DevOps domain"
msgstr ""

msgid "AdminSettings|Enable shared runners for new projects"
msgstr ""

msgid "AdminSettings|Environment variables are protected by default"
msgstr ""

msgid "AdminSettings|Specify a domain to use by default for every project's Auto Review Apps and Auto Deploy stages."
msgstr ""

msgid "AdminSettings|When creating a new environment variable it will be protected by default."
msgstr ""

msgid "AdminUsers|2FA Disabled"
msgstr ""

msgid "AdminUsers|2FA Enabled"
msgstr ""

msgid "AdminUsers|Active"
msgstr ""

msgid "AdminUsers|Admin"
msgstr ""

msgid "AdminUsers|Admins"
msgstr ""

msgid "AdminUsers|Block user"
msgstr ""

msgid "AdminUsers|Blocked"
msgstr ""

msgid "AdminUsers|Cannot unblock LDAP blocked users"
msgstr ""

msgid "AdminUsers|Delete User %{username} and contributions?"
msgstr ""

msgid "AdminUsers|Delete User %{username}?"
msgstr ""

msgid "AdminUsers|Delete user"
msgstr ""

msgid "AdminUsers|Delete user and contributions"
msgstr ""

msgid "AdminUsers|External"
msgstr ""

msgid "AdminUsers|It's you!"
msgstr ""

msgid "AdminUsers|New user"
msgstr ""

msgid "AdminUsers|No users found"
msgstr ""

msgid "AdminUsers|Search by name, email or username"
msgstr ""

msgid "AdminUsers|Search users"
msgstr ""

msgid "AdminUsers|Send email to users"
msgstr ""

msgid "AdminUsers|Sort by"
msgstr ""

msgid "AdminUsers|To confirm, type %{projectName}"
msgstr ""

msgid "AdminUsers|To confirm, type %{username}"
msgstr ""

msgid "AdminUsers|User will be blocked"
msgstr ""

msgid "AdminUsers|Without projects"
msgstr ""

msgid "Advanced"
msgstr ""

msgid "Advanced permissions, Large File Storage and Two-Factor authentication settings."
msgstr ""

msgid "Advanced settings"
msgstr ""

msgid "After a successful password update you will be redirected to login screen."
msgstr ""

msgid "Alert"
msgid_plural "Alerts"
msgstr[0] ""
msgstr[1] ""

msgid "Alerts"
msgstr ""

msgid "All"
msgstr ""

msgid "All Members"
msgstr ""

msgid "All changes are committed"
msgstr ""

msgid "All features are enabled for blank projects, from templates, or when importing, but you can disable them afterward in the project settings."
msgstr ""

msgid "All issues for this milestone are closed. You may close this milestone now."
msgstr ""

msgid "All merge conflicts were resolved. The merge request can now be merged."
msgstr ""

msgid "All todos were marked as done."
msgstr ""

msgid "All users"
msgstr ""

msgid "All users must have a name."
msgstr ""

msgid "Allow \"%{group_name}\" to sign you in"
msgstr ""

msgid "Allow commits from members who can merge to the target branch."
msgstr ""

msgid "Allow group owners to manage LDAP-related settings"
msgstr ""

msgid "Allow mirrors to be set up for projects"
msgstr ""

msgid "Allow only the selected protocols to be used for Git access."
msgstr ""

msgid "Allow projects within this group to use Git LFS"
msgstr ""

msgid "Allow public access to pipelines and job details, including output logs and artifacts"
msgstr ""

msgid "Allow rendering of PlantUML diagrams in Asciidoc documents."
msgstr ""

msgid "Allow requests to the local network from hooks and services."
msgstr ""

msgid "Allow this key to push to repository as well? (Default only allows pull access.)"
msgstr ""

msgid "Allow users to register any application to use GitLab as an OAuth provider"
msgstr ""

msgid "Allow users to request access"
msgstr ""

msgid "Allow users to request access if visibility is public or internal."
msgstr ""

msgid "Allowed to fail"
msgstr ""

msgid "Allows you to add and manage Kubernetes clusters."
msgstr ""

msgid "Also called \"Issuer\" or \"Relying party trust identifier\""
msgstr ""

msgid "Also called \"Relying party service URL\" or \"Reply URL\""
msgstr ""

msgid "Alternate support URL for help page"
msgstr ""

msgid "Alternatively, you can use a %{personal_access_token_link}. When you create your Personal Access Token, you will need to select the <code>repo</code> scope, so we can display a list of your public and private repositories which are available to connect."
msgstr ""

msgid "Alternatively, you can use a %{personal_access_token_link}. When you create your Personal Access Token, you will need to select the <code>repo</code> scope, so we can display a list of your public and private repositories which are available to import."
msgstr ""

msgid "Amount of time (in hours) that users are allowed to skip forced configuration of two-factor authentication"
msgstr ""

msgid "An SSH key will be automatically generated when the form is submitted. For more information, please refer to the documentation."
msgstr ""

msgid "An application called %{link_to_client} is requesting access to your GitLab account."
msgstr ""

msgid "An empty GitLab User field will add the FogBugz user's full name (e.g. \"By John Smith\") in the description of all issues and comments. It will also associate and/or assign these issues and comments with the project creator."
msgstr ""

msgid "An error has occurred"
msgstr ""

msgid "An error occurred adding a draft to the discussion."
msgstr ""

msgid "An error occurred adding a new draft."
msgstr ""

msgid "An error occurred creating the new branch."
msgstr ""

msgid "An error occurred fetching the approval rules."
msgstr ""

msgid "An error occurred fetching the approvers for the new rule."
msgstr ""

msgid "An error occurred fetching the dropdown data."
msgstr ""

msgid "An error occurred previewing the blob"
msgstr ""

msgid "An error occurred when toggling the notification subscription"
msgstr ""

msgid "An error occurred when updating the issue weight"
msgstr ""

msgid "An error occurred while adding approver"
msgstr ""

msgid "An error occurred while deleting the approvers group"
msgstr ""

msgid "An error occurred while deleting the comment"
msgstr ""

msgid "An error occurred while detecting host keys"
msgstr ""

msgid "An error occurred while disabling Service Desk."
msgstr ""

msgid "An error occurred while dismissing the alert. Refresh the page and try again."
msgstr ""

msgid "An error occurred while dismissing the feature highlight. Refresh the page and try dismissing again."
msgstr ""

msgid "An error occurred while enabling Service Desk."
msgstr ""

msgid "An error occurred while fetching markdown preview"
msgstr ""

msgid "An error occurred while fetching pending comments"
msgstr ""

msgid "An error occurred while fetching sidebar data"
msgstr ""

msgid "An error occurred while fetching stages."
msgstr ""

msgid "An error occurred while fetching the Service Desk address."
msgstr ""

msgid "An error occurred while fetching the job log."
msgstr ""

msgid "An error occurred while fetching the job."
msgstr ""

msgid "An error occurred while fetching the jobs."
msgstr ""

msgid "An error occurred while fetching the pipeline."
msgstr ""

msgid "An error occurred while fetching the releases. Please try again."
msgstr ""

msgid "An error occurred while getting projects"
msgstr ""

msgid "An error occurred while importing project: %{details}"
msgstr ""

msgid "An error occurred while initializing path locks"
msgstr ""

msgid "An error occurred while loading chart data"
msgstr ""

msgid "An error occurred while loading commit signatures"
msgstr ""

msgid "An error occurred while loading designs. Please try again."
msgstr ""

msgid "An error occurred while loading diff"
msgstr ""

msgid "An error occurred while loading filenames"
msgstr ""

msgid "An error occurred while loading the file"
msgstr ""

msgid "An error occurred while loading the subscription details."
msgstr ""

msgid "An error occurred while making the request."
msgstr ""

msgid "An error occurred while removing approver"
msgstr ""

msgid "An error occurred while removing epics."
msgstr ""

msgid "An error occurred while removing issues."
msgstr ""

msgid "An error occurred while rendering KaTeX"
msgstr ""

msgid "An error occurred while rendering preview broadcast message"
msgstr ""

msgid "An error occurred while retrieving calendar activity"
msgstr ""

msgid "An error occurred while retrieving diff"
msgstr ""

msgid "An error occurred while saving LDAP override status. Please try again."
msgstr ""

msgid "An error occurred while saving assignees"
msgstr ""

msgid "An error occurred while saving the approval settings"
msgstr ""

msgid "An error occurred while subscribing to notifications."
msgstr ""

msgid "An error occurred while unsubscribing to notifications."
msgstr ""

msgid "An error occurred while updating approvers"
msgstr ""

msgid "An error occurred while updating the comment"
msgstr ""

msgid "An error occurred while validating username"
msgstr ""

msgid "An error occurred whilst committing your changes."
msgstr ""

msgid "An error occurred whilst fetching the job trace."
msgstr ""

msgid "An error occurred whilst fetching the latest pipeline."
msgstr ""

msgid "An error occurred whilst loading all the files."
msgstr ""

msgid "An error occurred whilst loading the file content."
msgstr ""

msgid "An error occurred whilst loading the file."
msgstr ""

msgid "An error occurred whilst loading the merge request changes."
msgstr ""

msgid "An error occurred whilst loading the merge request version data."
msgstr ""

msgid "An error occurred whilst loading the merge request."
msgstr ""

msgid "An error occurred whilst loading the pipelines jobs."
msgstr ""

msgid "An error occurred. Please try again."
msgstr ""

msgid "An unexpected error occurred while checking the project environment."
msgstr ""

msgid "An unexpected error occurred while checking the project runners."
msgstr ""

msgid "An unexpected error occurred while communicating with the Web Terminal."
msgstr ""

msgid "An unexpected error occurred while starting the Web Terminal."
msgstr ""

msgid "An unexpected error occurred while stopping the Web Terminal."
msgstr ""

msgid "Analytics"
msgstr ""

msgid "Ancestors"
msgstr ""

msgid "Anonymous"
msgstr ""

msgid "Anti-spam verification"
msgstr ""

msgid "Any"
msgstr ""

msgid "Any Label"
msgstr ""

msgid "Appearance"
msgstr ""

msgid "Appearance was successfully created."
msgstr ""

msgid "Appearance was successfully updated."
msgstr ""

msgid "Application"
msgstr ""

msgid "Application ID"
msgstr ""

msgid "Application settings saved successfully"
msgstr ""

msgid "Application was successfully destroyed."
msgstr ""

msgid "Application was successfully updated."
msgstr ""

msgid "Application: %{name}"
msgstr ""

msgid "Applications"
msgstr ""

msgid "Applied"
msgstr ""

msgid "Apply suggestion"
msgstr ""

msgid "ApprovalRuleRemove|%d member"
msgid_plural "ApprovalRuleRemove|%d members"
msgstr[0] ""
msgstr[1] ""

msgid "ApprovalRuleRemove|Approvals from this member are not revoked."
msgid_plural "ApprovalRuleRemove|Approvals from these members are not revoked."
msgstr[0] ""
msgstr[1] ""

msgid "ApprovalRuleRemove|You are about to remove the %{name} approver group which has %{nMembers}."
msgstr ""

msgid "ApprovalRuleSummary|%d member"
msgid_plural "ApprovalRuleSummary|%d members"
msgstr[0] ""
msgstr[1] ""

msgid "ApprovalRuleSummary|%{count} approval required from %{membersCount}"
msgid_plural "ApprovalRuleSummary|%{count} approvals required from %{membersCount}"
msgstr[0] ""
msgstr[1] ""

msgid "ApprovalRule|All members with Developer role or higher and code owners (if any)"
msgstr ""

msgid "ApprovalRule|Members"
msgstr ""

msgid "ApprovalRule|Name"
msgstr ""

msgid "ApprovalRule|No. approvals required"
msgstr ""

msgid "ApprovalRule|e.g. QA, Security, etc."
msgstr ""

msgid "Approvals"
msgstr ""

msgid "Approvals required"
msgstr ""

msgid "Approvers"
msgstr ""

msgid "Apr"
msgstr ""

msgid "April"
msgstr ""

msgid "Archive jobs"
msgstr ""

msgid "Archived project! Repository and other project resources are read-only"
msgstr ""

msgid "Archived projects"
msgstr ""

msgid "Are you sure"
msgstr ""

msgid "Are you sure you want to delete this pipeline schedule?"
msgstr ""

msgid "Are you sure you want to erase this build?"
msgstr ""

msgid "Are you sure you want to lose unsaved changes?"
msgstr ""

msgid "Are you sure you want to lose your issue information?"
msgstr ""

msgid "Are you sure you want to regenerate the public key? You will have to update the public key on the remote server before mirroring will work again."
msgstr ""

msgid "Are you sure you want to remove %{group_name}?"
msgstr ""

msgid "Are you sure you want to remove approver %{name}"
msgstr ""

msgid "Are you sure you want to remove approver %{name}?"
msgstr ""

msgid "Are you sure you want to remove group %{name}"
msgstr ""

msgid "Are you sure you want to remove group %{name}?"
msgstr ""

msgid "Are you sure you want to remove the attachment?"
msgstr ""

msgid "Are you sure you want to remove this identity?"
msgstr ""

msgid "Are you sure you want to reset registration token?"
msgstr ""

msgid "Are you sure you want to reset the health check token?"
msgstr ""

msgid "Are you sure you want to stop this environment?"
msgstr ""

msgid "Are you sure you want to unlock %{path_lock_path}?"
msgstr ""

msgid "Are you sure you want to unsubscribe from the %{type}: %{link_to_noteable_text}?"
msgstr ""

msgid "Are you sure?"
msgstr ""

msgid "Artifact ID"
msgstr ""

msgid "Artifacts"
msgstr ""

msgid "Ascending"
msgstr ""

msgid "Ask your group maintainer to set up a group Runner."
msgstr ""

msgid "Assertion consumer service URL"
msgstr ""

msgid "Assets"
msgstr ""

msgid "Assign custom color like #FF0000"
msgstr ""

msgid "Assign labels"
msgstr ""

msgid "Assign milestone"
msgstr ""

msgid "Assign some issues to this milestone."
msgstr ""

msgid "Assign to"
msgstr ""

msgid "Assigned Issues"
msgstr ""

msgid "Assigned Merge Requests"
msgstr ""

msgid "Assigned to :name"
msgstr ""

msgid "Assigned to me"
msgstr ""

msgid "Assignee"
msgstr ""

msgid "Assignee lists not available with your current license"
msgstr ""

msgid "Assignee lists show all issues assigned to the selected user."
msgstr ""

msgid "Assignee(s)"
msgstr ""

msgid "At least one approval from a code owner is required to change files matching the respective CODEOWNER rules."
msgstr ""

msgid "Attach a file"
msgstr ""

msgid "Attach a file by drag &amp; drop or %{upload_link}"
msgstr ""

msgid "Audit Events"
msgstr ""

msgid "Aug"
msgstr ""

msgid "August"
msgstr ""

msgid "Authentication Log"
msgstr ""

msgid "Authentication log"
msgstr ""

msgid "Authentication method"
msgstr ""

msgid "Authentication via U2F device failed."
msgstr ""

msgid "Author"
msgstr ""

msgid "Authorization code:"
msgstr ""

msgid "Authorization key"
msgstr ""

msgid "Authorization was granted by entering your username and password in the application."
msgstr ""

msgid "Authorize"
msgstr ""

msgid "Authorize %{link_to_client} to use your account?"
msgstr ""

msgid "Authorized At"
msgstr ""

msgid "Authorized applications (%{size})"
msgstr ""

msgid "Authors: %{authors}"
msgstr ""

msgid "Auto DevOps"
msgstr ""

msgid "Auto DevOps enabled"
msgstr ""

msgid "Auto DevOps, runners and job artifacts"
msgstr ""

msgid "Auto-cancel redundant, pending pipelines"
msgstr ""

msgid "AutoDevOps|Auto DevOps"
msgstr ""

msgid "AutoDevOps|Auto DevOps documentation"
msgstr ""

msgid "AutoDevOps|Enable in settings"
msgstr ""

msgid "AutoDevOps|It will automatically build, test, and deploy your application based on a predefined CI/CD configuration."
msgstr ""

msgid "AutoDevOps|Learn more in the %{link_to_documentation}"
msgstr ""

msgid "AutoDevOps|The Auto DevOps pipeline has been enabled and will be used if no alternative CI configuration file is found. %{more_information_link}"
msgstr ""

msgid "Automatically marked as default internal user"
msgstr ""

msgid "Automatically resolved"
msgstr ""

msgid "Available"
msgstr ""

msgid "Available group Runners: %{runners}"
msgstr ""

msgid "Available shared Runners:"
msgstr ""

msgid "Available specific runners"
msgstr ""

msgid "Avatar for %{assigneeName}"
msgstr ""

msgid "Avatar for %{name}"
msgstr ""

msgid "Avatar will be removed. Are you sure?"
msgstr ""

msgid "Average per day: %{average}"
msgstr ""

msgid "Background Color"
msgstr ""

msgid "Background Jobs"
msgstr ""

msgid "Background color"
msgstr ""

msgid "Badges"
msgstr ""

msgid "Badges|A new badge was added."
msgstr ""

msgid "Badges|Add badge"
msgstr ""

msgid "Badges|Adding the badge failed, please check the entered URLs and try again."
msgstr ""

msgid "Badges|Badge image URL"
msgstr ""

msgid "Badges|Badge image preview"
msgstr ""

msgid "Badges|Delete badge"
msgstr ""

msgid "Badges|Delete badge?"
msgstr ""

msgid "Badges|Deleting the badge failed, please try again."
msgstr ""

msgid "Badges|Group Badge"
msgstr ""

msgid "Badges|Link"
msgstr ""

msgid "Badges|No badge image"
msgstr ""

msgid "Badges|No image to preview"
msgstr ""

msgid "Badges|Please fill in a valid URL"
msgstr ""

msgid "Badges|Project Badge"
msgstr ""

msgid "Badges|Reload badge image"
msgstr ""

msgid "Badges|Save changes"
msgstr ""

msgid "Badges|Saving the badge failed, please check the entered URLs and try again."
msgstr ""

msgid "Badges|The %{docsLinkStart}variables%{docsLinkEnd} GitLab supports: %{placeholders}"
msgstr ""

msgid "Badges|The badge was deleted."
msgstr ""

msgid "Badges|The badge was saved."
msgstr ""

msgid "Badges|This group has no badges"
msgstr ""

msgid "Badges|This project has no badges"
msgstr ""

msgid "Badges|You are going to delete this badge. Deleted badges <strong>cannot</strong> be restored."
msgstr ""

msgid "Badges|Your badges"
msgstr ""

msgid "Badges|e.g. %{exampleUrl}"
msgstr ""

msgid "BatchComments|Delete all pending comments"
msgstr ""

msgid "BatchComments|Discard review?"
msgstr ""

msgid "BatchComments|You're about to discard your review which will delete all of your pending comments. The deleted comments %{strong_start}cannot%{strong_end} be restored."
msgstr ""

msgid "Begin with the selected commit"
msgstr ""

msgid "Below are examples of regex for existing tools:"
msgstr ""

msgid "Below you will find all the groups that are public."
msgstr ""

msgid "Billing"
msgstr ""

msgid "BillingPlans|%{group_name} is currently on the %{plan_link} plan."
msgstr ""

msgid "BillingPlans|Automatic downgrade and upgrade to some plans is currently not available."
msgstr ""

msgid "BillingPlans|Current plan"
msgstr ""

msgid "BillingPlans|Customer Support"
msgstr ""

msgid "BillingPlans|Downgrade"
msgstr ""

msgid "BillingPlans|Learn more about each plan by reading our %{faq_link}, or start a free 30-day trial of GitLab.com Gold."
msgstr ""

msgid "BillingPlans|Learn more about each plan by reading our %{faq_link}."
msgstr ""

msgid "BillingPlans|Manage plan"
msgstr ""

msgid "BillingPlans|Please contact %{customer_support_link} in that case."
msgstr ""

msgid "BillingPlans|See all %{plan_name} features"
msgstr ""

msgid "BillingPlans|This group uses the plan associated with its parent group."
msgstr ""

msgid "BillingPlans|To manage the plan for this group, visit the billing section of %{parent_billing_page_link}."
msgstr ""

msgid "BillingPlans|Upgrade"
msgstr ""

msgid "BillingPlans|You are currently on the %{plan_link} plan."
msgstr ""

msgid "BillingPlans|Your GitLab.com trial expired on %{expiration_date}. %{learn_more_text}"
msgstr ""

msgid "BillingPlans|Your Gold trial will <strong>expire after %{expiration_date}</strong>. You can learn more about GitLab.com Gold by reading about our %{features_link}."
msgstr ""

msgid "BillingPlans|features"
msgstr ""

msgid "BillingPlans|frequently asked questions"
msgstr ""

msgid "BillingPlans|monthly"
msgstr ""

msgid "BillingPlans|paid annually at %{price_per_year}"
msgstr ""

msgid "BillingPlans|per user"
msgstr ""

msgid "Bitbucket Server Import"
msgstr ""

msgid "Bitbucket import"
msgstr ""

msgid "Block"
msgstr ""

msgid "Blocked"
msgstr ""

msgid "Blog"
msgstr ""

msgid "Boards"
msgstr ""

msgid "Branch %{branchName} was not found in this project's repository."
msgstr ""

msgid "Branch <strong>%{branch_name}</strong> was created. To set up auto deploy, choose a GitLab CI Yaml template and commit your changes. %{link_to_autodeploy_doc}"
msgstr ""

msgid "Branch has changed"
msgstr ""

msgid "Branch is already taken"
msgstr ""

msgid "Branch name"
msgstr ""

msgid "BranchSwitcherPlaceholder|Search branches"
msgstr ""

msgid "BranchSwitcherTitle|Switch branch"
msgstr ""

msgid "Branches"
msgstr ""

msgid "Branches|Active"
msgstr ""

msgid "Branches|Active branches"
msgstr ""

msgid "Branches|All"
msgstr ""

msgid "Branches|Cant find HEAD commit for this branch"
msgstr ""

msgid "Branches|Compare"
msgstr ""

msgid "Branches|Delete all branches that are merged into '%{default_branch}'"
msgstr ""

msgid "Branches|Delete branch"
msgstr ""

msgid "Branches|Delete merged branches"
msgstr ""

msgid "Branches|Delete protected branch"
msgstr ""

msgid "Branches|Delete protected branch '%{branch_name}'?"
msgstr ""

msgid "Branches|Deleting the '%{branch_name}' branch cannot be undone. Are you sure?"
msgstr ""

msgid "Branches|Deleting the merged branches cannot be undone. Are you sure?"
msgstr ""

msgid "Branches|Filter by branch name"
msgstr ""

msgid "Branches|Merged into %{default_branch}"
msgstr ""

msgid "Branches|New branch"
msgstr ""

msgid "Branches|No branches to show"
msgstr ""

msgid "Branches|Once you confirm and press %{delete_protected_branch}, it cannot be undone or recovered."
msgstr ""

msgid "Branches|Only a project maintainer or owner can delete a protected branch"
msgstr ""

msgid "Branches|Overview"
msgstr ""

msgid "Branches|Protected branches can be managed in %{project_settings_link}."
msgstr ""

msgid "Branches|Show active branches"
msgstr ""

msgid "Branches|Show all branches"
msgstr ""

msgid "Branches|Show more active branches"
msgstr ""

msgid "Branches|Show more stale branches"
msgstr ""

msgid "Branches|Show overview of the branches"
msgstr ""

msgid "Branches|Show stale branches"
msgstr ""

msgid "Branches|Sort by"
msgstr ""

msgid "Branches|Stale"
msgstr ""

msgid "Branches|Stale branches"
msgstr ""

msgid "Branches|The branch could not be updated automatically because it has diverged from its upstream counterpart."
msgstr ""

msgid "Branches|The default branch cannot be deleted"
msgstr ""

msgid "Branches|This branch hasn’t been merged into %{default_branch}."
msgstr ""

msgid "Branches|To avoid data loss, consider merging this branch before deleting it."
msgstr ""

msgid "Branches|To confirm, type %{branch_name_confirmation}:"
msgstr ""

msgid "Branches|To discard the local changes and overwrite the branch with the upstream version, delete it here and choose 'Update Now' above."
msgstr ""

msgid "Branches|You’re about to permanently delete the protected branch %{branch_name}."
msgstr ""

msgid "Branches|diverged from upstream"
msgstr ""

msgid "Branches|merged"
msgstr ""

msgid "Branches|project settings"
msgstr ""

msgid "Branches|protected"
msgstr ""

msgid "Broadcast Message was successfully created."
msgstr ""

msgid "Broadcast Message was successfully updated."
msgstr ""

msgid "Browse Directory"
msgstr ""

msgid "Browse File"
msgstr ""

msgid "Browse Files"
msgstr ""

msgid "Browse files"
msgstr ""

msgid "Built-in"
msgstr ""

msgid "Business"
msgstr ""

msgid "Business metrics (Custom)"
msgstr ""

msgid "By %{user_name}"
msgstr ""

msgid "By default GitLab sends emails in HTML and plain text formats so mail clients can choose what format to use. Disable this option if you only want to send emails in plain text format."
msgstr ""

msgid "ByAuthor|by"
msgstr ""

msgid "CHANGELOG"
msgstr ""

msgid "CI / CD"
msgstr ""

msgid "CI / CD Charts"
msgstr ""

msgid "CI / CD Settings"
msgstr ""

msgid "CI Lint"
msgstr ""

msgid "CI will run using the credentials assigned above."
msgstr ""

msgid "CI/CD"
msgstr ""

msgid "CI/CD configuration"
msgstr ""

msgid "CI/CD for external repo"
msgstr ""

msgid "CI/CD settings"
msgstr ""

msgid "CICD|Auto DevOps"
msgstr ""

msgid "CICD|Auto DevOps will automatically build, test, and deploy your application based on a predefined Continuous Integration and Delivery configuration."
msgstr ""

msgid "CICD|Automatic deployment to staging, manual deployment to production"
msgstr ""

msgid "CICD|Continuous deployment to production"
msgstr ""

msgid "CICD|Continuous deployment to production using timed incremental rollout"
msgstr ""

msgid "CICD|Default to Auto DevOps pipeline"
msgstr ""

msgid "CICD|Default to Auto DevOps pipeline for all projects"
msgstr ""

msgid "CICD|Deployment strategy"
msgstr ""

msgid "CICD|Jobs"
msgstr ""

msgid "CICD|Learn more about Auto DevOps"
msgstr ""

msgid "CICD|The Auto DevOps pipeline will run if no alternative CI configuration file is found."
msgstr ""

msgid "CICD|You must add a %{kubernetes_cluster_start}Kubernetes cluster integration%{kubernetes_cluster_end} to this project with a domain in order for your deployment strategy to work correctly."
msgstr ""

msgid "CICD|group enabled"
msgstr ""

msgid "CICD|instance enabled"
msgstr ""

msgid "CONTRIBUTING"
msgstr ""

msgid "Callback URL"
msgstr ""

msgid "Can override approvers and approvals required per merge request"
msgstr ""

msgid "Can't find HEAD commit for this branch"
msgstr ""

msgid "Can't remove group members without group managed account"
msgstr ""

msgid "Canary Deployments is a popular CI strategy, where a small portion of the fleet is updated to the new version of your application."
msgstr ""

msgid "Cancel"
msgstr ""

msgid "Cancel this job"
msgstr ""

msgid "Cannot be merged automatically"
msgstr ""

msgid "Cannot modify managed Kubernetes cluster"
msgstr ""

msgid "Cannot render the image. Maximum character count (%{charLimit}) has been exceeded."
msgstr ""

msgid "Cannot skip two factor authentication setup"
msgstr ""

msgid "Capacity threshold"
msgstr ""

msgid "Certificate"
msgstr ""

msgid "Certificate (PEM)"
msgstr ""

msgid "Certificate fingerprint"
msgstr ""

msgid "Change Weight"
msgstr ""

msgid "Change permissions"
msgstr ""

msgid "Change template"
msgstr ""

msgid "Change this value to influence how frequently the GitLab UI polls for updates."
msgstr ""

msgid "ChangeTypeActionLabel|Pick into branch"
msgstr ""

msgid "ChangeTypeActionLabel|Revert in branch"
msgstr ""

msgid "ChangeTypeAction|Cherry-pick"
msgstr ""

msgid "ChangeTypeAction|Revert"
msgstr ""

msgid "ChangeTypeAction|This will create a new commit in order to revert the existing changes."
msgstr ""

msgid "Changes"
msgstr ""

msgid "Changes are shown as if the <b>source</b> revision was being merged into the <b>target</b> revision."
msgstr ""

msgid "Changes suppressed. Click to show."
msgstr ""

msgid "Charts"
msgstr ""

msgid "Chat"
msgstr ""

msgid "Check again"
msgstr ""

msgid "Check feature availability on namespace plan"
msgstr ""

msgid "Check the %{docs_link_start}documentation%{docs_link_end}."
msgstr ""

msgid "Check your .gitlab-ci.yml"
msgstr ""

msgid "Checking %{text} availability…"
msgstr ""

msgid "Checking approval status"
msgstr ""

msgid "Checking branch availability..."
msgstr ""

msgid "Cherry-pick this commit"
msgstr ""

msgid "Cherry-pick this merge request"
msgstr ""

msgid "Choose <strong>Create archive</strong> and wait for archiving to complete."
msgstr ""

msgid "Choose <strong>Next</strong> at the bottom of the page."
msgstr ""

msgid "Choose File ..."
msgstr ""

msgid "Choose a branch/tag (e.g. %{master}) or enter a commit (e.g. %{sha}) to see what's changed or to create a merge request."
msgstr ""

msgid "Choose a file"
msgstr ""

msgid "Choose a role permission"
msgstr ""

msgid "Choose a template..."
msgstr ""

msgid "Choose a type..."
msgstr ""

msgid "Choose any color."
msgstr ""

msgid "Choose between <code>clone</code> or <code>fetch</code> to get the recent application code"
msgstr ""

msgid "Choose file..."
msgstr ""

msgid "Choose the top-level group for your repository imports."
msgstr ""

msgid "Choose visibility level, enable/disable project features (issues, repository, wiki, snippets) and set permissions."
msgstr ""

msgid "Choose what content you want to see on a group’s overview page"
msgstr ""

msgid "Choose which repositories you want to connect and run CI/CD pipelines."
msgstr ""

msgid "Choose which shards you wish to synchronize to this secondary node."
msgstr ""

msgid "Choose your merge method, set up a default merge request description template."
msgstr ""

msgid "CiStatusLabel|canceled"
msgstr ""

msgid "CiStatusLabel|created"
msgstr ""

msgid "CiStatusLabel|delayed"
msgstr ""

msgid "CiStatusLabel|failed"
msgstr ""

msgid "CiStatusLabel|manual action"
msgstr ""

msgid "CiStatusLabel|passed"
msgstr ""

msgid "CiStatusLabel|passed with warnings"
msgstr ""

msgid "CiStatusLabel|pending"
msgstr ""

msgid "CiStatusLabel|preparing"
msgstr ""

msgid "CiStatusLabel|skipped"
msgstr ""

msgid "CiStatusLabel|waiting for delayed job"
msgstr ""

msgid "CiStatusLabel|waiting for manual action"
msgstr ""

msgid "CiStatusText|blocked"
msgstr ""

msgid "CiStatusText|canceled"
msgstr ""

msgid "CiStatusText|created"
msgstr ""

msgid "CiStatusText|delayed"
msgstr ""

msgid "CiStatusText|failed"
msgstr ""

msgid "CiStatusText|manual"
msgstr ""

msgid "CiStatusText|passed"
msgstr ""

msgid "CiStatusText|pending"
msgstr ""

msgid "CiStatusText|preparing"
msgstr ""

msgid "CiStatusText|skipped"
msgstr ""

msgid "CiStatus|running"
msgstr ""

msgid "CiVariables|Input variable key"
msgstr ""

msgid "CiVariables|Input variable value"
msgstr ""

msgid "CiVariables|Remove variable row"
msgstr ""

msgid "CiVariable|* (All environments)"
msgstr ""

msgid "CiVariable|All environments"
msgstr ""

msgid "CiVariable|Create wildcard"
msgstr ""

msgid "CiVariable|Error occurred while saving variables"
msgstr ""

<<<<<<< HEAD
msgid "CiVariable|New environment"
msgstr ""

msgid "CiVariable|Protected"
msgstr ""

msgid "CiVariable|Search environments"
msgstr ""

=======
msgid "CiVariable|Protected"
msgstr ""

>>>>>>> a5d1b8a2
msgid "CiVariable|Toggle protected"
msgstr ""

msgid "CiVariable|Validation failed"
msgstr ""

msgid "ClassificationLabelUnavailable|is unavailable: %{reason}"
msgstr ""

msgid "Clear"
msgstr ""

msgid "Clear input"
msgstr ""

msgid "Clear search"
msgstr ""

msgid "Clear search input"
msgstr ""

msgid "Click any <strong>project name</strong> in the project list below to navigate to the project milestone."
msgstr ""

msgid "Click the <strong>Download</strong> button and wait for downloading to complete."
msgstr ""

msgid "Click the <strong>Promote</strong> button in the top right corner to promote it to a group milestone."
msgstr ""

msgid "Click the <strong>Select none</strong> button on the right, since we only need \"Google Code Project Hosting\"."
msgstr ""

msgid "Click the button below to begin the install process by navigating to the Kubernetes page"
msgstr ""

msgid "Click to expand it."
msgstr ""

msgid "Click to expand text"
msgstr ""

msgid "Client authentication certificate"
msgstr ""

msgid "Client authentication key"
msgstr ""

msgid "Client authentication key password"
msgstr ""

msgid "Clients"
msgstr ""

msgid "Clone"
msgstr ""

msgid "Clone repository"
msgstr ""

msgid "Clone with %{http_label}"
msgstr ""

msgid "Clone with KRB5"
msgstr ""

msgid "Clone with SSH"
msgstr ""

msgid "Close"
msgstr ""

msgid "Close epic"
msgstr ""

msgid "Close milestone"
msgstr ""

msgid "Closed"
msgstr ""

msgid "Closed issues"
msgstr ""

msgid "ClusterIntegration| %{custom_domain_start}More information%{custom_domain_end}."
msgstr ""

msgid "ClusterIntegration| can be used instead of a custom domain."
msgstr ""

msgid "ClusterIntegration| is the default environment scope for this cluster. This means that all jobs, regardless of their environment, will use this cluster. %{environment_scope_start}More information%{environment_scope_end}"
msgstr ""

msgid "ClusterIntegration|%{appList} was successfully installed on your Kubernetes cluster"
msgstr ""

msgid "ClusterIntegration|%{title} upgraded successfully."
msgstr ""

msgid "ClusterIntegration|API URL"
msgstr ""

msgid "ClusterIntegration|Add Kubernetes cluster"
msgstr ""

msgid "ClusterIntegration|Add a Kubernetes cluster integration"
msgstr ""

msgid "ClusterIntegration|Adding a Kubernetes cluster to your group will automatically share the cluster across all your projects. Use review apps, deploy your applications, and easily run your pipelines for all projects using the same cluster."
msgstr ""

msgid "ClusterIntegration|Adding an integration to your group will share the cluster across all your projects."
msgstr ""

msgid "ClusterIntegration|Advanced options on this Kubernetes cluster's integration"
msgstr ""

msgid "ClusterIntegration|Alternatively"
msgstr ""

msgid "ClusterIntegration|An error occurred when trying to contact the Google Cloud API. Please try again later."
msgstr ""

msgid "ClusterIntegration|An error occurred while trying to fetch project zones: %{error}"
msgstr ""

msgid "ClusterIntegration|An error occurred while trying to fetch your projects: %{error}"
msgstr ""

msgid "ClusterIntegration|An error occurred while trying to fetch zone machine types: %{error}"
msgstr ""

msgid "ClusterIntegration|Applications"
msgstr ""

msgid "ClusterIntegration|Apply for credit"
msgstr ""

msgid "ClusterIntegration|Are you sure you want to remove this Kubernetes cluster's integration? This will not delete your actual Kubernetes cluster."
msgstr ""

msgid "ClusterIntegration|Base domain"
msgstr ""

msgid "ClusterIntegration|CA Certificate"
msgstr ""

msgid "ClusterIntegration|Cert-Manager"
msgstr ""

msgid "ClusterIntegration|Cert-Manager is a native Kubernetes certificate management controller that helps with issuing certificates. Installing Cert-Manager on your cluster will issue a certificate by %{letsEncrypt} and ensure that certificates are valid and up-to-date."
msgstr ""

msgid "ClusterIntegration|Certificate Authority bundle (PEM format)"
msgstr ""

msgid "ClusterIntegration|Choose which applications to install on your Kubernetes cluster. Helm Tiller is required to install any of the following applications."
msgstr ""

msgid "ClusterIntegration|Choose which of your environments will use this cluster."
msgstr ""

msgid "ClusterIntegration|Cluster health"
msgstr ""

msgid "ClusterIntegration|Clusters are utilized by selecting the nearest ancestor with a matching environment scope. For example, project clusters will override group clusters."
msgstr ""

msgid "ClusterIntegration|Copy API URL"
msgstr ""

msgid "ClusterIntegration|Copy CA Certificate"
msgstr ""

msgid "ClusterIntegration|Copy Ingress Endpoint to clipboard"
msgstr ""

msgid "ClusterIntegration|Copy Jupyter Hostname to clipboard"
msgstr ""

msgid "ClusterIntegration|Copy Knative Endpoint to clipboard"
msgstr ""

msgid "ClusterIntegration|Copy Kubernetes cluster name"
msgstr ""

msgid "ClusterIntegration|Copy Token"
msgstr ""

msgid "ClusterIntegration|Create Kubernetes cluster"
msgstr ""

msgid "ClusterIntegration|Did you know?"
msgstr ""

msgid "ClusterIntegration|Enable or disable GitLab's connection to your Kubernetes cluster."
msgstr ""

msgid "ClusterIntegration|Enable this setting if using role-based access control (RBAC)."
msgstr ""

msgid "ClusterIntegration|Enter the details for your Kubernetes cluster"
msgstr ""

msgid "ClusterIntegration|Environment scope"
msgstr ""

msgid "ClusterIntegration|Every new Google Cloud Platform (GCP) account receives $300 in credit upon %{sign_up_link}. In partnership with Google, GitLab is able to offer an additional $200 for both new and existing GCP accounts to get started with GitLab's Google Kubernetes Engine Integration."
msgstr ""

msgid "ClusterIntegration|Failed to configure Google Kubernetes Engine Cluster: %{message}"
msgstr ""

msgid "ClusterIntegration|Failed to request to Google Cloud Platform: %{message}"
msgstr ""

msgid "ClusterIntegration|Failed to run Kubeclient: %{message}"
msgstr ""

msgid "ClusterIntegration|Fetching machine types"
msgstr ""

msgid "ClusterIntegration|Fetching projects"
msgstr ""

msgid "ClusterIntegration|Fetching zones"
msgstr ""

msgid "ClusterIntegration|GitLab Integration"
msgstr ""

msgid "ClusterIntegration|GitLab Runner"
msgstr ""

msgid "ClusterIntegration|GitLab Runner connects to the repository and executes CI/CD jobs, pushing results back and deploying applications to production."
msgstr ""

msgid "ClusterIntegration|Google Cloud Platform project"
msgstr ""

msgid "ClusterIntegration|Google Kubernetes Engine"
msgstr ""

msgid "ClusterIntegration|Google Kubernetes Engine project"
msgstr ""

msgid "ClusterIntegration|Group cluster"
msgstr ""

msgid "ClusterIntegration|Helm Tiller"
msgstr ""

msgid "ClusterIntegration|Helm streamlines installing and managing Kubernetes applications. Tiller runs inside of your Kubernetes Cluster, and manages releases of your charts."
msgstr ""

msgid "ClusterIntegration|Hide"
msgstr ""

msgid "ClusterIntegration|If you are setting up multiple clusters and are using Auto DevOps, %{help_link_start}read this first%{help_link_end}."
msgstr ""

msgid "ClusterIntegration|In order to view the health of your cluster, you must first install Prometheus below."
msgstr ""

msgid "ClusterIntegration|Ingress"
msgstr ""

msgid "ClusterIntegration|Ingress Endpoint"
msgstr ""

msgid "ClusterIntegration|Ingress gives you a way to route requests to services based on the request host or path, centralizing a number of services into a single entrypoint."
msgstr ""

msgid "ClusterIntegration|Install"
msgstr ""

msgid "ClusterIntegration|Installed"
msgstr ""

msgid "ClusterIntegration|Installing"
msgstr ""

msgid "ClusterIntegration|Installing Ingress may incur additional costs. Learn more about %{pricingLink}."
msgstr ""

msgid "ClusterIntegration|Installing Knative may incur additional costs. Learn more about %{pricingLink}."
msgstr ""

msgid "ClusterIntegration|Integrate Kubernetes cluster automation"
msgstr ""

msgid "ClusterIntegration|Integration status"
msgstr ""

msgid "ClusterIntegration|Issuer Email"
msgstr ""

msgid "ClusterIntegration|Issuers represent a certificate authority. You must provide an email address for your Issuer. "
msgstr ""

msgid "ClusterIntegration|Jupyter Hostname"
msgstr ""

msgid "ClusterIntegration|JupyterHub"
msgstr ""

msgid "ClusterIntegration|JupyterHub, a multi-user Hub, spawns, manages, and proxies multiple instances of the single-user Jupyter notebook server. JupyterHub can be used to serve notebooks to a class of students, a corporate data science group, or a scientific research group."
msgstr ""

msgid "ClusterIntegration|Knative"
msgstr ""

msgid "ClusterIntegration|Knative Domain Name:"
msgstr ""

msgid "ClusterIntegration|Knative Endpoint:"
msgstr ""

msgid "ClusterIntegration|Knative extends Kubernetes to provide a set of middleware components that are essential to build modern, source-centric, and container-based applications that can run anywhere: on premises, in the cloud, or even in a third-party data center."
msgstr ""

msgid "ClusterIntegration|Kubernetes cluster"
msgstr ""

msgid "ClusterIntegration|Kubernetes cluster details"
msgstr ""

msgid "ClusterIntegration|Kubernetes cluster is being created on Google Kubernetes Engine..."
msgstr ""

msgid "ClusterIntegration|Kubernetes cluster name"
msgstr ""

msgid "ClusterIntegration|Kubernetes cluster was successfully created on Google Kubernetes Engine. Refresh the page to see Kubernetes cluster's details"
msgstr ""

msgid "ClusterIntegration|Kubernetes clusters allow you to use review apps, deploy your applications, run your pipelines, and much more in an easy way."
msgstr ""

msgid "ClusterIntegration|Kubernetes clusters can be used to deploy applications and to provide Review Apps for this project"
msgstr ""

msgid "ClusterIntegration|Learn more about %{help_link_start_machine_type}machine types%{help_link_end} and %{help_link_start_pricing}pricing%{help_link_end}."
msgstr ""

msgid "ClusterIntegration|Learn more about %{help_link_start}zones%{help_link_end}."
msgstr ""

msgid "ClusterIntegration|Learn more about Kubernetes"
msgstr ""

msgid "ClusterIntegration|Learn more about group Kubernetes clusters"
msgstr ""

msgid "ClusterIntegration|Let's Encrypt"
msgstr ""

msgid "ClusterIntegration|Machine type"
msgstr ""

msgid "ClusterIntegration|Make sure your account %{link_to_requirements} to create Kubernetes clusters"
msgstr ""

msgid "ClusterIntegration|Manage"
msgstr ""

msgid "ClusterIntegration|Manage your Kubernetes cluster by visiting %{link_gke}"
msgstr ""

msgid "ClusterIntegration|No machine types matched your search"
msgstr ""

msgid "ClusterIntegration|No projects found"
msgstr ""

msgid "ClusterIntegration|No projects matched your search"
msgstr ""

msgid "ClusterIntegration|No zones matched your search"
msgstr ""

msgid "ClusterIntegration|Number of nodes"
msgstr ""

msgid "ClusterIntegration|Please enter access information for your Kubernetes cluster. If you need help, you can read our %{link_to_help_page} on Kubernetes"
msgstr ""

msgid "ClusterIntegration|Please make sure that your Google account meets the following requirements:"
msgstr ""

msgid "ClusterIntegration|Point a wildcard DNS to this generated endpoint in order to access your application after it has been deployed."
msgstr ""

msgid "ClusterIntegration|Project cluster"
msgstr ""

msgid "ClusterIntegration|Project namespace"
msgstr ""

msgid "ClusterIntegration|Project namespace (optional, unique)"
msgstr ""

msgid "ClusterIntegration|Prometheus"
msgstr ""

msgid "ClusterIntegration|Prometheus is an open-source monitoring system with %{gitlabIntegrationLink} to monitor deployed applications."
msgstr ""

msgid "ClusterIntegration|RBAC-enabled cluster"
msgstr ""

msgid "ClusterIntegration|Read our %{link_to_help_page} on Kubernetes cluster integration."
msgstr ""

msgid "ClusterIntegration|Remove Kubernetes cluster integration"
msgstr ""

msgid "ClusterIntegration|Remove integration"
msgstr ""

msgid "ClusterIntegration|Remove this Kubernetes cluster's configuration from this project. This will not delete your actual Kubernetes cluster."
msgstr ""

msgid "ClusterIntegration|Replace this with your own hostname if you want. If you do so, point hostname to Ingress IP Address from above."
msgstr ""

msgid "ClusterIntegration|Request to begin installing failed"
msgstr ""

msgid "ClusterIntegration|Retry update"
msgstr ""

msgid "ClusterIntegration|Save changes"
msgstr ""

msgid "ClusterIntegration|Search machine types"
msgstr ""

msgid "ClusterIntegration|Search projects"
msgstr ""

msgid "ClusterIntegration|Search zones"
msgstr ""

msgid "ClusterIntegration|See and edit the details for your Kubernetes cluster"
msgstr ""

msgid "ClusterIntegration|Select machine type"
msgstr ""

msgid "ClusterIntegration|Select project"
msgstr ""

msgid "ClusterIntegration|Select project and zone to choose machine type"
msgstr ""

msgid "ClusterIntegration|Select project to choose zone"
msgstr ""

msgid "ClusterIntegration|Select zone"
msgstr ""

msgid "ClusterIntegration|Select zone to choose machine type"
msgstr ""

msgid "ClusterIntegration|Service token"
msgstr ""

msgid "ClusterIntegration|Show"
msgstr ""

msgid "ClusterIntegration|Something went wrong on our end."
msgstr ""

msgid "ClusterIntegration|Something went wrong while creating your Kubernetes cluster on Google Kubernetes Engine"
msgstr ""

msgid "ClusterIntegration|Something went wrong while installing %{title}"
msgstr ""

msgid "ClusterIntegration|Specifying a domain will allow you to use Auto Review Apps and Auto Deploy stages for %{auto_devops_start}Auto DevOps%{auto_devops_end}. The domain should have a wildcard DNS configured matching the domain."
msgstr ""

msgid "ClusterIntegration|The endpoint is in the process of being assigned. Please check your Kubernetes cluster or Quotas on Google Kubernetes Engine if it takes a long time."
msgstr ""

msgid "ClusterIntegration|This account must have permissions to create a Kubernetes cluster in the %{link_to_container_project} specified below"
msgstr ""

msgid "ClusterIntegration|This option will allow you to install applications on RBAC clusters."
msgstr ""

msgid "ClusterIntegration|To access your application after deployment, point a wildcard DNS to the Knative Endpoint."
msgstr ""

msgid "ClusterIntegration|Toggle Kubernetes cluster"
msgstr ""

msgid "ClusterIntegration|Token"
msgstr ""

msgid "ClusterIntegration|Update failed. Please check the logs and try again."
msgstr ""

msgid "ClusterIntegration|Updating"
msgstr ""

msgid "ClusterIntegration|Upgrade"
msgstr ""

msgid "ClusterIntegration|Upgrade failed"
msgstr ""

msgid "ClusterIntegration|Upgraded"
msgstr ""

msgid "ClusterIntegration|Upgrading"
msgstr ""

msgid "ClusterIntegration|Validating project billing status"
msgstr ""

msgid "ClusterIntegration|We could not verify that one of your projects on GCP has billing enabled. Please try again."
msgstr ""

msgid "ClusterIntegration|With a Kubernetes cluster associated to this project, you can use review apps, deploy your applications, run your pipelines, and much more in an easy way."
msgstr ""

msgid "ClusterIntegration|You must first install Helm Tiller before installing the applications below"
msgstr ""

msgid "ClusterIntegration|You must have an RBAC-enabled cluster to install Knative."
msgstr ""

msgid "ClusterIntegration|Your account must have %{link_to_kubernetes_engine}"
msgstr ""

msgid "ClusterIntegration|Zone"
msgstr ""

msgid "ClusterIntegration|access to Google Kubernetes Engine"
msgstr ""

msgid "ClusterIntegration|documentation"
msgstr ""

msgid "ClusterIntegration|help page"
msgstr ""

msgid "ClusterIntegration|meets the requirements"
msgstr ""

msgid "ClusterIntegration|pricing"
msgstr ""

msgid "ClusterIntegration|properly configured"
msgstr ""

msgid "ClusterIntegration|sign up"
msgstr ""

msgid "Code"
msgstr ""

msgid "Code Owners"
msgstr ""

msgid "Code owner approval is required"
msgstr ""

msgid "Code owners"
msgstr ""

msgid "CodeOwner|Pattern"
msgstr ""

msgid "Cohorts"
msgstr ""

msgid "Collapse"
msgstr ""

msgid "Collapse approvers"
msgstr ""

msgid "Collapse sidebar"
msgstr ""

msgid "Command line instructions"
msgstr ""

msgid "Comment"
msgstr ""

msgid "Comment & close %{noteable_name}"
msgstr ""

msgid "Comment & reopen %{noteable_name}"
msgstr ""

msgid "Comment & resolve discussion"
msgstr ""

msgid "Comment & unresolve discussion"
msgstr ""

msgid "Comment form position"
msgstr ""

msgid "Comments"
msgstr ""

msgid "Commit"
msgid_plural "Commits"
msgstr[0] ""
msgstr[1] ""

msgid "Commit %{commit_id}"
msgstr ""

msgid "Commit Message"
msgstr ""

msgid "Commit deleted"
msgstr ""

msgid "Commit duration in minutes for last 30 commits"
msgstr ""

msgid "Commit message"
msgstr ""

msgid "Commit statistics for %{ref} %{start_time} - %{end_time}"
msgstr ""

msgid "Commit to %{branchName} branch"
msgstr ""

msgid "CommitBoxTitle|Commit"
msgstr ""

msgid "CommitMessage|Add %{file_name}"
msgstr ""

msgid "CommitWidget|authored"
msgstr ""

msgid "Commits"
msgstr ""

msgid "Commits feed"
msgstr ""

msgid "Commits per day hour (UTC)"
msgstr ""

msgid "Commits per day of month"
msgstr ""

msgid "Commits per weekday"
msgstr ""

msgid "Commits|An error occurred while fetching merge requests data."
msgstr ""

msgid "Commits|Commit: %{commitText}"
msgstr ""

msgid "Commits|History"
msgstr ""

msgid "Commits|No related merge requests found"
msgstr ""

msgid "Committed by"
msgstr ""

msgid "Commit…"
msgstr ""

msgid "Compare"
msgstr ""

msgid "Compare Git revisions"
msgstr ""

msgid "Compare Revisions"
msgstr ""

msgid "Compare changes"
msgstr ""

msgid "Compare changes with the last commit"
msgstr ""

msgid "Compare changes with the merge request target branch"
msgstr ""

msgid "CompareBranches|%{source_branch} and %{target_branch} are the same."
msgstr ""

msgid "CompareBranches|Compare"
msgstr ""

msgid "CompareBranches|Source"
msgstr ""

msgid "CompareBranches|Target"
msgstr ""

msgid "CompareBranches|There isn't anything to compare."
msgstr ""

msgid "Confidential"
msgstr ""

msgid "Confidentiality"
msgstr ""

msgid "Configure GitLab runners to start using the Web Terminal. %{helpStart}Learn more.%{helpEnd}"
msgstr ""

msgid "Configure Gitaly timeouts."
msgstr ""

msgid "Configure Tracing"
msgstr ""

msgid "Configure a <code>.gitlab-webide.yml</code> file in the <code>.gitlab</code> directory to start using the Web Terminal. %{helpStart}Learn more.%{helpEnd}"
msgstr ""

msgid "Configure automatic git checks and housekeeping on repositories."
msgstr ""

msgid "Configure limits for web and API requests."
msgstr ""

msgid "Configure push mirrors."
msgstr ""

msgid "Configure storage path settings."
msgstr ""

msgid "Configure the %{link} integration."
msgstr ""

msgid "Configure the way a user creates a new account."
msgstr ""

msgid "Connect"
msgstr ""

msgid "Connect all repositories"
msgstr ""

msgid "Connect repositories from GitHub"
msgstr ""

msgid "Connect your external repositories, and CI/CD pipelines will run for new commits. A GitLab project will be created with only CI/CD features enabled."
msgstr ""

msgid "Connecting..."
msgstr ""

msgid "Contact sales to upgrade"
msgstr ""

msgid "Container Registry"
msgstr ""

msgid "ContainerRegistry|Created"
msgstr ""

msgid "ContainerRegistry|First log in to GitLab&rsquo;s Container Registry using your GitLab username and password. If you have %{link_2fa} you need to use a %{link_token}:"
msgstr ""

msgid "ContainerRegistry|GitLab supports up to 3 levels of image names. The following examples of images are valid for your project:"
msgstr ""

msgid "ContainerRegistry|How to use the Container Registry"
msgstr ""

msgid "ContainerRegistry|Learn more about"
msgstr ""

msgid "ContainerRegistry|No tags in Container Registry for this container image."
msgstr ""

msgid "ContainerRegistry|Once you log in, you&rsquo;re free to create and upload a container image using the common %{build} and %{push} commands"
msgstr ""

msgid "ContainerRegistry|Remove repository"
msgstr ""

msgid "ContainerRegistry|Remove tag"
msgstr ""

msgid "ContainerRegistry|Size"
msgstr ""

msgid "ContainerRegistry|Tag"
msgstr ""

msgid "ContainerRegistry|Tag ID"
msgstr ""

msgid "ContainerRegistry|Use different image names"
msgstr ""

msgid "ContainerRegistry|With the Docker Container Registry integrated into GitLab, every project can have its own space to store its Docker images."
msgstr ""

msgid "ContainerRegistry|You can also use a %{deploy_token} for read-only access to the registry images."
msgstr ""

msgid "Contents of .gitlab-ci.yml"
msgstr ""

msgid "Continue"
msgstr ""

msgid "Continue to the next step"
msgstr ""

msgid "Continuous Integration and Deployment"
msgstr ""

msgid "Contribute to GitLab"
msgstr ""

msgid "Contribution"
msgstr ""

msgid "Contribution Analytics"
msgstr ""

msgid "Contribution Charts"
msgstr ""

msgid "Contributions for <strong>%{calendar_date}</strong>"
msgstr ""

msgid "Contributions per group member"
msgstr ""

msgid "Contributors"
msgstr ""

msgid "ContributorsPage|%{startDate} – %{endDate}"
msgstr ""

msgid "ContributorsPage|Building repository graph."
msgstr ""

msgid "ContributorsPage|Commits to %{branch_name}, excluding merge commits. Limited to 6,000 commits."
msgstr ""

msgid "ContributorsPage|Please wait a moment, this page will automatically refresh when ready."
msgstr ""

msgid "Control the display of third party offers."
msgstr ""

msgid "Control the maximum concurrency of repository backfill for this secondary node"
msgstr ""

msgid "ConvDev Index"
msgstr ""

msgid "Copy %{http_label} clone URL"
msgstr ""

msgid "Copy %{protocol} clone URL"
msgstr ""

msgid "Copy ID to clipboard"
msgstr ""

msgid "Copy KRB5 clone URL"
msgstr ""

msgid "Copy SSH clone URL"
msgstr ""

msgid "Copy SSH public key"
msgstr ""

msgid "Copy SSH public key to clipboard"
msgstr ""

msgid "Copy URL to clipboard"
msgstr ""

msgid "Copy branch name to clipboard"
msgstr ""

msgid "Copy command to clipboard"
msgstr ""

msgid "Copy commit SHA to clipboard"
msgstr ""

msgid "Copy file path to clipboard"
msgstr ""

msgid "Copy link"
msgstr ""

msgid "Copy reference to clipboard"
msgstr ""

msgid "Copy secret to clipboard"
msgstr ""

msgid "Copy to clipboard"
msgstr ""

msgid "Copy token to clipboard"
msgstr ""

msgid "Could not connect to FogBugz, check your URL"
msgstr ""

msgid "Could not create Wiki Repository at this time. Please try again later."
msgstr ""

msgid "Could not remove the trigger."
msgstr ""

msgid "Could not retrieve the pipeline status. For troubleshooting steps, read the %{linkStart}documentation.%{linkEnd}"
msgstr ""

msgid "Could not revoke impersonation token %{token_name}."
msgstr ""

msgid "Coverage"
msgstr ""

msgid "Create"
msgstr ""

msgid "Create New Directory"
msgstr ""

msgid "Create New Domain"
msgstr ""

msgid "Create a new branch"
msgstr ""

msgid "Create a new branch and merge request"
msgstr ""

msgid "Create a new issue"
msgstr ""

msgid "Create a new repository"
msgstr ""

msgid "Create a personal access token on your account to pull or push via %{protocol}."
msgstr ""

msgid "Create an issue. Issues are created for each alert triggered."
msgstr ""

msgid "Create branch"
msgstr ""

msgid "Create commit"
msgstr ""

msgid "Create directory"
msgstr ""

msgid "Create empty repository"
msgstr ""

msgid "Create epic"
msgstr ""

msgid "Create file"
msgstr ""

msgid "Create group"
msgstr ""

msgid "Create group label"
msgstr ""

msgid "Create lists from labels. Issues with that label appear in that list."
msgstr ""

msgid "Create merge request"
msgstr ""

msgid "Create merge request and branch"
msgstr ""

msgid "Create milestone"
msgstr ""

msgid "Create new branch"
msgstr ""

msgid "Create new directory"
msgstr ""

msgid "Create new file"
msgstr ""

msgid "Create new file or directory"
msgstr ""

msgid "Create new label"
msgstr ""

msgid "Create new..."
msgstr ""

msgid "Create project label"
msgstr ""

msgid "Create your first page"
msgstr ""

msgid "CreateTag|Tag"
msgstr ""

msgid "CreateTokenToCloneLink|create a personal access token"
msgstr ""

msgid "Created"
msgstr ""

msgid "Created At"
msgstr ""

msgid "Created by me"
msgstr ""

msgid "Created on"
msgstr ""

msgid "Created on:"
msgstr ""

msgid "Creating epic"
msgstr ""

msgid "Cron Timezone"
msgstr ""

msgid "Cron syntax"
msgstr ""

msgid "Current Branch"
msgstr ""

msgid "Current Project"
msgstr ""

msgid "Current node"
msgstr ""

msgid "CurrentUser|Profile"
msgstr ""

msgid "CurrentUser|Settings"
msgstr ""

msgid "Custom CI config path"
msgstr ""

msgid "Custom hostname (for private commit emails)"
msgstr ""

msgid "Custom notification events"
msgstr ""

msgid "Custom notification levels are the same as participating levels. With custom notification levels you will also receive notifications for select events. To find out more, check out %{notification_link}."
msgstr ""

msgid "Custom project templates"
msgstr ""

msgid "Custom project templates have not been set up for groups that you are a member of. They are enabled from a group’s settings page. Contact your group’s Owner or Maintainer to setup custom project templates."
msgstr ""

msgid "Customize colors"
msgstr ""

msgid "Customize how FogBugz email addresses and usernames are imported into GitLab. In the next step, you'll be able to select the projects you want to import."
msgstr ""

msgid "Customize how Google Code email addresses and usernames are imported into GitLab. In the next step, you'll be able to select the projects you want to import."
msgstr ""

msgid "Customize language and region related settings."
msgstr ""

msgid "Customize your issue restrictions."
msgstr ""

msgid "Customize your pipeline configuration, view your pipeline status and coverage report."
msgstr ""

msgid "Cycle Analytics"
msgstr ""

msgid "Cycle Analytics gives an overview of how much time it takes to go from idea to production in your project."
msgstr ""

msgid "CycleAnalyticsStage|Code"
msgstr ""

msgid "CycleAnalyticsStage|Issue"
msgstr ""

msgid "CycleAnalyticsStage|Plan"
msgstr ""

msgid "CycleAnalyticsStage|Production"
msgstr ""

msgid "CycleAnalyticsStage|Review"
msgstr ""

msgid "CycleAnalyticsStage|Staging"
msgstr ""

msgid "CycleAnalyticsStage|Test"
msgstr ""

msgid "DNS"
msgstr ""

msgid "Dashboard"
msgstr ""

msgid "DashboardProjects|All"
msgstr ""

msgid "DashboardProjects|Personal"
msgstr ""

msgid "Data is still calculating..."
msgstr ""

msgid "Date picker"
msgstr ""

msgid "Debug"
msgstr ""

msgid "Dec"
msgstr ""

msgid "December"
msgstr ""

msgid "Decline"
msgstr ""

msgid "Decline and sign out"
msgstr ""

msgid "Default Branch"
msgstr ""

msgid "Default artifacts expiration"
msgstr ""

msgid "Default classification label"
msgstr ""

msgid "Default first day of the week"
msgstr ""

msgid "Default first day of the week in calendars and date pickers."
msgstr ""

msgid "Default: Directly import the Google Code email address or username"
msgstr ""

msgid "Default: Map a FogBugz account ID to a full name"
msgstr ""

msgid "Define a custom pattern with cron syntax"
msgstr ""

msgid "Define environments in the deploy stage(s) in <code>.gitlab-ci.yml</code> to track deployments here."
msgstr ""

msgid "DelayedJobs|Are you sure you want to run %{jobName} immediately? Otherwise this job will run automatically after it's timer finishes."
msgstr ""

msgid "DelayedJobs|Are you sure you want to run %{job_name} immediately? This job will run automatically after it's timer finishes."
msgstr ""

msgid "DelayedJobs|Start now"
msgstr ""

msgid "DelayedJobs|Unschedule"
msgstr ""

msgid "DelayedJobs|delayed"
msgstr ""

msgid "Delete"
msgstr ""

msgid "Delete Package"
msgstr ""

msgid "Delete Snippet"
msgstr ""

msgid "Delete comment"
msgstr ""

msgid "Delete list"
msgstr ""

msgid "Delete source branch"
msgstr ""

msgid "Delete this attachment"
msgstr ""

msgid "Deleted"
msgstr ""

msgid "Deny"
msgstr ""

msgid "Deploy"
msgid_plural "Deploys"
msgstr[0] ""
msgstr[1] ""

msgid "Deploy Keys"
msgstr ""

msgid "Deploy key was successfully updated."
msgstr ""

msgid "DeployKeys|+%{count} others"
msgstr ""

msgid "DeployKeys|Current project"
msgstr ""

msgid "DeployKeys|Deploy key"
msgstr ""

msgid "DeployKeys|Enabled deploy keys"
msgstr ""

msgid "DeployKeys|Error enabling deploy key"
msgstr ""

msgid "DeployKeys|Error getting deploy keys"
msgstr ""

msgid "DeployKeys|Error removing deploy key"
msgstr ""

msgid "DeployKeys|Expand %{count} other projects"
msgstr ""

msgid "DeployKeys|Loading deploy keys"
msgstr ""

msgid "DeployKeys|No deploy keys found. Create one with the form above."
msgstr ""

msgid "DeployKeys|Privately accessible deploy keys"
msgstr ""

msgid "DeployKeys|Project usage"
msgstr ""

msgid "DeployKeys|Publicly accessible deploy keys"
msgstr ""

msgid "DeployKeys|Read access only"
msgstr ""

msgid "DeployKeys|Write access allowed"
msgstr ""

msgid "DeployKeys|You are going to remove this deploy key. Are you sure?"
msgstr ""

msgid "DeployTokens|Active Deploy Tokens (%{active_tokens})"
msgstr ""

msgid "DeployTokens|Add a deploy token"
msgstr ""

msgid "DeployTokens|Allows read-only access to the registry images"
msgstr ""

msgid "DeployTokens|Allows read-only access to the repository"
msgstr ""

msgid "DeployTokens|Copy deploy token to clipboard"
msgstr ""

msgid "DeployTokens|Copy username to clipboard"
msgstr ""

msgid "DeployTokens|Create deploy token"
msgstr ""

msgid "DeployTokens|Created"
msgstr ""

msgid "DeployTokens|Deploy Tokens"
msgstr ""

msgid "DeployTokens|Deploy tokens allow read-only access to your repository and registry images."
msgstr ""

msgid "DeployTokens|Expires"
msgstr ""

msgid "DeployTokens|Name"
msgstr ""

msgid "DeployTokens|Pick a name for the application, and we'll give you a unique deploy token."
msgstr ""

msgid "DeployTokens|Revoke"
msgstr ""

msgid "DeployTokens|Revoke %{name}"
msgstr ""

msgid "DeployTokens|Scopes"
msgstr ""

msgid "DeployTokens|This action cannot be undone."
msgstr ""

msgid "DeployTokens|This project has no active Deploy Tokens."
msgstr ""

msgid "DeployTokens|Use this token as a password. Make sure you save it - you won't be able to access it again."
msgstr ""

msgid "DeployTokens|Use this username as a login."
msgstr ""

msgid "DeployTokens|Username"
msgstr ""

msgid "DeployTokens|You are about to revoke"
msgstr ""

msgid "DeployTokens|Your New Deploy Token"
msgstr ""

msgid "DeployTokens|Your new project deploy token has been created."
msgstr ""

msgid "Deployed"
msgstr ""

msgid "Deployed to"
msgstr ""

msgid "Deploying to"
msgstr ""

msgid "Deprioritize label"
msgstr ""

msgid "Descending"
msgstr ""

msgid "Description"
msgstr ""

msgid "Description templates allow you to define context-specific templates for issue and merge request description fields for your project."
msgstr ""

msgid "Description:"
msgstr ""

msgid "DesignManagement|Error uploading a new design. Please try again"
msgstr ""

msgid "DesignManagement|Upload designs"
msgstr ""

msgid "Designs"
msgstr ""

msgid "Destroy"
msgstr ""

msgid "Details"
msgstr ""

msgid "Details (default)"
msgstr ""

msgid "Detect host keys"
msgstr ""

msgid "Diff content limits"
msgstr ""

msgid "Diff limits"
msgstr ""

msgid "Diffs|No file name available"
msgstr ""

msgid "Diffs|Something went wrong while fetching diff lines."
msgstr ""

msgid "Direction"
msgstr ""

msgid "Directory name"
msgstr ""

msgid "Disable"
msgstr ""

msgid "Disable for this project"
msgstr ""

msgid "Disable group Runners"
msgstr ""

msgid "Disable shared Runners"
msgstr ""

msgid "Disabled"
msgstr ""

msgid "Discard"
msgstr ""

msgid "Discard all changes"
msgstr ""

msgid "Discard all unstaged changes?"
msgstr ""

msgid "Discard changes"
msgstr ""

msgid "Discard changes to %{path}?"
msgstr ""

msgid "Discard draft"
msgstr ""

msgid "Discard review"
msgstr ""

msgid "Discover GitLab Geo"
msgstr ""

msgid "Discover projects, groups and snippets. Share your projects with others"
msgstr ""

msgid "Discuss a specific suggestion or question"
msgstr ""

msgid "Discuss a specific suggestion or question that needs to be resolved"
msgstr ""

msgid "Discussion"
msgstr ""

msgid "Dismiss"
msgstr ""

msgid "Dismiss ConvDev introduction"
msgstr ""

msgid "Dismiss Cycle Analytics introduction box"
msgstr ""

msgid "Dismiss Merge Request promotion"
msgstr ""

msgid "Dismiss trial promotion"
msgstr ""

msgid "Do you want to customize how Google Code email addresses and usernames are imported into GitLab?"
msgstr ""

msgid "Documentation for popular identity providers"
msgstr ""

msgid "Domain"
msgstr ""

msgid "Don't show again"
msgstr ""

msgid "Done"
msgstr ""

msgid "Download"
msgstr ""

msgid "Download artifacts"
msgstr ""

msgid "Download asset"
msgstr ""

msgid "Download tar"
msgstr ""

msgid "Download tar.bz2"
msgstr ""

msgid "Download tar.gz"
msgstr ""

msgid "Download zip"
msgstr ""

msgid "DownloadArtifacts|Download"
msgstr ""

msgid "DownloadCommit|Email Patches"
msgstr ""

msgid "DownloadCommit|Plain Diff"
msgstr ""

msgid "DownloadSource|Download"
msgstr ""

msgid "Downstream"
msgstr ""

msgid "Downvotes"
msgstr ""

msgid "Due date"
msgstr ""

msgid "During this process, you’ll be asked for URLs from GitLab’s side. Use the URLs shown below."
msgstr ""

msgid "Each Runner can be in one of the following states:"
msgstr ""

msgid "Edit"
msgstr ""

msgid "Edit %{name}"
msgstr ""

msgid "Edit Deploy Key"
msgstr ""

msgid "Edit Label"
msgstr ""

msgid "Edit Milestone"
msgstr ""

msgid "Edit Pipeline Schedule %{id}"
msgstr ""

msgid "Edit Snippet"
msgstr ""

msgid "Edit application"
msgstr ""

msgid "Edit comment"
msgstr ""

msgid "Edit environment"
msgstr ""

msgid "Edit file"
msgstr ""

msgid "Edit files in the editor and commit changes here"
msgstr ""

msgid "Edit group: %{group_name}"
msgstr ""

msgid "Edit identity for %{user_name}"
msgstr ""

msgid "Edit issues"
msgstr ""

msgid "Edit public deploy key"
msgstr ""

msgid "Elasticsearch"
msgstr ""

msgid "Elasticsearch integration. Elasticsearch AWS IAM."
msgstr ""

msgid "Email"
msgstr ""

msgid "Email patch"
msgstr ""

msgid "Emails"
msgstr ""

msgid "Embed"
msgstr ""

msgid "Emojis|Something went wrong while loading emojis."
msgstr ""

msgid "Empty file"
msgstr ""

msgid "Enable"
msgstr ""

msgid "Enable Auto DevOps"
msgstr ""

msgid "Enable HTML emails"
msgstr ""

msgid "Enable Pseudonymizer data collection"
msgstr ""

msgid "Enable SAML authentication for this group"
msgstr ""

msgid "Enable Sentry for error reporting and logging."
msgstr ""

msgid "Enable and configure InfluxDB metrics."
msgstr ""

msgid "Enable and configure Prometheus metrics."
msgstr ""

msgid "Enable classification control using an external service"
msgstr ""

msgid "Enable error tracking"
msgstr ""

msgid "Enable for this project"
msgstr ""

msgid "Enable group Runners"
msgstr ""

msgid "Enable header and footer in emails"
msgstr ""

msgid "Enable mirror configuration"
msgstr ""

msgid "Enable or disable the Pseudonymizer data collection."
msgstr ""

msgid "Enable or disable version check and usage ping."
msgstr ""

msgid "Enable reCAPTCHA or Akismet and set IP limits."
msgstr ""

msgid "Enable self approval of merge requests"
msgstr ""

msgid "Enable shared Runners"
msgstr ""

msgid "Enable the Performance Bar for a given group."
msgstr ""

msgid "Enable two-factor authentication"
msgstr ""

msgid "Enable usage ping"
msgstr ""

msgid "Enable usage ping to get an overview of how you are using GitLab from a feature perspective."
msgstr ""

msgid "Enable/disable your service desk. %{link_start}Learn more about service desk%{link_end}."
msgstr ""

msgid "Enabled"
msgstr ""

msgid "Enabled Git access protocols"
msgstr ""

msgid "Enabled sources for code import during project creation. OmniAuth must be configured for GitHub"
msgstr ""

msgid "Enabling this will only make licensed EE features available to projects if the project namespace's plan includes the feature or if the project is public."
msgstr ""

msgid "Ends at (UTC)"
msgstr ""

msgid "Enforce SSO-only authentication for this group"
msgstr ""

msgid "Enforce users to have dedicated group managed accounts for this group"
msgstr ""

msgid "Enforced SSO"
msgstr ""

msgid "Enter in your Bitbucket Server URL and personal access token below"
msgstr ""

msgid "Enter the issue description"
msgstr ""

msgid "Enter the issue title"
msgstr ""

msgid "Enter the merge request description"
msgstr ""

msgid "Enter the merge request title"
msgstr ""

msgid "Environment variables"
msgstr ""

msgid "Environment variables are applied to environments via the runner. They can be protected by only exposing them to protected branches or tags. You can use environment variables for passwords, secret keys, or whatever you want."
msgstr ""

msgid "Environment variables are configured by your administrator to be %{link_start}protected%{link_end} by default"
msgstr ""

msgid "Environment:"
msgstr ""

msgid "Environments"
msgstr ""

msgid "Environments allow you to track deployments of your application %{link_to_read_more}."
msgstr ""

msgid "Environments|An error occurred while fetching the environments."
msgstr ""

msgid "Environments|An error occurred while making the request."
msgstr ""

msgid "Environments|An error occurred while re-deploying the environment, please try again"
msgstr ""

msgid "Environments|An error occurred while rolling back the environment, please try again"
msgstr ""

msgid "Environments|An error occurred while stopping the environment, please try again"
msgstr ""

msgid "Environments|Are you sure you want to stop this environment?"
msgstr ""

msgid "Environments|Commit"
msgstr ""

msgid "Environments|Deploy to..."
msgstr ""

msgid "Environments|Deployment"
msgstr ""

msgid "Environments|Environment"
msgstr ""

msgid "Environments|Environments"
msgstr ""

msgid "Environments|Environments are places where code gets deployed, such as staging or production."
msgstr ""

msgid "Environments|Job"
msgstr ""

msgid "Environments|Learn more about stopping environments"
msgstr ""

msgid "Environments|New environment"
msgstr ""

msgid "Environments|No deployments yet"
msgstr ""

msgid "Environments|No pod name has been specified"
msgstr ""

msgid "Environments|Note that this action will stop the environment, but it will %{emphasisStart}not%{emphasisEnd} have an effect on any existing deployment due to no “stop environment action” being defined in the %{ciConfigLinkStart}.gitlab-ci.yml%{ciConfigLinkEnd} file."
msgstr ""

msgid "Environments|Note that this action will stop the environment, but it will %{emphasis_start}not%{emphasis_end} have an effect on any existing deployment due to no “stop environment action” being defined in the %{ci_config_link_start}.gitlab-ci.yml%{ci_config_link_end} file."
msgstr ""

msgid "Environments|Open live environment"
msgstr ""

msgid "Environments|Pod logs from"
msgstr ""

msgid "Environments|Re-deploy"
msgstr ""

msgid "Environments|Re-deploy environment %{environment_name}?"
msgstr ""

msgid "Environments|Re-deploy environment %{name}?"
msgstr ""

msgid "Environments|Re-deploy to environment"
msgstr ""

msgid "Environments|Read more about environments"
msgstr ""

msgid "Environments|Rollback"
msgstr ""

msgid "Environments|Rollback environment"
msgstr ""

msgid "Environments|Rollback environment %{environment_name}?"
msgstr ""

msgid "Environments|Rollback environment %{name}?"
msgstr ""

msgid "Environments|Show all"
msgstr ""

msgid "Environments|Stop"
msgstr ""

msgid "Environments|Stop environment"
msgstr ""

msgid "Environments|Stopping"
msgstr ""

msgid "Environments|This action will relaunch the job for commit %{commit_id}, putting the environment in a previous version. Are you sure you want to continue?"
msgstr ""

msgid "Environments|This action will relaunch the job for commit %{linkStart}%{commitId}%{linkEnd}, putting the environment in a previous version. Are you sure you want to continue?"
msgstr ""

msgid "Environments|This action will run the job defined by %{name} for commit %{linkStart}%{commitId}%{linkEnd} putting the environment in a previous version. You can revert it by re-deploying the latest version of your application. Are you sure you want to continue?"
msgstr ""

msgid "Environments|This action will run the job defined by staging for commit %{commit_id}, putting the environment in a previous version. You can revert it by re-deploying the latest version of your application. Are you sure you want to continue?"
msgstr ""

msgid "Environments|Updated"
msgstr ""

msgid "Environments|You don't have any environments right now"
msgstr ""

msgid "Environments|protected"
msgstr ""

msgid "Epic"
msgstr ""

msgid "Epics"
msgstr ""

msgid "Epics Roadmap"
msgstr ""

msgid "Epics let you manage your portfolio of projects more efficiently and with less effort"
msgstr ""

msgid "Epics|An error occurred while saving the %{epicDateType} date"
msgstr ""

msgid "Epics|How can I solve this?"
msgstr ""

msgid "Epics|More information"
msgstr ""

msgid "Epics|These dates affect how your epics appear in the roadmap. Dates from milestones come from the milestones assigned to issues in the epic. You can also set fixed dates or remove them entirely."
msgstr ""

msgid "Epics|To schedule your epic's %{epicDateType} date based on milestones, assign a milestone with a %{epicDateType} date to any issue in the epic."
msgstr ""

msgid "Epics|due"
msgstr ""

msgid "Epics|start"
msgstr ""

msgid "Error"
msgstr ""

msgid "Error Reporting and Logging"
msgstr ""

msgid "Error Tracking"
msgstr ""

msgid "Error creating a new path"
msgstr ""

msgid "Error creating epic"
msgstr ""

msgid "Error deleting  %{issuableType}"
msgstr ""

msgid "Error fetching contributors data."
msgstr ""

msgid "Error fetching labels."
msgstr ""

msgid "Error fetching network graph."
msgstr ""

msgid "Error fetching refs"
msgstr ""

msgid "Error fetching usage ping data."
msgstr ""

msgid "Error loading branch data. Please try again."
msgstr ""

msgid "Error loading branches."
msgstr ""

msgid "Error loading last commit."
msgstr ""

msgid "Error loading markdown preview"
msgstr ""

msgid "Error loading merge requests."
msgstr ""

msgid "Error loading project data. Please try again."
msgstr ""

msgid "Error loading template types."
msgstr ""

msgid "Error loading template."
msgstr ""

msgid "Error occurred when toggling the notification subscription"
msgstr ""

msgid "Error occurred. User was not blocked"
msgstr ""

msgid "Error occurred. User was not confirmed"
msgstr ""

msgid "Error occurred. User was not unblocked"
msgstr ""

msgid "Error occurred. User was not unlocked"
msgstr ""

msgid "Error rendering markdown preview"
msgstr ""

msgid "Error saving label update."
msgstr ""

msgid "Error updating %{issuableType}"
msgstr ""

msgid "Error updating status for all todos."
msgstr ""

msgid "Error updating todo status."
msgstr ""

msgid "Error uploading file"
msgstr ""

msgid "Error while loading the merge request. Please try again."
msgstr ""

msgid "Error with Akismet. Please check the logs for more info."
msgstr ""

msgid "Error:"
msgstr ""

msgid "ErrorTracking|Active"
msgstr ""

msgid "ErrorTracking|After adding your Auth Token, use the 'Connect' button to load projects"
msgstr ""

msgid "ErrorTracking|Auth Token"
msgstr ""

msgid "ErrorTracking|Click 'Connect' to re-establish the connection to Sentry and activate the dropdown."
msgstr ""

msgid "ErrorTracking|Connection has failed. Re-check Auth Token and try again."
msgstr ""

msgid "ErrorTracking|Find your hostname in your Sentry account settings page"
msgstr ""

msgid "ErrorTracking|No projects available"
msgstr ""

msgid "ErrorTracking|Select project"
msgstr ""

msgid "ErrorTracking|To enable project selection, enter a valid Auth Token"
msgstr ""

msgid "Errors"
msgstr ""

msgid "Estimated"
msgstr ""

msgid "EventFilterBy|Filter by all"
msgstr ""

msgid "EventFilterBy|Filter by comments"
msgstr ""

msgid "EventFilterBy|Filter by issue events"
msgstr ""

msgid "EventFilterBy|Filter by merge events"
msgstr ""

msgid "EventFilterBy|Filter by push events"
msgstr ""

msgid "EventFilterBy|Filter by team"
msgstr ""

msgid "Events"
msgstr ""

msgid "Every %{action} attempt has failed: %{job_error_message}. Please try again."
msgstr ""

msgid "Every day (at 4:00am)"
msgstr ""

msgid "Every month (on the 1st at 4:00am)"
msgstr ""

msgid "Every week (Sundays at 4:00am)"
msgstr ""

msgid "Everyone"
msgstr ""

msgid "Everyone can contribute"
msgstr ""

msgid "Everything you need to create a GitLab Pages site using GitBook."
msgstr ""

msgid "Everything you need to create a GitLab Pages site using Hexo."
msgstr ""

msgid "Everything you need to create a GitLab Pages site using Hugo."
msgstr ""

msgid "Everything you need to create a GitLab Pages site using Jekyll."
msgstr ""

msgid "Everything you need to create a GitLab Pages site using plain HTML."
msgstr ""

msgid "Except policy:"
msgstr ""

msgid "Existing members and groups"
msgstr ""

msgid "Expand"
msgstr ""

msgid "Expand all"
msgstr ""

msgid "Expand approvers"
msgstr ""

msgid "Expand sidebar"
msgstr ""

msgid "Expiration date"
msgstr ""

msgid "Expired %{expiredOn}"
msgstr ""

msgid "Expires in %{expires_at}"
msgstr ""

msgid "Explain the problem. If appropriate, provide a link to the relevant issue or comment."
msgstr ""

msgid "Explore"
msgstr ""

msgid "Explore GitLab"
msgstr ""

msgid "Explore Groups"
msgstr ""

msgid "Explore groups"
msgstr ""

msgid "Explore projects"
msgstr ""

msgid "Explore public groups"
msgstr ""

msgid "Export as CSV"
msgstr ""

msgid "Export issues"
msgstr ""

msgid "External Classification Policy Authorization"
msgstr ""

msgid "External URL"
msgstr ""

msgid "External Wiki"
msgstr ""

msgid "External authentication"
msgstr ""

msgid "External authorization denied access to this project"
msgstr ""

msgid "External authorization request timeout"
msgstr ""

msgid "ExternalAuthorizationService|Classification Label"
msgstr ""

msgid "ExternalAuthorizationService|Classification label"
msgstr ""

msgid "ExternalAuthorizationService|When no classification label is set the default label `%{default_label}` will be used."
msgstr ""

msgid "Facebook"
msgstr ""

msgid "Failed"
msgstr ""

msgid "Failed Jobs"
msgstr ""

msgid "Failed to change the owner"
msgstr ""

msgid "Failed to check related branches."
msgstr ""

msgid "Failed to deploy to"
msgstr ""

msgid "Failed to load emoji list."
msgstr ""

msgid "Failed to load errors from Sentry. Error message: %{errorMessage}"
msgstr ""

msgid "Failed to promote label due to internal error. Please contact administrators."
msgstr ""

msgid "Failed to remove issue from board, please try again."
msgstr ""

msgid "Failed to remove mirror."
msgstr ""

msgid "Failed to remove the pipeline schedule"
msgstr ""

msgid "Failed to remove user identity."
msgstr ""

msgid "Failed to remove user key."
msgstr ""

msgid "Failed to reset key. Please try again."
msgstr ""

msgid "Failed to signing using smartcard authentication"
msgstr ""

msgid "Failed to update issues, please try again."
msgstr ""

msgid "Failed to upload object map file"
msgstr ""

msgid "Failure"
msgstr ""

msgid "Fast-forward merge without a merge commit"
msgstr ""

msgid "Faster as it re-uses the project workspace (falling back to clone if it doesn't exist)"
msgstr ""

msgid "Favicon was successfully removed."
msgstr ""

msgid "Feature Flags"
msgstr ""

msgid "FeatureFlags|* (All Environments)"
msgstr ""

msgid "FeatureFlags|* (All environments)"
msgstr ""

msgid "FeatureFlags|API URL"
msgstr ""

msgid "FeatureFlags|Active"
msgstr ""

msgid "FeatureFlags|Configure"
msgstr ""

msgid "FeatureFlags|Configure feature flags"
msgstr ""

msgid "FeatureFlags|Create feature flag"
msgstr ""

msgid "FeatureFlags|Delete %{name}?"
msgstr ""

msgid "FeatureFlags|Delete feature flag"
msgstr ""

msgid "FeatureFlags|Description"
msgstr ""

msgid "FeatureFlags|Edit Feature Flag"
msgstr ""

msgid "FeatureFlags|Environment Spec"
msgstr ""

msgid "FeatureFlags|Environment Specs"
msgstr ""

msgid "FeatureFlags|Feature Flag"
msgstr ""

msgid "FeatureFlags|Feature Flag behavior is built up by creating a set of rules to define the status of target environments. A default wildcare rule %{codeStart}*%{codeEnd} for %{boldStart}All Environments%{boldEnd} is set, and you are able to add as many rules as you need by choosing environment specs below. You can toggle the behavior for each of your rules to set them %{boldStart}Active%{boldEnd} or %{boldStart}Inactive%{boldEnd}."
msgstr ""

msgid "FeatureFlags|Feature Flags"
msgstr ""

msgid "FeatureFlags|Feature Flags allow you to configure your code into different flavors by dynamically toggling certain functionality."
msgstr ""

msgid "FeatureFlags|Feature flag %{name} will be removed. Are you sure?"
msgstr ""

msgid "FeatureFlags|Get started with Feature Flags"
msgstr ""

msgid "FeatureFlags|Inactive"
msgstr ""

msgid "FeatureFlags|Inactive flag for %{scope}"
msgstr ""

msgid "FeatureFlags|Install a %{docs_link_start}compatible client library%{docs_link_end} and specify the API URL, application name, and instance ID during the configuration setup."
msgstr ""

msgid "FeatureFlags|Instance ID"
msgstr ""

msgid "FeatureFlags|Loading Feature Flags"
msgstr ""

msgid "FeatureFlags|More Information"
msgstr ""

msgid "FeatureFlags|More information"
msgstr ""

msgid "FeatureFlags|Name"
msgstr ""

msgid "FeatureFlags|New"
msgstr ""

msgid "FeatureFlags|New Feature Flag"
msgstr ""

msgid "FeatureFlags|Status"
msgstr ""

msgid "FeatureFlags|Target environments"
msgstr ""

msgid "FeatureFlags|There are no active Feature Flags"
msgstr ""

msgid "FeatureFlags|There are no inactive Feature Flags"
msgstr ""

msgid "FeatureFlags|There was an error fetching the feature flags."
msgstr ""

msgid "FeatureFlags|Try again in a few moments or contact your support team."
msgstr ""

msgid "Feb"
msgstr ""

msgid "February"
msgstr ""

msgid "Fetching incoming email"
msgstr ""

msgid "Fields on this page are now uneditable, you can configure"
msgstr ""

msgid "File"
msgid_plural "Files"
msgstr[0] ""
msgstr[1] ""

msgid "File added"
msgstr ""

msgid "File browser"
msgstr ""

msgid "File deleted"
msgstr ""

msgid "File mode changed from %{a_mode} to %{b_mode}"
msgstr ""

msgid "File moved"
msgstr ""

msgid "File templates"
msgstr ""

msgid "File upload error."
msgstr ""

msgid "Files"
msgstr ""

msgid "Fill in the fields below, turn on <strong>%{enable_label}</strong>, and press <strong>%{save_changes}</strong>"
msgstr ""

msgid "Filter"
msgstr ""

msgid "Filter by %{issuable_type} that are currently closed."
msgstr ""

msgid "Filter by %{issuable_type} that are currently opened."
msgstr ""

msgid "Filter by commit message"
msgstr ""

msgid "Filter by milestone name"
msgstr ""

msgid "Filter by two-factor authentication"
msgstr ""

msgid "Filter results by group"
msgstr ""

msgid "Filter results by project"
msgstr ""

msgid "Filter..."
msgstr ""

msgid "Find by path"
msgstr ""

msgid "Find existing members by name"
msgstr ""

msgid "Find file"
msgstr ""

msgid "Find the downloaded ZIP file and decompress it."
msgstr ""

msgid "Find the newly extracted <code>Takeout/Google Code Project Hosting/GoogleCodeProjectHosting.json</code> file."
msgstr ""

msgid "Fingerprint"
msgstr ""

msgid "Fingerprints"
msgstr ""

msgid "Finish editing this message first!"
msgstr ""

msgid "Finish review"
msgstr ""

msgid "Finished"
msgstr ""

msgid "First day of the week"
msgstr ""

msgid "FirstPushedBy|First"
msgstr ""

msgid "FirstPushedBy|pushed by"
msgstr ""

msgid "Fixed date"
msgstr ""

msgid "Fixed due date"
msgstr ""

msgid "Fixed start date"
msgstr ""

msgid "Fixed:"
msgstr ""

msgid "FogBugz Email"
msgstr ""

msgid "FogBugz Import"
msgstr ""

msgid "FogBugz Password"
msgstr ""

msgid "FogBugz URL"
msgstr ""

msgid "FogBugz import"
msgstr ""

msgid "Follow the steps below to export your Google Code project data."
msgstr ""

msgid "Font Color"
msgstr ""

msgid "Footer message"
msgstr ""

msgid "For internal projects, any logged in user can view pipelines and access job details (output logs and artifacts)"
msgstr ""

msgid "For more info, read the documentation."
msgstr ""

msgid "For more information, go to the "
msgstr ""

msgid "For more information, please review %{link_start_tag}Jaeger's configuration doc%{link_end_tag}"
msgstr ""

msgid "For more information, see the documentation on %{deactivating_usage_ping_link_start}deactivating the usage ping%{deactivating_usage_ping_link_end}."
msgstr ""

msgid "For private projects, any member (guest or higher) can view pipelines and access job details (output logs and artifacts)"
msgstr ""

msgid "For public projects, anyone can view pipelines and access job details (output logs and artifacts)"
msgstr ""

msgid "ForkedFromProjectPath|Forked from"
msgstr ""

msgid "ForkedFromProjectPath|Forked from %{project_name} (deleted)"
msgstr ""

msgid "Forking in progress"
msgstr ""

msgid "Forks"
msgstr ""

msgid "Format"
msgstr ""

msgid "Forward external support email address to"
msgstr ""

msgid "Found errors in your %{gitlab_ci_yml}:"
msgstr ""

msgid "Found errors in your .gitlab-ci.yml:"
msgstr ""

msgid "Free Trial of GitLab.com Gold"
msgstr ""

msgid "From %{providerTitle}"
msgstr ""

msgid "From Bitbucket"
msgstr ""

msgid "From Bitbucket Server"
msgstr ""

msgid "From FogBugz"
msgstr ""

msgid "From GitLab.com"
msgstr ""

msgid "From Google Code"
msgstr ""

msgid "From issue creation until deploy to production"
msgstr ""

msgid "From merge request merge until deploy to production"
msgstr ""

msgid "From milestones:"
msgstr ""

msgid "From the Kubernetes cluster details view, install Runner from the applications list"
msgstr ""

msgid "GPG Key ID:"
msgstr ""

msgid "GPG Keys"
msgstr ""

msgid "GPG signature (loading...)"
msgstr ""

msgid "General"
msgstr ""

msgid "General Settings"
msgstr ""

msgid "General pipelines"
msgstr ""

msgid "Generate a default set of labels"
msgstr ""

msgid "Generate key"
msgstr ""

msgid "Geo"
msgstr ""

msgid "Geo Nodes"
msgstr ""

msgid "Geo allows you to replicate your GitLab instance to other geographical locations."
msgstr ""

msgid "GeoNodeSyncStatus|Node is failing or broken."
msgstr ""

msgid "GeoNodeSyncStatus|Node is slow, overloaded, or it just recovered after an outage."
msgstr ""

msgid "GeoNodes|Alternate URL"
msgstr ""

msgid "GeoNodes|Checksummed"
msgstr ""

msgid "GeoNodes|Data is out of date from %{timeago}"
msgstr ""

msgid "GeoNodes|Data replication lag"
msgstr ""

msgid "GeoNodes|Disabling a node stops the sync process. Are you sure?"
msgstr ""

msgid "GeoNodes|Does not match the primary storage configuration"
msgstr ""

msgid "GeoNodes|Failed"
msgstr ""

msgid "GeoNodes|Full"
msgstr ""

msgid "GeoNodes|GitLab version"
msgstr ""

msgid "GeoNodes|GitLab version does not match the primary node version"
msgstr ""

msgid "GeoNodes|Health status"
msgstr ""

msgid "GeoNodes|Last event ID processed by cursor"
msgstr ""

msgid "GeoNodes|Last event ID seen from primary"
msgstr ""

msgid "GeoNodes|Learn more about Repository checksum progress"
msgstr ""

msgid "GeoNodes|Learn more about Repository verification"
msgstr ""

msgid "GeoNodes|Learn more about Wiki checksum progress"
msgstr ""

msgid "GeoNodes|Learn more about Wiki verification"
msgstr ""

msgid "GeoNodes|Loading nodes"
msgstr ""

msgid "GeoNodes|Local LFS objects"
msgstr ""

msgid "GeoNodes|Local attachments"
msgstr ""

msgid "GeoNodes|Local job artifacts"
msgstr ""

msgid "GeoNodes|New node"
msgstr ""

msgid "GeoNodes|Node Authentication was successfully repaired."
msgstr ""

msgid "GeoNodes|Node was successfully removed."
msgstr ""

msgid "GeoNodes|Not checksummed"
msgstr ""

msgid "GeoNodes|Out of sync"
msgstr ""

msgid "GeoNodes|Removing a primary node stops the sync process for all nodes. Syncing cannot be resumed without losing some data on all secondaries. In this case we would recommend setting up all nodes from scratch. Are you sure?"
msgstr ""

msgid "GeoNodes|Removing a secondary node stops the sync process. It is not currently possible to add back the same node without losing some data. We only recommend setting up a new secondary node in this case. Are you sure?"
msgstr ""

msgid "GeoNodes|Replication slot WAL"
msgstr ""

msgid "GeoNodes|Replication slots"
msgstr ""

msgid "GeoNodes|Repositories"
msgstr ""

msgid "GeoNodes|Repositories checksummed for verification with their counterparts on Secondary nodes"
msgstr ""

msgid "GeoNodes|Repositories verified with their counterparts on the Primary node"
msgstr ""

msgid "GeoNodes|Repository checksum progress"
msgstr ""

msgid "GeoNodes|Repository verification progress"
msgstr ""

msgid "GeoNodes|Selective"
msgstr ""

msgid "GeoNodes|Something went wrong while changing node status"
msgstr ""

msgid "GeoNodes|Something went wrong while fetching nodes"
msgstr ""

msgid "GeoNodes|Something went wrong while removing node"
msgstr ""

msgid "GeoNodes|Something went wrong while repairing node"
msgstr ""

msgid "GeoNodes|Storage config"
msgstr ""

msgid "GeoNodes|Sync settings"
msgstr ""

msgid "GeoNodes|Synced"
msgstr ""

msgid "GeoNodes|Unused slots"
msgstr ""

msgid "GeoNodes|Unverified"
msgstr ""

msgid "GeoNodes|Used slots"
msgstr ""

msgid "GeoNodes|Verified"
msgstr ""

msgid "GeoNodes|Wiki checksum progress"
msgstr ""

msgid "GeoNodes|Wiki verification progress"
msgstr ""

msgid "GeoNodes|Wikis"
msgstr ""

msgid "GeoNodes|Wikis checksummed for verification with their counterparts on Secondary nodes"
msgstr ""

msgid "GeoNodes|Wikis verified with their counterparts on the Primary node"
msgstr ""

msgid "GeoNodes|With %{geo} you can install a special read-only and replicated instance anywhere. Before you add nodes, follow the %{instructions} in the exact order they appear."
msgstr ""

msgid "GeoNodes|You have configured Geo nodes using an insecure HTTP connection. We recommend the use of HTTPS."
msgstr ""

msgid "Geo|%{name} is scheduled for forced re-download"
msgstr ""

msgid "Geo|%{name} is scheduled for re-check"
msgstr ""

msgid "Geo|%{name} is scheduled for re-sync"
msgstr ""

msgid "Geo|All"
msgstr ""

msgid "Geo|All projects"
msgstr ""

msgid "Geo|All projects are being scheduled for re-check"
msgstr ""

msgid "Geo|All projects are being scheduled for re-sync"
msgstr ""

msgid "Geo|Alternate URL"
msgstr ""

msgid "Geo|Batch operations"
msgstr ""

msgid "Geo|Choose which groups you wish to synchronize to this secondary node."
msgstr ""

msgid "Geo|Control the maximum concurrency of LFS/attachment backfill for this secondary node"
msgstr ""

msgid "Geo|Control the maximum concurrency of verification operations for this Geo node"
msgstr ""

msgid "Geo|Control the minimum interval in days that a repository should be reverified for this primary node"
msgstr ""

msgid "Geo|Could not remove tracking entry for an existing project."
msgstr ""

msgid "Geo|Failed"
msgstr ""

msgid "Geo|File sync capacity"
msgstr ""

msgid "Geo|Geo Status"
msgstr ""

msgid "Geo|Groups to synchronize"
msgstr ""

msgid "Geo|In sync"
msgstr ""

msgid "Geo|Last repository check run"
msgstr ""

msgid "Geo|Last successful sync"
msgstr ""

msgid "Geo|Last sync attempt"
msgstr ""

msgid "Geo|Last time verified"
msgstr ""

msgid "Geo|Never"
msgstr ""

msgid "Geo|Next sync scheduled at"
msgstr ""

msgid "Geo|Not synced yet"
msgstr ""

msgid "Geo|Pending"
msgstr ""

msgid "Geo|Pending synchronization"
msgstr ""

msgid "Geo|Pending verification"
msgstr ""

msgid "Geo|Please refer to Geo Troubleshooting."
msgstr ""

msgid "Geo|Project (ID: %{project_id}) no longer exists on the primary. It is safe to remove this entry, as this will not remove any data on disk."
msgstr ""

msgid "Geo|Projects in certain groups"
msgstr ""

msgid "Geo|Projects in certain storage shards"
msgstr ""

msgid "Geo|Re-verification interval"
msgstr ""

msgid "Geo|Recheck"
msgstr ""

msgid "Geo|Recheck all projects"
msgstr ""

msgid "Geo|Redownload"
msgstr ""

msgid "Geo|Remove"
msgstr ""

msgid "Geo|Repository sync capacity"
msgstr ""

msgid "Geo|Resync"
msgstr ""

msgid "Geo|Resync all projects"
msgstr ""

msgid "Geo|Retry count"
msgstr ""

msgid "Geo|Select groups to replicate."
msgstr ""

msgid "Geo|Selective synchronization"
msgstr ""

msgid "Geo|Shards to synchronize"
msgstr ""

msgid "Geo|Status"
msgstr ""

msgid "Geo|Synced"
msgstr ""

msgid "Geo|Synchronization failed - %{error}"
msgstr ""

msgid "Geo|This is a primary node"
msgstr ""

msgid "Geo|To support OAuth logins to this node at a different domain than URL"
msgstr ""

msgid "Geo|Tracking entry for project (%{project_id}) was successfully removed."
msgstr ""

msgid "Geo|Tracking entry will be removed. Are you sure?"
msgstr ""

msgid "Geo|URL"
msgstr ""

msgid "Geo|Unknown state"
msgstr ""

msgid "Geo|Verification capacity"
msgstr ""

msgid "Geo|Verification failed - %{error}"
msgstr ""

msgid "Geo|Waiting for scheduler"
msgstr ""

msgid "Geo|You are on a secondary, <b>read-only</b> Geo node. If you want to make changes, you must visit this page on the %{primary_node}."
msgstr ""

msgid "Geo|You are on a secondary, <b>read-only</b> Geo node. You may be able to make a limited amount of changes or perform a limited amount of actions on this page."
msgstr ""

msgid "Geo|You need a different license to use Geo replication"
msgstr ""

msgid "Geo|misconfigured"
msgstr ""

msgid "Geo|primary"
msgstr ""

msgid "Geo|secondary"
msgstr ""

msgid "Get a free instance review"
msgstr ""

msgid "Get started with error tracking"
msgstr ""

msgid "Getting started with releases"
msgstr ""

msgid "Git"
msgstr ""

msgid "Git LFS is not enabled on this GitLab server, contact your admin."
msgstr ""

msgid "Git global setup"
msgstr ""

msgid "Git repository URL"
msgstr ""

msgid "Git revision"
msgstr ""

msgid "Git strategy for pipelines"
msgstr ""

msgid "Git version"
msgstr ""

msgid "GitHub import"
msgstr ""

msgid "GitLab CI Linter has been moved"
msgstr ""

msgid "GitLab Geo"
msgstr ""

msgid "GitLab Group Runners can execute code for all the projects in this group."
msgstr ""

msgid "GitLab Import"
msgstr ""

msgid "GitLab Shared Runners execute code of different projects on the same Runner unless you configure GitLab Runner Autoscale with MaxBuilds 1 (which it is on GitLab.com)."
msgstr ""

msgid "GitLab User"
msgstr ""

msgid "GitLab metadata URL"
msgstr ""

msgid "GitLab project export"
msgstr ""

msgid "GitLab restart is required to apply changes"
msgstr ""

msgid "GitLab single sign on URL"
msgstr ""

msgid "GitLab will run a background job that will produce pseudonymized CSVs of the GitLab database that will be uploaded to your configured object storage directory."
msgstr ""

msgid "GitLab.com import"
msgstr ""

msgid "GitLab’s issue tracker"
msgstr ""

msgid "Gitaly"
msgstr ""

msgid "Gitaly Servers"
msgstr ""

msgid "Gitaly|Address"
msgstr ""

msgid "Gitea Host URL"
msgstr ""

msgid "Gitea Import"
msgstr ""

msgid "Given access %{time_ago}"
msgstr ""

msgid "Go Back"
msgstr ""

msgid "Go Micro is a framework for micro service development."
msgstr ""

msgid "Go back"
msgstr ""

msgid "Go full screen"
msgstr ""

msgid "Go to"
msgstr ""

msgid "Go to %{link_to_google_takeout}."
msgstr ""

msgid "Go to project"
msgstr ""

msgid "Google Code import"
msgstr ""

msgid "Google Takeout"
msgstr ""

msgid "Google authentication is not %{link_to_documentation}. Ask your GitLab administrator if you want to use this service."
msgstr ""

msgid "Got it!"
msgstr ""

msgid "Grant access"
msgstr ""

msgid "Graph"
msgstr ""

msgid "Gravatar enabled"
msgstr ""

msgid "Group"
msgstr ""

msgid "Group %{group_name} was scheduled for deletion."
msgstr ""

msgid "Group %{group_name} was successfully created."
msgstr ""

msgid "Group CI/CD settings"
msgstr ""

msgid "Group Git LFS status:"
msgstr ""

msgid "Group ID"
msgstr ""

msgid "Group ID: %{group_id}"
msgstr ""

msgid "Group Runners"
msgstr ""

msgid "Group SAML must be enabled to test"
msgstr ""

msgid "Group URL"
msgstr ""

msgid "Group avatar"
msgstr ""

msgid "Group description"
msgstr ""

msgid "Group description (optional)"
msgstr ""

msgid "Group details"
msgstr ""

msgid "Group info:"
msgstr ""

msgid "Group maintainers can register group runners in the %{link}"
msgstr ""

msgid "Group managed accounts"
msgstr ""

msgid "Group name"
msgstr ""

msgid "Group overview content"
msgstr ""

msgid "Group was successfully updated."
msgstr ""

msgid "Group:"
msgstr ""

msgid "Group: %{group_name}"
msgstr ""

msgid "GroupRoadmap|From %{dateWord}"
msgstr ""

msgid "GroupRoadmap|Something went wrong while fetching epics"
msgstr ""

msgid "GroupRoadmap|Sorry, no epics matched your search"
msgstr ""

msgid "GroupRoadmap|The roadmap shows the progress of your epics along a timeline"
msgstr ""

msgid "GroupRoadmap|To view the roadmap, add a start or due date to one of your epics in this group or its subgroups; from %{startDate} to %{endDate}."
msgstr ""

msgid "GroupRoadmap|To widen your search, change or remove filters; from %{startDate} to %{endDate}."
msgstr ""

msgid "GroupRoadmap|Until %{dateWord}"
msgstr ""

msgid "GroupSAML|Enable SAML authentication for this group"
msgstr ""

msgid "GroupSAML|Toggle SAML authentication"
msgstr ""

msgid "GroupSettings|Auto DevOps pipeline was updated for the group"
msgstr ""

msgid "GroupSettings|Auto DevOps will automatically build, test and deploy your application based on a predefined Continuous Integration and Delivery configuration. %{auto_devops_start}Learn more about Auto DevOps%{auto_devops_end}"
msgstr ""

msgid "GroupSettings|Badges"
msgstr ""

msgid "GroupSettings|Custom project templates"
msgstr ""

msgid "GroupSettings|Customize your group badges."
msgstr ""

msgid "GroupSettings|Default to Auto DevOps pipeline for all projects within this group"
msgstr ""

msgid "GroupSettings|Learn more about badges."
msgstr ""

msgid "GroupSettings|Learn more about group-level project templates."
msgstr ""

msgid "GroupSettings|New runners registration token has been generated!"
msgstr ""

msgid "GroupSettings|Prevent sharing a project within %{group} with other groups"
msgstr ""

msgid "GroupSettings|Select a sub-group as the custom project template source for this group."
msgstr ""

msgid "GroupSettings|The Auto DevOps pipeline will run if no alternative CI configuration file is found."
msgstr ""

msgid "GroupSettings|There was a problem updating Auto DevOps pipeline: %{error_messages}."
msgstr ""

msgid "GroupSettings|This setting is applied on %{ancestor_group} and has been overridden on this subgroup."
msgstr ""

msgid "GroupSettings|This setting is applied on %{ancestor_group}. To share projects in this group with another group, ask the owner to override the setting or %{remove_ancestor_share_with_group_lock}."
msgstr ""

msgid "GroupSettings|This setting is applied on %{ancestor_group}. You can override the setting or %{remove_ancestor_share_with_group_lock}."
msgstr ""

msgid "GroupSettings|This setting will be applied to all subgroups unless overridden by a group owner. Groups that already have access to the project will continue to have access unless removed manually."
msgstr ""

msgid "GroupSettings|cannot be disabled when the parent group \"Share with group lock\" is enabled, except by the owner of the parent group"
msgstr ""

msgid "GroupSettings|remove the share with group lock from %{ancestor_group_name}"
msgstr ""

msgid "Groups"
msgstr ""

msgid "Groups can also be nested by creating %{subgroup_docs_link_start}subgroups%{subgroup_docs_link_end}."
msgstr ""

msgid "Groups with access to <strong>%{project_name}</strong>"
msgstr ""

msgid "GroupsDropdown|Frequently visited"
msgstr ""

msgid "GroupsDropdown|Groups you visit often will appear here"
msgstr ""

msgid "GroupsDropdown|Loading groups"
msgstr ""

msgid "GroupsDropdown|Search your groups"
msgstr ""

msgid "GroupsDropdown|Something went wrong on our end."
msgstr ""

msgid "GroupsDropdown|Sorry, no groups matched your search"
msgstr ""

msgid "GroupsDropdown|This feature requires browser localStorage support"
msgstr ""

msgid "GroupsEmptyState|A group is a collection of several projects."
msgstr ""

msgid "GroupsEmptyState|If you organize your projects under a group, it works like a folder."
msgstr ""

msgid "GroupsEmptyState|No groups found"
msgstr ""

msgid "GroupsEmptyState|You can manage your group member’s permissions and access to each project in the group."
msgstr ""

msgid "GroupsTree|Are you sure you want to leave the \"%{fullName}\" group?"
msgstr ""

msgid "GroupsTree|Create a project in this group."
msgstr ""

msgid "GroupsTree|Create a subgroup in this group."
msgstr ""

msgid "GroupsTree|Edit group"
msgstr ""

msgid "GroupsTree|Failed to leave the group. Please make sure you are not the only owner."
msgstr ""

msgid "GroupsTree|Leave this group"
msgstr ""

msgid "GroupsTree|Loading groups"
msgstr ""

msgid "GroupsTree|No groups matched your search"
msgstr ""

msgid "GroupsTree|No groups or projects matched your search"
msgstr ""

msgid "GroupsTree|Search by name"
msgstr ""

msgid "Have your users email"
msgstr ""

msgid "Header logo was successfully removed."
msgstr ""

msgid "Header message"
msgstr ""

msgid "Health Check"
msgstr ""

msgid "Health information can be retrieved from the following endpoints. More information is available"
msgstr ""

msgid "HealthCheck|Access token is"
msgstr ""

msgid "HealthCheck|Healthy"
msgstr ""

msgid "HealthCheck|No Health Problems Detected"
msgstr ""

msgid "HealthCheck|Unhealthy"
msgstr ""

msgid "Help"
msgstr ""

msgid "Help page"
msgstr ""

msgid "Help page text and support page url."
msgstr ""

msgid "Here is the public SSH key that needs to be added to the remote server. For more information, please refer to the documentation."
msgstr ""

msgid "Hide file browser"
msgstr ""

msgid "Hide host keys manual input"
msgstr ""

msgid "Hide marketing-related entries from help"
msgstr ""

msgid "Hide payload"
msgstr ""

msgid "Hide value"
msgid_plural "Hide values"
msgstr[0] ""
msgstr[1] ""

msgid "Hide values"
msgstr ""

msgid "Highest role:"
msgstr ""

msgid "History"
msgstr ""

msgid "Hook was successfully created."
msgstr ""

msgid "Hook was successfully updated."
msgstr ""

msgid "Housekeeping successfully started"
msgstr ""

msgid "Housekeeping, export, path, transfer, remove, archive."
msgstr ""

msgid "However, you are already a member of this %{member_source}. Sign in using a different account to accept the invitation."
msgstr ""

msgid "I accept the %{terms_link}"
msgstr ""

msgid "I accept the|Terms of Service and Privacy Policy"
msgstr ""

msgid "ID"
msgstr ""

msgid "IDE|Allow live previews of JavaScript projects in the Web IDE using CodeSandbox client side evaluation."
msgstr ""

msgid "IDE|Back"
msgstr ""

msgid "IDE|Client side evaluation"
msgstr ""

msgid "IDE|Commit"
msgstr ""

msgid "IDE|Edit"
msgstr ""

msgid "IDE|Get started with Live Preview"
msgstr ""

msgid "IDE|Go to project"
msgstr ""

msgid "IDE|Live Preview"
msgstr ""

msgid "IDE|Open in file view"
msgstr ""

msgid "IDE|Preview your web application using Web IDE client-side evaluation."
msgstr ""

msgid "IDE|Refresh preview"
msgstr ""

msgid "IDE|Review"
msgstr ""

msgid "IP Address"
msgstr ""

msgid "Identifier"
msgstr ""

msgid "Identities"
msgstr ""

msgid "Identity provider single sign on URL"
msgstr ""

msgid "If any job surpasses this timeout threshold, it will be marked as failed. Human readable time input language is accepted like \"1 hour\". Values without specification represent seconds."
msgstr ""

msgid "If checked, group owners can manage LDAP group links and LDAP member overrides"
msgstr ""

msgid "If disabled, a diverged local branch will not be automatically updated with commits from its remote counterpart, to prevent local data loss. If the default branch (%{default_branch}) has diverged and cannot be updated, mirroring will fail. Other diverged branches are silently ignored."
msgstr ""

msgid "If disabled, only admins will be able to set up mirrors in projects."
msgstr ""

msgid "If disabled, the access level will depend on the user's permissions in the project."
msgstr ""

msgid "If enabled"
msgstr ""

msgid "If enabled, access to projects will be validated on an external service using their classification label."
msgstr ""

msgid "If using GitHub, you’ll see pipeline statuses on GitHub for your commits and pull requests. %{more_info_link}"
msgstr ""

msgid "If your HTTP repository is not publicly accessible, add authentication information to the URL: <code>https://username:password@gitlab.company.com/group/project.git</code>."
msgstr ""

msgid "ImageDiffViewer|2-up"
msgstr ""

msgid "ImageDiffViewer|Onion skin"
msgstr ""

msgid "ImageDiffViewer|Swipe"
msgstr ""

msgid "Impersonation has been disabled"
msgstr ""

msgid "Import"
msgstr ""

msgid "Import CSV"
msgstr ""

msgid "Import Projects from Gitea"
msgstr ""

msgid "Import all compatible projects"
msgstr ""

msgid "Import all projects"
msgstr ""

msgid "Import all repositories"
msgstr ""

msgid "Import an exported GitLab project"
msgstr ""

msgid "Import in progress"
msgstr ""

msgid "Import issues"
msgstr ""

msgid "Import members"
msgstr ""

msgid "Import members from another project"
msgstr ""

msgid "Import multiple repositories by uploading a manifest file."
msgstr ""

msgid "Import project"
msgstr ""

msgid "Import project members"
msgstr ""

msgid "Import projects from Bitbucket"
msgstr ""

msgid "Import projects from Bitbucket Server"
msgstr ""

msgid "Import projects from FogBugz"
msgstr ""

msgid "Import projects from GitLab.com"
msgstr ""

msgid "Import projects from Google Code"
msgstr ""

msgid "Import repositories from Bitbucket Server"
msgstr ""

msgid "Import repositories from GitHub"
msgstr ""

msgid "Import repository"
msgstr ""

msgid "Import timed out. Import took longer than %{import_jobs_expiration} seconds"
msgstr ""

msgid "Import/Export illustration"
msgstr ""

msgid "ImportButtons|Connect repositories from"
msgstr ""

msgid "ImportProjects|Importing the project failed"
msgstr ""

msgid "ImportProjects|Requesting your %{provider} repositories failed"
msgstr ""

msgid "ImportProjects|Select the projects you want to import"
msgstr ""

msgid "ImportProjects|Updating the imported projects failed"
msgstr ""

msgid "Improve Issue boards with GitLab Enterprise Edition."
msgstr ""

msgid "Improve issues management with Issue weight and GitLab Enterprise Edition."
msgstr ""

msgid "Improve search with Advanced Global Search and GitLab Enterprise Edition."
msgstr ""

msgid "In order to enable instance-level analytics, please ask an admin to enable %{usage_ping_link_start}usage ping%{usage_ping_link_end}."
msgstr ""

msgid "In order to gather accurate feature usage data, it can take 1 to 2 weeks to see your index."
msgstr ""

msgid "In the next step, you'll be able to select the projects you want to import."
msgstr ""

msgid "Incidents"
msgstr ""

msgid "Include a Terms of Service agreement and Privacy Policy that all users must accept."
msgstr ""

msgid "Include author name in notification email body"
msgstr ""

msgid "Include merge request description"
msgstr ""

msgid "Include the username in the URL if required: <code>https://username@gitlab.company.com/group/project.git</code>."
msgstr ""

msgid "Includes LFS objects. It can be overridden per group, or per project. 0 for unlimited."
msgstr ""

msgid "Includes an MVC structure to help you get started."
msgstr ""

msgid "Includes an MVC structure, Gemfile, Rakefile, along with many others, to help you get started."
msgstr ""

msgid "Includes an MVC structure, mvnw and pom.xml to help you get started."
msgstr ""

msgid "Incompatible Project"
msgstr ""

msgid "Indicates whether this runner can pick jobs without tags"
msgstr ""

msgid "Inform users without uploaded SSH keys that they can't push over SSH until one is added"
msgstr ""

msgid "Inline"
msgstr ""

msgid "Input host keys manually"
msgstr ""

msgid "Input your repository URL"
msgstr ""

msgid "Insert a quote"
msgstr ""

msgid "Insert code"
msgstr ""

msgid "Insert suggestion"
msgstr ""

msgid "Insights"
msgstr ""

msgid "Install GitLab Runner"
msgstr ""

msgid "Install Runner on Kubernetes"
msgstr ""

msgid "Instance"
msgid_plural "Instances"
msgstr[0] ""
msgstr[1] ""

msgid "Instance Statistics"
msgstr ""

msgid "Instance Statistics visibility"
msgstr ""

msgid "Instance does not support multiple Kubernetes clusters"
msgstr ""

msgid "Integrations"
msgstr ""

msgid "Integrations Settings"
msgstr ""

msgid "Interested parties can even contribute by pushing commits if they want to."
msgstr ""

msgid "Internal"
msgstr ""

msgid "Internal - The group and any internal projects can be viewed by any logged in user."
msgstr ""

msgid "Internal - The project can be accessed by any logged in user."
msgstr ""

msgid "Internal users"
msgstr ""

msgid "Interval Pattern"
msgstr ""

msgid "Introducing Cycle Analytics"
msgstr ""

msgid "Introducing Your Conversational Development Index"
msgstr ""

msgid "Invalid Login or password"
msgstr ""

msgid "Invalid file."
msgstr ""

msgid "Invalid input, please avoid emojis"
msgstr ""

msgid "Invalid pin code"
msgstr ""

msgid "Invalid two-factor code."
msgstr ""

msgid "Invitation"
msgstr ""

msgid "Invite"
msgstr ""

msgid "Invite group"
msgstr ""

msgid "Invite member"
msgstr ""

msgid "Invoke Count"
msgstr ""

msgid "Invoke Time"
msgstr ""

msgid "IssuableStatus|Closed (%{moved_link_start}moved%{moved_link_end})"
msgstr ""

msgid "Issue"
msgstr ""

msgid "Issue Boards"
msgstr ""

msgid "Issue board focus mode"
msgstr ""

msgid "Issue events"
msgstr ""

msgid "Issue settings"
msgstr ""

msgid "Issue template (optional)"
msgstr ""

msgid "IssueBoards|Board"
msgstr ""

msgid "IssueBoards|Boards"
msgstr ""

msgid "IssueBoards|Create new board"
msgstr ""

msgid "IssueBoards|Delete board"
msgstr ""

msgid "IssueBoards|No matching boards found"
msgstr ""

msgid "IssueBoards|Some of your boards are hidden, activate a license to see them again."
msgstr ""

msgid "IssueBoards|Switch board"
msgstr ""

msgid "Issues"
msgstr ""

msgid "Issues can be bugs, tasks or ideas to be discussed. Also, issues are searchable and filterable."
msgstr ""

msgid "Issues closed"
msgstr ""

msgid "Issues, merge requests, pushes, and comments."
msgstr ""

msgid "IssuesAnalytics|After you begin creating issues for your projects, we can start tracking and displaying metrics for them"
msgstr ""

msgid "IssuesAnalytics|Issues Created"
msgstr ""

msgid "IssuesAnalytics|Issues created per month"
msgstr ""

msgid "IssuesAnalytics|Last 12 months"
msgstr ""

msgid "IssuesAnalytics|Sorry, your filter produced no results"
msgstr ""

msgid "IssuesAnalytics|There are no issues for the projects in your group"
msgstr ""

msgid "IssuesAnalytics|To widen your search, change or remove filters in the filter bar above"
msgstr ""

msgid "It must have a header row and at least two columns: the first column is the issue title and the second column is the issue description. The separator is automatically detected."
msgstr ""

msgid "It's you"
msgstr ""

msgid "Jaeger URL"
msgstr ""

msgid "Jaeger tracing"
msgstr ""

msgid "Jan"
msgstr ""

msgid "January"
msgstr ""

msgid "Job"
msgstr ""

msgid "Job ID"
msgstr ""

msgid "Job has been erased"
msgstr ""

msgid "Job has been successfully erased!"
msgstr ""

msgid "Job is stuck. Check runners."
msgstr ""

msgid "Job was retried"
msgstr ""

msgid "Jobs"
msgstr ""

msgid "Job|Browse"
msgstr ""

msgid "Job|Complete Raw"
msgstr ""

msgid "Job|Download"
msgstr ""

msgid "Job|Erase job log"
msgstr ""

msgid "Job|Job artifacts"
msgstr ""

msgid "Job|Job has been erased"
msgstr ""

msgid "Job|Job has been erased by"
msgstr ""

msgid "Job|Keep"
msgstr ""

msgid "Job|Pipeline"
msgstr ""

msgid "Job|Scroll to bottom"
msgstr ""

msgid "Job|Scroll to top"
msgstr ""

msgid "Job|Show complete raw"
msgstr ""

msgid "Job|The artifacts were removed"
msgstr ""

msgid "Job|The artifacts will be removed"
msgstr ""

msgid "Job|This job is stuck because the project doesn't have any runners online assigned to it."
msgstr ""

msgid "Job|for"
msgstr ""

msgid "Job|into"
msgstr ""

msgid "Job|with"
msgstr ""

msgid "Jul"
msgstr ""

msgid "July"
msgstr ""

msgid "Jun"
msgstr ""

msgid "June"
msgstr ""

msgid "Key (PEM)"
msgstr ""

msgid "Kubernetes"
msgstr ""

msgid "Kubernetes Cluster"
msgstr ""

msgid "Kubernetes Clusters"
msgstr ""

msgid "Kubernetes cluster creation time exceeds timeout; %{timeout}"
msgstr ""

msgid "Kubernetes cluster integration was not removed."
msgstr ""

msgid "Kubernetes cluster integration was successfully removed."
msgstr ""

msgid "Kubernetes cluster was successfully updated."
msgstr ""

msgid "Kubernetes configured"
msgstr ""

msgid "Kubernetes service integration has been deprecated. %{deprecated_message_content} your Kubernetes clusters using the new <a href=\"%{url}\"/>Kubernetes Clusters</a> page"
msgstr ""

msgid "LDAP settings"
msgstr ""

msgid "LFS"
msgstr ""

msgid "LFSStatus|Disabled"
msgstr ""

msgid "LFSStatus|Enabled"
msgstr ""

msgid "Label"
msgstr ""

msgid "Label actions dropdown"
msgstr ""

msgid "Label lists show all issues with the selected label."
msgstr ""

msgid "Label was created"
msgstr ""

msgid "Label was removed"
msgstr ""

msgid "Label was successfully updated."
msgstr ""

msgid "LabelSelect|%{firstLabelName} +%{remainingLabelCount} more"
msgstr ""

msgid "LabelSelect|%{labelsString}, and %{remainingLabelCount} more"
msgstr ""

msgid "LabelSelect|Labels"
msgstr ""

msgid "Labels"
msgstr ""

msgid "Labels can be applied to %{features}. Group labels are available for any project within the group."
msgstr ""

msgid "Labels can be applied to issues and merge requests to categorize them."
msgstr ""

msgid "Labels can be applied to issues and merge requests."
msgstr ""

msgid "Labels|<span>Promote label</span> %{labelTitle} <span>to Group Label?</span>"
msgstr ""

msgid "Labels|Promote Label"
msgstr ""

msgid "Labels|Promoting %{labelTitle} will make it available for all projects inside %{groupName}. Existing project labels with the same title will be merged. This action cannot be reversed."
msgstr ""

msgid "Language"
msgstr ""

msgid "Large File Storage"
msgstr ""

msgid "Last %d day"
msgid_plural "Last %d days"
msgstr[0] ""
msgstr[1] ""

msgid "Last Pipeline"
msgstr ""

msgid "Last activity"
msgstr ""

msgid "Last commit"
msgstr ""

msgid "Last contact"
msgstr ""

msgid "Last edited %{date}"
msgstr ""

msgid "Last edited by %{name}"
msgstr ""

msgid "Last reply by"
msgstr ""

msgid "Last seen"
msgstr ""

msgid "Last update"
msgstr ""

msgid "Last updated"
msgstr ""

msgid "LastPushEvent|You pushed to"
msgstr ""

msgid "LastPushEvent|at"
msgstr ""

msgid "Latest changes"
msgstr ""

msgid "Latest pipeline for this branch"
msgstr ""

msgid "Lead"
msgstr ""

msgid "Learn how to %{no_packages_link_start}publish and share your packages%{no_packages_link_end} with GitLab."
msgstr ""

msgid "Learn more"
msgstr ""

msgid "Learn more about %{issue_boards_url}, to keep track of issues in multiple lists, using labels, assignees, and milestones. If you’re missing something from issue boards, please create an issue on %{gitlab_issues_url}."
msgstr ""

msgid "Learn more about Auto DevOps"
msgstr ""

msgid "Learn more about Kubernetes"
msgstr ""

msgid "Learn more about Web Terminal"
msgstr ""

msgid "Learn more about approvals."
msgstr ""

msgid "Learn more about custom project templates"
msgstr ""

msgid "Learn more about group-level project templates"
msgstr ""

msgid "Learn more about signing commits"
msgstr ""

msgid "Learn more in the"
msgstr ""

msgid "Learn more in the|pipeline schedules documentation"
msgstr ""

msgid "Leave"
msgstr ""

msgid "Leave group"
msgstr ""

msgid "Leave project"
msgstr ""

msgid "Leave the \"File type\" and \"Delivery method\" options on their default values."
msgstr ""

msgid "License"
msgstr ""

msgid "LicenseManagement|Add a license"
msgstr ""

msgid "LicenseManagement|Add licenses manually to approve or blacklist"
msgstr ""

msgid "LicenseManagement|Approve"
msgstr ""

msgid "LicenseManagement|Approve license"
msgstr ""

msgid "LicenseManagement|Approve license?"
msgstr ""

msgid "LicenseManagement|Approved"
msgstr ""

msgid "LicenseManagement|Blacklist"
msgstr ""

msgid "LicenseManagement|Blacklist license"
msgstr ""

msgid "LicenseManagement|Blacklist license?"
msgstr ""

msgid "LicenseManagement|Blacklisted"
msgstr ""

msgid "LicenseManagement|Cancel"
msgstr ""

msgid "LicenseManagement|License"
msgstr ""

msgid "LicenseManagement|License Management"
msgstr ""

msgid "LicenseManagement|License details"
msgstr ""

msgid "LicenseManagement|License name"
msgstr ""

msgid "LicenseManagement|Manage approved and blacklisted licenses for this project."
msgstr ""

msgid "LicenseManagement|Packages"
msgstr ""

msgid "LicenseManagement|Remove license"
msgstr ""

msgid "LicenseManagement|Remove license?"
msgstr ""

msgid "LicenseManagement|Submit"
msgstr ""

msgid "LicenseManagement|There are currently no approved or blacklisted licenses in this project."
msgstr ""

msgid "LicenseManagement|This license already exists in this project."
msgstr ""

msgid "LicenseManagement|URL"
msgstr ""

msgid "LicenseManagement|You are about to remove the license, %{name}, from this project."
msgstr ""

msgid "Licenses"
msgstr ""

msgid "Limited to showing %d event at most"
msgid_plural "Limited to showing %d events at most"
msgstr[0] ""
msgstr[1] ""

msgid "LinkedIn"
msgstr ""

msgid "List"
msgstr ""

msgid "List Your Gitea Repositories"
msgstr ""

msgid "List available repositories"
msgstr ""

msgid "List view"
msgstr ""

msgid "List your Bitbucket Server repositories"
msgstr ""

msgid "List your GitHub repositories"
msgstr ""

msgid "Live preview"
msgstr ""

msgid "Loading contribution stats for group members"
msgstr ""

msgid "Loading the GitLab IDE..."
msgstr ""

msgid "Loading..."
msgstr ""

msgid "Loading…"
msgstr ""

msgid "Localization"
msgstr ""

msgid "Lock"
msgstr ""

msgid "Lock %{issuableDisplayName}"
msgstr ""

msgid "Lock not found"
msgstr ""

msgid "Lock this %{issuableDisplayName}? Only <strong>project members</strong> will be able to comment."
msgstr ""

msgid "Lock to current projects"
msgstr ""

msgid "Locked"
msgstr ""

msgid "Locked Files"
msgstr ""

msgid "Locked to current projects"
msgstr ""

msgid "Locks give the ability to lock specific file or folder."
msgstr ""

msgid "Login with smartcard"
msgstr ""

msgid "Logo was successfully removed."
msgstr ""

msgid "Logs"
msgstr ""

msgid "MRApprovals|Approved by"
msgstr ""

msgid "MRApprovals|Approvers"
msgstr ""

msgid "MRApprovals|Pending approvals"
msgstr ""

msgid "MRDiff|Show changes only"
msgstr ""

msgid "MRDiff|Show full file"
msgstr ""

msgid "Make everyone on your team more productive regardless of their location. GitLab Geo creates read-only mirrors of your GitLab instance so you can reduce the time it takes to clone and fetch large repos."
msgstr ""

msgid "Make sure you're logged into the account that owns the projects you'd like to import."
msgstr ""

msgid "Manage Git repositories with fine-grained access controls that keep your code secure. Perform code reviews and enhance collaboration with merge requests. Each project can also have an issue tracker and a wiki."
msgstr ""

msgid "Manage Web IDE features"
msgstr ""

msgid "Manage access"
msgstr ""

msgid "Manage all notifications"
msgstr ""

msgid "Manage applications that can use GitLab as an OAuth provider, and applications that you've authorized to use your account."
msgstr ""

msgid "Manage applications that you've authorized to use your account."
msgstr ""

msgid "Manage group labels"
msgstr ""

msgid "Manage labels"
msgstr ""

msgid "Manage project labels"
msgstr ""

msgid "Manage two-factor authentication"
msgstr ""

msgid "Manage your group’s membership while adding another level of security with SAML."
msgstr ""

msgid "Manifest"
msgstr ""

msgid "Manifest file import"
msgstr ""

msgid "Manual job"
msgstr ""

msgid "Map a FogBugz account ID to a GitLab user"
msgstr ""

msgid "Map a Google Code user to a GitLab user"
msgstr ""

msgid "Map a Google Code user to a full email address"
msgstr ""

msgid "Map a Google Code user to a full name"
msgstr ""

msgid "Mar"
msgstr ""

msgid "March"
msgstr ""

msgid "Mark todo as done"
msgstr ""

msgid "Markdown"
msgstr ""

msgid "Markdown enabled"
msgstr ""

msgid "Maven Metadata"
msgstr ""

msgid "Max access level"
msgstr ""

msgid "Maximum artifacts size (MB)"
msgstr ""

msgid "Maximum attachment size (MB)"
msgstr ""

msgid "Maximum capacity"
msgstr ""

msgid "Maximum delay (Minutes)"
msgstr ""

msgid "Maximum job timeout"
msgstr ""

msgid "Maximum number of mirrors that can be synchronizing at the same time."
msgstr ""

msgid "Maximum push size (MB)"
msgstr ""

msgid "Maximum time between updates that a mirror can have when scheduled to synchronize."
msgstr ""

msgid "May"
msgstr ""

msgid "Median"
msgstr ""

msgid "Member lock"
msgstr ""

msgid "Member since %{date}"
msgstr ""

msgid "Members"
msgstr ""

msgid "Members can be added by project <i>Maintainers</i> or <i>Owners</i>"
msgstr ""

msgid "Members of <strong>%{project_name}</strong>"
msgstr ""

msgid "Members will be forwarded here when signing in to your group. Get this from your identity provider, where it can also be called \"SSO Service Location\", \"SAML Token Issuance Endpoint\", or \"SAML 2.0/W-Federation URL\"."
msgstr ""

msgid "Merge Request"
msgstr ""

msgid "Merge Requests"
msgstr ""

msgid "Merge Requests created"
msgstr ""

msgid "Merge commit message"
msgstr ""

msgid "Merge events"
msgstr ""

msgid "Merge immediately"
msgstr ""

msgid "Merge in progress"
msgstr ""

msgid "Merge pipelines will try to validate the post-merge result prior to merging"
msgstr ""

msgid "Merge request"
msgstr ""

msgid "Merge request approvals"
msgstr ""

msgid "Merge requests"
msgstr ""

msgid "Merge requests are a place to propose changes you've made to a project and discuss those changes with others"
msgstr ""

msgid "Merge when pipeline succeeds"
msgstr ""

msgid "MergeRequests|Add a reply"
msgstr ""

msgid "MergeRequests|An error occurred while saving the draft comment."
msgstr ""

msgid "MergeRequests|Discussion stays resolved"
msgstr ""

msgid "MergeRequests|Discussion stays unresolved"
msgstr ""

msgid "MergeRequests|Discussion will be resolved"
msgstr ""

msgid "MergeRequests|Discussion will be unresolved"
msgstr ""

msgid "MergeRequests|Jump to next unresolved discussion"
msgstr ""

msgid "MergeRequests|Reply..."
msgstr ""

msgid "MergeRequests|Resolve this discussion in a new issue"
msgstr ""

msgid "MergeRequests|Saving the comment failed"
msgstr ""

msgid "MergeRequests|Toggle comments for this file"
msgstr ""

msgid "MergeRequests|View file @ %{commitId}"
msgstr ""

msgid "MergeRequests|View replaced file @ %{commitId}"
msgstr ""

msgid "MergeRequests|commented on commit %{commitLink}"
msgstr ""

msgid "MergeRequests|started a discussion"
msgstr ""

msgid "MergeRequests|started a discussion on %{linkStart}an old version of the diff%{linkEnd}"
msgstr ""

msgid "MergeRequests|started a discussion on %{linkStart}the diff%{linkEnd}"
msgstr ""

msgid "MergeRequests|started a discussion on an outdated change in commit %{linkStart}%{commitId}%{linkEnd}"
msgstr ""

msgid "MergeRequests|started a discussion on commit %{linkStart}%{commitId}%{linkEnd}"
msgstr ""

msgid "MergeRequest| %{paragraphStart}changed the description %{descriptionChangedTimes} times %{timeDifferenceMinutes}%{paragraphEnd}"
msgstr ""

msgid "MergeRequest|Error loading full diff. Please try again."
msgstr ""

msgid "MergeRequest|Filter files"
msgstr ""

msgid "MergeRequest|No files found"
msgstr ""

msgid "Merged"
msgstr ""

msgid "Merged branches are being deleted. This can take some time depending on the number of branches. Please refresh the page to see changes."
msgstr ""

msgid "Messages"
msgstr ""

msgid "Metrics"
msgstr ""

msgid "Metrics - Influx"
msgstr ""

msgid "Metrics - Prometheus"
msgstr ""

msgid "Metrics and profiling"
msgstr ""

msgid "Metrics for environment"
msgstr ""

msgid "Metrics|Check out the CI/CD documentation on deploying to an environment"
msgstr ""

msgid "Metrics|Create metric"
msgstr ""

msgid "Metrics|Delete metric"
msgstr ""

msgid "Metrics|Delete metric?"
msgstr ""

msgid "Metrics|Edit metric"
msgstr ""

msgid "Metrics|Environment"
msgstr ""

msgid "Metrics|For grouping similar metrics"
msgstr ""

msgid "Metrics|Label of the y-axis (usually the unit). The x-axis always represents time."
msgstr ""

msgid "Metrics|Learn about environments"
msgstr ""

msgid "Metrics|Legend label (optional)"
msgstr ""

msgid "Metrics|Must be a valid PromQL query."
msgstr ""

msgid "Metrics|New metric"
msgstr ""

msgid "Metrics|No deployed environments"
msgstr ""

msgid "Metrics|PromQL query is valid"
msgstr ""

msgid "Metrics|Prometheus Query Documentation"
msgstr ""

msgid "Metrics|There was an error fetching the environments data, please try again"
msgstr ""

msgid "Metrics|There was an error getting deployment information."
msgstr ""

msgid "Metrics|There was an error getting environments information."
msgstr ""

msgid "Metrics|There was an error trying to validate your query"
msgstr ""

msgid "Metrics|There was an error while retrieving metrics"
msgstr ""

msgid "Metrics|Unexpected deployment data response from prometheus endpoint"
msgstr ""

msgid "Metrics|Unexpected metrics data response from prometheus endpoint"
msgstr ""

msgid "Metrics|Unit label"
msgstr ""

msgid "Metrics|Used as a title for the chart"
msgstr ""

msgid "Metrics|Used if the query returns a single series. If it returns multiple series, their legend labels will be picked up from the response."
msgstr ""

msgid "Metrics|Y-axis label"
msgstr ""

msgid "Metrics|You're about to permanently delete this metric. This cannot be undone."
msgstr ""

msgid "Metrics|e.g. Throughput"
msgstr ""

msgid "Milestone"
msgstr ""

msgid "Milestone lists not available with your current license"
msgstr ""

msgid "Milestone lists show all issues from the selected milestone."
msgstr ""

msgid "Milestones"
msgstr ""

msgid "Milestones| You’re about to permanently delete the milestone %{milestoneTitle} and remove it from %{issuesWithCount} and %{mergeRequestsWithCount}. Once deleted, it cannot be undone or recovered."
msgstr ""

msgid "Milestones| You’re about to permanently delete the milestone %{milestoneTitle}. This milestone is not currently used in any issues or merge requests."
msgstr ""

msgid "Milestones|<p>%{milestonePromotion}</p> %{finalWarning}"
msgstr ""

msgid "Milestones|Delete milestone"
msgstr ""

msgid "Milestones|Delete milestone %{milestoneTitle}?"
msgstr ""

msgid "Milestones|Failed to delete milestone %{milestoneTitle}"
msgstr ""

msgid "Milestones|Milestone %{milestoneTitle} was not found"
msgstr ""

msgid "Milestones|Promote %{milestoneTitle} to group milestone?"
msgstr ""

msgid "Milestones|Promote Milestone"
msgstr ""

msgid "Milestones|Promoting %{milestone} will make it available for all projects inside %{groupName}. Existing project milestones with the same name will be merged. "
msgstr ""

msgid "Milestones|This action cannot be reversed."
msgstr ""

msgid "Minimum capacity to be available before we schedule more mirrors preemptively."
msgstr ""

msgid "Mirror a repository"
msgstr ""

msgid "Mirror direction"
msgstr ""

msgid "Mirror repository"
msgstr ""

msgid "Mirror user"
msgstr ""

msgid "Mirrored repositories"
msgstr ""

msgid "Mirroring repositories"
msgstr ""

msgid "Mirroring settings were successfully updated."
msgstr ""

msgid "MissingSSHKeyWarningLink|add an SSH key"
msgstr ""

msgid "Modal|Cancel"
msgstr ""

msgid "Modal|Close"
msgstr ""

msgid "Modify commit message"
msgstr ""

msgid "Modify commit messages"
msgstr ""

msgid "Modify merge commit"
msgstr ""

msgid "Monday"
msgstr ""

msgid "Monitor your errors by integrating with Sentry"
msgstr ""

msgid "Monitoring"
msgstr ""

msgid "Months"
msgstr ""

msgid "More"
msgstr ""

msgid "More actions"
msgstr ""

msgid "More info"
msgstr ""

msgid "More information"
msgstr ""

msgid "More information is available|here"
msgstr ""

msgid "More than %{number_commits_distance} commits different with %{default_branch}"
msgstr ""

msgid "Most stars"
msgstr ""

msgid "Move"
msgstr ""

msgid "Move issue"
msgstr ""

msgid "Multiple issue boards"
msgstr ""

msgid "Name"
msgstr ""

msgid "Name new label"
msgstr ""

msgid "Name your individual key via a title"
msgstr ""

msgid "Name:"
msgstr ""

msgid "Naming, tags, avatar"
msgstr ""

msgid "Naming, visibility"
msgstr ""

msgid "Nav|Help"
msgstr ""

msgid "Nav|Home"
msgstr ""

msgid "Nav|Sign In / Register"
msgstr ""

msgid "Nav|Sign out and sign in with a different account"
msgstr ""

msgid "Need help?"
msgstr ""

msgid "Network"
msgstr ""

msgid "Never"
msgstr ""

msgid "New"
msgstr ""

msgid "New Application"
msgstr ""

msgid "New Environment"
msgstr ""

msgid "New Group"
msgstr ""

msgid "New Identity"
msgstr ""

msgid "New Issue"
msgid_plural "New Issues"
msgstr[0] ""
msgstr[1] ""

msgid "New Label"
msgstr ""

msgid "New Milestone"
msgstr ""

msgid "New Pages Domain"
msgstr ""

msgid "New Password"
msgstr ""

msgid "New Pipeline Schedule"
msgstr ""

msgid "New Snippet"
msgstr ""

msgid "New branch"
msgstr ""

msgid "New branch unavailable"
msgstr ""

msgid "New deploy key"
msgstr ""

msgid "New directory"
msgstr ""

msgid "New environment"
msgstr ""

msgid "New epic"
msgstr ""

msgid "New file"
msgstr ""

msgid "New group"
msgstr ""

msgid "New health check access token has been generated!"
msgstr ""

msgid "New identity"
msgstr ""

msgid "New issue"
msgstr ""

msgid "New label"
msgstr ""

msgid "New merge request"
msgstr ""

msgid "New milestone"
msgstr ""

msgid "New pipelines will cancel older, pending pipelines on the same branch"
msgstr ""

msgid "New project"
msgstr ""

msgid "New runners registration token has been generated!"
msgstr ""

msgid "New schedule"
msgstr ""

msgid "New snippet"
msgstr ""

msgid "New subgroup"
msgstr ""

msgid "New tag"
msgstr ""

msgid "New users set to external"
msgstr ""

msgid "New..."
msgstr ""

msgid "Newly registered users will by default be external"
msgstr ""

msgid "No"
msgstr ""

msgid "No %{providerTitle} repositories available to import"
msgstr ""

msgid "No Label"
msgstr ""

msgid "No Tag"
msgstr ""

msgid "No activities found"
msgstr ""

msgid "No assignee"
msgstr ""

msgid "No branches found"
msgstr ""

msgid "No changes"
msgstr ""

msgid "No changes between %{ref_start}%{source_branch}%{ref_end} and %{ref_start}%{target_branch}%{ref_end}"
msgstr ""

msgid "No connection could be made to a Gitaly Server, please check your logs!"
msgstr ""

msgid "No container images stored for this project. Add one by following the instructions above."
msgstr ""

msgid "No contributions were found"
msgstr ""

msgid "No credit card required."
msgstr ""

msgid "No designs found."
msgstr ""

msgid "No details available"
msgstr ""

msgid "No due date"
msgstr ""

msgid "No errors to display."
msgstr ""

msgid "No estimate or time spent"
msgstr ""

msgid "No file chosen"
msgstr ""

msgid "No file selected"
msgstr ""

msgid "No files found."
msgstr ""

msgid "No issues for the selected time period."
msgstr ""

msgid "No labels with such name or description"
msgstr ""

msgid "No license. All rights reserved"
msgstr ""

msgid "No matching results"
msgstr ""

msgid "No merge requests for the selected time period."
msgstr ""

msgid "No merge requests found"
msgstr ""

msgid "No messages were logged"
msgstr ""

msgid "No milestones to show"
msgstr ""

msgid "No other labels with such name or description"
msgstr ""

msgid "No preview for this file type"
msgstr ""

msgid "No prioritised labels with such name or description"
msgstr ""

msgid "No public groups"
msgstr ""

msgid "No pushes for the selected time period."
msgstr ""

msgid "No repository"
msgstr ""

msgid "No runners found"
msgstr ""

msgid "No schedules"
msgstr ""

msgid "No start date"
msgstr ""

msgid "No, directly import the existing email addresses and usernames."
msgstr ""

msgid "Nodes"
msgstr ""

msgid "None"
msgstr ""

msgid "Not allowed to merge"
msgstr ""

msgid "Not available"
msgstr ""

msgid "Not available for private projects"
msgstr ""

msgid "Not available for protected branches"
msgstr ""

msgid "Not confidential"
msgstr ""

msgid "Not enough data"
msgstr ""

msgid "Not found."
msgstr ""

msgid "Not now"
msgstr ""

msgid "Not started"
msgstr ""

msgid "Note that this invitation was sent to %{mail_to_invite_email}, but you are signed in as %{link_to_current_user} with email %{mail_to_current_user}."
msgstr ""

msgid "Note: As an administrator you may like to configure %{github_integration_link}, which will allow login via GitHub and allow connecting repositories without generating a Personal Access Token."
msgstr ""

msgid "Note: As an administrator you may like to configure %{github_integration_link}, which will allow login via GitHub and allow importing repositories without generating a Personal Access Token."
msgstr ""

msgid "Note: Consider asking your GitLab administrator to configure %{github_integration_link}, which will allow login via GitHub and allow connecting repositories without generating a Personal Access Token."
msgstr ""

msgid "Note: Consider asking your GitLab administrator to configure %{github_integration_link}, which will allow login via GitHub and allow importing repositories without generating a Personal Access Token."
msgstr ""

msgid "Notes|Are you sure you want to cancel creating this comment?"
msgstr ""

msgid "Notes|Collapse replies"
msgstr ""

msgid "Notes|Show all activity"
msgstr ""

msgid "Notes|Show comments only"
msgstr ""

msgid "Notes|Show history only"
msgstr ""

msgid "Notification events"
msgstr ""

msgid "Notification setting"
msgstr ""

msgid "Notification setting - %{notification_title}"
msgstr ""

msgid "NotificationEvent|Close issue"
msgstr ""

msgid "NotificationEvent|Close merge request"
msgstr ""

msgid "NotificationEvent|Failed pipeline"
msgstr ""

msgid "NotificationEvent|Merge merge request"
msgstr ""

msgid "NotificationEvent|New epic"
msgstr ""

msgid "NotificationEvent|New issue"
msgstr ""

msgid "NotificationEvent|New merge request"
msgstr ""

msgid "NotificationEvent|New note"
msgstr ""

msgid "NotificationEvent|Reassign issue"
msgstr ""

msgid "NotificationEvent|Reassign merge request"
msgstr ""

msgid "NotificationEvent|Reopen issue"
msgstr ""

msgid "NotificationEvent|Successful pipeline"
msgstr ""

msgid "NotificationLevel|Custom"
msgstr ""

msgid "NotificationLevel|Disabled"
msgstr ""

msgid "NotificationLevel|Global"
msgstr ""

msgid "NotificationLevel|On mention"
msgstr ""

msgid "NotificationLevel|Participate"
msgstr ""

msgid "NotificationLevel|Watch"
msgstr ""

msgid "Notifications"
msgstr ""

msgid "Notifications off"
msgstr ""

msgid "Notifications on"
msgstr ""

msgid "Nov"
msgstr ""

msgid "November"
msgstr ""

msgid "OK"
msgstr ""

msgid "Object does not exist on the server or you don't have permissions to access it"
msgstr ""

msgid "Oct"
msgstr ""

msgid "October"
msgstr ""

msgid "OfSearchInADropdown|Filter"
msgstr ""

msgid "Once imported, repositories can be mirrored over SSH. Read more %{ssh_link}"
msgstr ""

msgid "One more item"
msgid_plural "%d more items"
msgstr[0] ""
msgstr[1] ""

msgid "One or more of your Bitbucket projects cannot be imported into GitLab directly because they use Subversion or Mercurial for version control, rather than Git."
msgstr ""

msgid "One or more of your Google Code projects cannot be imported into GitLab directly because they use Subversion or Mercurial for version control, rather than Git."
msgstr ""

msgid "Only admins"
msgstr ""

msgid "Only mirror protected branches"
msgstr ""

msgid "Only policy:"
msgstr ""

msgid "Only proceed if you trust %{idp_url} to control your GitLab account sign in."
msgstr ""

msgid "Only project members can comment."
msgstr ""

msgid "Only project members will be imported. Group members will be skipped."
msgstr ""

msgid "Oops, are you sure?"
msgstr ""

msgid "Open"
msgstr ""

msgid "Open Documentation"
msgstr ""

msgid "Open comment type dropdown"
msgstr ""

msgid "Open errors"
msgstr ""

msgid "Open in Xcode"
msgstr ""

msgid "Open projects"
msgstr ""

msgid "Open sidebar"
msgstr ""

msgid "Open source software to collaborate on code"
msgstr ""

msgid "Opened"
msgstr ""

msgid "Opened MR"
msgstr ""

msgid "Opened issues"
msgstr ""

msgid "OpenedNDaysAgo|Opened"
msgstr ""

msgid "Opens in a new window"
msgstr ""

msgid "Operations"
msgstr ""

msgid "Operations Dashboard"
msgstr ""

msgid "Operations Settings"
msgstr ""

msgid "OperationsDashboard|Add a project to the dashboard"
msgstr ""

msgid "OperationsDashboard|The operations dashboard provides a summary of each project's operational health, including pipeline and alert statuses."
msgstr ""

msgid "OperationsDashboard|Unable to add %{invalidProjects}. The Operations Dashboard is available for public projects, and private projects in groups with a Gold plan."
msgstr ""

msgid "Optional"
msgstr ""

msgid "Optionally, you can %{link_to_customize} how FogBugz email addresses and usernames are imported into GitLab."
msgstr ""

msgid "Optionally, you can %{link_to_customize} how Google Code email addresses and usernames are imported into GitLab."
msgstr ""

msgid "Options"
msgstr ""

msgid "Or you can choose one of the suggested colors below"
msgstr ""

msgid "Other Labels"
msgstr ""

msgid "Other information"
msgstr ""

msgid "Outbound requests"
msgstr ""

msgid "Overview"
msgstr ""

msgid "Overwrite diverged branches"
msgstr ""

msgid "Owner"
msgstr ""

msgid "Package information"
msgstr ""

msgid "Package was removed"
msgstr ""

msgid "Packages"
msgstr ""

msgid "Page not found"
msgstr ""

msgid "Page was successfully deleted"
msgstr ""

msgid "Pages"
msgstr ""

msgid "Pages Domain"
msgstr ""

msgid "Pages Domains"
msgstr ""

msgid "Pagination|Last »"
msgstr ""

msgid "Pagination|Next"
msgstr ""

msgid "Pagination|Prev"
msgstr ""

msgid "Pagination|« First"
msgstr ""

msgid "Parameter"
msgstr ""

msgid "Part of merge request changes"
msgstr ""

msgid "Password"
msgstr ""

msgid "Past due"
msgstr ""

msgid "Paste a machine public key here. Read more about how to generate it %{link_start}here%{link_end}"
msgstr ""

msgid "Paste epic link"
msgstr ""

msgid "Paste issue link"
msgstr ""

msgid "Paste your public SSH key, which is usually contained in the file '~/.ssh/id_rsa.pub' and begins with 'ssh-rsa'. Don't use your private SSH key."
msgstr ""

msgid "Path, transfer, remove"
msgstr ""

msgid "Path:"
msgstr ""

msgid "Pause"
msgstr ""

msgid "Paused Runners don't accept new jobs"
msgstr ""

msgid "Pending"
msgstr ""

msgid "People without permission will never get a notification and won't be able to comment."
msgstr ""

msgid "Perform advanced options such as changing path, transferring, or removing the group."
msgstr ""

msgid "Performance optimization"
msgstr ""

msgid "Permissions"
msgstr ""

msgid "Permissions, LFS, 2FA"
msgstr ""

msgid "Personal Access Token"
msgstr ""

msgid "Personal project creation is not allowed. Please contact your administrator with questions"
msgstr ""

msgid "Pick a name"
msgstr ""

msgid "Pipeline"
msgstr ""

msgid "Pipeline Schedule"
msgstr ""

msgid "Pipeline Schedules"
msgstr ""

msgid "Pipeline minutes quota"
msgstr ""

msgid "Pipeline quota"
msgstr ""

msgid "Pipeline triggers"
msgstr ""

msgid "PipelineCharts|Failed:"
msgstr ""

msgid "PipelineCharts|Overall statistics"
msgstr ""

msgid "PipelineCharts|Success ratio:"
msgstr ""

msgid "PipelineCharts|Successful:"
msgstr ""

msgid "PipelineCharts|Total:"
msgstr ""

msgid "PipelineSchedules|Activated"
msgstr ""

msgid "PipelineSchedules|Active"
msgstr ""

msgid "PipelineSchedules|All"
msgstr ""

msgid "PipelineSchedules|Inactive"
msgstr ""

msgid "PipelineSchedules|Next Run"
msgstr ""

msgid "PipelineSchedules|None"
msgstr ""

msgid "PipelineSchedules|Provide a short description for this pipeline"
msgstr ""

msgid "PipelineSchedules|Take ownership"
msgstr ""

msgid "PipelineSchedules|Target"
msgstr ""

msgid "PipelineSchedules|Variables"
msgstr ""

msgid "PipelineSheduleIntervalPattern|Custom"
msgstr ""

msgid "PipelineStatusTooltip|Commit: %{ci_status}"
msgstr ""

msgid "PipelineStatusTooltip|Pipeline: %{ci_status}"
msgstr ""

msgid "Pipelines"
msgstr ""

msgid "Pipelines charts"
msgstr ""

msgid "Pipelines for last month"
msgstr ""

msgid "Pipelines for last week"
msgstr ""

msgid "Pipelines for last year"
msgstr ""

msgid "Pipelines need to be configured to enable this feature."
msgstr ""

msgid "Pipelines page"
msgstr ""

msgid "Pipelines settings for '%{project_name}' were successfully updated."
msgstr ""

msgid "Pipelines|Build with confidence"
msgstr ""

msgid "Pipelines|CI Lint"
msgstr ""

msgid "Pipelines|Clear Runner Caches"
msgstr ""

msgid "Pipelines|Continuous Integration can help catch bugs by running your tests automatically, while Continuous Deployment can help you deliver code to your product environment."
msgstr ""

msgid "Pipelines|Get started with Pipelines"
msgstr ""

msgid "Pipelines|Loading Pipelines"
msgstr ""

msgid "Pipelines|Project cache successfully reset."
msgstr ""

msgid "Pipelines|Run Pipeline"
msgstr ""

msgid "Pipelines|Something went wrong while cleaning runners cache."
msgstr ""

msgid "Pipelines|There are currently no %{scope} pipelines."
msgstr ""

msgid "Pipelines|There are currently no pipelines."
msgstr ""

msgid "Pipelines|There was an error fetching the pipelines. Try again in a few moments or contact your support team."
msgstr ""

msgid "Pipelines|This project is not currently set up to run pipelines."
msgstr ""

msgid "Pipeline|Commit"
msgstr ""

msgid "Pipeline|Coverage"
msgstr ""

msgid "Pipeline|Create for"
msgstr ""

msgid "Pipeline|Create pipeline"
msgstr ""

msgid "Pipeline|Duration"
msgstr ""

msgid "Pipeline|Existing branch name or tag"
msgstr ""

msgid "Pipeline|Pipeline"
msgstr ""

msgid "Pipeline|Run Pipeline"
msgstr ""

msgid "Pipeline|Search branches"
msgstr ""

msgid "Pipeline|Specify variable values to be used in this run. The values specified in %{settings_link} will be used by default."
msgstr ""

msgid "Pipeline|Stages"
msgstr ""

msgid "Pipeline|Status"
msgstr ""

msgid "Pipeline|Stop pipeline"
msgstr ""

msgid "Pipeline|Stop pipeline #%{pipelineId}?"
msgstr ""

msgid "Pipeline|Variables"
msgstr ""

msgid "Pipeline|You’re about to stop pipeline %{pipelineId}."
msgstr ""

msgid "Pipeline|all"
msgstr ""

msgid "Pipeline|for"
msgstr ""

msgid "Pipeline|into"
msgstr ""

msgid "Pipeline|on"
msgstr ""

msgid "Pipeline|success"
msgstr ""

msgid "Pipeline|with"
msgstr ""

msgid "Pipeline|with stage"
msgstr ""

msgid "Pipeline|with stages"
msgstr ""

msgid "Plain diff"
msgstr ""

msgid "PlantUML"
msgstr ""

msgid "Play"
msgstr ""

msgid "Please %{link_to_register} or %{link_to_sign_in} to comment"
msgstr ""

msgid "Please accept the Terms of Service before continuing."
msgstr ""

msgid "Please choose a group URL with no special characters."
msgstr ""

msgid "Please convert them to %{link_to_git}, and go through the %{link_to_import_flow} again."
msgstr ""

msgid "Please convert them to Git on Google Code, and go through the %{link_to_import_flow} again."
msgstr ""

msgid "Please create a username with only alphanumeric characters."
msgstr ""

msgid "Please enable and migrate to hashed storage to avoid security issues and ensure data integrity. %{migrate_link}"
msgstr ""

msgid "Please enter a non-negative number"
msgstr ""

msgid "Please enter a number greater than %{number} (from the project settings)"
msgstr ""

msgid "Please enter a valid number"
msgstr ""

msgid "Please fill in a descriptive name for your group."
msgstr ""

msgid "Please migrate all existing projects to hashed storage to avoid security issues and ensure data integrity. %{migrate_link}"
msgstr ""

msgid "Please note that this application is not provided by GitLab and you should verify its authenticity before allowing access."
msgstr ""

msgid "Please provide a name"
msgstr ""

msgid "Please select a group."
msgstr ""

msgid "Please select and add a member"
msgstr ""

msgid "Please select at least one filter to see results"
msgstr ""

msgid "Please set a new password before proceeding."
msgstr ""

msgid "Please solve the reCAPTCHA"
msgstr ""

msgid "Please try again"
msgstr ""

msgid "Please upgrade PostgreSQL to version 9.6 or greater. The status of the replication cannot be determined reliably with the current version."
msgstr ""

msgid "Please use this form to report users to GitLab who create spam issues, comments or behave inappropriately."
msgstr ""

msgid "Please wait while we connect to your repository. Refresh at will."
msgstr ""

msgid "Please wait while we import the repository for you. Refresh at will."
msgstr ""

msgid "Preferences"
msgstr ""

msgid "Preferences|Navigation theme"
msgstr ""

msgid "Preferences|This feature is experimental and translations are not complete yet"
msgstr ""

msgid "Press Enter or click to search"
msgstr ""

msgid "Prevent adding new members to project membership within this group"
msgstr ""

msgid "Preview"
msgstr ""

msgid "Preview payload"
msgstr ""

msgid "Primary"
msgstr ""

msgid "Prioritize"
msgstr ""

msgid "Prioritize label"
msgstr ""

msgid "Prioritized Labels"
msgstr ""

msgid "Prioritized label"
msgstr ""

msgid "Private"
msgstr ""

msgid "Private - Project access must be granted explicitly to each user."
msgstr ""

msgid "Private - The group and its projects can only be viewed by members."
msgstr ""

msgid "Private projects can be created in your personal namespace with:"
msgstr ""

msgid "Profile"
msgstr ""

msgid "Profile Settings"
msgstr ""

msgid "Profiles| You are about to permanently delete %{yourAccount}, and all of the issues, merge requests, and groups linked to your account. Once you confirm %{deleteAccount}, it cannot be undone or recovered."
msgstr ""

msgid "Profiles| You are going to change the username %{currentUsernameBold} to %{newUsernameBold}. Profile and projects will be redirected to the %{newUsername} namespace but this redirect will expire once the %{currentUsername} namespace is registered by another user or group. Please update your Git repository remotes as soon as possible."
msgstr ""

msgid "Profiles|@username"
msgstr ""

msgid "Profiles|Account scheduled for removal."
msgstr ""

msgid "Profiles|Activate signin with one of the following services"
msgstr ""

msgid "Profiles|Active"
msgstr ""

msgid "Profiles|Add key"
msgstr ""

msgid "Profiles|Add status emoji"
msgstr ""

msgid "Profiles|Avatar cropper"
msgstr ""

msgid "Profiles|Avatar will be removed. Are you sure?"
msgstr ""

msgid "Profiles|Change username"
msgstr ""

msgid "Profiles|Changing your username can have unintended side effects."
msgstr ""

msgid "Profiles|Choose file..."
msgstr ""

msgid "Profiles|Choose to show contributions of private projects on your public profile without any project, repository or organization information"
msgstr ""

msgid "Profiles|City, country"
msgstr ""

msgid "Profiles|Clear status"
msgstr ""

msgid "Profiles|Click on icon to activate signin with one of the following services"
msgstr ""

msgid "Profiles|Connect"
msgstr ""

msgid "Profiles|Connected Accounts"
msgstr ""

msgid "Profiles|Current path: %{path}"
msgstr ""

msgid "Profiles|Current status"
msgstr ""

msgid "Profiles|Delete Account"
msgstr ""

msgid "Profiles|Delete account"
msgstr ""

msgid "Profiles|Delete your account?"
msgstr ""

msgid "Profiles|Deleting an account has the following effects:"
msgstr ""

msgid "Profiles|Disconnect"
msgstr ""

msgid "Profiles|Do not show on profile"
msgstr ""

msgid "Profiles|Don't display activity-related personal information on your profiles"
msgstr ""

msgid "Profiles|Edit Profile"
msgstr ""

msgid "Profiles|Enter your name, so people you know can recognize you"
msgstr ""

msgid "Profiles|Increase your account's security by enabling Two-Factor Authentication (2FA)"
msgstr ""

msgid "Profiles|Invalid password"
msgstr ""

msgid "Profiles|Invalid username"
msgstr ""

msgid "Profiles|Learn more"
msgstr ""

msgid "Profiles|Made a private contribution"
msgstr ""

msgid "Profiles|Main settings"
msgstr ""

msgid "Profiles|No file chosen"
msgstr ""

msgid "Profiles|Path"
msgstr ""

msgid "Profiles|Position and size your new avatar"
msgstr ""

msgid "Profiles|Private contributions"
msgstr ""

msgid "Profiles|Public Avatar"
msgstr ""

msgid "Profiles|Remove avatar"
msgstr ""

msgid "Profiles|Set new profile picture"
msgstr ""

msgid "Profiles|Social sign-in"
msgstr ""

msgid "Profiles|Some options are unavailable for LDAP accounts"
msgstr ""

msgid "Profiles|Tell us about yourself in fewer than 250 characters"
msgstr ""

msgid "Profiles|The maximum file size allowed is 200KB."
msgstr ""

msgid "Profiles|This doesn't look like a public SSH key, are you sure you want to add it?"
msgstr ""

msgid "Profiles|This email will be displayed on your public profile"
msgstr ""

msgid "Profiles|This email will be used for web based operations, such as edits and merges. %{commit_email_link_start}Learn more%{commit_email_link_end}"
msgstr ""

msgid "Profiles|This emoji and message will appear on your profile and throughout the interface."
msgstr ""

msgid "Profiles|This information will appear on your profile"
msgstr ""

msgid "Profiles|Two-Factor Authentication"
msgstr ""

msgid "Profiles|Type your %{confirmationValue} to confirm:"
msgstr ""

msgid "Profiles|Typically starts with \"ssh-rsa …\""
msgstr ""

msgid "Profiles|Update profile settings"
msgstr ""

msgid "Profiles|Update username"
msgstr ""

msgid "Profiles|Upload new avatar"
msgstr ""

msgid "Profiles|Use a private email - %{email}"
msgstr ""

msgid "Profiles|Username change failed - %{message}"
msgstr ""

msgid "Profiles|Username successfully changed"
msgstr ""

msgid "Profiles|Using emojis in names seems fun, but please try to set a status message instead"
msgstr ""

msgid "Profiles|What's your status?"
msgstr ""

msgid "Profiles|Who you represent or work for"
msgstr ""

msgid "Profiles|You can change your avatar here"
msgstr ""

msgid "Profiles|You can change your avatar here or remove the current avatar to revert to %{gravatar_link}"
msgstr ""

msgid "Profiles|You can upload your avatar here"
msgstr ""

msgid "Profiles|You can upload your avatar here or change it at %{gravatar_link}"
msgstr ""

msgid "Profiles|You don't have access to delete this user."
msgstr ""

msgid "Profiles|You must transfer ownership or delete these groups before you can delete your account."
msgstr ""

msgid "Profiles|Your LinkedIn profile name from linkedin.com/in/profilename"
msgstr ""

msgid "Profiles|Your account is currently an owner in these groups:"
msgstr ""

msgid "Profiles|Your email address was automatically set based on your %{provider_label} account"
msgstr ""

msgid "Profiles|Your location was automatically set based on your %{provider_label} account"
msgstr ""

msgid "Profiles|Your name was automatically set based on your %{provider_label} account, so people you know can recognize you"
msgstr ""

msgid "Profiles|Your status"
msgstr ""

msgid "Profiles|e.g. My MacBook key"
msgstr ""

msgid "Profiles|username"
msgstr ""

msgid "Profiles|website.com"
msgstr ""

msgid "Profiles|your account"
msgstr ""

msgid "Profiling - Performance bar"
msgstr ""

msgid "Programming languages used in this repository"
msgstr ""

msgid "Progress"
msgstr ""

msgid "Project"
msgstr ""

msgid "Project \"%{name}\" is no longer available. Select another project to continue."
msgstr ""

msgid "Project %{project_repo} could not be found"
msgstr ""

msgid "Project '%{project_name}' is being imported."
msgstr ""

msgid "Project '%{project_name}' is in the process of being deleted."
msgstr ""

msgid "Project '%{project_name}' queued for deletion."
msgstr ""

msgid "Project '%{project_name}' was successfully created."
msgstr ""

msgid "Project '%{project_name}' was successfully updated."
msgstr ""

msgid "Project Badges"
msgstr ""

msgid "Project URL"
msgstr ""

msgid "Project access must be granted explicitly to each user."
msgstr ""

msgid "Project avatar"
msgstr ""

msgid "Project avatar in repository: %{link}"
msgstr ""

msgid "Project details"
msgstr ""

msgid "Project export could not be deleted."
msgstr ""

msgid "Project export enabled"
msgstr ""

msgid "Project export has been deleted."
msgstr ""

msgid "Project export link has expired. Please generate a new export from your project settings."
msgstr ""

msgid "Project export started. A download link will be sent by email."
msgstr ""

msgid "Project has too many %{label_for_message} to search"
msgstr ""

msgid "Project members"
msgstr ""

msgid "Project name"
msgstr ""

msgid "Project slug"
msgstr ""

msgid "Project:"
msgstr ""

msgid "ProjectActivityRSS|Subscribe"
msgstr ""

msgid "ProjectCreationLevel|Allowed to create projects"
msgstr ""

msgid "ProjectCreationLevel|Default project creation protection"
msgstr ""

msgid "ProjectCreationLevel|Developers + Maintainers"
msgstr ""

msgid "ProjectCreationLevel|Maintainers"
msgstr ""

msgid "ProjectCreationLevel|No one"
msgstr ""

msgid "ProjectFileTree|Name"
msgstr ""

msgid "ProjectLastActivity|Never"
msgstr ""

msgid "ProjectLifecycle|Stage"
msgstr ""

msgid "ProjectOverview|Fork"
msgstr ""

msgid "ProjectOverview|Forks"
msgstr ""

msgid "ProjectOverview|Go to your fork"
msgstr ""

msgid "ProjectOverview|Star"
msgstr ""

msgid "ProjectOverview|Unstar"
msgstr ""

msgid "ProjectOverview|You have reached your project limit"
msgstr ""

msgid "ProjectOverview|You must sign in to star a project"
msgstr ""

msgid "ProjectPage|Project ID: %{project_id}"
msgstr ""

msgid "ProjectSettings|Badges"
msgstr ""

msgid "ProjectSettings|Contact an admin to change this setting."
msgstr ""

msgid "ProjectSettings|Customize your project badges."
msgstr ""

msgid "ProjectSettings|Failed to protect the tag"
msgstr ""

msgid "ProjectSettings|Failed to update tag!"
msgstr ""

msgid "ProjectSettings|Learn more about badges."
msgstr ""

msgid "ProjectSettings|Only signed commits can be pushed to this repository."
msgstr ""

msgid "ProjectSettings|This setting is applied on the server level and can be overridden by an admin."
msgstr ""

msgid "ProjectSettings|This setting is applied on the server level but has been overridden for this project."
msgstr ""

msgid "ProjectSettings|This setting will be applied to all projects unless overridden by an admin."
msgstr ""

msgid "ProjectSettings|Users can only push commits to this repository that were committed with one of their own verified emails."
msgstr ""

msgid "Projects"
msgstr ""

msgid "Projects Successfully Retrieved"
msgstr ""

msgid "Projects shared with %{group_name}"
msgstr ""

msgid "Projects that belong to a group are prefixed with the group namespace. Existing projects may be moved into a group."
msgstr ""

msgid "Projects with write access"
msgstr ""

msgid "ProjectsDropdown|Frequently visited"
msgstr ""

msgid "ProjectsDropdown|Loading projects"
msgstr ""

msgid "ProjectsDropdown|Projects you visit often will appear here"
msgstr ""

msgid "ProjectsDropdown|Search your projects"
msgstr ""

msgid "ProjectsDropdown|Something went wrong on our end."
msgstr ""

msgid "ProjectsDropdown|Sorry, no projects matched your search"
msgstr ""

msgid "ProjectsDropdown|This feature requires browser localStorage support"
msgstr ""

msgid "PrometheusAlerts|Add alert"
msgstr ""

msgid "PrometheusAlerts|Alert set"
msgstr ""

msgid "PrometheusAlerts|Edit alert"
msgstr ""

msgid "PrometheusAlerts|Error creating alert"
msgstr ""

msgid "PrometheusAlerts|Error deleting alert"
msgstr ""

msgid "PrometheusAlerts|Error fetching alert"
msgstr ""

msgid "PrometheusAlerts|Error saving alert"
msgstr ""

msgid "PrometheusAlerts|No alert set"
msgstr ""

msgid "PrometheusAlerts|Operator"
msgstr ""

msgid "PrometheusAlerts|Threshold"
msgstr ""

msgid "PrometheusService|%{exporters} with %{metrics} were found"
msgstr ""

msgid "PrometheusService|<p class=\"text-tertiary\">No <a href=\"%{docsUrl}\">common metrics</a> were found</p>"
msgstr ""

msgid "PrometheusService|Active"
msgstr ""

msgid "PrometheusService|Auto configuration"
msgstr ""

msgid "PrometheusService|Automatically deploy and configure Prometheus on your clusters to monitor your project’s environments"
msgstr ""

msgid "PrometheusService|Common metrics"
msgstr ""

msgid "PrometheusService|Common metrics are automatically monitored based on a library of metrics from popular exporters."
msgstr ""

msgid "PrometheusService|Custom metrics"
msgstr ""

msgid "PrometheusService|Enable Prometheus to define custom metrics, using either option above"
msgstr ""

msgid "PrometheusService|Finding and configuring metrics..."
msgstr ""

msgid "PrometheusService|Finding custom metrics..."
msgstr ""

msgid "PrometheusService|Install Prometheus on clusters"
msgstr ""

msgid "PrometheusService|Manage clusters"
msgstr ""

msgid "PrometheusService|Manual configuration"
msgstr ""

msgid "PrometheusService|Metrics"
msgstr ""

msgid "PrometheusService|Missing environment variable"
msgstr ""

msgid "PrometheusService|More information"
msgstr ""

msgid "PrometheusService|New metric"
msgstr ""

msgid "PrometheusService|Prometheus API Base URL, like http://prometheus.example.com/"
msgstr ""

msgid "PrometheusService|Prometheus is being automatically managed on your clusters"
msgstr ""

msgid "PrometheusService|These metrics will only be monitored after your first deployment to an environment"
msgstr ""

msgid "PrometheusService|Time-series monitoring service"
msgstr ""

msgid "PrometheusService|To enable manual configuration, uninstall Prometheus from your clusters"
msgstr ""

msgid "PrometheusService|To enable the installation of Prometheus on your clusters, deactivate the manual configuration below"
msgstr ""

msgid "PrometheusService|Waiting for your first deployment to an environment to find common metrics"
msgstr ""

msgid "Promote"
msgstr ""

msgid "Promote these project milestones into a group milestone."
msgstr ""

msgid "Promote to Group Milestone"
msgstr ""

msgid "Promote to group label"
msgstr ""

msgid "Promotions|Don't show me this again"
msgstr ""

msgid "Promotions|Epics let you manage your portfolio of projects more efficiently and with less effort by tracking groups of issues that share a theme, across projects and milestones."
msgstr ""

msgid "Promotions|This feature is locked."
msgstr ""

msgid "Promotions|Upgrade plan"
msgstr ""

msgid "Prompt users to upload SSH keys"
msgstr ""

msgid "Protected"
msgstr ""

msgid "Protected Environments"
msgstr ""

msgid "ProtectedEnvironment|%{environment_name} will be writable for developers. Are you sure?"
msgstr ""

msgid "ProtectedEnvironment|Allowed to deploy"
msgstr ""

msgid "ProtectedEnvironment|Choose who is allowed to deploy"
msgstr ""

msgid "ProtectedEnvironment|Environment"
msgstr ""

msgid "ProtectedEnvironment|Protect"
msgstr ""

msgid "ProtectedEnvironment|Protect Environments in order to restrict who can execute deployments."
msgstr ""

msgid "ProtectedEnvironment|Protect an environment"
msgstr ""

msgid "ProtectedEnvironment|Protected Environment (%{protected_environments_count})"
msgstr ""

msgid "ProtectedEnvironment|Select an environment"
msgstr ""

msgid "ProtectedEnvironment|There are currently no protected environments, protect an environment with the form above."
msgstr ""

msgid "ProtectedEnvironment|Unprotect"
msgstr ""

msgid "ProtectedEnvironment|Your environment can't be unprotected"
msgstr ""

msgid "ProtectedEnvironment|Your environment has been protected."
msgstr ""

msgid "ProtectedEnvironment|Your environment has been unprotected"
msgstr ""

msgid "Protip:"
msgstr ""

msgid "Provider"
msgstr ""

msgid "Pseudonymizer data collection"
msgstr ""

msgid "Public"
msgstr ""

msgid "Public - The group and any public projects can be viewed without any authentication."
msgstr ""

msgid "Public - The project can be accessed without any authentication."
msgstr ""

msgid "Public deploy keys (%{deploy_keys_count})"
msgstr ""

msgid "Public pipelines"
msgstr ""

msgid "Pull"
msgstr ""

msgid "Push"
msgstr ""

msgid "Push Rules"
msgstr ""

msgid "Push an existing Git repository"
msgstr ""

msgid "Push an existing folder"
msgstr ""

msgid "Push events"
msgstr ""

msgid "Push project from command line"
msgstr ""

msgid "Push to create a project"
msgstr ""

msgid "PushRule|Committer restriction"
msgstr ""

msgid "Pushed"
msgstr ""

msgid "Pushes"
msgstr ""

msgid "Quarters"
msgstr ""

msgid "Query"
msgstr ""

msgid "Quick actions can be used in the issues description and comment boxes."
msgstr ""

msgid "README"
msgstr ""

msgid "Read more"
msgstr ""

msgid "Read more about environments"
msgstr ""

msgid "Read more about project permissions <strong>%{link_to_help}</strong>"
msgstr ""

msgid "Real-time features"
msgstr ""

msgid "Receive alerts from manually configured Prometheus servers."
msgstr ""

msgid "Recent"
msgstr ""

msgid "Recent Project Activity"
msgstr ""

msgid "Recent searches"
msgstr ""

msgid "Redirect to SAML provider to test configuration"
msgstr ""

msgid "Reference:"
msgstr ""

msgid "Refresh"
msgstr ""

msgid "Refreshing in a second to show the updated status..."
msgid_plural "Refreshing in %d seconds to show the updated status..."
msgstr[0] ""
msgstr[1] ""

msgid "Regenerate key"
msgstr ""

msgid "Regex pattern"
msgstr ""

msgid "Register / Sign In"
msgstr ""

msgid "Register U2F device"
msgstr ""

msgid "Register and see your runners for this group."
msgstr ""

msgid "Register and see your runners for this project."
msgstr ""

msgid "Registry"
msgstr ""

msgid "Related Commits"
msgstr ""

msgid "Related Deployed Jobs"
msgstr ""

msgid "Related Issues"
msgstr ""

msgid "Related Jobs"
msgstr ""

msgid "Related Merge Requests"
msgstr ""

msgid "Related Merged Requests"
msgstr ""

msgid "Related merge requests"
msgstr ""

msgid "Releases"
msgstr ""

msgid "Releases mark specific points in a project's development history, communicate information about the type of change, and deliver on prepared, often compiled, versions of the software to be reused elsewhere. Currently, releases can only be created through the API."
msgstr ""

msgid "Remind later"
msgstr ""

msgid "Remove"
msgstr ""

msgid "Remove Runner"
msgstr ""

msgid "Remove all approvals in a merge request when new commits are pushed to its source branch"
msgstr ""

msgid "Remove approver"
msgstr ""

msgid "Remove approvers"
msgstr ""

msgid "Remove approvers?"
msgstr ""

msgid "Remove avatar"
msgstr ""

msgid "Remove group"
msgstr ""

msgid "Remove priority"
msgstr ""

msgid "Remove project"
msgstr ""

msgid "Removed group can not be restored!"
msgstr ""

msgid "Removing group will cause all child projects and resources to be removed."
msgstr ""

msgid "Rename"
msgstr ""

msgid "Rename file"
msgstr ""

msgid "Rename folder"
msgstr ""

msgid "Reopen epic"
msgstr ""

msgid "Reopen milestone"
msgstr ""

msgid "Repair authentication"
msgstr ""

msgid "Reply to comment"
msgstr ""

msgid "Reply to this email directly or %{view_it_on_gitlab}."
msgstr ""

msgid "Repo by URL"
msgstr ""

msgid "Report abuse to GitLab"
msgstr ""

msgid "Reporting"
msgstr ""

msgid "Reports|%{failedString} and %{resolvedString}"
msgstr ""

msgid "Reports|Actions"
msgstr ""

msgid "Reports|Class"
msgstr ""

msgid "Reports|Confidence"
msgstr ""

msgid "Reports|Execution time"
msgstr ""

msgid "Reports|Failure"
msgstr ""

msgid "Reports|Severity"
msgstr ""

msgid "Reports|System output"
msgstr ""

msgid "Reports|Test summary"
msgstr ""

msgid "Reports|Test summary failed loading results"
msgstr ""

msgid "Reports|Test summary results are being parsed"
msgstr ""

msgid "Reports|Vulnerability"
msgstr ""

msgid "Reports|issue"
msgstr ""

msgid "Reports|merge request"
msgstr ""

msgid "Reports|no changed test results"
msgstr ""

msgid "Repository"
msgstr ""

msgid "Repository Settings"
msgstr ""

msgid "Repository URL"
msgstr ""

msgid "Repository check was triggered."
msgstr ""

msgid "Repository cleanup"
msgstr ""

msgid "Repository cleanup has started. You will receive an email once the cleanup operation is complete."
msgstr ""

msgid "Repository has no locks."
msgstr ""

msgid "Repository maintenance"
msgstr ""

msgid "Repository mirror"
msgstr ""

msgid "Repository storage"
msgstr ""

msgid "RepositorySettingsAccessLevel|Select"
msgstr ""

msgid "Request Access"
msgstr ""

msgid "Requested %{time_ago}"
msgstr ""

msgid "Requests Profiles"
msgstr ""

msgid "Require all users in this group to setup Two-factor authentication"
msgstr ""

msgid "Require all users to accept Terms of Service and Privacy Policy when they access GitLab."
msgstr ""

msgid "Require approval from code owners"
msgstr ""

msgid "Requires approval from %{names}."
msgid_plural "Requires %{count} more approvals from %{names}."
msgstr[0] ""
msgstr[1] ""

msgid "Requires approval."
msgid_plural "Requires %d more approvals."
msgstr[0] ""
msgstr[1] ""

msgid "Resend invite"
msgstr ""

msgid "Reset authorization key"
msgstr ""

msgid "Reset authorization key?"
msgstr ""

msgid "Reset health check access token"
msgstr ""

msgid "Reset key"
msgstr ""

msgid "Reset runners registration token"
msgstr ""

msgid "Resetting the authorization key will invalidate the previous key. Existing alert configurations will need to be updated with the new key."
msgstr ""

msgid "Resolve all discussions in new issue"
msgstr ""

msgid "Resolve conflicts on source branch"
msgstr ""

msgid "Resolve discussion"
msgstr ""

msgid "Resolved"
msgstr ""

msgid "Resolved 1 discussion."
msgstr ""

msgid "Resolved all discussions."
msgstr ""

msgid "Response"
msgstr ""

msgid "Response didn't include `service_desk_address`"
msgstr ""

msgid "Response metrics (AWS ELB)"
msgstr ""

msgid "Response metrics (Custom)"
msgstr ""

msgid "Response metrics (HA Proxy)"
msgstr ""

msgid "Response metrics (NGINX Ingress VTS)"
msgstr ""

msgid "Response metrics (NGINX Ingress)"
msgstr ""

msgid "Response metrics (NGINX)"
msgstr ""

msgid "Restart Terminal"
msgstr ""

msgid "Resume"
msgstr ""

msgid "Retry"
msgstr ""

msgid "Retry this job"
msgstr ""

msgid "Retry verification"
msgstr ""

msgid "Reveal value"
msgid_plural "Reveal values"
msgstr[0] ""
msgstr[1] ""

msgid "Reveal values"
msgstr ""

msgid "Revert this commit"
msgstr ""

msgid "Revert this merge request"
msgstr ""

msgid "Review"
msgstr ""

msgid "Review the process for configuring service providers in your identity provider — in this case, GitLab is the \"service provider\" or \"relying party\"."
msgstr ""

msgid "Reviewing"
msgstr ""

msgid "Reviewing (merge request !%{mergeRequestId})"
msgstr ""

msgid "Revoke"
msgstr ""

msgid "Revoked impersonation token %{token_name}!"
msgstr ""

msgid "Roadmap"
msgstr ""

msgid "Run CI/CD pipelines for external repositories"
msgstr ""

msgid "Run tests against your code live using the Web Terminal"
msgstr ""

msgid "Run untagged jobs"
msgstr ""

msgid "Runner cannot be assigned to other projects"
msgstr ""

msgid "Runner runs jobs from all unassigned projects"
msgstr ""

msgid "Runner runs jobs from all unassigned projects in its group"
msgstr ""

msgid "Runner runs jobs from assigned projects"
msgstr ""

msgid "Runner token"
msgstr ""

msgid "Runner was not updated."
msgstr ""

msgid "Runner was successfully updated."
msgstr ""

msgid "Runner will not receive any new jobs"
msgstr ""

msgid "Runners"
msgstr ""

msgid "Runners API"
msgstr ""

msgid "Runners activated for this project"
msgstr ""

msgid "Runners can be placed on separate users, servers, and even on your local machine."
msgstr ""

msgid "Runners can be placed on separate users, servers, even on your local machine."
msgstr ""

msgid "Runners currently online: %{active_runners_count}"
msgstr ""

msgid "Runners page"
msgstr ""

msgid "Runners page."
msgstr ""

msgid "Runners|You have used all your shared Runners pipeline minutes."
msgstr ""

msgid "Running"
msgstr ""

msgid "Running…"
msgstr ""

msgid "SAML SSO"
msgstr ""

msgid "SAML SSO for %{group_name}"
msgstr ""

msgid "SAML Single Sign On"
msgstr ""

msgid "SAML Single Sign On Settings"
msgstr ""

msgid "SAML for %{group_name}"
msgstr ""

msgid "SHA1 fingerprint of the SAML token signing certificate. Get this from your identity provider, where it can also be called \"Thumbprint\"."
msgstr ""

msgid "SSH Keys"
msgstr ""

msgid "SSH host keys"
msgstr ""

msgid "SSH public key"
msgstr ""

msgid "SSL Verification"
msgstr ""

msgid "Saturday"
msgstr ""

msgid "Save"
msgstr ""

msgid "Save Changes"
msgstr ""

msgid "Save application"
msgstr ""

msgid "Save changes"
msgstr ""

msgid "Save changes before testing"
msgstr ""

msgid "Save comment"
msgstr ""

msgid "Save pipeline schedule"
msgstr ""

msgid "Save variables"
msgstr ""

msgid "Schedule a new pipeline"
msgstr ""

msgid "Scheduled"
msgstr ""

msgid "Schedules"
msgstr ""

msgid "Scheduling"
msgstr ""

msgid "Scheduling Pipelines"
msgstr ""

msgid "Scope"
msgstr ""

msgid "Scope not supported with disabled 'users_search' feature!"
msgstr ""

msgid "Scoped issue boards"
msgstr ""

msgid "Scroll down to <strong>Google Code Project Hosting</strong> and enable the switch on the right."
msgstr ""

msgid "Scroll to bottom"
msgstr ""

msgid "Scroll to top"
msgstr ""

msgid "Search"
msgstr ""

msgid "Search an environment spec"
msgstr ""

msgid "Search branches"
msgstr ""

msgid "Search branches and tags"
msgstr ""

msgid "Search files"
msgstr ""

msgid "Search for projects, issues, etc."
msgstr ""

msgid "Search groups"
msgstr ""

msgid "Search merge requests"
msgstr ""

msgid "Search milestones"
msgstr ""

msgid "Search or filter results..."
msgstr ""

msgid "Search or jump to…"
msgstr ""

msgid "Search project"
msgstr ""

msgid "Search projects"
msgstr ""

msgid "Search users"
msgstr ""

msgid "Search users or groups"
msgstr ""

msgid "Search your projects"
msgstr ""

msgid "SearchAutocomplete|All GitLab"
msgstr ""

msgid "SearchAutocomplete|Issues I've created"
msgstr ""

msgid "SearchAutocomplete|Issues assigned to me"
msgstr ""

msgid "SearchAutocomplete|Merge requests I've created"
msgstr ""

msgid "SearchAutocomplete|Merge requests assigned to me"
msgstr ""

msgid "SearchAutocomplete|in all GitLab"
msgstr ""

msgid "SearchAutocomplete|in this group"
msgstr ""

msgid "SearchAutocomplete|in this project"
msgstr ""

msgid "Secret"
msgstr ""

msgid "Security"
msgstr ""

msgid "Security Dashboard"
msgstr ""

msgid "Security Dashboard|Error fetching the dashboard data. Please check your network connection and try again."
msgstr ""

msgid "Security Dashboard|Error fetching the vulnerability counts. Please check your network connection and try again."
msgstr ""

msgid "Security Dashboard|Error fetching the vulnerability list. Please check your network connection and try again."
msgstr ""

msgid "Security Dashboard|Issue Created"
msgstr ""

msgid "Security Reports|At this time, the security dashboard only supports SAST and dependency scanning."
msgstr ""

msgid "Security Reports|Create issue"
msgstr ""

msgid "Security Reports|Dismiss vulnerability"
msgstr ""

msgid "Security Reports|Learn more about setting up your dashboard"
msgstr ""

msgid "Security Reports|More info"
msgstr ""

msgid "Security Reports|No Vulnerabilities"
msgstr ""

msgid "Security Reports|Security dashboard documentation"
msgstr ""

msgid "Security Reports|There was an error creating the issue."
msgstr ""

msgid "Security Reports|There was an error creating the merge request."
msgstr ""

msgid "Security Reports|There was an error dismissing the vulnerability."
msgstr ""

msgid "Security Reports|There was an error reverting the dismissal."
msgstr ""

msgid "Security Reports|There was an error reverting this dismissal."
msgstr ""

msgid "Security Reports|Undo dismiss"
msgstr ""

msgid "Security Reports|We've found no vulnerabilities for your group"
msgstr ""

msgid "Security Reports|While it's rare to have no vulnerabilities for your group, it can happen. In any event, we ask that you please double check your settings to make sure you've set up your dashboard correctly."
msgstr ""

msgid "Security dashboard"
msgstr ""

msgid "SecurityDashboard| The security dashboard displays the latest security report. Use it to find and fix vulnerabilities."
msgstr ""

msgid "SecurityDashboard|Monitor vulnerabilities in your code"
msgstr ""

msgid "SecurityDashboard|Pipeline %{pipelineLink} triggered"
msgstr ""

msgid "See metrics"
msgstr ""

msgid "See the affected projects in the GitLab admin panel"
msgstr ""

msgid "Select"
msgstr ""

msgid "Select Archive Format"
msgstr ""

msgid "Select a group to invite"
msgstr ""

msgid "Select a namespace to fork the project"
msgstr ""

msgid "Select a project to read Insights configuration file"
msgstr ""

msgid "Select a repository"
msgstr ""

msgid "Select a template repository"
msgstr ""

msgid "Select a timezone"
msgstr ""

msgid "Select an existing Kubernetes cluster or create a new one"
msgstr ""

msgid "Select assignee"
msgstr ""

msgid "Select branch/tag"
msgstr ""

msgid "Select members to invite"
msgstr ""

msgid "Select project"
msgstr ""

msgid "Select project and zone to choose machine type"
msgstr ""

msgid "Select project to choose zone"
msgstr ""

msgid "Select projects you want to import."
msgstr ""

msgid "Select source branch"
msgstr ""

msgid "Select target branch"
msgstr ""

msgid "Select the branch you want to set as the default for this project. All merge requests and commits will automatically be made against this branch unless you specify a different one."
msgstr ""

msgid "Select the custom project template source group."
msgstr ""

msgid "Selected levels cannot be used by non-admin users for groups, projects or snippets. If the public level is restricted, user profiles are only visible to logged in users."
msgstr ""

msgid "Selecting a GitLab user will add a link to the GitLab user in the descriptions of issues and comments (e.g. \"By <a href=\"#\">@johnsmith</a>\"). It will also associate and/or assign these issues and comments with the selected user."
msgstr ""

msgid "Send an email notification to Developers."
msgstr ""

msgid "Send email"
msgstr ""

msgid "Send report"
msgstr ""

msgid "Send usage data"
msgstr ""

msgid "Sentry API URL"
msgstr ""

msgid "Sep"
msgstr ""

msgid "September"
msgstr ""

msgid "Server supports batch API only, please update your Git LFS client to version 1.0.1 and up."
msgstr ""

msgid "Server version"
msgstr ""

msgid "Serverless"
msgstr ""

msgid "ServerlessDetails|Kubernetes Pods"
msgstr ""

msgid "ServerlessDetails|Number of Kubernetes pods in use over time based on necessity."
msgstr ""

msgid "ServerlessDetails|pod in use"
msgstr ""

msgid "ServerlessDetails|pods in use"
msgstr ""

msgid "ServerlessURL|Copy URL to clipboard"
msgstr ""

msgid "Serverless| In order to start using functions as a service, you must first install Knative on your Kubernetes cluster."
msgstr ""

msgid "Serverless|An error occurred while retrieving serverless components"
msgstr ""

msgid "Serverless|Getting started with serverless"
msgstr ""

msgid "Serverless|If you believe none of these apply, please check back later as the function data may be in the process of becoming available."
msgstr ""

msgid "Serverless|Install Knative"
msgstr ""

msgid "Serverless|Learn more about Serverless"
msgstr ""

msgid "Serverless|No functions available"
msgstr ""

msgid "Serverless|There is currently no function data available from Knative. This could be for a variety of reasons including:"
msgstr ""

msgid "Service Desk"
msgstr ""

msgid "Service Templates"
msgstr ""

msgid "Service URL"
msgstr ""

msgid "Session duration (minutes)"
msgstr ""

msgid "Session expiration, projects limit and attachment size."
msgstr ""

msgid "Set a number of approvals required, the approvers and other approval settings."
msgstr ""

msgid "Set a password on your account to pull or push via %{protocol}."
msgstr ""

msgid "Set a template repository for projects in this group"
msgstr ""

msgid "Set default and restrict visibility levels. Configure import sources and git access protocol."
msgstr ""

msgid "Set instance-wide template repository"
msgstr ""

msgid "Set max session time for web terminal."
msgstr ""

msgid "Set new password"
msgstr ""

msgid "Set notification email for abuse reports."
msgstr ""

msgid "Set number of approvers required before open merge requests can be merged"
msgstr ""

msgid "Set requirements for a user to sign-in. Enable mandatory two-factor authentication."
msgstr ""

msgid "Set the default expiration time for each job's artifacts. 0 for unlimited. The default unit is in seconds, but you can define an alternative. For example: <code>4 mins 2 sec</code>, <code>2h42min</code>."
msgstr ""

msgid "Set the duration for which the jobs will be considered as old and expired. Once that time passes, the jobs will be archived and no longer able to be retried. Make it empty to never expire jobs. It has to be no less than 1 day, for example: <code>15 days</code>, <code>1 month</code>, <code>2 years</code>."
msgstr ""

msgid "Set the maximum file size for each job's artifacts"
msgstr ""

msgid "Set the maximum number of pipeline minutes that a group can use on shared Runners per month. 0 for unlimited."
msgstr ""

msgid "Set up CI/CD"
msgstr ""

msgid "Set up a %{type} Runner manually"
msgstr ""

msgid "Set up a specific Runner automatically"
msgstr ""

msgid "Set up assertions/attributes/claims (email, first_name, last_name) and NameID according to %{docsLinkStart}the documentation %{icon}%{docsLinkEnd}"
msgstr ""

msgid "Set up new U2F device"
msgstr ""

msgid "Set up new password"
msgstr ""

msgid "Set up your project to automatically push and/or pull changes to/from another repository. Branches, tags, and commits will be synced automatically."
msgstr ""

msgid "SetPasswordToCloneLink|set a password"
msgstr ""

msgid "SetStatusModal|Add status emoji"
msgstr ""

msgid "SetStatusModal|Clear status"
msgstr ""

msgid "SetStatusModal|Edit status"
msgstr ""

msgid "SetStatusModal|Remove status"
msgstr ""

msgid "SetStatusModal|Set a status"
msgstr ""

msgid "SetStatusModal|Set status"
msgstr ""

msgid "SetStatusModal|Sorry, we weren't able to set your status. Please try again later."
msgstr ""

msgid "SetStatusModal|What's your status?"
msgstr ""

msgid "Settings"
msgstr ""

msgid "Share"
msgstr ""

msgid "Share the <strong>%{sso_label}</strong> with members so they can sign in to your group through your identity provider"
msgstr ""

msgid "Shared Runners"
msgstr ""

msgid "Shared projects"
msgstr ""

msgid "SharedRunnersMinutesSettings|By resetting the pipeline minutes for this namespace, the currently used minutes will be set to zero."
msgstr ""

msgid "SharedRunnersMinutesSettings|Reset pipeline minutes"
msgstr ""

msgid "SharedRunnersMinutesSettings|Reset used pipeline minutes"
msgstr ""

msgid "Sherlock Transactions"
msgstr ""

msgid "Show all activity"
msgstr ""

msgid "Show command"
msgstr ""

msgid "Show comments only"
msgstr ""

msgid "Show complete raw log"
msgstr ""

msgid "Show file browser"
msgstr ""

msgid "Show latest version"
msgstr ""

msgid "Show parent pages"
msgstr ""

msgid "Show parent subgroups"
msgstr ""

msgid "Show whitespace changes"
msgstr ""

msgid "Showing %d event"
msgid_plural "Showing %d events"
msgstr[0] ""
msgstr[1] ""

msgid "Side-by-side"
msgstr ""

msgid "Sidebar|Change weight"
msgstr ""

msgid "Sidebar|None"
msgstr ""

msgid "Sidebar|Only numeral characters allowed"
msgstr ""

msgid "Sidebar|Weight"
msgstr ""

msgid "Sign in"
msgstr ""

msgid "Sign in / Register"
msgstr ""

msgid "Sign in to \"%{group_name}\""
msgstr ""

msgid "Sign in using smart card"
msgstr ""

msgid "Sign in via 2FA code"
msgstr ""

msgid "Sign in with Single Sign-On"
msgstr ""

msgid "Sign in with smart card"
msgstr ""

msgid "Sign out"
msgstr ""

msgid "Sign-in restrictions"
msgstr ""

msgid "Sign-up restrictions"
msgstr ""

msgid "Similar issues"
msgstr ""

msgid "Size"
msgstr ""

msgid "Size and domain settings for static websites"
msgstr ""

msgid "Size limit per repository (MB)"
msgstr ""

msgid "Slack application"
msgstr ""

msgid "Slack integration allows you to interact with GitLab via slash commands in a chat window."
msgstr ""

msgid "Slower but makes sure the project workspace is pristine as it clones the repository from scratch for every job"
msgstr ""

msgid "Smartcard"
msgstr ""

msgid "Smartcard authentication failed: client certificate header is missing."
msgstr ""

msgid "Snippet Contents"
msgstr ""

msgid "Snippets"
msgstr ""

msgid "SnippetsEmptyState|Explore public snippets"
msgstr ""

msgid "SnippetsEmptyState|New snippet"
msgstr ""

msgid "SnippetsEmptyState|No snippets found"
msgstr ""

msgid "SnippetsEmptyState|Snippets are small pieces of code or notes that you want to keep."
msgstr ""

msgid "SnippetsEmptyState|There are no snippets to show."
msgstr ""

msgid "SnippetsEmptyState|They can be either public or private."
msgstr ""

msgid "Some email servers do not support overriding the email sender name. Enable this option to include the name of the author of the issue, merge request or comment in the email body instead."
msgstr ""

msgid "Someone edited this %{issueType} at the same time you did. The description has been updated and you will need to make your changes again."
msgstr ""

msgid "Someone edited this merge request at the same time you did. Please refresh the page to see changes."
msgstr ""

msgid "Something went wrong on our end"
msgstr ""

msgid "Something went wrong on our end."
msgstr ""

msgid "Something went wrong on our end. Please try again!"
msgstr ""

msgid "Something went wrong on our end. Please try again."
msgstr ""

msgid "Something went wrong trying to change the confidentiality of this issue"
msgstr ""

msgid "Something went wrong trying to change the locked state of this %{issuableDisplayName}"
msgstr ""

msgid "Something went wrong when toggling the button"
msgstr ""

msgid "Something went wrong while applying the suggestion. Please try again."
msgstr ""

msgid "Something went wrong while closing the %{issuable}. Please try again later"
msgstr ""

msgid "Something went wrong while deleting the source branch. Please try again."
msgstr ""

msgid "Something went wrong while fetching %{listType} list"
msgstr ""

msgid "Something went wrong while fetching comments. Please try again."
msgstr ""

msgid "Something went wrong while fetching group member contributions"
msgstr ""

msgid "Something went wrong while fetching the environments for this merge request. Please try again."
msgstr ""

msgid "Something went wrong while fetching the projects."
msgstr ""

msgid "Something went wrong while fetching the registry list."
msgstr ""

msgid "Something went wrong while merging this merge request. Please try again."
msgstr ""

msgid "Something went wrong while reopening the %{issuable}. Please try again later"
msgstr ""

msgid "Something went wrong while resolving this discussion. Please try again."
msgstr ""

msgid "Something went wrong, unable to add %{project} to dashboard"
msgstr ""

msgid "Something went wrong, unable to get operations projects"
msgstr ""

msgid "Something went wrong, unable to remove project"
msgstr ""

msgid "Something went wrong. Please try again."
msgstr ""

msgid "Sorry, no epics matched your search"
msgstr ""

msgid "Sorry, no projects matched your search"
msgstr ""

msgid "Sorry, your filter produced no results"
msgstr ""

msgid "Sort by"
msgstr ""

msgid "Sort direction"
msgstr ""

msgid "SortOptions|Access level, ascending"
msgstr ""

msgid "SortOptions|Access level, descending"
msgstr ""

msgid "SortOptions|Created date"
msgstr ""

msgid "SortOptions|Due date"
msgstr ""

msgid "SortOptions|Due later"
msgstr ""

msgid "SortOptions|Due soon"
msgstr ""

msgid "SortOptions|Label priority"
msgstr ""

msgid "SortOptions|Largest group"
msgstr ""

msgid "SortOptions|Largest repository"
msgstr ""

msgid "SortOptions|Last Contact"
msgstr ""

msgid "SortOptions|Last created"
msgstr ""

msgid "SortOptions|Last joined"
msgstr ""

msgid "SortOptions|Last updated"
msgstr ""

msgid "SortOptions|Least popular"
msgstr ""

msgid "SortOptions|Less weight"
msgstr ""

msgid "SortOptions|Milestone due date"
msgstr ""

msgid "SortOptions|Milestone due later"
msgstr ""

msgid "SortOptions|Milestone due soon"
msgstr ""

msgid "SortOptions|More weight"
msgstr ""

msgid "SortOptions|Most popular"
msgstr ""

msgid "SortOptions|Most stars"
msgstr ""

msgid "SortOptions|Name"
msgstr ""

msgid "SortOptions|Name, ascending"
msgstr ""

msgid "SortOptions|Name, descending"
msgstr ""

msgid "SortOptions|Oldest created"
msgstr ""

msgid "SortOptions|Oldest joined"
msgstr ""

msgid "SortOptions|Oldest last activity"
msgstr ""

msgid "SortOptions|Oldest sign in"
msgstr ""

msgid "SortOptions|Oldest updated"
msgstr ""

msgid "SortOptions|Popularity"
msgstr ""

msgid "SortOptions|Priority"
msgstr ""

msgid "SortOptions|Recent last activity"
msgstr ""

msgid "SortOptions|Recent sign in"
msgstr ""

msgid "SortOptions|Start date"
msgstr ""

msgid "SortOptions|Start later"
msgstr ""

msgid "SortOptions|Start soon"
msgstr ""

msgid "SortOptions|Weight"
msgstr ""

msgid "Source"
msgstr ""

msgid "Source (branch or tag)"
msgstr ""

msgid "Source code"
msgstr ""

msgid "Source is not available"
msgstr ""

msgid "Source project cannot be found."
msgstr ""

msgid "Spam Logs"
msgstr ""

msgid "Spam and Anti-bot Protection"
msgstr ""

msgid "Spam log successfully submitted as ham."
msgstr ""

msgid "Specific Runners"
msgstr ""

msgid "Specify an e-mail address regex pattern to identify default internal users."
msgstr ""

msgid "Specify the following URL during the Runner setup:"
msgstr ""

msgid "Squash commit message"
msgstr ""

msgid "Squash commits"
msgstr ""

msgid "Stage"
msgstr ""

msgid "Stage & Commit"
msgstr ""

msgid "Stage all changes"
msgstr ""

msgid "Stage changes"
msgstr ""

msgid "Staged"
msgstr ""

msgid "Staged %{type}"
msgstr ""

msgid "Star a label to make it a priority label. Order the prioritized labels to change their relative priority, by dragging."
msgstr ""

msgid "StarProject|Star"
msgstr ""

msgid "Starred Projects"
msgstr ""

msgid "Starred Projects' Activity"
msgstr ""

msgid "Starred projects"
msgstr ""

msgid "StarredProjectsEmptyState|Visit a project page and press on a star icon. Then, you can find the project on this page."
msgstr ""

msgid "StarredProjectsEmptyState|You don't have starred projects yet."
msgstr ""

msgid "Stars"
msgstr ""

msgid "Start Web Terminal"
msgstr ""

msgid "Start a %{new_merge_request} with these changes"
msgstr ""

msgid "Start a review"
msgstr ""

msgid "Start and due date"
msgstr ""

msgid "Start cleanup"
msgstr ""

msgid "Start date"
msgstr ""

msgid "Start discussion"
msgstr ""

msgid "Start discussion & close %{noteable_name}"
msgstr ""

msgid "Start discussion & reopen %{noteable_name}"
msgstr ""

msgid "Start the Runner!"
msgstr ""

msgid "Start your trial"
msgstr ""

msgid "Started"
msgstr ""

msgid "Started %{startsIn}"
msgstr ""

msgid "Started asynchronous removal of all repository check states."
msgstr ""

msgid "Starting..."
msgstr ""

msgid "Starts %{startsIn}"
msgstr ""

msgid "Starts at (UTC)"
msgstr ""

msgid "State your message to activate"
msgstr ""

msgid "Status"
msgstr ""

msgid "Status:"
msgstr ""

msgid "Stop Terminal"
msgstr ""

msgid "Stop environment"
msgstr ""

msgid "Stop impersonation"
msgstr ""

msgid "Stop this environment"
msgstr ""

msgid "Stopped"
msgstr ""

msgid "Stopping this environment is currently not possible as a deployment is in progress"
msgstr ""

msgid "Stopping..."
msgstr ""

msgid "Storage"
msgstr ""

msgid "Storage:"
msgstr ""

msgid "Subgroups"
msgstr ""

msgid "Subgroups and projects"
msgstr ""

msgid "Submit as spam"
msgstr ""

msgid "Submit feedback"
msgstr ""

msgid "Submit review"
msgstr ""

msgid "Submit search"
msgstr ""

msgid "Subscribe"
msgstr ""

msgid "Subscribe at group level"
msgstr ""

msgid "Subscribe at project level"
msgstr ""

msgid "Subscribe to RSS feed"
msgstr ""

msgid "Subscribe to calendar"
msgstr ""

msgid "Subscribed"
msgstr ""

msgid "SubscriptionTable|Billing"
msgstr ""

msgid "SubscriptionTable|Free"
msgstr ""

msgid "SubscriptionTable|GitLab allows you to continue using your subscription even if you exceed the number of seats you purchased. You will be required to pay for these seats upon renewal."
msgstr ""

msgid "SubscriptionTable|GitLab.com %{planName} %{suffix}"
msgstr ""

msgid "SubscriptionTable|Last invoice"
msgstr ""

msgid "SubscriptionTable|Loading subscriptions"
msgstr ""

msgid "SubscriptionTable|Manage"
msgstr ""

msgid "SubscriptionTable|Max seats used"
msgstr ""

msgid "SubscriptionTable|Next invoice"
msgstr ""

msgid "SubscriptionTable|Seats currently in use"
msgstr ""

msgid "SubscriptionTable|Seats in subscription"
msgstr ""

msgid "SubscriptionTable|Seats owed"
msgstr ""

msgid "SubscriptionTable|Subscription end date"
msgstr ""

msgid "SubscriptionTable|Subscription start date"
msgstr ""

msgid "SubscriptionTable|This is the last time the GitLab.com team was in contact with you to settle any outstanding balances."
msgstr ""

msgid "SubscriptionTable|This is the maximum number of users that have existed at the same time since this subscription started."
msgstr ""

msgid "SubscriptionTable|This is the next date when the GitLab.com team is scheduled to get in contact with you to settle any outstanding balances."
msgstr ""

msgid "SubscriptionTable|This is the number of seats you will be required to purchase if you update to a paid plan."
msgstr ""

msgid "SubscriptionTable|Trial"
msgstr ""

msgid "SubscriptionTable|Trial end date"
msgstr ""

msgid "SubscriptionTable|Trial start date"
msgstr ""

msgid "SubscriptionTable|Upgrade"
msgstr ""

msgid "SubscriptionTable|Usage"
msgstr ""

msgid "SubscriptionTable|Usage count is performed once a day at 12:00 PM."
msgstr ""

msgid "Successfully blocked"
msgstr ""

msgid "Successfully confirmed"
msgstr ""

msgid "Successfully removed email."
msgstr ""

msgid "Successfully scheduled a pipeline to run. Go to the %{link_to_pipelines} for details."
msgstr ""

msgid "Successfully unblocked"
msgstr ""

msgid "Successfully unlocked"
msgstr ""

msgid "Suggested change"
msgstr ""

msgid "Sunday"
msgstr ""

msgid "Support for custom certificates is disabled. Ask your system's administrator to enable it."
msgstr ""

msgid "Support page URL"
msgstr ""

msgid "Switch branch/tag"
msgstr ""

msgid "Sync information"
msgstr ""

msgid "System"
msgstr ""

msgid "System Hooks"
msgstr ""

msgid "System Info"
msgstr ""

msgid "System default (%{default})"
msgstr ""

msgid "System header and footer"
msgstr ""

msgid "System hook was successfully updated."
msgstr ""

msgid "System metrics (Custom)"
msgstr ""

msgid "System metrics (Kubernetes)"
msgstr ""

msgid "Tag"
msgstr ""

msgid "Tag list:"
msgstr ""

msgid "Tags"
msgstr ""

msgid "Tags feed"
msgstr ""

msgid "Tags:"
msgstr ""

msgid "TagsPage|Browse commits"
msgstr ""

msgid "TagsPage|Browse files"
msgstr ""

msgid "TagsPage|Can't find HEAD commit for this tag"
msgstr ""

msgid "TagsPage|Cancel"
msgstr ""

msgid "TagsPage|Create tag"
msgstr ""

msgid "TagsPage|Delete tag"
msgstr ""

msgid "TagsPage|Deleting the %{tag_name} tag cannot be undone. Are you sure?"
msgstr ""

msgid "TagsPage|Edit release notes"
msgstr ""

msgid "TagsPage|Existing branch name, tag, or commit SHA"
msgstr ""

msgid "TagsPage|Filter by tag name"
msgstr ""

msgid "TagsPage|New Tag"
msgstr ""

msgid "TagsPage|New tag"
msgstr ""

msgid "TagsPage|Optionally, add a message to the tag."
msgstr ""

msgid "TagsPage|Optionally, add release notes to the tag. They will be stored in the GitLab database and displayed on the tags page."
msgstr ""

msgid "TagsPage|Release notes"
msgstr ""

msgid "TagsPage|Repository has no tags yet."
msgstr ""

msgid "TagsPage|Sort by"
msgstr ""

msgid "TagsPage|Tags"
msgstr ""

msgid "TagsPage|Tags give the ability to mark specific points in history as being important"
msgstr ""

msgid "TagsPage|This tag has no release notes."
msgstr ""

msgid "TagsPage|Use git tag command to add a new one:"
msgstr ""

msgid "TagsPage|Write your release notes or drag files here…"
msgstr ""

msgid "TagsPage|protected"
msgstr ""

msgid "Target Branch"
msgstr ""

msgid "Target branch"
msgstr ""

msgid "Team"
msgstr ""

msgid "Template"
msgstr ""

msgid "Templates"
msgstr ""

msgid "Terminal"
msgstr ""

msgid "Terminal for environment"
msgstr ""

msgid "Terms of Service Agreement and Privacy Policy"
msgstr ""

msgid "Terms of Service and Privacy Policy"
msgstr ""

msgid "Test SAML SSO"
msgstr ""

msgid "Test coverage parsing"
msgstr ""

msgid "Test failed."
msgstr ""

msgid "Thanks! Don't show me this again"
msgstr ""

msgid "The \"%{group_path}\" group allows you to sign in with your Single Sign-On Account"
msgstr ""

msgid "The Advanced Global Search in GitLab is a powerful search service that saves you time. Instead of creating duplicate code and wasting time, you can now search for code within other teams that can help your own project."
msgstr ""

msgid "The CSV export will be created in the background. Once finished, it will be sent to <strong>%{email}</strong> in an attachment."
msgstr ""

msgid "The Git LFS objects will <strong>not</strong> be synced."
msgstr ""

msgid "The Issue Tracker is the place to add things that need to be improved or solved in a project"
msgstr ""

msgid "The Issue Tracker is the place to add things that need to be improved or solved in a project. You can register or sign in to create issues for this project."
msgstr ""

msgid "The X509 Certificate to use when mutual TLS is required to communicate with the external authorization service. If left blank, the server certificate is still validated when accessing over HTTPS."
msgstr ""

msgid "The branch for this project has no active pipeline configuration."
msgstr ""

msgid "The character highlighter helps you keep the subject line to %{titleLength} characters and wrap the body at %{bodyLength} so they are readable in git."
msgstr ""

msgid "The coding stage shows the time from the first commit to creating the merge request. The data will automatically be added here once you create your first merge request."
msgstr ""

msgid "The collection of events added to the data gathered for that stage."
msgstr ""

msgid "The connection will time out after %{timeout}. For repositories that take longer, use a clone/push combination."
msgstr ""

msgid "The content of this page is not encoded in UTF-8. Edits can only be made via the Git repository."
msgstr ""

msgid "The deployment of this job to %{environmentLink} did not succeed."
msgstr ""

msgid "The directory has been successfully created."
msgstr ""

msgid "The entered user map is not a valid JSON user map."
msgstr ""

msgid "The file has been successfully created."
msgstr ""

msgid "The file has been successfully deleted."
msgstr ""

msgid "The fork relationship has been removed."
msgstr ""

msgid "The global settings require you to enable Two-Factor Authentication for your account."
msgstr ""

msgid "The group settings for %{group_links} require you to enable Two-Factor Authentication for your account. You can %{leave_group_links}."
msgstr ""

msgid "The import will time out after %{timeout}. For repositories that take longer, use a clone/push combination."
msgstr ""

msgid "The invitation has already been accepted."
msgstr ""

msgid "The invitation was successfully resent."
msgstr ""

msgid "The issue stage shows the time it takes from creating an issue to assigning the issue to a milestone, or add the issue to a list on your Issue Board. Begin creating issues to see data for this stage."
msgstr ""

msgid "The maximum file size allowed is %{size}."
msgstr ""

msgid "The maximum file size allowed is 200KB."
msgstr ""

msgid "The merge conflicts for this merge request cannot be resolved through GitLab. Please try to resolve them locally."
msgstr ""

msgid "The merge conflicts for this merge request have already been resolved."
msgstr ""

msgid "The merge conflicts for this merge request have already been resolved. Please return to the merge request."
msgstr ""

msgid "The name %{entryName} is already taken in this directory."
msgstr ""

msgid "The passphrase required to decrypt the private key. This is optional and the value is encrypted at rest."
msgstr ""

msgid "The path to CI config file. Defaults to <code>.gitlab-ci.yml</code>"
msgstr ""

msgid "The phase of the development lifecycle."
msgstr ""

msgid "The pipelines schedule runs pipelines in the future, repeatedly, for specific branches or tags. Those scheduled pipelines will inherit limited project access based on their associated user."
msgstr ""

msgid "The planning stage shows the time from the previous step to pushing your first commit. This time will be added automatically once you push your first commit."
msgstr ""

msgid "The private key to use when a client certificate is provided. This value is encrypted at rest."
msgstr ""

msgid "The production stage shows the total time it takes between creating an issue and deploying the code to production. The data will be automatically added once you have completed the full idea to production cycle."
msgstr ""

msgid "The project can be accessed by any logged in user."
msgstr ""

msgid "The project can be accessed without any authentication."
msgstr ""

msgid "The project was successfully forked."
msgstr ""

msgid "The project was successfully imported."
msgstr ""

msgid "The pseudonymizer data collection is disabled. When enabled, GitLab will run a background job that will produce pseudonymized CSVs of the GitLab database that will be uploaded to your configured object storage directory."
msgstr ""

msgid "The remote repository is being updated..."
msgstr ""

msgid "The repository for this project does not exist."
msgstr ""

msgid "The repository for this project is empty"
msgstr ""

msgid "The repository must be accessible over <code>http://</code>, <code>https://</code> or <code>git://</code>."
msgstr ""

msgid "The repository must be accessible over <code>http://</code>, <code>https://</code>, <code>ssh://</code> and <code>git://</code>."
msgstr ""

msgid "The review stage shows the time from creating the merge request to merging it. The data will automatically be added after you merge your first merge request."
msgstr ""

msgid "The roadmap shows the progress of your epics along a timeline"
msgstr ""

msgid "The staging stage shows the time between merging the MR and deploying code to the production environment. The data will be automatically added once you deploy to production for the first time."
msgstr ""

msgid "The tabs below will be removed in a future version"
msgstr ""

msgid "The testing stage shows the time GitLab CI takes to run every pipeline for the related merge request. The data will automatically be added after your first pipeline finishes running."
msgstr ""

msgid "The time taken by each data entry gathered by that stage."
msgstr ""

msgid "The update action will time out after %{number_of_minutes} minutes. For big repositories, use a clone/push combination."
msgstr ""

msgid "The uploaded file is not a valid Google Takeout archive."
msgstr ""

msgid "The usage ping is disabled, and cannot be configured through this form."
msgstr ""

msgid "The user is being deleted."
msgstr ""

msgid "The user map has been saved. Continue by selecting the projects you want to import."
msgstr ""

msgid "The user map is a JSON document mapping the Google Code users that participated on your projects to the way their email addresses and usernames will be imported into GitLab. You can change this by changing the value on the right hand side of <code>:</code>. Be sure to preserve the surrounding double quotes, other punctuation and the email address or username on the left hand side."
msgstr ""

msgid "The user map is a mapping of the FogBugz users that participated on your projects to the way their email address and usernames will be imported into GitLab. You can change this by populating the table below."
msgstr ""

msgid "The value lying at the midpoint of a series of observed values. E.g., between 3, 5, 9, the median is 5. Between 3, 5, 7, 8, the median is (5+7)/2 = 6."
msgstr ""

msgid "There are no approvers"
msgstr ""

msgid "There are no archived projects yet"
msgstr ""

msgid "There are no closed issues"
msgstr ""

msgid "There are no closed merge requests"
msgstr ""

msgid "There are no custom project templates set up for this GitLab instance. They are enabled from GitLab's Admin Area. Contact your GitLab instance administrator to setup custom project templates."
msgstr ""

msgid "There are no issues to show"
msgstr ""

msgid "There are no labels yet"
msgstr ""

msgid "There are no open issues"
msgstr ""

msgid "There are no open merge requests"
msgstr ""

msgid "There are no packages yet"
msgstr ""

msgid "There are no projects shared with this group yet"
msgstr ""

msgid "There are no staged changes"
msgstr ""

msgid "There are no unstaged changes"
msgstr ""

msgid "There was an error adding a todo."
msgstr ""

msgid "There was an error deleting the todo."
msgstr ""

msgid "There was an error fetching configuration for charts"
msgstr ""

msgid "There was an error gathering the chart data"
msgstr ""

msgid "There was an error loading users activity calendar."
msgstr ""

msgid "There was an error removing the e-mail."
msgstr ""

msgid "There was an error saving your changes."
msgstr ""

msgid "There was an error saving your notification settings."
msgstr ""

msgid "There was an error subscribing to this label."
msgstr ""

msgid "There was an error when reseting email token."
msgstr ""

msgid "There was an error when subscribing to this label."
msgstr ""

msgid "There was an error when unsubscribing from this label."
msgstr ""

msgid "There was an error with the reCAPTCHA. Please solve the reCAPTCHA again."
msgstr ""

msgid "These existing issues have a similar title. It might be better to comment there instead of creating another similar issue."
msgstr ""

msgid "They can be managed using the %{link}."
msgstr ""

msgid "Third party offers"
msgstr ""

msgid "This %{issuable} is locked. Only <strong>project members</strong> can comment."
msgstr ""

msgid "This %{viewer} could not be displayed because %{reason}. You can %{options} instead."
msgstr ""

msgid "This GitLab instance does not provide any shared Runners yet. Instance administrators can register shared Runners in the admin area."
msgstr ""

msgid "This application was created by %{link_to_owner}."
msgstr ""

msgid "This application will be able to:"
msgstr ""

msgid "This board's scope is reduced"
msgstr ""

msgid "This branch has changed since you started editing. Would you like to create a new branch?"
msgstr ""

msgid "This commit is part of merge request %{link_to_merge_request}. Comments created here will be created in the context of that merge request."
msgstr ""

msgid "This commit was signed with a <strong>verified</strong> signature and the committer email is verified to belong to the same user."
msgstr ""

msgid "This commit was signed with a different user's verified signature."
msgstr ""

msgid "This commit was signed with a verified signature, but the committer email is <strong>not verified</strong> to belong to the same user."
msgstr ""

msgid "This commit was signed with an <strong>unverified</strong> signature."
msgstr ""

msgid "This container registry has been scheduled for deletion."
msgstr ""

msgid "This date is after the due date, so this epic won't appear in the roadmap."
msgstr ""

msgid "This date is before the start date, so this epic won't appear in the roadmap."
msgstr ""

msgid "This diff is collapsed."
msgstr ""

msgid "This diff was suppressed by a .gitattributes entry."
msgstr ""

msgid "This directory"
msgstr ""

msgid "This domain is not verified. You will need to verify ownership before access is enabled."
msgstr ""

msgid "This field is required."
msgstr ""

msgid "This group"
msgstr ""

msgid "This group does not provide any group Runners yet."
msgstr ""

msgid "This is a confidential issue."
msgstr ""

msgid "This is a delayed job to run in %{remainingTime}"
msgstr ""

msgid "This is the author's first Merge Request to this project."
msgstr ""

msgid "This issue is confidential"
msgstr ""

msgid "This issue is confidential and locked."
msgstr ""

msgid "This issue is locked."
msgstr ""

msgid "This job depends on a user to trigger its process. Often they are used to deploy code to production environments"
msgstr ""

msgid "This job depends on upstream jobs that need to succeed in order for this job to be triggered"
msgstr ""

msgid "This job does not have a trace."
msgstr ""

msgid "This job has been canceled"
msgstr ""

msgid "This job has been skipped"
msgstr ""

msgid "This job has not been triggered yet"
msgstr ""

msgid "This job has not started yet"
msgstr ""

msgid "This job is an out-of-date deployment to %{environmentLink}."
msgstr ""

msgid "This job is an out-of-date deployment to %{environmentLink}. View the most recent deployment %{deploymentLink}."
msgstr ""

msgid "This job is archived. Only the complete pipeline can be retried."
msgstr ""

msgid "This job is creating a deployment to %{environmentLink} and will overwrite the %{deploymentLink}."
msgstr ""

msgid "This job is creating a deployment to %{environmentLink}."
msgstr ""

msgid "This job is in pending state and is waiting to be picked by a runner"
msgstr ""

msgid "This job is performing tasks that must complete before it can start"
msgstr ""

msgid "This job is preparing to start"
msgstr ""

msgid "This job is stuck because you don't have any active runners online with any of these tags assigned to them:"
msgstr ""

msgid "This job is stuck because you don't have any active runners that can run this job."
msgstr ""

msgid "This job is the most recent deployment to %{link}."
msgstr ""

msgid "This job requires a manual action"
msgstr ""

msgid "This job will automatically run after its timer finishes. Often they are used for incremental roll-out deploys to production environments. When unscheduled it converts into a manual action."
msgstr ""

msgid "This means you can not push code until you create an empty repository or import existing one."
msgstr ""

msgid "This merge request is locked."
msgstr ""

msgid "This merge request must be approved by members of these groups. You can override the project settings by setting your own list of approvers."
msgstr ""

msgid "This merge request must be approved by these users. You can override the project settings by setting your own list of approvers."
msgstr ""

msgid "This namespace has already been taken! Please choose another one."
msgstr ""

msgid "This option is disabled as you don't have write permissions for the current branch"
msgstr ""

msgid "This option is disabled while you still have unstaged changes"
msgstr ""

msgid "This page is unavailable because you are not allowed to read information across multiple projects."
msgstr ""

msgid "This page will be removed in a future release."
msgstr ""

msgid "This pipeline is run on the source branch"
msgstr ""

msgid "This pipeline makes use of a predefined CI/CD configuration enabled by %{strongStart}Auto DevOps.%{strongEnd}"
msgstr ""

msgid "This pipeline makes use of a predefined CI/CD configuration enabled by <b>Auto DevOps.</b>"
msgstr ""

msgid "This project"
msgstr ""

msgid "This project does not belong to a group and can therefore not make use of group Runners."
msgstr ""

msgid "This project does not have a wiki homepage yet"
msgstr ""

msgid "This project does not have billing enabled. To create a cluster, <a href=%{linkToBilling} target=\"_blank\" rel=\"noopener noreferrer\">enable billing <i class=\"fa fa-external-link\" aria-hidden=\"true\"></i></a> and try again."
msgstr ""

msgid "This repository"
msgstr ""

msgid "This repository is currently empty. A new Auto DevOps pipeline will be created after a new file has been pushed to a branch."
msgstr ""

msgid "This runner will only run on pipelines triggered on protected branches"
msgstr ""

msgid "This setting can be overridden in each project."
msgstr ""

msgid "This setting will update the hostname that is used to generate private commit emails. %{learn_more}"
msgstr ""

msgid "This source diff could not be displayed because it is too large."
msgstr ""

msgid "This timeout will take precedence when lower than project-defined timeout and accepts a human readable time input language like \"1 hour\". Values without specification represent seconds."
msgstr ""

msgid "This user cannot be unlocked manually from GitLab"
msgstr ""

msgid "This user has no identities"
msgstr ""

msgid "This user will be the author of all events in the activity feed that are the result of an update, like new branches being created or new commits being pushed to existing branches."
msgstr ""

msgid "This user will be the author of all events in the activity feed that are the result of an update, like new branches being created or new commits being pushed to existing branches. Upon creation or when reassigning you can only assign yourself to be the mirror user."
msgstr ""

msgid "This will redirect you to an external sign in page."
msgstr ""

msgid "Those emails automatically become issues (with the comments becoming the email conversation) listed here."
msgstr ""

msgid "Time before an issue gets scheduled"
msgstr ""

msgid "Time before an issue starts implementation"
msgstr ""

msgid "Time before enforced"
msgstr ""

msgid "Time between merge request creation and merge/close"
msgstr ""

msgid "Time estimate"
msgstr ""

msgid "Time in seconds GitLab will wait for a response from the external service. When the service does not respond in time, access will be denied."
msgstr ""

msgid "Time remaining"
msgstr ""

msgid "Time spent"
msgstr ""

msgid "Time tracking"
msgstr ""

msgid "Time until first merge request"
msgstr ""

msgid "TimeTrackingEstimated|Est"
msgstr ""

msgid "TimeTracking|Estimated:"
msgstr ""

msgid "TimeTracking|Spent"
msgstr ""

msgid "Timeago|%s days ago"
msgstr ""

msgid "Timeago|%s days remaining"
msgstr ""

msgid "Timeago|%s hours ago"
msgstr ""

msgid "Timeago|%s hours remaining"
msgstr ""

msgid "Timeago|%s minutes ago"
msgstr ""

msgid "Timeago|%s minutes remaining"
msgstr ""

msgid "Timeago|%s months ago"
msgstr ""

msgid "Timeago|%s months remaining"
msgstr ""

msgid "Timeago|%s seconds ago"
msgstr ""

msgid "Timeago|%s seconds remaining"
msgstr ""

msgid "Timeago|%s weeks ago"
msgstr ""

msgid "Timeago|%s weeks remaining"
msgstr ""

msgid "Timeago|%s years ago"
msgstr ""

msgid "Timeago|%s years remaining"
msgstr ""

msgid "Timeago|1 day ago"
msgstr ""

msgid "Timeago|1 day remaining"
msgstr ""

msgid "Timeago|1 hour ago"
msgstr ""

msgid "Timeago|1 hour remaining"
msgstr ""

msgid "Timeago|1 minute ago"
msgstr ""

msgid "Timeago|1 minute remaining"
msgstr ""

msgid "Timeago|1 month ago"
msgstr ""

msgid "Timeago|1 month remaining"
msgstr ""

msgid "Timeago|1 week ago"
msgstr ""

msgid "Timeago|1 week remaining"
msgstr ""

msgid "Timeago|1 year ago"
msgstr ""

msgid "Timeago|1 year remaining"
msgstr ""

msgid "Timeago|Past due"
msgstr ""

msgid "Timeago|in %s days"
msgstr ""

msgid "Timeago|in %s hours"
msgstr ""

msgid "Timeago|in %s minutes"
msgstr ""

msgid "Timeago|in %s months"
msgstr ""

msgid "Timeago|in %s seconds"
msgstr ""

msgid "Timeago|in %s weeks"
msgstr ""

msgid "Timeago|in %s years"
msgstr ""

msgid "Timeago|in 1 day"
msgstr ""

msgid "Timeago|in 1 hour"
msgstr ""

msgid "Timeago|in 1 minute"
msgstr ""

msgid "Timeago|in 1 month"
msgstr ""

msgid "Timeago|in 1 week"
msgstr ""

msgid "Timeago|in 1 year"
msgstr ""

msgid "Timeago|just now"
msgstr ""

msgid "Timeago|right now"
msgstr ""

msgid "Timeout"
msgstr ""

msgid "Time|hr"
msgid_plural "Time|hrs"
msgstr[0] ""
msgstr[1] ""

msgid "Time|min"
msgid_plural "Time|mins"
msgstr[0] ""
msgstr[1] ""

msgid "Time|s"
msgstr ""

msgid "Tip:"
msgstr ""

msgid "Title"
msgstr ""

msgid "Titles and Filenames"
msgstr ""

msgid "To %{link_to_help} of your domain, add the above key to a TXT record within to your DNS configuration."
msgstr ""

msgid "To GitLab"
msgstr ""

msgid "To access this domain create a new DNS record"
msgstr ""

msgid "To add an SSH key you need to %{generate_link_start}generate one%{link_end} or use an %{existing_link_start}existing key%{link_end}."
msgstr ""

msgid "To connect GitHub repositories, you can use a %{personal_access_token_link}. When you create your Personal Access Token, you will need to select the <code>repo</code> scope, so we can display a list of your public and private repositories which are available to connect."
msgstr ""

msgid "To connect GitHub repositories, you first need to authorize GitLab to access the list of your GitHub repositories:"
msgstr ""

msgid "To connect an SVN repository, check out %{svn_link}."
msgstr ""

msgid "To define internal users, first enable new users set to external"
msgstr ""

msgid "To enable it and see User Cohorts, visit %{application_settings_link_start}application settings%{application_settings_link_end}."
msgstr ""

msgid "To get started you enter your FogBugz URL and login information below. In the next steps, you'll be able to map users and select the projects you want to import."
msgstr ""

msgid "To get started, link this page to your Jaeger server, or find out how to %{link_start_tag}install Jaeger%{link_end_tag}"
msgstr ""

msgid "To get started, please enter your Gitea Host URL and a %{link_to_personal_token}."
msgstr ""

msgid "To help improve GitLab and its user experience, GitLab will periodically collect usage information."
msgstr ""

msgid "To help improve GitLab, we would like to periodically collect usage information. This can be changed at any time in %{settings_link_start}Settings%{link_end}. %{info_link_start}More Information%{link_end}"
msgstr ""

msgid "To import GitHub repositories, you can use a %{personal_access_token_link}. When you create your Personal Access Token, you will need to select the <code>repo</code> scope, so we can display a list of your public and private repositories which are available to import."
msgstr ""

msgid "To import GitHub repositories, you first need to authorize GitLab to access the list of your GitHub repositories:"
msgstr ""

msgid "To import an SVN repository, check out %{svn_link}."
msgstr ""

msgid "To keep this project going, create a new issue"
msgstr ""

msgid "To keep this project going, create a new merge request"
msgstr ""

msgid "To link Sentry to GitLab, enter your Sentry URL and Auth Token."
msgstr ""

msgid "To move or copy an entire GitLab project from another GitLab installation to this one, navigate to the original project's settings page, generate an export file, and upload it here."
msgstr ""

msgid "To only use CI/CD features for an external repository, choose <strong>CI/CD for external repo</strong>."
msgstr ""

msgid "To open Jaeger and easily view tracing from GitLab, link the %{link} page to your server"
msgstr ""

msgid "To preserve performance only <strong>%{display_size} of %{real_size}</strong> files are displayed."
msgstr ""

msgid "To receive alerts from manually configured Prometheus services, add the following URL and Authorization key to your Prometheus webhook config file. Learn more about %{linkStart}configuring Prometheus%{linkEnd} to send alerts to GitLab."
msgstr ""

msgid "To set up SAML authentication for your group through an identity provider like Azure, Okta, Onelogin, Ping Identity, or your custom SAML 2.0 provider:"
msgstr ""

msgid "To start serving your jobs you can add Runners to your group"
msgstr ""

msgid "To start serving your jobs you can either add specific Runners to your project or use shared Runners"
msgstr ""

msgid "To this GitLab instance"
msgstr ""

msgid "To validate your GitLab CI configurations, go to 'CI/CD → Pipelines' inside your project, and click on the 'CI Lint' button."
msgstr ""

msgid "To view the roadmap, add a start or due date to one of your epics in this group or its subgroups. In the months view, only epics in the past month, current month, and next 5 months are shown."
msgstr ""

msgid "To widen your search, change or remove filters above"
msgstr ""

msgid "To widen your search, change or remove filters."
msgstr ""

msgid "Today"
msgstr ""

msgid "Todo"
msgstr ""

msgid "Todo was successfully marked as done."
msgstr ""

msgid "Todos"
msgstr ""

msgid "Toggle Sidebar"
msgstr ""

msgid "Toggle comments for this file"
msgstr ""

msgid "Toggle commit description"
msgstr ""

msgid "Toggle commit list"
msgstr ""

msgid "Toggle discussion"
msgstr ""

msgid "Toggle navigation"
msgstr ""

msgid "Toggle sidebar"
msgstr ""

msgid "ToggleButton|Toggle Status: OFF"
msgstr ""

msgid "ToggleButton|Toggle Status: ON"
msgstr ""

msgid "Token"
msgstr ""

msgid "Tomorrow"
msgstr ""

msgid "Too many changes to show."
msgstr ""

msgid "Total Contributions"
msgstr ""

msgid "Total Time"
msgstr ""

msgid "Total test time for all commits/merges"
msgstr ""

msgid "Total: %{total}"
msgstr ""

msgid "Tracing"
msgstr ""

msgid "Track activity with Contribution Analytics."
msgstr ""

msgid "Track groups of issues that share a theme, across projects and milestones"
msgstr ""

msgid "Track time with quick actions"
msgstr ""

msgid "Tree view"
msgstr ""

msgid "Trending"
msgstr ""

msgid "Trigger pipelines for mirror updates"
msgstr ""

msgid "Trigger pipelines when branches or tags are updated from the upstream repository. Depending on the activity of the upstream repository, this may greatly increase the load on your CI runners. Only enable this if you know they can handle the load."
msgstr ""

msgid "Trigger removed."
msgstr ""

msgid "Trigger this manual action"
msgstr ""

msgid "Trigger token:"
msgstr ""

msgid "Trigger variables:"
msgstr ""

msgid "Trigger was created successfully."
msgstr ""

msgid "Trigger was re-assigned."
msgstr ""

msgid "Trigger was successfully updated."
msgstr ""

msgid "Triggerer"
msgstr ""

msgid "Triggers can force a specific branch or tag to get rebuilt with an API call.  These tokens will impersonate their associated user including their access to projects and their project permissions."
msgstr ""

msgid "Troubleshoot and monitor your application with tracing"
msgstr ""

msgid "Try again"
msgstr ""

msgid "Try again?"
msgstr ""

msgid "Try all GitLab has to offer for 30 days."
msgstr ""

msgid "Trying to communicate with your device. Plug it in (if you haven't already) and press the button on the device now."
msgstr ""

msgid "Turn on Service Desk"
msgstr ""

msgid "Twitter"
msgstr ""

msgid "Two-factor Authentication has been disabled for this user"
msgstr ""

msgid "Two-factor authentication"
msgstr ""

msgid "Type"
msgstr ""

msgid "URL"
msgstr ""

msgid "Unable to connect to server: %{error}"
msgstr ""

msgid "Unable to load the diff. %{button_try_again}"
msgstr ""

msgid "Unable to schedule a pipeline to run immediately"
msgstr ""

msgid "Unable to sign you in to the group with SAML due to \"%{reason}\""
msgstr ""

msgid "Unable to update this epic at this time."
msgstr ""

msgid "Unblock"
msgstr ""

msgid "Undo"
msgstr ""

msgid "Unfortunately, your email message to GitLab could not be processed."
msgstr ""

msgid "Unknown"
msgstr ""

msgid "Unlock"
msgstr ""

msgid "Unlock this %{issuableDisplayName}? <strong>Everyone</strong> will be able to comment."
msgstr ""

msgid "Unlocked"
msgstr ""

msgid "Unresolve discussion"
msgstr ""

msgid "Unschedule job"
msgstr ""

msgid "Unstage"
msgstr ""

msgid "Unstage all changes"
msgstr ""

msgid "Unstage changes"
msgstr ""

msgid "Unstaged"
msgstr ""

msgid "Unstaged %{type}"
msgstr ""

msgid "Unstaged and staged %{type}"
msgstr ""

msgid "Unstar"
msgstr ""

msgid "Unsubscribe"
msgstr ""

msgid "Unsubscribe at group level"
msgstr ""

msgid "Unsubscribe at project level"
msgstr ""

msgid "Unsubscribe from %{type}"
msgstr ""

msgid "Unverified"
msgstr ""

msgid "Up to date"
msgstr ""

msgid "Upcoming"
msgstr ""

msgid "Update"
msgstr ""

msgid "Update approvers"
msgstr ""

msgid "Update failed"
msgstr ""

msgid "Update now"
msgstr ""

msgid "Update your bookmarked URLs as filtered/sorted branches URL has been changed."
msgstr ""

msgid "Update your group name, description, avatar, and visibility."
msgstr ""

msgid "Update your project name, tags, description and avatar."
msgstr ""

msgid "Updated"
msgstr ""

msgid "Updating"
msgstr ""

msgid "Upgrade plan to unlock Canary Deployments feature"
msgstr ""

msgid "Upgrade your plan to activate Advanced Global Search."
msgstr ""

msgid "Upgrade your plan to activate Contribution Analytics."
msgstr ""

msgid "Upgrade your plan to activate Group Webhooks."
msgstr ""

msgid "Upgrade your plan to activate Issue weight."
msgstr ""

msgid "Upgrade your plan to improve Issue boards."
msgstr ""

msgid "Upload <code>GoogleCodeProjectHosting.json</code> here:"
msgstr ""

msgid "Upload CSV file"
msgstr ""

msgid "Upload New File"
msgstr ""

msgid "Upload a certificate for your domain with all intermediates"
msgstr ""

msgid "Upload a private key for your certificate"
msgstr ""

msgid "Upload file"
msgstr ""

msgid "Upload object map"
msgstr ""

msgid "UploadLink|click to upload"
msgstr ""

msgid "Upstream"
msgstr ""

msgid "Upvotes"
msgstr ""

msgid "Usage ping is not enabled"
msgstr ""

msgid "Usage statistics"
msgstr ""

msgid "Use <code>%{native_redirect_uri}</code> for local tests"
msgstr ""

msgid "Use Service Desk to connect with your users (e.g. to offer customer support) through email right inside GitLab"
msgstr ""

msgid "Use group milestones to manage issues from multiple projects in the same milestone."
msgstr ""

msgid "Use one line per URI"
msgstr ""

msgid "Use template"
msgstr ""

msgid "Use the following registration token during setup:"
msgstr ""

msgid "Use your global notification setting"
msgstr ""

msgid "Use your smart card to authenticate with the LDAP server."
msgstr ""

msgid "Used by members to sign in to your group in GitLab"
msgstr ""

msgid "Used to help configure your identity provider"
msgstr ""

msgid "User %{current_user_username} has started impersonating %{username}"
msgstr ""

msgid "User %{username} was successfully removed."
msgstr ""

msgid "User Cohorts are only shown when the %{usage_ping_link_start}usage ping%{usage_ping_link_end} is enabled."
msgstr ""

msgid "User OAuth applications"
msgstr ""

msgid "User Settings"
msgstr ""

msgid "User and IP Rate Limits"
msgstr ""

msgid "User identity was successfully created."
msgstr ""

msgid "User identity was successfully removed."
msgstr ""

msgid "User identity was successfully updated."
msgstr ""

msgid "User key was successfully removed."
msgstr ""

msgid "User map"
msgstr ""

msgid "User was successfully created."
msgstr ""

msgid "User was successfully removed from group and any subresources."
msgstr ""

msgid "User was successfully removed from project."
msgstr ""

msgid "User was successfully updated."
msgstr ""

msgid "UserProfile|Activity"
msgstr ""

msgid "UserProfile|Already reported for abuse"
msgstr ""

msgid "UserProfile|Contributed projects"
msgstr ""

msgid "UserProfile|Edit profile"
msgstr ""

msgid "UserProfile|Explore public groups to find projects to contribute to."
msgstr ""

msgid "UserProfile|Groups"
msgstr ""

msgid "UserProfile|Groups are the best way to manage projects and members."
msgstr ""

msgid "UserProfile|Join or create a group to start contributing by commenting on issues or submitting merge requests!"
msgstr ""

msgid "UserProfile|Most Recent Activity"
msgstr ""

msgid "UserProfile|No snippets found."
msgstr ""

msgid "UserProfile|Overview"
msgstr ""

msgid "UserProfile|Personal projects"
msgstr ""

msgid "UserProfile|Report abuse"
msgstr ""

msgid "UserProfile|Snippets"
msgstr ""

msgid "UserProfile|Snippets in GitLab can either be private, internal, or public."
msgstr ""

msgid "UserProfile|Subscribe"
msgstr ""

msgid "UserProfile|This user doesn't have any personal projects"
msgstr ""

msgid "UserProfile|This user has a private profile"
msgstr ""

msgid "UserProfile|This user hasn't contributed to any projects"
msgstr ""

msgid "UserProfile|View all"
msgstr ""

msgid "UserProfile|View user in admin area"
msgstr ""

msgid "UserProfile|You can create a group for several dependent projects."
msgstr ""

msgid "UserProfile|You haven't created any personal projects."
msgstr ""

msgid "UserProfile|You haven't created any snippets."
msgstr ""

msgid "UserProfile|Your projects can be available publicly, internally, or privately, at your choice."
msgstr ""

msgid "Users"
msgstr ""

msgid "Users requesting access to"
msgstr ""

msgid "Users were successfully added."
msgstr ""

msgid "Validate"
msgstr ""

msgid "Validate your GitLab CI configuration file"
msgstr ""

msgid "Validations failed."
msgstr ""

msgid "Value"
msgstr ""

msgid "Various container registry settings."
msgstr ""

msgid "Various email settings."
msgstr ""

msgid "Various localization settings."
msgstr ""

msgid "Various settings that affect GitLab performance."
msgstr ""

msgid "Verification information"
msgstr ""

msgid "Verification status"
msgstr ""

msgid "Verified"
msgstr ""

msgid "Version"
msgstr ""

msgid "View app"
msgstr ""

msgid "View deployment"
msgstr ""

msgid "View details: %{details_url}"
msgstr ""

msgid "View documentation"
msgstr ""

msgid "View eligible approvers"
msgstr ""

msgid "View epics list"
msgstr ""

msgid "View file @ "
msgstr ""

msgid "View group labels"
msgstr ""

msgid "View in Sentry"
msgstr ""

msgid "View it on GitLab"
msgstr ""

msgid "View jobs"
msgstr ""

msgid "View labels"
msgstr ""

msgid "View log"
msgstr ""

msgid "View open merge request"
msgstr ""

msgid "View project labels"
msgstr ""

msgid "View replaced file @ "
msgstr ""

msgid "View the documentation"
msgstr ""

msgid "Viewing commit"
msgstr ""

msgid "Visibility and access controls"
msgstr ""

msgid "Visibility level"
msgstr ""

msgid "Visibility level:"
msgstr ""

msgid "Visibility, project features, permissions"
msgstr ""

msgid "Visibility:"
msgstr ""

msgid "VisibilityLevel|Internal"
msgstr ""

msgid "VisibilityLevel|Private"
msgstr ""

msgid "VisibilityLevel|Public"
msgstr ""

msgid "VisibilityLevel|Unknown"
msgstr ""

msgid "Vulnerability Chart"
msgstr ""

msgid "Vulnerability List"
msgstr ""

msgid "Vulnerability|Class"
msgstr ""

msgid "Vulnerability|Confidence"
msgstr ""

msgid "Vulnerability|Description"
msgstr ""

msgid "Vulnerability|File"
msgstr ""

msgid "Vulnerability|Identifiers"
msgstr ""

msgid "Vulnerability|Instances"
msgstr ""

msgid "Vulnerability|Links"
msgstr ""

msgid "Vulnerability|Project"
msgstr ""

msgid "Vulnerability|Report Type"
msgstr ""

msgid "Vulnerability|Severity"
msgstr ""

msgid "Want to see the data? Please ask an administrator for access."
msgstr ""

msgid "We can't find an epic that matches what you are looking for."
msgstr ""

msgid "We can't find an issue that matches what you are looking for."
msgstr ""

msgid "We could not determine the path to remove the epic"
msgstr ""

msgid "We could not determine the path to remove the issue"
msgstr ""

msgid "We couldn't find any results matching"
msgstr ""

msgid "We detected potential spam in the %{humanized_resource_name}. Please solve the reCAPTCHA to proceed."
msgstr ""

msgid "We don't have enough data to show this stage."
msgstr ""

msgid "We heard back from your U2F device. You have been authenticated."
msgstr ""

msgid "We want to be sure it is you, please confirm you are not a robot."
msgstr ""

msgid "Web IDE"
msgstr ""

msgid "Web Terminal"
msgstr ""

msgid "Web terminal"
msgstr ""

msgid "Webhooks allow you to trigger a URL if, for example, new code is pushed or a new issue is created. You can configure webhooks to listen for specific events like pushes, issues or merge requests. Group webhooks will apply to all projects in a group, allowing you to standardize webhook functionality across your entire group."
msgstr ""

msgid "Weeks"
msgstr ""

msgid "Weight"
msgstr ""

msgid "Weight %{weight}"
msgstr ""

msgid "When a runner is locked, it cannot be assigned to other projects"
msgstr ""

msgid "When enabled, users cannot use GitLab until the terms have been accepted."
msgstr ""

msgid "When leaving the URL blank, classification labels can still be specified without disabling cross project features or performing external authorization checks."
msgstr ""

msgid "When:"
msgstr ""

msgid "Who can see this group?"
msgstr ""

msgid "Who will be able to see this group?"
msgstr ""

msgid "Wiki"
msgstr ""

msgid "Wiki was successfully updated."
msgstr ""

msgid "WikiClone|Clone your wiki"
msgstr ""

msgid "WikiClone|Git Access"
msgstr ""

msgid "WikiClone|Install Gollum"
msgstr ""

msgid "WikiClone|It is recommended to install %{markdown} so that GFM features render locally:"
msgstr ""

msgid "WikiClone|Start Gollum and edit locally"
msgstr ""

msgid "WikiEditPageTip|Tip: You can move this page by adding the path to the beginning of the title."
msgstr ""

msgid "WikiEdit|There is already a page with the same title in that path."
msgstr ""

msgid "WikiEmptyIssueMessage|Suggest wiki improvement"
msgstr ""

msgid "WikiEmptyIssueMessage|You must be a project member in order to add wiki pages. If you have suggestions for how to improve the wiki for this project, consider opening an issue in the %{issues_link}."
msgstr ""

msgid "WikiEmptyIssueMessage|issue tracker"
msgstr ""

msgid "WikiEmpty|A wiki is where you can store all the details about your project. This can include why you've created it, its principles, how to use it, and so on."
msgstr ""

msgid "WikiEmpty|Create your first page"
msgstr ""

msgid "WikiEmpty|Suggest wiki improvement"
msgstr ""

msgid "WikiEmpty|The wiki lets you write documentation for your project"
msgstr ""

msgid "WikiEmpty|This project has no wiki pages"
msgstr ""

msgid "WikiEmpty|You must be a project member in order to add wiki pages."
msgstr ""

msgid "WikiHistoricalPage|This is an old version of this page."
msgstr ""

msgid "WikiHistoricalPage|You can view the %{most_recent_link} or browse the %{history_link}."
msgstr ""

msgid "WikiHistoricalPage|history"
msgstr ""

msgid "WikiHistoricalPage|most recent version"
msgstr ""

msgid "WikiMarkdownDocs|More examples are in the %{docs_link}"
msgstr ""

msgid "WikiMarkdownDocs|documentation"
msgstr ""

msgid "WikiMarkdownTip|To link to a (new) page, simply type %{link_example}"
msgstr ""

msgid "WikiNewPagePlaceholder|how-to-setup"
msgstr ""

msgid "WikiNewPageTip|Tip: You can specify the full path for the new file. We will automatically create any missing directories."
msgstr ""

msgid "WikiNewPageTitle|New Wiki Page"
msgstr ""

msgid "WikiPageConfirmDelete|Are you sure you want to delete this page?"
msgstr ""

msgid "WikiPageConfirmDelete|Delete page"
msgstr ""

msgid "WikiPageConfirmDelete|Delete page %{pageTitle}?"
msgstr ""

msgid "WikiPageConflictMessage|Someone edited the page the same time you did. Please check out %{page_link} and make sure your changes will not unintentionally remove theirs."
msgstr ""

msgid "WikiPageConflictMessage|the page"
msgstr ""

msgid "WikiPageCreate|Create %{page_title}"
msgstr ""

msgid "WikiPageEdit|Update %{page_title}"
msgstr ""

msgid "WikiPage|Page slug"
msgstr ""

msgid "WikiPage|Write your content or drag files here…"
msgstr ""

msgid "Wiki|Create Page"
msgstr ""

msgid "Wiki|Create page"
msgstr ""

<<<<<<< HEAD
msgid "Wiki|Edit Page"
msgstr ""

msgid "Wiki|More Pages"
=======
msgid "Various container registry settings."
>>>>>>> a5d1b8a2
msgstr ""

msgid "Wiki|New page"
msgstr ""

msgid "Wiki|Page history"
msgstr ""

msgid "Wiki|Page version"
msgstr ""

msgid "Wiki|Pages"
msgstr ""

msgid "Wiki|Wiki Pages"
msgstr ""

msgid "Will deploy to"
msgstr ""

msgid "With contribution analytics you can have an overview for the activity of issues, merge requests and push events of your organization and its members."
msgstr ""

msgid "Withdraw Access Request"
msgstr ""

msgid "Write"
msgstr ""

msgid "Write a comment or drag your files here…"
msgstr ""

msgid "Write access allowed"
msgstr ""

msgid "Write milestone description..."
msgstr ""

msgid "Yes"
msgstr ""

msgid "Yes, add it"
msgstr ""

msgid "Yes, let me map Google Code users to full names or GitLab users."
msgstr ""

msgid "Yesterday"
msgstr ""

msgid "You"
msgstr ""

msgid "You are an admin, which means granting access to <strong>%{client_name}</strong> will allow them to interact with GitLab as an admin as well. Proceed with caution."
msgstr ""

msgid "You are going to remove %{group_name}. Removed groups CANNOT be restored! Are you ABSOLUTELY sure?"
msgstr ""

msgid "You are going to remove %{project_full_name}. Removed project CANNOT be restored! Are you ABSOLUTELY sure?"
msgstr ""

msgid "You are going to remove the fork relationship to source project %{forked_from_project}. Are you ABSOLUTELY sure?"
msgstr ""

msgid "You are going to transfer %{project_full_name} to another owner. Are you ABSOLUTELY sure?"
msgstr ""

msgid "You are now impersonating %{username}"
msgstr ""

msgid "You are on a read-only GitLab instance."
msgstr ""

msgid "You are receiving this message because you are a GitLab administrator for %{url}."
msgstr ""

msgid "You can %{linkStart}view the blob%{linkEnd} instead."
msgstr ""

msgid "You can also create a project from the command line."
msgstr ""

msgid "You can also star a label to make it a priority label."
msgstr ""

msgid "You can also test your %{gitlab_ci_yml} in %{lint_link_start}CI Lint%{lint_link_end}"
msgstr ""

msgid "You can also upload existing files from your computer using the instructions below."
msgstr ""

msgid "You can create files directly in GitLab using one of the following options."
msgstr ""

msgid "You can easily contribute to them by requesting to join these groups."
msgstr ""

msgid "You can easily install a Runner on a Kubernetes cluster. %{link_to_help_page}"
msgstr ""

msgid "You can move around the graph by using the arrow keys."
msgstr ""

msgid "You can now submit a merge request to get this change into the original branch."
msgstr ""

msgid "You can now submit a merge request to get this change into the original project."
msgstr ""

msgid "You can only add files when you are on a branch"
msgstr ""

msgid "You can only edit files when you are on a branch"
msgstr ""

msgid "You can only merge once the items above are resolved"
msgstr ""

msgid "You can resolve the merge conflict using either the Interactive mode, by choosing %{use_ours} or %{use_theirs} buttons, or by editing the files directly. Commit these changes into %{branch_name}"
msgstr ""

msgid "You can set up jobs to only use Runners with specific tags. Separate tags with commas."
msgstr ""

msgid "You can test your .gitlab-ci.yml in %{linkStart}CI Lint%{linkEnd}."
msgstr ""

msgid "You cannot impersonate a blocked user"
msgstr ""

msgid "You cannot impersonate a user who cannot log in"
msgstr ""

msgid "You cannot impersonate an internal user"
msgstr ""

msgid "You cannot play this scheduled pipeline at the moment. Please wait a minute."
msgstr ""

msgid "You cannot write to a read-only secondary GitLab Geo instance. Please use %{link_to_primary_node} instead."
msgstr ""

msgid "You cannot write to this read-only GitLab instance."
msgstr ""

msgid "You could not create a new trigger."
msgstr ""

msgid "You could not take ownership of trigger."
msgstr ""

msgid "You do not have any subscriptions yet"
msgstr ""

msgid "You do not have permission to run the Web Terminal. Please contact a project administrator."
msgstr ""

msgid "You do not have the correct permissions to override the settings from the LDAP group sync."
msgstr ""

msgid "You don't have any applications"
msgstr ""

msgid "You don't have any authorized applications"
msgstr ""

msgid "You don't have any deployments right now."
msgstr ""

msgid "You have no permissions"
msgstr ""

msgid "You have not added any approvers. Start by adding users or groups."
msgstr ""

msgid "You have reached your project limit"
msgstr ""

msgid "You left the \"%{membershipable_human_name}\" %{source_type}."
msgstr ""

msgid "You may also add variables that are made available to the running application by prepending the variable key with <code>K8S_SECRET_</code>."
msgstr ""

msgid "You must accept our Terms of Service and privacy policy in order to register an account"
msgstr ""

msgid "You must have maintainer access to force delete a lock"
msgstr ""

msgid "You need a different license to enable FileLocks feature"
msgstr ""

msgid "You need a different license to enable Geo replication."
msgstr ""

msgid "You need git-lfs version %{min_git_lfs_version} (or greater) to continue. Please visit https://git-lfs.github.com"
msgstr ""

msgid "You need permission."
msgstr ""

msgid "You need to register a two-factor authentication app before you can set up a U2F device."
msgstr ""

msgid "You need to specify both an Access Token and a Host URL."
msgstr ""

msgid "You need to upload a GitLab project export archive (ending in .gz)."
msgstr ""

msgid "You need to upload a Google Takeout archive."
msgstr ""

msgid "You will lose all changes you've made to this file. This action cannot be undone."
msgstr ""

msgid "You will lose all the unstaged changes you've made in this project. This action cannot be undone."
msgstr ""

msgid "You will not get any notifications via email"
msgstr ""

msgid "You will only receive notifications for the events you choose"
msgstr ""

msgid "You will only receive notifications for threads you have participated in"
msgstr ""

msgid "You will receive notifications for any activity"
msgstr ""

msgid "You will receive notifications only for comments in which you were @mentioned"
msgstr ""

msgid "You won't be able to pull or push project code via %{protocol} until you %{set_password_link} on your account"
msgstr ""

msgid "You won't be able to pull or push project code via SSH until you %{add_ssh_key_link} to your profile"
msgstr ""

msgid "You won't be able to pull or push project code via SSH until you add an SSH key to your profile"
msgstr ""

msgid "You'll need to use different branch names to get a valid comparison."
msgstr ""

msgid "You're only seeing %{startTag}other activity%{endTag} in the feed. To add a comment, switch to one of the following options."
msgstr ""

msgid "You're receiving this email because %{reason}."
msgstr ""

msgid "You're receiving this email because of your account on %{host}."
msgstr ""

msgid "You're receiving this email because of your account on %{host}. %{manage_notifications_link} &middot; %{help_link}"
msgstr ""

msgid "YouTube"
msgstr ""

msgid "Your Conversational Development Index gives an overview of how you are using GitLab from a feature perspective. View how you compare with other organizations, discover features you are not using, and learn best practices through blog posts and white papers."
msgstr ""

msgid "Your Groups"
msgstr ""

msgid "Your Kubernetes cluster information on this page is still editable, but you are advised to disable and reconfigure"
msgstr ""

msgid "Your Projects (default)"
msgstr ""

msgid "Your Projects' Activity"
msgstr ""

msgid "Your Todos"
msgstr ""

msgid "Your U2F device needs to be set up. Plug it in (if not already) and click the button on the left."
msgstr ""

msgid "Your U2F device was registered!"
msgstr ""

msgid "Your access request to the %{source_type} has been withdrawn."
msgstr ""

msgid "Your account uses dedicated credentials for the \"%{group_name}\" group and can only be updated through SSO."
msgstr ""

msgid "Your applications (%{size})"
msgstr ""

msgid "Your authorized applications"
msgstr ""

msgid "Your browser doesn't support U2F. Please use Google Chrome desktop (version 41 or newer)."
msgstr ""

msgid "Your changes can be committed to %{branch_name} because a merge request is open."
msgstr ""

msgid "Your changes have been committed. Commit %{commitId} %{commitStats}"
msgstr ""

msgid "Your changes have been saved"
msgstr ""

msgid "Your changes have been successfully committed."
msgstr ""

msgid "Your comment will not be visible to the public."
msgstr ""

msgid "Your device was successfully set up! Give it a name and register it with the GitLab server."
msgstr ""

msgid "Your groups"
msgstr ""

msgid "Your issues are being imported. Once finished, you'll get a confirmation email."
msgstr ""

msgid "Your issues will be imported in the background. Once finished, you'll get a confirmation email."
msgstr ""

msgid "Your name"
msgstr ""

msgid "Your project limit is %{limit} projects! Please contact your administrator to increase it"
msgstr ""

msgid "Your projects"
msgstr ""

msgid "Your request for access has been queued for review."
msgstr ""

msgid "a deleted user"
msgstr ""

msgid "added %{created_at_timeago}"
msgstr ""

msgid "ago"
msgstr ""

msgid "allowed to fail"
msgstr ""

msgid "among other things"
msgstr ""

msgid "assign yourself"
msgstr ""

msgid "at"
msgstr ""

msgid "attach a new file"
msgstr ""

msgid "authored"
msgstr ""

msgid "branch name"
msgstr ""

msgid "by"
msgstr ""

msgid "ciReport|%{linkStartTag}Learn more about Container Scanning %{linkEndTag}"
msgstr ""

msgid "ciReport|%{linkStartTag}Learn more about DAST %{linkEndTag}"
msgstr ""

msgid "ciReport|%{linkStartTag}Learn more about Dependency Scanning %{linkEndTag}"
msgstr ""

msgid "ciReport|%{linkStartTag}Learn more about SAST %{linkEndTag}"
msgstr ""

msgid "ciReport|%{namespace} is affected by %{vulnerability}."
msgstr ""

msgid "ciReport|%{remainingPackagesCount} more"
msgstr ""

msgid "ciReport|%{reportType} %{status} detected %{dismissedCount} dismissed vulnerability"
msgid_plural "ciReport|%{reportType} %{status} detected %{dismissedCount} dismissed vulnerabilities"
msgstr[0] ""
msgstr[1] ""

msgid "ciReport|%{reportType} %{status} detected %{dismissedCount} dismissed vulnerability for the source branch only"
msgid_plural "ciReport|%{reportType} %{status} detected %{dismissedCount} dismissed vulnerabilities for the source branch only"
msgstr[0] ""
msgstr[1] ""

msgid "ciReport|%{reportType} %{status} detected %{fixedCount} fixed vulnerability"
msgid_plural "ciReport|%{reportType} %{status} detected %{fixedCount} fixed vulnerabilities"
msgstr[0] ""
msgstr[1] ""

msgid "ciReport|%{reportType} %{status} detected %{fixedCount} fixed, and %{dismissedCount} dismissed vulnerabilities"
msgstr ""

msgid "ciReport|%{reportType} %{status} detected %{newCount} new vulnerability"
msgid_plural "ciReport|%{reportType} %{status} detected %{newCount} new vulnerabilities"
msgstr[0] ""
msgstr[1] ""

msgid "ciReport|%{reportType} %{status} detected %{newCount} new, %{fixedCount} fixed, and %{dismissedCount} dismissed vulnerabilities"
msgstr ""

msgid "ciReport|%{reportType} %{status} detected %{newCount} new, and %{dismissedCount} dismissed vulnerabilities"
msgstr ""

msgid "ciReport|%{reportType} %{status} detected %{newCount} new, and %{dismissedCount} dismissed vulnerabilities for the source branch only"
msgstr ""

msgid "ciReport|%{reportType} %{status} detected %{newCount} new, and %{fixedCount} fixed vulnerabilities"
msgstr ""

msgid "ciReport|%{reportType} %{status} detected %{newCount} vulnerability for the source branch only"
msgid_plural "ciReport|%{reportType} %{status} detected %{newCount} vulnerabilities for the source branch only"
msgstr[0] ""
msgstr[1] ""

msgid "ciReport|%{reportType} %{status} detected no new vulnerabilities"
msgstr ""

msgid "ciReport|%{reportType} %{status} detected no vulnerabilities"
msgstr ""

msgid "ciReport|%{reportType} %{status} detected no vulnerabilities for the source branch only"
msgstr ""

msgid "ciReport|%{reportType} detected %{vulnerabilityCount} vulnerability"
msgid_plural "ciReport|%{reportType} detected %{vulnerabilityCount} vulnerabilities"
msgstr[0] ""
msgstr[1] ""

msgid "ciReport|%{reportType} detected no vulnerabilities"
msgstr ""

msgid "ciReport|%{reportType} is loading"
msgstr ""

msgid "ciReport|%{reportType}: Loading resulted in an error"
msgstr ""

msgid "ciReport|(errors when loading results)"
msgstr ""

msgid "ciReport|(is loading)"
msgstr ""

msgid "ciReport|(is loading, errors when loading results)"
msgstr ""

msgid "ciReport|Class"
msgstr ""

msgid "ciReport|Code quality"
msgstr ""

msgid "ciReport|Confidence"
msgstr ""

msgid "ciReport|Container Scanning"
msgstr ""

msgid "ciReport|Container scanning"
msgstr ""

msgid "ciReport|Container scanning detects known vulnerabilities in your docker images."
msgstr ""

msgid "ciReport|Create issue"
msgstr ""

msgid "ciReport|Create merge request"
msgstr ""

msgid "ciReport|Created %{eventType}"
msgstr ""

msgid "ciReport|DAST"
msgstr ""

msgid "ciReport|Dependency Scanning"
msgstr ""

msgid "ciReport|Dependency Scanning detects known vulnerabilities in your source code's dependencies."
msgstr ""

msgid "ciReport|Dependency scanning"
msgstr ""

msgid "ciReport|Description"
msgstr ""

msgid "ciReport|Dismiss vulnerability"
msgstr ""

msgid "ciReport|Dismissed by"
msgstr ""

msgid "ciReport|Download and apply the patch to fix this vulnerability."
msgstr ""

msgid "ciReport|Download patch"
msgstr ""

msgid "ciReport|Dynamic Application Security Testing (DAST) detects known vulnerabilities in your web application."
msgstr ""

msgid "ciReport|Failed to load %{reportName} report"
msgstr ""

msgid "ciReport|File"
msgstr ""

msgid "ciReport|Fixed:"
msgstr ""

msgid "ciReport|Identifiers"
msgstr ""

msgid "ciReport|Implement this solution by creating a merge request"
msgstr ""

msgid "ciReport|Instances"
msgstr ""

msgid "ciReport|Investigate this vulnerability by creating an issue"
msgstr ""

msgid "ciReport|Learn more about interacting with security reports (Alpha)."
msgstr ""

msgid "ciReport|License management detected %d license for the source branch only"
msgid_plural "ciReport|License management detected %d licenses for the source branch only"
msgstr[0] ""
msgstr[1] ""

msgid "ciReport|License management detected %d new license"
msgid_plural "ciReport|License management detected %d new licenses"
msgstr[0] ""
msgstr[1] ""

msgid "ciReport|License management detected no licenses for the source branch only"
msgstr ""

msgid "ciReport|License management detected no new licenses"
msgstr ""

msgid "ciReport|Links"
msgstr ""

msgid "ciReport|Loading %{reportName} report"
msgstr ""

msgid "ciReport|Manage licenses"
msgstr ""

msgid "ciReport|Method"
msgstr ""

msgid "ciReport|Namespace"
msgstr ""

msgid "ciReport|No changes to code quality"
msgstr ""

msgid "ciReport|No changes to performance metrics"
msgstr ""

msgid "ciReport|Performance metrics"
msgstr ""

msgid "ciReport|SAST"
msgstr ""

msgid "ciReport|Security scanning"
msgstr ""

msgid "ciReport|Security scanning failed loading any results"
msgstr ""

msgid "ciReport|Severity"
msgstr ""

msgid "ciReport|Solution"
msgstr ""

msgid "ciReport|Static Application Security Testing (SAST) detects known vulnerabilities in your source code."
msgstr ""

msgid "ciReport|There was an error creating the issue. Please try again."
msgstr ""

msgid "ciReport|There was an error creating the merge request. Please try again."
msgstr ""

msgid "ciReport|There was an error dismissing the vulnerability. Please try again."
msgstr ""

msgid "ciReport|There was an error loading DAST report"
msgstr ""

msgid "ciReport|There was an error loading SAST report"
msgstr ""

msgid "ciReport|There was an error loading container scanning report"
msgstr ""

msgid "ciReport|There was an error loading dependency scanning report"
msgstr ""

msgid "ciReport|There was an error reverting the dismissal. Please try again."
msgstr ""

msgid "ciReport|Undo dismiss"
msgstr ""

msgid "ciReport|Upgrade %{name} from %{version} to %{fixed}."
msgstr ""

msgid "ciReport|Used by %{packagesString}"
msgid_plural "ciReport|Used by %{packagesString}, and %{lastPackage}"
msgstr[0] ""
msgstr[1] ""

msgid "ciReport|View full report"
msgstr ""

msgid "ciReport|on pipeline"
msgstr ""

msgid "commented on %{link_to_project}"
msgstr ""

msgid "confidentiality|You are going to turn off the confidentiality. This means <strong>everyone</strong> will be able to see and leave a comment on this issue."
msgstr ""

msgid "confidentiality|You are going to turn on the confidentiality. This means that only team members with <strong>at least Reporter access</strong> are able to see and leave comments on the issue."
msgstr ""

msgid "connecting"
msgstr ""

msgid "could not read private key, is the passphrase correct?"
msgstr ""

msgid "customize"
msgstr ""

msgid "day"
msgid_plural "days"
msgstr[0] ""
msgstr[1] ""

msgid "deleted"
msgstr ""

msgid "deploy token"
msgstr ""

msgid "detached"
msgstr ""

msgid "disabled"
msgstr ""

msgid "discussion resolved"
msgid_plural "discussions resolved"
msgstr[0] ""
msgstr[1] ""

msgid "done"
msgstr ""

msgid "draft"
msgid_plural "drafts"
msgstr[0] ""
msgstr[1] ""

msgid "enabled"
msgstr ""

msgid "epic"
msgstr ""

msgid "error"
msgstr ""

msgid "error code:"
msgstr ""

msgid "estimateCommand|%{slash_command} will update the estimated time with the latest command."
msgstr ""

msgid "failed"
msgstr ""

msgid "for %{link_to_merge_request} with %{link_to_merge_request_source_branch}"
msgstr ""

msgid "for %{link_to_merge_request} with %{link_to_merge_request_source_branch} into %{link_to_merge_request_target_branch}"
msgstr ""

msgid "for %{link_to_pipeline_ref}"
msgstr ""

msgid "for %{ref}"
msgstr ""

msgid "for this project"
msgstr ""

msgid "from"
msgstr ""

msgid "group"
msgstr ""

msgid "help"
msgstr ""

msgid "here"
msgstr ""

msgid "https://your-bitbucket-server"
msgstr ""

msgid "image diff"
msgstr ""

msgid "import flow"
msgstr ""

msgid "importing"
msgstr ""

msgid "in group %{link_to_group}"
msgstr ""

msgid "in project %{link_to_project}"
msgstr ""

msgid "index"
msgstr ""

msgid "instance completed"
msgid_plural "instances completed"
msgstr[0] ""
msgstr[1] ""

msgid "is invalid because there is downstream lock"
msgstr ""

msgid "is invalid because there is upstream lock"
msgstr ""

msgid "is not a valid X509 certificate."
msgstr ""

msgid "is out of the hierarchy of the Group owning the template"
msgstr ""

msgid "issue"
msgstr ""

msgid "issue boards"
msgstr ""

msgid "it is stored externally"
msgstr ""

msgid "it is stored in LFS"
msgstr ""

msgid "it is too large"
msgstr ""

msgid "latest"
msgstr ""

msgid "latest deployment"
msgstr ""

msgid "latest version"
msgstr ""

msgid "leave %{group_name}"
msgstr ""

msgid "license management"
msgstr ""

msgid "locked by %{path_lock_user_name} %{created_at}"
msgstr ""

msgid "manual"
msgstr ""

msgid "merge request"
msgid_plural "merge requests"
msgstr[0] ""
msgstr[1] ""

msgid "missing"
msgstr ""

msgid "mrWidgetCommitsAdded|%{commitCount} and %{mergeCommitCount} will be added to %{targetBranch}."
msgstr ""

msgid "mrWidgetCommitsAdded|%{commitCount} will be added to %{targetBranch}."
msgstr ""

msgid "mrWidgetCommitsAdded|1 merge commit"
msgstr ""

msgid "mrWidget| Please restore it or use a different %{missingBranchName} branch"
msgstr ""

msgid "mrWidget|%{link_start}Learn more about resolving conflicts%{link_end}"
msgstr ""

msgid "mrWidget|%{metricsLinkStart} Memory %{metricsLinkEnd} usage %{emphasisStart} decreased %{emphasisEnd} from %{memoryFrom}MB to %{memoryTo}MB"
msgstr ""

msgid "mrWidget|%{metricsLinkStart} Memory %{metricsLinkEnd} usage %{emphasisStart} increased %{emphasisEnd} from %{memoryFrom}MB to %{memoryTo}MB"
msgstr ""

msgid "mrWidget|%{metricsLinkStart} Memory %{metricsLinkEnd} usage is %{emphasisStart} unchanged %{emphasisEnd} at %{memoryFrom}MB"
msgstr ""

msgid "mrWidget|Add approval"
msgstr ""

msgid "mrWidget|Allows commits from members who can merge to the target branch"
msgstr ""

msgid "mrWidget|An error occurred while removing your approval."
msgstr ""

msgid "mrWidget|An error occurred while retrieving approval data for this merge request."
msgstr ""

msgid "mrWidget|An error occurred while submitting your approval."
msgstr ""

msgid "mrWidget|Approve"
msgstr ""

msgid "mrWidget|Approve additionally"
msgstr ""

msgid "mrWidget|Approved by"
msgstr ""

msgid "mrWidget|Cancel automatic merge"
msgstr ""

msgid "mrWidget|Check out branch"
msgstr ""

msgid "mrWidget|Checking ability to merge automatically"
msgstr ""

msgid "mrWidget|Cherry-pick"
msgstr ""

msgid "mrWidget|Cherry-pick this merge request in a new merge request"
msgstr ""

msgid "mrWidget|Closed"
msgstr ""

msgid "mrWidget|Closed by"
msgstr ""

msgid "mrWidget|Closes"
msgstr ""

msgid "mrWidget|Create an issue to resolve them later"
msgstr ""

msgid "mrWidget|Delete source branch"
msgstr ""

msgid "mrWidget|Deployment statistics are not available currently"
msgstr ""

msgid "mrWidget|Did not close"
msgstr ""

msgid "mrWidget|Email patches"
msgstr ""

msgid "mrWidget|Failed to load deployment statistics"
msgstr ""

msgid "mrWidget|Fast-forward merge is not possible. To merge this request, first rebase locally."
msgstr ""

msgid "mrWidget|If the %{branch} branch exists in your local repository, you can merge this merge request manually using the"
msgstr ""

msgid "mrWidget|If the %{missingBranchName} branch exists in your local repository, you can merge this merge request manually using the command line"
msgstr ""

msgid "mrWidget|Loading deployment statistics"
msgstr ""

msgid "mrWidget|Mentions"
msgstr ""

msgid "mrWidget|Merge"
msgstr ""

msgid "mrWidget|Merge failed."
msgstr ""

msgid "mrWidget|Merge locally"
msgstr ""

msgid "mrWidget|Merge request approved"
msgstr ""

msgid "mrWidget|Merge request approved."
msgstr ""

msgid "mrWidget|Merge request approved; you can approve additionally"
msgstr ""

msgid "mrWidget|Merged by"
msgstr ""

msgid "mrWidget|No approval required"
msgstr ""

msgid "mrWidget|No approval required; you can still approve"
msgstr ""

msgid "mrWidget|Open in Web IDE"
msgstr ""

msgid "mrWidget|Pipeline blocked. The pipeline for this merge request requires a manual action to proceed"
msgstr ""

msgid "mrWidget|Plain diff"
msgstr ""

msgid "mrWidget|Ready to be merged automatically. Ask someone with write access to this repository to merge this request"
msgstr ""

msgid "mrWidget|Refresh"
msgstr ""

msgid "mrWidget|Refresh now"
msgstr ""

msgid "mrWidget|Refreshing now"
msgstr ""

msgid "mrWidget|Remove your approval"
msgstr ""

msgid "mrWidget|Request to merge"
msgstr ""

msgid "mrWidget|Requires 1 more approval"
msgid_plural "mrWidget|Requires %d more approvals"
msgstr[0] ""
msgstr[1] ""

msgid "mrWidget|Requires 1 more approval by"
msgid_plural "mrWidget|Requires %d more approvals by"
msgstr[0] ""
msgstr[1] ""

msgid "mrWidget|Resolve conflicts"
msgstr ""

msgid "mrWidget|Resolve these conflicts or ask someone with write access to this repository to merge it locally"
msgstr ""

msgid "mrWidget|Revert"
msgstr ""

msgid "mrWidget|Revert this merge request in a new merge request"
msgstr ""

msgid "mrWidget|Revoke approval"
msgstr ""

msgid "mrWidget|Set by"
msgstr ""

msgid "mrWidget|The changes were merged into"
msgstr ""

msgid "mrWidget|The changes were not merged into"
msgstr ""

msgid "mrWidget|The changes will be merged into"
msgstr ""

msgid "mrWidget|The pipeline for this merge request failed. Please retry the job or push a new commit to fix the failure"
msgstr ""

msgid "mrWidget|The source branch HEAD has recently changed. Please reload the page and review the changes before merging"
msgstr ""

msgid "mrWidget|The source branch has been deleted"
msgstr ""

msgid "mrWidget|The source branch is %{commitsBehindLinkStart}%{commitsBehind}%{commitsBehindLinkEnd} the target branch"
msgstr ""

msgid "mrWidget|The source branch is being deleted"
msgstr ""

msgid "mrWidget|The source branch will be deleted"
msgstr ""

msgid "mrWidget|The source branch will not be deleted"
msgstr ""

msgid "mrWidget|There are merge conflicts"
msgstr ""

msgid "mrWidget|There are unresolved discussions. Please resolve these discussions"
msgstr ""

msgid "mrWidget|This feature merges changes from the target branch to the source branch. You cannot use this feature since the source branch is protected."
msgstr ""

msgid "mrWidget|This merge request failed to be merged automatically"
msgstr ""

msgid "mrWidget|This merge request is in the process of being merged"
msgstr ""

msgid "mrWidget|This project is archived, write access has been disabled"
msgstr ""

msgid "mrWidget|You are not allowed to edit this project directly. Please fork to make changes."
msgstr ""

msgid "mrWidget|You can delete the source branch now"
msgstr ""

msgid "mrWidget|You can merge this merge request manually using the"
msgstr ""

msgid "mrWidget|branch does not exist."
msgstr ""

msgid "mrWidget|command line"
msgstr ""

msgid "mrWidget|into"
msgstr ""

msgid "mrWidget|to be merged automatically when the pipeline succeeds"
msgstr ""

msgid "n/a"
msgstr ""

msgid "new merge request"
msgstr ""

msgid "none"
msgstr ""

msgid "notification emails"
msgstr ""

msgid "nounSeries|%{firstItem} and %{lastItem}"
msgstr ""

msgid "nounSeries|%{item}, %{nextItem}"
msgstr ""

msgid "nounSeries|%{item}, and %{lastItem}"
msgstr ""

msgid "or"
msgstr ""

msgid "out of %d total test"
msgid_plural "out of %d total tests"
msgstr[0] ""
msgstr[1] ""

msgid "parent"
msgid_plural "parents"
msgstr[0] ""
msgstr[1] ""

msgid "password"
msgstr ""

msgid "personal access token"
msgstr ""

msgid "private"
msgstr ""

msgid "private key does not match certificate."
msgstr ""

msgid "project"
msgid_plural "projects"
msgstr[0] ""
msgstr[1] ""

msgid "quick actions"
msgstr ""

msgid "register"
msgstr ""

msgid "remaining"
msgstr ""

msgid "remove"
msgstr ""

msgid "remove due date"
msgstr ""

msgid "remove weight"
msgstr ""

msgid "rendered diff"
msgstr ""

msgid "reply"
msgid_plural "replies"
msgstr[0] ""
msgstr[1] ""

msgid "score"
msgstr ""

msgid "security Reports|There was an error creating the merge request"
msgstr ""

msgid "should be higher than %{access} inherited membership from group %{group_name}"
msgstr ""

msgid "show less"
msgstr ""

msgid "sign in"
msgstr ""

msgid "source"
msgstr ""

msgid "source diff"
msgstr ""

msgid "spendCommand|%{slash_command} will update the sum of the time spent."
msgstr ""

msgid "started"
msgstr ""

msgid "stuck"
msgstr ""

msgid "success"
msgstr ""

msgid "syntax is correct"
msgstr ""

msgid "syntax is incorrect"
msgstr ""

msgid "this document"
msgstr ""

msgid "to help your contributors communicate effectively!"
msgstr ""

msgid "triggered"
msgstr ""

msgid "updated"
msgstr ""

msgid "username"
msgstr ""

msgid "uses Kubernetes clusters to deploy your code!"
msgstr ""

msgid "verify ownership"
msgstr ""

msgid "view it on GitLab"
msgstr ""

msgid "view the blob"
msgstr ""

msgid "with %{additions} additions, %{deletions} deletions."
msgstr ""

msgid "within %d minute "
msgid_plural "within %d minutes "
msgstr[0] ""
msgstr[1] ""

msgid "yaml invalid"
msgstr ""<|MERGE_RESOLUTION|>--- conflicted
+++ resolved
@@ -2118,7 +2118,6 @@
 msgid "CiVariable|Error occurred while saving variables"
 msgstr ""
 
-<<<<<<< HEAD
 msgid "CiVariable|New environment"
 msgstr ""
 
@@ -2128,11 +2127,6 @@
 msgid "CiVariable|Search environments"
 msgstr ""
 
-=======
-msgid "CiVariable|Protected"
-msgstr ""
-
->>>>>>> a5d1b8a2
 msgid "CiVariable|Toggle protected"
 msgstr ""
 
@@ -11924,14 +11918,10 @@
 msgid "Wiki|Create page"
 msgstr ""
 
-<<<<<<< HEAD
 msgid "Wiki|Edit Page"
 msgstr ""
 
 msgid "Wiki|More Pages"
-=======
-msgid "Various container registry settings."
->>>>>>> a5d1b8a2
 msgstr ""
 
 msgid "Wiki|New page"
