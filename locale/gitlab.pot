# SOME DESCRIPTIVE TITLE.
# Copyright (C) YEAR THE PACKAGE'S COPYRIGHT HOLDER
# This file is distributed under the same license as the gitlab package.
# FIRST AUTHOR <EMAIL@ADDRESS>, YEAR.
#
#, fuzzy
msgid ""
msgstr ""
"Project-Id-Version: gitlab 1.0.0\n"
"Report-Msgid-Bugs-To: \n"
"Last-Translator: FULL NAME <EMAIL@ADDRESS>\n"
"Language-Team: LANGUAGE <LL@li.org>\n"
"Language: \n"
"MIME-Version: 1.0\n"
"Content-Type: text/plain; charset=UTF-8\n"
"Content-Transfer-Encoding: 8bit\n"
"Plural-Forms: nplurals=INTEGER; plural=EXPRESSION;\n"

msgid " Please sign in."
msgstr ""

msgid " Status"
msgstr ""

msgid " Try to %{action} this file again."
msgstr ""

msgid " You need to do this before %{grace_period_deadline}."
msgstr ""

msgid " and"
msgstr ""

msgid " degraded on %d point"
msgid_plural " degraded on %d points"
msgstr[0] ""
msgstr[1] ""

msgid " improved on %d point"
msgid_plural " improved on %d points"
msgstr[0] ""
msgstr[1] ""

msgid " or "
msgstr ""

msgid " or <#epic id>"
msgstr ""

msgid " or <#issue id>"
msgstr ""

msgid "%d comment"
msgid_plural "%d comments"
msgstr[0] ""
msgstr[1] ""

msgid "%d commit"
msgid_plural "%d commits"
msgstr[0] ""
msgstr[1] ""

msgid "%d commit behind"
msgid_plural "%d commits behind"
msgstr[0] ""
msgstr[1] ""

msgid "%d commits"
msgstr ""

msgid "%d contribution"
msgid_plural "%d contributions"
msgstr[0] ""
msgstr[1] ""

msgid "%d exporter"
msgid_plural "%d exporters"
msgstr[0] ""
msgstr[1] ""

msgid "%d failed test result"
msgid_plural "%d failed test results"
msgstr[0] ""
msgstr[1] ""

msgid "%d fixed test result"
msgid_plural "%d fixed test results"
msgstr[0] ""
msgstr[1] ""

msgid "%d issue"
msgid_plural "%d issues"
msgstr[0] ""
msgstr[1] ""

msgid "%d issue selected"
msgid_plural "%d issues selected"
msgstr[0] ""
msgstr[1] ""

msgid "%d layer"
msgid_plural "%d layers"
msgstr[0] ""
msgstr[1] ""

msgid "%d merge request"
msgid_plural "%d merge requests"
msgstr[0] ""
msgstr[1] ""

msgid "%d metric"
msgid_plural "%d metrics"
msgstr[0] ""
msgstr[1] ""

msgid "%d more comment"
msgid_plural "%d more comments"
msgstr[0] ""
msgstr[1] ""

msgid "%d staged change"
msgid_plural "%d staged changes"
msgstr[0] ""
msgstr[1] ""

msgid "%d unstaged change"
msgid_plural "%d unstaged changes"
msgstr[0] ""
msgstr[1] ""

msgid "%s additional commit has been omitted to prevent performance issues."
msgid_plural "%s additional commits have been omitted to prevent performance issues."
msgstr[0] ""
msgstr[1] ""

msgid "%{actionText} & %{openOrClose} %{noteable}"
msgstr ""

msgid "%{authorsName}'s discussion"
msgstr ""

msgid "%{commit_author_link} authored %{commit_timeago}"
msgstr ""

msgid "%{counter_repositories} repositories, %{counter_build_artifacts} build artifacts, %{counter_lfs_objects} LFS"
msgstr ""

msgid "%{count} approval required from %{name}"
msgid_plural "%{count} approvals required from %{name}"
msgstr[0] ""
msgstr[1] ""

msgid "%{count} approvals from %{name}"
msgstr ""

msgid "%{count} more"
msgstr ""

msgid "%{count} more assignees"
msgstr ""

msgid "%{count} of %{required} approvals from %{name}"
msgstr ""

msgid "%{count} of %{total}"
msgstr ""

msgid "%{count} participant"
msgid_plural "%{count} participants"
msgstr[0] ""
msgstr[1] ""

msgid "%{count} pending comment"
msgid_plural "%{count} pending comments"
msgstr[0] ""
msgstr[1] ""

msgid "%{edit_in_new_fork_notice} Try to cherry-pick this commit again."
msgstr ""

msgid "%{edit_in_new_fork_notice} Try to revert this commit again."
msgstr ""

msgid "%{filePath} deleted"
msgstr ""

msgid "%{firstLabel} +%{labelCount} more"
msgstr ""

msgid "%{gitlab_ci_yml} not found in this commit"
msgstr ""

msgid "%{group_docs_link_start}Groups%{group_docs_link_end} allow you to manage and collaborate across multiple projects. Members of a group have access to all of its projects."
msgstr ""

msgid "%{issuableType} will be removed! Are you sure?"
msgstr ""

msgid "%{label_for_message} unavailable"
msgstr ""

msgid "%{lets_encrypt_link_start}Let's Encrypt%{lets_encrypt_link_end} is a free, automated, and open certificate authority (CA), that give digital certificates in order to enable HTTPS (SSL/TLS) for websites."
msgstr ""

msgid "%{level_name} is not allowed in a %{group_level_name} group."
msgstr ""

msgid "%{level_name} is not allowed since the fork source project has lower visibility."
msgstr ""

msgid "%{level_name} visibility has been restricted by the administrator."
msgstr ""

msgid "%{link_start}Read more%{link_end} about role permissions"
msgstr ""

msgid "%{loadingIcon} Started"
msgstr ""

msgid "%{lock_path} is locked by GitLab User %{lock_user_id}"
msgstr ""

msgid "%{mrText}, this issue will be closed automatically."
msgstr ""

msgid "%{name} contained %{resultsString}"
msgstr ""

msgid "%{name} found %{resultsString}"
msgstr ""

msgid "%{name}'s avatar"
msgstr ""

msgid "%{number_commits_behind} commits behind %{default_branch}, %{number_commits_ahead} commits ahead"
msgstr ""

msgid "%{openOrClose} %{noteable}"
msgstr ""

msgid "%{percent}%% complete"
msgstr ""

msgid "%{service_title} activated."
msgstr ""

msgid "%{service_title} settings saved, but not activated."
msgstr ""

msgid "%{spammable_titlecase} was submitted to Akismet successfully."
msgstr ""

msgid "%{state} epics"
msgstr ""

msgid "%{strong_start}%{branch_count}%{strong_end} Branch"
msgid_plural "%{strong_start}%{branch_count}%{strong_end} Branches"
msgstr[0] ""
msgstr[1] ""

msgid "%{strong_start}%{commit_count}%{strong_end} Commit"
msgid_plural "%{strong_start}%{commit_count}%{strong_end} Commits"
msgstr[0] ""
msgstr[1] ""

msgid "%{strong_start}%{human_size}%{strong_end} Files"
msgstr ""

msgid "%{strong_start}%{tag_count}%{strong_end} Tag"
msgid_plural "%{strong_start}%{tag_count}%{strong_end} Tags"
msgstr[0] ""
msgstr[1] ""

msgid "%{text} %{files}"
msgid_plural "%{text} %{files} files"
msgstr[0] ""
msgstr[1] ""

msgid "%{text} is available"
msgstr ""

msgid "%{title} %{operator} %{threshold}"
msgstr ""

msgid "%{title} changes"
msgstr ""

msgid "%{unstaged} unstaged and %{staged} staged changes"
msgstr ""

msgid "%{usage_ping_link_start}Learn more%{usage_ping_link_end} about what information is shared with GitLab Inc."
msgstr ""

msgid "%{user_name} profile page"
msgstr ""

msgid "%{verb} %{time_spent_value} spent time."
msgstr ""

msgid "'%{level}' is not a valid visibility level"
msgstr ""

msgid "'%{source}' is not a import source"
msgstr ""

msgid "(No changes)"
msgstr ""

msgid "(check progress)"
msgstr ""

msgid "(external source)"
msgstr ""

msgid "+ %{count} more"
msgstr ""

msgid "+ %{moreCount} more"
msgstr ""

msgid "+%{extraOptionCount} more"
msgstr ""

msgid ", or "
msgstr ""

msgid "- Runner is active and can process any new jobs"
msgstr ""

msgid "- Runner is paused and will not receive any new jobs"
msgstr ""

msgid "- show less"
msgstr ""

msgid "0 for unlimited"
msgstr ""

msgid "1 %{type} addition"
msgid_plural "%{count} %{type} additions"
msgstr[0] ""
msgstr[1] ""

msgid "1 %{type} modification"
msgid_plural "%{count} %{type} modifications"
msgstr[0] ""
msgstr[1] ""

msgid "1 Day"
msgid_plural "%d Days"
msgstr[0] ""
msgstr[1] ""

msgid "1 closed issue"
msgid_plural "%{issues} closed issues"
msgstr[0] ""
msgstr[1] ""

msgid "1 closed merge request"
msgid_plural "%{merge_requests} closed merge requests"
msgstr[0] ""
msgstr[1] ""

msgid "1 day"
msgstr ""

msgid "1 group"
msgid_plural "%d groups"
msgstr[0] ""
msgstr[1] ""

msgid "1 merged merge request"
msgid_plural "%{merge_requests} merged merge requests"
msgstr[0] ""
msgstr[1] ""

msgid "1 open issue"
msgid_plural "%{issues} open issues"
msgstr[0] ""
msgstr[1] ""

msgid "1 open merge request"
msgid_plural "%{merge_requests} open merge requests"
msgstr[0] ""
msgstr[1] ""

msgid "1 pipeline"
msgid_plural "%d pipelines"
msgstr[0] ""
msgstr[1] ""

msgid "1 role"
msgid_plural "%d roles"
msgstr[0] ""
msgstr[1] ""

msgid "1 user"
msgid_plural "%d users"
msgstr[0] ""
msgstr[1] ""

msgid "1 week"
msgstr ""

msgid "1-9 contributions"
msgstr ""

msgid "10-19 contributions"
msgstr ""

msgid "1st contribution!"
msgstr ""

msgid "20-29 contributions"
msgstr ""

msgid "2FA"
msgstr ""

msgid "2FA enabled"
msgstr ""

msgid "3 days"
msgstr ""

msgid "3 hours"
msgstr ""

msgid "30 minutes"
msgstr ""

msgid "30+ contributions"
msgstr ""

msgid "403|Please contact your GitLab administrator to get permission."
msgstr ""

msgid "403|You don't have the permission to access this page."
msgstr ""

msgid "404|Make sure the address is correct and the page hasn't moved."
msgstr ""

msgid "404|Page Not Found"
msgstr ""

msgid "404|Please contact your GitLab administrator if you think this is a mistake."
msgstr ""

msgid "8 hours"
msgstr ""

msgid "<code>\"johnsmith@example.com\": \"@johnsmith\"</code> will add \"By <a href=\"#\">@johnsmith</a>\" to all issues and comments originally created by johnsmith@example.com, and will set <a href=\"#\">@johnsmith</a> as the assignee on all issues originally assigned to johnsmith@example.com."
msgstr ""

msgid "<code>\"johnsmith@example.com\": \"John Smith\"</code> will add \"By John Smith\" to all issues and comments originally created by johnsmith@example.com."
msgstr ""

msgid "<code>\"johnsmith@example.com\": \"johnsm...@example.com\"</code> will add \"By johnsm...@example.com\" to all issues and comments originally created by johnsmith@example.com. The email address or username is masked to ensure the user's privacy."
msgstr ""

msgid "<code>\"johnsmith@example.com\": \"johnsmith@example.com\"</code> will add \"By <a href=\"#\">johnsmith@example.com</a>\" to all issues and comments originally created by johnsmith@example.com. By default, the email address or username is masked to ensure the user's privacy. Use this option if you want to show the full email address."
msgstr ""

msgid "<strong>%{changedFilesLength} unstaged</strong> and <strong>%{stagedFilesLength} staged</strong> changes"
msgstr ""

msgid "<strong>%{created_count}</strong> created, <strong>%{accepted_count}</strong> accepted."
msgstr ""

msgid "<strong>%{created_count}</strong> created, <strong>%{closed_count}</strong> closed."
msgstr ""

msgid "<strong>%{group_name}</strong> group members"
msgstr ""

msgid "<strong>%{pushes}</strong> pushes, more than <strong>%{commits}</strong> commits by <strong>%{people}</strong> contributors."
msgstr ""

msgid "<strong>Deletes</strong> source branch"
msgstr ""

msgid "A 'Runner' is a process which runs a job. You can set up as many Runners as you need."
msgstr ""

msgid "A .NET Core console application template, customizable for any .NET Core project"
msgstr ""

msgid "A GitBook site that uses Netlify for CI/CD instead of GitLab, but still with all the other great GitLab features."
msgstr ""

msgid "A Hexo site that uses Netlify for CI/CD instead of GitLab, but still with all the other great GitLab features."
msgstr ""

msgid "A Hugo site that uses Netlify for CI/CD instead of GitLab, but still with all the other great GitLab features."
msgstr ""

msgid "A Jekyll site that uses Netlify for CI/CD instead of GitLab, but still with all the other great GitLab features."
msgstr ""

msgid "A Let's Encrypt account will be configured for this GitLab installation using your email address. You will receive emails to warn of expiring certificates."
msgstr ""

msgid "A default branch cannot be chosen for an empty project."
msgstr ""

msgid "A deleted user"
msgstr ""

msgid "A fork is a copy of a project.<br />Forking a repository allows you to make changes without affecting the original project."
msgstr ""

msgid "A member of GitLab's abuse team will review your report as soon as possible."
msgstr ""

msgid "A new branch will be created in your fork and a new merge request will be started."
msgstr ""

msgid "A new impersonation token has been created."
msgstr ""

msgid "A plain HTML site that uses Netlify for CI/CD instead of GitLab, but still with all the other great GitLab features."
msgstr ""

msgid "A project is where you house your files (repository), plan your work (issues), and publish your documentation (wiki), %{among_other_things_link}."
msgstr ""

msgid "A ready-to-go template for use with Android apps."
msgstr ""

msgid "A ready-to-go template for use with iOS Swift apps."
msgstr ""

msgid "A regular expression that will be used to find the test coverage output in the job trace. Leave blank to disable"
msgstr ""

msgid "A user with write access to the source branch selected this option"
msgstr ""

msgid "API Help"
msgstr ""

msgid "About GitLab"
msgstr ""

msgid "About GitLab CE"
msgstr ""

msgid "About auto deploy"
msgstr ""

msgid "About this feature"
msgstr ""

msgid "Abuse Reports"
msgstr ""

msgid "Abuse reports"
msgstr ""

msgid "Accept invitation"
msgstr ""

msgid "Accept terms"
msgstr ""

msgid "Accepted MR"
msgstr ""

msgid "Access Tokens"
msgstr ""

msgid "Access denied for your LDAP account."
msgstr ""

msgid "Access denied! Please verify you can add deploy keys to this repository."
msgstr ""

msgid "Access expiration date"
msgstr ""

msgid "Access forbidden. Check your access level."
msgstr ""

msgid "Access to '%{classification_label}' not allowed"
msgstr ""

msgid "Account"
msgstr ""

msgid "Account and limit"
msgstr ""

msgid "Action to take when receiving an alert."
msgstr ""

msgid "Activate Service Desk"
msgstr ""

msgid "Active"
msgstr ""

msgid "Active Sessions"
msgstr ""

msgid "Activity"
msgstr ""

msgid "Add"
msgstr ""

msgid "Add CHANGELOG"
msgstr ""

msgid "Add CONTRIBUTING"
msgstr ""

msgid "Add Group Webhooks and GitLab Enterprise Edition."
msgstr ""

msgid "Add Jaeger URL"
msgstr ""

msgid "Add Kubernetes cluster"
msgstr ""

msgid "Add README"
msgstr ""

msgid "Add a bullet list"
msgstr ""

msgid "Add a general comment to this %{noteable_name}."
msgstr ""

msgid "Add a homepage to your wiki that contains information about your project and GitLab will display it here instead of this message."
msgstr ""

msgid "Add a link"
msgstr ""

msgid "Add a numbered list"
msgstr ""

msgid "Add a table"
msgstr ""

msgid "Add a task list"
msgstr ""

msgid "Add a todo"
msgstr ""

msgid "Add additional text to appear in all email communications. %{character_limit} character limit"
msgstr ""

msgid "Add approver(s)"
msgstr ""

msgid "Add approvers"
msgstr ""

msgid "Add bold text"
msgstr ""

msgid "Add comment now"
msgstr ""

msgid "Add header and footer to emails. Please note that color settings will only be applied within the application interface"
msgstr ""

msgid "Add image comment"
msgstr ""

msgid "Add italic text"
msgstr ""

msgid "Add label(s)"
msgstr ""

msgid "Add license"
msgstr ""

msgid "Add list"
msgstr ""

msgid "Add new application"
msgstr ""

msgid "Add new directory"
msgstr ""

msgid "Add or subtract spent time"
msgstr ""

msgid "Add reaction"
msgstr ""

msgid "Add to project"
msgstr ""

msgid "Add to review"
msgstr ""

msgid "Add todo"
msgstr ""

msgid "Add user(s) to the group:"
msgstr ""

msgid "Add users or groups who are allowed to approve every merge request"
msgstr ""

msgid "Add users to group"
msgstr ""

msgid "AddMember|No users specified."
msgstr ""

msgid "AddMember|Too many users specified (limit is %{user_limit})"
msgstr ""

msgid "Added at"
msgstr ""

msgid "Adding new applications is disabled in your GitLab instance. Please contact your GitLab administrator to get the permission"
msgstr ""

msgid "Additional minutes"
msgstr ""

msgid "Additional text"
msgstr ""

msgid "Adds"
msgstr ""

msgid "Adds a todo."
msgstr ""

msgid "Admin Area"
msgstr ""

msgid "Admin Overview"
msgstr ""

msgid "Admin Section"
msgstr ""

msgid "AdminArea| You are about to permanently delete the user %{username}. Issues, merge requests, and groups linked to them will be transferred to a system-wide \"Ghost-user\". To avoid data loss, consider using the %{strong_start}block user%{strong_end} feature instead. Once you %{strong_start}Delete user%{strong_end}, it cannot be undone or recovered."
msgstr ""

msgid "AdminArea| You are about to permanently delete the user %{username}. This will delete all of the issues, merge requests, and groups linked to them. To avoid data loss, consider using the %{strong_start}block user%{strong_end} feature instead. Once you %{strong_start}Delete user%{strong_end}, it cannot be undone or recovered."
msgstr ""

msgid "AdminArea|Stop all jobs"
msgstr ""

msgid "AdminArea|Stop all jobs?"
msgstr ""

msgid "AdminArea|Stop jobs"
msgstr ""

msgid "AdminArea|Stopping jobs failed"
msgstr ""

msgid "AdminArea|You’re about to stop all jobs.This will halt all current jobs that are running."
msgstr ""

msgid "AdminProjects| You’re about to permanently delete the project %{projectName}, its repository, and all related resources including issues, merge requests, etc..  Once you confirm and press %{strong_start}Delete project%{strong_end}, it cannot be undone or recovered."
msgstr ""

msgid "AdminProjects|Delete"
msgstr ""

msgid "AdminProjects|Delete Project %{projectName}?"
msgstr ""

msgid "AdminProjects|Delete project"
msgstr ""

msgid "AdminSettings|Auto DevOps domain"
msgstr ""

msgid "AdminSettings|Enable shared runners for new projects"
msgstr ""

msgid "AdminSettings|Environment variables are protected by default"
msgstr ""

msgid "AdminSettings|Specify a domain to use by default for every project's Auto Review Apps and Auto Deploy stages."
msgstr ""

msgid "AdminSettings|When creating a new environment variable it will be protected by default."
msgstr ""

msgid "AdminUsers|2FA Disabled"
msgstr ""

msgid "AdminUsers|2FA Enabled"
msgstr ""

msgid "AdminUsers|Active"
msgstr ""

msgid "AdminUsers|Admin"
msgstr ""

msgid "AdminUsers|Admins"
msgstr ""

msgid "AdminUsers|Block user"
msgstr ""

msgid "AdminUsers|Blocked"
msgstr ""

msgid "AdminUsers|Cannot unblock LDAP blocked users"
msgstr ""

msgid "AdminUsers|Delete User %{username} and contributions?"
msgstr ""

msgid "AdminUsers|Delete User %{username}?"
msgstr ""

msgid "AdminUsers|Delete user"
msgstr ""

msgid "AdminUsers|Delete user and contributions"
msgstr ""

msgid "AdminUsers|External"
msgstr ""

msgid "AdminUsers|It's you!"
msgstr ""

msgid "AdminUsers|New user"
msgstr ""

msgid "AdminUsers|No users found"
msgstr ""

msgid "AdminUsers|Search by name, email or username"
msgstr ""

msgid "AdminUsers|Search users"
msgstr ""

msgid "AdminUsers|Send email to users"
msgstr ""

msgid "AdminUsers|Sort by"
msgstr ""

msgid "AdminUsers|To confirm, type %{projectName}"
msgstr ""

msgid "AdminUsers|To confirm, type %{username}"
msgstr ""

msgid "AdminUsers|User will be blocked"
msgstr ""

msgid "AdminUsers|Without projects"
msgstr ""

msgid "Advanced"
msgstr ""

msgid "Advanced permissions, Large File Storage and Two-Factor authentication settings."
msgstr ""

msgid "Advanced search functionality"
msgstr ""

msgid "Advanced settings"
msgstr ""

msgid "After a successful password update you will be redirected to login screen."
msgstr ""

msgid "Alert"
msgid_plural "Alerts"
msgstr[0] ""
msgstr[1] ""

msgid "Alerts"
msgstr ""

msgid "All"
msgstr ""

msgid "All Members"
msgstr ""

msgid "All changes are committed"
msgstr ""

msgid "All features are enabled for blank projects, from templates, or when importing, but you can disable them afterward in the project settings."
msgstr ""

msgid "All issues for this milestone are closed. You may close this milestone now."
msgstr ""

msgid "All merge conflicts were resolved. The merge request can now be merged."
msgstr ""

msgid "All projects"
msgstr ""

msgid "All todos were marked as done."
msgstr ""

msgid "All users"
msgstr ""

msgid "All users must have a name."
msgstr ""

msgid "Allow \"%{group_name}\" to sign you in"
msgstr ""

msgid "Allow commits from members who can merge to the target branch."
msgstr ""

msgid "Allow group owners to manage LDAP-related settings"
msgstr ""

msgid "Allow mirrors to be set up for projects"
msgstr ""

msgid "Allow only the selected protocols to be used for Git access."
msgstr ""

msgid "Allow projects within this group to use Git LFS"
msgstr ""

msgid "Allow public access to pipelines and job details, including output logs and artifacts"
msgstr ""

msgid "Allow rendering of PlantUML diagrams in Asciidoc documents."
msgstr ""

msgid "Allow requests to the local network from hooks and services."
msgstr ""

msgid "Allow this key to push to repository as well? (Default only allows pull access.)"
msgstr ""

msgid "Allow users to register any application to use GitLab as an OAuth provider"
msgstr ""

msgid "Allow users to request access"
msgstr ""

msgid "Allow users to request access if visibility is public or internal."
msgstr ""

msgid "Allowed to fail"
msgstr ""

msgid "Allows you to add and manage Kubernetes clusters."
msgstr ""

msgid "Also called \"Issuer\" or \"Relying party trust identifier\""
msgstr ""

msgid "Also called \"Relying party service URL\" or \"Reply URL\""
msgstr ""

msgid "Alternate support URL for help page"
msgstr ""

msgid "Alternatively, you can use a %{personal_access_token_link}. When you create your Personal Access Token, you will need to select the <code>repo</code> scope, so we can display a list of your public and private repositories which are available to connect."
msgstr ""

msgid "Alternatively, you can use a %{personal_access_token_link}. When you create your Personal Access Token, you will need to select the <code>repo</code> scope, so we can display a list of your public and private repositories which are available to import."
msgstr ""

msgid "Amount of time (in hours) that users are allowed to skip forced configuration of two-factor authentication"
msgstr ""

msgid "An application called %{link_to_client} is requesting access to your GitLab account."
msgstr ""

msgid "An empty GitLab User field will add the FogBugz user's full name (e.g. \"By John Smith\") in the description of all issues and comments. It will also associate and/or assign these issues and comments with the project creator."
msgstr ""

msgid "An error has occurred"
msgstr ""

msgid "An error occurred adding a draft to the discussion."
msgstr ""

msgid "An error occurred adding a new draft."
msgstr ""

msgid "An error occurred creating the new branch."
msgstr ""

msgid "An error occurred fetching the approval rules."
msgstr ""

msgid "An error occurred fetching the approvers for the new rule."
msgstr ""

msgid "An error occurred fetching the dropdown data."
msgstr ""

msgid "An error occurred previewing the blob"
msgstr ""

msgid "An error occurred when toggling the notification subscription"
msgstr ""

msgid "An error occurred when trying to resolve a comment. Please try again."
msgstr ""

msgid "An error occurred when trying to resolve a discussion. Please try again."
msgstr ""

msgid "An error occurred when updating the issue weight"
msgstr ""

msgid "An error occurred while adding approver"
msgstr ""

msgid "An error occurred while deleting the approvers group"
msgstr ""

msgid "An error occurred while deleting the comment"
msgstr ""

msgid "An error occurred while detecting host keys"
msgstr ""

msgid "An error occurred while disabling Service Desk."
msgstr ""

msgid "An error occurred while dismissing the alert. Refresh the page and try again."
msgstr ""

msgid "An error occurred while dismissing the feature highlight. Refresh the page and try dismissing again."
msgstr ""

msgid "An error occurred while enabling Service Desk."
msgstr ""

msgid "An error occurred while fetching label colors."
msgstr ""

msgid "An error occurred while fetching markdown preview"
msgstr ""

msgid "An error occurred while fetching pending comments"
msgstr ""

msgid "An error occurred while fetching projects autocomplete."
msgstr ""

msgid "An error occurred while fetching sidebar data"
msgstr ""

msgid "An error occurred while fetching stages."
msgstr ""

msgid "An error occurred while fetching the Service Desk address."
msgstr ""

msgid "An error occurred while fetching the board lists. Please try again."
msgstr ""

msgid "An error occurred while fetching the builds."
msgstr ""

msgid "An error occurred while fetching the job log."
msgstr ""

msgid "An error occurred while fetching the job."
msgstr ""

msgid "An error occurred while fetching the jobs."
msgstr ""

msgid "An error occurred while fetching the pipeline."
msgstr ""

msgid "An error occurred while fetching the releases. Please try again."
msgstr ""

msgid "An error occurred while fetching this tab."
msgstr ""

msgid "An error occurred while getting projects"
msgstr ""

msgid "An error occurred while importing project: %{details}"
msgstr ""

msgid "An error occurred while initializing path locks"
msgstr ""

msgid "An error occurred while loading chart data"
msgstr ""

msgid "An error occurred while loading commit signatures"
msgstr ""

msgid "An error occurred while loading designs. Please try again."
msgstr ""

msgid "An error occurred while loading diff"
msgstr ""

msgid "An error occurred while loading filenames"
msgstr ""

msgid "An error occurred while loading the file"
msgstr ""

msgid "An error occurred while loading the subscription details."
msgstr ""

msgid "An error occurred while making the request."
msgstr ""

msgid "An error occurred while moving the issue."
msgstr ""

msgid "An error occurred while parsing recent searches"
msgstr ""

msgid "An error occurred while removing approver"
msgstr ""

msgid "An error occurred while removing epics."
msgstr ""

msgid "An error occurred while removing issues."
msgstr ""

msgid "An error occurred while rendering KaTeX"
msgstr ""

msgid "An error occurred while rendering preview broadcast message"
msgstr ""

msgid "An error occurred while retrieving calendar activity"
msgstr ""

msgid "An error occurred while retrieving diff"
msgstr ""

msgid "An error occurred while saving LDAP override status. Please try again."
msgstr ""

msgid "An error occurred while saving assignees"
msgstr ""

msgid "An error occurred while saving the approval settings"
msgstr ""

msgid "An error occurred while subscribing to notifications."
msgstr ""

msgid "An error occurred while unsubscribing to notifications."
msgstr ""

msgid "An error occurred while updating approvers"
msgstr ""

msgid "An error occurred while updating the comment"
msgstr ""

msgid "An error occurred while validating username"
msgstr ""

msgid "An error occurred whilst committing your changes."
msgstr ""

msgid "An error occurred whilst fetching the job trace."
msgstr ""

msgid "An error occurred whilst fetching the latest pipeline."
msgstr ""

msgid "An error occurred whilst loading all the files."
msgstr ""

msgid "An error occurred whilst loading the file content."
msgstr ""

msgid "An error occurred whilst loading the file."
msgstr ""

msgid "An error occurred whilst loading the merge request changes."
msgstr ""

msgid "An error occurred whilst loading the merge request version data."
msgstr ""

msgid "An error occurred whilst loading the merge request."
msgstr ""

msgid "An error occurred whilst loading the pipelines jobs."
msgstr ""

msgid "An error occurred. Please try again."
msgstr ""

msgid "An unexpected error occurred while checking the project environment."
msgstr ""

msgid "An unexpected error occurred while checking the project runners."
msgstr ""

msgid "An unexpected error occurred while communicating with the Web Terminal."
msgstr ""

msgid "An unexpected error occurred while starting the Web Terminal."
msgstr ""

msgid "An unexpected error occurred while stopping the Web Terminal."
msgstr ""

msgid "Analytics"
msgstr ""

msgid "Ancestors"
msgstr ""

msgid "Anonymous"
msgstr ""

msgid "Anti-spam verification"
msgstr ""

msgid "Any"
msgstr ""

msgid "Any Label"
msgstr ""

msgid "Any Milestone"
msgstr ""

msgid "Any encrypted tokens"
msgstr ""

msgid "Any namespace"
msgstr ""

msgid "Appearance"
msgstr ""

msgid "Appearance was successfully created."
msgstr ""

msgid "Appearance was successfully updated."
msgstr ""

msgid "Append the comment with %{TABLEFLIP}"
msgstr ""

msgid "Append the comment with %{shrug}"
msgstr ""

msgid "Application"
msgstr ""

msgid "Application ID"
msgstr ""

msgid "Application settings saved successfully"
msgstr ""

msgid "Application uninstalled but failed to destroy: %{error_message}"
msgstr ""

msgid "Application was successfully destroyed."
msgstr ""

msgid "Application was successfully updated."
msgstr ""

msgid "Application: %{name}"
msgstr ""

msgid "Applications"
msgstr ""

msgid "Applied"
msgstr ""

msgid "Apply suggestion"
msgstr ""

msgid "Applying command"
msgstr ""

msgid "Applying command to %{commandDescription}"
msgstr ""

msgid "Applying multiple commands"
msgstr ""

msgid "Applying suggestion"
msgstr ""

msgid "ApprovalRuleRemove|%d member"
msgid_plural "ApprovalRuleRemove|%d members"
msgstr[0] ""
msgstr[1] ""

msgid "ApprovalRuleRemove|Approvals from this member are not revoked."
msgid_plural "ApprovalRuleRemove|Approvals from these members are not revoked."
msgstr[0] ""
msgstr[1] ""

msgid "ApprovalRuleRemove|You are about to remove the %{name} approver group which has %{nMembers}."
msgstr ""

msgid "ApprovalRuleSummary|%d member"
msgid_plural "ApprovalRuleSummary|%d members"
msgstr[0] ""
msgstr[1] ""

msgid "ApprovalRuleSummary|%{count} approval required from %{membersCount}"
msgid_plural "ApprovalRuleSummary|%{count} approvals required from %{membersCount}"
msgstr[0] ""
msgstr[1] ""

msgid "ApprovalRule|All members with Developer role or higher and code owners (if any)"
msgstr ""

msgid "ApprovalRule|Members"
msgstr ""

msgid "ApprovalRule|Name"
msgstr ""

msgid "ApprovalRule|No. approvals required"
msgstr ""

msgid "ApprovalRule|e.g. QA, Security, etc."
msgstr ""

msgid "Approvals"
msgstr ""

msgid "Approvals required"
msgstr ""

msgid "Approvers"
msgstr ""

msgid "Apr"
msgstr ""

msgid "April"
msgstr ""

msgid "Archive jobs"
msgstr ""

msgid "Archive project"
msgstr ""

msgid "Archived project! Repository and other project resources are read-only"
msgstr ""

msgid "Archived projects"
msgstr ""

msgid "Archiving the project will make it entirely read-only. It is hidden from the dashboard and doesn't show up in searches. <strong>The repository cannot be committed to, and no issues, comments or other entities can be created.</strong>"
msgstr ""

msgid "Are you sure"
msgstr ""

msgid "Are you sure that you want to archive this project?"
msgstr ""

msgid "Are you sure that you want to unarchive this project?"
msgstr ""

msgid "Are you sure you want to cancel creating this comment?"
msgstr ""

msgid "Are you sure you want to cancel editing this comment?"
msgstr ""

msgid "Are you sure you want to delete this list?"
msgstr ""

msgid "Are you sure you want to delete this pipeline schedule?"
msgstr ""

msgid "Are you sure you want to erase this build?"
msgstr ""

msgid "Are you sure you want to lose unsaved changes?"
msgstr ""

msgid "Are you sure you want to lose your issue information?"
msgstr ""

msgid "Are you sure you want to permanently delete this license?"
msgstr ""

msgid "Are you sure you want to regenerate the public key? You will have to update the public key on the remote server before mirroring will work again."
msgstr ""

msgid "Are you sure you want to remove %{group_name}?"
msgstr ""

msgid "Are you sure you want to remove approver %{name}"
msgstr ""

msgid "Are you sure you want to remove approver %{name}?"
msgstr ""

msgid "Are you sure you want to remove group %{name}"
msgstr ""

msgid "Are you sure you want to remove group %{name}?"
msgstr ""

msgid "Are you sure you want to remove the attachment?"
msgstr ""

msgid "Are you sure you want to remove this identity?"
msgstr ""

msgid "Are you sure you want to reset registration token?"
msgstr ""

msgid "Are you sure you want to reset the SCIM token? SCIM provisioning will stop working until the new token is updated."
msgstr ""

msgid "Are you sure you want to reset the health check token?"
msgstr ""

msgid "Are you sure you want to stop this environment?"
msgstr ""

msgid "Are you sure you want to unlock %{path_lock_path}?"
msgstr ""

msgid "Are you sure you want to unsubscribe from the %{type}: %{link_to_noteable_text}?"
msgstr ""

msgid "Are you sure?"
msgstr ""

msgid "Artifact ID"
msgstr ""

msgid "Artifacts"
msgstr ""

msgid "AsanaService|%{user} pushed to branch %{branch} of %{project_name} ( %{commit_url} ):"
msgstr ""

msgid "AsanaService|Asana - Teamwork without email"
msgstr ""

msgid "AsanaService|Comma-separated list of branches which will be automatically inspected. Leave blank to include all branches."
msgstr ""

msgid "AsanaService|User Personal Access Token. User must have access to task, all comments will be attributed to this user."
msgstr ""

msgid "Ascending"
msgstr ""

msgid "Ask your group maintainer to set up a group Runner."
msgstr ""

msgid "Assertion consumer service URL"
msgstr ""

msgid "Assets"
msgstr ""

msgid "Assign"
msgstr ""

msgid "Assign custom color like #FF0000"
msgstr ""

msgid "Assign labels"
msgstr ""

msgid "Assign milestone"
msgstr ""

msgid "Assign some issues to this milestone."
msgstr ""

msgid "Assign to"
msgstr ""

msgid "Assign yourself to these issues"
msgstr ""

msgid "Assign yourself to this issue"
msgstr ""

msgid "Assigned Issues"
msgstr ""

msgid "Assigned Merge Requests"
msgstr ""

msgid "Assigned to me"
msgstr ""

msgid "Assignee"
msgstr ""

msgid "Assignee lists not available with your current license"
msgstr ""

msgid "Assignee lists show all issues assigned to the selected user."
msgstr ""

msgid "Assignee(s)"
msgstr ""

msgid "At least one approval from a code owner is required to change files matching the respective CODEOWNER rules."
msgstr ""

msgid "Attach a file"
msgstr ""

msgid "Attach a file by drag &amp; drop or %{upload_link}"
msgstr ""

<<<<<<< HEAD
msgid "Audit Events"
=======
msgid "Attaching a file"
msgid_plural "Attaching %d files"
msgstr[0] ""
msgstr[1] ""

msgid "Attaching the file failed."
>>>>>>> 7e2c80b5
msgstr ""

msgid "Aug"
msgstr ""

msgid "August"
msgstr ""

msgid "Authentication Log"
msgstr ""

msgid "Authentication failed: %{error_message}"
msgstr ""

msgid "Authentication log"
msgstr ""

msgid "Authentication method"
msgstr ""

msgid "Authentication method updated"
msgstr ""

msgid "Authentication via U2F device failed."
msgstr ""

msgid "Author"
msgstr ""

msgid "Authorization code:"
msgstr ""

msgid "Authorization key"
msgstr ""

msgid "Authorization was granted by entering your username and password in the application."
msgstr ""

msgid "Authorize"
msgstr ""

msgid "Authorize %{link_to_client} to use your account?"
msgstr ""

msgid "Authorized %{new_chat_name}"
msgstr ""

msgid "Authorized At"
msgstr ""

msgid "Authorized applications (%{size})"
msgstr ""

msgid "Authors: %{authors}"
msgstr ""

msgid "Auto DevOps"
msgstr ""

msgid "Auto DevOps enabled"
msgstr ""

msgid "Auto DevOps, runners and job artifacts"
msgstr ""

msgid "Auto-cancel redundant, pending pipelines"
msgstr ""

msgid "AutoDevOps|Auto DevOps"
msgstr ""

msgid "AutoDevOps|Auto DevOps documentation"
msgstr ""

msgid "AutoDevOps|Enable in settings"
msgstr ""

msgid "AutoDevOps|It will automatically build, test, and deploy your application based on a predefined CI/CD configuration."
msgstr ""

msgid "AutoDevOps|Learn more in the %{link_to_documentation}"
msgstr ""

msgid "AutoDevOps|The Auto DevOps pipeline has been enabled and will be used if no alternative CI configuration file is found. %{more_information_link}"
msgstr ""

msgid "Automatically marked as default internal user"
msgstr ""

msgid "Automatically resolved"
msgstr ""

msgid "Autosave|Note"
msgstr ""

msgid "Available"
msgstr ""

msgid "Available group Runners: %{runners}"
msgstr ""

msgid "Available shared Runners:"
msgstr ""

msgid "Available specific runners"
msgstr ""

msgid "Avatar for %{assigneeName}"
msgstr ""

msgid "Avatar for %{name}"
msgstr ""

msgid "Avatar will be removed. Are you sure?"
msgstr ""

msgid "Average per day: %{average}"
msgstr ""

msgid "Background Color"
msgstr ""

msgid "Background Jobs"
msgstr ""

msgid "Background color"
msgstr ""

msgid "Badges"
msgstr ""

msgid "Badges|A new badge was added."
msgstr ""

msgid "Badges|Add badge"
msgstr ""

msgid "Badges|Adding the badge failed, please check the entered URLs and try again."
msgstr ""

msgid "Badges|Badge image URL"
msgstr ""

msgid "Badges|Badge image preview"
msgstr ""

msgid "Badges|Delete badge"
msgstr ""

msgid "Badges|Delete badge?"
msgstr ""

msgid "Badges|Deleting the badge failed, please try again."
msgstr ""

msgid "Badges|Group Badge"
msgstr ""

msgid "Badges|Link"
msgstr ""

msgid "Badges|No badge image"
msgstr ""

msgid "Badges|No image to preview"
msgstr ""

msgid "Badges|Please fill in a valid URL"
msgstr ""

msgid "Badges|Project Badge"
msgstr ""

msgid "Badges|Reload badge image"
msgstr ""

msgid "Badges|Save changes"
msgstr ""

msgid "Badges|Saving the badge failed, please check the entered URLs and try again."
msgstr ""

msgid "Badges|The %{docsLinkStart}variables%{docsLinkEnd} GitLab supports: %{placeholders}"
msgstr ""

msgid "Badges|The badge was deleted."
msgstr ""

msgid "Badges|The badge was saved."
msgstr ""

msgid "Badges|This group has no badges"
msgstr ""

msgid "Badges|This project has no badges"
msgstr ""

msgid "Badges|You are going to delete this badge. Deleted badges <strong>cannot</strong> be restored."
msgstr ""

msgid "Badges|Your badges"
msgstr ""

msgid "Badges|e.g. %{exampleUrl}"
msgstr ""

msgid "Badge|New"
msgstr ""

msgid "Balsamiq file could not be loaded."
msgstr ""

msgid "BambooService|A continuous integration and build server"
msgstr ""

msgid "BambooService|A user with API access, if applicable"
msgstr ""

msgid "BambooService|Atlassian Bamboo CI"
msgstr ""

msgid "BambooService|Bamboo build plan key like KEY"
msgstr ""

msgid "BambooService|Bamboo root URL like https://bamboo.example.com"
msgstr ""

msgid "BambooService|You must set up automatic revision labeling and a repository trigger in Bamboo."
msgstr ""

msgid "BatchComments|Delete all pending comments"
msgstr ""

msgid "BatchComments|Discard review?"
msgstr ""

msgid "BatchComments|You're about to discard your review which will delete all of your pending comments. The deleted comments %{strong_start}cannot%{strong_end} be restored."
msgstr ""

msgid "Be careful. Changing the project's namespace can have unintended side effects."
msgstr ""

msgid "Be careful. Renaming a project's repository can have unintended side effects."
msgstr ""

msgid "Begin with the selected commit"
msgstr ""

msgid "Below are examples of regex for existing tools:"
msgstr ""

msgid "Below you will find all the groups that are public."
msgstr ""

msgid "Billing"
msgstr ""

msgid "BillingPlans|%{group_name} is currently on the %{plan_link} plan."
msgstr ""

msgid "BillingPlans|Automatic downgrade and upgrade to some plans is currently not available."
msgstr ""

msgid "BillingPlans|Current plan"
msgstr ""

msgid "BillingPlans|Customer Support"
msgstr ""

msgid "BillingPlans|Downgrade"
msgstr ""

msgid "BillingPlans|Learn more about each plan by reading our %{faq_link}, or start a free 30-day trial of GitLab.com Gold."
msgstr ""

msgid "BillingPlans|Learn more about each plan by reading our %{faq_link}."
msgstr ""

msgid "BillingPlans|Manage plan"
msgstr ""

msgid "BillingPlans|Please contact %{customer_support_link} in that case."
msgstr ""

msgid "BillingPlans|See all %{plan_name} features"
msgstr ""

msgid "BillingPlans|This group uses the plan associated with its parent group."
msgstr ""

msgid "BillingPlans|To manage the plan for this group, visit the billing section of %{parent_billing_page_link}."
msgstr ""

msgid "BillingPlans|Upgrade"
msgstr ""

msgid "BillingPlans|You are currently on the %{plan_link} plan."
msgstr ""

msgid "BillingPlans|Your GitLab.com trial expired on %{expiration_date}. %{learn_more_text}"
msgstr ""

msgid "BillingPlans|Your Gold trial will <strong>expire after %{expiration_date}</strong>. You can learn more about GitLab.com Gold by reading about our %{features_link}."
msgstr ""

msgid "BillingPlans|features"
msgstr ""

msgid "BillingPlans|frequently asked questions"
msgstr ""

msgid "BillingPlans|monthly"
msgstr ""

msgid "BillingPlans|paid annually at %{price_per_year}"
msgstr ""

msgid "BillingPlans|per user"
msgstr ""

msgid "Bitbucket Server Import"
msgstr ""

msgid "Bitbucket import"
msgstr ""

msgid "Block"
msgstr ""

msgid "Blocked"
msgstr ""

msgid "Blog"
msgstr ""

msgid "Blue helpers indicate an action to be taken."
msgstr ""

msgid "Boards"
msgstr ""

msgid "Branch %{branchName} was not found in this project's repository."
msgstr ""

msgid "Branch <strong>%{branch_name}</strong> was created. To set up auto deploy, choose a GitLab CI Yaml template and commit your changes. %{link_to_autodeploy_doc}"
msgstr ""

msgid "Branch has changed"
msgstr ""

msgid "Branch is already taken"
msgstr ""

msgid "Branch name"
msgstr ""

msgid "BranchSwitcherPlaceholder|Search branches"
msgstr ""

msgid "BranchSwitcherTitle|Switch branch"
msgstr ""

msgid "Branches"
msgstr ""

msgid "Branches|Active"
msgstr ""

msgid "Branches|Active branches"
msgstr ""

msgid "Branches|All"
msgstr ""

msgid "Branches|Cant find HEAD commit for this branch"
msgstr ""

msgid "Branches|Compare"
msgstr ""

msgid "Branches|Delete all branches that are merged into '%{default_branch}'"
msgstr ""

msgid "Branches|Delete branch"
msgstr ""

msgid "Branches|Delete merged branches"
msgstr ""

msgid "Branches|Delete protected branch"
msgstr ""

msgid "Branches|Delete protected branch '%{branch_name}'?"
msgstr ""

msgid "Branches|Deleting the '%{branch_name}' branch cannot be undone. Are you sure?"
msgstr ""

msgid "Branches|Deleting the merged branches cannot be undone. Are you sure?"
msgstr ""

msgid "Branches|Filter by branch name"
msgstr ""

msgid "Branches|Merged into %{default_branch}"
msgstr ""

msgid "Branches|New branch"
msgstr ""

msgid "Branches|No branches to show"
msgstr ""

msgid "Branches|Once you confirm and press %{delete_protected_branch}, it cannot be undone or recovered."
msgstr ""

msgid "Branches|Only a project maintainer or owner can delete a protected branch"
msgstr ""

msgid "Branches|Overview"
msgstr ""

msgid "Branches|Protected branches can be managed in %{project_settings_link}."
msgstr ""

msgid "Branches|Show active branches"
msgstr ""

msgid "Branches|Show all branches"
msgstr ""

msgid "Branches|Show more active branches"
msgstr ""

msgid "Branches|Show more stale branches"
msgstr ""

msgid "Branches|Show overview of the branches"
msgstr ""

msgid "Branches|Show stale branches"
msgstr ""

msgid "Branches|Sort by"
msgstr ""

msgid "Branches|Stale"
msgstr ""

msgid "Branches|Stale branches"
msgstr ""

msgid "Branches|The branch could not be updated automatically because it has diverged from its upstream counterpart."
msgstr ""

msgid "Branches|The default branch cannot be deleted"
msgstr ""

msgid "Branches|This branch hasn’t been merged into %{default_branch}."
msgstr ""

msgid "Branches|To avoid data loss, consider merging this branch before deleting it."
msgstr ""

msgid "Branches|To confirm, type %{branch_name_confirmation}:"
msgstr ""

msgid "Branches|To discard the local changes and overwrite the branch with the upstream version, delete it here and choose 'Update Now' above."
msgstr ""

msgid "Branches|You’re about to permanently delete the protected branch %{branch_name}."
msgstr ""

msgid "Branches|diverged from upstream"
msgstr ""

msgid "Branches|merged"
msgstr ""

msgid "Branches|project settings"
msgstr ""

msgid "Branches|protected"
msgstr ""

msgid "Broadcast Message was successfully created."
msgstr ""

msgid "Broadcast Message was successfully updated."
msgstr ""

msgid "Browse Directory"
msgstr ""

msgid "Browse File"
msgstr ""

msgid "Browse Files"
msgstr ""

msgid "Browse files"
msgstr ""

msgid "Built-in"
msgstr ""

msgid "Business"
msgstr ""

msgid "Business metrics (Custom)"
msgstr ""

msgid "Buy EE"
msgstr ""

msgid "Buy GitLab Enterprise Edition"
msgstr ""

msgid "By %{user_name}"
msgstr ""

msgid "By default GitLab sends emails in HTML and plain text formats so mail clients can choose what format to use. Disable this option if you only want to send emails in plain text format."
msgstr ""

msgid "ByAuthor|by"
msgstr ""

msgid "CHANGELOG"
msgstr ""

msgid "CI / CD"
msgstr ""

msgid "CI / CD Charts"
msgstr ""

msgid "CI / CD Settings"
msgstr ""

msgid "CI Lint"
msgstr ""

msgid "CI variables"
msgstr ""

msgid "CI will run using the credentials assigned above."
msgstr ""

msgid "CI/CD"
msgstr ""

msgid "CI/CD configuration"
msgstr ""

msgid "CI/CD for external repo"
msgstr ""

msgid "CI/CD settings"
msgstr ""

msgid "CICD|Auto DevOps"
msgstr ""

msgid "CICD|Auto DevOps will automatically build, test, and deploy your application based on a predefined Continuous Integration and Delivery configuration."
msgstr ""

msgid "CICD|Automatic deployment to staging, manual deployment to production"
msgstr ""

msgid "CICD|Continuous deployment to production"
msgstr ""

msgid "CICD|Continuous deployment to production using timed incremental rollout"
msgstr ""

msgid "CICD|Default to Auto DevOps pipeline"
msgstr ""

msgid "CICD|Default to Auto DevOps pipeline for all projects"
msgstr ""

msgid "CICD|Deployment strategy"
msgstr ""

msgid "CICD|Jobs"
msgstr ""

msgid "CICD|Learn more about Auto DevOps"
msgstr ""

msgid "CICD|The Auto DevOps pipeline will run if no alternative CI configuration file is found."
msgstr ""

msgid "CICD|You must add a %{kubernetes_cluster_start}Kubernetes cluster integration%{kubernetes_cluster_end} to this project with a domain in order for your deployment strategy to work correctly."
msgstr ""

msgid "CICD|group enabled"
msgstr ""

msgid "CICD|instance enabled"
msgstr ""

msgid "CONTRIBUTING"
msgstr ""

msgid "Callback URL"
msgstr ""

msgid "Can override approvers and approvals required per merge request"
msgstr ""

msgid "Can't find HEAD commit for this branch"
msgstr ""

msgid "Can't find variable: ZiteReader"
msgstr ""

msgid "Can't remove group members without group managed account"
msgstr ""

msgid "Canary Deployments is a popular CI strategy, where a small portion of the fleet is updated to the new version of your application."
msgstr ""

msgid "Cancel"
msgstr ""

msgid "Cancel this job"
msgstr ""

msgid "Cannot be merged automatically"
msgstr ""

msgid "Cannot create the abuse report. The user has been deleted."
msgstr ""

msgid "Cannot create the abuse report. This user has been blocked."
msgstr ""

msgid "Cannot modify managed Kubernetes cluster"
msgstr ""

msgid "Cannot refer to a group milestone by an internal id!"
msgstr ""

msgid "Cannot render the image. Maximum character count (%{charLimit}) has been exceeded."
msgstr ""

msgid "Cannot show preview. For previews on sketch files, they must have the file format introduced by Sketch version 43 and above."
msgstr ""

msgid "Cannot skip two factor authentication setup"
msgstr ""

msgid "Capacity threshold"
msgstr ""

msgid "Certificate"
msgstr ""

msgid "Certificate (PEM)"
msgstr ""

msgid "Change Weight"
msgstr ""

msgid "Change assignee(s)"
msgstr ""

msgid "Change assignee(s)."
msgstr ""

msgid "Change path"
msgstr ""

msgid "Change permissions"
msgstr ""

msgid "Change template"
msgstr ""

msgid "Change this value to influence how frequently the GitLab UI polls for updates."
msgstr ""

msgid "Change title"
msgstr ""

msgid "ChangeTypeActionLabel|Pick into branch"
msgstr ""

msgid "ChangeTypeActionLabel|Revert in branch"
msgstr ""

msgid "ChangeTypeAction|Cherry-pick"
msgstr ""

msgid "ChangeTypeAction|Revert"
msgstr ""

msgid "ChangeTypeAction|This will create a new commit in order to revert the existing changes."
msgstr ""

msgid "Changes"
msgstr ""

msgid "Changes are shown as if the <b>source</b> revision was being merged into the <b>target</b> revision."
msgstr ""

msgid "Changes suppressed. Click to show."
msgstr ""

msgid "Changes the title to \"%{title_param}\"."
msgstr ""

msgid "Changes won't take place until the index is %{link_start}recreated%{link_end}."
msgstr ""

msgid "Charts"
msgstr ""

msgid "Chat"
msgstr ""

msgid "Check again"
msgstr ""

msgid "Check feature availability on namespace plan"
msgstr ""

msgid "Check the %{docs_link_start}documentation%{docs_link_end}."
msgstr ""

msgid "Check your .gitlab-ci.yml"
msgstr ""

msgid "Checking %{text} availability…"
msgstr ""

msgid "Checking approval status"
msgstr ""

msgid "Checking branch availability..."
msgstr ""

msgid "Cherry-pick this commit"
msgstr ""

msgid "Cherry-pick this merge request"
msgstr ""

msgid "Choose <strong>Create archive</strong> and wait for archiving to complete."
msgstr ""

msgid "Choose <strong>Next</strong> at the bottom of the page."
msgstr ""

msgid "Choose a branch/tag (e.g. %{master}) or enter a commit (e.g. %{sha}) to see what's changed or to create a merge request."
msgstr ""

msgid "Choose a file"
msgstr ""

msgid "Choose a role permission"
msgstr ""

msgid "Choose a template"
msgstr ""

msgid "Choose a template..."
msgstr ""

msgid "Choose a type..."
msgstr ""

msgid "Choose any color."
msgstr ""

msgid "Choose between <code>clone</code> or <code>fetch</code> to get the recent application code"
msgstr ""

msgid "Choose file…"
msgstr ""

msgid "Choose the top-level group for your repository imports."
msgstr ""

msgid "Choose visibility level, enable/disable project features (issues, repository, wiki, snippets) and set permissions."
msgstr ""

msgid "Choose what content you want to see on a group’s overview page"
msgstr ""

msgid "Choose which repositories you want to connect and run CI/CD pipelines."
msgstr ""

msgid "Choose which shards you wish to synchronize to this secondary node."
msgstr ""

msgid "Choose your merge method, options, checks, and set up a default merge request description template."
msgstr ""

msgid "CiStatusLabel|canceled"
msgstr ""

msgid "CiStatusLabel|created"
msgstr ""

msgid "CiStatusLabel|delayed"
msgstr ""

msgid "CiStatusLabel|failed"
msgstr ""

msgid "CiStatusLabel|manual action"
msgstr ""

msgid "CiStatusLabel|passed"
msgstr ""

msgid "CiStatusLabel|passed with warnings"
msgstr ""

msgid "CiStatusLabel|pending"
msgstr ""

msgid "CiStatusLabel|preparing"
msgstr ""

msgid "CiStatusLabel|skipped"
msgstr ""

msgid "CiStatusLabel|waiting for delayed job"
msgstr ""

msgid "CiStatusLabel|waiting for manual action"
msgstr ""

msgid "CiStatusText|blocked"
msgstr ""

msgid "CiStatusText|canceled"
msgstr ""

msgid "CiStatusText|created"
msgstr ""

msgid "CiStatusText|delayed"
msgstr ""

msgid "CiStatusText|failed"
msgstr ""

msgid "CiStatusText|manual"
msgstr ""

msgid "CiStatusText|passed"
msgstr ""

msgid "CiStatusText|pending"
msgstr ""

msgid "CiStatusText|preparing"
msgstr ""

msgid "CiStatusText|skipped"
msgstr ""

msgid "CiStatus|running"
msgstr ""

msgid "CiVariables|Cannot use Masked Variable with current value"
msgstr ""

msgid "CiVariables|Input variable key"
msgstr ""

msgid "CiVariables|Input variable value"
msgstr ""

msgid "CiVariables|Key"
msgstr ""

msgid "CiVariables|Masked"
msgstr ""

msgid "CiVariables|Remove variable row"
msgstr ""

msgid "CiVariables|Scope"
msgstr ""

msgid "CiVariables|State"
msgstr ""

msgid "CiVariables|Type"
msgstr ""

msgid "CiVariables|Value"
msgstr ""

msgid "CiVariable|* (All environments)"
msgstr ""

msgid "CiVariable|All environments"
msgstr ""

msgid "CiVariable|Create wildcard"
msgstr ""

msgid "CiVariable|Error occurred while saving variables"
msgstr ""

msgid "CiVariable|Masked"
msgstr ""

msgid "CiVariable|New environment"
msgstr ""

msgid "CiVariable|Protected"
msgstr ""

msgid "CiVariable|Search environments"
msgstr ""

msgid "CiVariable|Toggle masked"
msgstr ""

msgid "CiVariable|Toggle protected"
msgstr ""

msgid "CiVariable|Validation failed"
msgstr ""

msgid "Classification Label (optional)"
msgstr ""

msgid "ClassificationLabelUnavailable|is unavailable: %{reason}"
msgstr ""

msgid "Clear"
msgstr ""

msgid "Clear input"
msgstr ""

msgid "Clear search"
msgstr ""

msgid "Clear search input"
msgstr ""

msgid "Clear weight"
msgstr ""

msgid "Clears weight."
msgstr ""

msgid "Click any <strong>project name</strong> in the project list below to navigate to the project milestone."
msgstr ""

msgid "Click the <strong>Download</strong> button and wait for downloading to complete."
msgstr ""

msgid "Click the <strong>Promote</strong> button in the top right corner to promote it to a group milestone."
msgstr ""

msgid "Click the <strong>Select none</strong> button on the right, since we only need \"Google Code Project Hosting\"."
msgstr ""

msgid "Click the button below to begin the install process by navigating to the Kubernetes page"
msgstr ""

msgid "Click to expand it."
msgstr ""

msgid "Click to expand text"
msgstr ""

msgid "Client authentication certificate"
msgstr ""

msgid "Client authentication key"
msgstr ""

msgid "Client authentication key password"
msgstr ""

msgid "Clients"
msgstr ""

msgid "Clone"
msgstr ""

msgid "Clone repository"
msgstr ""

msgid "Clone with %{http_label}"
msgstr ""

msgid "Clone with KRB5"
msgstr ""

msgid "Clone with SSH"
msgstr ""

msgid "Close"
msgstr ""

msgid "Close epic"
msgstr ""

msgid "Close milestone"
msgstr ""

msgid "Close sidebar"
msgstr ""

msgid "Closed"
msgstr ""

msgid "Closed issues"
msgstr ""

msgid "ClusterIntegration| %{custom_domain_start}More information%{custom_domain_end}."
msgstr ""

msgid "ClusterIntegration| can be used instead of a custom domain."
msgstr ""

msgid "ClusterIntegration| is the default environment scope for this cluster. This means that all jobs, regardless of their environment, will use this cluster. %{environment_scope_start}More information%{environment_scope_end}"
msgstr ""

msgid "ClusterIntegration|%{appList} was successfully installed on your Kubernetes cluster"
msgstr ""

msgid "ClusterIntegration|%{title} uninstalled successfully."
msgstr ""

msgid "ClusterIntegration|%{title} upgraded successfully."
msgstr ""

msgid "ClusterIntegration|A service token scoped to %{code}kube-system%{end_code} with %{code}cluster-admin%{end_code} privileges."
msgstr ""

msgid "ClusterIntegration|API URL"
msgstr ""

msgid "ClusterIntegration|API URL should be a valid http/https url."
msgstr ""

msgid "ClusterIntegration|Add Kubernetes cluster"
msgstr ""

msgid "ClusterIntegration|Add a Kubernetes cluster integration"
msgstr ""

msgid "ClusterIntegration|Adding a Kubernetes cluster to your group will automatically share the cluster across all your projects. Use review apps, deploy your applications, and easily run your pipelines for all projects using the same cluster."
msgstr ""

msgid "ClusterIntegration|Adding a Kubernetes cluster will automatically share the cluster across all projects. Use review apps, deploy your applications, and easily run your pipelines for all projects using the same cluster."
msgstr ""

msgid "ClusterIntegration|Adding an integration to your group will share the cluster across all your projects."
msgstr ""

msgid "ClusterIntegration|Adding an integration will share the cluster across all projects."
msgstr ""

msgid "ClusterIntegration|Advanced options on this Kubernetes cluster's integration"
msgstr ""

msgid "ClusterIntegration|All data will be deleted and cannot be restored."
msgstr ""

msgid "ClusterIntegration|Allow GitLab to manage namespace and service accounts for this cluster."
msgstr ""

msgid "ClusterIntegration|Alternatively"
msgstr ""

msgid "ClusterIntegration|An error occurred when trying to contact the Google Cloud API. Please try again later."
msgstr ""

msgid "ClusterIntegration|An error occurred while trying to fetch project zones: %{error}"
msgstr ""

msgid "ClusterIntegration|An error occurred while trying to fetch your projects: %{error}"
msgstr ""

msgid "ClusterIntegration|An error occurred while trying to fetch zone machine types: %{error}"
msgstr ""

msgid "ClusterIntegration|Any running pipelines will be canceled."
msgstr ""

msgid "ClusterIntegration|Applications"
msgstr ""

msgid "ClusterIntegration|Apply for credit"
msgstr ""

msgid "ClusterIntegration|Are you sure you want to remove this Kubernetes cluster's integration? This will not delete your actual Kubernetes cluster."
msgstr ""

msgid "ClusterIntegration|Base domain"
msgstr ""

msgid "ClusterIntegration|CA Certificate"
msgstr ""

msgid "ClusterIntegration|Cert-Manager"
msgstr ""

msgid "ClusterIntegration|Cert-Manager is a native Kubernetes certificate management controller that helps with issuing certificates. Installing Cert-Manager on your cluster will issue a certificate by %{letsEncrypt} and ensure that certificates are valid and up-to-date."
msgstr ""

msgid "ClusterIntegration|Certificate Authority bundle (PEM format)"
msgstr ""

msgid "ClusterIntegration|Choose which applications to install on your Kubernetes cluster. Helm Tiller is required to install any of the following applications."
msgstr ""

msgid "ClusterIntegration|Choose which of your environments will use this cluster."
msgstr ""

msgid "ClusterIntegration|Cluster health"
msgstr ""

msgid "ClusterIntegration|Cluster name is required."
msgstr ""

msgid "ClusterIntegration|Clusters are utilized by selecting the nearest ancestor with a matching environment scope. For example, project clusters will override group clusters."
msgstr ""

msgid "ClusterIntegration|Copy API URL"
msgstr ""

msgid "ClusterIntegration|Copy CA Certificate"
msgstr ""

msgid "ClusterIntegration|Copy Ingress Endpoint to clipboard"
msgstr ""

msgid "ClusterIntegration|Copy Jupyter Hostname to clipboard"
msgstr ""

msgid "ClusterIntegration|Copy Knative Endpoint to clipboard"
msgstr ""

msgid "ClusterIntegration|Copy Kubernetes cluster name"
msgstr ""

msgid "ClusterIntegration|Copy Service Token"
msgstr ""

msgid "ClusterIntegration|Create Kubernetes cluster"
msgstr ""

msgid "ClusterIntegration|Did you know?"
msgstr ""

msgid "ClusterIntegration|Enable or disable GitLab's connection to your Kubernetes cluster."
msgstr ""

msgid "ClusterIntegration|Enable this setting if using role-based access control (RBAC)."
msgstr ""

msgid "ClusterIntegration|Enter the details for your Kubernetes cluster"
msgstr ""

msgid "ClusterIntegration|Environment scope"
msgstr ""

msgid "ClusterIntegration|Every new Google Cloud Platform (GCP) account receives $300 in credit upon %{sign_up_link}. In partnership with Google, GitLab is able to offer an additional $200 for both new and existing GCP accounts to get started with GitLab's Google Kubernetes Engine Integration."
msgstr ""

msgid "ClusterIntegration|Failed to configure Google Kubernetes Engine Cluster: %{message}"
msgstr ""

msgid "ClusterIntegration|Failed to request to Google Cloud Platform: %{message}"
msgstr ""

msgid "ClusterIntegration|Failed to run Kubeclient: %{message}"
msgstr ""

msgid "ClusterIntegration|Fetching machine types"
msgstr ""

msgid "ClusterIntegration|Fetching projects"
msgstr ""

msgid "ClusterIntegration|Fetching zones"
msgstr ""

msgid "ClusterIntegration|GitLab Integration"
msgstr ""

msgid "ClusterIntegration|GitLab Runner"
msgstr ""

msgid "ClusterIntegration|GitLab Runner connects to the repository and executes CI/CD jobs, pushing results back and deploying applications to production."
msgstr ""

msgid "ClusterIntegration|GitLab-managed cluster"
msgstr ""

msgid "ClusterIntegration|Google Cloud Platform project"
msgstr ""

msgid "ClusterIntegration|Google Kubernetes Engine"
msgstr ""

msgid "ClusterIntegration|Google Kubernetes Engine project"
msgstr ""

msgid "ClusterIntegration|Group cluster"
msgstr ""

msgid "ClusterIntegration|Helm Tiller"
msgstr ""

msgid "ClusterIntegration|Helm streamlines installing and managing Kubernetes applications. Tiller runs inside of your Kubernetes Cluster, and manages releases of your charts."
msgstr ""

msgid "ClusterIntegration|Hide"
msgstr ""

msgid "ClusterIntegration|If you are setting up multiple clusters and are using Auto DevOps, %{help_link_start}read this first%{help_link_end}."
msgstr ""

msgid "ClusterIntegration|In order to view the health of your cluster, you must first install Prometheus below."
msgstr ""

msgid "ClusterIntegration|Ingress"
msgstr ""

msgid "ClusterIntegration|Ingress Endpoint"
msgstr ""

msgid "ClusterIntegration|Ingress gives you a way to route requests to services based on the request host or path, centralizing a number of services into a single entrypoint."
msgstr ""

msgid "ClusterIntegration|Install"
msgstr ""

msgid "ClusterIntegration|Installed"
msgstr ""

msgid "ClusterIntegration|Installing"
msgstr ""

msgid "ClusterIntegration|Installing Ingress may incur additional costs. Learn more about %{pricingLink}."
msgstr ""

msgid "ClusterIntegration|Installing Knative may incur additional costs. Learn more about %{pricingLink}."
msgstr ""

msgid "ClusterIntegration|Instance cluster"
msgstr ""

msgid "ClusterIntegration|Integrate Kubernetes cluster automation"
msgstr ""

msgid "ClusterIntegration|Integration status"
msgstr ""

msgid "ClusterIntegration|Issuer Email"
msgstr ""

msgid "ClusterIntegration|Issuers represent a certificate authority. You must provide an email address for your Issuer. "
msgstr ""

msgid "ClusterIntegration|Jupyter Hostname"
msgstr ""

msgid "ClusterIntegration|JupyterHub"
msgstr ""

msgid "ClusterIntegration|JupyterHub, a multi-user Hub, spawns, manages, and proxies multiple instances of the single-user Jupyter notebook server. JupyterHub can be used to serve notebooks to a class of students, a corporate data science group, or a scientific research group."
msgstr ""

msgid "ClusterIntegration|Knative"
msgstr ""

msgid "ClusterIntegration|Knative Domain Name:"
msgstr ""

msgid "ClusterIntegration|Knative Endpoint:"
msgstr ""

msgid "ClusterIntegration|Knative extends Kubernetes to provide a set of middleware components that are essential to build modern, source-centric, and container-based applications that can run anywhere: on premises, in the cloud, or even in a third-party data center."
msgstr ""

msgid "ClusterIntegration|Kubernetes cluster"
msgstr ""

msgid "ClusterIntegration|Kubernetes cluster details"
msgstr ""

msgid "ClusterIntegration|Kubernetes cluster is being created on Google Kubernetes Engine..."
msgstr ""

msgid "ClusterIntegration|Kubernetes cluster name"
msgstr ""

msgid "ClusterIntegration|Kubernetes cluster was successfully created on Google Kubernetes Engine. Refresh the page to see Kubernetes cluster's details"
msgstr ""

msgid "ClusterIntegration|Kubernetes clusters allow you to use review apps, deploy your applications, run your pipelines, and much more in an easy way."
msgstr ""

msgid "ClusterIntegration|Kubernetes clusters can be used to deploy applications and to provide Review Apps for this project"
msgstr ""

msgid "ClusterIntegration|Learn more about %{help_link_start_machine_type}machine types%{help_link_end} and %{help_link_start_pricing}pricing%{help_link_end}."
msgstr ""

msgid "ClusterIntegration|Learn more about %{help_link_start}zones%{help_link_end}."
msgstr ""

msgid "ClusterIntegration|Learn more about Kubernetes"
msgstr ""

msgid "ClusterIntegration|Learn more about group Kubernetes clusters"
msgstr ""

msgid "ClusterIntegration|Learn more about instance Kubernetes clusters"
msgstr ""

msgid "ClusterIntegration|Let's Encrypt"
msgstr ""

msgid "ClusterIntegration|Machine type"
msgstr ""

msgid "ClusterIntegration|Make sure your account %{link_to_requirements} to create Kubernetes clusters"
msgstr ""

msgid "ClusterIntegration|Manage"
msgstr ""

msgid "ClusterIntegration|Manage your Kubernetes cluster by visiting %{link_gke}"
msgstr ""

msgid "ClusterIntegration|No machine types matched your search"
msgstr ""

msgid "ClusterIntegration|No projects found"
msgstr ""

msgid "ClusterIntegration|No projects matched your search"
msgstr ""

msgid "ClusterIntegration|No zones matched your search"
msgstr ""

msgid "ClusterIntegration|Number of nodes"
msgstr ""

msgid "ClusterIntegration|Number of nodes must be a numerical value."
msgstr ""

msgid "ClusterIntegration|Please enter access information for your Kubernetes cluster. If you need help, you can read our %{link_to_help_page} on Kubernetes"
msgstr ""

msgid "ClusterIntegration|Please make sure that your Google account meets the following requirements:"
msgstr ""

msgid "ClusterIntegration|Point a wildcard DNS to this generated endpoint in order to access your application after it has been deployed."
msgstr ""

msgid "ClusterIntegration|Project cluster"
msgstr ""

msgid "ClusterIntegration|Project namespace (optional, unique)"
msgstr ""

msgid "ClusterIntegration|Prometheus"
msgstr ""

msgid "ClusterIntegration|Prometheus is an open-source monitoring system with %{gitlabIntegrationLink} to monitor deployed applications."
msgstr ""

msgid "ClusterIntegration|RBAC-enabled cluster"
msgstr ""

msgid "ClusterIntegration|Read our %{link_to_help_page} on Kubernetes cluster integration."
msgstr ""

msgid "ClusterIntegration|Remove Kubernetes cluster integration"
msgstr ""

msgid "ClusterIntegration|Remove integration"
msgstr ""

msgid "ClusterIntegration|Remove this Kubernetes cluster's configuration from this project. This will not delete your actual Kubernetes cluster."
msgstr ""

msgid "ClusterIntegration|Replace this with your own hostname if you want. If you do so, point hostname to Ingress IP Address from above."
msgstr ""

msgid "ClusterIntegration|Request to begin installing failed"
msgstr ""

msgid "ClusterIntegration|Request to begin uninstalling failed"
msgstr ""

msgid "ClusterIntegration|Retry update"
msgstr ""

msgid "ClusterIntegration|Save changes"
msgstr ""

msgid "ClusterIntegration|Search machine types"
msgstr ""

msgid "ClusterIntegration|Search projects"
msgstr ""

msgid "ClusterIntegration|Search zones"
msgstr ""

msgid "ClusterIntegration|See and edit the details for your Kubernetes cluster"
msgstr ""

msgid "ClusterIntegration|Select machine type"
msgstr ""

msgid "ClusterIntegration|Select project"
msgstr ""

msgid "ClusterIntegration|Select project and zone to choose machine type"
msgstr ""

msgid "ClusterIntegration|Select project to choose zone"
msgstr ""

msgid "ClusterIntegration|Select zone"
msgstr ""

msgid "ClusterIntegration|Select zone to choose machine type"
msgstr ""

msgid "ClusterIntegration|Service Token"
msgstr ""

msgid "ClusterIntegration|Service token is required."
msgstr ""

msgid "ClusterIntegration|Show"
msgstr ""

msgid "ClusterIntegration|Something went wrong on our end."
msgstr ""

msgid "ClusterIntegration|Something went wrong while creating your Kubernetes cluster on Google Kubernetes Engine"
msgstr ""

msgid "ClusterIntegration|Something went wrong while installing %{title}"
msgstr ""

msgid "ClusterIntegration|Something went wrong while uninstalling %{title}"
msgstr ""

msgid "ClusterIntegration|Specifying a domain will allow you to use Auto Review Apps and Auto Deploy stages for %{auto_devops_start}Auto DevOps%{auto_devops_end}. The domain should have a wildcard DNS configured matching the domain."
msgstr ""

msgid "ClusterIntegration|The Kubernetes certificate used to authenticate to the cluster."
msgstr ""

msgid "ClusterIntegration|The URL used to access the Kubernetes API."
msgstr ""

msgid "ClusterIntegration|The associated IP will be deleted and cannot be restored."
msgstr ""

msgid "ClusterIntegration|The associated certifcate will be deleted and cannot be restored."
msgstr ""

msgid "ClusterIntegration|The associated load balancer and IP will be deleted and cannot be restored."
msgstr ""

msgid "ClusterIntegration|The endpoint is in the process of being assigned. Please check your Kubernetes cluster or Quotas on Google Kubernetes Engine if it takes a long time."
msgstr ""

msgid "ClusterIntegration|This account must have permissions to create a Kubernetes cluster in the %{link_to_container_project} specified below"
msgstr ""

msgid "ClusterIntegration|This option will allow you to install applications on RBAC clusters."
msgstr ""

msgid "ClusterIntegration|To access your application after deployment, point a wildcard DNS to the Knative Endpoint."
msgstr ""

msgid "ClusterIntegration|Toggle Kubernetes cluster"
msgstr ""

msgid "ClusterIntegration|Uninstall %{appTitle}"
msgstr ""

msgid "ClusterIntegration|Update failed. Please check the logs and try again."
msgstr ""

msgid "ClusterIntegration|Updating"
msgstr ""

msgid "ClusterIntegration|Upgrade"
msgstr ""

msgid "ClusterIntegration|Upgrade failed"
msgstr ""

msgid "ClusterIntegration|Upgraded"
msgstr ""

msgid "ClusterIntegration|Upgrading"
msgstr ""

msgid "ClusterIntegration|Validating project billing status"
msgstr ""

msgid "ClusterIntegration|We could not verify that one of your projects on GCP has billing enabled. Please try again."
msgstr ""

msgid "ClusterIntegration|With a Kubernetes cluster associated to this project, you can use review apps, deploy your applications, run your pipelines, and much more in an easy way."
msgstr ""

msgid "ClusterIntegration|You are about to uninstall %{appTitle} from your cluster."
msgstr ""

msgid "ClusterIntegration|You must first install Helm Tiller before installing the applications below"
msgstr ""

msgid "ClusterIntegration|You must have an RBAC-enabled cluster to install Knative."
msgstr ""

msgid "ClusterIntegration|Your account must have %{link_to_kubernetes_engine}"
msgstr ""

msgid "ClusterIntegration|Zone"
msgstr ""

msgid "ClusterIntegration|access to Google Kubernetes Engine"
msgstr ""

msgid "ClusterIntegration|documentation"
msgstr ""

msgid "ClusterIntegration|help page"
msgstr ""

msgid "ClusterIntegration|meets the requirements"
msgstr ""

msgid "ClusterIntegration|pricing"
msgstr ""

msgid "ClusterIntegration|properly configured"
msgstr ""

msgid "ClusterIntegration|sign up"
msgstr ""

msgid "Code"
msgstr ""

msgid "Code Owners"
msgstr ""

msgid "Code owner approval is required"
msgstr ""

msgid "Code owners"
msgstr ""

msgid "CodeOwner|Pattern"
msgstr ""

msgid "Cohorts"
msgstr ""

msgid "Collapse"
msgstr ""

msgid "Collapse approvers"
msgstr ""

msgid "Collapse sidebar"
msgstr ""

msgid "ComboSearch is not defined"
msgstr ""

msgid "Command line instructions"
msgstr ""

msgid "Commands applied"
msgstr ""

msgid "Comment"
msgstr ""

msgid "Comment & close %{noteable_name}"
msgstr ""

msgid "Comment & reopen %{noteable_name}"
msgstr ""

msgid "Comment & resolve discussion"
msgstr ""

msgid "Comment & unresolve discussion"
msgstr ""

msgid "Comment form position"
msgstr ""

msgid "Comment is being updated"
msgstr ""

msgid "Comments"
msgstr ""

msgid "Commit"
msgid_plural "Commits"
msgstr[0] ""
msgstr[1] ""

msgid "Commit %{commit_id}"
msgstr ""

msgid "Commit Message"
msgstr ""

msgid "Commit deleted"
msgstr ""

msgid "Commit duration in minutes for last 30 commits"
msgstr ""

msgid "Commit message"
msgstr ""

msgid "Commit statistics for %{ref} %{start_time} - %{end_time}"
msgstr ""

msgid "Commit to %{branchName} branch"
msgstr ""

msgid "CommitBoxTitle|Commit"
msgstr ""

msgid "CommitMessage|Add %{file_name}"
msgstr ""

msgid "CommitWidget|authored"
msgstr ""

msgid "Commits"
msgstr ""

msgid "Commits feed"
msgstr ""

msgid "Commits per day hour (UTC)"
msgstr ""

msgid "Commits per day of month"
msgstr ""

msgid "Commits per weekday"
msgstr ""

msgid "Commits|An error occurred while fetching merge requests data."
msgstr ""

msgid "Commits|Commit: %{commitText}"
msgstr ""

msgid "Commits|History"
msgstr ""

msgid "Commits|No related merge requests found"
msgstr ""

msgid "Committed by"
msgstr ""

msgid "Commit…"
msgstr ""

msgid "Company"
msgstr ""

msgid "Compare"
msgstr ""

msgid "Compare Git revisions"
msgstr ""

msgid "Compare Revisions"
msgstr ""

msgid "Compare changes"
msgstr ""

msgid "Compare changes with the last commit"
msgstr ""

msgid "Compare changes with the merge request target branch"
msgstr ""

msgid "CompareBranches|%{source_branch} and %{target_branch} are the same."
msgstr ""

msgid "CompareBranches|Compare"
msgstr ""

msgid "CompareBranches|Source"
msgstr ""

msgid "CompareBranches|Target"
msgstr ""

msgid "CompareBranches|There isn't anything to compare."
msgstr ""

msgid "Confidential"
msgstr ""

msgid "Confidentiality"
msgstr ""

msgid "Configure GitLab runners to start using the Web Terminal. %{helpStart}Learn more.%{helpEnd}"
msgstr ""

msgid "Configure Gitaly timeouts."
msgstr ""

msgid "Configure Let's Encrypt"
msgstr ""

msgid "Configure Tracing"
msgstr ""

msgid "Configure a <code>.gitlab-webide.yml</code> file in the <code>.gitlab</code> directory to start using the Web Terminal. %{helpStart}Learn more.%{helpEnd}"
msgstr ""

msgid "Configure automatic git checks and housekeeping on repositories."
msgstr ""

msgid "Configure limits for web and API requests."
msgstr ""

msgid "Configure push mirrors."
msgstr ""

msgid "Configure storage path settings."
msgstr ""

msgid "Configure the %{link} integration."
msgstr ""

msgid "Configure the way a user creates a new account."
msgstr ""

msgid "Confirm"
msgstr ""

msgid "Confirmation required"
msgstr ""

msgid "Connect"
msgstr ""

msgid "Connect all repositories"
msgstr ""

msgid "Connect repositories from GitHub"
msgstr ""

msgid "Connect your external repositories, and CI/CD pipelines will run for new commits. A GitLab project will be created with only CI/CD features enabled."
msgstr ""

msgid "Connecting..."
msgstr ""

msgid "Connection failure"
msgstr ""

msgid "Contact an owner of group %{namespace_name} to upgrade the plan."
msgstr ""

msgid "Contact owner %{link_start}%{owner_name}%{link_end} to upgrade the plan."
msgstr ""

msgid "Contact sales to upgrade"
msgstr ""

msgid "Contact your Administrator to upgrade your license."
msgstr ""

msgid "Container Registry"
msgstr ""

msgid "Container registry images"
msgstr ""

msgid "ContainerRegistry|Created"
msgstr ""

msgid "ContainerRegistry|First log in to GitLab&rsquo;s Container Registry using your GitLab username and password. If you have %{link_2fa} you need to use a %{link_token}:"
msgstr ""

msgid "ContainerRegistry|GitLab supports up to 3 levels of image names. The following examples of images are valid for your project:"
msgstr ""

msgid "ContainerRegistry|How to use the Container Registry"
msgstr ""

msgid "ContainerRegistry|Learn more about"
msgstr ""

msgid "ContainerRegistry|No tags in Container Registry for this container image."
msgstr ""

msgid "ContainerRegistry|Once you log in, you&rsquo;re free to create and upload a container image using the common %{build} and %{push} commands"
msgstr ""

msgid "ContainerRegistry|Remove repository"
msgstr ""

msgid "ContainerRegistry|Remove tag"
msgstr ""

msgid "ContainerRegistry|Size"
msgstr ""

msgid "ContainerRegistry|Tag"
msgstr ""

msgid "ContainerRegistry|Tag ID"
msgstr ""

msgid "ContainerRegistry|Use different image names"
msgstr ""

msgid "ContainerRegistry|With the Docker Container Registry integrated into GitLab, every project can have its own space to store its Docker images."
msgstr ""

msgid "ContainerRegistry|You can also use a %{deploy_token} for read-only access to the registry images."
msgstr ""

msgid "Contains %{count} blobs of images (%{size})"
msgstr ""

msgid "Contents of .gitlab-ci.yml"
msgstr ""

msgid "Continue"
msgstr ""

msgid "Continue to the next step"
msgstr ""

msgid "Continuous Integration and Deployment"
msgstr ""

msgid "Contribute to GitLab"
msgstr ""

msgid "Contribution"
msgstr ""

msgid "Contribution Analytics"
msgstr ""

msgid "Contribution Charts"
msgstr ""

msgid "Contributions for <strong>%{calendar_date}</strong>"
msgstr ""

msgid "Contributions per group member"
msgstr ""

msgid "Contributors"
msgstr ""

msgid "ContributorsPage|%{startDate} – %{endDate}"
msgstr ""

msgid "ContributorsPage|Building repository graph."
msgstr ""

msgid "ContributorsPage|Commits to %{branch_name}, excluding merge commits. Limited to 6,000 commits."
msgstr ""

msgid "ContributorsPage|Please wait a moment, this page will automatically refresh when ready."
msgstr ""

msgid "Control the display of third party offers."
msgstr ""

msgid "Control the maximum concurrency of repository backfill for this secondary node"
msgstr ""

msgid "ConvDev Index"
msgstr ""

msgid "Copied"
msgstr ""

msgid "Copy %{http_label} clone URL"
msgstr ""

msgid "Copy %{protocol} clone URL"
msgstr ""

msgid "Copy ID to clipboard"
msgstr ""

msgid "Copy KRB5 clone URL"
msgstr ""

msgid "Copy SSH clone URL"
msgstr ""

msgid "Copy SSH public key"
msgstr ""

msgid "Copy URL to clipboard"
msgstr ""

msgid "Copy branch name to clipboard"
msgstr ""

msgid "Copy command to clipboard"
msgstr ""

msgid "Copy commit SHA to clipboard"
msgstr ""

msgid "Copy file path to clipboard"
msgstr ""

msgid "Copy labels and milestone from %{source_issuable_reference}."
msgstr ""

msgid "Copy labels and milestone from other issue or merge request"
msgstr ""

msgid "Copy link"
msgstr ""

msgid "Copy reference to clipboard"
msgstr ""

msgid "Copy secret to clipboard"
msgstr ""

msgid "Copy source to clipboard"
msgstr ""

msgid "Copy to clipboard"
msgstr ""

msgid "Copy token to clipboard"
msgstr ""

msgid "Could not authorize chat nickname. Try again!"
msgstr ""

msgid "Could not change HEAD: branch '%{branch}' does not exist"
msgstr ""

msgid "Could not connect to FogBugz, check your URL"
msgstr ""

msgid "Could not create Wiki Repository at this time. Please try again later."
msgstr ""

msgid "Could not delete chat nickname %{chat_name}."
msgstr ""

msgid "Could not remove the trigger."
msgstr ""

msgid "Could not retrieve the pipeline status. For troubleshooting steps, read the %{linkStart}documentation.%{linkEnd}"
msgstr ""

msgid "Could not revoke impersonation token %{token_name}."
msgstr ""

msgid "Could not revoke personal access token %{personal_access_token_name}."
msgstr ""

msgid "Coverage"
msgstr ""

msgid "Create"
msgstr ""

msgid "Create New Directory"
msgstr ""

msgid "Create New Domain"
msgstr ""

msgid "Create a GitLab account first, and then connect it to your %{label} account."
msgstr ""

msgid "Create a local proxy for storing frequently used upstream images. %{link_start}Learn more%{link_end} about dependency proxies."
msgstr ""

msgid "Create a merge request."
msgstr ""

msgid "Create a new branch"
msgstr ""

msgid "Create a new issue"
msgstr ""

msgid "Create a new repository"
msgstr ""

msgid "Create a personal access token on your account to pull or push via %{protocol}."
msgstr ""

msgid "Create an issue. Issues are created for each alert triggered."
msgstr ""

msgid "Create branch"
msgstr ""

msgid "Create commit"
msgstr ""

msgid "Create directory"
msgstr ""

msgid "Create empty repository"
msgstr ""

msgid "Create epic"
msgstr ""

msgid "Create file"
msgstr ""

msgid "Create group"
msgstr ""

msgid "Create group label"
msgstr ""

msgid "Create lists from labels. Issues with that label appear in that list."
msgstr ""

msgid "Create merge request"
msgstr ""

msgid "Create merge request and branch"
msgstr ""

msgid "Create milestone"
msgstr ""

msgid "Create new branch"
msgstr ""

msgid "Create new directory"
msgstr ""

msgid "Create new file"
msgstr ""

msgid "Create new file or directory"
msgstr ""

msgid "Create new label"
msgstr ""

msgid "Create new..."
msgstr ""

msgid "Create project label"
msgstr ""

msgid "Create your first page"
msgstr ""

msgid "CreateGroup|You don’t have permission to create a subgroup in this group."
msgstr ""

msgid "CreateGroup|You don’t have permission to create groups."
msgstr ""

msgid "CreateTag|Tag"
msgstr ""

msgid "CreateTokenToCloneLink|create a personal access token"
msgstr ""

msgid "Created"
msgstr ""

msgid "Created At"
msgstr ""

msgid "Created by me"
msgstr ""

msgid "Created issue %{issueLink}"
msgstr ""

msgid "Created issue %{issueLink} at %{projectLink}"
msgstr ""

msgid "Created merge request %{mergeRequestLink}"
msgstr ""

msgid "Created merge request %{mergeRequestLink} at %{projectLink}"
msgstr ""

msgid "Created on"
msgstr ""

msgid "Created on:"
msgstr ""

msgid "Creates branch '%{branch_name}' and a merge request to resolve this issue"
msgstr ""

msgid "Creating epic"
msgstr ""

msgid "Cron Timezone"
msgstr ""

msgid "Cron syntax"
msgstr ""

msgid "Current Branch"
msgstr ""

msgid "Current Project"
msgstr ""

msgid "Current node"
msgstr ""

msgid "CurrentUser|Profile"
msgstr ""

msgid "CurrentUser|Settings"
msgstr ""

msgid "Custom CI config path"
msgstr ""

msgid "Custom hostname (for private commit emails)"
msgstr ""

msgid "Custom notification events"
msgstr ""

msgid "Custom notification levels are the same as participating levels. With custom notification levels you will also receive notifications for select events. To find out more, check out %{notification_link}."
msgstr ""

msgid "Custom project templates"
msgstr ""

msgid "Custom project templates have not been set up for groups that you are a member of. They are enabled from a group’s settings page. Contact your group’s Owner or Maintainer to setup custom project templates."
msgstr ""

msgid "Customize colors"
msgstr ""

msgid "Customize how FogBugz email addresses and usernames are imported into GitLab. In the next step, you'll be able to select the projects you want to import."
msgstr ""

msgid "Customize how Google Code email addresses and usernames are imported into GitLab. In the next step, you'll be able to select the projects you want to import."
msgstr ""

msgid "Customize language and region related settings."
msgstr ""

msgid "Customize your pipeline configuration, view your pipeline status and coverage report."
msgstr ""

msgid "Cycle Analytics"
msgstr ""

msgid "Cycle Analytics gives an overview of how much time it takes to go from idea to production in your project."
msgstr ""

msgid "CycleAnalyticsStage|Code"
msgstr ""

msgid "CycleAnalyticsStage|Issue"
msgstr ""

msgid "CycleAnalyticsStage|Plan"
msgstr ""

msgid "CycleAnalyticsStage|Production"
msgstr ""

msgid "CycleAnalyticsStage|Review"
msgstr ""

msgid "CycleAnalyticsStage|Staging"
msgstr ""

msgid "CycleAnalyticsStage|Test"
msgstr ""

msgid "DNS"
msgstr ""

msgid "Dashboard"
msgstr ""

msgid "DashboardProjects|All"
msgstr ""

msgid "DashboardProjects|Personal"
msgstr ""

msgid "DashboardProjects|Trending"
msgstr ""

msgid "Dashboards"
msgstr ""

msgid "Dashboard|%{firstProject} and %{secondProject}"
msgstr ""

msgid "Dashboard|%{firstProject}, %{rest}, and %{secondProject}"
msgstr ""

msgid "Dashboard|Unable to add %{invalidProjects}. This dashboard is available for public projects, and private projects in groups with a Gold plan."
msgstr ""

msgid "Data is still calculating..."
msgstr ""

msgid "Date picker"
msgstr ""

msgid "DayTitle|F"
msgstr ""

msgid "DayTitle|M"
msgstr ""

msgid "DayTitle|S"
msgstr ""

msgid "DayTitle|W"
msgstr ""

msgid "Debug"
msgstr ""

msgid "Dec"
msgstr ""

msgid "December"
msgstr ""

msgid "Decline"
msgstr ""

msgid "Decline and sign out"
msgstr ""

msgid "Default Branch"
msgstr ""

msgid "Default artifacts expiration"
msgstr ""

msgid "Default classification label"
msgstr ""

msgid "Default description template for issues"
msgstr ""

msgid "Default first day of the week"
msgstr ""

msgid "Default first day of the week in calendars and date pickers."
msgstr ""

msgid "Default issue template"
msgstr ""

msgid "Default: Directly import the Google Code email address or username"
msgstr ""

msgid "Default: Map a FogBugz account ID to a full name"
msgstr ""

msgid "Define a custom pattern with cron syntax"
msgstr ""

msgid "Define environments in the deploy stage(s) in <code>.gitlab-ci.yml</code> to track deployments here."
msgstr ""

msgid "DelayedJobs|Are you sure you want to run %{jobName} immediately? Otherwise this job will run automatically after it's timer finishes."
msgstr ""

msgid "DelayedJobs|Are you sure you want to run %{job_name} immediately? This job will run automatically after it's timer finishes."
msgstr ""

msgid "DelayedJobs|Start now"
msgstr ""

msgid "DelayedJobs|Unschedule"
msgstr ""

msgid "DelayedJobs|delayed"
msgstr ""

msgid "Delete"
msgstr ""

msgid "Delete Package"
msgstr ""

msgid "Delete Snippet"
msgstr ""

msgid "Delete comment"
msgstr ""

msgid "Delete license"
msgstr ""

msgid "Delete list"
msgstr ""

msgid "Delete source branch"
msgstr ""

msgid "Delete this attachment"
msgstr ""

msgid "DeleteProject|Failed to remove project repository. Please try again or contact administrator."
msgstr ""

msgid "DeleteProject|Failed to remove some tags in project container registry. Please try again or contact administrator."
msgstr ""

msgid "DeleteProject|Failed to remove wiki repository. Please try again or contact administrator."
msgstr ""

msgid "DeleteProject|Failed to restore project repository. Please contact the administrator."
msgstr ""

msgid "DeleteProject|Failed to restore wiki repository. Please contact the administrator."
msgstr ""

msgid "Deleted"
msgstr ""

msgid "Deleted chat nickname: %{chat_name}!"
msgstr ""

msgid "Deleting the license failed."
msgstr ""

msgid "Deleting the license failed. The license was not found."
msgstr ""

msgid "Deleting the license failed. You are not permitted to perform this action."
msgstr ""

msgid "Denied authorization of chat nickname %{user_name}."
msgstr ""

msgid "Deny"
msgstr ""

msgid "Dependency Proxy"
msgstr ""

msgid "Dependency proxy"
msgstr ""

msgid "Dependency proxy URL"
msgstr ""

msgid "Dependency proxy feature is limited to public groups for now."
msgstr ""

msgid "DependencyProxy|Toggle Dependency Proxy"
msgstr ""

msgid "Deploy"
msgid_plural "Deploys"
msgstr[0] ""
msgstr[1] ""

msgid "Deploy Keys"
msgstr ""

msgid "Deploy key was successfully updated."
msgstr ""

msgid "DeployKeys|+%{count} others"
msgstr ""

msgid "DeployKeys|Current project"
msgstr ""

msgid "DeployKeys|Deploy key"
msgstr ""

msgid "DeployKeys|Enabled deploy keys"
msgstr ""

msgid "DeployKeys|Error enabling deploy key"
msgstr ""

msgid "DeployKeys|Error getting deploy keys"
msgstr ""

msgid "DeployKeys|Error removing deploy key"
msgstr ""

msgid "DeployKeys|Expand %{count} other projects"
msgstr ""

msgid "DeployKeys|Loading deploy keys"
msgstr ""

msgid "DeployKeys|No deploy keys found. Create one with the form above."
msgstr ""

msgid "DeployKeys|Privately accessible deploy keys"
msgstr ""

msgid "DeployKeys|Project usage"
msgstr ""

msgid "DeployKeys|Publicly accessible deploy keys"
msgstr ""

msgid "DeployKeys|Read access only"
msgstr ""

msgid "DeployKeys|Write access allowed"
msgstr ""

msgid "DeployKeys|You are going to remove this deploy key. Are you sure?"
msgstr ""

msgid "DeployTokens|Active Deploy Tokens (%{active_tokens})"
msgstr ""

msgid "DeployTokens|Add a deploy token"
msgstr ""

msgid "DeployTokens|Allows read-only access to the registry images"
msgstr ""

msgid "DeployTokens|Allows read-only access to the repository"
msgstr ""

msgid "DeployTokens|Copy deploy token to clipboard"
msgstr ""

msgid "DeployTokens|Copy username to clipboard"
msgstr ""

msgid "DeployTokens|Create deploy token"
msgstr ""

msgid "DeployTokens|Created"
msgstr ""

msgid "DeployTokens|Deploy Tokens"
msgstr ""

msgid "DeployTokens|Deploy tokens allow read-only access to your repository and registry images."
msgstr ""

msgid "DeployTokens|Expires"
msgstr ""

msgid "DeployTokens|Name"
msgstr ""

msgid "DeployTokens|Pick a name for the application, and we'll give you a unique deploy token."
msgstr ""

msgid "DeployTokens|Revoke"
msgstr ""

msgid "DeployTokens|Revoke %{name}"
msgstr ""

msgid "DeployTokens|Scopes"
msgstr ""

msgid "DeployTokens|This action cannot be undone."
msgstr ""

msgid "DeployTokens|This project has no active Deploy Tokens."
msgstr ""

msgid "DeployTokens|Use this token as a password. Make sure you save it - you won't be able to access it again."
msgstr ""

msgid "DeployTokens|Use this username as a login."
msgstr ""

msgid "DeployTokens|Username"
msgstr ""

msgid "DeployTokens|You are about to revoke"
msgstr ""

msgid "DeployTokens|Your New Deploy Token"
msgstr ""

msgid "DeployTokens|Your new project deploy token has been created."
msgstr ""

msgid "Deployed"
msgstr ""

msgid "Deployed to"
msgstr ""

msgid "Deploying to"
msgstr ""

msgid "Deprioritize label"
msgstr ""

msgid "Descending"
msgstr ""

msgid "Description"
msgstr ""

msgid "Description parsed with %{link_start}GitLab Flavored Markdown%{link_end}"
msgstr ""

msgid "Description templates allow you to define context-specific templates for issue and merge request description fields for your project."
msgstr ""

msgid "Description:"
msgstr ""

msgid "DesignManagement|%{current_design} of %{designs_count}"
msgstr ""

msgid "DesignManagement|Could not find design, please try again."
msgstr ""

msgid "DesignManagement|Error uploading a new design. Please try again"
msgstr ""

msgid "DesignManagement|Go back to designs"
msgstr ""

msgid "DesignManagement|Go to next design"
msgstr ""

msgid "DesignManagement|Go to previous design"
msgstr ""

msgid "DesignManagement|The maximum number of designs allowed to be uploaded is %{upload_limit}. Please try again."
msgstr ""

msgid "DesignManagement|The one place for your designs"
msgstr ""

msgid "DesignManagement|Upload and view the latest designs for this issue. Consistent and easy to find, so everyone is up to date."
msgstr ""

msgid "DesignManagement|Upload designs"
msgstr ""

msgid "Designs"
msgstr ""

msgid "Destroy"
msgstr ""

msgid "Details"
msgstr ""

msgid "Details (default)"
msgstr ""

msgid "Detect host keys"
msgstr ""

msgid "Diff content limits"
msgstr ""

msgid "Diff limits"
msgstr ""

msgid "Diffs|No file name available"
msgstr ""

msgid "Diffs|Something went wrong while fetching diff lines."
msgstr ""

msgid "Direction"
msgstr ""

msgid "Directory name"
msgstr ""

msgid "Disable"
msgstr ""

msgid "Disable for this project"
msgstr ""

msgid "Disable group Runners"
msgstr ""

msgid "Disable shared Runners"
msgstr ""

msgid "Disabled"
msgstr ""

msgid "Disabled mirrors can only be enabled by instance owners. It is recommended that you delete them."
msgstr ""

msgid "Discard"
msgstr ""

msgid "Discard all changes"
msgstr ""

msgid "Discard all unstaged changes?"
msgstr ""

msgid "Discard changes"
msgstr ""

msgid "Discard changes to %{path}?"
msgstr ""

msgid "Discard draft"
msgstr ""

msgid "Discard review"
msgstr ""

msgid "DiscordService|Discord Notifications"
msgstr ""

msgid "DiscordService|Receive event notifications in Discord"
msgstr ""

msgid "Discover GitLab Geo"
msgstr ""

msgid "Discover projects, groups and snippets. Share your projects with others"
msgstr ""

msgid "Discuss a specific suggestion or question"
msgstr ""

msgid "Discuss a specific suggestion or question that needs to be resolved"
msgstr ""

msgid "Discussion"
msgstr ""

msgid "Dismiss"
msgstr ""

msgid "Dismiss ConvDev introduction"
msgstr ""

msgid "Dismiss Cycle Analytics introduction box"
msgstr ""

msgid "Dismiss Merge Request promotion"
msgstr ""

msgid "Dismiss trial promotion"
msgstr ""

msgid "Dismissed"
msgstr ""

msgid "Dismissed at %{projectLink}"
msgstr ""

msgid "Dismissed on pipeline %{pipelineLink}"
msgstr ""

msgid "Dismissed on pipeline %{pipelineLink} at %{projectLink}"
msgstr ""

msgid "Do you want to customize how Google Code email addresses and usernames are imported into GitLab?"
msgstr ""

msgid "Dockerfile"
msgstr ""

msgid "Documentation for popular identity providers"
msgstr ""

msgid "Domain"
msgstr ""

msgid "Domain verification is an essential security measure for public GitLab sites. Users are required to demonstrate they control a domain before it is enabled"
msgstr ""

msgid "Don't show again"
msgstr ""

msgid "Don't worry, you can access this tour by clicking on the help icon in the top right corner and choose <strong>Learn GitLab</strong>."
msgstr ""

msgid "Done"
msgstr ""

msgid "Download"
msgstr ""

msgid "Download artifacts"
msgstr ""

msgid "Download asset"
msgstr ""

msgid "Download export"
msgstr ""

msgid "Download license"
msgstr ""

msgid "Download source code"
msgstr ""

msgid "Download this directory"
msgstr ""

msgid "DownloadCommit|Email Patches"
msgstr ""

msgid "DownloadCommit|Plain Diff"
msgstr ""

msgid "DownloadSource|Download"
msgstr ""

msgid "Downstream"
msgstr ""

msgid "Downvotes"
msgstr ""

msgid "Due date"
msgstr ""

msgid "During this process, you’ll be asked for URLs from GitLab’s side. Use the URLs shown below."
msgstr ""

msgid "Each Runner can be in one of the following states:"
msgstr ""

msgid "Edit"
msgstr ""

msgid "Edit %{name}"
msgstr ""

msgid "Edit Deploy Key"
msgstr ""

msgid "Edit Label"
msgstr ""

msgid "Edit Milestone"
msgstr ""

msgid "Edit Pipeline Schedule %{id}"
msgstr ""

msgid "Edit Snippet"
msgstr ""

msgid "Edit application"
msgstr ""

msgid "Edit comment"
msgstr ""

msgid "Edit environment"
msgstr ""

msgid "Edit file"
msgstr ""

msgid "Edit files in the editor and commit changes here"
msgstr ""

msgid "Edit group: %{group_name}"
msgstr ""

msgid "Edit identity for %{user_name}"
msgstr ""

msgid "Edit issues"
msgstr ""

msgid "Edit public deploy key"
msgstr ""

msgid "Elasticsearch"
msgstr ""

msgid "Elasticsearch indexing restrictions"
msgstr ""

msgid "Elasticsearch indexing started"
msgstr ""

msgid "Elasticsearch integration. Elasticsearch AWS IAM."
msgstr ""

msgid "Elastic|None. Select namespaces to index."
msgstr ""

msgid "Elastic|None. Select projects to index."
msgstr ""

msgid "Email"
msgstr ""

msgid "Email address"
msgstr ""

msgid "Email patch"
msgstr ""

msgid "Email the pipelines status to a list of recipients."
msgstr ""

msgid "EmailError|It appears that the email is blank. Make sure your reply is at the top of the email, we can't process inline replies."
msgstr ""

msgid "EmailError|The thread you are replying to no longer exists, perhaps it was deleted? If you believe this is in error, contact a staff member."
msgstr ""

msgid "EmailError|We couldn't figure out what the email is for. Please create your issue or comment through the web interface."
msgstr ""

msgid "EmailError|We couldn't figure out what the email is in reply to. Please create your comment through the web interface."
msgstr ""

msgid "EmailError|We couldn't figure out what user corresponds to the email. Please create your comment through the web interface."
msgstr ""

msgid "EmailError|We couldn't find the project. Please check if there's any typo."
msgstr ""

msgid "EmailError|You are not allowed to perform this action. If you believe this is in error, contact a staff member."
msgstr ""

msgid "EmailError|Your account has been blocked. If you believe this is in error, contact a staff member."
msgstr ""

msgid "EmailToken|reset it"
msgstr ""

msgid "EmailToken|resetting..."
msgstr ""

msgid "Emails"
msgstr ""

msgid "Emails separated by comma"
msgstr ""

msgid "EmailsOnPushService|Disable code diffs"
msgstr ""

msgid "EmailsOnPushService|Don't include possibly sensitive code diffs in notification body."
msgstr ""

msgid "EmailsOnPushService|Email the commits and diff of each push to a list of recipients."
msgstr ""

msgid "EmailsOnPushService|Emails on push"
msgstr ""

msgid "EmailsOnPushService|Emails separated by whitespace"
msgstr ""

msgid "EmailsOnPushService|Send from committer"
msgstr ""

msgid "EmailsOnPushService|Send notifications from the committer's email address if the domain is part of the domain GitLab is running on (e.g. %{domains})."
msgstr ""

msgid "Embed"
msgstr ""

msgid "Empty file"
msgstr ""

msgid "Enable"
msgstr ""

msgid "Enable Auto DevOps"
msgstr ""

msgid "Enable HTML emails"
msgstr ""

msgid "Enable Pseudonymizer data collection"
msgstr ""

msgid "Enable SAML authentication for this group"
msgstr ""

msgid "Enable Sentry for error reporting and logging."
msgstr ""

msgid "Enable and configure InfluxDB metrics."
msgstr ""

msgid "Enable and configure Prometheus metrics."
msgstr ""

msgid "Enable classification control using an external service"
msgstr ""

msgid "Enable error tracking"
msgstr ""

msgid "Enable for this project"
msgstr ""

msgid "Enable group Runners"
msgstr ""

msgid "Enable header and footer in emails"
msgstr ""

msgid "Enable mirror configuration"
msgstr ""

msgid "Enable or disable the Pseudonymizer data collection."
msgstr ""

msgid "Enable or disable version check and usage ping."
msgstr ""

msgid "Enable reCAPTCHA or Akismet and set IP limits."
msgstr ""

msgid "Enable shared Runners"
msgstr ""

msgid "Enable the Performance Bar for a given group."
msgstr ""

msgid "Enable two-factor authentication"
msgstr ""

msgid "Enable usage ping"
msgstr ""

msgid "Enable usage ping to get an overview of how you are using GitLab from a feature perspective."
msgstr ""

msgid "Enable/disable your service desk. %{link_start}Learn more about service desk%{link_end}."
msgstr ""

msgid "Enabled"
msgstr ""

msgid "Enabled Git access protocols"
msgstr ""

msgid "Enabled sources for code import during project creation. OmniAuth must be configured for GitHub"
msgstr ""

msgid "Enabling this will only make licensed EE features available to projects if the project namespace's plan includes the feature or if the project is public."
msgstr ""

msgid "End date"
msgstr ""

msgid "Ends at (UTC)"
msgstr ""

msgid "Enter at least three characters to search"
msgstr ""

msgid "Enter in your Bitbucket Server URL and personal access token below"
msgstr ""

msgid "Enter the issue description"
msgstr ""

msgid "Enter the issue title"
msgstr ""

msgid "Enter the merge request description"
msgstr ""

msgid "Enter the merge request title"
msgstr ""

msgid "EnviornmentDashboard|You are looking at the last updated environment"
msgstr ""

msgid "Environment variables are applied to environments via the runner. They can be protected by only exposing them to protected branches or tags. Additionally, they will be masked by default so they are hidden in job logs, though they must match certain regexp requirements to do so. You can use environment variables for passwords, secret keys, or whatever you want."
msgstr ""

msgid "Environment variables are configured by your administrator to be %{link_start}protected%{link_end} by default"
msgstr ""

msgid "Environment:"
msgstr ""

msgid "Environments"
msgstr ""

msgid "Environments Dashboard"
msgstr ""

msgid "Environments allow you to track deployments of your application %{link_to_read_more}."
msgstr ""

msgid "EnvironmentsDashboard|Add a project to the dashboard"
msgstr ""

msgid "EnvironmentsDashboard|Add projects"
msgstr ""

msgid "EnvironmentsDashboard|Environments Dashboard"
msgstr ""

msgid "EnvironmentsDashboard|Job: %{job}"
msgstr ""

msgid "EnvironmentsDashboard|More actions"
msgstr ""

msgid "EnvironmentsDashboard|Remove"
msgstr ""

msgid "EnvironmentsDashboard|The environments dashboard provides a summary of each project's environments' status, including pipeline and alert statuses."
msgstr ""

msgid "Environments|An error occurred while fetching the environments."
msgstr ""

msgid "Environments|An error occurred while making the request."
msgstr ""

msgid "Environments|An error occurred while re-deploying the environment, please try again"
msgstr ""

msgid "Environments|An error occurred while rolling back the environment, please try again"
msgstr ""

msgid "Environments|An error occurred while stopping the environment, please try again"
msgstr ""

msgid "Environments|Are you sure you want to stop this environment?"
msgstr ""

msgid "Environments|Commit"
msgstr ""

msgid "Environments|Deploy to..."
msgstr ""

msgid "Environments|Deployment"
msgstr ""

msgid "Environments|Environment"
msgstr ""

msgid "Environments|Environments"
msgstr ""

msgid "Environments|Environments are places where code gets deployed, such as staging or production."
msgstr ""

msgid "Environments|Job"
msgstr ""

msgid "Environments|Learn more about stopping environments"
msgstr ""

msgid "Environments|New environment"
msgstr ""

msgid "Environments|No deployments yet"
msgstr ""

msgid "Environments|No pod name has been specified"
msgstr ""

msgid "Environments|Note that this action will stop the environment, but it will %{emphasisStart}not%{emphasisEnd} have an effect on any existing deployment due to no “stop environment action” being defined in the %{ciConfigLinkStart}.gitlab-ci.yml%{ciConfigLinkEnd} file."
msgstr ""

msgid "Environments|Note that this action will stop the environment, but it will %{emphasis_start}not%{emphasis_end} have an effect on any existing deployment due to no “stop environment action” being defined in the %{ci_config_link_start}.gitlab-ci.yml%{ci_config_link_end} file."
msgstr ""

msgid "Environments|Open live environment"
msgstr ""

msgid "Environments|Pod logs from"
msgstr ""

msgid "Environments|Re-deploy"
msgstr ""

msgid "Environments|Re-deploy environment %{environment_name}?"
msgstr ""

msgid "Environments|Re-deploy environment %{name}?"
msgstr ""

msgid "Environments|Re-deploy to environment"
msgstr ""

msgid "Environments|Read more about environments"
msgstr ""

msgid "Environments|Rollback"
msgstr ""

msgid "Environments|Rollback environment"
msgstr ""

msgid "Environments|Rollback environment %{environment_name}?"
msgstr ""

msgid "Environments|Rollback environment %{name}?"
msgstr ""

msgid "Environments|Show all"
msgstr ""

msgid "Environments|Stop"
msgstr ""

msgid "Environments|Stop environment"
msgstr ""

msgid "Environments|Stopping"
msgstr ""

msgid "Environments|This action will relaunch the job for commit %{commit_id}, putting the environment in a previous version. Are you sure you want to continue?"
msgstr ""

msgid "Environments|This action will relaunch the job for commit %{linkStart}%{commitId}%{linkEnd}, putting the environment in a previous version. Are you sure you want to continue?"
msgstr ""

msgid "Environments|This action will run the job defined by %{name} for commit %{linkStart}%{commitId}%{linkEnd} putting the environment in a previous version. You can revert it by re-deploying the latest version of your application. Are you sure you want to continue?"
msgstr ""

msgid "Environments|This action will run the job defined by staging for commit %{commit_id}, putting the environment in a previous version. You can revert it by re-deploying the latest version of your application. Are you sure you want to continue?"
msgstr ""

msgid "Environments|Updated"
msgstr ""

msgid "Environments|You don't have any environments right now"
msgstr ""

msgid "Environments|protected"
msgstr ""

msgid "Epic"
msgstr ""

msgid "Epics"
msgstr ""

msgid "Epics Roadmap"
msgstr ""

msgid "Epics let you manage your portfolio of projects more efficiently and with less effort"
msgstr ""

msgid "Epics|An error occurred while saving the %{epicDateType} date"
msgstr ""

msgid "Epics|How can I solve this?"
msgstr ""

msgid "Epics|More information"
msgstr ""

msgid "Epics|These dates affect how your epics appear in the roadmap. Dates from milestones come from the milestones assigned to issues in the epic. You can also set fixed dates or remove them entirely."
msgstr ""

msgid "Epics|To schedule your epic's %{epicDateType} date based on milestones, assign a milestone with a %{epicDateType} date to any issue in the epic."
msgstr ""

msgid "Epics|due"
msgstr ""

msgid "Epics|start"
msgstr ""

msgid "Error"
msgstr ""

msgid "Error Reporting and Logging"
msgstr ""

msgid "Error Tracking"
msgstr ""

msgid "Error creating a new path"
msgstr ""

msgid "Error creating epic"
msgstr ""

msgid "Error deleting  %{issuableType}"
msgstr ""

msgid "Error fetching contributors data."
msgstr ""

msgid "Error fetching labels."
msgstr ""

msgid "Error fetching network graph."
msgstr ""

msgid "Error fetching projects"
msgstr ""

msgid "Error fetching refs"
msgstr ""

msgid "Error fetching usage ping data."
msgstr ""

msgid "Error loading branch data. Please try again."
msgstr ""

msgid "Error loading branches."
msgstr ""

msgid "Error loading file viewer."
msgstr ""

msgid "Error loading last commit."
msgstr ""

msgid "Error loading markdown preview"
msgstr ""

msgid "Error loading merge requests."
msgstr ""

msgid "Error loading milestone tab"
msgstr ""

msgid "Error loading project data. Please try again."
msgstr ""

msgid "Error loading template types."
msgstr ""

msgid "Error loading template."
msgstr ""

msgid "Error loading viewer"
msgstr ""

msgid "Error occurred when fetching sidebar data"
msgstr ""

msgid "Error occurred when toggling the notification subscription"
msgstr ""

msgid "Error occurred. User was not blocked"
msgstr ""

msgid "Error occurred. User was not confirmed"
msgstr ""

msgid "Error occurred. User was not unblocked"
msgstr ""

msgid "Error occurred. User was not unlocked"
msgstr ""

msgid "Error rendering markdown preview"
msgstr ""

msgid "Error saving label update."
msgstr ""

msgid "Error updating %{issuableType}"
msgstr ""

msgid "Error updating status for all todos."
msgstr ""

msgid "Error updating todo status."
msgstr ""

msgid "Error uploading file"
msgstr ""

msgid "Error uploading file: %{stripped}"
msgstr ""

msgid "Error while loading the merge request. Please try again."
msgstr ""

msgid "Error while loading the project data. Please try again."
msgstr ""

msgid "Error while migrating %{upload_id}: %{error_message}"
msgstr ""

msgid "Error with Akismet. Please check the logs for more info."
msgstr ""

msgid "Error:"
msgstr ""

msgid "ErrorTracking|Active"
msgstr ""

msgid "ErrorTracking|After adding your Auth Token, use the 'Connect' button to load projects"
msgstr ""

msgid "ErrorTracking|Auth Token"
msgstr ""

msgid "ErrorTracking|Click 'Connect' to re-establish the connection to Sentry and activate the dropdown."
msgstr ""

msgid "ErrorTracking|Connection has failed. Re-check Auth Token and try again."
msgstr ""

msgid "ErrorTracking|Find your hostname in your Sentry account settings page"
msgstr ""

msgid "ErrorTracking|No projects available"
msgstr ""

msgid "ErrorTracking|Select project"
msgstr ""

msgid "ErrorTracking|To enable project selection, enter a valid Auth Token"
msgstr ""

msgid "Errors"
msgstr ""

msgid "Estimated"
msgstr ""

msgid "EventFilterBy|Filter by all"
msgstr ""

msgid "EventFilterBy|Filter by comments"
msgstr ""

msgid "EventFilterBy|Filter by issue events"
msgstr ""

msgid "EventFilterBy|Filter by merge events"
msgstr ""

msgid "EventFilterBy|Filter by push events"
msgstr ""

msgid "EventFilterBy|Filter by team"
msgstr ""

msgid "Events"
msgstr ""

msgid "Every %{action} attempt has failed: %{job_error_message}. Please try again."
msgstr ""

msgid "Every day (at 4:00am)"
msgstr ""

msgid "Every month (on the 1st at 4:00am)"
msgstr ""

msgid "Every week (Sundays at 4:00am)"
msgstr ""

msgid "Everyone"
msgstr ""

msgid "Everyone can contribute"
msgstr ""

msgid "Everything you need to create a GitLab Pages site using GitBook."
msgstr ""

msgid "Everything you need to create a GitLab Pages site using Hexo."
msgstr ""

msgid "Everything you need to create a GitLab Pages site using Hugo."
msgstr ""

msgid "Everything you need to create a GitLab Pages site using Jekyll."
msgstr ""

msgid "Everything you need to create a GitLab Pages site using plain HTML."
msgstr ""

msgid "Except policy:"
msgstr ""

msgid "Existing members and groups"
msgstr ""

msgid "Expand"
msgstr ""

msgid "Expand all"
msgstr ""

msgid "Expand approvers"
msgstr ""

msgid "Expand sidebar"
msgstr ""

msgid "Expiration date"
msgstr ""

msgid "Expired"
msgstr ""

msgid "Expired %{expiredOn}"
msgstr ""

msgid "Expires in %{expires_at}"
msgstr ""

msgid "Explain the problem. If appropriate, provide a link to the relevant issue or comment."
msgstr ""

msgid "Explore"
msgstr ""

msgid "Explore GitLab"
msgstr ""

msgid "Explore Groups"
msgstr ""

msgid "Explore groups"
msgstr ""

msgid "Explore projects"
msgstr ""

msgid "Explore public groups"
msgstr ""

msgid "Export as CSV"
msgstr ""

msgid "Export issues"
msgstr ""

msgid "Export project"
msgstr ""

msgid "Export this project with all its related data in order to move your project to a new GitLab instance. Once the export is finished, you can import the file from the \"New Project\" page."
msgstr ""

msgid "External Classification Policy Authorization"
msgstr ""

msgid "External URL"
msgstr ""

msgid "External Wiki"
msgstr ""

msgid "External authentication"
msgstr ""

msgid "External authorization denied access to this project"
msgstr ""

msgid "External authorization request timeout"
msgstr ""

msgid "ExternalAuthorizationService|Classification label"
msgstr ""

msgid "ExternalAuthorizationService|When no classification label is set the default label `%{default_label}` will be used."
msgstr ""

msgid "ExternalMetrics|Add a button to the metrics dashboard linking directly to your existing external dashboards."
msgstr ""

msgid "ExternalMetrics|Enter the URL of the dashboard you want to link to"
msgstr ""

msgid "ExternalMetrics|External Dashboard"
msgstr ""

msgid "ExternalMetrics|Full dashboard URL"
msgstr ""

msgid "ExternalWikiService|External Wiki"
msgstr ""

msgid "ExternalWikiService|Replaces the link to the internal wiki with a link to an external wiki."
msgstr ""

msgid "ExternalWikiService|The URL of the external Wiki"
msgstr ""

msgid "Facebook"
msgstr ""

msgid "Failed"
msgstr ""

msgid "Failed Jobs"
msgstr ""

msgid "Failed create wiki"
msgstr ""

msgid "Failed to change the owner"
msgstr ""

msgid "Failed to check related branches."
msgstr ""

msgid "Failed to connect to the prometheus server"
msgstr ""

msgid "Failed to create Merge Request. Please try again."
msgstr ""

msgid "Failed to create a branch for this issue. Please try again."
msgstr ""

msgid "Failed to create repository via gitlab-shell"
msgstr ""

msgid "Failed to create resources"
msgstr ""

msgid "Failed to deploy to"
msgstr ""

msgid "Failed to get ref."
msgstr ""

msgid "Failed to install."
msgstr ""

msgid "Failed to load emoji list."
msgstr ""

msgid "Failed to load errors from Sentry. Error message: %{errorMessage}"
msgstr ""

msgid "Failed to load related branches"
msgstr ""

msgid "Failed to promote label due to internal error. Please contact administrators."
msgstr ""

msgid "Failed to remove issue from board, please try again."
msgstr ""

msgid "Failed to remove mirror."
msgstr ""

msgid "Failed to remove the pipeline schedule"
msgstr ""

msgid "Failed to remove user identity."
msgstr ""

msgid "Failed to remove user key."
msgstr ""

msgid "Failed to reset key. Please try again."
msgstr ""

msgid "Failed to save comment!"
msgstr ""

msgid "Failed to save merge conflicts resolutions. Please try again!"
msgstr ""

msgid "Failed to save new settings"
msgstr ""

msgid "Failed to save preferences (%{error_message})."
msgstr ""

msgid "Failed to save preferences."
msgstr ""

msgid "Failed to signing using smartcard authentication"
msgstr ""

msgid "Failed to update branch!"
msgstr ""

msgid "Failed to update issues, please try again."
msgstr ""

msgid "Failed to update tag!"
msgstr ""

msgid "Failed to update."
msgstr ""

msgid "Failed to upgrade."
msgstr ""

msgid "Failed to upload object map file"
msgstr ""

msgid "Failure"
msgstr ""

msgid "Fast-forward merge without a merge commit"
msgstr ""

msgid "Faster as it re-uses the project workspace (falling back to clone if it doesn't exist)"
msgstr ""

msgid "Favicon was successfully removed."
msgstr ""

msgid "Feature Flags"
msgstr ""

msgid "Feature flag was not removed."
msgstr ""

msgid "Feature flag was successfully removed."
msgstr ""

msgid "FeatureFlags|* (All Environments)"
msgstr ""

msgid "FeatureFlags|* (All environments)"
msgstr ""

msgid "FeatureFlags|API URL"
msgstr ""

msgid "FeatureFlags|Active"
msgstr ""

msgid "FeatureFlags|Configure"
msgstr ""

msgid "FeatureFlags|Configure feature flags"
msgstr ""

msgid "FeatureFlags|Create feature flag"
msgstr ""

msgid "FeatureFlags|Delete %{name}?"
msgstr ""

msgid "FeatureFlags|Delete feature flag"
msgstr ""

msgid "FeatureFlags|Description"
msgstr ""

msgid "FeatureFlags|Edit Feature Flag"
msgstr ""

msgid "FeatureFlags|Environment Spec"
msgstr ""

msgid "FeatureFlags|Environment Specs"
msgstr ""

msgid "FeatureFlags|Feature Flag"
msgstr ""

msgid "FeatureFlags|Feature Flag behavior is built up by creating a set of rules to define the status of target environments. A default wildcare rule %{codeStart}*%{codeEnd} for %{boldStart}All Environments%{boldEnd} is set, and you are able to add as many rules as you need by choosing environment specs below. You can toggle the behavior for each of your rules to set them %{boldStart}Active%{boldEnd} or %{boldStart}Inactive%{boldEnd}."
msgstr ""

msgid "FeatureFlags|Feature Flags"
msgstr ""

msgid "FeatureFlags|Feature Flags allow you to configure your code into different flavors by dynamically toggling certain functionality."
msgstr ""

msgid "FeatureFlags|Feature flag %{name} will be removed. Are you sure?"
msgstr ""

msgid "FeatureFlags|Get started with Feature Flags"
msgstr ""

msgid "FeatureFlags|Inactive"
msgstr ""

msgid "FeatureFlags|Inactive flag for %{scope}"
msgstr ""

msgid "FeatureFlags|Install a %{docs_link_start}compatible client library%{docs_link_end} and specify the API URL, application name, and instance ID during the configuration setup."
msgstr ""

msgid "FeatureFlags|Instance ID"
msgstr ""

msgid "FeatureFlags|Loading Feature Flags"
msgstr ""

msgid "FeatureFlags|More Information"
msgstr ""

msgid "FeatureFlags|More information"
msgstr ""

msgid "FeatureFlags|Name"
msgstr ""

msgid "FeatureFlags|New"
msgstr ""

msgid "FeatureFlags|New Feature Flag"
msgstr ""

msgid "FeatureFlags|Protected"
msgstr ""

msgid "FeatureFlags|Status"
msgstr ""

msgid "FeatureFlags|Target environments"
msgstr ""

msgid "FeatureFlags|There are no active Feature Flags"
msgstr ""

msgid "FeatureFlags|There are no inactive Feature Flags"
msgstr ""

msgid "FeatureFlags|There was an error fetching the feature flags."
msgstr ""

msgid "FeatureFlags|Try again in a few moments or contact your support team."
msgstr ""

msgid "Feb"
msgstr ""

msgid "February"
msgstr ""

msgid "Fetching incoming email"
msgstr ""

msgid "Fetching licenses failed."
msgstr ""

msgid "Fetching licenses failed. The request endpoint was not found."
msgstr ""

msgid "Fetching licenses failed. You are not permitted to perform this action."
msgstr ""

msgid "Fields on this page are now uneditable, you can configure"
msgstr ""

msgid "File"
msgid_plural "Files"
msgstr[0] ""
msgstr[1] ""

msgid "File added"
msgstr ""

msgid "File browser"
msgstr ""

msgid "File deleted"
msgstr ""

msgid "File mode changed from %{a_mode} to %{b_mode}"
msgstr ""

msgid "File moved"
msgstr ""

msgid "File templates"
msgstr ""

msgid "File upload error."
msgstr ""

msgid "Files"
msgstr ""

msgid "Files, directories, and submodules in the path %{path} for commit reference %{ref}"
msgstr ""

msgid "Fill in the fields below, turn on <strong>%{enable_label}</strong>, and press <strong>%{save_changes}</strong>"
msgstr ""

msgid "Filter"
msgstr ""

msgid "Filter by %{issuable_type} that are currently closed."
msgstr ""

msgid "Filter by %{issuable_type} that are currently opened."
msgstr ""

msgid "Filter by commit message"
msgstr ""

msgid "Filter by milestone name"
msgstr ""

msgid "Filter by two-factor authentication"
msgstr ""

msgid "Filter results by group"
msgstr ""

msgid "Filter results by project"
msgstr ""

msgid "Filter..."
msgstr ""

msgid "Find by path"
msgstr ""

msgid "Find existing members by name"
msgstr ""

msgid "Find file"
msgstr ""

msgid "Find the downloaded ZIP file and decompress it."
msgstr ""

msgid "Find the newly extracted <code>Takeout/Google Code Project Hosting/GoogleCodeProjectHosting.json</code> file."
msgstr ""

msgid "Fingerprint"
msgstr ""

msgid "Fingerprints"
msgstr ""

msgid "Finish editing this message first!"
msgstr ""

msgid "Finish review"
msgstr ""

msgid "Finished"
msgstr ""

msgid "First day of the week"
msgstr ""

msgid "FirstPushedBy|First"
msgstr ""

msgid "FirstPushedBy|pushed by"
msgstr ""

msgid "Fixed date"
msgstr ""

msgid "Fixed due date"
msgstr ""

msgid "Fixed start date"
msgstr ""

msgid "Fixed:"
msgstr ""

msgid "FlowdockService|Flowdock Git source token"
msgstr ""

msgid "FlowdockService|Flowdock is a collaboration web app for technical teams."
msgstr ""

msgid "FogBugz Email"
msgstr ""

msgid "FogBugz Import"
msgstr ""

msgid "FogBugz Password"
msgstr ""

msgid "FogBugz URL"
msgstr ""

msgid "FogBugz import"
msgstr ""

msgid "Follow the steps below to export your Google Code project data."
msgstr ""

msgid "Font Color"
msgstr ""

msgid "Footer message"
msgstr ""

msgid "For internal projects, any logged in user can view pipelines and access job details (output logs and artifacts)"
msgstr ""

msgid "For more info, read the documentation."
msgstr ""

msgid "For more information, go to the "
msgstr ""

msgid "For more information, please review %{link_start_tag}Jaeger's configuration doc%{link_end_tag}"
msgstr ""

msgid "For more information, see the documentation on %{deactivating_usage_ping_link_start}deactivating the usage ping%{deactivating_usage_ping_link_end}."
msgstr ""

msgid "For private projects, any member (guest or higher) can view pipelines and access job details (output logs and artifacts)"
msgstr ""

msgid "For public projects, anyone can view pipelines and access job details (output logs and artifacts)"
msgstr ""

msgid "Fork"
msgstr ""

msgid "Fork Error!"
msgstr ""

msgid "Fork project"
msgstr ""

msgid "ForkedFromProjectPath|Forked from"
msgstr ""

msgid "ForkedFromProjectPath|Forked from %{project_name} (deleted)"
msgstr ""

msgid "Forking in progress"
msgstr ""

msgid "Forking repository"
msgstr ""

msgid "Forks"
msgstr ""

msgid "Format"
msgstr ""

msgid "Forward external support email address to"
msgstr ""

msgid "Found errors in your %{gitlab_ci_yml}:"
msgstr ""

msgid "Found errors in your .gitlab-ci.yml:"
msgstr ""

msgid "Free Trial of GitLab.com Gold"
msgstr ""

msgid "From %{providerTitle}"
msgstr ""

msgid "From Bitbucket"
msgstr ""

msgid "From Bitbucket Server"
msgstr ""

msgid "From FogBugz"
msgstr ""

msgid "From GitLab.com"
msgstr ""

msgid "From Google Code"
msgstr ""

msgid "From issue creation until deploy to production"
msgstr ""

msgid "From merge request merge until deploy to production"
msgstr ""

msgid "From milestones:"
msgstr ""

msgid "From the Kubernetes cluster details view, install Runner from the applications list"
msgstr ""

msgid "GPG Key ID:"
msgstr ""

msgid "GPG Keys"
msgstr ""

msgid "GPG signature (loading...)"
msgstr ""

msgid "General"
msgstr ""

msgid "General Settings"
msgstr ""

msgid "General pipelines"
msgstr ""

msgid "Generate a default set of labels"
msgstr ""

msgid "Generate key"
msgstr ""

msgid "Generate new export"
msgstr ""

msgid "Geo"
msgstr ""

msgid "Geo Nodes"
msgstr ""

msgid "Geo allows you to replicate your GitLab instance to other geographical locations."
msgstr ""

msgid "GeoNodeSyncStatus|Node is failing or broken."
msgstr ""

msgid "GeoNodeSyncStatus|Node is slow, overloaded, or it just recovered after an outage."
msgstr ""

msgid "GeoNodes|Checksummed"
msgstr ""

msgid "GeoNodes|Data is out of date from %{timeago}"
msgstr ""

msgid "GeoNodes|Data replication lag"
msgstr ""

msgid "GeoNodes|Does not match the primary storage configuration"
msgstr ""

msgid "GeoNodes|Failed"
msgstr ""

msgid "GeoNodes|Full"
msgstr ""

msgid "GeoNodes|GitLab version"
msgstr ""

msgid "GeoNodes|GitLab version does not match the primary node version"
msgstr ""

msgid "GeoNodes|Health status"
msgstr ""

msgid "GeoNodes|Internal URL"
msgstr ""

msgid "GeoNodes|Last event ID processed by cursor"
msgstr ""

msgid "GeoNodes|Last event ID seen from primary"
msgstr ""

msgid "GeoNodes|Learn more about Repository checksum progress"
msgstr ""

msgid "GeoNodes|Learn more about Repository verification"
msgstr ""

msgid "GeoNodes|Learn more about Wiki checksum progress"
msgstr ""

msgid "GeoNodes|Learn more about Wiki verification"
msgstr ""

msgid "GeoNodes|Loading nodes"
msgstr ""

msgid "GeoNodes|Local LFS objects"
msgstr ""

msgid "GeoNodes|Local attachments"
msgstr ""

msgid "GeoNodes|Local job artifacts"
msgstr ""

msgid "GeoNodes|New node"
msgstr ""

msgid "GeoNodes|Node Authentication was successfully repaired."
msgstr ""

msgid "GeoNodes|Node was successfully removed."
msgstr ""

msgid "GeoNodes|Not checksummed"
msgstr ""

msgid "GeoNodes|Out of sync"
msgstr ""

msgid "GeoNodes|Pausing replication stops the sync process."
msgstr ""

msgid "GeoNodes|Removing a primary node stops the sync process for all nodes. Syncing cannot be resumed without losing some data on all secondaries. In this case we would recommend setting up all nodes from scratch. Are you sure?"
msgstr ""

msgid "GeoNodes|Removing a secondary node stops the sync process. It is not currently possible to add back the same node without losing some data. We only recommend setting up a new secondary node in this case. Are you sure?"
msgstr ""

msgid "GeoNodes|Replication slot WAL"
msgstr ""

msgid "GeoNodes|Replication slots"
msgstr ""

msgid "GeoNodes|Repositories"
msgstr ""

msgid "GeoNodes|Repositories checksummed for verification with their counterparts on Secondary nodes"
msgstr ""

msgid "GeoNodes|Repositories verified with their counterparts on the Primary node"
msgstr ""

msgid "GeoNodes|Repository checksum progress"
msgstr ""

msgid "GeoNodes|Repository verification progress"
msgstr ""

msgid "GeoNodes|Selective"
msgstr ""

msgid "GeoNodes|Something went wrong while changing node status"
msgstr ""

msgid "GeoNodes|Something went wrong while fetching nodes"
msgstr ""

msgid "GeoNodes|Something went wrong while removing node"
msgstr ""

msgid "GeoNodes|Something went wrong while repairing node"
msgstr ""

msgid "GeoNodes|Storage config"
msgstr ""

msgid "GeoNodes|Sync settings"
msgstr ""

msgid "GeoNodes|Synced"
msgstr ""

msgid "GeoNodes|Unused slots"
msgstr ""

msgid "GeoNodes|Unverified"
msgstr ""

msgid "GeoNodes|Used slots"
msgstr ""

msgid "GeoNodes|Verified"
msgstr ""

msgid "GeoNodes|Wiki checksum progress"
msgstr ""

msgid "GeoNodes|Wiki verification progress"
msgstr ""

msgid "GeoNodes|Wikis"
msgstr ""

msgid "GeoNodes|Wikis checksummed for verification with their counterparts on Secondary nodes"
msgstr ""

msgid "GeoNodes|Wikis verified with their counterparts on the Primary node"
msgstr ""

msgid "GeoNodes|With %{geo} you can install a special read-only and replicated instance anywhere. Before you add nodes, follow the %{instructions} in the exact order they appear."
msgstr ""

msgid "GeoNodes|You have configured Geo nodes using an insecure HTTP connection. We recommend the use of HTTPS."
msgstr ""

msgid "Geo|%{name} is scheduled for forced re-download"
msgstr ""

msgid "Geo|%{name} is scheduled for re-check"
msgstr ""

msgid "Geo|%{name} is scheduled for re-sync"
msgstr ""

msgid "Geo|All"
msgstr ""

msgid "Geo|All projects"
msgstr ""

msgid "Geo|All projects are being scheduled for re-check"
msgstr ""

msgid "Geo|All projects are being scheduled for re-sync"
msgstr ""

msgid "Geo|Batch operations"
msgstr ""

msgid "Geo|Choose which groups you wish to synchronize to this secondary node."
msgstr ""

msgid "Geo|Control the maximum concurrency of LFS/attachment backfill for this secondary node"
msgstr ""

msgid "Geo|Control the maximum concurrency of verification operations for this Geo node"
msgstr ""

msgid "Geo|Control the minimum interval in days that a repository should be reverified for this primary node"
msgstr ""

msgid "Geo|Could not remove tracking entry for an existing project."
msgstr ""

msgid "Geo|Could not remove tracking entry for an existing upload."
msgstr ""

msgid "Geo|Failed"
msgstr ""

msgid "Geo|File sync capacity"
msgstr ""

msgid "Geo|Geo Status"
msgstr ""

msgid "Geo|Groups to synchronize"
msgstr ""

msgid "Geo|In sync"
msgstr ""

msgid "Geo|Internal URL"
msgstr ""

msgid "Geo|Last repository check run"
msgstr ""

msgid "Geo|Last successful sync"
msgstr ""

msgid "Geo|Last sync attempt"
msgstr ""

msgid "Geo|Last time verified"
msgstr ""

msgid "Geo|Never"
msgstr ""

msgid "Geo|Next sync scheduled at"
msgstr ""

msgid "Geo|Not synced yet"
msgstr ""

msgid "Geo|Pending"
msgstr ""

msgid "Geo|Pending synchronization"
msgstr ""

msgid "Geo|Pending verification"
msgstr ""

msgid "Geo|Please refer to Geo Troubleshooting."
msgstr ""

msgid "Geo|Project"
msgstr ""

msgid "Geo|Project (ID: %{project_id}) no longer exists on the primary. It is safe to remove this entry, as this will not remove any data on disk."
msgstr ""

msgid "Geo|Projects in certain groups"
msgstr ""

msgid "Geo|Projects in certain storage shards"
msgstr ""

msgid "Geo|Re-verification interval"
msgstr ""

msgid "Geo|Recheck"
msgstr ""

msgid "Geo|Recheck all projects"
msgstr ""

msgid "Geo|Redownload"
msgstr ""

msgid "Geo|Remove"
msgstr ""

msgid "Geo|Repository sync capacity"
msgstr ""

msgid "Geo|Resync"
msgstr ""

msgid "Geo|Resync all projects"
msgstr ""

msgid "Geo|Retry count"
msgstr ""

msgid "Geo|Select groups to replicate."
msgstr ""

msgid "Geo|Selective synchronization"
msgstr ""

msgid "Geo|Shards to synchronize"
msgstr ""

msgid "Geo|Status"
msgstr ""

msgid "Geo|Sync"
msgstr ""

msgid "Geo|Synced"
msgstr ""

msgid "Geo|Synced at"
msgstr ""

msgid "Geo|Synchronization failed - %{error}"
msgstr ""

msgid "Geo|The URL defined on the primary node that secondary nodes should use to contact it. Returns `url` if not set"
msgstr ""

msgid "Geo|The database is currently %{db_lag} behind the primary node."
msgstr ""

msgid "Geo|The node is currently %{minutes_behind} behind the primary node."
msgstr ""

msgid "Geo|This is a primary node"
msgstr ""

msgid "Geo|Tracking entry for project (%{project_id}) was successfully removed."
msgstr ""

msgid "Geo|Tracking entry for upload (%{type}/%{id}) was successfully removed."
msgstr ""

msgid "Geo|Tracking entry will be removed. Are you sure?"
msgstr ""

msgid "Geo|URL"
msgstr ""

msgid "Geo|Unknown state"
msgstr ""

msgid "Geo|Verification capacity"
msgstr ""

msgid "Geo|Verification failed - %{error}"
msgstr ""

msgid "Geo|Waiting for scheduler"
msgstr ""

msgid "Geo|You are on a secondary, <b>read-only</b> Geo node. If you want to make changes, you must visit this page on the %{primary_node}."
msgstr ""

msgid "Geo|You are on a secondary, <b>read-only</b> Geo node. You may be able to make a limited amount of changes or perform a limited amount of actions on this page."
msgstr ""

msgid "Geo|misconfigured"
msgstr ""

msgid "Geo|primary"
msgstr ""

msgid "Geo|secondary"
msgstr ""

msgid "Get a free instance review"
msgstr ""

msgid "Get started with error tracking"
msgstr ""

msgid "Getting started with releases"
msgstr ""

msgid "Git"
msgstr ""

msgid "Git LFS is not enabled on this GitLab server, contact your admin."
msgstr ""

msgid "Git LFS objects will be synced in pull mirrors if LFS is %{docs_link_start}enabled for the project%{docs_link_end}. They will <strong>not</strong> be synced in push mirrors."
msgstr ""

msgid "Git global setup"
msgstr ""

msgid "Git repository URL"
msgstr ""

msgid "Git revision"
msgstr ""

msgid "Git strategy for pipelines"
msgstr ""

msgid "Git version"
msgstr ""

msgid "GitHub import"
msgstr ""

msgid "GitLab CI Linter has been moved"
msgstr ""

msgid "GitLab Enterprise Edition %{plan}"
msgstr ""

msgid "GitLab Geo"
msgstr ""

msgid "GitLab Group Runners can execute code for all the projects in this group."
msgstr ""

msgid "GitLab Import"
msgstr ""

msgid "GitLab Shared Runners execute code of different projects on the same Runner unless you configure GitLab Runner Autoscale with MaxBuilds 1 (which it is on GitLab.com)."
msgstr ""

msgid "GitLab User"
msgstr ""

msgid "GitLab allows you to continue using your license even if you exceed the number of seats you purchased. You will be required to pay for these seats when you renew your license."
msgstr ""

msgid "GitLab metadata URL"
msgstr ""

msgid "GitLab project export"
msgstr ""

msgid "GitLab restart is required to apply changes"
msgstr ""

msgid "GitLab single sign on URL"
msgstr ""

msgid "GitLab will run a background job that will produce pseudonymized CSVs of the GitLab database that will be uploaded to your configured object storage directory."
msgstr ""

msgid "GitLab.com import"
msgstr ""

msgid "GitLab’s issue tracker"
msgstr ""

msgid "Gitaly"
msgstr ""

msgid "Gitaly Servers"
msgstr ""

msgid "Gitaly|Address"
msgstr ""

msgid "Gitea Host URL"
msgstr ""

msgid "Gitea Import"
msgstr ""

msgid "Given access %{time_ago}"
msgstr ""

msgid "Go Back"
msgstr ""

msgid "Go Micro is a framework for micro service development."
msgstr ""

msgid "Go back"
msgstr ""

msgid "Go full screen"
msgstr ""

msgid "Go to"
msgstr ""

msgid "Go to %{link_to_google_takeout}."
msgstr ""

msgid "Go to project"
msgstr ""

msgid "Go to your fork"
msgstr ""

msgid "Google Code import"
msgstr ""

msgid "Google Takeout"
msgstr ""

msgid "Google authentication is not %{link_to_documentation}. Ask your GitLab administrator if you want to use this service."
msgstr ""

msgid "Got it!"
msgstr ""

msgid "Grant access"
msgstr ""

msgid "Graph"
msgstr ""

msgid "Gravatar enabled"
msgstr ""

msgid "Group"
msgstr ""

msgid "Group %{group_name} was scheduled for deletion."
msgstr ""

msgid "Group %{group_name} was successfully created."
msgstr ""

msgid "Group CI/CD settings"
msgstr ""

msgid "Group Git LFS status:"
msgstr ""

msgid "Group ID"
msgstr ""

msgid "Group ID: %{group_id}"
msgstr ""

msgid "Group Runners"
msgstr ""

msgid "Group SAML must be enabled to test"
msgstr ""

msgid "Group URL"
msgstr ""

msgid "Group avatar"
msgstr ""

msgid "Group description"
msgstr ""

msgid "Group description (optional)"
msgstr ""

msgid "Group details"
msgstr ""

msgid "Group info:"
msgstr ""

msgid "Group maintainers can register group runners in the %{link}"
msgstr ""

msgid "Group name"
msgstr ""

msgid "Group overview content"
msgstr ""

msgid "Group pipeline minutes were successfully reset."
msgstr ""

msgid "Group was successfully updated."
msgstr ""

msgid "Group:"
msgstr ""

msgid "Group: %{group_name}"
msgstr ""

msgid "GroupRoadmap|From %{dateWord}"
msgstr ""

msgid "GroupRoadmap|Something went wrong while fetching epics"
msgstr ""

msgid "GroupRoadmap|Sorry, no epics matched your search"
msgstr ""

msgid "GroupRoadmap|The roadmap shows the progress of your epics along a timeline"
msgstr ""

msgid "GroupRoadmap|To view the roadmap, add a start or due date to one of the %{linkStart}child epics%{linkEnd}."
msgstr ""

msgid "GroupRoadmap|To view the roadmap, add a start or due date to one of your epics in this group or its subgroups; from %{startDate} to %{endDate}."
msgstr ""

msgid "GroupRoadmap|To widen your search, change or remove filters; from %{startDate} to %{endDate}."
msgstr ""

msgid "GroupRoadmap|Until %{dateWord}"
msgstr ""

msgid "GroupSAML|Certificate fingerprint"
msgstr ""

msgid "GroupSAML|Enable"
msgstr ""

msgid "GroupSAML|Enable SAML authentication for this group."
msgstr ""

msgid "GroupSAML|Enforce SSO-only authentication for this group."
msgstr ""

msgid "GroupSAML|Enforce users to have dedicated group managed accounts for this group."
msgstr ""

msgid "GroupSAML|Enforced SSO"
msgstr ""

msgid "GroupSAML|Generate a SCIM token"
msgstr ""

msgid "GroupSAML|Generate a SCIM token to set up your System for Cross-Domain Identity Management."
msgstr ""

msgid "GroupSAML|Group managed accounts"
msgstr ""

msgid "GroupSAML|Identity provider single sign on URL"
msgstr ""

msgid "GroupSAML|Make sure you save this token — you won't be able to access it again."
msgstr ""

msgid "GroupSAML|Manage your group’s membership while adding another level of security with SAML."
msgstr ""

msgid "GroupSAML|Members will be forwarded here when signing in to your group. Get this from your identity provider, where it can also be called \"SSO Service Location\", \"SAML Token Issuance Endpoint\", or \"SAML 2.0/W-Federation URL\"."
msgstr ""

msgid "GroupSAML|SAML Single Sign On"
msgstr ""

msgid "GroupSAML|SAML Single Sign On Settings"
msgstr ""

msgid "GroupSAML|SCIM API endpoint URL"
msgstr ""

msgid "GroupSAML|SCIM Token"
msgstr ""

msgid "GroupSAML|SHA1 fingerprint of the SAML token signing certificate. Get this from your identity provider, where it can also be called \"Thumbprint\"."
msgstr ""

msgid "GroupSAML|The SCIM token is now hidden. To see the value of the token again, you need to "
msgstr ""

msgid "GroupSAML|To be able to enable enforced SSO, you first need to enable SAML authentication."
msgstr ""

msgid "GroupSAML|To be able to enable group managed accounts, you first need to enable enforced SSO."
msgstr ""

msgid "GroupSAML|Toggle SAML authentication"
msgstr ""

msgid "GroupSAML|With group managed accounts enabled, all the users without a group managed account will be excluded from the group."
msgstr ""

msgid "GroupSAML|Your SCIM token"
msgstr ""

msgid "GroupSettings|Auto DevOps pipeline was updated for the group"
msgstr ""

msgid "GroupSettings|Auto DevOps will automatically build, test and deploy your application based on a predefined Continuous Integration and Delivery configuration. %{auto_devops_start}Learn more about Auto DevOps%{auto_devops_end}"
msgstr ""

msgid "GroupSettings|Badges"
msgstr ""

msgid "GroupSettings|Custom project templates"
msgstr ""

msgid "GroupSettings|Customize your group badges."
msgstr ""

msgid "GroupSettings|Default to Auto DevOps pipeline for all projects within this group"
msgstr ""

msgid "GroupSettings|Learn more about badges."
msgstr ""

msgid "GroupSettings|Learn more about group-level project templates."
msgstr ""

msgid "GroupSettings|New runners registration token has been generated!"
msgstr ""

msgid "GroupSettings|Prevent sharing a project within %{group} with other groups"
msgstr ""

msgid "GroupSettings|Select a sub-group as the custom project template source for this group."
msgstr ""

msgid "GroupSettings|The Auto DevOps pipeline will run if no alternative CI configuration file is found."
msgstr ""

msgid "GroupSettings|There was a problem updating Auto DevOps pipeline: %{error_messages}."
msgstr ""

msgid "GroupSettings|This setting is applied on %{ancestor_group} and has been overridden on this subgroup."
msgstr ""

msgid "GroupSettings|This setting is applied on %{ancestor_group}. To share projects in this group with another group, ask the owner to override the setting or %{remove_ancestor_share_with_group_lock}."
msgstr ""

msgid "GroupSettings|This setting is applied on %{ancestor_group}. You can override the setting or %{remove_ancestor_share_with_group_lock}."
msgstr ""

msgid "GroupSettings|This setting will be applied to all subgroups unless overridden by a group owner. Groups that already have access to the project will continue to have access unless removed manually."
msgstr ""

msgid "GroupSettings|cannot be disabled when the parent group \"Share with group lock\" is enabled, except by the owner of the parent group"
msgstr ""

msgid "GroupSettings|remove the share with group lock from %{ancestor_group_name}"
msgstr ""

msgid "Groups"
msgstr ""

msgid "Groups can also be nested by creating %{subgroup_docs_link_start}subgroups%{subgroup_docs_link_end}."
msgstr ""

msgid "Groups with access to <strong>%{project_name}</strong>"
msgstr ""

msgid "GroupsDropdown|Frequently visited"
msgstr ""

msgid "GroupsDropdown|Groups you visit often will appear here"
msgstr ""

msgid "GroupsDropdown|Loading groups"
msgstr ""

msgid "GroupsDropdown|Search your groups"
msgstr ""

msgid "GroupsDropdown|Something went wrong on our end."
msgstr ""

msgid "GroupsDropdown|Sorry, no groups matched your search"
msgstr ""

msgid "GroupsDropdown|This feature requires browser localStorage support"
msgstr ""

msgid "GroupsEmptyState|A group is a collection of several projects."
msgstr ""

msgid "GroupsEmptyState|If you organize your projects under a group, it works like a folder."
msgstr ""

msgid "GroupsEmptyState|No groups found"
msgstr ""

msgid "GroupsEmptyState|You can manage your group member’s permissions and access to each project in the group."
msgstr ""

msgid "GroupsTree|Are you sure you want to leave the \"%{fullName}\" group?"
msgstr ""

msgid "GroupsTree|Create a project in this group."
msgstr ""

msgid "GroupsTree|Create a subgroup in this group."
msgstr ""

msgid "GroupsTree|Edit group"
msgstr ""

msgid "GroupsTree|Failed to leave the group. Please make sure you are not the only owner."
msgstr ""

msgid "GroupsTree|Leave this group"
msgstr ""

msgid "GroupsTree|Loading groups"
msgstr ""

msgid "GroupsTree|No groups matched your search"
msgstr ""

msgid "GroupsTree|No groups or projects matched your search"
msgstr ""

msgid "GroupsTree|Search by name"
msgstr ""

msgid "HTTP Basic: Access denied\\nYou must use a personal access token with 'api' scope for Git over HTTP.\\nYou can generate one at %{profile_personal_access_tokens_url}"
msgstr ""

msgid "Have your users email"
msgstr ""

msgid "Header logo was successfully removed."
msgstr ""

msgid "Header message"
msgstr ""

msgid "Health Check"
msgstr ""

msgid "Health information can be retrieved from the following endpoints. More information is available"
msgstr ""

msgid "HealthCheck|Access token is"
msgstr ""

msgid "HealthCheck|Healthy"
msgstr ""

msgid "HealthCheck|No Health Problems Detected"
msgstr ""

msgid "HealthCheck|Unhealthy"
msgstr ""

msgid "Hello there"
msgstr ""

msgid "Help"
msgstr ""

msgid "Help page"
msgstr ""

msgid "Help page text and support page url."
msgstr ""

msgid "Hide archived projects"
msgstr ""

msgid "Hide file browser"
msgstr ""

msgid "Hide group projects"
msgstr ""

msgid "Hide host keys manual input"
msgstr ""

msgid "Hide marketing-related entries from help"
msgstr ""

msgid "Hide payload"
msgstr ""

msgid "Hide shared projects"
msgstr ""

msgid "Hide value"
msgid_plural "Hide values"
msgstr[0] ""
msgstr[1] ""

msgid "Hide values"
msgstr ""

msgid "Highest role:"
msgstr ""

msgid "History"
msgstr ""

msgid "Hook execution failed. Ensure the group has a project with commits."
msgstr ""

msgid "Hook was successfully created."
msgstr ""

msgid "Hook was successfully updated."
msgstr ""

msgid "Housekeeping"
msgstr ""

msgid "Housekeeping successfully started"
msgstr ""

msgid "Housekeeping, export, path, transfer, remove, archive."
msgstr ""

msgid "How many replicas each Elasticsearch shard has."
msgstr ""

msgid "How many shards to split the Elasticsearch index over."
msgstr ""

msgid "However, you are already a member of this %{member_source}. Sign in using a different account to accept the invitation."
msgstr ""

msgid "I accept the %{terms_link}"
msgstr ""

msgid "I accept the|Terms of Service and Privacy Policy"
msgstr ""

msgid "I have read and agree to the Let's Encrypt %{link_start}Terms of Service%{link_end}"
msgstr ""

msgid "ID"
msgstr ""

msgid "IDE|Allow live previews of JavaScript projects in the Web IDE using CodeSandbox client side evaluation."
msgstr ""

msgid "IDE|Back"
msgstr ""

msgid "IDE|Client side evaluation"
msgstr ""

msgid "IDE|Commit"
msgstr ""

msgid "IDE|Edit"
msgstr ""

msgid "IDE|Get started with Live Preview"
msgstr ""

msgid "IDE|Go to project"
msgstr ""

msgid "IDE|Live Preview"
msgstr ""

msgid "IDE|Open in file view"
msgstr ""

msgid "IDE|Preview your web application using Web IDE client-side evaluation."
msgstr ""

msgid "IDE|Refresh preview"
msgstr ""

msgid "IDE|Review"
msgstr ""

msgid "IP Address"
msgstr ""

msgid "Identifier"
msgstr ""

msgid "Identities"
msgstr ""

msgid "If any job surpasses this timeout threshold, it will be marked as failed. Human readable time input language is accepted like \"1 hour\". Values without specification represent seconds."
msgstr ""

msgid "If checked, group owners can manage LDAP group links and LDAP member overrides"
msgstr ""

msgid "If disabled, a diverged local branch will not be automatically updated with commits from its remote counterpart, to prevent local data loss. If the default branch (%{default_branch}) has diverged and cannot be updated, mirroring will fail. Other diverged branches are silently ignored."
msgstr ""

msgid "If disabled, only admins will be able to set up mirrors in projects."
msgstr ""

msgid "If disabled, the access level will depend on the user's permissions in the project."
msgstr ""

msgid "If enabled"
msgstr ""

msgid "If enabled, access to projects will be validated on an external service using their classification label."
msgstr ""

msgid "If this was a mistake you can %{leave_link_start}leave the %{source_type}%{link_end}."
msgstr ""

msgid "If this was a mistake you can leave the %{source_type}."
msgstr ""

msgid "If using GitHub, you’ll see pipeline statuses on GitHub for your commits and pull requests. %{more_info_link}"
msgstr ""

msgid "If your HTTP repository is not publicly accessible, add authentication information to the URL: <code>https://username:password@gitlab.company.com/group/project.git</code>."
msgstr ""

msgid "ImageDiffViewer|2-up"
msgstr ""

msgid "ImageDiffViewer|Onion skin"
msgstr ""

msgid "ImageDiffViewer|Swipe"
msgstr ""

msgid "Impersonation has been disabled"
msgstr ""

msgid "Import"
msgstr ""

msgid "Import CSV"
msgstr ""

msgid "Import Projects from Gitea"
msgstr ""

msgid "Import all compatible projects"
msgstr ""

msgid "Import all projects"
msgstr ""

msgid "Import all repositories"
msgstr ""

msgid "Import an exported GitLab project"
msgstr ""

msgid "Import in progress"
msgstr ""

msgid "Import issues"
msgstr ""

msgid "Import members"
msgstr ""

msgid "Import members from another project"
msgstr ""

msgid "Import multiple repositories by uploading a manifest file."
msgstr ""

msgid "Import project"
msgstr ""

msgid "Import project members"
msgstr ""

msgid "Import projects from Bitbucket"
msgstr ""

msgid "Import projects from Bitbucket Server"
msgstr ""

msgid "Import projects from FogBugz"
msgstr ""

msgid "Import projects from GitLab.com"
msgstr ""

msgid "Import projects from Google Code"
msgstr ""

msgid "Import repositories from Bitbucket Server"
msgstr ""

msgid "Import repositories from GitHub"
msgstr ""

msgid "Import repository"
msgstr ""

msgid "Import timed out. Import took longer than %{import_jobs_expiration} seconds"
msgstr ""

msgid "Import/Export illustration"
msgstr ""

msgid "ImportButtons|Connect repositories from"
msgstr ""

msgid "ImportProjects|Blocked import URL: %{message}"
msgstr ""

msgid "ImportProjects|Error importing repository %{project_safe_import_url} into %{project_full_path} - %{message}"
msgstr ""

msgid "ImportProjects|Importing the project failed"
msgstr ""

msgid "ImportProjects|Requesting your %{provider} repositories failed"
msgstr ""

msgid "ImportProjects|Select the projects you want to import"
msgstr ""

msgid "ImportProjects|The remote data could not be imported."
msgstr ""

msgid "ImportProjects|The repository could not be created."
msgstr ""

msgid "ImportProjects|Updating the imported projects failed"
msgstr ""

msgid "Improve Issue boards with GitLab Enterprise Edition."
msgstr ""

msgid "Improve Merge Requests and customer support with GitLab Enterprise Edition."
msgstr ""

msgid "Improve issues management with Issue weight and GitLab Enterprise Edition."
msgstr ""

msgid "Improve search with Advanced Global Search and GitLab Enterprise Edition."
msgstr ""

msgid "In order to enable instance-level analytics, please ask an admin to enable %{usage_ping_link_start}usage ping%{usage_ping_link_end}."
msgstr ""

msgid "In order to gather accurate feature usage data, it can take 1 to 2 weeks to see your index."
msgstr ""

msgid "In the next step, you'll be able to select the projects you want to import."
msgstr ""

msgid "Incidents"
msgstr ""

msgid "Include a Terms of Service agreement and Privacy Policy that all users must accept."
msgstr ""

msgid "Include author name in notification email body"
msgstr ""

msgid "Include merge request description"
msgstr ""

msgid "Include the username in the URL if required: <code>https://username@gitlab.company.com/group/project.git</code>."
msgstr ""

msgid "Includes LFS objects. It can be overridden per group, or per project. 0 for unlimited."
msgstr ""

msgid "Includes an MVC structure to help you get started."
msgstr ""

msgid "Includes an MVC structure, Gemfile, Rakefile, along with many others, to help you get started."
msgstr ""

msgid "Includes an MVC structure, mvnw and pom.xml to help you get started."
msgstr ""

msgid "Incompatible Project"
msgstr ""

msgid "Incompatible options set!"
msgstr ""

msgid "Indexing"
msgstr ""

msgid "Indicates whether this runner can pick jobs without tags"
msgstr ""

msgid "Inform users without uploaded SSH keys that they can't push over SSH until one is added"
msgstr ""

msgid "Information about additional Pages templates and how to install them can be found in our %{pages_getting_started_guide}."
msgstr ""

msgid "Inline"
msgstr ""

msgid "Input host keys manually"
msgstr ""

msgid "Input your repository URL"
msgstr ""

msgid "Insert a quote"
msgstr ""

msgid "Insert code"
msgstr ""

msgid "Insert suggestion"
msgstr ""

msgid "Insights"
msgstr ""

msgid "Install GitLab Runner"
msgstr ""

msgid "Install Runner on Kubernetes"
msgstr ""

msgid "Instance"
msgid_plural "Instances"
msgstr[0] ""
msgstr[1] ""

msgid "Instance Statistics"
msgstr ""

msgid "Instance Statistics visibility"
msgstr ""

msgid "Instance does not support multiple Kubernetes clusters"
msgstr ""

msgid "Instance license"
msgstr ""

msgid "Integrations"
msgstr ""

msgid "Integrations Settings"
msgstr ""

msgid "Interested parties can even contribute by pushing commits if they want to."
msgstr ""

msgid "Internal"
msgstr ""

msgid "Internal - The group and any internal projects can be viewed by any logged in user."
msgstr ""

msgid "Internal - The project can be accessed by any logged in user."
msgstr ""

msgid "Internal users"
msgstr ""

msgid "Interval Pattern"
msgstr ""

msgid "Introducing Cycle Analytics"
msgstr ""

msgid "Introducing Your Conversational Development Index"
msgstr ""

msgid "Invalid Insights config file detected"
msgstr ""

msgid "Invalid Login or password"
msgstr ""

msgid "Invalid feature"
msgstr ""

msgid "Invalid field"
msgstr ""

msgid "Invalid file."
msgstr ""

msgid "Invalid input, please avoid emojis"
msgstr ""

msgid "Invalid pin code"
msgstr ""

msgid "Invalid repository path"
msgstr ""

msgid "Invalid two-factor code."
msgstr ""

msgid "Invitation"
msgstr ""

msgid "Invite"
msgstr ""

msgid "Invite group"
msgstr ""

msgid "Invite member"
msgstr ""

msgid "Invoke Count"
msgstr ""

msgid "Invoke Time"
msgstr ""

msgid "IssuableStatus|Closed (%{moved_link_start}moved%{moved_link_end})"
msgstr ""

msgid "Issue"
msgstr ""

msgid "Issue Boards"
msgstr ""

msgid "Issue board focus mode"
msgstr ""

msgid "Issue events"
msgstr ""

msgid "Issue template (optional)"
msgstr ""

msgid "Issue update failed"
msgstr ""

msgid "IssueBoards|Board"
msgstr ""

msgid "IssueBoards|Boards"
msgstr ""

msgid "IssueBoards|Create new board"
msgstr ""

msgid "IssueBoards|Delete board"
msgstr ""

msgid "IssueBoards|No matching boards found"
msgstr ""

msgid "IssueBoards|Some of your boards are hidden, activate a license to see them again."
msgstr ""

msgid "IssueBoards|Switch board"
msgstr ""

msgid "Issues"
msgstr ""

msgid "Issues can be bugs, tasks or ideas to be discussed. Also, issues are searchable and filterable."
msgstr ""

msgid "Issues closed"
msgstr ""

msgid "Issues with comments, merge requests with diffs and comments, labels, milestones, snippets, and other project entities"
msgstr ""

msgid "Issues, merge requests, pushes, and comments."
msgstr ""

msgid "IssuesAnalytics|After you begin creating issues for your projects, we can start tracking and displaying metrics for them"
msgstr ""

msgid "IssuesAnalytics|Issues Created"
msgstr ""

msgid "IssuesAnalytics|Issues created per month"
msgstr ""

msgid "IssuesAnalytics|Last 12 months"
msgstr ""

msgid "IssuesAnalytics|Sorry, your filter produced no results"
msgstr ""

msgid "IssuesAnalytics|There are no issues for the projects in your group"
msgstr ""

msgid "IssuesAnalytics|To widen your search, change or remove filters in the filter bar above"
msgstr ""

msgid "It must have a header row and at least two columns: the first column is the issue title and the second column is the issue description. The separator is automatically detected."
msgstr ""

msgid "It's you"
msgstr ""

msgid "Jaeger URL"
msgstr ""

msgid "Jaeger tracing"
msgstr ""

msgid "Jan"
msgstr ""

msgid "January"
msgstr ""

msgid "JiraService|Events for %{noteable_model_name} are disabled."
msgstr ""

msgid "JiraService|If different from Web URL"
msgstr ""

msgid "JiraService|JIRA API URL"
msgstr ""

msgid "JiraService|JIRA comments will be created when an issue gets referenced in a commit."
msgstr ""

msgid "JiraService|JIRA comments will be created when an issue gets referenced in a merge request."
msgstr ""

msgid "JiraService|Jira issue tracker"
msgstr ""

msgid "JiraService|Password or API token"
msgstr ""

msgid "JiraService|Transition ID(s)"
msgstr ""

msgid "JiraService|Use , or ; to separate multiple transition IDs"
msgstr ""

msgid "JiraService|Use a password for server version and an API token for cloud version"
msgstr ""

msgid "JiraService|Use a username for server version and an email for cloud version"
msgstr ""

msgid "JiraService|Username or Email"
msgstr ""

msgid "JiraService|Web URL"
msgstr ""

msgid "JiraService|transition ids can have only numbers which can be split with , or ;"
msgstr ""

msgid "Job"
msgstr ""

msgid "Job Failed #%{build_id}"
msgstr ""

msgid "Job ID"
msgstr ""

msgid "Job has been erased"
msgstr ""

msgid "Job has been successfully erased!"
msgstr ""

msgid "Job has wrong arguments format."
msgstr ""

msgid "Job is missing the `model_type` argument."
msgstr ""

msgid "Job is stuck. Check runners."
msgstr ""

msgid "Job traces and artifacts"
msgstr ""

msgid "Job was retried"
msgstr ""

msgid "Jobs"
msgstr ""

msgid "Job|Browse"
msgstr ""

msgid "Job|Complete Raw"
msgstr ""

msgid "Job|Download"
msgstr ""

msgid "Job|Erase job log"
msgstr ""

msgid "Job|Job artifacts"
msgstr ""

msgid "Job|Job has been erased"
msgstr ""

msgid "Job|Job has been erased by"
msgstr ""

msgid "Job|Keep"
msgstr ""

msgid "Job|Pipeline"
msgstr ""

msgid "Job|Scroll to bottom"
msgstr ""

msgid "Job|Scroll to top"
msgstr ""

msgid "Job|Show complete raw"
msgstr ""

msgid "Job|The artifacts were removed"
msgstr ""

msgid "Job|The artifacts will be removed"
msgstr ""

msgid "Job|This job failed because the necessary resources were not successfully created."
msgstr ""

msgid "Job|This job is stuck because the project doesn't have any runners online assigned to it."
msgstr ""

msgid "Job|for"
msgstr ""

msgid "Job|into"
msgstr ""

msgid "Job|with"
msgstr ""

msgid "Jul"
msgstr ""

msgid "July"
msgstr ""

msgid "Jump to first unresolved discussion"
msgstr ""

msgid "Jump to next unresolved discussion"
msgstr ""

msgid "Jun"
msgstr ""

msgid "June"
msgstr ""

msgid "Key (PEM)"
msgstr ""

msgid "Kubernetes"
msgstr ""

msgid "Kubernetes Cluster"
msgstr ""

msgid "Kubernetes Clusters"
msgstr ""

msgid "Kubernetes cluster creation time exceeds timeout; %{timeout}"
msgstr ""

msgid "Kubernetes cluster integration was not removed."
msgstr ""

msgid "Kubernetes cluster integration was successfully removed."
msgstr ""

msgid "Kubernetes cluster was successfully updated."
msgstr ""

msgid "Kubernetes configured"
msgstr ""

msgid "Kubernetes error: %{error_code}"
msgstr ""

msgid "Kubernetes service integration has been deprecated. %{deprecated_message_content} your Kubernetes clusters using the new <a href=\"%{url}\"/>Kubernetes Clusters</a> page"
msgstr ""

msgid "LDAP settings"
msgstr ""

msgid "LDAP sync in progress. This could take a few minutes. Refresh the page to see the changes."
msgstr ""

msgid "LFS"
msgstr ""

msgid "LFS objects"
msgstr ""

msgid "LFSStatus|Disabled"
msgstr ""

msgid "LFSStatus|Enabled"
msgstr ""

msgid "LICENSE"
msgstr ""

msgid "Label"
msgstr ""

msgid "Label actions dropdown"
msgstr ""

msgid "Label lists show all issues with the selected label."
msgstr ""

msgid "Label was created"
msgstr ""

msgid "Label was removed"
msgstr ""

msgid "Label was successfully updated."
msgstr ""

msgid "LabelSelect|%{firstLabelName} +%{remainingLabelCount} more"
msgstr ""

msgid "LabelSelect|%{labelsString}, and %{remainingLabelCount} more"
msgstr ""

msgid "LabelSelect|Labels"
msgstr ""

msgid "Labels"
msgstr ""

msgid "Labels can be applied to %{features}. Group labels are available for any project within the group."
msgstr ""

msgid "Labels can be applied to issues and merge requests to categorize them."
msgstr ""

msgid "Labels can be applied to issues and merge requests."
msgstr ""

msgid "Labels|<span>Promote label</span> %{labelTitle} <span>to Group Label?</span>"
msgstr ""

msgid "Labels|Promote Label"
msgstr ""

msgid "Labels|Promoting %{labelTitle} will make it available for all projects inside %{groupName}. Existing project labels with the same title will be merged. This action cannot be reversed."
msgstr ""

msgid "Language"
msgstr ""

msgid "Large File Storage"
msgstr ""

msgid "Last %d day"
msgid_plural "Last %d days"
msgstr[0] ""
msgstr[1] ""

msgid "Last Pipeline"
msgstr ""

msgid "Last activity"
msgstr ""

msgid "Last commit"
msgstr ""

msgid "Last contact"
msgstr ""

msgid "Last edited %{date}"
msgstr ""

msgid "Last edited by %{name}"
msgstr ""

msgid "Last reply by"
msgstr ""

msgid "Last seen"
msgstr ""

msgid "Last update"
msgstr ""

msgid "Last updated"
msgstr ""

msgid "LastPushEvent|You pushed to"
msgstr ""

msgid "LastPushEvent|at"
msgstr ""

msgid "Latest changes"
msgstr ""

msgid "Latest pipeline for this branch"
msgstr ""

msgid "Lead"
msgstr ""

msgid "Learn GitLab"
msgstr ""

msgid "Learn how to %{link_start}contribute to the built-in templates%{link_end}"
msgstr ""

msgid "Learn how to %{no_packages_link_start}publish and share your packages%{no_packages_link_end} with GitLab."
msgstr ""

msgid "Learn more"
msgstr ""

msgid "Learn more about %{issue_boards_url}, to keep track of issues in multiple lists, using labels, assignees, and milestones. If you’re missing something from issue boards, please create an issue on %{gitlab_issues_url}."
msgstr ""

msgid "Learn more about Auto DevOps"
msgstr ""

msgid "Learn more about Kubernetes"
msgstr ""

msgid "Learn more about Web Terminal"
msgstr ""

msgid "Learn more about approvals."
msgstr ""

msgid "Learn more about custom project templates"
msgstr ""

msgid "Learn more about group-level project templates"
msgstr ""

msgid "Learn more about signing commits"
msgstr ""

msgid "Learn more in the"
msgstr ""

msgid "Learn more in the|pipeline schedules documentation"
msgstr ""

msgid "Leave"
msgstr ""

msgid "Leave edit mode? All unsaved changes will be lost."
msgstr ""

msgid "Leave group"
msgstr ""

msgid "Leave project"
msgstr ""

msgid "Leave the \"File type\" and \"Delivery method\" options on their default values."
msgstr ""

msgid "Let's Encrypt does not accept emails on example.com"
msgstr ""

msgid "License"
msgstr ""

msgid "LicenseManagement|Add a license"
msgstr ""

msgid "LicenseManagement|Add licenses manually to approve or blacklist"
msgstr ""

msgid "LicenseManagement|Approve"
msgstr ""

msgid "LicenseManagement|Approve license"
msgstr ""

msgid "LicenseManagement|Approve license?"
msgstr ""

msgid "LicenseManagement|Approved"
msgstr ""

msgid "LicenseManagement|Blacklist"
msgstr ""

msgid "LicenseManagement|Blacklist license"
msgstr ""

msgid "LicenseManagement|Blacklist license?"
msgstr ""

msgid "LicenseManagement|Blacklisted"
msgstr ""

msgid "LicenseManagement|Cancel"
msgstr ""

msgid "LicenseManagement|License"
msgstr ""

msgid "LicenseManagement|License Management"
msgstr ""

msgid "LicenseManagement|License details"
msgstr ""

msgid "LicenseManagement|License name"
msgstr ""

msgid "LicenseManagement|Manage approved and blacklisted licenses for this project."
msgstr ""

msgid "LicenseManagement|Packages"
msgstr ""

msgid "LicenseManagement|Remove license"
msgstr ""

msgid "LicenseManagement|Remove license?"
msgstr ""

msgid "LicenseManagement|Submit"
msgstr ""

msgid "LicenseManagement|There are currently no approved or blacklisted licenses in this project."
msgstr ""

msgid "LicenseManagement|This license already exists in this project."
msgstr ""

msgid "LicenseManagement|URL"
msgstr ""

msgid "LicenseManagement|You are about to remove the license, %{name}, from this project."
msgstr ""

msgid "Licensed to"
msgstr ""

msgid "Licenses"
msgstr ""

msgid "Limit namespaces and projects that can be indexed"
msgstr ""

msgid "Limited to showing %d event at most"
msgid_plural "Limited to showing %d events at most"
msgstr[0] ""
msgstr[1] ""

msgid "LinkedIn"
msgstr ""

msgid "List"
msgstr ""

msgid "List Your Gitea Repositories"
msgstr ""

msgid "List available repositories"
msgstr ""

msgid "List of IPs and CIDRs of allowed secondary nodes. Comma-separated, e.g. \"1.1.1.1, 2.2.2.0/24\""
msgstr ""

msgid "List view"
msgstr ""

msgid "List your Bitbucket Server repositories"
msgstr ""

msgid "List your GitHub repositories"
msgstr ""

msgid "Live preview"
msgstr ""

msgid "Loading contribution stats for group members"
msgstr ""

msgid "Loading the GitLab IDE..."
msgstr ""

msgid "Loading..."
msgstr ""

msgid "Loading…"
msgstr ""

msgid "Localization"
msgstr ""

msgid "Lock"
msgstr ""

msgid "Lock %{issuableDisplayName}"
msgstr ""

msgid "Lock not found"
msgstr ""

msgid "Lock the discussion"
msgstr ""

msgid "Lock this %{issuableDisplayName}? Only <strong>project members</strong> will be able to comment."
msgstr ""

msgid "Lock to current projects"
msgstr ""

msgid "Locked"
msgstr ""

msgid "Locked Files"
msgstr ""

msgid "Locked to current projects"
msgstr ""

msgid "Locks give the ability to lock specific file or folder."
msgstr ""

msgid "Locks the discussion"
msgstr ""

msgid "Login with smartcard"
msgstr ""

msgid "Logo was successfully removed."
msgstr ""

msgid "Logs"
msgstr ""

msgid "MRApprovals|Approved by"
msgstr ""

msgid "MRApprovals|Approvers"
msgstr ""

msgid "MRApprovals|Pending approvals"
msgstr ""

msgid "MRDiff|Show changes only"
msgstr ""

msgid "MRDiff|Show full file"
msgstr ""

msgid "Make everyone on your team more productive regardless of their location. GitLab Geo creates read-only mirrors of your GitLab instance so you can reduce the time it takes to clone and fetch large repos."
msgstr ""

msgid "Make issue confidential."
msgstr ""

msgid "Make sure you're logged into the account that owns the projects you'd like to import."
msgstr ""

msgid "Makes this issue confidential"
msgstr ""

msgid "Manage"
msgstr ""

msgid "Manage Git repositories with fine-grained access controls that keep your code secure. Perform code reviews and enhance collaboration with merge requests. Each project can also have an issue tracker and a wiki."
msgstr ""

msgid "Manage Web IDE features"
msgstr ""

msgid "Manage access"
msgstr ""

msgid "Manage all notifications"
msgstr ""

msgid "Manage applications that can use GitLab as an OAuth provider, and applications that you've authorized to use your account."
msgstr ""

msgid "Manage applications that you've authorized to use your account."
msgstr ""

msgid "Manage group labels"
msgstr ""

msgid "Manage labels"
msgstr ""

msgid "Manage project labels"
msgstr ""

msgid "Manage two-factor authentication"
msgstr ""

msgid "Manifest"
msgstr ""

msgid "Manifest file import"
msgstr ""

msgid "Manual job"
msgstr ""

msgid "Map a FogBugz account ID to a GitLab user"
msgstr ""

msgid "Map a Google Code user to a GitLab user"
msgstr ""

msgid "Map a Google Code user to a full email address"
msgstr ""

msgid "Map a Google Code user to a full name"
msgstr ""

msgid "Mar"
msgstr ""

msgid "March"
msgstr ""

msgid "Mark as resolved"
msgstr ""

msgid "Mark this issue as a duplicate of another issue"
msgstr ""

msgid "Mark todo as done"
msgstr ""

msgid "Markdown"
msgstr ""

msgid "Markdown Help"
msgstr ""

msgid "Markdown enabled"
msgstr ""

msgid "Marks this issue as a duplicate of %{duplicate_reference}."
msgstr ""

msgid "Marks todo as done."
msgstr ""

msgid "Maven Metadata"
msgstr ""

msgid "Max access level"
msgstr ""

msgid "Max seats used"
msgstr ""

msgid "Maximum artifacts size (MB)"
msgstr ""

msgid "Maximum attachment size (MB)"
msgstr ""

msgid "Maximum capacity"
msgstr ""

msgid "Maximum delay (Minutes)"
msgstr ""

msgid "Maximum job timeout"
msgstr ""

msgid "Maximum job timeout has a value which could not be accepted"
msgstr ""

msgid "Maximum number of mirrors that can be synchronizing at the same time."
msgstr ""

msgid "Maximum push size (MB)"
msgstr ""

msgid "Maximum time between updates that a mirror can have when scheduled to synchronize."
msgstr ""

msgid "May"
msgstr ""

msgid "Median"
msgstr ""

msgid "Member lock"
msgstr ""

msgid "Member since %{date}"
msgstr ""

msgid "Members"
msgstr ""

msgid "Members can be added by project <i>Maintainers</i> or <i>Owners</i>"
msgstr ""

msgid "Members of <strong>%{project_name}</strong>"
msgstr ""

msgid "Merge Request"
msgstr ""

msgid "Merge Request Approvals"
msgstr ""

msgid "Merge Requests"
msgstr ""

msgid "Merge Requests created"
msgstr ""

msgid "Merge commit message"
msgstr ""

msgid "Merge events"
msgstr ""

msgid "Merge immediately"
msgstr ""

msgid "Merge in progress"
msgstr ""

msgid "Merge request"
msgstr ""

msgid "Merge request approvals"
msgstr ""

msgid "Merge request approvals allow you to set the number of necessary approvals and predefine a list of approvers that will need to approve every merge request in a project."
msgstr ""

msgid "Merge requests"
msgstr ""

msgid "Merge requests are a place to propose changes you've made to a project and discuss those changes with others"
msgstr ""

msgid "Merge when pipeline succeeds"
msgstr ""

msgid "MergeConflict|Commit to source branch"
msgstr ""

msgid "MergeConflict|Committing..."
msgstr ""

msgid "MergeConflict|HEAD//our changes"
msgstr ""

msgid "MergeConflict|Use ours"
msgstr ""

msgid "MergeConflict|Use theirs"
msgstr ""

msgid "MergeConflict|conflict"
msgstr ""

msgid "MergeConflict|conflicts"
msgstr ""

msgid "MergeConflict|origin//their changes"
msgstr ""

msgid "MergeRequests|Add a reply"
msgstr ""

msgid "MergeRequests|An error occurred while saving the draft comment."
msgstr ""

msgid "MergeRequests|Discussion stays resolved"
msgstr ""

msgid "MergeRequests|Discussion stays unresolved"
msgstr ""

msgid "MergeRequests|Discussion will be resolved"
msgstr ""

msgid "MergeRequests|Discussion will be unresolved"
msgstr ""

msgid "MergeRequests|Failed to squash. Should be done manually."
msgstr ""

msgid "MergeRequests|Jump to next unresolved discussion"
msgstr ""

msgid "MergeRequests|Reply..."
msgstr ""

msgid "MergeRequests|Resolve this discussion in a new issue"
msgstr ""

msgid "MergeRequests|Saving the comment failed"
msgstr ""

msgid "MergeRequests|Squash task canceled: another squash is already in progress."
msgstr ""

msgid "MergeRequests|Toggle comments for this file"
msgstr ""

msgid "MergeRequests|View file @ %{commitId}"
msgstr ""

msgid "MergeRequests|View replaced file @ %{commitId}"
msgstr ""

msgid "MergeRequests|commented on commit %{commitLink}"
msgstr ""

msgid "MergeRequests|started a discussion"
msgstr ""

msgid "MergeRequests|started a discussion on %{linkStart}an old version of the diff%{linkEnd}"
msgstr ""

msgid "MergeRequests|started a discussion on %{linkStart}the diff%{linkEnd}"
msgstr ""

msgid "MergeRequests|started a discussion on an outdated change in commit %{linkStart}%{commitId}%{linkEnd}"
msgstr ""

msgid "MergeRequests|started a discussion on commit %{linkStart}%{commitId}%{linkEnd}"
msgstr ""

msgid "MergeRequest| %{paragraphStart}changed the description %{descriptionChangedTimes} times %{timeDifferenceMinutes}%{paragraphEnd}"
msgstr ""

msgid "MergeRequest|Error loading full diff. Please try again."
msgstr ""

msgid "MergeRequest|Filter files or search with %{modifier_key}+p"
msgstr ""

msgid "MergeRequest|No files found"
msgstr ""

msgid "Merged"
msgstr ""

msgid "Merged branches are being deleted. This can take some time depending on the number of branches. Please refresh the page to see changes."
msgstr ""

msgid "Messages"
msgstr ""

msgid "Metric was successfully added."
msgstr ""

msgid "Metric was successfully updated."
msgstr ""

msgid "Metrics"
msgstr ""

msgid "Metrics - Influx"
msgstr ""

msgid "Metrics - Prometheus"
msgstr ""

msgid "Metrics and profiling"
msgstr ""

msgid "Metrics for environment"
msgstr ""

msgid "Metrics|Add metric"
msgstr ""

msgid "Metrics|Check out the CI/CD documentation on deploying to an environment"
msgstr ""

msgid "Metrics|Create metric"
msgstr ""

msgid "Metrics|Delete metric"
msgstr ""

msgid "Metrics|Delete metric?"
msgstr ""

msgid "Metrics|Edit metric"
msgstr ""

msgid "Metrics|Environment"
msgstr ""

msgid "Metrics|For grouping similar metrics"
msgstr ""

msgid "Metrics|Label of the y-axis (usually the unit). The x-axis always represents time."
msgstr ""

msgid "Metrics|Learn about environments"
msgstr ""

msgid "Metrics|Legend label (optional)"
msgstr ""

msgid "Metrics|Must be a valid PromQL query."
msgstr ""

msgid "Metrics|New metric"
msgstr ""

msgid "Metrics|No deployed environments"
msgstr ""

msgid "Metrics|PromQL query is valid"
msgstr ""

msgid "Metrics|Prometheus Query Documentation"
msgstr ""

msgid "Metrics|Show last"
msgstr ""

msgid "Metrics|There was an error fetching the environments data, please try again"
msgstr ""

msgid "Metrics|There was an error getting deployment information."
msgstr ""

msgid "Metrics|There was an error getting environments information."
msgstr ""

msgid "Metrics|There was an error trying to validate your query"
msgstr ""

msgid "Metrics|There was an error while retrieving metrics"
msgstr ""

msgid "Metrics|Unexpected deployment data response from prometheus endpoint"
msgstr ""

msgid "Metrics|Unexpected metrics data response from prometheus endpoint"
msgstr ""

msgid "Metrics|Unit label"
msgstr ""

msgid "Metrics|Used as a title for the chart"
msgstr ""

msgid "Metrics|Used if the query returns a single series. If it returns multiple series, their legend labels will be picked up from the response."
msgstr ""

msgid "Metrics|Y-axis label"
msgstr ""

msgid "Metrics|You're about to permanently delete this metric. This cannot be undone."
msgstr ""

msgid "Metrics|e.g. HTTP requests"
msgstr ""

msgid "Metrics|e.g. Requests/second"
msgstr ""

msgid "Metrics|e.g. Throughput"
msgstr ""

msgid "Metrics|e.g. rate(http_requests_total[5m])"
msgstr ""

msgid "Metrics|e.g. req/sec"
msgstr ""

msgid "Migrated %{success_count}/%{total_count} files."
msgstr ""

msgid "Migration successful."
msgstr ""

msgid "Milestone"
msgstr ""

msgid "Milestone lists not available with your current license"
msgstr ""

msgid "Milestone lists show all issues from the selected milestone."
msgstr ""

msgid "Milestones"
msgstr ""

msgid "Milestones| You’re about to permanently delete the milestone %{milestoneTitle} and remove it from %{issuesWithCount} and %{mergeRequestsWithCount}. Once deleted, it cannot be undone or recovered."
msgstr ""

msgid "Milestones| You’re about to permanently delete the milestone %{milestoneTitle}. This milestone is not currently used in any issues or merge requests."
msgstr ""

msgid "Milestones|Delete milestone"
msgstr ""

msgid "Milestones|Delete milestone %{milestoneTitle}?"
msgstr ""

msgid "Milestones|Failed to delete milestone %{milestoneTitle}"
msgstr ""

msgid "Milestones|Milestone %{milestoneTitle} was not found"
msgstr ""

msgid "Milestones|Promote %{milestoneTitle} to group milestone?"
msgstr ""

msgid "Milestones|Promote Milestone"
msgstr ""

msgid "Milestones|Promoting %{milestoneTitle} will make it available for all projects inside %{groupName}. Existing project milestones with the same title will be merged."
msgstr ""

msgid "Milestones|This action cannot be reversed."
msgstr ""

msgid "Minimum capacity to be available before we schedule more mirrors preemptively."
msgstr ""

msgid "Mirror a repository"
msgstr ""

msgid "Mirror direction"
msgstr ""

msgid "Mirror repository"
msgstr ""

msgid "Mirror user"
msgstr ""

msgid "Mirrored repositories"
msgstr ""

msgid "Mirroring repositories"
msgstr ""

msgid "Mirroring settings were successfully updated."
msgstr ""

msgid "Mirroring settings were successfully updated. The project is being updated."
msgstr ""

msgid "Mirroring was successfully disabled."
msgstr ""

msgid "Missing commit signatures endpoint!"
msgstr ""

msgid "MissingSSHKeyWarningLink|add an SSH key"
msgstr ""

msgid "Modal|Cancel"
msgstr ""

msgid "Modal|Close"
msgstr ""

msgid "Modify commit message"
msgstr ""

msgid "Modify commit messages"
msgstr ""

msgid "Modify merge commit"
msgstr ""

msgid "Monday"
msgstr ""

msgid "Monitor your errors by integrating with Sentry"
msgstr ""

msgid "Monitoring"
msgstr ""

msgid "Months"
msgstr ""

msgid "More"
msgstr ""

msgid "More actions"
msgstr ""

msgid "More info"
msgstr ""

msgid "More information"
msgstr ""

msgid "More information is available|here"
msgstr ""

msgid "More than %{number_commits_distance} commits different with %{default_branch}"
msgstr ""

msgid "Most stars"
msgstr ""

msgid "Mount point %{mounted_as} not found in %{model_class}."
msgstr ""

msgid "Move"
msgstr ""

msgid "Move issue"
msgstr ""

msgid "Move issue from one column of the board to another"
msgstr ""

msgid "Move this issue to another project."
msgstr ""

msgid "MoveIssue|Cannot move issue due to insufficient permissions!"
msgstr ""

msgid "MoveIssue|Cannot move issue to project it originates from!"
msgstr ""

msgid "Moves issue to %{label} column in the board."
msgstr ""

msgid "Moves this issue to %{path_to_project}."
msgstr ""

msgid "Multiple issue boards"
msgstr ""

msgid "Multiple model types found: %{model_types}"
msgstr ""

msgid "Multiple uploaders found: %{uploader_types}"
msgstr ""

msgid "Name"
msgstr ""

msgid "Name has already been taken"
msgstr ""

msgid "Name new label"
msgstr ""

msgid "Name your individual key via a title"
msgstr ""

msgid "Name:"
msgstr ""

msgid "Namespaces to index"
msgstr ""

msgid "Naming, topics, avatar"
msgstr ""

msgid "Naming, visibility"
msgstr ""

msgid "Nav|Help"
msgstr ""

msgid "Nav|Home"
msgstr ""

msgid "Nav|Sign In / Register"
msgstr ""

msgid "Nav|Sign out and sign in with a different account"
msgstr ""

msgid "Need help?"
msgstr ""

msgid "Network"
msgstr ""

msgid "Never"
msgstr ""

msgid "New"
msgstr ""

msgid "New Application"
msgstr ""

msgid "New Environment"
msgstr ""

msgid "New Group"
msgstr ""

msgid "New Identity"
msgstr ""

msgid "New Issue"
msgid_plural "New Issues"
msgstr[0] ""
msgstr[1] ""

msgid "New Label"
msgstr ""

msgid "New Milestone"
msgstr ""

msgid "New Pages Domain"
msgstr ""

msgid "New Password"
msgstr ""

msgid "New Pipeline Schedule"
msgstr ""

msgid "New Snippet"
msgstr ""

msgid "New branch"
msgstr ""

msgid "New branch unavailable"
msgstr ""

msgid "New deploy key"
msgstr ""

msgid "New directory"
msgstr ""

msgid "New environment"
msgstr ""

msgid "New epic"
msgstr ""

msgid "New file"
msgstr ""

msgid "New group"
msgstr ""

msgid "New health check access token has been generated!"
msgstr ""

msgid "New identity"
msgstr ""

msgid "New issue"
msgstr ""

msgid "New label"
msgstr ""

msgid "New merge request"
msgstr ""

msgid "New milestone"
msgstr ""

msgid "New pipelines will cancel older, pending pipelines on the same branch"
msgstr ""

msgid "New project"
msgstr ""

msgid "New runners registration token has been generated!"
msgstr ""

msgid "New schedule"
msgstr ""

msgid "New snippet"
msgstr ""

msgid "New subgroup"
msgstr ""

msgid "New tag"
msgstr ""

msgid "New users set to external"
msgstr ""

msgid "New..."
msgstr ""

msgid "Newly registered users will by default be external"
msgstr ""

msgid "Next"
msgstr ""

msgid "No"
msgstr ""

msgid "No %{providerTitle} repositories available to import"
msgstr ""

msgid "No Label"
msgstr ""

msgid "No Milestone"
msgstr ""

msgid "No Tag"
msgstr ""

msgid "No activities found"
msgstr ""

msgid "No available namespaces to fork the project."
msgstr ""

msgid "No branches found"
msgstr ""

msgid "No changes"
msgstr ""

msgid "No changes between %{ref_start}%{source_branch}%{ref_end} and %{ref_start}%{target_branch}%{ref_end}"
msgstr ""

msgid "No connection could be made to a Gitaly Server, please check your logs!"
msgstr ""

msgid "No container images stored for this project. Add one by following the instructions above."
msgstr ""

msgid "No contributions"
msgstr ""

msgid "No contributions were found"
msgstr ""

msgid "No credit card required."
msgstr ""

msgid "No details available"
msgstr ""

msgid "No due date"
msgstr ""

msgid "No errors to display."
msgstr ""

msgid "No estimate or time spent"
msgstr ""

msgid "No file chosen"
msgstr ""

msgid "No file selected"
msgstr ""

msgid "No files found."
msgstr ""

msgid "No issues for the selected time period."
msgstr ""

msgid "No job trace"
msgstr ""

msgid "No labels with such name or description"
msgstr ""

msgid "No license. All rights reserved"
msgstr ""

msgid "No licenses found."
msgstr ""

msgid "No matching results"
msgstr ""

msgid "No merge requests for the selected time period."
msgstr ""

msgid "No merge requests found"
msgstr ""

msgid "No messages were logged"
msgstr ""

msgid "No milestones to show"
msgstr ""

msgid "No other labels with such name or description"
msgstr ""

msgid "No parent group"
msgstr ""

msgid "No preview for this file type"
msgstr ""

msgid "No prioritised labels with such name or description"
msgstr ""

msgid "No public groups"
msgstr ""

msgid "No pushes for the selected time period."
msgstr ""

msgid "No repository"
msgstr ""

msgid "No runners found"
msgstr ""

msgid "No schedules"
msgstr ""

msgid "No start date"
msgstr ""

msgid "No, directly import the existing email addresses and usernames."
msgstr ""

msgid "Node was successfully created."
msgstr ""

msgid "Node was successfully updated."
msgstr ""

msgid "Nodes"
msgstr ""

msgid "None"
msgstr ""

msgid "Not available"
msgstr ""

msgid "Not available for private projects"
msgstr ""

msgid "Not available for protected branches"
msgstr ""

msgid "Not confidential"
msgstr ""

msgid "Not enough data"
msgstr ""

msgid "Not found."
msgstr ""

msgid "Not now"
msgstr ""

msgid "Not ready yet. Try again later."
msgstr ""

msgid "Not started"
msgstr ""

msgid "Note that this invitation was sent to %{mail_to_invite_email}, but you are signed in as %{link_to_current_user} with email %{mail_to_current_user}."
msgstr ""

msgid "Note: As an administrator you may like to configure %{github_integration_link}, which will allow login via GitHub and allow connecting repositories without generating a Personal Access Token."
msgstr ""

msgid "Note: As an administrator you may like to configure %{github_integration_link}, which will allow login via GitHub and allow importing repositories without generating a Personal Access Token."
msgstr ""

msgid "Note: Consider asking your GitLab administrator to configure %{github_integration_link}, which will allow login via GitHub and allow connecting repositories without generating a Personal Access Token."
msgstr ""

msgid "Note: Consider asking your GitLab administrator to configure %{github_integration_link}, which will allow login via GitHub and allow importing repositories without generating a Personal Access Token."
msgstr ""

msgid "NoteForm|Note"
msgstr ""

msgid "Notes|Are you sure you want to cancel creating this comment?"
msgstr ""

msgid "Notes|Collapse replies"
msgstr ""

msgid "Notes|Show all activity"
msgstr ""

msgid "Notes|Show comments only"
msgstr ""

msgid "Notes|Show history only"
msgstr ""

msgid "Notes|This comment has changed since you started editing, please review the %{open_link}updated comment%{close_link} to ensure information is not lost"
msgstr ""

msgid "Nothing to preview."
msgstr ""

msgid "Notification events"
msgstr ""

msgid "Notification setting"
msgstr ""

msgid "Notification setting - %{notification_title}"
msgstr ""

msgid "NotificationEvent|Close issue"
msgstr ""

msgid "NotificationEvent|Close merge request"
msgstr ""

msgid "NotificationEvent|Failed pipeline"
msgstr ""

msgid "NotificationEvent|Merge merge request"
msgstr ""

msgid "NotificationEvent|New epic"
msgstr ""

msgid "NotificationEvent|New issue"
msgstr ""

msgid "NotificationEvent|New merge request"
msgstr ""

msgid "NotificationEvent|New note"
msgstr ""

msgid "NotificationEvent|Reassign issue"
msgstr ""

msgid "NotificationEvent|Reassign merge request"
msgstr ""

msgid "NotificationEvent|Reopen issue"
msgstr ""

msgid "NotificationEvent|Successful pipeline"
msgstr ""

msgid "NotificationLevel|Custom"
msgstr ""

msgid "NotificationLevel|Disabled"
msgstr ""

msgid "NotificationLevel|Global"
msgstr ""

msgid "NotificationLevel|On mention"
msgstr ""

msgid "NotificationLevel|Participate"
msgstr ""

msgid "NotificationLevel|Watch"
msgstr ""

msgid "Notifications"
msgstr ""

msgid "Notifications off"
msgstr ""

msgid "Notifications on"
msgstr ""

msgid "Nov"
msgstr ""

msgid "November"
msgstr ""

msgid "Number of Elasticsearch replicas"
msgstr ""

msgid "Number of Elasticsearch shards"
msgstr ""

msgid "OK"
msgstr ""

msgid "Object does not exist on the server or you don't have permissions to access it"
msgstr ""

msgid "Oct"
msgstr ""

msgid "October"
msgstr ""

msgid "OfSearchInADropdown|Filter"
msgstr ""

msgid "Ok let's go"
msgstr ""

msgid "Onboarding"
msgstr ""

msgid "Once imported, repositories can be mirrored over SSH. Read more %{ssh_link}"
msgstr ""

msgid "Once removed, the fork relationship cannot be restored and you will no longer be able to send merge requests to the source."
msgstr ""

msgid "Once the exported file is ready, you will receive a notification email with a download link, or you can download it from this page."
msgstr ""

msgid "One more item"
msgid_plural "%d more items"
msgstr[0] ""
msgstr[1] ""

msgid "One or more groups that you don't have access to."
msgstr ""

msgid "One or more of your Bitbucket projects cannot be imported into GitLab directly because they use Subversion or Mercurial for version control, rather than Git."
msgstr ""

msgid "One or more of your Google Code projects cannot be imported into GitLab directly because they use Subversion or Mercurial for version control, rather than Git."
msgstr ""

msgid "Only admins"
msgstr ""

msgid "Only mirror protected branches"
msgstr ""

msgid "Only policy:"
msgstr ""

msgid "Only proceed if you trust %{idp_url} to control your GitLab account sign in."
msgstr ""

msgid "Only project members can comment."
msgstr ""

msgid "Only project members will be imported. Group members will be skipped."
msgstr ""

msgid "Only these extensions are supported: %{extension_list}"
msgstr ""

msgid "Oops, are you sure?"
msgstr ""

msgid "Open"
msgstr ""

msgid "Open Documentation"
msgstr ""

msgid "Open comment type dropdown"
msgstr ""

msgid "Open errors"
msgstr ""

msgid "Open in Xcode"
msgstr ""

msgid "Open projects"
msgstr ""

msgid "Open raw"
msgstr ""

msgid "Open sidebar"
msgstr ""

msgid "Open source software to collaborate on code"
msgstr ""

msgid "Opened"
msgstr ""

msgid "Opened MR"
msgstr ""

msgid "Opened issues"
msgstr ""

msgid "OpenedNDaysAgo|Opened"
msgstr ""

msgid "Opens in a new window"
msgstr ""

msgid "Operation failed. Check pod logs for %{pod_name} for more details."
msgstr ""

msgid "Operation timed out. Check pod logs for %{pod_name} for more details."
msgstr ""

msgid "Operations"
msgstr ""

msgid "Operations Dashboard"
msgstr ""

msgid "Operations Settings"
msgstr ""

msgid "OperationsDashboard|Add a project to the dashboard"
msgstr ""

msgid "OperationsDashboard|Add projects"
msgstr ""

msgid "OperationsDashboard|More information"
msgstr ""

msgid "OperationsDashboard|Operations Dashboard"
msgstr ""

msgid "OperationsDashboard|The operations dashboard provides a summary of each project's operational health, including pipeline and alert statuses."
msgstr ""

msgid "Optional"
msgstr ""

msgid "Optionally, you can %{link_to_customize} how FogBugz email addresses and usernames are imported into GitLab."
msgstr ""

msgid "Optionally, you can %{link_to_customize} how Google Code email addresses and usernames are imported into GitLab."
msgstr ""

msgid "Options"
msgstr ""

msgid "Or you can choose one of the suggested colors below"
msgstr ""

msgid "Other Labels"
msgstr ""

msgid "Other information"
msgstr ""

msgid "Other merge requests block this MR"
msgstr ""

msgid "Outbound requests"
msgstr ""

msgid "Overview"
msgstr ""

msgid "Overwrite diverged branches"
msgstr ""

msgid "Owned by anyone"
msgstr ""

msgid "Owned by me"
msgstr ""

msgid "Owner"
msgstr ""

msgid "Package information"
msgstr ""

msgid "Package was removed"
msgstr ""

msgid "Packages"
msgstr ""

msgid "Page not found"
msgstr ""

msgid "Page was successfully deleted"
msgstr ""

msgid "Pages"
msgstr ""

msgid "Pages Domain"
msgstr ""

msgid "Pages Domains"
msgstr ""

msgid "Pages getting started guide"
msgstr ""

msgid "Pagination|Last »"
msgstr ""

msgid "Pagination|Next"
msgstr ""

msgid "Pagination|Prev"
msgstr ""

msgid "Pagination|« First"
msgstr ""

msgid "Parameter"
msgstr ""

msgid "Part of merge request changes"
msgstr ""

msgid "Password"
msgstr ""

msgid "Password authentication is unavailable."
msgstr ""

msgid "Past due"
msgstr ""

msgid "Paste a machine public key here. Read more about how to generate it %{link_start}here%{link_end}"
msgstr ""

msgid "Paste epic link"
msgstr ""

msgid "Paste issue link"
msgstr ""

msgid "Paste your public SSH key, which is usually contained in the file '~/.ssh/id_rsa.pub' and begins with 'ssh-rsa'. Don't use your private SSH key."
msgstr ""

msgid "Path"
msgstr ""

msgid "Path, transfer, remove"
msgstr ""

msgid "Path:"
msgstr ""

msgid "Pause"
msgstr ""

msgid "Pause replication"
msgstr ""

msgid "Paused Runners don't accept new jobs"
msgstr ""

msgid "Pending"
msgstr ""

msgid "People without permission will never get a notification and won't be able to comment."
msgstr ""

msgid "Perform advanced options such as changing path, transferring, or removing the group."
msgstr ""

msgid "Performance optimization"
msgstr ""

msgid "Permissions"
msgstr ""

msgid "Permissions Help"
msgstr ""

msgid "Permissions, LFS, 2FA"
msgstr ""

msgid "Personal Access Token"
msgstr ""

msgid "Personal project creation is not allowed. Please contact your administrator with questions"
msgstr ""

msgid "Pick a name"
msgstr ""

msgid "Pipeline"
msgstr ""

msgid "Pipeline Schedule"
msgstr ""

msgid "Pipeline Schedules"
msgstr ""

msgid "Pipeline minutes quota"
msgstr ""

msgid "Pipeline quota"
msgstr ""

msgid "Pipeline triggers"
msgstr ""

msgid "Pipeline: %{status}"
msgstr ""

msgid "PipelineCharts|Failed:"
msgstr ""

msgid "PipelineCharts|Overall statistics"
msgstr ""

msgid "PipelineCharts|Success ratio:"
msgstr ""

msgid "PipelineCharts|Successful:"
msgstr ""

msgid "PipelineCharts|Total:"
msgstr ""

msgid "PipelineSchedules|Activated"
msgstr ""

msgid "PipelineSchedules|Active"
msgstr ""

msgid "PipelineSchedules|All"
msgstr ""

msgid "PipelineSchedules|Inactive"
msgstr ""

msgid "PipelineSchedules|Next Run"
msgstr ""

msgid "PipelineSchedules|None"
msgstr ""

msgid "PipelineSchedules|Provide a short description for this pipeline"
msgstr ""

msgid "PipelineSchedules|Take ownership"
msgstr ""

msgid "PipelineSchedules|Target"
msgstr ""

msgid "PipelineSchedules|Variables"
msgstr ""

msgid "PipelineSheduleIntervalPattern|Custom"
msgstr ""

msgid "PipelineStatusTooltip|Commit: %{ci_status}"
msgstr ""

msgid "PipelineStatusTooltip|Pipeline: %{ci_status}"
msgstr ""

msgid "Pipelines"
msgstr ""

msgid "Pipelines charts"
msgstr ""

msgid "Pipelines emails"
msgstr ""

msgid "Pipelines for last month"
msgstr ""

msgid "Pipelines for last week"
msgstr ""

msgid "Pipelines for last year"
msgstr ""

msgid "Pipelines settings for '%{project_name}' were successfully updated."
msgstr ""

msgid "Pipelines|API"
msgstr ""

msgid "Pipelines|Build with confidence"
msgstr ""

msgid "Pipelines|CI Lint"
msgstr ""

msgid "Pipelines|Clear Runner Caches"
msgstr ""

msgid "Pipelines|Continuous Integration can help catch bugs by running your tests automatically, while Continuous Deployment can help you deliver code to your product environment."
msgstr ""

msgid "Pipelines|Get started with Pipelines"
msgstr ""

msgid "Pipelines|Loading Pipelines"
msgstr ""

msgid "Pipelines|Project cache successfully reset."
msgstr ""

msgid "Pipelines|Run Pipeline"
msgstr ""

msgid "Pipelines|Something went wrong while cleaning runners cache."
msgstr ""

msgid "Pipelines|There are currently no %{scope} pipelines."
msgstr ""

msgid "Pipelines|There are currently no pipelines."
msgstr ""

msgid "Pipelines|There was an error fetching the pipelines. Try again in a few moments or contact your support team."
msgstr ""

msgid "Pipelines|This project is not currently set up to run pipelines."
msgstr ""

msgid "Pipeline|Commit"
msgstr ""

msgid "Pipeline|Coverage"
msgstr ""

msgid "Pipeline|Duration"
msgstr ""

msgid "Pipeline|Existing branch name or tag"
msgstr ""

msgid "Pipeline|Pipeline"
msgstr ""

msgid "Pipeline|Run Pipeline"
msgstr ""

msgid "Pipeline|Run for"
msgstr ""

msgid "Pipeline|Search branches"
msgstr ""

msgid "Pipeline|Specify variable values to be used in this run. The values specified in %{settings_link} will be used by default."
msgstr ""

msgid "Pipeline|Stages"
msgstr ""

msgid "Pipeline|Status"
msgstr ""

msgid "Pipeline|Stop pipeline"
msgstr ""

msgid "Pipeline|Stop pipeline #%{pipelineId}?"
msgstr ""

msgid "Pipeline|Triggerer"
msgstr ""

msgid "Pipeline|Variables"
msgstr ""

msgid "Pipeline|You’re about to stop pipeline %{pipelineId}."
msgstr ""

msgid "Pipeline|all"
msgstr ""

msgid "Pipeline|for"
msgstr ""

msgid "Pipeline|into"
msgstr ""

msgid "Pipeline|on"
msgstr ""

msgid "Pipeline|success"
msgstr ""

msgid "Pipeline|with"
msgstr ""

msgid "Pipeline|with stage"
msgstr ""

msgid "Pipeline|with stages"
msgstr ""

msgid "PivotalTrackerService|Comma-separated list of branches which will be automatically inspected. Leave blank to include all branches."
msgstr ""

msgid "PivotalTrackerService|Pivotal Tracker API token."
msgstr ""

msgid "PivotalTrackerService|Project Management Software (Source Commits Endpoint)"
msgstr ""

msgid "Plain diff"
msgstr ""

msgid "PlantUML"
msgstr ""

msgid "Play"
msgstr ""

msgid "Play all manual"
msgstr ""

msgid "Please %{link_to_register} or %{link_to_sign_in} to comment"
msgstr ""

msgid "Please accept the Terms of Service before continuing."
msgstr ""

msgid "Please add a comment in the text area above"
msgstr ""

msgid "Please add a list to your board first"
msgstr ""

msgid "Please check the configuration file for this chart"
msgstr ""

msgid "Please check the configuration file to ensure that a collection of charts has been declared."
msgstr ""

msgid "Please check the configuration file to ensure that it is available and the YAML is valid"
msgstr ""

msgid "Please choose a group URL with no special characters."
msgstr ""

msgid "Please complete your profile with email address"
msgstr ""

msgid "Please convert them to %{link_to_git}, and go through the %{link_to_import_flow} again."
msgstr ""

msgid "Please convert them to Git on Google Code, and go through the %{link_to_import_flow} again."
msgstr ""

msgid "Please create a password for your new account."
msgstr ""

msgid "Please create a username with only alphanumeric characters."
msgstr ""

msgid "Please enable and migrate to hashed storage to avoid security issues and ensure data integrity. %{migrate_link}"
msgstr ""

msgid "Please enter a non-negative number"
msgstr ""

msgid "Please enter a number greater than %{number} (from the project settings)"
msgstr ""

msgid "Please enter a valid number"
msgstr ""

msgid "Please enter or upload a license."
msgstr ""

msgid "Please fill in a descriptive name for your group."
msgstr ""

msgid "Please migrate all existing projects to hashed storage to avoid security issues and ensure data integrity. %{migrate_link}"
msgstr ""

msgid "Please note that this application is not provided by GitLab and you should verify its authenticity before allowing access."
msgstr ""

msgid "Please provide a name"
msgstr ""

msgid "Please select a file"
msgstr ""

msgid "Please select a group."
msgstr ""

msgid "Please select and add a member"
msgstr ""

msgid "Please select at least one filter to see results"
msgstr ""

msgid "Please set a new password before proceeding."
msgstr ""

msgid "Please solve the reCAPTCHA"
msgstr ""

msgid "Please try again"
msgstr ""

msgid "Please upgrade PostgreSQL to version 9.6 or greater. The status of the replication cannot be determined reliably with the current version."
msgstr ""

msgid "Please use this form to report users to GitLab who create spam issues, comments or behave inappropriately."
msgstr ""

msgid "Please wait a moment, this page will automatically refresh when ready."
msgstr ""

msgid "Please wait while we connect to your repository. Refresh at will."
msgstr ""

msgid "Please wait while we import the repository for you. Refresh at will."
msgstr ""

msgid "Preferences"
msgstr ""

msgid "Preferences saved."
msgstr ""

msgid "Preferences|Display time in 24-hour format"
msgstr ""

msgid "Preferences|For example: 30 mins ago."
msgstr ""

msgid "Preferences|Navigation theme"
msgstr ""

msgid "Preferences|These settings will update how dates and times are displayed for you."
msgstr ""

msgid "Preferences|This feature is experimental and translations are not complete yet"
msgstr ""

msgid "Preferences|Time display"
msgstr ""

msgid "Preferences|Time format"
msgstr ""

msgid "Preferences|Time preferences"
msgstr ""

msgid "Preferences|Use relative times"
msgstr ""

msgid "Press %{key}-C to copy"
msgstr ""

msgid "Press Enter or click to search"
msgstr ""

msgid "Prevent adding new members to project membership within this group"
msgstr ""

msgid "Prevent approval of merge requests by merge request author"
msgstr ""

msgid "Prevent approval of merge requests by merge request committers"
msgstr ""

msgid "Preview"
msgstr ""

msgid "Preview Markdown"
msgstr ""

msgid "Preview changes"
msgstr ""

msgid "Preview payload"
msgstr ""

msgid "Previous Artifacts"
msgstr ""

msgid "Primary"
msgstr ""

msgid "Prioritize"
msgstr ""

msgid "Prioritize label"
msgstr ""

msgid "Prioritized Labels"
msgstr ""

msgid "Prioritized label"
msgstr ""

msgid "Private"
msgstr ""

msgid "Private - Project access must be granted explicitly to each user."
msgstr ""

msgid "Private - The group and its projects can only be viewed by members."
msgstr ""

msgid "Private group(s)"
msgstr ""

msgid "Private profile"
msgstr ""

msgid "Private projects can be created in your personal namespace with:"
msgstr ""

msgid "Profile"
msgstr ""

msgid "Profile Settings"
msgstr ""

msgid "Profiles| You are about to permanently delete %{yourAccount}, and all of the issues, merge requests, and groups linked to your account. Once you confirm %{deleteAccount}, it cannot be undone or recovered."
msgstr ""

msgid "Profiles| You are going to change the username %{currentUsernameBold} to %{newUsernameBold}. Profile and projects will be redirected to the %{newUsername} namespace but this redirect will expire once the %{currentUsername} namespace is registered by another user or group. Please update your Git repository remotes as soon as possible."
msgstr ""

msgid "Profiles|@username"
msgstr ""

msgid "Profiles|Account scheduled for removal."
msgstr ""

msgid "Profiles|Activate signin with one of the following services"
msgstr ""

msgid "Profiles|Active"
msgstr ""

msgid "Profiles|Add key"
msgstr ""

msgid "Profiles|Add status emoji"
msgstr ""

msgid "Profiles|Avatar cropper"
msgstr ""

msgid "Profiles|Avatar will be removed. Are you sure?"
msgstr ""

msgid "Profiles|Bio"
msgstr ""

msgid "Profiles|Change username"
msgstr ""

msgid "Profiles|Changing your username can have unintended side effects."
msgstr ""

msgid "Profiles|Choose file..."
msgstr ""

msgid "Profiles|Choose to show contributions of private projects on your public profile without any project, repository or organization information"
msgstr ""

msgid "Profiles|City, country"
msgstr ""

msgid "Profiles|Clear status"
msgstr ""

msgid "Profiles|Click on icon to activate signin with one of the following services"
msgstr ""

msgid "Profiles|Connect"
msgstr ""

msgid "Profiles|Connected Accounts"
msgstr ""

msgid "Profiles|Current path: %{path}"
msgstr ""

msgid "Profiles|Current status"
msgstr ""

msgid "Profiles|Delete Account"
msgstr ""

msgid "Profiles|Delete account"
msgstr ""

msgid "Profiles|Delete your account?"
msgstr ""

msgid "Profiles|Deleting an account has the following effects:"
msgstr ""

msgid "Profiles|Disconnect"
msgstr ""

msgid "Profiles|Do not show on profile"
msgstr ""

msgid "Profiles|Don't display activity-related personal information on your profiles"
msgstr ""

msgid "Profiles|Edit Profile"
msgstr ""

msgid "Profiles|Enter your name, so people you know can recognize you"
msgstr ""

msgid "Profiles|Feed token was successfully reset"
msgstr ""

msgid "Profiles|Full name"
msgstr ""

msgid "Profiles|Include private contributions on my profile"
msgstr ""

msgid "Profiles|Incoming email token was successfully reset"
msgstr ""

msgid "Profiles|Increase your account's security by enabling Two-Factor Authentication (2FA)"
msgstr ""

msgid "Profiles|Invalid password"
msgstr ""

msgid "Profiles|Invalid username"
msgstr ""

msgid "Profiles|Learn more"
msgstr ""

msgid "Profiles|Location"
msgstr ""

msgid "Profiles|Made a private contribution"
msgstr ""

msgid "Profiles|Main settings"
msgstr ""

msgid "Profiles|No file chosen"
msgstr ""

msgid "Profiles|Organization"
msgstr ""

msgid "Profiles|Path"
msgstr ""

msgid "Profiles|Position and size your new avatar"
msgstr ""

msgid "Profiles|Private contributions"
msgstr ""

msgid "Profiles|Profile was successfully updated"
msgstr ""

msgid "Profiles|Public Avatar"
msgstr ""

msgid "Profiles|Remove avatar"
msgstr ""

msgid "Profiles|Set new profile picture"
msgstr ""

msgid "Profiles|Social sign-in"
msgstr ""

msgid "Profiles|Some options are unavailable for LDAP accounts"
msgstr ""

msgid "Profiles|Tell us about yourself in fewer than 250 characters"
msgstr ""

msgid "Profiles|The maximum file size allowed is 200KB."
msgstr ""

msgid "Profiles|This doesn't look like a public SSH key, are you sure you want to add it?"
msgstr ""

msgid "Profiles|This email will be displayed on your public profile"
msgstr ""

msgid "Profiles|This email will be used for web based operations, such as edits and merges. %{commit_email_link_start}Learn more%{commit_email_link_end}"
msgstr ""

msgid "Profiles|This emoji and message will appear on your profile and throughout the interface."
msgstr ""

msgid "Profiles|This information will appear on your profile"
msgstr ""

msgid "Profiles|Time settings"
msgstr ""

msgid "Profiles|Two-Factor Authentication"
msgstr ""

msgid "Profiles|Type your %{confirmationValue} to confirm:"
msgstr ""

msgid "Profiles|Typically starts with \"ssh-rsa …\""
msgstr ""

msgid "Profiles|Update profile settings"
msgstr ""

msgid "Profiles|Update username"
msgstr ""

msgid "Profiles|Upload new avatar"
msgstr ""

msgid "Profiles|Use a private email - %{email}"
msgstr ""

msgid "Profiles|User ID"
msgstr ""

msgid "Profiles|Username change failed - %{message}"
msgstr ""

msgid "Profiles|Username successfully changed"
msgstr ""

msgid "Profiles|Using emojis in names seems fun, but please try to set a status message instead"
msgstr ""

msgid "Profiles|What's your status?"
msgstr ""

msgid "Profiles|Who you represent or work for"
msgstr ""

msgid "Profiles|You can change your avatar here"
msgstr ""

msgid "Profiles|You can change your avatar here or remove the current avatar to revert to %{gravatar_link}"
msgstr ""

msgid "Profiles|You can set your current timezone here"
msgstr ""

msgid "Profiles|You can upload your avatar here"
msgstr ""

msgid "Profiles|You can upload your avatar here or change it at %{gravatar_link}"
msgstr ""

msgid "Profiles|You don't have access to delete this user."
msgstr ""

msgid "Profiles|You must transfer ownership or delete these groups before you can delete your account."
msgstr ""

msgid "Profiles|Your LinkedIn profile name from linkedin.com/in/profilename"
msgstr ""

msgid "Profiles|Your account is currently an owner in these groups:"
msgstr ""

msgid "Profiles|Your email address was automatically set based on your %{provider_label} account"
msgstr ""

msgid "Profiles|Your location was automatically set based on your %{provider_label} account"
msgstr ""

msgid "Profiles|Your name was automatically set based on your %{provider_label} account, so people you know can recognize you"
msgstr ""

msgid "Profiles|Your status"
msgstr ""

msgid "Profiles|e.g. My MacBook key"
msgstr ""

msgid "Profiles|username"
msgstr ""

msgid "Profiles|website.com"
msgstr ""

msgid "Profiles|your account"
msgstr ""

msgid "Profiling - Performance bar"
msgstr ""

msgid "Programming languages used in this repository"
msgstr ""

msgid "Progress"
msgstr ""

msgid "Project"
msgstr ""

msgid "Project \"%{name}\" is no longer available. Select another project to continue."
msgstr ""

msgid "Project %{project_repo} could not be found"
msgstr ""

msgid "Project '%{project_name}' is being imported."
msgstr ""

msgid "Project '%{project_name}' is in the process of being deleted."
msgstr ""

msgid "Project '%{project_name}' queued for deletion."
msgstr ""

msgid "Project '%{project_name}' was successfully created."
msgstr ""

msgid "Project '%{project_name}' was successfully updated."
msgstr ""

msgid "Project Badges"
msgstr ""

msgid "Project ID"
msgstr ""

msgid "Project URL"
msgstr ""

msgid "Project access must be granted explicitly to each user."
msgstr ""

msgid "Project and wiki repositories"
msgstr ""

msgid "Project avatar"
msgstr ""

msgid "Project cannot be shared with the group it is in or one of its ancestors."
msgstr ""

msgid "Project configuration, including services"
msgstr ""

msgid "Project description (optional)"
msgstr ""

msgid "Project details"
msgstr ""

msgid "Project export could not be deleted."
msgstr ""

msgid "Project export enabled"
msgstr ""

msgid "Project export has been deleted."
msgstr ""

msgid "Project export link has expired. Please generate a new export from your project settings."
msgstr ""

msgid "Project export started. A download link will be sent by email."
msgstr ""

msgid "Project has too many %{label_for_message} to search"
msgstr ""

msgid "Project members"
msgstr ""

msgid "Project name"
msgstr ""

msgid "Project slug"
msgstr ""

msgid "Project uploads"
msgstr ""

msgid "Project visibility level will be changed to match namespace rules when transferring to a group."
msgstr ""

msgid "Project:"
msgstr ""

msgid "ProjectActivityRSS|Subscribe"
msgstr ""

msgid "ProjectCreationLevel|Allowed to create projects"
msgstr ""

msgid "ProjectCreationLevel|Default project creation protection"
msgstr ""

msgid "ProjectCreationLevel|Developers + Maintainers"
msgstr ""

msgid "ProjectCreationLevel|Maintainers"
msgstr ""

msgid "ProjectCreationLevel|No one"
msgstr ""

msgid "ProjectFileTree|Name"
msgstr ""

msgid "ProjectLastActivity|Never"
msgstr ""

msgid "ProjectLifecycle|Stage"
msgstr ""

msgid "ProjectOverview|Fork"
msgstr ""

msgid "ProjectOverview|Forks"
msgstr ""

msgid "ProjectOverview|Go to your fork"
msgstr ""

msgid "ProjectOverview|Star"
msgstr ""

msgid "ProjectOverview|Unstar"
msgstr ""

msgid "ProjectOverview|You have reached your project limit"
msgstr ""

msgid "ProjectOverview|You must sign in to star a project"
msgstr ""

msgid "ProjectPage|Project ID: %{project_id}"
msgstr ""

msgid "ProjectSettings|Additional merge request capabilities that influence how and when merges will be performed"
msgstr ""

msgid "ProjectSettings|All discussions must be resolved"
msgstr ""

msgid "ProjectSettings|Automatically resolve merge request diff discussions when they become outdated"
msgstr ""

msgid "ProjectSettings|Badges"
msgstr ""

msgid "ProjectSettings|Contact an admin to change this setting."
msgstr ""

msgid "ProjectSettings|Customize your project badges."
msgstr ""

msgid "ProjectSettings|Every merge creates a merge commit"
msgstr ""

msgid "ProjectSettings|Failed to protect the tag"
msgstr ""

msgid "ProjectSettings|Failed to update tag!"
msgstr ""

msgid "ProjectSettings|Fast-forward merge"
msgstr ""

msgid "ProjectSettings|Fast-forward merges only"
msgstr ""

msgid "ProjectSettings|Learn more about badges."
msgstr ""

msgid "ProjectSettings|Merge checks"
msgstr ""

msgid "ProjectSettings|Merge commit"
msgstr ""

msgid "ProjectSettings|Merge commit with semi-linear history"
msgstr ""

msgid "ProjectSettings|Merge method"
msgstr ""

msgid "ProjectSettings|Merge options"
msgstr ""

msgid "ProjectSettings|Merge pipelines will try to validate the post-merge result prior to merging"
msgstr ""

msgid "ProjectSettings|No merge commits are created"
msgstr ""

msgid "ProjectSettings|Only signed commits can be pushed to this repository."
msgstr ""

msgid "ProjectSettings|Pipelines must succeed"
msgstr ""

msgid "ProjectSettings|Pipelines need to be configured to enable this feature."
msgstr ""

msgid "ProjectSettings|Show link to create/view merge request when pushing from the command line"
msgstr ""

msgid "ProjectSettings|These checks must pass before merge requests can be merged"
msgstr ""

msgid "ProjectSettings|This setting is applied on the server level and can be overridden by an admin."
msgstr ""

msgid "ProjectSettings|This setting is applied on the server level but has been overridden for this project."
msgstr ""

msgid "ProjectSettings|This setting will be applied to all projects unless overridden by an admin."
msgstr ""

msgid "ProjectSettings|This will dictate the commit history when you merge a merge request"
msgstr ""

msgid "ProjectSettings|Users can only push commits to this repository that were committed with one of their own verified emails."
msgstr ""

msgid "ProjectSettings|When conflicts arise the user is given the option to rebase"
msgstr ""

msgid "ProjectTemplates|.NET Core"
msgstr ""

msgid "ProjectTemplates|Android"
msgstr ""

msgid "ProjectTemplates|Go Micro"
msgstr ""

msgid "ProjectTemplates|Netlify/GitBook"
msgstr ""

msgid "ProjectTemplates|Netlify/Hexo"
msgstr ""

msgid "ProjectTemplates|Netlify/Hugo"
msgstr ""

msgid "ProjectTemplates|Netlify/Jekyll"
msgstr ""

msgid "ProjectTemplates|Netlify/Plain HTML"
msgstr ""

msgid "ProjectTemplates|NodeJS Express"
msgstr ""

msgid "ProjectTemplates|Pages/GitBook"
msgstr ""

msgid "ProjectTemplates|Pages/Hexo"
msgstr ""

msgid "ProjectTemplates|Pages/Hugo"
msgstr ""

msgid "ProjectTemplates|Pages/Jekyll"
msgstr ""

msgid "ProjectTemplates|Pages/Plain HTML"
msgstr ""

msgid "ProjectTemplates|Ruby on Rails"
msgstr ""

msgid "ProjectTemplates|Spring"
msgstr ""

msgid "ProjectTemplates|iOS (Swift)"
msgstr ""

msgid "Projects"
msgstr ""

msgid "Projects Successfully Retrieved"
msgstr ""

msgid "Projects shared with %{group_name}"
msgstr ""

msgid "Projects that belong to a group are prefixed with the group namespace. Existing projects may be moved into a group."
msgstr ""

msgid "Projects to index"
msgstr ""

msgid "Projects with write access"
msgstr ""

msgid "ProjectsDropdown|Frequently visited"
msgstr ""

msgid "ProjectsDropdown|Loading projects"
msgstr ""

msgid "ProjectsDropdown|Projects you visit often will appear here"
msgstr ""

msgid "ProjectsDropdown|Search your projects"
msgstr ""

msgid "ProjectsDropdown|Something went wrong on our end."
msgstr ""

msgid "ProjectsDropdown|Sorry, no projects matched your search"
msgstr ""

msgid "ProjectsDropdown|This feature requires browser localStorage support"
msgstr ""

msgid "PrometheusAlerts|Add alert"
msgstr ""

msgid "PrometheusAlerts|Alert set"
msgstr ""

msgid "PrometheusAlerts|Edit alert"
msgstr ""

msgid "PrometheusAlerts|Error creating alert"
msgstr ""

msgid "PrometheusAlerts|Error deleting alert"
msgstr ""

msgid "PrometheusAlerts|Error fetching alert"
msgstr ""

msgid "PrometheusAlerts|Error saving alert"
msgstr ""

msgid "PrometheusAlerts|No alert set"
msgstr ""

msgid "PrometheusAlerts|Operator"
msgstr ""

msgid "PrometheusAlerts|Select query"
msgstr ""

msgid "PrometheusAlerts|Threshold"
msgstr ""

msgid "PrometheusService|%{exporters} with %{metrics} were found"
msgstr ""

msgid "PrometheusService|<p class=\"text-tertiary\">No <a href=\"%{docsUrl}\">common metrics</a> were found</p>"
msgstr ""

msgid "PrometheusService|Active"
msgstr ""

msgid "PrometheusService|Auto configuration"
msgstr ""

msgid "PrometheusService|Automatically deploy and configure Prometheus on your clusters to monitor your project’s environments"
msgstr ""

msgid "PrometheusService|Common metrics"
msgstr ""

msgid "PrometheusService|Common metrics are automatically monitored based on a library of metrics from popular exporters."
msgstr ""

msgid "PrometheusService|Custom metrics"
msgstr ""

msgid "PrometheusService|Enable Prometheus to define custom metrics, using either option above"
msgstr ""

msgid "PrometheusService|Finding and configuring metrics..."
msgstr ""

msgid "PrometheusService|Finding custom metrics..."
msgstr ""

msgid "PrometheusService|Install Prometheus on clusters"
msgstr ""

msgid "PrometheusService|Manage clusters"
msgstr ""

msgid "PrometheusService|Manual configuration"
msgstr ""

msgid "PrometheusService|Metrics"
msgstr ""

msgid "PrometheusService|Missing environment variable"
msgstr ""

msgid "PrometheusService|More information"
msgstr ""

msgid "PrometheusService|New metric"
msgstr ""

msgid "PrometheusService|Prometheus API Base URL, like http://prometheus.example.com/"
msgstr ""

msgid "PrometheusService|Prometheus is being automatically managed on your clusters"
msgstr ""

msgid "PrometheusService|These metrics will only be monitored after your first deployment to an environment"
msgstr ""

msgid "PrometheusService|Time-series monitoring service"
msgstr ""

msgid "PrometheusService|To enable manual configuration, uninstall Prometheus from your clusters"
msgstr ""

msgid "PrometheusService|To enable the installation of Prometheus on your clusters, deactivate the manual configuration below"
msgstr ""

msgid "PrometheusService|Waiting for your first deployment to an environment to find common metrics"
msgstr ""

msgid "Promote"
msgstr ""

msgid "Promote these project milestones into a group milestone."
msgstr ""

msgid "Promote to Group Milestone"
msgstr ""

msgid "Promote to group label"
msgstr ""

msgid "PromoteMilestone|Only project milestones can be promoted."
msgstr ""

msgid "PromoteMilestone|Project does not belong to a group."
msgstr ""

msgid "PromoteMilestone|Promotion failed - %{message}"
msgstr ""

msgid "Promotions|Don't show me this again"
msgstr ""

msgid "Promotions|Epics let you manage your portfolio of projects more efficiently and with less effort by tracking groups of issues that share a theme, across projects and milestones."
msgstr ""

msgid "Promotions|This feature is locked."
msgstr ""

msgid "Promotions|Upgrade plan"
msgstr ""

msgid "Prompt users to upload SSH keys"
msgstr ""

msgid "Protected"
msgstr ""

msgid "Protected Branch"
msgstr ""

msgid "Protected Environments"
msgstr ""

msgid "Protected Tag"
msgstr ""

msgid "ProtectedEnvironment|%{environment_name} will be writable for developers. Are you sure?"
msgstr ""

msgid "ProtectedEnvironment|Allowed to deploy"
msgstr ""

msgid "ProtectedEnvironment|Environment"
msgstr ""

msgid "ProtectedEnvironment|Protect"
msgstr ""

msgid "ProtectedEnvironment|Protect an environment"
msgstr ""

msgid "ProtectedEnvironment|Protected Environment (%{protected_environments_count})"
msgstr ""

msgid "ProtectedEnvironment|Protecting an environment restricts the users who can execute deployments."
msgstr ""

msgid "ProtectedEnvironment|Select an environment"
msgstr ""

msgid "ProtectedEnvironment|Select users"
msgstr ""

msgid "ProtectedEnvironment|Select users to deploy and manage Feature Flag settings"
msgstr ""

msgid "ProtectedEnvironment|There are currently no protected environments, protect an environment with the form above."
msgstr ""

msgid "ProtectedEnvironment|Unprotect"
msgstr ""

msgid "ProtectedEnvironment|Your environment can't be unprotected"
msgstr ""

msgid "ProtectedEnvironment|Your environment has been protected."
msgstr ""

msgid "ProtectedEnvironment|Your environment has been unprotected"
msgstr ""

msgid "Protip:"
msgstr ""

msgid "Provider"
msgstr ""

msgid "Pseudonymizer data collection"
msgstr ""

msgid "Public"
msgstr ""

msgid "Public - The group and any public projects can be viewed without any authentication."
msgstr ""

msgid "Public - The project can be accessed without any authentication."
msgstr ""

msgid "Public Access Help"
msgstr ""

msgid "Public deploy keys (%{deploy_keys_count})"
msgstr ""

msgid "Public pipelines"
msgstr ""

msgid "Pull"
msgstr ""

msgid "Push"
msgstr ""

msgid "Push Rule updated successfully."
msgstr ""

msgid "Push Rules"
msgstr ""

msgid "Push Rules updated successfully."
msgstr ""

msgid "Push an existing Git repository"
msgstr ""

msgid "Push an existing folder"
msgstr ""

msgid "Push events"
msgstr ""

msgid "Push project from command line"
msgstr ""

msgid "Push to create a project"
msgstr ""

msgid "PushRule|Committer restriction"
msgstr ""

msgid "Pushed"
msgstr ""

msgid "Pushes"
msgstr ""

msgid "PushoverService|%{user_name} deleted branch \"%{ref}\"."
msgstr ""

msgid "PushoverService|%{user_name} push to branch \"%{ref}\"."
msgstr ""

msgid "PushoverService|%{user_name} pushed new branch \"%{ref}\"."
msgstr ""

msgid "PushoverService|High Priority"
msgstr ""

msgid "PushoverService|Leave blank for all active devices"
msgstr ""

msgid "PushoverService|Low Priority"
msgstr ""

msgid "PushoverService|Lowest Priority"
msgstr ""

msgid "PushoverService|Normal Priority"
msgstr ""

msgid "PushoverService|Pushover makes it easy to get real-time notifications on your Android device, iPhone, iPad, and Desktop."
msgstr ""

msgid "PushoverService|See project %{project_full_name}"
msgstr ""

msgid "PushoverService|Total commits count: %{total_commits_count}"
msgstr ""

msgid "PushoverService|Your application key"
msgstr ""

msgid "PushoverService|Your user key"
msgstr ""

msgid "Quarters"
msgstr ""

msgid "Query"
msgstr ""

msgid "Quick actions can be used in the issues description and comment boxes."
msgstr ""

msgid "README"
msgstr ""

msgid "Rake Tasks Help"
msgstr ""

msgid "Read more"
msgstr ""

msgid "Read more about environments"
msgstr ""

msgid "Read more about project permissions <strong>%{link_to_help}</strong>"
msgstr ""

msgid "Real-time features"
msgstr ""

msgid "Receive alerts from manually configured Prometheus servers."
msgstr ""

msgid "Recent"
msgstr ""

msgid "Recent Project Activity"
msgstr ""

msgid "Recent Searches Service is unavailable"
msgstr ""

msgid "Recent searches"
msgstr ""

msgid "Redirect to SAML provider to test configuration"
msgstr ""

msgid "Reference:"
msgstr ""

msgid "Refresh"
msgstr ""

msgid "Refreshing in a second to show the updated status..."
msgid_plural "Refreshing in %d seconds to show the updated status..."
msgstr[0] ""
msgstr[1] ""

msgid "Regenerate key"
msgstr ""

msgid "Regex pattern"
msgstr ""

msgid "Register / Sign In"
msgstr ""

msgid "Register U2F device"
msgstr ""

msgid "Register and see your runners for this group."
msgstr ""

msgid "Register and see your runners for this project."
msgstr ""

msgid "Registration"
msgstr ""

msgid "Registry"
msgstr ""

msgid "Related Commits"
msgstr ""

msgid "Related Deployed Jobs"
msgstr ""

msgid "Related Issues"
msgstr ""

msgid "Related Jobs"
msgstr ""

msgid "Related Merge Requests"
msgstr ""

msgid "Related Merged Requests"
msgstr ""

msgid "Related issues"
msgstr ""

msgid "Related merge requests"
msgstr ""

msgid "Releases"
msgstr ""

msgid "Releases mark specific points in a project's development history, communicate information about the type of change, and deliver on prepared, often compiled, versions of the software to be reused elsewhere. Currently, releases can only be created through the API."
msgstr ""

msgid "Remind later"
msgstr ""

msgid "Remote object has no absolute path."
msgstr ""

msgid "Remove"
msgstr ""

msgid "Remove Runner"
msgstr ""

msgid "Remove all approvals in a merge request when new commits are pushed to its source branch"
msgstr ""

msgid "Remove all or specific assignee(s)"
msgstr ""

msgid "Remove all or specific label(s)"
msgstr ""

msgid "Remove approver"
msgstr ""

msgid "Remove approvers"
msgstr ""

msgid "Remove approvers?"
msgstr ""

msgid "Remove assignee"
msgstr ""

msgid "Remove avatar"
msgstr ""

msgid "Remove due date"
msgstr ""

msgid "Remove fork relationship"
msgstr ""

msgid "Remove group"
msgstr ""

msgid "Remove milestone"
msgstr ""

msgid "Remove priority"
msgstr ""

msgid "Remove project"
msgstr ""

msgid "Remove spent time"
msgstr ""

msgid "Remove this label? Are you sure?"
msgstr ""

msgid "Remove this label? This will affect all projects within the group. Are you sure?"
msgstr ""

msgid "Remove time estimate"
msgstr ""

msgid "Removed"
msgstr ""

msgid "Removed %{type} with id %{id}"
msgstr ""

msgid "Removed group can not be restored!"
msgstr ""

msgid "Removed projects cannot be restored!"
msgstr ""

msgid "Removes %{milestone_reference} milestone."
msgstr ""

msgid "Removes all labels."
msgstr ""

msgid "Removes spent time."
msgstr ""

msgid "Removes the due date."
msgstr ""

msgid "Removes time estimate."
msgstr ""

msgid "Removing group will cause all child projects and resources to be removed."
msgstr ""

msgid "Removing license…"
msgstr ""

msgid "Removing the project will delete its repository and all related resources including issues, merge requests etc."
msgstr ""

msgid "Rename"
msgstr ""

msgid "Rename file"
msgstr ""

msgid "Rename folder"
msgstr ""

msgid "Reopen epic"
msgstr ""

msgid "Reopen milestone"
msgstr ""

msgid "Repair authentication"
msgstr ""

msgid "Replace"
msgstr ""

msgid "Replace all label(s)"
msgstr ""

msgid "Reply to comment"
msgstr ""

msgid "Reply to this email directly or %{view_it_on_gitlab}."
msgstr ""

msgid "Repo by URL"
msgstr ""

msgid "Report abuse to GitLab"
msgstr ""

msgid "Reporting"
msgstr ""

msgid "Reports|%{failedString} and %{resolvedString}"
msgstr ""

msgid "Reports|Actions"
msgstr ""

msgid "Reports|Class"
msgstr ""

msgid "Reports|Classname"
msgstr ""

msgid "Reports|Confidence"
msgstr ""

msgid "Reports|Execution time"
msgstr ""

msgid "Reports|Failure"
msgstr ""

msgid "Reports|Metrics reports are loading"
msgstr ""

msgid "Reports|Metrics reports changed on %{numberOfChanges} %{pointsString}"
msgstr ""

msgid "Reports|Metrics reports did not change"
msgstr ""

msgid "Reports|Metrics reports failed loading results"
msgstr ""

msgid "Reports|Severity"
msgstr ""

msgid "Reports|System output"
msgstr ""

msgid "Reports|Test summary"
msgstr ""

msgid "Reports|Test summary failed loading results"
msgstr ""

msgid "Reports|Test summary results are being parsed"
msgstr ""

msgid "Reports|Vulnerability"
msgstr ""

msgid "Reports|no changed test results"
msgstr ""

msgid "Repository"
msgstr ""

msgid "Repository Settings"
msgstr ""

msgid "Repository URL"
msgstr ""

msgid "Repository check was triggered."
msgstr ""

msgid "Repository cleanup"
msgstr ""

msgid "Repository cleanup has started. You will receive an email once the cleanup operation is complete."
msgstr ""

msgid "Repository has no locks."
msgstr ""

msgid "Repository maintenance"
msgstr ""

msgid "Repository mirror"
msgstr ""

msgid "Repository storage"
msgstr ""

msgid "RepositorySettingsAccessLevel|Select"
msgstr ""

msgid "Request Access"
msgstr ""

msgid "Requested %{time_ago}"
msgstr ""

msgid "Requests Profiles"
msgstr ""

msgid "Require all users in this group to setup Two-factor authentication"
msgstr ""

msgid "Require all users to accept Terms of Service and Privacy Policy when they access GitLab."
msgstr ""

msgid "Require approval from code owners"
msgstr ""

msgid "Require user password to approve"
msgstr ""

msgid "Require users to prove ownership of custom domains"
msgstr ""

msgid "Requires approval from %{names}."
msgid_plural "Requires %{count} more approvals from %{names}."
msgstr[0] ""
msgstr[1] ""

msgid "Requires approval."
msgid_plural "Requires %d more approvals."
msgstr[0] ""
msgstr[1] ""

msgid "Resend invite"
msgstr ""

msgid "Reset authorization key"
msgstr ""

msgid "Reset authorization key?"
msgstr ""

msgid "Reset health check access token"
msgstr ""

msgid "Reset key"
msgstr ""

msgid "Reset runners registration token"
msgstr ""

msgid "Resetting the authorization key will invalidate the previous key. Existing alert configurations will need to be updated with the new key."
msgstr ""

msgid "Resolve all discussions in new issue"
msgstr ""

msgid "Resolve conflicts on source branch"
msgstr ""

msgid "Resolve discussion"
msgstr ""

msgid "Resolved"
msgstr ""

msgid "Resolved 1 discussion."
msgstr ""

msgid "Resolved all discussions."
msgstr ""

msgid "Resolved by %{resolvedByName}"
msgstr ""

msgid "Response"
msgstr ""

msgid "Response didn't include `service_desk_address`"
msgstr ""

msgid "Response metrics (AWS ELB)"
msgstr ""

msgid "Response metrics (Custom)"
msgstr ""

msgid "Response metrics (HA Proxy)"
msgstr ""

msgid "Response metrics (NGINX Ingress VTS)"
msgstr ""

msgid "Response metrics (NGINX Ingress)"
msgstr ""

msgid "Response metrics (NGINX)"
msgstr ""

msgid "Restart Terminal"
msgstr ""

msgid "Resume"
msgstr ""

msgid "Resume replication"
msgstr ""

msgid "Retry"
msgstr ""

msgid "Retry this job"
msgstr ""

msgid "Retry this job in order to create the necessary resources."
msgstr ""

msgid "Retry verification"
msgstr ""

msgid "Reveal value"
msgid_plural "Reveal values"
msgstr[0] ""
msgstr[1] ""

msgid "Reveal values"
msgstr ""

msgid "Revert this commit"
msgstr ""

msgid "Revert this merge request"
msgstr ""

msgid "Review"
msgstr ""

msgid "Review the process for configuring service providers in your identity provider — in this case, GitLab is the \"service provider\" or \"relying party\"."
msgstr ""

msgid "Reviewing"
msgstr ""

msgid "Reviewing (merge request !%{mergeRequestId})"
msgstr ""

msgid "Revoke"
msgstr ""

msgid "Revoked impersonation token %{token_name}!"
msgstr ""

msgid "Revoked personal access token %{personal_access_token_name}!"
msgstr ""

msgid "Roadmap"
msgstr ""

msgid "Run CI/CD pipelines for external repositories"
msgstr ""

msgid "Run housekeeping"
msgstr ""

msgid "Run tests against your code live using the Web Terminal"
msgstr ""

msgid "Run untagged jobs"
msgstr ""

msgid "Runner cannot be assigned to other projects"
msgstr ""

msgid "Runner runs jobs from all unassigned projects"
msgstr ""

msgid "Runner runs jobs from all unassigned projects in its group"
msgstr ""

msgid "Runner runs jobs from assigned projects"
msgstr ""

msgid "Runner token"
msgstr ""

msgid "Runner was not updated."
msgstr ""

msgid "Runner was successfully updated."
msgstr ""

msgid "Runner will not receive any new jobs"
msgstr ""

msgid "Runners"
msgstr ""

msgid "Runners API"
msgstr ""

msgid "Runners activated for this project"
msgstr ""

msgid "Runners can be placed on separate users, servers, and even on your local machine."
msgstr ""

msgid "Runners can be placed on separate users, servers, even on your local machine."
msgstr ""

msgid "Runners currently online: %{active_runners_count}"
msgstr ""

msgid "Runners page"
msgstr ""

msgid "Runners page."
msgstr ""

msgid "Runners|You have used all your shared Runners pipeline minutes."
msgstr ""

msgid "Running"
msgstr ""

msgid "Running…"
msgstr ""

msgid "Runs a number of housekeeping tasks within the current repository, such as compressing file revisions and removing unreachable objects."
msgstr ""

msgid "SAML SSO"
msgstr ""

msgid "SAML SSO for %{group_name}"
msgstr ""

msgid "SAML for %{group_name}"
msgstr ""

msgid "SSH Keys"
msgstr ""

msgid "SSH Keys Help"
msgstr ""

msgid "SSH host keys"
msgstr ""

msgid "SSH public key"
msgstr ""

msgid "SSL Verification"
msgstr ""

msgid "Saturday"
msgstr ""

msgid "Save"
msgstr ""

msgid "Save Changes"
msgstr ""

msgid "Save anyway"
msgstr ""

msgid "Save application"
msgstr ""

msgid "Save changes"
msgstr ""

msgid "Save changes before testing"
msgstr ""

msgid "Save comment"
msgstr ""

msgid "Save pipeline schedule"
msgstr ""

msgid "Save variables"
msgstr ""

msgid "Saving project."
msgstr ""

msgid "Schedule a new pipeline"
msgstr ""

msgid "Scheduled"
msgstr ""

msgid "Schedules"
msgstr ""

msgid "Scheduling"
msgstr ""

msgid "Scheduling Pipelines"
msgstr ""

msgid "Scope"
msgstr ""

msgid "Scope not supported with disabled 'users_search' feature!"
msgstr ""

msgid "Scoped issue boards"
msgstr ""

msgid "Scoped label"
msgstr ""

msgid "Scroll down to <strong>Google Code Project Hosting</strong> and enable the switch on the right."
msgstr ""

msgid "Scroll to bottom"
msgstr ""

msgid "Scroll to top"
msgstr ""

msgid "Search"
msgstr ""

msgid "Search an environment spec"
msgstr ""

msgid "Search branches"
msgstr ""

msgid "Search branches and tags"
msgstr ""

msgid "Search files"
msgstr ""

msgid "Search for a group"
msgstr ""

msgid "Search for projects, issues, etc."
msgstr ""

msgid "Search forks"
msgstr ""

msgid "Search groups"
msgstr ""

msgid "Search merge requests"
msgstr ""

msgid "Search milestones"
msgstr ""

msgid "Search or filter results..."
msgstr ""

msgid "Search or jump to…"
msgstr ""

msgid "Search project"
msgstr ""

msgid "Search projects"
msgstr ""

msgid "Search projects..."
msgstr ""

msgid "Search users"
msgstr ""

msgid "Search users or groups"
msgstr ""

msgid "Search your projects"
msgstr ""

msgid "SearchAutocomplete|All GitLab"
msgstr ""

msgid "SearchAutocomplete|Issues I've created"
msgstr ""

msgid "SearchAutocomplete|Issues assigned to me"
msgstr ""

msgid "SearchAutocomplete|Merge requests I've created"
msgstr ""

msgid "SearchAutocomplete|Merge requests assigned to me"
msgstr ""

msgid "SearchAutocomplete|in all GitLab"
msgstr ""

msgid "SearchAutocomplete|in this group"
msgstr ""

msgid "SearchAutocomplete|in this project"
msgstr ""

msgid "SearchResults|Showing %{from} - %{to} of %{count} %{scope} for \"%{term}\""
msgstr ""

msgid "Seats currently in use"
msgstr ""

msgid "Seats in license"
msgstr ""

msgid "Secret"
msgstr ""

msgid "Security"
msgstr ""

msgid "Security Dashboard"
msgstr ""

msgid "Security Dashboard|Error fetching the dashboard data. Please check your network connection and try again."
msgstr ""

msgid "Security Dashboard|Error fetching the vulnerability counts. Please check your network connection and try again."
msgstr ""

msgid "Security Dashboard|Error fetching the vulnerability list. Please check your network connection and try again."
msgstr ""

msgid "Security Dashboard|Issue Created"
msgstr ""

msgid "Security Reports|Create issue"
msgstr ""

msgid "Security Reports|Dismiss vulnerability"
msgstr ""

msgid "Security Reports|Learn more about setting up your dashboard"
msgstr ""

msgid "Security Reports|More info"
msgstr ""

msgid "Security Reports|No Vulnerabilities"
msgstr ""

msgid "Security Reports|There was an error creating the issue."
msgstr ""

msgid "Security Reports|There was an error creating the merge request."
msgstr ""

msgid "Security Reports|There was an error dismissing the vulnerability."
msgstr ""

msgid "Security Reports|There was an error reverting the dismissal."
msgstr ""

msgid "Security Reports|There was an error reverting this dismissal."
msgstr ""

msgid "Security Reports|Undo dismiss"
msgstr ""

msgid "Security Reports|We've found no vulnerabilities for your group"
msgstr ""

msgid "Security Reports|While it's rare to have no vulnerabilities for your group, it can happen. In any event, we ask that you please double check your settings to make sure you've set up your dashboard correctly."
msgstr ""

msgid "Security dashboard"
msgstr ""

msgid "SecurityDashboard| The security dashboard displays the latest security report. Use it to find and fix vulnerabilities."
msgstr ""

msgid "SecurityDashboard|Monitor vulnerabilities in your code"
msgstr ""

msgid "SecurityDashboard|Pipeline %{pipelineLink} triggered"
msgstr ""

msgid "See metrics"
msgstr ""

msgid "See the affected projects in the GitLab admin panel"
msgstr ""

msgid "Select"
msgstr ""

msgid "Select Archive Format"
msgstr ""

msgid "Select Page"
msgstr ""

msgid "Select a group to invite"
msgstr ""

msgid "Select a namespace to fork the project"
msgstr ""

msgid "Select a new namespace"
msgstr ""

msgid "Select a project to read Insights configuration file"
msgstr ""

msgid "Select a repository"
msgstr ""

msgid "Select a template repository"
msgstr ""

msgid "Select a timezone"
msgstr ""

msgid "Select an existing Kubernetes cluster or create a new one"
msgstr ""

msgid "Select branch/tag"
msgstr ""

msgid "Select members to invite"
msgstr ""

msgid "Select project"
msgstr ""

msgid "Select project and zone to choose machine type"
msgstr ""

msgid "Select project to choose zone"
msgstr ""

msgid "Select projects you want to import."
msgstr ""

msgid "Select source branch"
msgstr ""

msgid "Select target branch"
msgstr ""

msgid "Select the branch you want to set as the default for this project. All merge requests and commits will automatically be made against this branch unless you specify a different one."
msgstr ""

msgid "Select the custom project template source group."
msgstr ""

msgid "Selected levels cannot be used by non-admin users for groups, projects or snippets. If the public level is restricted, user profiles are only visible to logged in users."
msgstr ""

msgid "Selecting a GitLab user will add a link to the GitLab user in the descriptions of issues and comments (e.g. \"By <a href=\"#\">@johnsmith</a>\"). It will also associate and/or assign these issues and comments with the selected user."
msgstr ""

msgid "Send an email notification to Developers."
msgstr ""

msgid "Send email"
msgstr ""

msgid "Send report"
msgstr ""

msgid "Send usage data"
msgstr ""

msgid "Sentry API URL"
msgstr ""

msgid "Sep"
msgstr ""

msgid "Separate topics with commas."
msgstr ""

msgid "September"
msgstr ""

msgid "Server supports batch API only, please update your Git LFS client to version 1.0.1 and up."
msgstr ""

msgid "Server version"
msgstr ""

msgid "Serverless"
msgstr ""

msgid "ServerlessDetails|Function invocation metrics require Prometheus to be installed first."
msgstr ""

msgid "ServerlessDetails|Install Prometheus"
msgstr ""

msgid "ServerlessDetails|Invocation metrics loading or not available at this time."
msgstr ""

msgid "ServerlessDetails|Invocations"
msgstr ""

msgid "ServerlessDetails|Kubernetes Pods"
msgstr ""

msgid "ServerlessDetails|More information"
msgstr ""

msgid "ServerlessDetails|Number of Kubernetes pods in use over time based on necessity."
msgstr ""

msgid "ServerlessDetails|pod in use"
msgstr ""

msgid "ServerlessDetails|pods in use"
msgstr ""

msgid "ServerlessURL|Copy URL to clipboard"
msgstr ""

msgid "Serverless| In order to start using functions as a service, you must first install Knative on your Kubernetes cluster."
msgstr ""

msgid "Serverless|Getting started with serverless"
msgstr ""

msgid "Serverless|If you believe none of these apply, please check back later as the function data may be in the process of becoming available."
msgstr ""

msgid "Serverless|Install Knative"
msgstr ""

msgid "Serverless|Learn more about Serverless"
msgstr ""

msgid "Serverless|No functions available"
msgstr ""

msgid "Serverless|There is currently no function data available from Knative. This could be for a variety of reasons including:"
msgstr ""

msgid "Service Desk"
msgstr ""

msgid "Service Templates"
msgstr ""

msgid "Service URL"
msgstr ""

msgid "Session duration (minutes)"
msgstr ""

msgid "Session expiration, projects limit and attachment size."
msgstr ""

msgid "Set a default template for issue descriptions."
msgstr ""

msgid "Set a number of approvals required, the approvers and other approval settings."
msgstr ""

msgid "Set a password on your account to pull or push via %{protocol}."
msgstr ""

msgid "Set a template repository for projects in this group"
msgstr ""

msgid "Set default and restrict visibility levels. Configure import sources and git access protocol."
msgstr ""

msgid "Set due date"
msgstr ""

msgid "Set instance-wide template repository"
msgstr ""

msgid "Set max session time for web terminal."
msgstr ""

msgid "Set milestone"
msgstr ""

msgid "Set new password"
msgstr ""

msgid "Set notification email for abuse reports."
msgstr ""

msgid "Set number of approvers required before open merge requests can be merged"
msgstr ""

msgid "Set requirements for a user to sign-in. Enable mandatory two-factor authentication."
msgstr ""

msgid "Set the default expiration time for each job's artifacts. 0 for unlimited. The default unit is in seconds, but you can define an alternative. For example: <code>4 mins 2 sec</code>, <code>2h42min</code>."
msgstr ""

msgid "Set the duration for which the jobs will be considered as old and expired. Once that time passes, the jobs will be archived and no longer able to be retried. Make it empty to never expire jobs. It has to be no less than 1 day, for example: <code>15 days</code>, <code>1 month</code>, <code>2 years</code>."
msgstr ""

msgid "Set the maximum file size for each job's artifacts"
msgstr ""

msgid "Set the maximum number of pipeline minutes that a group can use on shared Runners per month. 0 for unlimited."
msgstr ""

msgid "Set time estimate"
msgstr ""

msgid "Set up CI/CD"
msgstr ""

msgid "Set up a %{type} Runner manually"
msgstr ""

msgid "Set up a specific Runner automatically"
msgstr ""

msgid "Set up assertions/attributes/claims (email, first_name, last_name) and NameID according to %{docsLinkStart}the documentation %{icon}%{docsLinkEnd}"
msgstr ""

msgid "Set up new U2F device"
msgstr ""

msgid "Set up new password"
msgstr ""

msgid "Set up your project to automatically push and/or pull changes to/from another repository. Branches, tags, and commits will be synced automatically."
msgstr ""

msgid "Set weight"
msgstr ""

msgid "SetPasswordToCloneLink|set a password"
msgstr ""

msgid "SetStatusModal|Add status emoji"
msgstr ""

msgid "SetStatusModal|Clear status"
msgstr ""

msgid "SetStatusModal|Edit status"
msgstr ""

msgid "SetStatusModal|Remove status"
msgstr ""

msgid "SetStatusModal|Set a status"
msgstr ""

msgid "SetStatusModal|Set status"
msgstr ""

msgid "SetStatusModal|Sorry, we weren't able to set your status. Please try again later."
msgstr ""

msgid "SetStatusModal|What's your status?"
msgstr ""

msgid "Sets the due date to %{due_date}."
msgstr ""

msgid "Sets the milestone to %{milestone_reference}."
msgstr ""

msgid "Sets time estimate to %{time_estimate}."
msgstr ""

msgid "Sets weight to %{weight}."
msgstr ""

msgid "Settings"
msgstr ""

msgid "Share"
msgstr ""

msgid "Share the <strong>%{sso_label}</strong> with members so they can sign in to your group through your identity provider"
msgstr ""

msgid "Shared Runners"
msgstr ""

msgid "Shared projects"
msgstr ""

msgid "SharedRunnersMinutesSettings|By resetting the pipeline minutes for this namespace, the currently used minutes will be set to zero."
msgstr ""

msgid "SharedRunnersMinutesSettings|Reset pipeline minutes"
msgstr ""

msgid "SharedRunnersMinutesSettings|Reset used pipeline minutes"
msgstr ""

msgid "Sherlock Transactions"
msgstr ""

msgid "Show all activity"
msgstr ""

msgid "Show archived projects"
msgstr ""

msgid "Show archived projects only"
msgstr ""

msgid "Show command"
msgstr ""

msgid "Show comments only"
msgstr ""

msgid "Show complete raw log"
msgstr ""

msgid "Show file browser"
msgstr ""

msgid "Show latest version"
msgstr ""

msgid "Show parent pages"
msgstr ""

msgid "Show parent subgroups"
msgstr ""

msgid "Show whitespace changes"
msgstr ""

msgid "Showing %d event"
msgid_plural "Showing %d events"
msgstr[0] ""
msgstr[1] ""

msgid "Side-by-side"
msgstr ""

msgid "Sidebar|Change weight"
msgstr ""

msgid "Sidebar|None"
msgstr ""

msgid "Sidebar|Only numeral characters allowed"
msgstr ""

msgid "Sidebar|Weight"
msgstr ""

msgid "Sign in"
msgstr ""

msgid "Sign in / Register"
msgstr ""

msgid "Sign in to \"%{group_name}\""
msgstr ""

msgid "Sign in using smart card"
msgstr ""

msgid "Sign in via 2FA code"
msgstr ""

msgid "Sign in with Single Sign-On"
msgstr ""

msgid "Sign in with smart card"
msgstr ""

msgid "Sign out"
msgstr ""

msgid "Sign-in restrictions"
msgstr ""

msgid "Sign-up restrictions"
msgstr ""

msgid "Signing in using %{label} has been disabled"
msgstr ""

msgid "Signing in using your %{label} account without a pre-existing GitLab account is not allowed."
msgstr ""

msgid "Similar issues"
msgstr ""

msgid "Size"
msgstr ""

msgid "Size and domain settings for static websites"
msgstr ""

msgid "Size limit per repository (MB)"
msgstr ""

msgid "Skip this for now"
msgstr ""

msgid "Slack application"
msgstr ""

msgid "Slack integration allows you to interact with GitLab via slash commands in a chat window."
msgstr ""

msgid "Slower but makes sure the project workspace is pristine as it clones the repository from scratch for every job"
msgstr ""

msgid "Smartcard"
msgstr ""

msgid "Smartcard authentication failed: client certificate header is missing."
msgstr ""

msgid "Snippet Contents"
msgstr ""

msgid "Snippets"
msgstr ""

msgid "SnippetsEmptyState|Explore public snippets"
msgstr ""

msgid "SnippetsEmptyState|New snippet"
msgstr ""

msgid "SnippetsEmptyState|No snippets found"
msgstr ""

msgid "SnippetsEmptyState|Snippets are small pieces of code or notes that you want to keep."
msgstr ""

msgid "SnippetsEmptyState|There are no snippets to show."
msgstr ""

msgid "SnippetsEmptyState|They can be either public or private."
msgstr ""

msgid "Some email servers do not support overriding the email sender name. Enable this option to include the name of the author of the issue, merge request or comment in the email body instead."
msgstr ""

msgid "Someone edited this %{issueType} at the same time you did. The description has been updated and you will need to make your changes again."
msgstr ""

msgid "Someone edited this merge request at the same time you did. Please refresh the page to see changes."
msgstr ""

msgid "Something went wrong on our end"
msgstr ""

msgid "Something went wrong on our end."
msgstr ""

msgid "Something went wrong on our end. Please try again!"
msgstr ""

msgid "Something went wrong on our end. Please try again."
msgstr ""

msgid "Something went wrong trying to change the confidentiality of this issue"
msgstr ""

msgid "Something went wrong trying to change the locked state of this %{issuableDisplayName}"
msgstr ""

msgid "Something went wrong when toggling the button"
msgstr ""

msgid "Something went wrong while adding your award. Please try again."
msgstr ""

msgid "Something went wrong while applying the suggestion. Please try again."
msgstr ""

msgid "Something went wrong while closing the %{issuable}. Please try again later"
msgstr ""

msgid "Something went wrong while deleting the source branch. Please try again."
msgstr ""

msgid "Something went wrong while fetching %{listType} list"
msgstr ""

msgid "Something went wrong while fetching comments. Please try again."
msgstr ""

msgid "Something went wrong while fetching group member contributions"
msgstr ""

msgid "Something went wrong while fetching latest comments."
msgstr ""

msgid "Something went wrong while fetching related merge requests."
msgstr ""

msgid "Something went wrong while fetching the environments for this merge request. Please try again."
msgstr ""

msgid "Something went wrong while fetching the projects."
msgstr ""

msgid "Something went wrong while fetching the registry list."
msgstr ""

msgid "Something went wrong while merging this merge request. Please try again."
msgstr ""

msgid "Something went wrong while reopening the %{issuable}. Please try again later"
msgstr ""

msgid "Something went wrong while resolving this discussion. Please try again."
msgstr ""

msgid "Something went wrong, unable to add %{project} to dashboard"
msgstr ""

msgid "Something went wrong, unable to get projects"
msgstr ""

msgid "Something went wrong, unable to remove project"
msgstr ""

msgid "Something went wrong, unable to search projects"
msgstr ""

msgid "Something went wrong. Please try again."
msgstr ""

msgid "Sorry, no epics matched your search"
msgstr ""

msgid "Sorry, no projects matched your search"
msgstr ""

msgid "Sorry, your filter produced no results"
msgstr ""

msgid "Sort by"
msgstr ""

msgid "Sort direction"
msgstr ""

msgid "SortOptions|Access level, ascending"
msgstr ""

msgid "SortOptions|Access level, descending"
msgstr ""

msgid "SortOptions|Created date"
msgstr ""

msgid "SortOptions|Due date"
msgstr ""

msgid "SortOptions|Due later"
msgstr ""

msgid "SortOptions|Due soon"
msgstr ""

msgid "SortOptions|Label priority"
msgstr ""

msgid "SortOptions|Largest group"
msgstr ""

msgid "SortOptions|Largest repository"
msgstr ""

msgid "SortOptions|Last Contact"
msgstr ""

msgid "SortOptions|Last created"
msgstr ""

msgid "SortOptions|Last joined"
msgstr ""

msgid "SortOptions|Last updated"
msgstr ""

msgid "SortOptions|Least popular"
msgstr ""

msgid "SortOptions|Less weight"
msgstr ""

msgid "SortOptions|Milestone due date"
msgstr ""

msgid "SortOptions|Milestone due later"
msgstr ""

msgid "SortOptions|Milestone due soon"
msgstr ""

msgid "SortOptions|More weight"
msgstr ""

msgid "SortOptions|Most popular"
msgstr ""

msgid "SortOptions|Most stars"
msgstr ""

msgid "SortOptions|Name"
msgstr ""

msgid "SortOptions|Name, ascending"
msgstr ""

msgid "SortOptions|Name, descending"
msgstr ""

msgid "SortOptions|Oldest created"
msgstr ""

msgid "SortOptions|Oldest joined"
msgstr ""

msgid "SortOptions|Oldest last activity"
msgstr ""

msgid "SortOptions|Oldest sign in"
msgstr ""

msgid "SortOptions|Oldest updated"
msgstr ""

msgid "SortOptions|Popularity"
msgstr ""

msgid "SortOptions|Priority"
msgstr ""

msgid "SortOptions|Recent last activity"
msgstr ""

msgid "SortOptions|Recent sign in"
msgstr ""

msgid "SortOptions|Sort direction"
msgstr ""

msgid "SortOptions|Stars"
msgstr ""

msgid "SortOptions|Start date"
msgstr ""

msgid "SortOptions|Start later"
msgstr ""

msgid "SortOptions|Start soon"
msgstr ""

msgid "SortOptions|Weight"
msgstr ""

msgid "Source"
msgstr ""

msgid "Source (branch or tag)"
msgstr ""

msgid "Source code"
msgstr ""

msgid "Source is not available"
msgstr ""

msgid "Source project cannot be found."
msgstr ""

msgid "Spam Logs"
msgstr ""

msgid "Spam and Anti-bot Protection"
msgstr ""

msgid "Spam log successfully submitted as ham."
msgstr ""

msgid "Specific Runners"
msgstr ""

msgid "Specify an e-mail address regex pattern to identify default internal users."
msgstr ""

msgid "Specify the following URL during the Runner setup:"
msgstr ""

msgid "Squash commit message"
msgstr ""

msgid "Squash commits"
msgstr ""

msgid "Stage"
msgstr ""

msgid "Stage & Commit"
msgstr ""

msgid "Stage all changes"
msgstr ""

msgid "Stage changes"
msgstr ""

msgid "Staged"
msgstr ""

msgid "Staged %{type}"
msgstr ""

msgid "Star a label to make it a priority label. Order the prioritized labels to change their relative priority, by dragging."
msgstr ""

msgid "StarProject|Star"
msgstr ""

msgid "Starred Projects"
msgstr ""

msgid "Starred Projects' Activity"
msgstr ""

msgid "Starred projects"
msgstr ""

msgid "StarredProjectsEmptyState|Visit a project page and press on a star icon. Then, you can find the project on this page."
msgstr ""

msgid "StarredProjectsEmptyState|You don't have starred projects yet."
msgstr ""

msgid "Stars"
msgstr ""

msgid "Start GitLab Ultimate trial"
msgstr ""

msgid "Start Indexing"
msgstr ""

msgid "Start Web Terminal"
msgstr ""

msgid "Start a %{new_merge_request} with these changes"
msgstr ""

msgid "Start a new merge request"
msgstr ""

msgid "Start a review"
msgstr ""

msgid "Start and due date"
msgstr ""

msgid "Start cleanup"
msgstr ""

msgid "Start date"
msgstr ""

msgid "Start discussion"
msgstr ""

msgid "Start discussion & close %{noteable_name}"
msgstr ""

msgid "Start discussion & reopen %{noteable_name}"
msgstr ""

msgid "Start the Runner!"
msgstr ""

msgid "Start your trial"
msgstr ""

msgid "Started"
msgstr ""

msgid "Started %{startsIn}"
msgstr ""

msgid "Started asynchronous removal of all repository check states."
msgstr ""

msgid "Starting..."
msgstr ""

msgid "Starts %{startsIn}"
msgstr ""

msgid "Starts at (UTC)"
msgstr ""

msgid "State your message to activate"
msgstr ""

msgid "Status"
msgstr ""

msgid "Status:"
msgstr ""

msgid "Stop Terminal"
msgstr ""

msgid "Stop environment"
msgstr ""

msgid "Stop impersonation"
msgstr ""

msgid "Stop this environment"
msgstr ""

msgid "Stopped"
msgstr ""

msgid "Stopping this environment is currently not possible as a deployment is in progress"
msgstr ""

msgid "Stopping..."
msgstr ""

msgid "Storage"
msgstr ""

msgid "Storage:"
msgstr ""

msgid "StorageSize|Unknown"
msgstr ""

msgid "Subgroups"
msgstr ""

msgid "Subgroups and projects"
msgstr ""

msgid "Submit as spam"
msgstr ""

msgid "Submit feedback"
msgstr ""

msgid "Submit review"
msgstr ""

msgid "Submit search"
msgstr ""

msgid "Subscribe"
msgstr ""

msgid "Subscribe at group level"
msgstr ""

msgid "Subscribe at project level"
msgstr ""

msgid "Subscribe to RSS feed"
msgstr ""

msgid "Subscribe to calendar"
msgstr ""

msgid "Subscribed"
msgstr ""

msgid "SubscriptionTable|Billing"
msgstr ""

msgid "SubscriptionTable|Free"
msgstr ""

msgid "SubscriptionTable|GitLab allows you to continue using your subscription even if you exceed the number of seats you purchased. You will be required to pay for these seats upon renewal."
msgstr ""

msgid "SubscriptionTable|GitLab.com %{planName} %{suffix}"
msgstr ""

msgid "SubscriptionTable|Last invoice"
msgstr ""

msgid "SubscriptionTable|Loading subscriptions"
msgstr ""

msgid "SubscriptionTable|Manage"
msgstr ""

msgid "SubscriptionTable|Max seats used"
msgstr ""

msgid "SubscriptionTable|Next invoice"
msgstr ""

msgid "SubscriptionTable|Seats currently in use"
msgstr ""

msgid "SubscriptionTable|Seats in subscription"
msgstr ""

msgid "SubscriptionTable|Seats owed"
msgstr ""

msgid "SubscriptionTable|Subscription end date"
msgstr ""

msgid "SubscriptionTable|Subscription start date"
msgstr ""

msgid "SubscriptionTable|This is the last time the GitLab.com team was in contact with you to settle any outstanding balances."
msgstr ""

msgid "SubscriptionTable|This is the maximum number of users that have existed at the same time since this subscription started."
msgstr ""

msgid "SubscriptionTable|This is the next date when the GitLab.com team is scheduled to get in contact with you to settle any outstanding balances."
msgstr ""

msgid "SubscriptionTable|This is the number of seats you will be required to purchase if you update to a paid plan."
msgstr ""

msgid "SubscriptionTable|Trial"
msgstr ""

msgid "SubscriptionTable|Trial end date"
msgstr ""

msgid "SubscriptionTable|Trial start date"
msgstr ""

msgid "SubscriptionTable|Upgrade"
msgstr ""

msgid "SubscriptionTable|Usage"
msgstr ""

msgid "SubscriptionTable|Usage count is performed once a day at 12:00 PM."
msgstr ""

msgid "Subtracts"
msgstr ""

msgid "Successfully blocked"
msgstr ""

msgid "Successfully confirmed"
msgstr ""

msgid "Successfully deleted U2F device."
msgstr ""

msgid "Successfully removed email."
msgstr ""

msgid "Successfully scheduled a pipeline to run. Go to the %{pipelines_link_start}Pipelines page%{pipelines_link_end} for details."
msgstr ""

msgid "Successfully unblocked"
msgstr ""

msgid "Successfully unlocked"
msgstr ""

msgid "Suggested change"
msgstr ""

msgid "Sunday"
msgstr ""

msgid "Support for custom certificates is disabled. Ask your system's administrator to enable it."
msgstr ""

msgid "Support page URL"
msgstr ""

msgid "Switch branch/tag"
msgstr ""

msgid "Switch to GitLab Next"
msgstr ""

msgid "Switch to the source to copy it to the clipboard"
msgstr ""

msgid "Sync information"
msgstr ""

msgid "System"
msgstr ""

msgid "System Hooks"
msgstr ""

msgid "System Hooks Help"
msgstr ""

msgid "System Info"
msgstr ""

msgid "System default (%{default})"
msgstr ""

msgid "System header and footer"
msgstr ""

msgid "System hook was successfully updated."
msgstr ""

msgid "System metrics (Custom)"
msgstr ""

msgid "System metrics (Kubernetes)"
msgstr ""

msgid "Table of Contents"
msgstr ""

msgid "Tag"
msgstr ""

msgid "Tag list:"
msgstr ""

msgid "Tag this commit."
msgstr ""

msgid "Tags"
msgstr ""

msgid "Tags feed"
msgstr ""

msgid "Tags this commit to %{tag_name} with \"%{message}\"."
msgstr ""

msgid "Tags this commit to %{tag_name}."
msgstr ""

msgid "Tags:"
msgstr ""

msgid "TagsPage|Browse commits"
msgstr ""

msgid "TagsPage|Browse files"
msgstr ""

msgid "TagsPage|Can't find HEAD commit for this tag"
msgstr ""

msgid "TagsPage|Cancel"
msgstr ""

msgid "TagsPage|Create tag"
msgstr ""

msgid "TagsPage|Delete tag"
msgstr ""

msgid "TagsPage|Deleting the %{tag_name} tag cannot be undone. Are you sure?"
msgstr ""

msgid "TagsPage|Edit release notes"
msgstr ""

msgid "TagsPage|Existing branch name, tag, or commit SHA"
msgstr ""

msgid "TagsPage|Filter by tag name"
msgstr ""

msgid "TagsPage|New Tag"
msgstr ""

msgid "TagsPage|New tag"
msgstr ""

msgid "TagsPage|Optionally, add a message to the tag."
msgstr ""

msgid "TagsPage|Optionally, add release notes to the tag. They will be stored in the GitLab database and displayed on the tags page."
msgstr ""

msgid "TagsPage|Release notes"
msgstr ""

msgid "TagsPage|Repository has no tags yet."
msgstr ""

msgid "TagsPage|Sort by"
msgstr ""

msgid "TagsPage|Tags"
msgstr ""

msgid "TagsPage|Tags give the ability to mark specific points in history as being important"
msgstr ""

msgid "TagsPage|This tag has no release notes."
msgstr ""

msgid "TagsPage|Use git tag command to add a new one:"
msgstr ""

msgid "TagsPage|Write your release notes or drag files here…"
msgstr ""

msgid "TagsPage|protected"
msgstr ""

msgid "Target Branch"
msgstr ""

msgid "Target branch"
msgstr ""

msgid "Team"
msgstr ""

msgid "Template"
msgstr ""

msgid "Templates"
msgstr ""

msgid "Terminal"
msgstr ""

msgid "Terminal for environment"
msgstr ""

msgid "Terms of Service Agreement and Privacy Policy"
msgstr ""

msgid "Terms of Service and Privacy Policy"
msgstr ""

msgid "Test SAML SSO"
msgstr ""

msgid "Test coverage parsing"
msgstr ""

msgid "Test failed."
msgstr ""

msgid "Test settings and save changes"
msgstr ""

msgid "TestHooks|Ensure one of your projects has merge requests."
msgstr ""

msgid "TestHooks|Ensure the project has CI jobs."
msgstr ""

msgid "TestHooks|Ensure the project has CI pipelines."
msgstr ""

msgid "TestHooks|Ensure the project has at least one commit."
msgstr ""

msgid "TestHooks|Ensure the project has issues."
msgstr ""

msgid "TestHooks|Ensure the project has merge requests."
msgstr ""

msgid "TestHooks|Ensure the project has notes."
msgstr ""

msgid "TestHooks|Ensure the wiki is enabled and has pages."
msgstr ""

msgid "Thank you for your report. A GitLab administrator will look into it shortly."
msgstr ""

msgid "Thanks! Don't show me this again"
msgstr ""

msgid "The \"%{group_path}\" group allows you to sign in with your Single Sign-On Account"
msgstr ""

msgid "The %{type} contains the following error:"
msgid_plural "The %{type} contains the following errors:"
msgstr[0] ""
msgstr[1] ""

msgid "The Advanced Global Search in GitLab is a powerful search service that saves you time. Instead of creating duplicate code and wasting time, you can now search for code within other teams that can help your own project."
msgstr ""

msgid "The CSV export will be created in the background. Once finished, it will be sent to <strong>%{email}</strong> in an attachment."
msgstr ""

msgid "The Git LFS objects will <strong>not</strong> be synced."
msgstr ""

msgid "The Issue Tracker is the place to add things that need to be improved or solved in a project"
msgstr ""

msgid "The Issue Tracker is the place to add things that need to be improved or solved in a project. You can register or sign in to create issues for this project."
msgstr ""

msgid "The X509 Certificate to use when mutual TLS is required to communicate with the external authorization service. If left blank, the server certificate is still validated when accessing over HTTPS."
msgstr ""

msgid "The amount of seconds after which a request to get a secondary node status will time out."
msgstr ""

msgid "The branch for this project has no active pipeline configuration."
msgstr ""

msgid "The character highlighter helps you keep the subject line to %{titleLength} characters and wrap the body at %{bodyLength} so they are readable in git."
msgstr ""

msgid "The coding stage shows the time from the first commit to creating the merge request. The data will automatically be added here once you create your first merge request."
msgstr ""

msgid "The collection of events added to the data gathered for that stage."
msgstr ""

msgid "The connection will time out after %{timeout}. For repositories that take longer, use a clone/push combination."
msgstr ""

msgid "The content of this page is not encoded in UTF-8. Edits can only be made via the Git repository."
msgstr ""

msgid "The deployment of this job to %{environmentLink} did not succeed."
msgstr ""

msgid "The directory has been successfully created."
msgstr ""

msgid "The entered user map is not a valid JSON user map."
msgstr ""

msgid "The file has been successfully created."
msgstr ""

msgid "The file has been successfully deleted."
msgstr ""

msgid "The following items will NOT be exported:"
msgstr ""

msgid "The following items will be exported:"
msgstr ""

msgid "The fork relationship has been removed."
msgstr ""

msgid "The global settings require you to enable Two-Factor Authentication for your account."
msgstr ""

msgid "The group and any internal projects can be viewed by any logged in user."
msgstr ""

msgid "The group and any public projects can be viewed without any authentication."
msgstr ""

msgid "The group and its projects can only be viewed by members."
msgstr ""

msgid "The group settings for %{group_links} require you to enable Two-Factor Authentication for your account. You can %{leave_group_links}."
msgstr ""

msgid "The import will time out after %{timeout}. For repositories that take longer, use a clone/push combination."
msgstr ""

msgid "The invitation could not be accepted."
msgstr ""

msgid "The invitation could not be declined."
msgstr ""

msgid "The invitation has already been accepted."
msgstr ""

msgid "The invitation was successfully resent."
msgstr ""

msgid "The issue stage shows the time it takes from creating an issue to assigning the issue to a milestone, or add the issue to a list on your Issue Board. Begin creating issues to see data for this stage."
msgstr ""

msgid "The license was removed. GitLab has fallen back on the previous license."
msgstr ""

msgid "The license was removed. GitLab now no longer has a valid license."
msgstr ""

msgid "The license was successfully uploaded and is now active. You can see the details below."
msgstr ""

msgid "The maximum file size allowed is %{size}."
msgstr ""

msgid "The maximum file size allowed is 200KB."
msgstr ""

msgid "The merge conflicts for this merge request cannot be resolved through GitLab. Please try to resolve them locally."
msgstr ""

msgid "The merge conflicts for this merge request have already been resolved."
msgstr ""

msgid "The merge conflicts for this merge request have already been resolved. Please return to the merge request."
msgstr ""

msgid "The name %{entryName} is already taken in this directory."
msgstr ""

msgid "The number of times an upload record could not find its file"
msgstr ""

msgid "The passphrase required to decrypt the private key. This is optional and the value is encrypted at rest."
msgstr ""

msgid "The path to CI config file. Defaults to <code>.gitlab-ci.yml</code>"
msgstr ""

msgid "The phase of the development lifecycle."
msgstr ""

msgid "The pipelines schedule runs pipelines in the future, repeatedly, for specific branches or tags. Those scheduled pipelines will inherit limited project access based on their associated user."
msgstr ""

msgid "The planning stage shows the time from the previous step to pushing your first commit. This time will be added automatically once you push your first commit."
msgstr ""

msgid "The private key to use when a client certificate is provided. This value is encrypted at rest."
msgstr ""

msgid "The production stage shows the total time it takes between creating an issue and deploying the code to production. The data will be automatically added once you have completed the full idea to production cycle."
msgstr ""

msgid "The project can be accessed by any logged in user."
msgstr ""

msgid "The project can be accessed by any user who is logged in."
msgstr ""

msgid "The project can be accessed by anyone, regardless of authentication."
msgstr ""

msgid "The project can be accessed without any authentication."
msgstr ""

msgid "The project is accessible only by members of the project. Access must be granted explicitly to each user."
msgstr ""

msgid "The project is still being deleted. Please try again later."
msgstr ""

msgid "The project was successfully forked."
msgstr ""

msgid "The project was successfully imported."
msgstr ""

msgid "The pseudonymizer data collection is disabled. When enabled, GitLab will run a background job that will produce pseudonymized CSVs of the GitLab database that will be uploaded to your configured object storage directory."
msgstr ""

msgid "The remote mirror took to long to complete."
msgstr ""

msgid "The remote repository is being updated..."
msgstr ""

msgid "The repository for this project does not exist."
msgstr ""

msgid "The repository for this project is empty"
msgstr ""

msgid "The repository is being updated..."
msgstr ""

msgid "The repository must be accessible over <code>http://</code>, <code>https://</code> or <code>git://</code>."
msgstr ""

msgid "The repository must be accessible over <code>http://</code>, <code>https://</code>, <code>ssh://</code> and <code>git://</code>."
msgstr ""

msgid "The review stage shows the time from creating the merge request to merging it. The data will automatically be added after you merge your first merge request."
msgstr ""

msgid "The roadmap shows the progress of your epics along a timeline"
msgstr ""

msgid "The schedule time must be in the future!"
msgstr ""

msgid "The snippet can be accessed without any authentication."
msgstr ""

msgid "The snippet is visible only to me."
msgstr ""

msgid "The snippet is visible only to project members."
msgstr ""

msgid "The snippet is visible to any logged in user."
msgstr ""

msgid "The staging stage shows the time between merging the MR and deploying code to the production environment. The data will be automatically added once you deploy to production for the first time."
msgstr ""

msgid "The tabs below will be removed in a future version"
msgstr ""

msgid "The testing stage shows the time GitLab CI takes to run every pipeline for the related merge request. The data will automatically be added after your first pipeline finishes running."
msgstr ""

msgid "The time taken by each data entry gathered by that stage."
msgstr ""

msgid "The unique identifier for the Geo node. Must match `geo_node_name` if it is set in gitlab.rb, otherwise it must match `external_url`"
msgstr ""

msgid "The update action will time out after %{number_of_minutes} minutes. For big repositories, use a clone/push combination."
msgstr ""

msgid "The uploaded file is not a valid Google Takeout archive."
msgstr ""

msgid "The usage ping is disabled, and cannot be configured through this form."
msgstr ""

msgid "The user is being deleted."
msgstr ""

msgid "The user map has been saved. Continue by selecting the projects you want to import."
msgstr ""

msgid "The user map is a JSON document mapping the Google Code users that participated on your projects to the way their email addresses and usernames will be imported into GitLab. You can change this by changing the value on the right hand side of <code>:</code>. Be sure to preserve the surrounding double quotes, other punctuation and the email address or username on the left hand side."
msgstr ""

msgid "The user map is a mapping of the FogBugz users that participated on your projects to the way their email address and usernames will be imported into GitLab. You can change this by populating the table below."
msgstr ""

msgid "The user-facing URL of the Geo node."
msgstr ""

msgid "The value lying at the midpoint of a series of observed values. E.g., between 3, 5, 9, the median is 5. Between 3, 5, 7, 8, the median is (5+7)/2 = 6."
msgstr ""

msgid "There are no approvers"
msgstr ""

msgid "There are no archived projects yet"
msgstr ""

msgid "There are no charts configured for this page"
msgstr ""

msgid "There are no closed issues"
msgstr ""

msgid "There are no closed merge requests"
msgstr ""

msgid "There are no custom project templates set up for this GitLab instance. They are enabled from GitLab's Admin Area. Contact your GitLab instance administrator to setup custom project templates."
msgstr ""

msgid "There are no issues to show"
msgstr ""

msgid "There are no labels yet"
msgstr ""

msgid "There are no open issues"
msgstr ""

msgid "There are no open merge requests"
msgstr ""

msgid "There are no packages yet"
msgstr ""

msgid "There are no projects shared with this group yet"
msgstr ""

msgid "There are no staged changes"
msgstr ""

msgid "There are no unstaged changes"
msgstr ""

msgid "There is already a repository with that name on disk"
msgstr ""

msgid "There was a problem communicating with your device."
msgstr ""

msgid "There was an error adding a todo."
msgstr ""

msgid "There was an error deleting the todo."
msgstr ""

msgid "There was an error fetching configuration for charts"
msgstr ""

msgid "There was an error gathering the chart data"
msgstr ""

msgid "There was an error loading users activity calendar."
msgstr ""

msgid "There was an error removing the e-mail."
msgstr ""

msgid "There was an error resetting group pipeline minutes."
msgstr ""

msgid "There was an error resetting user pipeline minutes."
msgstr ""

msgid "There was an error saving your changes."
msgstr ""

msgid "There was an error saving your notification settings."
msgstr ""

msgid "There was an error subscribing to this label."
msgstr ""

msgid "There was an error when reseting email token."
msgstr ""

msgid "There was an error when subscribing to this label."
msgstr ""

msgid "There was an error when unsubscribing from this label."
msgstr ""

msgid "There was an error while fetching cycle analytics data."
msgstr ""

msgid "There was an error with the reCAPTCHA. Please solve the reCAPTCHA again."
msgstr ""

msgid "These existing issues have a similar title. It might be better to comment there instead of creating another similar issue."
msgstr ""

msgid "They can be managed using the %{link}."
msgstr ""

msgid "Third party offers"
msgstr ""

msgid "This %{issuable} is locked. Only <strong>project members</strong> can comment."
msgstr ""

msgid "This %{viewer} could not be displayed because %{reason}. You can %{options} instead."
msgstr ""

msgid "This GitLab instance does not provide any shared Runners yet. Instance administrators can register shared Runners in the admin area."
msgstr ""

msgid "This action can lead to data loss. To prevent accidental actions we ask you to confirm your intention."
msgstr ""

msgid "This also resolves the discussion"
msgstr ""

msgid "This application was created by %{link_to_owner}."
msgstr ""

msgid "This application will be able to:"
msgstr ""

msgid "This block is self-referential"
msgstr ""

msgid "This board's scope is reduced"
msgstr ""

msgid "This branch has changed since you started editing. Would you like to create a new branch?"
msgstr ""

msgid "This chart could not be displayed"
msgstr ""

msgid "This commit is part of merge request %{link_to_merge_request}. Comments created here will be created in the context of that merge request."
msgstr ""

msgid "This commit was signed with a <strong>verified</strong> signature and the committer email is verified to belong to the same user."
msgstr ""

msgid "This commit was signed with a different user's verified signature."
msgstr ""

msgid "This commit was signed with a verified signature, but the committer email is <strong>not verified</strong> to belong to the same user."
msgstr ""

msgid "This commit was signed with an <strong>unverified</strong> signature."
msgstr ""

msgid "This container registry has been scheduled for deletion."
msgstr ""

msgid "This date is after the due date, so this epic won't appear in the roadmap."
msgstr ""

msgid "This date is before the start date, so this epic won't appear in the roadmap."
msgstr ""

msgid "This device has already been registered with us."
msgstr ""

msgid "This device has not been registered with us."
msgstr ""

msgid "This diff is collapsed."
msgstr ""

msgid "This diff was suppressed by a .gitattributes entry."
msgstr ""

msgid "This directory"
msgstr ""

msgid "This domain is not verified. You will need to verify ownership before access is enabled."
msgstr ""

msgid "This environment has no deployments yet."
msgstr ""

msgid "This field is required."
msgstr ""

msgid "This group"
msgstr ""

msgid "This group does not provide any group Runners yet."
msgstr ""

msgid "This is a \"Ghost User\", created to hold all issues authored by users that have since been deleted. This user cannot be removed."
msgstr ""

msgid "This is a confidential issue."
msgstr ""

msgid "This is a delayed job to run in %{remainingTime}"
msgstr ""

msgid "This is the author's first Merge Request to this project."
msgstr ""

msgid "This is the maximum number of users that have existed at the same time since the license started. This is the minimum number of seats you will need to buy when you renew your license."
msgstr ""

msgid "This issue is confidential"
msgstr ""

msgid "This issue is confidential and locked."
msgstr ""

msgid "This issue is locked."
msgstr ""

msgid "This job depends on a user to trigger its process. Often they are used to deploy code to production environments"
msgstr ""

msgid "This job depends on upstream jobs that need to succeed in order for this job to be triggered"
msgstr ""

msgid "This job does not have a trace."
msgstr ""

msgid "This job has been canceled"
msgstr ""

msgid "This job has been skipped"
msgstr ""

msgid "This job has not been triggered yet"
msgstr ""

msgid "This job has not started yet"
msgstr ""

msgid "This job is an out-of-date deployment to %{environmentLink}."
msgstr ""

msgid "This job is an out-of-date deployment to %{environmentLink}. View the most recent deployment %{deploymentLink}."
msgstr ""

msgid "This job is archived. Only the complete pipeline can be retried."
msgstr ""

msgid "This job is creating a deployment to %{environmentLink} and will overwrite the %{deploymentLink}."
msgstr ""

msgid "This job is creating a deployment to %{environmentLink}."
msgstr ""

msgid "This job is in pending state and is waiting to be picked by a runner"
msgstr ""

msgid "This job is performing tasks that must complete before it can start"
msgstr ""

msgid "This job is preparing to start"
msgstr ""

msgid "This job is stuck because you don't have any active runners online with any of these tags assigned to them:"
msgstr ""

msgid "This job is stuck because you don't have any active runners that can run this job."
msgstr ""

msgid "This job is the most recent deployment to %{link}."
msgstr ""

msgid "This job requires a manual action"
msgstr ""

msgid "This job will automatically run after its timer finishes. Often they are used for incremental roll-out deploys to production environments. When unscheduled it converts into a manual action."
msgstr ""

msgid "This means you can not push code until you create an empty repository or import existing one."
msgstr ""

msgid "This merge request is locked."
msgstr ""

msgid "This merge request must be approved by members of these groups. You can override the project settings by setting your own list of approvers."
msgstr ""

msgid "This merge request must be approved by these users. You can override the project settings by setting your own list of approvers."
msgstr ""

msgid "This namespace has already been taken! Please choose another one."
msgstr ""

msgid "This option is disabled as you don't have write permissions for the current branch"
msgstr ""

msgid "This page is unavailable because you are not allowed to read information across multiple projects."
msgstr ""

msgid "This page will be removed in a future release."
msgstr ""

msgid "This pipeline is run on the source branch"
msgstr ""

msgid "This pipeline makes use of a predefined CI/CD configuration enabled by %{strongStart}Auto DevOps.%{strongEnd}"
msgstr ""

msgid "This pipeline makes use of a predefined CI/CD configuration enabled by <b>Auto DevOps.</b>"
msgstr ""

msgid "This project"
msgstr ""

msgid "This project does not belong to a group and can therefore not make use of group Runners."
msgstr ""

msgid "This project does not have a wiki homepage yet"
msgstr ""

msgid "This project does not have billing enabled. To create a cluster, <a href=%{linkToBilling} target=\"_blank\" rel=\"noopener noreferrer\">enable billing <i class=\"fa fa-external-link\" aria-hidden=\"true\"></i></a> and try again."
msgstr ""

msgid "This repository"
msgstr ""

msgid "This repository is currently empty. A new Auto DevOps pipeline will be created after a new file has been pushed to a branch."
msgstr ""

msgid "This runner will only run on pipelines triggered on protected branches"
msgstr ""

msgid "This setting can be overridden in each project."
msgstr ""

msgid "This setting will update the hostname that is used to generate private commit emails. %{learn_more}"
msgstr ""

msgid "This timeout will take precedence when lower than project-defined timeout and accepts a human readable time input language like \"1 hour\". Values without specification represent seconds."
msgstr ""

msgid "This user cannot be unlocked manually from GitLab"
msgstr ""

msgid "This user has no identities"
msgstr ""

msgid "This user will be the author of all events in the activity feed that are the result of an update, like new branches being created or new commits being pushed to existing branches."
msgstr ""

msgid "This user will be the author of all events in the activity feed that are the result of an update, like new branches being created or new commits being pushed to existing branches. Upon creation or when reassigning you can only assign yourself to be the mirror user."
msgstr ""

msgid "This will redirect you to an external sign in page."
msgstr ""

msgid "This will remove the fork relationship to source project"
msgstr ""

msgid "Those emails automatically become issues (with the comments becoming the email conversation) listed here."
msgstr ""

msgid "Time before an issue gets scheduled"
msgstr ""

msgid "Time before an issue starts implementation"
msgstr ""

msgid "Time before enforced"
msgstr ""

msgid "Time between merge request creation and merge/close"
msgstr ""

msgid "Time estimate"
msgstr ""

msgid "Time in seconds GitLab will wait for a response from the external service. When the service does not respond in time, access will be denied."
msgstr ""

msgid "Time remaining"
msgstr ""

msgid "Time spent"
msgstr ""

msgid "Time tracking"
msgstr ""

msgid "Time until first merge request"
msgstr ""

msgid "TimeTrackingEstimated|Est"
msgstr ""

msgid "TimeTracking|Estimated:"
msgstr ""

msgid "TimeTracking|Spent"
msgstr ""

msgid "Timeago|%s days ago"
msgstr ""

msgid "Timeago|%s days remaining"
msgstr ""

msgid "Timeago|%s hours ago"
msgstr ""

msgid "Timeago|%s hours remaining"
msgstr ""

msgid "Timeago|%s minutes ago"
msgstr ""

msgid "Timeago|%s minutes remaining"
msgstr ""

msgid "Timeago|%s months ago"
msgstr ""

msgid "Timeago|%s months remaining"
msgstr ""

msgid "Timeago|%s seconds remaining"
msgstr ""

msgid "Timeago|%s weeks ago"
msgstr ""

msgid "Timeago|%s weeks remaining"
msgstr ""

msgid "Timeago|%s years ago"
msgstr ""

msgid "Timeago|%s years remaining"
msgstr ""

msgid "Timeago|1 day ago"
msgstr ""

msgid "Timeago|1 day remaining"
msgstr ""

msgid "Timeago|1 hour ago"
msgstr ""

msgid "Timeago|1 hour remaining"
msgstr ""

msgid "Timeago|1 minute ago"
msgstr ""

msgid "Timeago|1 minute remaining"
msgstr ""

msgid "Timeago|1 month ago"
msgstr ""

msgid "Timeago|1 month remaining"
msgstr ""

msgid "Timeago|1 week ago"
msgstr ""

msgid "Timeago|1 week remaining"
msgstr ""

msgid "Timeago|1 year ago"
msgstr ""

msgid "Timeago|1 year remaining"
msgstr ""

msgid "Timeago|Past due"
msgstr ""

msgid "Timeago|in %s days"
msgstr ""

msgid "Timeago|in %s hours"
msgstr ""

msgid "Timeago|in %s minutes"
msgstr ""

msgid "Timeago|in %s months"
msgstr ""

msgid "Timeago|in %s seconds"
msgstr ""

msgid "Timeago|in %s weeks"
msgstr ""

msgid "Timeago|in %s years"
msgstr ""

msgid "Timeago|in 1 day"
msgstr ""

msgid "Timeago|in 1 hour"
msgstr ""

msgid "Timeago|in 1 minute"
msgstr ""

msgid "Timeago|in 1 month"
msgstr ""

msgid "Timeago|in 1 week"
msgstr ""

msgid "Timeago|in 1 year"
msgstr ""

msgid "Timeago|just now"
msgstr ""

msgid "Timeago|right now"
msgstr ""

msgid "Timeout"
msgstr ""

msgid "Time|hr"
msgid_plural "Time|hrs"
msgstr[0] ""
msgstr[1] ""

msgid "Time|min"
msgid_plural "Time|mins"
msgstr[0] ""
msgstr[1] ""

msgid "Time|s"
msgstr ""

msgid "Tip:"
msgstr ""

msgid "Title"
msgstr ""

msgid "Titles and Filenames"
msgstr ""

msgid "To %{link_to_help} of your domain, add the above key to a TXT record within to your DNS configuration."
msgstr ""

msgid "To GitLab"
msgstr ""

msgid "To access this domain create a new DNS record"
msgstr ""

msgid "To add an SSH key you need to %{generate_link_start}generate one%{link_end} or use an %{existing_link_start}existing key%{link_end}."
msgstr ""

msgid "To connect GitHub repositories, you can use a %{personal_access_token_link}. When you create your Personal Access Token, you will need to select the <code>repo</code> scope, so we can display a list of your public and private repositories which are available to connect."
msgstr ""

msgid "To connect GitHub repositories, you first need to authorize GitLab to access the list of your GitHub repositories:"
msgstr ""

msgid "To connect an SVN repository, check out %{svn_link}."
msgstr ""

msgid "To define internal users, first enable new users set to external"
msgstr ""

msgid "To enable it and see User Cohorts, visit %{application_settings_link_start}application settings%{application_settings_link_end}."
msgstr ""

msgid "To get started you enter your FogBugz URL and login information below. In the next steps, you'll be able to map users and select the projects you want to import."
msgstr ""

msgid "To get started, link this page to your Jaeger server, or find out how to %{link_start_tag}install Jaeger%{link_end_tag}"
msgstr ""

msgid "To get started, please enter your Gitea Host URL and a %{link_to_personal_token}."
msgstr ""

msgid "To help improve GitLab and its user experience, GitLab will periodically collect usage information."
msgstr ""

msgid "To help improve GitLab, we would like to periodically collect usage information. This can be changed at any time in %{settings_link_start}Settings%{link_end}. %{info_link_start}More Information%{link_end}"
msgstr ""

msgid "To import GitHub repositories, you can use a %{personal_access_token_link}. When you create your Personal Access Token, you will need to select the <code>repo</code> scope, so we can display a list of your public and private repositories which are available to import."
msgstr ""

msgid "To import GitHub repositories, you first need to authorize GitLab to access the list of your GitHub repositories:"
msgstr ""

msgid "To import an SVN repository, check out %{svn_link}."
msgstr ""

msgid "To keep this project going, create a new issue"
msgstr ""

msgid "To keep this project going, create a new merge request"
msgstr ""

msgid "To link Sentry to GitLab, enter your Sentry URL and Auth Token."
msgstr ""

msgid "To move or copy an entire GitLab project from another GitLab installation to this one, navigate to the original project's settings page, generate an export file, and upload it here."
msgstr ""

msgid "To only use CI/CD features for an external repository, choose <strong>CI/CD for external repo</strong>."
msgstr ""

msgid "To open Jaeger and easily view tracing from GitLab, link the %{link} page to your server"
msgstr ""

msgid "To preserve performance only <strong>%{display_size} of %{real_size}</strong> files are displayed."
msgstr ""

msgid "To receive alerts from manually configured Prometheus services, add the following URL and Authorization key to your Prometheus webhook config file. Learn more about %{linkStart}configuring Prometheus%{linkEnd} to send alerts to GitLab."
msgstr ""

msgid "To set up SAML authentication for your group through an identity provider like Azure, Okta, Onelogin, Ping Identity, or your custom SAML 2.0 provider:"
msgstr ""

msgid "To start serving your jobs you can add Runners to your group"
msgstr ""

msgid "To start serving your jobs you can either add specific Runners to your project or use shared Runners"
msgstr ""

msgid "To this GitLab instance"
msgstr ""

msgid "To validate your GitLab CI configurations, go to 'CI/CD → Pipelines' inside your project, and click on the 'CI Lint' button."
msgstr ""

msgid "To view the roadmap, add a start or due date to one of your epics in this group or its subgroups. In the months view, only epics in the past month, current month, and next 5 months are shown."
msgstr ""

msgid "To widen your search, change or remove filters above"
msgstr ""

msgid "To widen your search, change or remove filters."
msgstr ""

msgid "Today"
msgstr ""

msgid "Todo"
msgstr ""

msgid "Todo was successfully marked as done."
msgstr ""

msgid "Todos"
msgstr ""

msgid "Toggle Sidebar"
msgstr ""

msgid "Toggle backtrace"
msgstr ""

msgid "Toggle comments for this file"
msgstr ""

msgid "Toggle commit description"
msgstr ""

msgid "Toggle commit list"
msgstr ""

msgid "Toggle discussion"
msgstr ""

msgid "Toggle emoji award"
msgstr ""

msgid "Toggle navigation"
msgstr ""

msgid "Toggle sidebar"
msgstr ""

msgid "ToggleButton|Toggle Status: OFF"
msgstr ""

msgid "ToggleButton|Toggle Status: ON"
msgstr ""

msgid "Toggles :%{name}: emoji award."
msgstr ""

msgid "Token"
msgstr ""

msgid "Tomorrow"
msgstr ""

msgid "Too many changes to show."
msgstr ""

msgid "Topics"
msgstr ""

msgid "Total"
msgstr ""

msgid "Total Contributions"
msgstr ""

msgid "Total Time"
msgstr ""

msgid "Total test time for all commits/merges"
msgstr ""

msgid "Total: %{total}"
msgstr ""

msgid "Tracing"
msgstr ""

msgid "Track activity with Contribution Analytics."
msgstr ""

msgid "Track groups of issues that share a theme, across projects and milestones"
msgstr ""

msgid "Track time with quick actions"
msgstr ""

msgid "Transfer project"
msgstr ""

msgid "TransferGroup|Database is not supported."
msgstr ""

msgid "TransferGroup|Group is already a root group."
msgstr ""

msgid "TransferGroup|Group is already associated to the parent group."
msgstr ""

msgid "TransferGroup|The parent group already has a subgroup with the same path."
msgstr ""

msgid "TransferGroup|Transfer failed: %{error_message}"
msgstr ""

msgid "TransferGroup|You don't have enough permissions."
msgstr ""

msgid "TransferProject|Cannot move project"
msgstr ""

msgid "TransferProject|Please select a new namespace for your project."
msgstr ""

msgid "TransferProject|Project cannot be transferred, because tags are present in its container registry"
msgstr ""

msgid "TransferProject|Project with same name or path in target namespace already exists"
msgstr ""

msgid "TransferProject|Transfer failed, please contact an admin."
msgstr ""

msgid "Tree view"
msgstr ""

msgid "Trending"
msgstr ""

msgid "Trigger pipelines for mirror updates"
msgstr ""

msgid "Trigger pipelines when branches or tags are updated from the upstream repository. Depending on the activity of the upstream repository, this may greatly increase the load on your CI runners. Only enable this if you know they can handle the load."
msgstr ""

msgid "Trigger removed."
msgstr ""

msgid "Trigger this manual action"
msgstr ""

msgid "Trigger token:"
msgstr ""

msgid "Trigger variables:"
msgstr ""

msgid "Trigger was created successfully."
msgstr ""

msgid "Trigger was re-assigned."
msgstr ""

msgid "Trigger was successfully updated."
msgstr ""

msgid "Triggerer"
msgstr ""

msgid "Triggers can force a specific branch or tag to get rebuilt with an API call.  These tokens will impersonate their associated user including their access to projects and their project permissions."
msgstr ""

msgid "Troubleshoot and monitor your application with tracing"
msgstr ""

msgid "Try again"
msgstr ""

msgid "Try again?"
msgstr ""

msgid "Try all GitLab has to offer for 30 days."
msgstr ""

msgid "Try to fork again"
msgstr ""

msgid "Trying to communicate with your device. Plug it in (if you haven't already) and press the button on the device now."
msgstr ""

msgid "Turn on Service Desk"
msgstr ""

msgid "Twitter"
msgstr ""

msgid "Two-factor Authentication has been disabled for this user"
msgstr ""

msgid "Two-factor authentication"
msgstr ""

msgid "Type"
msgstr ""

msgid "U2F only works with HTTPS-enabled websites. Contact your administrator for more details."
msgstr ""

msgid "URL"
msgstr ""

msgid "Unable to connect to server: %{error}"
msgstr ""

msgid "Unable to load the diff. %{button_try_again}"
msgstr ""

msgid "Unable to resolve"
msgstr ""

msgid "Unable to schedule a pipeline to run immediately"
msgstr ""

msgid "Unable to sign you in to the group with SAML due to \"%{reason}\""
msgstr ""

msgid "Unable to update this epic at this time."
msgstr ""

msgid "Unable to update this issue at this time."
msgstr ""

msgid "Unarchive project"
msgstr ""

msgid "Unarchiving the project will restore people's ability to make changes to it. The repository can be committed to, and issues, comments and other entities can be created. <strong>Once active this project shows up in the search and on the dashboard.</strong>"
msgstr ""

msgid "Unblock"
msgstr ""

msgid "Undo"
msgstr ""

msgid "Unfortunately, your email message to GitLab could not be processed."
msgstr ""

msgid "Unknown"
msgstr ""

msgid "Unknown encryption strategy: %{encrypted_strategy}!"
msgstr ""

msgid "Unknown format"
msgstr ""

msgid "Unknown response text"
msgstr ""

msgid "Unlimited"
msgstr ""

msgid "Unlock"
msgstr ""

msgid "Unlock the discussion"
msgstr ""

msgid "Unlock this %{issuableDisplayName}? <strong>Everyone</strong> will be able to comment."
msgstr ""

msgid "Unlocked"
msgstr ""

msgid "Unlocks the discussion"
msgstr ""

msgid "Unresolve discussion"
msgstr ""

msgid "Unschedule job"
msgstr ""

msgid "Unstage"
msgstr ""

msgid "Unstage all changes"
msgstr ""

msgid "Unstage changes"
msgstr ""

msgid "Unstaged"
msgstr ""

msgid "Unstaged %{type}"
msgstr ""

msgid "Unstaged and staged %{type}"
msgstr ""

msgid "Unstar"
msgstr ""

msgid "Unsubscribe"
msgstr ""

msgid "Unsubscribe at group level"
msgstr ""

msgid "Unsubscribe at project level"
msgstr ""

msgid "Unsubscribe from %{type}"
msgstr ""

msgid "Unverified"
msgstr ""

msgid "Up to date"
msgstr ""

msgid "Upcoming"
msgstr ""

msgid "Update"
msgstr ""

msgid "Update approvers"
msgstr ""

msgid "Update failed"
msgstr ""

msgid "Update now"
msgstr ""

msgid "Update your bookmarked URLs as filtered/sorted branches URL has been changed."
msgstr ""

msgid "Update your group name, description, avatar, and visibility."
msgstr ""

msgid "Update your project name, topics, description and avatar."
msgstr ""

msgid "UpdateProject|Cannot rename project because it contains container registry tags!"
msgstr ""

msgid "UpdateProject|Could not set the default branch"
msgstr ""

msgid "UpdateProject|New visibility level not allowed!"
msgstr ""

msgid "UpdateProject|Project could not be updated!"
msgstr ""

msgid "Updated"
msgstr ""

msgid "Updated %{updated_at} by %{updated_by}"
msgstr ""

msgid "Updating"
msgstr ""

msgid "Upgrade plan to unlock Canary Deployments feature"
msgstr ""

msgid "Upgrade your plan"
msgstr ""

msgid "Upgrade your plan to activate Advanced Global Search."
msgstr ""

msgid "Upgrade your plan to activate Contribution Analytics."
msgstr ""

msgid "Upgrade your plan to activate Group Webhooks."
msgstr ""

msgid "Upgrade your plan to activate Issue weight."
msgstr ""

msgid "Upgrade your plan to improve Issue boards."
msgstr ""

msgid "Upgrade your plan to improve Merge Requests."
msgstr ""

msgid "Upload <code>GoogleCodeProjectHosting.json</code> here:"
msgstr ""

msgid "Upload CSV file"
msgstr ""

msgid "Upload New File"
msgstr ""

msgid "Upload a certificate for your domain with all intermediates"
msgstr ""

msgid "Upload a private key for your certificate"
msgstr ""

msgid "Upload file"
msgstr ""

msgid "Upload file does not exist"
msgstr ""

msgid "Upload object map"
msgstr ""

msgid "UploadLink|click to upload"
msgstr ""

msgid "Uploaded on"
msgstr ""

msgid "Uploads"
msgstr ""

msgid "Upstream"
msgstr ""

msgid "Upvotes"
msgstr ""

msgid "Usage"
msgstr ""

msgid "Usage ping is not enabled"
msgstr ""

msgid "Usage statistics"
msgstr ""

msgid "Use %{code_start}::%{code_end} to create a %{link_start}scoped label set%{link_end} (eg. %{code_start}priority::1%{code_end})"
msgstr ""

msgid "Use <code>%{native_redirect_uri}</code> for local tests"
msgstr ""

msgid "Use Service Desk to connect with your users (e.g. to offer customer support) through email right inside GitLab"
msgstr ""

msgid "Use group milestones to manage issues from multiple projects in the same milestone."
msgstr ""

msgid "Use one line per URI"
msgstr ""

msgid "Use template"
msgstr ""

msgid "Use the following registration token during setup:"
msgstr ""

msgid "Use your global notification setting"
msgstr ""

msgid "Use your smart card to authenticate with the LDAP server."
msgstr ""

msgid "Used by members to sign in to your group in GitLab"
msgstr ""

msgid "Used to help configure your identity provider"
msgstr ""

msgid "User %{current_user_username} has started impersonating %{username}"
msgstr ""

msgid "User %{username} was successfully removed."
msgstr ""

msgid "User Cohorts are only shown when the %{usage_ping_link_start}usage ping%{usage_ping_link_end} is enabled."
msgstr ""

msgid "User OAuth applications"
msgstr ""

msgid "User Settings"
msgstr ""

msgid "User and IP Rate Limits"
msgstr ""

msgid "User identity was successfully created."
msgstr ""

msgid "User identity was successfully removed."
msgstr ""

msgid "User identity was successfully updated."
msgstr ""

msgid "User key was successfully removed."
msgstr ""

msgid "User map"
msgstr ""

msgid "User pipeline minutes were successfully reset."
msgstr ""

msgid "User settings"
msgstr ""

msgid "User was successfully created."
msgstr ""

msgid "User was successfully removed from group and any subresources."
msgstr ""

msgid "User was successfully removed from project."
msgstr ""

msgid "User was successfully updated."
msgstr ""

msgid "UserProfile|Activity"
msgstr ""

msgid "UserProfile|Already reported for abuse"
msgstr ""

msgid "UserProfile|Contributed projects"
msgstr ""

msgid "UserProfile|Edit profile"
msgstr ""

msgid "UserProfile|Explore public groups to find projects to contribute to."
msgstr ""

msgid "UserProfile|Groups"
msgstr ""

msgid "UserProfile|Groups are the best way to manage projects and members."
msgstr ""

msgid "UserProfile|Join or create a group to start contributing by commenting on issues or submitting merge requests!"
msgstr ""

msgid "UserProfile|Most Recent Activity"
msgstr ""

msgid "UserProfile|No snippets found."
msgstr ""

msgid "UserProfile|Overview"
msgstr ""

msgid "UserProfile|Personal projects"
msgstr ""

msgid "UserProfile|Report abuse"
msgstr ""

msgid "UserProfile|Snippets"
msgstr ""

msgid "UserProfile|Snippets in GitLab can either be private, internal, or public."
msgstr ""

msgid "UserProfile|Subscribe"
msgstr ""

msgid "UserProfile|This user doesn't have any personal projects"
msgstr ""

msgid "UserProfile|This user has a private profile"
msgstr ""

msgid "UserProfile|This user hasn't contributed to any projects"
msgstr ""

msgid "UserProfile|View all"
msgstr ""

msgid "UserProfile|View user in admin area"
msgstr ""

msgid "UserProfile|You can create a group for several dependent projects."
msgstr ""

msgid "UserProfile|You haven't created any personal projects."
msgstr ""

msgid "UserProfile|You haven't created any snippets."
msgstr ""

msgid "UserProfile|Your projects can be available publicly, internally, or privately, at your choice."
msgstr ""

msgid "Users"
msgstr ""

msgid "Users outside of license"
msgstr ""

msgid "Users requesting access to"
msgstr ""

msgid "Users were successfully added."
msgstr ""

msgid "Users with a Guest role or those who don't belong to any projects or groups don't count towards seats in use."
msgstr ""

msgid "Using %{code_start}::%{code_end} denotes a %{link_start}scoped label set%{link_end}"
msgstr ""

msgid "Using required encryption strategy when encrypted field is missing!"
msgstr ""

msgid "Validate"
msgstr ""

msgid "Validate your GitLab CI configuration file"
msgstr ""

msgid "Validations failed."
msgstr ""

msgid "Validity"
msgstr ""

msgid "Value"
msgstr ""

msgid "Variables"
msgstr ""

msgid "Various container registry settings."
msgstr ""

msgid "Various email settings."
msgstr ""

msgid "Various localization settings."
msgstr ""

msgid "Various settings that affect GitLab performance."
msgstr ""

msgid "Verification information"
msgstr ""

msgid "Verification status"
msgstr ""

msgid "Verified"
msgstr ""

msgid "Version"
msgstr ""

msgid "View app"
msgstr ""

msgid "View deployment"
msgstr ""

msgid "View details: %{details_url}"
msgstr ""

msgid "View documentation"
msgstr ""

msgid "View eligible approvers"
msgstr ""

msgid "View epics list"
msgstr ""

msgid "View file @ "
msgstr ""

msgid "View full dashboard"
msgstr ""

msgid "View group labels"
msgstr ""

msgid "View in Sentry"
msgstr ""

msgid "View it on GitLab"
msgstr ""

msgid "View job trace"
msgstr ""

msgid "View jobs"
msgstr ""

msgid "View labels"
msgstr ""

msgid "View log"
msgstr ""

msgid "View open merge request"
msgstr ""

msgid "View project labels"
msgstr ""

msgid "View replaced file @ "
msgstr ""

msgid "View the documentation"
msgstr ""

msgid "Viewing commit"
msgstr ""

msgid "Visibility"
msgstr ""

msgid "Visibility and access controls"
msgstr ""

msgid "Visibility level"
msgstr ""

msgid "Visibility level:"
msgstr ""

msgid "Visibility, project features, permissions"
msgstr ""

msgid "Visibility:"
msgstr ""

msgid "VisibilityLevel|Internal"
msgstr ""

msgid "VisibilityLevel|Private"
msgstr ""

msgid "VisibilityLevel|Public"
msgstr ""

msgid "VisibilityLevel|Unknown"
msgstr ""

msgid "VisualReviewApp|%{stepStart}Step 1%{stepEnd}. Copy the following script:"
msgstr ""

msgid "VisualReviewApp|%{stepStart}Step 2%{stepEnd}. Add it to the %{headTags} of every page of your application. "
msgstr ""

msgid "VisualReviewApp|%{stepStart}Step 3%{stepEnd}. Open the review app and provide a personal access token following %{linkStart}personal access token%{linkEnd}."
msgstr ""

msgid "VisualReviewApp|%{stepStart}Step 4%{stepEnd}. You are now able to leave feedback from within the review app."
msgstr ""

msgid "VisualReviewApp|Adding the following script to your code makes it possible to directly leave feedback inside of the review app. Feedback given will get submitted automatically to this merge request’s discussion, including metadata."
msgstr ""

msgid "VisualReviewApp|Open review app"
msgstr ""

msgid "VisualReviewApp|Review"
msgstr ""

msgid "VisualReviewApp|Review and give feedback directly from within the review app"
msgstr ""

msgid "Vulnerability Chart"
msgstr ""

msgid "Vulnerability List"
msgstr ""

msgid "Vulnerability|Class"
msgstr ""

msgid "Vulnerability|Confidence"
msgstr ""

msgid "Vulnerability|Description"
msgstr ""

msgid "Vulnerability|File"
msgstr ""

msgid "Vulnerability|Identifiers"
msgstr ""

msgid "Vulnerability|Image"
msgstr ""

msgid "Vulnerability|Instances"
msgstr ""

msgid "Vulnerability|Links"
msgstr ""

msgid "Vulnerability|Namespace"
msgstr ""

msgid "Vulnerability|Project"
msgstr ""

msgid "Vulnerability|Report Type"
msgstr ""

msgid "Vulnerability|Severity"
msgstr ""

msgid "Wait for the source to load to copy it to the clipboard"
msgstr ""

msgid "Want to see the data? Please ask an administrator for access."
msgstr ""

msgid "We can't find an epic that matches what you are looking for."
msgstr ""

msgid "We can't find an issue that matches what you are looking for."
msgstr ""

msgid "We could not determine the path to remove the epic"
msgstr ""

msgid "We could not determine the path to remove the issue"
msgstr ""

msgid "We couldn't find any results matching"
msgstr ""

msgid "We created a short guided tour that will help you learn the basics of GitLab and how it will help you be better at your job. It should only take a couple of minutes. You willl be guided by two types of helpers, best recognized by their color."
msgstr ""

msgid "We detected potential spam in the %{humanized_resource_name}. Please solve the reCAPTCHA to proceed."
msgstr ""

msgid "We don't have enough data to show this stage."
msgstr ""

msgid "We heard back from your U2F device. You have been authenticated."
msgstr ""

msgid "We want to be sure it is you, please confirm you are not a robot."
msgstr ""

msgid "Web IDE"
msgstr ""

msgid "Web Terminal"
msgstr ""

msgid "Web terminal"
msgstr ""

msgid "Webhooks"
msgstr ""

msgid "Webhooks Help"
msgstr ""

msgid "Webhooks allow you to trigger a URL if, for example, new code is pushed or a new issue is created. You can configure webhooks to listen for specific events like pushes, issues or merge requests. Group webhooks will apply to all projects in a group, allowing you to standardize webhook functionality across your entire group."
msgstr ""

msgid "Weeks"
msgstr ""

msgid "Weight"
msgstr ""

msgid "Weight %{weight}"
msgstr ""

msgid "Welcome to the Guided GitLab Tour"
msgstr ""

msgid "Welcome to your Issue Board!"
msgstr ""

msgid "When a runner is locked, it cannot be assigned to other projects"
msgstr ""

msgid "When enabled, users cannot use GitLab until the terms have been accepted."
msgstr ""

msgid "When leaving the URL blank, classification labels can still be specified without disabling cross project features or performing external authorization checks."
msgstr ""

msgid "When this merge request is accepted"
msgid_plural "When these merge requests are accepted"
msgstr[0] ""
msgstr[1] ""

msgid "When:"
msgstr ""

msgid "White helpers give contextual information."
msgstr ""

msgid "Who can see this group?"
msgstr ""

msgid "Who will be able to see this group?"
msgstr ""

msgid "Wiki"
msgstr ""

msgid "Wiki was successfully updated."
msgstr ""

msgid "WikiClone|Clone your wiki"
msgstr ""

msgid "WikiClone|Git Access"
msgstr ""

msgid "WikiClone|Install Gollum"
msgstr ""

msgid "WikiClone|It is recommended to install %{markdown} so that GFM features render locally:"
msgstr ""

msgid "WikiClone|Start Gollum and edit locally"
msgstr ""

msgid "WikiEditPageTip|Tip: You can move this page by adding the path to the beginning of the title."
msgstr ""

msgid "WikiEdit|There is already a page with the same title in that path."
msgstr ""

msgid "WikiEmptyIssueMessage|Suggest wiki improvement"
msgstr ""

msgid "WikiEmptyIssueMessage|You must be a project member in order to add wiki pages. If you have suggestions for how to improve the wiki for this project, consider opening an issue in the %{issues_link}."
msgstr ""

msgid "WikiEmptyIssueMessage|issue tracker"
msgstr ""

msgid "WikiEmpty|A wiki is where you can store all the details about your project. This can include why you've created it, its principles, how to use it, and so on."
msgstr ""

msgid "WikiEmpty|Create your first page"
msgstr ""

msgid "WikiEmpty|Suggest wiki improvement"
msgstr ""

msgid "WikiEmpty|The wiki lets you write documentation for your project"
msgstr ""

msgid "WikiEmpty|This project has no wiki pages"
msgstr ""

msgid "WikiEmpty|You must be a project member in order to add wiki pages."
msgstr ""

msgid "WikiHistoricalPage|This is an old version of this page."
msgstr ""

msgid "WikiHistoricalPage|You can view the %{most_recent_link} or browse the %{history_link}."
msgstr ""

msgid "WikiHistoricalPage|history"
msgstr ""

msgid "WikiHistoricalPage|most recent version"
msgstr ""

msgid "WikiMarkdownDocs|More examples are in the %{docs_link}"
msgstr ""

msgid "WikiMarkdownDocs|documentation"
msgstr ""

msgid "WikiMarkdownTip|To link to a (new) page, simply type %{link_example}"
msgstr ""

msgid "WikiNewPagePlaceholder|how-to-setup"
msgstr ""

msgid "WikiNewPageTip|Tip: You can specify the full path for the new file. We will automatically create any missing directories."
msgstr ""

msgid "WikiNewPageTitle|New Wiki Page"
msgstr ""

msgid "WikiPageConfirmDelete|Are you sure you want to delete this page?"
msgstr ""

msgid "WikiPageConfirmDelete|Delete page"
msgstr ""

msgid "WikiPageConfirmDelete|Delete page %{pageTitle}?"
msgstr ""

msgid "WikiPageConflictMessage|Someone edited the page the same time you did. Please check out %{page_link} and make sure your changes will not unintentionally remove theirs."
msgstr ""

msgid "WikiPageConflictMessage|the page"
msgstr ""

msgid "WikiPageCreate|Create %{page_title}"
msgstr ""

msgid "WikiPageEdit|Update %{page_title}"
msgstr ""

msgid "WikiPage|Page slug"
msgstr ""

msgid "WikiPage|Write your content or drag files here…"
msgstr ""

msgid "Wiki|Create Page"
msgstr ""

msgid "Wiki|Create page"
msgstr ""

msgid "Wiki|Created date"
msgstr ""

msgid "Wiki|Edit Page"
msgstr ""

msgid "Wiki|More Pages"
msgstr ""

msgid "Wiki|New page"
msgstr ""

msgid "Wiki|Page history"
msgstr ""

msgid "Wiki|Page version"
msgstr ""

msgid "Wiki|Pages"
msgstr ""

msgid "Wiki|Title"
msgstr ""

msgid "Wiki|Wiki Pages"
msgstr ""

msgid "Will deploy to"
msgstr ""

msgid "With contribution analytics you can have an overview for the activity of issues, merge requests and push events of your organization and its members."
msgstr ""

msgid "Withdraw Access Request"
msgstr ""

msgid "Workflow Help"
msgstr ""

msgid "Write"
msgstr ""

msgid "Write a comment or drag your files here…"
msgstr ""

msgid "Write access allowed"
msgstr ""

msgid "Write milestone description..."
msgstr ""

msgid "Wrong extern UID provided. Make sure Auth0 is configured correctly."
msgstr ""

msgid "Yes"
msgstr ""

msgid "Yes or No"
msgstr ""

msgid "Yes, add it"
msgstr ""

msgid "Yes, let me map Google Code users to full names or GitLab users."
msgstr ""

msgid "Yesterday"
msgstr ""

msgid "You"
msgstr ""

msgid "You are an admin, which means granting access to <strong>%{client_name}</strong> will allow them to interact with GitLab as an admin as well. Proceed with caution."
msgstr ""

msgid "You are attempting to delete a file that has been previously updated."
msgstr ""

msgid "You are attempting to update a file that has changed since you started editing it."
msgstr ""

msgid "You are going to remove %{group_name}. Removed groups CANNOT be restored! Are you ABSOLUTELY sure?"
msgstr ""

msgid "You are going to remove %{project_full_name}. Removed project CANNOT be restored! Are you ABSOLUTELY sure?"
msgstr ""

msgid "You are going to remove the fork relationship to source project %{forked_from_project}. Are you ABSOLUTELY sure?"
msgstr ""

msgid "You are going to transfer %{project_full_name} to another owner. Are you ABSOLUTELY sure?"
msgstr ""

msgid "You are now impersonating %{username}"
msgstr ""

msgid "You are on a read-only GitLab instance."
msgstr ""

msgid "You are receiving this message because you are a GitLab administrator for %{url}."
msgstr ""

msgid "You can %{linkStart}view the blob%{linkEnd} instead."
msgstr ""

msgid "You can also create a project from the command line."
msgstr ""

msgid "You can also press &#8984;-Enter"
msgstr ""

msgid "You can also press Ctrl-Enter"
msgstr ""

msgid "You can also star a label to make it a priority label."
msgstr ""

msgid "You can also test your %{gitlab_ci_yml} in %{lint_link_start}CI Lint%{lint_link_end}"
msgstr ""

msgid "You can also upload existing files from your computer using the instructions below."
msgstr ""

msgid "You can create files directly in GitLab using one of the following options."
msgstr ""

msgid "You can easily contribute to them by requesting to join these groups."
msgstr ""

msgid "You can easily install a Runner on a Kubernetes cluster. %{link_to_help_page}"
msgstr ""

msgid "You can move around the graph by using the arrow keys."
msgstr ""

msgid "You can now submit a merge request to get this change into the original branch."
msgstr ""

msgid "You can now submit a merge request to get this change into the original project."
msgstr ""

msgid "You can only add files when you are on a branch"
msgstr ""

msgid "You can only edit files when you are on a branch"
msgstr ""

msgid "You can only merge once the items above are resolved"
msgstr ""

msgid "You can only transfer the project to namespaces you manage."
msgstr ""

msgid "You can resolve the merge conflict using either the Interactive mode, by choosing %{use_ours} or %{use_theirs} buttons, or by editing the files directly. Commit these changes into %{branch_name}"
msgstr ""

msgid "You can set up jobs to only use Runners with specific tags. Separate tags with commas."
msgstr ""

msgid "You can test your .gitlab-ci.yml in %{linkStart}CI Lint%{linkEnd}."
msgstr ""

msgid "You cannot impersonate a blocked user"
msgstr ""

msgid "You cannot impersonate a user who cannot log in"
msgstr ""

msgid "You cannot impersonate an internal user"
msgstr ""

msgid "You cannot play this scheduled pipeline at the moment. Please wait a minute."
msgstr ""

msgid "You cannot write to a read-only secondary GitLab Geo instance. Please use %{link_to_primary_node} instead."
msgstr ""

msgid "You cannot write to this read-only GitLab instance."
msgstr ""

msgid "You could not create a new trigger."
msgstr ""

msgid "You could not take ownership of trigger."
msgstr ""

msgid "You do not have any subscriptions yet"
msgstr ""

msgid "You do not have permission to leave this %{namespaceType}."
msgstr ""

msgid "You do not have permission to run the Web Terminal. Please contact a project administrator."
msgstr ""

msgid "You do not have the correct permissions to override the settings from the LDAP group sync."
msgstr ""

msgid "You don't have any applications"
msgstr ""

msgid "You don't have any authorized applications"
msgstr ""

msgid "You don't have any deployments right now."
msgstr ""

msgid "You have been granted %{access_level} access to the %{source_link} %{source_type}."
msgstr ""

msgid "You have been granted %{access_level} access to the %{source_name} %{source_type}."
msgstr ""

msgid "You have been granted %{member_human_access} access to %{label}."
msgstr ""

msgid "You have been unsubscribed from this thread."
msgstr ""

msgid "You have declined the invitation to join %{label}."
msgstr ""

msgid "You have no permissions"
msgstr ""

msgid "You have not added any approvers. Start by adding users or groups."
msgstr ""

msgid "You have reached your project limit"
msgstr ""

msgid "You left the \"%{membershipable_human_name}\" %{source_type}."
msgstr ""

msgid "You may also add variables that are made available to the running application by prepending the variable key with <code>K8S_SECRET_</code>."
msgstr ""

msgid "You must accept our Terms of Service and privacy policy in order to register an account"
msgstr ""

msgid "You must have maintainer access to force delete a lock"
msgstr ""

msgid "You must have permission to create a project in a namespace before forking."
msgstr ""

msgid "You need a different license to enable FileLocks feature"
msgstr ""

msgid "You need a different license to use Geo replication."
msgstr ""

msgid "You need git-lfs version %{min_git_lfs_version} (or greater) to continue. Please visit https://git-lfs.github.com"
msgstr ""

msgid "You need permission."
msgstr ""

msgid "You need to be logged in."
msgstr ""

msgid "You need to register a two-factor authentication app before you can set up a U2F device."
msgstr ""

msgid "You need to specify both an Access Token and a Host URL."
msgstr ""

msgid "You need to upload a GitLab project export archive (ending in .gz)."
msgstr ""

msgid "You need to upload a Google Takeout archive."
msgstr ""

msgid "You tried to fork %{link_to_the_project} but it failed for the following reason:"
msgstr ""

msgid "You will lose all changes you've made to this file. This action cannot be undone."
msgstr ""

msgid "You will lose all the unstaged changes you've made in this project. This action cannot be undone."
msgstr ""

msgid "You will need to update your local repositories to point to the new location."
msgstr ""

msgid "You will not get any notifications via email"
msgstr ""

msgid "You will only receive notifications for the events you choose"
msgstr ""

msgid "You will only receive notifications for threads you have participated in"
msgstr ""

msgid "You will receive notifications for any activity"
msgstr ""

msgid "You will receive notifications only for comments in which you were @mentioned"
msgstr ""

msgid "You won't be able to pull or push project code via %{protocol} until you %{set_password_link} on your account"
msgstr ""

msgid "You won't be able to pull or push project code via SSH until you %{add_ssh_key_link} to your profile"
msgstr ""

msgid "You won't be able to pull or push project code via SSH until you add an SSH key to your profile"
msgstr ""

msgid "You'll need to use different branch names to get a valid comparison."
msgstr ""

msgid "You're not allowed to make changes to this project directly. A fork of this project has been created that you can make changes in, so you can submit a merge request."
msgstr ""

msgid "You're not allowed to make changes to this project directly. A fork of this project is being created that you can make changes in, so you can submit a merge request."
msgstr ""

msgid "You're only seeing %{startTag}other activity%{endTag} in the feed. To add a comment, switch to one of the following options."
msgstr ""

msgid "You're receiving this email because %{reason}."
msgstr ""

msgid "You're receiving this email because of your account on %{host}."
msgstr ""

msgid "You're receiving this email because of your account on %{host}. %{manage_notifications_link} &middot; %{help_link}"
msgstr ""

msgid "YouTube"
msgstr ""

msgid "Your Conversational Development Index gives an overview of how you are using GitLab from a feature perspective. View how you compare with other organizations, discover features you are not using, and learn best practices through blog posts and white papers."
msgstr ""

msgid "Your Groups"
msgstr ""

msgid "Your Kubernetes cluster information on this page is still editable, but you are advised to disable and reconfigure"
msgstr ""

msgid "Your Projects (default)"
msgstr ""

msgid "Your Projects' Activity"
msgstr ""

msgid "Your Todos"
msgstr ""

msgid "Your U2F device did not send a valid JSON response."
msgstr ""

msgid "Your U2F device needs to be set up. Plug it in (if not already) and click the button on the left."
msgstr ""

msgid "Your U2F device was registered!"
msgstr ""

msgid "Your access request to the %{source_type} has been withdrawn."
msgstr ""

msgid "Your account uses dedicated credentials for the \"%{group_name}\" group and can only be updated through SSO."
msgstr ""

msgid "Your applications (%{size})"
msgstr ""

msgid "Your authorized applications"
msgstr ""

msgid "Your browser doesn't support U2F. Please use Google Chrome desktop (version 41 or newer)."
msgstr ""

msgid "Your changes can be committed to %{branch_name} because a merge request is open."
msgstr ""

msgid "Your changes have been committed. Commit %{commitId} %{commitStats}"
msgstr ""

msgid "Your changes have been saved"
msgstr ""

msgid "Your changes have been successfully committed."
msgstr ""

msgid "Your comment could not be submitted! Please check your network connection and try again."
msgstr ""

msgid "Your comment could not be updated! Please check your network connection and try again."
msgstr ""

msgid "Your comment will not be visible to the public."
msgstr ""

msgid "Your deployment services will be broken, you will need to manually fix the services after renaming."
msgstr ""

msgid "Your device was successfully set up! Give it a name and register it with the GitLab server."
msgstr ""

msgid "Your groups"
msgstr ""

msgid "Your issues are being imported. Once finished, you'll get a confirmation email."
msgstr ""

msgid "Your issues will be imported in the background. Once finished, you'll get a confirmation email."
msgstr ""

msgid "Your message here"
msgstr ""

msgid "Your name"
msgstr ""

msgid "Your new SCIM token"
msgstr ""

msgid "Your new personal access token has been created."
msgstr ""

msgid "Your password reset token has expired."
msgstr ""

msgid "Your project limit is %{limit} projects! Please contact your administrator to increase it"
msgstr ""

msgid "Your projects"
msgstr ""

msgid "Your request for access has been queued for review."
msgstr ""

msgid "a deleted user"
msgstr ""

msgid "added %{created_at_timeago}"
msgstr ""

msgid "ago"
msgstr ""

msgid "allowed to fail"
msgstr ""

msgid "already being used for another group or project milestone."
msgstr ""

msgid "already shared with this group"
msgstr ""

msgid "among other things"
msgstr ""

msgid "attach a new file"
msgstr ""

msgid "authored"
msgstr ""

msgid "branch name"
msgstr ""

msgid "by"
msgstr ""

msgid "cannot be changed if a personal project has container registry tags."
msgstr ""

msgid "cannot be enabled unless all domains have TLS certificates"
msgstr ""

msgid "cannot block others"
msgstr ""

msgid "cannot include leading slash or directory traversal."
msgstr ""

msgid "cannot itself be blocked"
msgstr ""

msgid "ciReport|%{linkStartTag}Learn more about Container Scanning %{linkEndTag}"
msgstr ""

msgid "ciReport|%{linkStartTag}Learn more about DAST %{linkEndTag}"
msgstr ""

msgid "ciReport|%{linkStartTag}Learn more about Dependency Scanning %{linkEndTag}"
msgstr ""

msgid "ciReport|%{linkStartTag}Learn more about SAST %{linkEndTag}"
msgstr ""

msgid "ciReport|%{namespace} is affected by %{vulnerability}."
msgstr ""

msgid "ciReport|%{remainingPackagesCount} more"
msgstr ""

msgid "ciReport|%{reportType} %{status} detected %{dismissedCount} dismissed vulnerability"
msgid_plural "ciReport|%{reportType} %{status} detected %{dismissedCount} dismissed vulnerabilities"
msgstr[0] ""
msgstr[1] ""

msgid "ciReport|%{reportType} %{status} detected %{dismissedCount} dismissed vulnerability for the source branch only"
msgid_plural "ciReport|%{reportType} %{status} detected %{dismissedCount} dismissed vulnerabilities for the source branch only"
msgstr[0] ""
msgstr[1] ""

msgid "ciReport|%{reportType} %{status} detected %{fixedCount} fixed vulnerability"
msgid_plural "ciReport|%{reportType} %{status} detected %{fixedCount} fixed vulnerabilities"
msgstr[0] ""
msgstr[1] ""

msgid "ciReport|%{reportType} %{status} detected %{fixedCount} fixed, and %{dismissedCount} dismissed vulnerabilities"
msgstr ""

msgid "ciReport|%{reportType} %{status} detected %{newCount} new vulnerability"
msgid_plural "ciReport|%{reportType} %{status} detected %{newCount} new vulnerabilities"
msgstr[0] ""
msgstr[1] ""

msgid "ciReport|%{reportType} %{status} detected %{newCount} new, %{fixedCount} fixed, and %{dismissedCount} dismissed vulnerabilities"
msgstr ""

msgid "ciReport|%{reportType} %{status} detected %{newCount} new, and %{dismissedCount} dismissed vulnerabilities"
msgstr ""

msgid "ciReport|%{reportType} %{status} detected %{newCount} new, and %{dismissedCount} dismissed vulnerabilities for the source branch only"
msgstr ""

msgid "ciReport|%{reportType} %{status} detected %{newCount} new, and %{fixedCount} fixed vulnerabilities"
msgstr ""

msgid "ciReport|%{reportType} %{status} detected %{newCount} vulnerability for the source branch only"
msgid_plural "ciReport|%{reportType} %{status} detected %{newCount} vulnerabilities for the source branch only"
msgstr[0] ""
msgstr[1] ""

msgid "ciReport|%{reportType} %{status} detected no new vulnerabilities"
msgstr ""

msgid "ciReport|%{reportType} %{status} detected no vulnerabilities"
msgstr ""

msgid "ciReport|%{reportType} %{status} detected no vulnerabilities for the source branch only"
msgstr ""

msgid "ciReport|%{reportType} detected %{vulnerabilityCount} vulnerability"
msgid_plural "ciReport|%{reportType} detected %{vulnerabilityCount} vulnerabilities"
msgstr[0] ""
msgstr[1] ""

msgid "ciReport|%{reportType} detected no vulnerabilities"
msgstr ""

msgid "ciReport|%{reportType} is loading"
msgstr ""

msgid "ciReport|%{reportType}: Loading resulted in an error"
msgstr ""

msgid "ciReport|%{vulnerability} in %{featurename}"
msgstr ""

msgid "ciReport|(errors when loading results)"
msgstr ""

msgid "ciReport|(is loading)"
msgstr ""

msgid "ciReport|(is loading, errors when loading results)"
msgstr ""

msgid "ciReport|All projects"
msgstr ""

msgid "ciReport|All report types"
msgstr ""

msgid "ciReport|All severities"
msgstr ""

msgid "ciReport|Class"
msgstr ""

msgid "ciReport|Code quality"
msgstr ""

msgid "ciReport|Confidence"
msgstr ""

msgid "ciReport|Container Scanning"
msgstr ""

msgid "ciReport|Container scanning"
msgstr ""

msgid "ciReport|Container scanning detects known vulnerabilities in your docker images."
msgstr ""

msgid "ciReport|Create issue"
msgstr ""

msgid "ciReport|Create merge request"
msgstr ""

msgid "ciReport|DAST"
msgstr ""

msgid "ciReport|Dependency Scanning"
msgstr ""

msgid "ciReport|Dependency Scanning detects known vulnerabilities in your source code's dependencies."
msgstr ""

msgid "ciReport|Dependency scanning"
msgstr ""

msgid "ciReport|Description"
msgstr ""

msgid "ciReport|Download and apply the patch to fix this vulnerability."
msgstr ""

msgid "ciReport|Download patch"
msgstr ""

msgid "ciReport|Dynamic Application Security Testing (DAST) detects known vulnerabilities in your web application."
msgstr ""

msgid "ciReport|Failed to load %{reportName} report"
msgstr ""

msgid "ciReport|File"
msgstr ""

msgid "ciReport|Fixed:"
msgstr ""

msgid "ciReport|Identifiers"
msgstr ""

msgid "ciReport|Image"
msgstr ""

msgid "ciReport|Implement this solution by creating a merge request"
msgstr ""

msgid "ciReport|Instances"
msgstr ""

msgid "ciReport|Investigate this vulnerability by creating an issue"
msgstr ""

msgid "ciReport|Learn more about interacting with security reports (Alpha)."
msgstr ""

msgid "ciReport|License management detected %d license for the source branch only"
msgid_plural "ciReport|License management detected %d licenses for the source branch only"
msgstr[0] ""
msgstr[1] ""

msgid "ciReport|License management detected %d new license"
msgid_plural "ciReport|License management detected %d new licenses"
msgstr[0] ""
msgstr[1] ""

msgid "ciReport|License management detected no licenses for the source branch only"
msgstr ""

msgid "ciReport|License management detected no new licenses"
msgstr ""

msgid "ciReport|Links"
msgstr ""

msgid "ciReport|Loading %{reportName} report"
msgstr ""

msgid "ciReport|Manage licenses"
msgstr ""

msgid "ciReport|Method"
msgstr ""

msgid "ciReport|Namespace"
msgstr ""

msgid "ciReport|No changes to code quality"
msgstr ""

msgid "ciReport|No changes to performance metrics"
msgstr ""

msgid "ciReport|Performance metrics"
msgstr ""

msgid "ciReport|SAST"
msgstr ""

msgid "ciReport|Security scanning"
msgstr ""

msgid "ciReport|Security scanning failed loading any results"
msgstr ""

msgid "ciReport|Severity"
msgstr ""

msgid "ciReport|Solution"
msgstr ""

msgid "ciReport|Static Application Security Testing (SAST) detects known vulnerabilities in your source code."
msgstr ""

msgid "ciReport|There was an error creating the issue. Please try again."
msgstr ""

msgid "ciReport|There was an error creating the merge request. Please try again."
msgstr ""

msgid "ciReport|There was an error dismissing the vulnerability. Please try again."
msgstr ""

msgid "ciReport|There was an error loading DAST report"
msgstr ""

msgid "ciReport|There was an error loading SAST report"
msgstr ""

msgid "ciReport|There was an error loading container scanning report"
msgstr ""

msgid "ciReport|There was an error loading dependency scanning report"
msgstr ""

msgid "ciReport|There was an error reverting the dismissal. Please try again."
msgstr ""

msgid "ciReport|Upgrade %{name} from %{version} to %{fixed}."
msgstr ""

msgid "ciReport|Upgrade %{name} to %{fixed}."
msgstr ""

msgid "ciReport|Upgrade to %{fixed}."
msgstr ""

msgid "ciReport|Used by %{packagesString}"
msgid_plural "ciReport|Used by %{packagesString}, and %{lastPackage}"
msgstr[0] ""
msgstr[1] ""

msgid "ciReport|View full report"
msgstr ""

msgid "commented on %{link_to_project}"
msgstr ""

msgid "confidence|Confirmed"
msgstr ""

msgid "confidence|Experimental"
msgstr ""

msgid "confidence|High"
msgstr ""

msgid "confidence|Ignore"
msgstr ""

msgid "confidence|Low"
msgstr ""

msgid "confidence|Medium"
msgstr ""

msgid "confidence|Undefined"
msgstr ""

msgid "confidence|Unknown"
msgstr ""

msgid "confidentiality|You are going to turn off the confidentiality. This means <strong>everyone</strong> will be able to see and leave a comment on this issue."
msgstr ""

msgid "confidentiality|You are going to turn on the confidentiality. This means that only team members with <strong>at least Reporter access</strong> are able to see and leave comments on the issue."
msgstr ""

msgid "connecting"
msgstr ""

msgid "could not read private key, is the passphrase correct?"
msgstr ""

msgid "customize"
msgstr ""

msgid "day"
msgid_plural "days"
msgstr[0] ""
msgstr[1] ""

msgid "deleted"
msgstr ""

msgid "deploy token"
msgstr ""

msgid "detached"
msgstr ""

msgid "disabled"
msgstr ""

msgid "discussion resolved"
msgid_plural "discussions resolved"
msgstr[0] ""
msgstr[1] ""

msgid "done"
msgstr ""

msgid "draft"
msgid_plural "drafts"
msgstr[0] ""
msgstr[1] ""

msgid "element is not a hierarchy"
msgstr ""

msgid "enabled"
msgstr ""

msgid "encrypted: needs to be a :required, :optional or :migrating!"
msgstr ""

msgid "epic"
msgstr ""

msgid "error"
msgstr ""

msgid "error code:"
msgstr ""

msgid "estimateCommand|%{slash_command} will update the estimated time with the latest command."
msgstr ""

msgid "expired on %{milestone_due_date}"
msgstr ""

msgid "expires on %{milestone_due_date}"
msgstr ""

msgid "failed"
msgstr ""

msgid "for %{link_to_merge_request} with %{link_to_merge_request_source_branch}"
msgstr ""

msgid "for %{link_to_merge_request} with %{link_to_merge_request_source_branch} into %{link_to_merge_request_target_branch}"
msgstr ""

msgid "for %{link_to_pipeline_ref}"
msgstr ""

msgid "for %{ref}"
msgstr ""

msgid "for this project"
msgstr ""

msgid "from"
msgstr ""

msgid "group"
msgstr ""

msgid "has already been taken"
msgstr ""

msgid "here"
msgstr ""

msgid "https://your-bitbucket-server"
msgstr ""

msgid "image diff"
msgstr ""

msgid "import flow"
msgstr ""

msgid "importing"
msgstr ""

msgid "in group %{link_to_group}"
msgstr ""

msgid "in project %{link_to_project}"
msgstr ""

msgid "index"
msgstr ""

msgid "instance completed"
msgid_plural "instances completed"
msgstr[0] ""
msgstr[1] ""

msgid "invalid milestone state `%{state}`"
msgstr ""

msgid "is invalid because there is downstream lock"
msgstr ""

msgid "is invalid because there is upstream lock"
msgstr ""

msgid "is not a valid X509 certificate."
msgstr ""

msgid "is not an email you own"
msgstr ""

msgid "is out of the hierarchy of the Group owning the template"
msgstr ""

msgid "issue"
msgstr ""

msgid "issue boards"
msgstr ""

msgid "it is stored externally"
msgstr ""

msgid "it is stored in LFS"
msgstr ""

msgid "it is too large"
msgstr ""

msgid "jigsaw is not defined"
msgstr ""

msgid "latest"
msgstr ""

msgid "latest deployment"
msgstr ""

msgid "latest version"
msgstr ""

msgid "leave %{group_name}"
msgstr ""

msgid "license management"
msgstr ""

msgid "locked by %{path_lock_user_name} %{created_at}"
msgstr ""

msgid "manual"
msgstr ""

msgid "merge request"
msgid_plural "merge requests"
msgstr[0] ""
msgstr[1] ""

msgid "milestone should belong either to a project or a group."
msgstr ""

msgid "missing"
msgstr ""

msgid "mrWidgetCommitsAdded|%{commitCount} and %{mergeCommitCount} will be added to %{targetBranch}."
msgstr ""

msgid "mrWidgetCommitsAdded|%{commitCount} will be added to %{targetBranch}."
msgstr ""

msgid "mrWidgetCommitsAdded|1 merge commit"
msgstr ""

msgid "mrWidget| Please restore it or use a different %{missingBranchName} branch"
msgstr ""

msgid "mrWidget|%{link_start}Learn more about resolving conflicts%{link_end}"
msgstr ""

msgid "mrWidget|%{metricsLinkStart} Memory %{metricsLinkEnd} usage %{emphasisStart} decreased %{emphasisEnd} from %{memoryFrom}MB to %{memoryTo}MB"
msgstr ""

msgid "mrWidget|%{metricsLinkStart} Memory %{metricsLinkEnd} usage %{emphasisStart} increased %{emphasisEnd} from %{memoryFrom}MB to %{memoryTo}MB"
msgstr ""

msgid "mrWidget|%{metricsLinkStart} Memory %{metricsLinkEnd} usage is %{emphasisStart} unchanged %{emphasisEnd} at %{memoryFrom}MB"
msgstr ""

msgid "mrWidget|Add approval"
msgstr ""

msgid "mrWidget|Allows commits from members who can merge to the target branch"
msgstr ""

msgid "mrWidget|An error occurred while removing your approval."
msgstr ""

msgid "mrWidget|An error occurred while retrieving approval data for this merge request."
msgstr ""

msgid "mrWidget|An error occurred while submitting your approval."
msgstr ""

msgid "mrWidget|Approval password is invalid."
msgstr ""

msgid "mrWidget|Approve"
msgstr ""

msgid "mrWidget|Approve additionally"
msgstr ""

msgid "mrWidget|Approved by"
msgstr ""

msgid "mrWidget|Cancel automatic merge"
msgstr ""

msgid "mrWidget|Check out branch"
msgstr ""

msgid "mrWidget|Checking ability to merge automatically"
msgstr ""

msgid "mrWidget|Cherry-pick"
msgstr ""

msgid "mrWidget|Cherry-pick this merge request in a new merge request"
msgstr ""

msgid "mrWidget|Closed"
msgstr ""

msgid "mrWidget|Closed by"
msgstr ""

msgid "mrWidget|Closes"
msgstr ""

msgid "mrWidget|Create an issue to resolve them later"
msgstr ""

msgid "mrWidget|Delete source branch"
msgstr ""

msgid "mrWidget|Deployment statistics are not available currently"
msgstr ""

msgid "mrWidget|Did not close"
msgstr ""

msgid "mrWidget|Email patches"
msgstr ""

msgid "mrWidget|Failed to load deployment statistics"
msgstr ""

msgid "mrWidget|Fast-forward merge is not possible. To merge this request, first rebase locally."
msgstr ""

msgid "mrWidget|Fork merge requests do not create merge request pipelines which validate a post merge result"
msgstr ""

msgid "mrWidget|If the %{branch} branch exists in your local repository, you can merge this merge request manually using the"
msgstr ""

msgid "mrWidget|If the %{missingBranchName} branch exists in your local repository, you can merge this merge request manually using the command line"
msgstr ""

msgid "mrWidget|Loading deployment statistics"
msgstr ""

msgid "mrWidget|Mentions"
msgstr ""

msgid "mrWidget|Merge"
msgstr ""

msgid "mrWidget|Merge failed."
msgstr ""

msgid "mrWidget|Merge locally"
msgstr ""

msgid "mrWidget|Merge request approved"
msgstr ""

msgid "mrWidget|Merge request approved."
msgstr ""

msgid "mrWidget|Merge request approved; you can approve additionally"
msgstr ""

msgid "mrWidget|Merged by"
msgstr ""

msgid "mrWidget|No approval required"
msgstr ""

msgid "mrWidget|No approval required; you can still approve"
msgstr ""

msgid "mrWidget|Open in Web IDE"
msgstr ""

msgid "mrWidget|Pipeline blocked. The pipeline for this merge request requires a manual action to proceed"
msgstr ""

msgid "mrWidget|Plain diff"
msgstr ""

msgid "mrWidget|Ready to be merged automatically. Ask someone with write access to this repository to merge this request"
msgstr ""

msgid "mrWidget|Refresh"
msgstr ""

msgid "mrWidget|Refresh now"
msgstr ""

msgid "mrWidget|Refreshing now"
msgstr ""

msgid "mrWidget|Remove your approval"
msgstr ""

msgid "mrWidget|Request to merge"
msgstr ""

msgid "mrWidget|Requires 1 more approval"
msgid_plural "mrWidget|Requires %d more approvals"
msgstr[0] ""
msgstr[1] ""

msgid "mrWidget|Requires 1 more approval by"
msgid_plural "mrWidget|Requires %d more approvals by"
msgstr[0] ""
msgstr[1] ""

msgid "mrWidget|Resolve conflicts"
msgstr ""

msgid "mrWidget|Resolve these conflicts or ask someone with write access to this repository to merge it locally"
msgstr ""

msgid "mrWidget|Revert"
msgstr ""

msgid "mrWidget|Revert this merge request in a new merge request"
msgstr ""

msgid "mrWidget|Revoke approval"
msgstr ""

msgid "mrWidget|Set by"
msgstr ""

msgid "mrWidget|The changes were merged into"
msgstr ""

msgid "mrWidget|The changes were not merged into"
msgstr ""

msgid "mrWidget|The changes will be merged into"
msgstr ""

msgid "mrWidget|The pipeline for this merge request failed. Please retry the job or push a new commit to fix the failure"
msgstr ""

msgid "mrWidget|The source branch HEAD has recently changed. Please reload the page and review the changes before merging"
msgstr ""

msgid "mrWidget|The source branch has been deleted"
msgstr ""

msgid "mrWidget|The source branch is %{commitsBehindLinkStart}%{commitsBehind}%{commitsBehindLinkEnd} the target branch"
msgstr ""

msgid "mrWidget|The source branch is being deleted"
msgstr ""

msgid "mrWidget|The source branch will be deleted"
msgstr ""

msgid "mrWidget|The source branch will not be deleted"
msgstr ""

msgid "mrWidget|The target branch has advanced, which invalidates the merge request pipeline. Please update the source branch and retry merging"
msgstr ""

msgid "mrWidget|There are merge conflicts"
msgstr ""

msgid "mrWidget|There are unresolved discussions. Please resolve these discussions"
msgstr ""

msgid "mrWidget|This feature merges changes from the target branch to the source branch. You cannot use this feature since the source branch is protected."
msgstr ""

msgid "mrWidget|This merge request failed to be merged automatically"
msgstr ""

msgid "mrWidget|This merge request is in the process of being merged"
msgstr ""

msgid "mrWidget|This project is archived, write access has been disabled"
msgstr ""

msgid "mrWidget|You are not allowed to edit this project directly. Please fork to make changes."
msgstr ""

msgid "mrWidget|You can delete the source branch now"
msgstr ""

msgid "mrWidget|You can merge this merge request manually using the"
msgstr ""

msgid "mrWidget|branch does not exist."
msgstr ""

msgid "mrWidget|command line"
msgstr ""

msgid "mrWidget|into"
msgstr ""

msgid "mrWidget|to be merged automatically when the pipeline succeeds"
msgstr ""

msgid "must be greater than start date"
msgstr ""

msgid "n/a"
msgstr ""

msgid "needs to be beetween 10 minutes and 1 month"
msgstr ""

msgid "new merge request"
msgstr ""

msgid "no contributions"
msgstr ""

msgid "none"
msgstr ""

msgid "notification emails"
msgstr ""

msgid "nounSeries|%{firstItem} and %{lastItem}"
msgstr ""

msgid "nounSeries|%{item}, %{nextItem}"
msgstr ""

msgid "nounSeries|%{item}, and %{lastItem}"
msgstr ""

msgid "or"
msgstr ""

msgid "out of %d total test"
msgid_plural "out of %d total tests"
msgstr[0] ""
msgstr[1] ""

msgid "parent"
msgid_plural "parents"
msgstr[0] ""
msgstr[1] ""

msgid "password"
msgstr ""

msgid "personal access token"
msgstr ""

msgid "point"
msgid_plural "points"
msgstr[0] ""
msgstr[1] ""

msgid "private"
msgstr ""

msgid "private key does not match certificate."
msgstr ""

msgid "processing"
msgstr ""

msgid "project"
msgid_plural "projects"
msgstr[0] ""
msgstr[1] ""

msgid "quick actions"
msgstr ""

msgid "register"
msgstr ""

msgid "remaining"
msgstr ""

msgid "remove"
msgstr ""

msgid "remove due date"
msgstr ""

msgid "remove weight"
msgstr ""

msgid "rendered diff"
msgstr ""

msgid "reply"
msgid_plural "replies"
msgstr[0] ""
msgstr[1] ""

msgid "reset it."
msgstr ""

msgid "score"
msgstr ""

msgid "security Reports|There was an error creating the merge request"
msgstr ""

msgid "severity|Critical"
msgstr ""

msgid "severity|High"
msgstr ""

msgid "severity|Info"
msgstr ""

msgid "severity|Low"
msgstr ""

msgid "severity|Medium"
msgstr ""

msgid "severity|Undefined"
msgstr ""

msgid "severity|Unknown"
msgstr ""

msgid "should be greater than or equal to %{access} inherited membership from group %{group_name}"
msgstr ""

msgid "show less"
msgstr ""

msgid "sign in"
msgstr ""

msgid "sort:"
msgstr ""

msgid "source"
msgstr ""

msgid "source diff"
msgstr ""

msgid "specified top is not part of the tree"
msgstr ""

msgid "spendCommand|%{slash_command} will update the sum of the time spent."
msgstr ""

msgid "started"
msgstr ""

msgid "started on %{milestone_start_date}"
msgstr ""

msgid "starts on %{milestone_start_date}"
msgstr ""

msgid "stuck"
msgstr ""

msgid "success"
msgstr ""

msgid "syntax is correct"
msgstr ""

msgid "syntax is incorrect"
msgstr ""

msgid "this document"
msgstr ""

msgid "to help your contributors communicate effectively!"
msgstr ""

msgid "triggered"
msgstr ""

msgid "updated"
msgstr ""

msgid "username"
msgstr ""

msgid "uses Kubernetes clusters to deploy your code!"
msgstr ""

msgid "verify ownership"
msgstr ""

msgid "view it on GitLab"
msgstr ""

msgid "view the blob"
msgstr ""

msgid "vulnerability|Add a comment or reason for dismissal"
msgstr ""

msgid "vulnerability|Add comment & dismiss"
msgstr ""

msgid "vulnerability|Dismiss vulnerability"
msgstr ""

msgid "vulnerability|Undo dismiss"
msgstr ""

msgid "vulnerability|dismissed"
msgstr ""

msgid "with %{additions} additions, %{deletions} deletions."
msgstr ""

msgid "within %d minute "
msgid_plural "within %d minutes "
msgstr[0] ""
msgstr[1] ""

msgid "yaml invalid"
msgstr ""<|MERGE_RESOLUTION|>--- conflicted
+++ resolved
@@ -1540,16 +1540,7 @@
 msgid "Attach a file by drag &amp; drop or %{upload_link}"
 msgstr ""
 
-<<<<<<< HEAD
 msgid "Audit Events"
-=======
-msgid "Attaching a file"
-msgid_plural "Attaching %d files"
-msgstr[0] ""
-msgstr[1] ""
-
-msgid "Attaching the file failed."
->>>>>>> 7e2c80b5
 msgstr ""
 
 msgid "Aug"
