# SOME DESCRIPTIVE TITLE.
# Copyright (C) YEAR THE PACKAGE'S COPYRIGHT HOLDER
# This file is distributed under the same license as the gitlab package.
# FIRST AUTHOR <EMAIL@ADDRESS>, YEAR.
#
#, fuzzy
msgid ""
msgstr ""
"Project-Id-Version: gitlab 1.0.0\n"
"Report-Msgid-Bugs-To: \n"
"Last-Translator: FULL NAME <EMAIL@ADDRESS>\n"
"Language-Team: LANGUAGE <LL@li.org>\n"
"Language: \n"
"MIME-Version: 1.0\n"
"Content-Type: text/plain; charset=UTF-8\n"
"Content-Transfer-Encoding: 8bit\n"
"Plural-Forms: nplurals=INTEGER; plural=EXPRESSION;\n"

msgid " Status"
msgstr ""

msgid " and"
msgstr ""

msgid " degraded on %d point"
msgid_plural " degraded on %d points"
msgstr[0] ""
msgstr[1] ""

msgid " improved on %d point"
msgid_plural " improved on %d points"
msgstr[0] ""
msgstr[1] ""

msgid " or "
msgstr ""

msgid " or <#epic id>"
msgstr ""

msgid " or <#issue id>"
msgstr ""

msgid "\"%{query}\" in projects"
msgstr ""

msgid "%d addition"
msgid_plural "%d additions"
msgstr[0] ""
msgstr[1] ""

msgid "%d changed file"
msgid_plural "%d changed files"
msgstr[0] ""
msgstr[1] ""

msgid "%d commit"
msgid_plural "%d commits"
msgstr[0] ""
msgstr[1] ""

msgid "%d commit behind"
msgid_plural "%d commits behind"
msgstr[0] ""
msgstr[1] ""

msgid "%d deleted"
msgid_plural "%d deletions"
msgstr[0] ""
msgstr[1] ""

msgid "%d exporter"
msgid_plural "%d exporters"
msgstr[0] ""
msgstr[1] ""

msgid "%d failed test result"
msgid_plural "%d failed test results"
msgstr[0] ""
msgstr[1] ""

msgid "%d fixed test result"
msgid_plural "%d fixed test results"
msgstr[0] ""
msgstr[1] ""

msgid "%d issue"
msgid_plural "%d issues"
msgstr[0] ""
msgstr[1] ""

msgid "%d issue selected"
msgid_plural "%d issues selected"
msgstr[0] ""
msgstr[1] ""

msgid "%d layer"
msgid_plural "%d layers"
msgstr[0] ""
msgstr[1] ""

msgid "%d merge request"
msgid_plural "%d merge requests"
msgstr[0] ""
msgstr[1] ""

msgid "%d metric"
msgid_plural "%d metrics"
msgstr[0] ""
msgstr[1] ""

msgid "%d staged change"
msgid_plural "%d staged changes"
msgstr[0] ""
msgstr[1] ""

msgid "%d unstaged change"
msgid_plural "%d unstaged changes"
msgstr[0] ""
msgstr[1] ""

msgid "%s additional commit has been omitted to prevent performance issues."
msgid_plural "%s additional commits have been omitted to prevent performance issues."
msgstr[0] ""
msgstr[1] ""

msgid "%{actionText} & %{openOrClose} %{noteable}"
msgstr ""

msgid "%{authorsName}'s discussion"
msgstr ""

msgid "%{commit_author_link} authored %{commit_timeago}"
msgstr ""

msgid "%{counter_storage} (%{counter_repositories} repositories, %{counter_build_artifacts} build artifacts, %{counter_lfs_objects} LFS)"
msgstr ""

msgid "%{count} %{alerts}"
msgstr ""

msgid "%{count} more"
msgstr ""

msgid "%{count} more assignees"
msgstr ""

msgid "%{count} participant"
msgid_plural "%{count} participants"
msgstr[0] ""
msgstr[1] ""

msgid "%{count} pending comment"
msgid_plural "%{count} pending comments"
msgstr[0] ""
msgstr[1] ""

msgid "%{filePath} deleted"
msgstr ""

msgid "%{firstLabel} +%{labelCount} more"
msgstr ""

msgid "%{firstOption} +%{extraOptionCount} more"
msgstr ""

msgid "%{group_docs_link_start}Groups%{group_docs_link_end} allow you to manage and collaborate across multiple projects. Members of a group have access to all of its projects."
msgstr ""

msgid "%{issuableType} will be removed! Are you sure?"
msgstr ""

msgid "%{loadingIcon} Started"
msgstr ""

msgid "%{lock_path} is locked by GitLab User %{lock_user_id}"
msgstr ""

msgid "%{name}'s avatar"
msgstr ""

msgid "%{nip_domain} can be used as an alternative to a custom domain."
msgstr ""

msgid "%{number_commits_behind} commits behind %{default_branch}, %{number_commits_ahead} commits ahead"
msgstr ""

msgid "%{openOrClose} %{noteable}"
msgstr ""

msgid "%{percent}%% complete"
msgstr ""

msgid "%{state} epics"
msgstr ""

msgid "%{strong_start}%{branch_count}%{strong_end} Branch"
msgid_plural "%{strong_start}%{branch_count}%{strong_end} Branches"
msgstr[0] ""
msgstr[1] ""

msgid "%{strong_start}%{commit_count}%{strong_end} Commit"
msgid_plural "%{strong_start}%{commit_count}%{strong_end} Commits"
msgstr[0] ""
msgstr[1] ""

msgid "%{strong_start}%{human_size}%{strong_end} Files"
msgstr ""

msgid "%{strong_start}%{tag_count}%{strong_end} Tag"
msgid_plural "%{strong_start}%{tag_count}%{strong_end} Tags"
msgstr[0] ""
msgstr[1] ""

msgid "%{text} %{files}"
msgid_plural "%{text} %{files} files"
msgstr[0] ""
msgstr[1] ""

msgid "%{text} is available"
msgstr ""

msgid "%{title} changes"
msgstr ""

msgid "%{unstaged} unstaged and %{staged} staged changes"
msgstr ""

msgid "%{usage_ping_link_start}Learn more%{usage_ping_link_end} about what information is shared with GitLab Inc."
msgstr ""

msgid "%{user_name} profile page"
msgstr ""

msgid "+ %{count} more"
msgstr ""

msgid "+ %{moreCount} more"
msgstr ""

msgid ", or "
msgstr ""

msgid "- Runner is active and can process any new jobs"
msgstr ""

msgid "- Runner is paused and will not receive any new jobs"
msgstr ""

msgid "- show less"
msgstr ""

msgid "1 %{type} addition"
msgid_plural "%{count} %{type} additions"
msgstr[0] ""
msgstr[1] ""

msgid "1 %{type} modification"
msgid_plural "%{count} %{type} modifications"
msgstr[0] ""
msgstr[1] ""

msgid "1 closed issue"
msgid_plural "%d closed issues"
msgstr[0] ""
msgstr[1] ""

msgid "1 closed merge request"
msgid_plural "%d closed merge requests"
msgstr[0] ""
msgstr[1] ""

msgid "1 group"
msgid_plural "%d groups"
msgstr[0] ""
msgstr[1] ""

msgid "1 merged merge request"
msgid_plural "%d merged merge requests"
msgstr[0] ""
msgstr[1] ""

msgid "1 open issue"
msgid_plural "%d open issues"
msgstr[0] ""
msgstr[1] ""

msgid "1 open merge request"
msgid_plural "%d open merge requests"
msgstr[0] ""
msgstr[1] ""

msgid "1 pipeline"
msgid_plural "%d pipelines"
msgstr[0] ""
msgstr[1] ""

msgid "1 role"
msgid_plural "%d roles"
msgstr[0] ""
msgstr[1] ""

msgid "1 user"
msgid_plural "%d users"
msgstr[0] ""
msgstr[1] ""

msgid "1st contribution!"
msgstr ""

msgid "2FA"
msgstr ""

msgid "2FA enabled"
msgstr ""

msgid "403|Please contact your GitLab administrator to get permission."
msgstr ""

msgid "403|You don't have the permission to access this page."
msgstr ""

msgid "404|Make sure the address is correct and the page hasn't moved."
msgstr ""

msgid "404|Page Not Found"
msgstr ""

msgid "404|Please contact your GitLab administrator if you think this is a mistake."
msgstr ""

msgid "<code>\"johnsmith@example.com\": \"@johnsmith\"</code> will add \"By <a href=\"#\">@johnsmith</a>\" to all issues and comments originally created by johnsmith@example.com, and will set <a href=\"#\">@johnsmith</a> as the assignee on all issues originally assigned to johnsmith@example.com."
msgstr ""

msgid "<code>\"johnsmith@example.com\": \"John Smith\"</code> will add \"By John Smith\" to all issues and comments originally created by johnsmith@example.com."
msgstr ""

msgid "<code>\"johnsmith@example.com\": \"johnsm...@example.com\"</code> will add \"By johnsm...@example.com\" to all issues and comments originally created by johnsmith@example.com. The email address or username is masked to ensure the user's privacy."
msgstr ""

msgid "<code>\"johnsmith@example.com\": \"johnsmith@example.com\"</code> will add \"By <a href=\"#\">johnsmith@example.com</a>\" to all issues and comments originally created by johnsmith@example.com. By default, the email address or username is masked to ensure the user's privacy. Use this option if you want to show the full email address."
msgstr ""

msgid "<strong>%{changedFilesLength} unstaged</strong> and <strong>%{stagedFilesLength} staged</strong> changes"
msgstr ""

msgid "<strong>%{created_count}</strong> created, <strong>%{accepted_count}</strong> accepted."
msgstr ""

msgid "<strong>%{created_count}</strong> created, <strong>%{closed_count}</strong> closed."
msgstr ""

msgid "<strong>%{group_name}</strong> group members"
msgstr ""

msgid "<strong>%{pushes}</strong> pushes, more than <strong>%{commits}</strong> commits by <strong>%{people}</strong> contributors."
msgstr ""

msgid "<strong>Removes</strong> source branch"
msgstr ""

msgid "A 'Runner' is a process which runs a job. You can set up as many Runners as you need."
msgstr ""

msgid "A collection of graphs regarding Continuous Integration"
msgstr ""

msgid "A default branch cannot be chosen for an empty project."
msgstr ""

msgid "A deleted user"
msgstr ""

msgid "A member of GitLab's abuse team will review your report as soon as possible."
msgstr ""

msgid "A new branch will be created in your fork and a new merge request will be started."
msgstr ""

msgid "A project is where you house your files (repository), plan your work (issues), and publish your documentation (wiki), %{among_other_things_link}."
msgstr ""

msgid "A regular expression that will be used to find the test coverage output in the job trace. Leave blank to disable"
msgstr ""

msgid "A user with write access to the source branch selected this option"
msgstr ""

msgid "About GitLab"
msgstr ""

msgid "About GitLab CE"
msgstr ""

msgid "About auto deploy"
msgstr ""

msgid "About this feature"
msgstr ""

msgid "Abuse Reports"
msgstr ""

msgid "Abuse reports"
msgstr ""

msgid "Accept invitation"
msgstr ""

msgid "Accept terms"
msgstr ""

msgid "Accepted MR"
msgstr ""

msgid "Access Tokens"
msgstr ""

msgid "Access denied! Please verify you can add deploy keys to this repository."
msgstr ""

msgid "Access expiration date"
msgstr ""

msgid "Access to '%{classification_label}' not allowed"
msgstr ""

msgid "Account"
msgstr ""

msgid "Account and limit"
msgstr ""

msgid "Active"
msgstr ""

msgid "Active Sessions"
msgstr ""

msgid "Activity"
msgstr ""

msgid "Add"
msgstr ""

msgid "Add CHANGELOG"
msgstr ""

msgid "Add CONTRIBUTING"
msgstr ""

msgid "Add Group Webhooks and GitLab Enterprise Edition."
msgstr ""

msgid "Add Jaeger URL"
msgstr ""

msgid "Add Kubernetes cluster"
msgstr ""

msgid "Add README"
msgstr ""

msgid "Add a general comment to this %{noteable_name}."
msgstr ""

msgid "Add a homepage to your wiki that contains information about your project and GitLab will display it here instead of this message."
msgstr ""

msgid "Add a table"
msgstr ""

msgid "Add additional text to appear in all email communications. %{character_limit} character limit"
msgstr ""

msgid "Add comment now"
msgstr ""

msgid "Add image comment"
msgstr ""

msgid "Add license"
msgstr ""

msgid "Add new application"
msgstr ""

msgid "Add new directory"
msgstr ""

msgid "Add projects"
msgstr ""

msgid "Add reaction"
msgstr ""

msgid "Add to review"
msgstr ""

msgid "Add todo"
msgstr ""

msgid "Add user(s) to the group:"
msgstr ""

msgid "Add users or groups who are allowed to approve every merge request"
msgstr ""

msgid "Add users to group"
msgstr ""

msgid "Adding new applications is disabled in your GitLab instance. Please contact your GitLab administrator to get the permission"
msgstr ""

msgid "Additional text"
msgstr ""

msgid "Admin Area"
msgstr ""

msgid "Admin Overview"
msgstr ""

msgid "AdminArea| You are about to permanently delete the user %{username}. Issues, merge requests, and groups linked to them will be transferred to a system-wide \"Ghost-user\". To avoid data loss, consider using the %{strong_start}block user%{strong_end} feature instead. Once you %{strong_start}Delete user%{strong_end}, it cannot be undone or recovered."
msgstr ""

msgid "AdminArea| You are about to permanently delete the user %{username}. This will delete all of the issues, merge requests, and groups linked to them. To avoid data loss, consider using the %{strong_start}block user%{strong_end} feature instead. Once you %{strong_start}Delete user%{strong_end}, it cannot be undone or recovered."
msgstr ""

msgid "AdminArea|Stop all jobs"
msgstr ""

msgid "AdminArea|Stop all jobs?"
msgstr ""

msgid "AdminArea|Stop jobs"
msgstr ""

msgid "AdminArea|Stopping jobs failed"
msgstr ""

msgid "AdminArea|You’re about to stop all jobs.This will halt all current jobs that are running."
msgstr ""

msgid "AdminProjects| You’re about to permanently delete the project %{projectName}, its repository, and all related resources including issues, merge requests, etc..  Once you confirm and press %{strong_start}Delete project%{strong_end}, it cannot be undone or recovered."
msgstr ""

msgid "AdminProjects|Delete"
msgstr ""

msgid "AdminProjects|Delete Project %{projectName}?"
msgstr ""

msgid "AdminProjects|Delete project"
msgstr ""

msgid "AdminSettings|Environment variables are protected by default"
msgstr ""

msgid "AdminSettings|Specify a domain to use by default for every project's Auto Review Apps and Auto Deploy stages."
msgstr ""

msgid "AdminSettings|When creating a new environment variable it will be protected by default."
msgstr ""

msgid "AdminUsers|Block user"
msgstr ""

msgid "AdminUsers|Delete User %{username} and contributions?"
msgstr ""

msgid "AdminUsers|Delete User %{username}?"
msgstr ""

msgid "AdminUsers|Delete user"
msgstr ""

msgid "AdminUsers|Delete user and contributions"
msgstr ""

msgid "AdminUsers|To confirm, type %{projectName}"
msgstr ""

msgid "AdminUsers|To confirm, type %{username}"
msgstr ""

msgid "Advanced permissions, Large File Storage and Two-Factor authentication settings."
msgstr ""

msgid "Advanced settings"
msgstr ""

msgid "Alert"
msgid_plural "Alerts"
msgstr[0] ""
msgstr[1] ""

msgid "All"
msgstr ""

msgid "All changes are committed"
msgstr ""

msgid "All features are enabled for blank projects, from templates, or when importing, but you can disable them afterward in the project settings."
msgstr ""

msgid "All users"
msgstr ""

msgid "Allow \"%{group_name}\" to sign you in"
msgstr ""

msgid "Allow commits from members who can merge to the target branch."
msgstr ""

msgid "Allow projects within this group to use Git LFS"
msgstr ""

msgid "Allow public access to pipelines and job details, including output logs and artifacts"
msgstr ""

msgid "Allow rendering of PlantUML diagrams in Asciidoc documents."
msgstr ""

msgid "Allow requests to the local network from hooks and services."
msgstr ""

msgid "Allow users to request access"
msgstr ""

msgid "Allow users to request access if visibility is public or internal."
msgstr ""

msgid "Allows you to add and manage Kubernetes clusters."
msgstr ""

msgid "Also called \"Issuer\" or \"Relying party trust identifier\""
msgstr ""

msgid "Also called \"Relying party service URL\" or \"Reply URL\""
msgstr ""

msgid "Alternatively, you can use a %{personal_access_token_link}. When you create your Personal Access Token, you will need to select the <code>repo</code> scope, so we can display a list of your public and private repositories which are available to connect."
msgstr ""

msgid "Alternatively, you can use a %{personal_access_token_link}. When you create your Personal Access Token, you will need to select the <code>repo</code> scope, so we can display a list of your public and private repositories which are available to import."
msgstr ""

msgid "Amount of time (in hours) that users are allowed to skip forced configuration of two-factor authentication"
msgstr ""

msgid "An SSH key will be automatically generated when the form is submitted. For more information, please refer to the documentation."
msgstr ""

msgid "An application called %{link_to_client} is requesting access to your GitLab account."
msgstr ""

msgid "An empty GitLab User field will add the FogBugz user's full name (e.g. \"By John Smith\") in the description of all issues and comments. It will also associate and/or assign these issues and comments with the project creator."
msgstr ""

msgid "An error accured whilst committing your changes."
msgstr ""

msgid "An error has occurred"
msgstr ""

msgid "An error occured while fetching the releases. Please try again."
msgstr ""

msgid "An error occured while fetching this downstream pipeline. Please try again"
msgstr ""

msgid "An error occured while fetching this upstream pipeline. Please try again"
msgstr ""

msgid "An error occurred adding a draft to the discussion."
msgstr ""

msgid "An error occurred adding a new draft."
msgstr ""

msgid "An error occurred creating the new branch."
msgstr ""

msgid "An error occurred previewing the blob"
msgstr ""

msgid "An error occurred when toggling the notification subscription"
msgstr ""

msgid "An error occurred when updating the issue weight"
msgstr ""

msgid "An error occurred while adding approver"
msgstr ""

msgid "An error occurred while deleting the comment"
msgstr ""

msgid "An error occurred while detecting host keys"
msgstr ""

msgid "An error occurred while dismissing the alert. Refresh the page and try again."
msgstr ""

msgid "An error occurred while dismissing the feature highlight. Refresh the page and try dismissing again."
msgstr ""

msgid "An error occurred while fetching markdown preview"
msgstr ""

msgid "An error occurred while fetching pending comments"
msgstr ""

msgid "An error occurred while fetching sidebar data"
msgstr ""

msgid "An error occurred while fetching stages."
msgstr ""

msgid "An error occurred while fetching the job log."
msgstr ""

msgid "An error occurred while fetching the job."
msgstr ""

msgid "An error occurred while fetching the jobs."
msgstr ""

msgid "An error occurred while fetching the pipeline."
msgstr ""

msgid "An error occurred while getting projects"
msgstr ""

msgid "An error occurred while importing project: %{details}"
msgstr ""

msgid "An error occurred while initializing path locks"
msgstr ""

msgid "An error occurred while loading chart data"
msgstr ""

msgid "An error occurred while loading commit signatures"
msgstr ""

msgid "An error occurred while loading diff"
msgstr ""

msgid "An error occurred while loading filenames"
msgstr ""

msgid "An error occurred while loading the file"
msgstr ""

msgid "An error occurred while loading the subscription details."
msgstr ""

msgid "An error occurred while making the request."
msgstr ""

msgid "An error occurred while removing approver"
msgstr ""

msgid "An error occurred while removing epics."
msgstr ""

msgid "An error occurred while removing issues."
msgstr ""

msgid "An error occurred while rendering KaTeX"
msgstr ""

msgid "An error occurred while rendering preview broadcast message"
msgstr ""

msgid "An error occurred while retrieving calendar activity"
msgstr ""

msgid "An error occurred while retrieving diff"
msgstr ""

msgid "An error occurred while saving LDAP override status. Please try again."
msgstr ""

msgid "An error occurred while saving assignees"
msgstr ""

msgid "An error occurred while subscribing to notifications."
msgstr ""

msgid "An error occurred while unsubscribing to notifications."
msgstr ""

msgid "An error occurred while updating the comment"
msgstr ""

msgid "An error occurred while validating username"
msgstr ""

msgid "An error occurred whilst fetching the job trace."
msgstr ""

msgid "An error occurred whilst fetching the latest pipeline."
msgstr ""

msgid "An error occurred whilst loading all the files."
msgstr ""

msgid "An error occurred whilst loading the file content."
msgstr ""

msgid "An error occurred whilst loading the file."
msgstr ""

msgid "An error occurred whilst loading the merge request changes."
msgstr ""

msgid "An error occurred whilst loading the merge request version data."
msgstr ""

msgid "An error occurred whilst loading the merge request."
msgstr ""

msgid "An error occurred whilst loading the pipelines jobs."
msgstr ""

msgid "An error occurred. Please try again."
msgstr ""

msgid "An unexpected error occurred while checking the project environment."
msgstr ""

msgid "An unexpected error occurred while checking the project runners."
msgstr ""

msgid "An unexpected error occurred while communicating with the Web Terminal."
msgstr ""

msgid "An unexpected error occurred while starting the Web Terminal."
msgstr ""

msgid "An unexpected error occurred while stopping the Web Terminal."
msgstr ""

msgid "Analytics"
msgstr ""

msgid "Anonymous"
msgstr ""

msgid "Anti-spam verification"
msgstr ""

msgid "Any"
msgstr ""

msgid "Any Label"
msgstr ""

msgid "Appearance"
msgstr ""

msgid "Application"
msgstr ""

msgid "Application ID"
msgstr ""

msgid "Application: %{name}"
msgstr ""

msgid "Applications"
msgstr ""

msgid "Applied"
msgstr ""

msgid "Apply suggestion"
msgstr ""

msgid "Approvals required"
msgstr ""

msgid "Approvers"
msgstr ""

msgid "Apr"
msgstr ""

msgid "April"
msgstr ""

msgid "Archived project! Repository and other project resources are read-only"
msgstr ""

msgid "Archived projects"
msgstr ""

msgid "Are you sure you want to delete this pipeline schedule?"
msgstr ""

msgid "Are you sure you want to erase this build?"
msgstr ""

msgid "Are you sure you want to lose unsaved changes?"
msgstr ""

msgid "Are you sure you want to regenerate the public key? You will have to update the public key on the remote server before mirroring will work again."
msgstr ""

msgid "Are you sure you want to remove %{group_name}?"
msgstr ""

msgid "Are you sure you want to remove approver %{name}?"
msgstr ""

msgid "Are you sure you want to remove group %{name}?"
msgstr ""

msgid "Are you sure you want to remove the attachment?"
msgstr ""

msgid "Are you sure you want to remove this identity?"
msgstr ""

msgid "Are you sure you want to reset registration token?"
msgstr ""

msgid "Are you sure you want to reset the health check token?"
msgstr ""

msgid "Are you sure you want to stop this environment?"
msgstr ""

msgid "Are you sure you want to unlock %{path_lock_path}?"
msgstr ""

msgid "Are you sure?"
msgstr ""

msgid "Artifact ID"
msgstr ""

msgid "Artifacts"
msgstr ""

msgid "Ascending"
msgstr ""

msgid "Ask your group maintainer to set up a group Runner."
msgstr ""

msgid "Assertion consumer service URL"
msgstr ""

msgid "Assets"
msgstr ""

msgid "Assign custom color like #FF0000"
msgstr ""

msgid "Assign labels"
msgstr ""

msgid "Assign milestone"
msgstr ""

msgid "Assign to"
msgstr ""

msgid "Assigned Issues"
msgstr ""

msgid "Assigned Merge Requests"
msgstr ""

msgid "Assigned to :name"
msgstr ""

msgid "Assigned to me"
msgstr ""

msgid "Assignee"
msgstr ""

msgid "Assignee lists not available with your current license"
msgstr ""

msgid "Assignee lists show all issues assigned to the selected user."
msgstr ""

msgid "Assignee(s)"
msgstr ""

msgid "Attach a file"
msgstr ""

msgid "Attach a file by drag &amp; drop or %{upload_link}"
msgstr ""

msgid "Audit Events"
msgstr ""

msgid "Aug"
msgstr ""

msgid "August"
msgstr ""

msgid "Auth Token"
msgstr ""

msgid "Authentication Log"
msgstr ""

msgid "Authentication log"
msgstr ""

msgid "Authentication method"
msgstr ""

msgid "Author"
msgstr ""

msgid "Authorization code:"
msgstr ""

msgid "Authorization was granted by entering your username and password in the application."
msgstr ""

msgid "Authorize"
msgstr ""

msgid "Authorize %{link_to_client} to use your account?"
msgstr ""

msgid "Authorized At"
msgstr ""

msgid "Authorized applications (%{size})"
msgstr ""

msgid "Authors: %{authors}"
msgstr ""

msgid "Auto DevOps"
msgstr ""

msgid "Auto DevOps enabled"
msgstr ""

msgid "Auto DevOps, runners and job artifacts"
msgstr ""

msgid "Auto Review Apps and Auto Deploy need a %{kubernetes} to work correctly."
msgstr ""

msgid "Auto Review Apps and Auto Deploy need a domain name and a %{kubernetes} to work correctly."
msgstr ""

msgid "Auto Review Apps and Auto Deploy need a domain name to work correctly."
msgstr ""

msgid "Auto-cancel redundant, pending pipelines"
msgstr ""

msgid "AutoDevOps|Auto DevOps"
msgstr ""

msgid "AutoDevOps|Auto DevOps documentation"
msgstr ""

msgid "AutoDevOps|Enable in settings"
msgstr ""

msgid "AutoDevOps|It will automatically build, test, and deploy your application based on a predefined CI/CD configuration."
msgstr ""

msgid "AutoDevOps|Learn more in the %{link_to_documentation}"
msgstr ""

msgid "AutoDevOps|The Auto DevOps pipeline has been enabled and will be used if no alternative CI configuration file is found. %{more_information_link}"
msgstr ""

msgid "AutoDevOps|You can automatically build and test your application if you %{link_to_auto_devops_settings} for this project. You can automatically deploy it as well, if you %{link_to_add_kubernetes_cluster}."
msgstr ""

msgid "AutoDevOps|add a Kubernetes cluster"
msgstr ""

msgid "AutoDevOps|enable Auto DevOps"
msgstr ""

msgid "Automatically marked as default internal user"
msgstr ""

msgid "Automatically resolved"
msgstr ""

msgid "Available"
msgstr ""

msgid "Available group Runners : %{runners}"
msgstr ""

msgid "Available group Runners : %{runners}."
msgstr ""

msgid "Available shared Runners:"
msgstr ""

msgid "Available specific runners"
msgstr ""

msgid "Avatar for %{assigneeName}"
msgstr ""

msgid "Avatar will be removed. Are you sure?"
msgstr ""

msgid "Average per day: %{average}"
msgstr ""

msgid "Background Color"
msgstr ""

msgid "Background Jobs"
msgstr ""

msgid "Background color"
msgstr ""

msgid "Badges"
msgstr ""

msgid "Badges|A new badge was added."
msgstr ""

msgid "Badges|Add badge"
msgstr ""

msgid "Badges|Adding the badge failed, please check the entered URLs and try again."
msgstr ""

msgid "Badges|Badge image URL"
msgstr ""

msgid "Badges|Badge image preview"
msgstr ""

msgid "Badges|Delete badge"
msgstr ""

msgid "Badges|Delete badge?"
msgstr ""

msgid "Badges|Deleting the badge failed, please try again."
msgstr ""

msgid "Badges|Group Badge"
msgstr ""

msgid "Badges|Link"
msgstr ""

msgid "Badges|No badge image"
msgstr ""

msgid "Badges|No image to preview"
msgstr ""

msgid "Badges|Please fill in a valid URL"
msgstr ""

msgid "Badges|Project Badge"
msgstr ""

msgid "Badges|Reload badge image"
msgstr ""

msgid "Badges|Save changes"
msgstr ""

msgid "Badges|Saving the badge failed, please check the entered URLs and try again."
msgstr ""

msgid "Badges|The %{docsLinkStart}variables%{docsLinkEnd} GitLab supports: %{placeholders}"
msgstr ""

msgid "Badges|The badge was deleted."
msgstr ""

msgid "Badges|The badge was saved."
msgstr ""

msgid "Badges|This group has no badges"
msgstr ""

msgid "Badges|This project has no badges"
msgstr ""

msgid "Badges|You are going to delete this badge. Deleted badges <strong>cannot</strong> be restored."
msgstr ""

msgid "Badges|Your badges"
msgstr ""

msgid "Badges|e.g. %{exampleUrl}"
msgstr ""

msgid "BatchComments|Delete all pending comments"
msgstr ""

msgid "BatchComments|Discard review?"
msgstr ""

msgid "BatchComments|You're about to discard your review which will delete all of your pending comments. The deleted comments %{strong_start}cannot%{strong_end} be restored."
msgstr ""

msgid "Begin with the selected commit"
msgstr ""

msgid "Below are examples of regex for existing tools:"
msgstr ""

msgid "Below you will find all the groups that are public."
msgstr ""

msgid "Billing"
msgstr ""

msgid "BillingPlans|%{group_name} is currently on the %{plan_link} plan."
msgstr ""

msgid "BillingPlans|Automatic downgrade and upgrade to some plans is currently not available."
msgstr ""

msgid "BillingPlans|Current plan"
msgstr ""

msgid "BillingPlans|Customer Support"
msgstr ""

msgid "BillingPlans|Downgrade"
msgstr ""

msgid "BillingPlans|Learn more about each plan by reading our %{faq_link}, or start a free 30-day trial of GitLab.com Gold."
msgstr ""

msgid "BillingPlans|Learn more about each plan by reading our %{faq_link}."
msgstr ""

msgid "BillingPlans|Manage plan"
msgstr ""

msgid "BillingPlans|Please contact %{customer_support_link} in that case."
msgstr ""

msgid "BillingPlans|See all %{plan_name} features"
msgstr ""

msgid "BillingPlans|This group uses the plan associated with its parent group."
msgstr ""

msgid "BillingPlans|To manage the plan for this group, visit the billing section of %{parent_billing_page_link}."
msgstr ""

msgid "BillingPlans|Upgrade"
msgstr ""

msgid "BillingPlans|You are currently on the %{plan_link} plan."
msgstr ""

msgid "BillingPlans|Your GitLab.com trial expired on %{expiration_date}. %{learn_more_text}"
msgstr ""

msgid "BillingPlans|Your Gold trial will <strong>expire after %{expiration_date}</strong>. You can learn more about GitLab.com Gold by reading about our %{features_link}."
msgstr ""

msgid "BillingPlans|features"
msgstr ""

msgid "BillingPlans|frequently asked questions"
msgstr ""

msgid "BillingPlans|monthly"
msgstr ""

msgid "BillingPlans|paid annually at %{price_per_year}"
msgstr ""

msgid "BillingPlans|per user"
msgstr ""

msgid "Bitbucket Server Import"
msgstr ""

msgid "Bitbucket import"
msgstr ""

msgid "Blocked"
msgstr ""

msgid "Blog"
msgstr ""

msgid "Boards"
msgstr ""

msgid "Branch %{branchName} was not found in this project's repository."
msgstr ""

msgid "Branch <strong>%{branch_name}</strong> was created. To set up auto deploy, choose a GitLab CI Yaml template and commit your changes. %{link_to_autodeploy_doc}"
msgstr ""

msgid "Branch has changed"
msgstr ""

msgid "Branch is already taken"
msgstr ""

msgid "Branch name"
msgstr ""

msgid "BranchSwitcherPlaceholder|Search branches"
msgstr ""

msgid "BranchSwitcherTitle|Switch branch"
msgstr ""

msgid "Branches"
msgstr ""

msgid "Branches|Active"
msgstr ""

msgid "Branches|Active branches"
msgstr ""

msgid "Branches|All"
msgstr ""

msgid "Branches|Cant find HEAD commit for this branch"
msgstr ""

msgid "Branches|Compare"
msgstr ""

msgid "Branches|Delete all branches that are merged into '%{default_branch}'"
msgstr ""

msgid "Branches|Delete branch"
msgstr ""

msgid "Branches|Delete merged branches"
msgstr ""

msgid "Branches|Delete protected branch"
msgstr ""

msgid "Branches|Delete protected branch '%{branch_name}'?"
msgstr ""

msgid "Branches|Deleting the '%{branch_name}' branch cannot be undone. Are you sure?"
msgstr ""

msgid "Branches|Deleting the merged branches cannot be undone. Are you sure?"
msgstr ""

msgid "Branches|Filter by branch name"
msgstr ""

msgid "Branches|Merged into %{default_branch}"
msgstr ""

msgid "Branches|New branch"
msgstr ""

msgid "Branches|No branches to show"
msgstr ""

msgid "Branches|Once you confirm and press %{delete_protected_branch}, it cannot be undone or recovered."
msgstr ""

msgid "Branches|Only a project maintainer or owner can delete a protected branch"
msgstr ""

msgid "Branches|Overview"
msgstr ""

msgid "Branches|Protected branches can be managed in %{project_settings_link}."
msgstr ""

msgid "Branches|Show active branches"
msgstr ""

msgid "Branches|Show all branches"
msgstr ""

msgid "Branches|Show more active branches"
msgstr ""

msgid "Branches|Show more stale branches"
msgstr ""

msgid "Branches|Show overview of the branches"
msgstr ""

msgid "Branches|Show stale branches"
msgstr ""

msgid "Branches|Sort by"
msgstr ""

msgid "Branches|Stale"
msgstr ""

msgid "Branches|Stale branches"
msgstr ""

msgid "Branches|The branch could not be updated automatically because it has diverged from its upstream counterpart."
msgstr ""

msgid "Branches|The default branch cannot be deleted"
msgstr ""

msgid "Branches|This branch hasn’t been merged into %{default_branch}."
msgstr ""

msgid "Branches|To avoid data loss, consider merging this branch before deleting it."
msgstr ""

msgid "Branches|To confirm, type %{branch_name_confirmation}:"
msgstr ""

msgid "Branches|To discard the local changes and overwrite the branch with the upstream version, delete it here and choose 'Update Now' above."
msgstr ""

msgid "Branches|You’re about to permanently delete the protected branch %{branch_name}."
msgstr ""

msgid "Branches|diverged from upstream"
msgstr ""

msgid "Branches|merged"
msgstr ""

msgid "Branches|project settings"
msgstr ""

msgid "Branches|protected"
msgstr ""

msgid "Browse Directory"
msgstr ""

msgid "Browse File"
msgstr ""

msgid "Browse Files"
msgstr ""

msgid "Browse files"
msgstr ""

msgid "Built-in"
msgstr ""

msgid "Business metrics (Custom)"
msgstr ""

msgid "By %{user_name}"
msgstr ""

msgid "ByAuthor|by"
msgstr ""

msgid "CHANGELOG"
msgstr ""

msgid "CI / CD"
msgstr ""

msgid "CI / CD Charts"
msgstr ""

msgid "CI / CD Settings"
msgstr ""

msgid "CI will run using the credentials assigned above."
msgstr ""

msgid "CI/CD"
msgstr ""

msgid "CI/CD configuration"
msgstr ""

msgid "CI/CD for external repo"
msgstr ""

msgid "CI/CD settings"
msgstr ""

msgid "CICD|Auto DevOps"
msgstr ""

msgid "CICD|Auto DevOps will automatically build, test, and deploy your application based on a predefined Continuous Integration and Delivery configuration."
msgstr ""

msgid "CICD|Automatic deployment to staging, manual deployment to production"
msgstr ""

msgid "CICD|Continuous deployment to production"
msgstr ""

msgid "CICD|Continuous deployment to production using timed incremental rollout"
msgstr ""

msgid "CICD|Default to Auto DevOps pipeline"
msgstr ""

msgid "CICD|Deployment strategy"
msgstr ""

msgid "CICD|Deployment strategy needs a domain name to work correctly."
msgstr ""

msgid "CICD|Do not set up a domain here if you are setting up multiple Kubernetes clusters with Auto DevOps."
msgstr ""

msgid "CICD|Jobs"
msgstr ""

msgid "CICD|Learn more about Auto DevOps"
msgstr ""

msgid "CICD|The Auto DevOps pipeline will run if no alternative CI configuration file is found."
msgstr ""

msgid "CICD|You need to specify a domain if you want to use Auto Review Apps and Auto Deploy stages."
msgstr ""

msgid "CICD|instance enabled"
msgstr ""

msgid "CONTRIBUTING"
msgstr ""

msgid "Callback URL"
msgstr ""

msgid "Can override approvers and approvals required per merge request"
msgstr ""

msgid "Can't find HEAD commit for this branch"
msgstr ""

msgid "Cancel"
msgstr ""

msgid "Cancel this job"
msgstr ""

msgid "Cannot be merged automatically"
msgstr ""

msgid "Cannot modify managed Kubernetes cluster"
msgstr ""

msgid "Certificate fingerprint"
msgstr ""

msgid "Change Weight"
msgstr ""

msgid "Change permissions"
msgstr ""

msgid "Change template"
msgstr ""

msgid "Change this value to influence how frequently the GitLab UI polls for updates."
msgstr ""

msgid "ChangeTypeActionLabel|Pick into branch"
msgstr ""

msgid "ChangeTypeActionLabel|Revert in branch"
msgstr ""

msgid "ChangeTypeAction|Cherry-pick"
msgstr ""

msgid "ChangeTypeAction|Revert"
msgstr ""

msgid "ChangeTypeAction|This will create a new commit in order to revert the existing changes."
msgstr ""

msgid "Changes are shown as if the <b>source</b> revision was being merged into the <b>target</b> revision."
msgstr ""

msgid "Changes suppressed. Click to show."
msgstr ""

msgid "Charts"
msgstr ""

msgid "Chat"
msgstr ""

msgid "Check the %{docs_link_start}documentation%{docs_link_end}."
msgstr ""

msgid "Checking %{text} availability…"
msgstr ""

msgid "Checking approval status"
msgstr ""

msgid "Checking branch availability..."
msgstr ""

msgid "Cherry-pick this commit"
msgstr ""

msgid "Cherry-pick this merge request"
msgstr ""

msgid "Choose <strong>Create archive</strong> and wait for archiving to complete."
msgstr ""

msgid "Choose <strong>Next</strong> at the bottom of the page."
msgstr ""

msgid "Choose File ..."
msgstr ""

msgid "Choose a branch/tag (e.g. %{master}) or enter a commit (e.g. %{sha}) to see what's changed or to create a merge request."
msgstr ""

msgid "Choose a file"
msgstr ""

msgid "Choose a template..."
msgstr ""

msgid "Choose a type..."
msgstr ""

msgid "Choose any color."
msgstr ""

msgid "Choose between <code>clone</code> or <code>fetch</code> to get the recent application code"
msgstr ""

msgid "Choose file..."
msgstr ""

msgid "Choose the top-level group for your repository imports."
msgstr ""

msgid "Choose which groups you wish to synchronize to this secondary node."
msgstr ""

msgid "Choose which repositories you want to connect and run CI/CD pipelines."
msgstr ""

msgid "Choose which repositories you want to import."
msgstr ""

msgid "Choose which shards you wish to synchronize to this secondary node."
msgstr ""

msgid "CiStatusLabel|canceled"
msgstr ""

msgid "CiStatusLabel|created"
msgstr ""

msgid "CiStatusLabel|delayed"
msgstr ""

msgid "CiStatusLabel|failed"
msgstr ""

msgid "CiStatusLabel|manual action"
msgstr ""

msgid "CiStatusLabel|passed"
msgstr ""

msgid "CiStatusLabel|passed with warnings"
msgstr ""

msgid "CiStatusLabel|pending"
msgstr ""

msgid "CiStatusLabel|skipped"
msgstr ""

msgid "CiStatusLabel|waiting for delayed job"
msgstr ""

msgid "CiStatusLabel|waiting for manual action"
msgstr ""

msgid "CiStatusText|blocked"
msgstr ""

msgid "CiStatusText|canceled"
msgstr ""

msgid "CiStatusText|created"
msgstr ""

msgid "CiStatusText|delayed"
msgstr ""

msgid "CiStatusText|failed"
msgstr ""

msgid "CiStatusText|manual"
msgstr ""

msgid "CiStatusText|passed"
msgstr ""

msgid "CiStatusText|pending"
msgstr ""

msgid "CiStatusText|skipped"
msgstr ""

msgid "CiStatus|running"
msgstr ""

msgid "CiVariables|Input variable key"
msgstr ""

msgid "CiVariables|Input variable value"
msgstr ""

msgid "CiVariables|Remove variable row"
msgstr ""

msgid "CiVariable|* (All environments)"
msgstr ""

msgid "CiVariable|All environments"
msgstr ""

msgid "CiVariable|Create wildcard"
msgstr ""

msgid "CiVariable|Error occurred while saving variables"
msgstr ""

msgid "CiVariable|New environment"
msgstr ""

msgid "CiVariable|Protected"
msgstr ""

msgid "CiVariable|Search environments"
msgstr ""

msgid "CiVariable|Toggle protected"
msgstr ""

msgid "CiVariable|Validation failed"
msgstr ""

msgid "ClassificationLabelUnavailable|is unavailable: %{reason}"
msgstr ""

msgid "Clear search"
msgstr ""

msgid "Clear search input"
msgstr ""

msgid "Click any <strong>project name</strong> in the project list below to navigate to the project milestone."
msgstr ""

msgid "Click the <strong>Download</strong> button and wait for downloading to complete."
msgstr ""

msgid "Click the <strong>Promote</strong> button in the top right corner to promote it to a group milestone."
msgstr ""

msgid "Click the <strong>Select none</strong> button on the right, since we only need \"Google Code Project Hosting\"."
msgstr ""

msgid "Click the button below to begin the install process by navigating to the Kubernetes page"
msgstr ""

msgid "Click to expand it."
msgstr ""

msgid "Click to expand text"
msgstr ""

msgid "Client authentication certificate"
msgstr ""

msgid "Client authentication key"
msgstr ""

msgid "Client authentication key password"
msgstr ""

msgid "Clients"
msgstr ""

msgid "Clone"
msgstr ""

msgid "Clone repository"
msgstr ""

msgid "Clone with %{http_label}"
msgstr ""

msgid "Clone with SSH"
msgstr ""

msgid "Close"
msgstr ""

msgid "Close epic"
msgstr ""

msgid "Closed"
msgstr ""

msgid "Closed issues"
msgstr ""

msgid "ClusterIntegration|%{appList} was successfully installed on your Kubernetes cluster"
msgstr ""

msgid "ClusterIntegration|%{boldNotice} This will add some extra resources like a load balancer, which may incur additional costs depending on the hosting provider your Kubernetes cluster is installed on. If you are using Google Kubernetes Engine, you can %{pricingLink}."
msgstr ""

msgid "ClusterIntegration|API URL"
msgstr ""

msgid "ClusterIntegration|Add Kubernetes cluster"
msgstr ""

msgid "ClusterIntegration|Add a Kubernetes cluster integration"
msgstr ""

msgid "ClusterIntegration|Adding a Kubernetes cluster to your group will automatically share the cluster across all your projects. Use review apps, deploy your applications, and easily run your pipelines for all projects using the same cluster."
msgstr ""

msgid "ClusterIntegration|Adding an integration to your group will share the cluster across all your projects."
msgstr ""

msgid "ClusterIntegration|Advanced options on this Kubernetes cluster's integration"
msgstr ""

msgid "ClusterIntegration|After installing Ingress, you will need to point your wildcard DNS at the generated external IP address in order to view your app after it is deployed. %{ingressHelpLink}"
msgstr ""

msgid "ClusterIntegration|An error occured while trying to fetch project zones: %{error}"
msgstr ""

msgid "ClusterIntegration|An error occurred when trying to contact the Google Cloud API. Please try again later."
msgstr ""

msgid "ClusterIntegration|An error occurred while trying to fetch your projects: %{error}"
msgstr ""

msgid "ClusterIntegration|An error occurred while trying to fetch zone machine types: %{error}"
msgstr ""

msgid "ClusterIntegration|Applications"
msgstr ""

msgid "ClusterIntegration|Are you sure you want to remove this Kubernetes cluster's integration? This will not delete your actual Kubernetes cluster."
msgstr ""

msgid "ClusterIntegration|CA Certificate"
msgstr ""

msgid "ClusterIntegration|Cert-Manager"
msgstr ""

msgid "ClusterIntegration|Cert-Manager is a native Kubernetes certificate management controller that helps with issuing certificates. Installing Cert-Manager on your cluster will issue a certificate by %{letsEncrypt} and ensure that certificates are valid and up-to-date."
msgstr ""

msgid "ClusterIntegration|Certificate Authority bundle (PEM format)"
msgstr ""

msgid "ClusterIntegration|Choose which applications to install on your Kubernetes cluster. Helm Tiller is required to install any of the following applications."
msgstr ""

msgid "ClusterIntegration|Choose which of your environments will use this cluster."
msgstr ""

msgid "ClusterIntegration|Clusters are utilized by selecting the nearest ancestor with a matching environment scope. For example, project clusters will override group clusters."
msgstr ""

msgid "ClusterIntegration|Copy API URL"
msgstr ""

msgid "ClusterIntegration|Copy CA Certificate"
msgstr ""

msgid "ClusterIntegration|Copy Ingress IP Address to clipboard"
msgstr ""

msgid "ClusterIntegration|Copy Jupyter Hostname to clipboard"
msgstr ""

msgid "ClusterIntegration|Copy Knative IP Address to clipboard"
msgstr ""

msgid "ClusterIntegration|Copy Kubernetes cluster name"
msgstr ""

msgid "ClusterIntegration|Copy Token"
msgstr ""

msgid "ClusterIntegration|Create Kubernetes cluster"
msgstr ""

msgid "ClusterIntegration|Did you know?"
msgstr ""

msgid "ClusterIntegration|Enable or disable GitLab's connection to your Kubernetes cluster."
msgstr ""

msgid "ClusterIntegration|Enable this setting if using role-based access control (RBAC)."
msgstr ""

msgid "ClusterIntegration|Enter the details for your Kubernetes cluster"
msgstr ""

msgid "ClusterIntegration|Environment scope"
msgstr ""

msgid "ClusterIntegration|Every new Google Cloud Platform (GCP) account receives $300 in credit upon %{sign_up_link}. In partnership with Google, GitLab is able to offer an additional $200 for both new and existing GCP accounts to get started with GitLab's Google Kubernetes Engine Integration."
msgstr ""

msgid "ClusterIntegration|Failed to configure Google Kubernetes Engine Cluster: %{message}"
msgstr ""

msgid "ClusterIntegration|Failed to request to Google Cloud Platform: %{message}"
msgstr ""

msgid "ClusterIntegration|Failed to run Kubeclient: %{message}"
msgstr ""

msgid "ClusterIntegration|Fetching machine types"
msgstr ""

msgid "ClusterIntegration|Fetching projects"
msgstr ""

msgid "ClusterIntegration|Fetching zones"
msgstr ""

msgid "ClusterIntegration|GitLab Integration"
msgstr ""

msgid "ClusterIntegration|GitLab Runner"
msgstr ""

msgid "ClusterIntegration|GitLab Runner connects to this project's repository and executes CI/CD jobs, pushing results back and deploying, applications to production."
msgstr ""

msgid "ClusterIntegration|Google Cloud Platform project"
msgstr ""

msgid "ClusterIntegration|Google Kubernetes Engine"
msgstr ""

msgid "ClusterIntegration|Google Kubernetes Engine project"
msgstr ""

msgid "ClusterIntegration|Group cluster"
msgstr ""

msgid "ClusterIntegration|Helm Tiller"
msgstr ""

msgid "ClusterIntegration|Helm streamlines installing and managing Kubernetes applications. Tiller runs inside of your Kubernetes Cluster, and manages releases of your charts."
msgstr ""

msgid "ClusterIntegration|Hide"
msgstr ""

msgid "ClusterIntegration|If you are setting up multiple clusters and are using Auto DevOps, %{help_link_start}read this first%{help_link_end}."
msgstr ""

msgid "ClusterIntegration|In order to show the health of the cluster, we'll need to provision your cluster with Prometheus to collect the required data."
msgstr ""

msgid "ClusterIntegration|Ingress"
msgstr ""

msgid "ClusterIntegration|Ingress IP Address"
msgstr ""

msgid "ClusterIntegration|Ingress gives you a way to route requests to services based on the request host or path, centralizing a number of services into a single entrypoint."
msgstr ""

msgid "ClusterIntegration|Install"
msgstr ""

msgid "ClusterIntegration|Install Prometheus"
msgstr ""

msgid "ClusterIntegration|Installed"
msgstr ""

msgid "ClusterIntegration|Installing"
msgstr ""

msgid "ClusterIntegration|Integrate Kubernetes cluster automation"
msgstr ""

msgid "ClusterIntegration|Integration status"
msgstr ""

msgid "ClusterIntegration|Issuer Email"
msgstr ""

msgid "ClusterIntegration|Issuers represent a certificate authority. You must provide an email address for your Issuer. "
msgstr ""

msgid "ClusterIntegration|Jupyter Hostname"
msgstr ""

msgid "ClusterIntegration|JupyterHub"
msgstr ""

msgid "ClusterIntegration|JupyterHub, a multi-user Hub, spawns, manages, and proxies multiple instances of the single-user Jupyter notebook server. JupyterHub can be used to serve notebooks to a class of students, a corporate data science group, or a scientific research group."
msgstr ""

msgid "ClusterIntegration|Knative"
msgstr ""

msgid "ClusterIntegration|Knative Domain Name:"
msgstr ""

msgid "ClusterIntegration|Knative IP Address:"
msgstr ""

msgid "ClusterIntegration|Knative extends Kubernetes to provide a set of middleware components that are essential to build modern, source-centric, and container-based applications that can run anywhere: on premises, in the cloud, or even in a third-party data center."
msgstr ""

msgid "ClusterIntegration|Kubernetes cluster"
msgstr ""

msgid "ClusterIntegration|Kubernetes cluster details"
msgstr ""

msgid "ClusterIntegration|Kubernetes cluster health"
msgstr ""

msgid "ClusterIntegration|Kubernetes cluster is being created on Google Kubernetes Engine..."
msgstr ""

msgid "ClusterIntegration|Kubernetes cluster name"
msgstr ""

msgid "ClusterIntegration|Kubernetes cluster was successfully created on Google Kubernetes Engine. Refresh the page to see Kubernetes cluster's details"
msgstr ""

msgid "ClusterIntegration|Kubernetes clusters allow you to use review apps, deploy your applications, run your pipelines, and much more in an easy way."
msgstr ""

msgid "ClusterIntegration|Kubernetes clusters can be used to deploy applications and to provide Review Apps for this project"
msgstr ""

msgid "ClusterIntegration|Learn more about %{help_link_start_machine_type}machine types%{help_link_end} and %{help_link_start_pricing}pricing%{help_link_end}."
msgstr ""

msgid "ClusterIntegration|Learn more about %{help_link_start}zones%{help_link_end}."
msgstr ""

msgid "ClusterIntegration|Learn more about Kubernetes"
msgstr ""

msgid "ClusterIntegration|Learn more about group Kubernetes clusters"
msgstr ""

msgid "ClusterIntegration|Let's Encrypt"
msgstr ""

msgid "ClusterIntegration|Machine type"
msgstr ""

msgid "ClusterIntegration|Make sure your account %{link_to_requirements} to create Kubernetes clusters"
msgstr ""

msgid "ClusterIntegration|Manage"
msgstr ""

msgid "ClusterIntegration|Manage your Kubernetes cluster by visiting %{link_gke}"
msgstr ""

msgid "ClusterIntegration|More information"
msgstr ""

msgid "ClusterIntegration|No machine types matched your search"
msgstr ""

msgid "ClusterIntegration|No projects found"
msgstr ""

msgid "ClusterIntegration|No projects matched your search"
msgstr ""

msgid "ClusterIntegration|No zones matched your search"
msgstr ""

msgid "ClusterIntegration|Note:"
msgstr ""

msgid "ClusterIntegration|Number of nodes"
msgstr ""

msgid "ClusterIntegration|Please enter access information for your Kubernetes cluster. If you need help, you can read our %{link_to_help_page} on Kubernetes"
msgstr ""

msgid "ClusterIntegration|Please make sure that your Google account meets the following requirements:"
msgstr ""

msgid "ClusterIntegration|Point a wildcard DNS to this generated IP address in order to access your application after it has been deployed."
msgstr ""

msgid "ClusterIntegration|Project cluster"
msgstr ""

msgid "ClusterIntegration|Project namespace"
msgstr ""

msgid "ClusterIntegration|Project namespace (optional, unique)"
msgstr ""

msgid "ClusterIntegration|Prometheus"
msgstr ""

msgid "ClusterIntegration|Prometheus is an open-source monitoring system with %{gitlabIntegrationLink} to monitor deployed applications."
msgstr ""

msgid "ClusterIntegration|RBAC-enabled cluster"
msgstr ""

msgid "ClusterIntegration|Read our %{link_to_help_page} on Kubernetes cluster integration."
msgstr ""

msgid "ClusterIntegration|Remove Kubernetes cluster integration"
msgstr ""

msgid "ClusterIntegration|Remove integration"
msgstr ""

msgid "ClusterIntegration|Remove this Kubernetes cluster's configuration from this project. This will not delete your actual Kubernetes cluster."
msgstr ""

msgid "ClusterIntegration|Replace this with your own hostname if you want. If you do so, point hostname to Ingress IP Address from above."
msgstr ""

msgid "ClusterIntegration|Request to begin installing failed"
msgstr ""

msgid "ClusterIntegration|Save changes"
msgstr ""

msgid "ClusterIntegration|Search machine types"
msgstr ""

msgid "ClusterIntegration|Search projects"
msgstr ""

msgid "ClusterIntegration|Search zones"
msgstr ""

msgid "ClusterIntegration|See and edit the details for your Kubernetes cluster"
msgstr ""

msgid "ClusterIntegration|Select machine type"
msgstr ""

msgid "ClusterIntegration|Select project"
msgstr ""

msgid "ClusterIntegration|Select project and zone to choose machine type"
msgstr ""

msgid "ClusterIntegration|Select project to choose zone"
msgstr ""

msgid "ClusterIntegration|Select zone"
msgstr ""

msgid "ClusterIntegration|Select zone to choose machine type"
msgstr ""

msgid "ClusterIntegration|Service token"
msgstr ""

msgid "ClusterIntegration|Show"
msgstr ""

msgid "ClusterIntegration|Something went wrong on our end."
msgstr ""

msgid "ClusterIntegration|Something went wrong while creating your Kubernetes cluster on Google Kubernetes Engine"
msgstr ""

msgid "ClusterIntegration|Something went wrong while installing %{title}"
msgstr ""

msgid "ClusterIntegration|The IP address is in the process of being assigned. Please check your Kubernetes cluster or Quotas on Google Kubernetes Engine if it takes a long time."
msgstr ""

msgid "ClusterIntegration|This account must have permissions to create a Kubernetes cluster in the %{link_to_container_project} specified below"
msgstr ""

msgid "ClusterIntegration|This option will allow you to install applications on RBAC clusters."
msgstr ""

msgid "ClusterIntegration|Toggle Kubernetes cluster"
msgstr ""

msgid "ClusterIntegration|Token"
msgstr ""

msgid "ClusterIntegration|Validating project billing status"
msgstr ""

msgid "ClusterIntegration|We could not verify that one of your projects on GCP has billing enabled. Please try again."
msgstr ""

msgid "ClusterIntegration|With a Kubernetes cluster associated to this project, you can use review apps, deploy your applications, run your pipelines, and much more in an easy way."
msgstr ""

msgid "ClusterIntegration|You must first install Helm Tiller before installing the applications below"
msgstr ""

msgid "ClusterIntegration|You must have an RBAC-enabled cluster to install Knative."
msgstr ""

msgid "ClusterIntegration|Your account must have %{link_to_kubernetes_engine}"
msgstr ""

msgid "ClusterIntegration|Zone"
msgstr ""

msgid "ClusterIntegration|access to Google Kubernetes Engine"
msgstr ""

msgid "ClusterIntegration|check the pricing here"
msgstr ""

msgid "ClusterIntegration|documentation"
msgstr ""

msgid "ClusterIntegration|help page"
msgstr ""

msgid "ClusterIntegration|meets the requirements"
msgstr ""

msgid "ClusterIntegration|properly configured"
msgstr ""

msgid "ClusterIntegration|sign up"
msgstr ""

msgid "Code owners"
msgstr ""

msgid "Cohorts"
msgstr ""

msgid "Collapse"
msgstr ""

msgid "Collapse sidebar"
msgstr ""

msgid "Command line instructions"
msgstr ""

msgid "Comment"
msgstr ""

msgid "Comment & close %{noteable_name}"
msgstr ""

msgid "Comment & reopen %{noteable_name}"
msgstr ""

msgid "Comment & resolve discussion"
msgstr ""

msgid "Comment & unresolve discussion"
msgstr ""

msgid "Comment form position"
msgstr ""

msgid "Comments"
msgstr ""

msgid "Commit"
msgid_plural "Commits"
msgstr[0] ""
msgstr[1] ""

msgid "Commit Message"
msgstr ""

msgid "Commit duration in minutes for last 30 commits"
msgstr ""

msgid "Commit message"
msgstr ""

msgid "Commit statistics for %{ref} %{start_time} - %{end_time}"
msgstr ""

msgid "Commit to %{branchName} branch"
msgstr ""

msgid "CommitBoxTitle|Commit"
msgstr ""

msgid "CommitMessage|Add %{file_name}"
msgstr ""

msgid "CommitWidget|authored"
msgstr ""

msgid "Commits"
msgstr ""

msgid "Commits feed"
msgstr ""

msgid "Commits per day hour (UTC)"
msgstr ""

msgid "Commits per day of month"
msgstr ""

msgid "Commits per weekday"
msgstr ""

msgid "Commits|An error occurred while fetching merge requests data."
msgstr ""

msgid "Commits|Commit: %{commitText}"
msgstr ""

msgid "Commits|History"
msgstr ""

msgid "Commits|No related merge requests found"
msgstr ""

msgid "Committed by"
msgstr ""

msgid "Commit…"
msgstr ""

msgid "Compare"
msgstr ""

msgid "Compare Git revisions"
msgstr ""

msgid "Compare Revisions"
msgstr ""

msgid "Compare changes with the last commit"
msgstr ""

msgid "Compare changes with the merge request target branch"
msgstr ""

msgid "CompareBranches|%{source_branch} and %{target_branch} are the same."
msgstr ""

msgid "CompareBranches|Compare"
msgstr ""

msgid "CompareBranches|Source"
msgstr ""

msgid "CompareBranches|Target"
msgstr ""

msgid "CompareBranches|There isn't anything to compare."
msgstr ""

msgid "Confidential"
msgstr ""

msgid "Confidentiality"
msgstr ""

msgid "Configure GitLab runners to start using the Web Terminal. %{helpStart}Learn more.%{helpEnd}"
msgstr ""

msgid "Configure Gitaly timeouts."
msgstr ""

msgid "Configure Tracing"
msgstr ""

msgid "Configure a <code>.gitlab-webide.yml</code> file in the <code>.gitlab</code> directory to start using the Web Terminal. %{helpStart}Learn more.%{helpEnd}"
msgstr ""

msgid "Configure automatic git checks and housekeeping on repositories."
msgstr ""

msgid "Configure limits for web and API requests."
msgstr ""

msgid "Configure push mirrors."
msgstr ""

msgid "Configure storage path settings."
msgstr ""

msgid "Configure the %{link} integration."
msgstr ""

msgid "Configure the way a user creates a new account."
msgstr ""

msgid "Connect"
msgstr ""

msgid "Connect all repositories"
msgstr ""

msgid "Connect repositories from GitHub"
msgstr ""

msgid "Connect your external repositories, and CI/CD pipelines will run for new commits. A GitLab project will be created with only CI/CD features enabled."
msgstr ""

msgid "Connecting..."
msgstr ""

msgid "Container Registry"
msgstr ""

msgid "ContainerRegistry|Created"
msgstr ""

msgid "ContainerRegistry|First log in to GitLab&rsquo;s Container Registry using your GitLab username and password. If you have %{link_2fa} you need to use a %{link_token}:"
msgstr ""

msgid "ContainerRegistry|GitLab supports up to 3 levels of image names. The following examples of images are valid for your project:"
msgstr ""

msgid "ContainerRegistry|How to use the Container Registry"
msgstr ""

msgid "ContainerRegistry|Learn more about"
msgstr ""

msgid "ContainerRegistry|No tags in Container Registry for this container image."
msgstr ""

msgid "ContainerRegistry|Once you log in, you&rsquo;re free to create and upload a container image using the common %{build} and %{push} commands"
msgstr ""

msgid "ContainerRegistry|Remove repository"
msgstr ""

msgid "ContainerRegistry|Remove tag"
msgstr ""

msgid "ContainerRegistry|Size"
msgstr ""

msgid "ContainerRegistry|Tag"
msgstr ""

msgid "ContainerRegistry|Tag ID"
msgstr ""

msgid "ContainerRegistry|Use different image names"
msgstr ""

msgid "ContainerRegistry|With the Docker Container Registry integrated into GitLab, every project can have its own space to store its Docker images."
msgstr ""

msgid "ContainerRegistry|You can also use a %{deploy_token} for read-only access to the registry images."
msgstr ""

msgid "Continue"
msgstr ""

msgid "Continue to the next step"
msgstr ""

msgid "Continuous Integration and Deployment"
msgstr ""

msgid "Contribute to GitLab"
msgstr ""

msgid "Contribution"
msgstr ""

msgid "Contribution Charts"
msgstr ""

msgid "Contributions for <strong>%{calendar_date}</strong>"
msgstr ""

msgid "Contributions per group member"
msgstr ""

msgid "Contributors"
msgstr ""

msgid "ContributorsPage|%{startDate} – %{endDate}"
msgstr ""

msgid "ContributorsPage|Building repository graph."
msgstr ""

msgid "ContributorsPage|Commits to %{branch_name}, excluding merge commits. Limited to 6,000 commits."
msgstr ""

msgid "ContributorsPage|Please wait a moment, this page will automatically refresh when ready."
msgstr ""

msgid "Control the display of third party offers."
msgstr ""

msgid "Control the maximum concurrency of LFS/attachment backfill for this secondary node"
msgstr ""

msgid "Control the maximum concurrency of repository backfill for this secondary node"
msgstr ""

msgid "Control the maximum concurrency of verification operations for this Geo node"
msgstr ""

msgid "Control the minimum interval in days that a repository should be reverified for this primary node"
msgstr ""

msgid "ConvDev Index"
msgstr ""

msgid "Copy %{http_label} clone URL"
msgstr ""

msgid "Copy %{protocol} clone URL"
msgstr ""

msgid "Copy ID to clipboard"
msgstr ""

msgid "Copy SSH clone URL"
msgstr ""

msgid "Copy SSH public key"
msgstr ""

msgid "Copy SSH public key to clipboard"
msgstr ""

msgid "Copy URL to clipboard"
msgstr ""

msgid "Copy branch name to clipboard"
msgstr ""

msgid "Copy command to clipboard"
msgstr ""

msgid "Copy commit SHA to clipboard"
msgstr ""

msgid "Copy file path to clipboard"
msgstr ""

msgid "Copy incoming email address to clipboard"
msgstr ""

msgid "Copy link"
msgstr ""

msgid "Copy name to clipboard"
msgstr ""

msgid "Copy reference to clipboard"
msgstr ""

msgid "Copy secret to clipboard"
msgstr ""

msgid "Copy to clipboard"
msgstr ""

msgid "Copy token to clipboard"
msgstr ""

msgid "Could not retrieve the pipeline status. For troubleshooting steps, read the %{linkStart}documentation.%{linkEnd}"
msgstr ""

msgid "Create"
msgstr ""

msgid "Create New Directory"
msgstr ""

msgid "Create a new branch"
msgstr ""

msgid "Create a new branch and merge request"
msgstr ""

msgid "Create a new issue"
msgstr ""

msgid "Create a new repository"
msgstr ""

msgid "Create a personal access token on your account to pull or push via %{protocol}."
msgstr ""

msgid "Create branch"
msgstr ""

msgid "Create commit"
msgstr ""

msgid "Create directory"
msgstr ""

msgid "Create empty repository"
msgstr ""

msgid "Create epic"
msgstr ""

msgid "Create file"
msgstr ""

msgid "Create group"
msgstr ""

msgid "Create group label"
msgstr ""

msgid "Create issue"
msgstr ""

msgid "Create lists from labels. Issues with that label appear in that list."
msgstr ""

msgid "Create merge request"
msgstr ""

msgid "Create merge request and branch"
msgstr ""

msgid "Create new branch"
msgstr ""

msgid "Create new directory"
msgstr ""

msgid "Create new file"
msgstr ""

msgid "Create new file or directory"
msgstr ""

msgid "Create new label"
msgstr ""

msgid "Create new..."
msgstr ""

msgid "Create project label"
msgstr ""

msgid "Create your first page"
msgstr ""

msgid "CreateTag|Tag"
msgstr ""

msgid "CreateTokenToCloneLink|create a personal access token"
msgstr ""

msgid "Created"
msgstr ""

msgid "Created At"
msgstr ""

msgid "Created by me"
msgstr ""

msgid "Created on"
msgstr ""

msgid "Created on:"
msgstr ""

msgid "Creating epic"
msgstr ""

msgid "Cron Timezone"
msgstr ""

msgid "Cron syntax"
msgstr ""

msgid "Current Branch"
msgstr ""

msgid "Current node"
msgstr ""

msgid "CurrentUser|Profile"
msgstr ""

msgid "CurrentUser|Settings"
msgstr ""

msgid "Custom CI config path"
msgstr ""

msgid "Custom hostname (for private commit emails)"
msgstr ""

msgid "Custom notification events"
msgstr ""

msgid "Custom notification levels are the same as participating levels. With custom notification levels you will also receive notifications for select events. To find out more, check out %{notification_link}."
msgstr ""

msgid "Custom project templates"
msgstr ""

msgid "Custom project templates have not been set up for groups that you are a member of. They are enabled from a group’s settings page. Contact your group’s Owner or Maintainer to setup custom project templates."
msgstr ""

msgid "Customize colors"
msgstr ""

msgid "Customize how FogBugz email addresses and usernames are imported into GitLab. In the next step, you'll be able to select the projects you want to import."
msgstr ""

msgid "Customize how Google Code email addresses and usernames are imported into GitLab. In the next step, you'll be able to select the projects you want to import."
msgstr ""

msgid "Customize your merge request approval settings."
msgstr ""

msgid "Customize your pipeline configuration, view your pipeline status and coverage report."
msgstr ""

msgid "Cycle Analytics"
msgstr ""

msgid "Cycle Analytics gives an overview of how much time it takes to go from idea to production in your project."
msgstr ""

msgid "CycleAnalyticsStage|Code"
msgstr ""

msgid "CycleAnalyticsStage|Issue"
msgstr ""

msgid "CycleAnalyticsStage|Plan"
msgstr ""

msgid "CycleAnalyticsStage|Production"
msgstr ""

msgid "CycleAnalyticsStage|Review"
msgstr ""

msgid "CycleAnalyticsStage|Staging"
msgstr ""

msgid "CycleAnalyticsStage|Test"
msgstr ""

msgid "Dashboard"
msgstr ""

msgid "DashboardProjects|All"
msgstr ""

msgid "DashboardProjects|Personal"
msgstr ""

msgid "Date picker"
msgstr ""

msgid "Debug"
msgstr ""

msgid "Dec"
msgstr ""

msgid "December"
msgstr ""

msgid "Decline"
msgstr ""

msgid "Decline and sign out"
msgstr ""

msgid "Default Branch"
msgstr ""

msgid "Default classification label"
msgstr ""

msgid "Default: Directly import the Google Code email address or username"
msgstr ""

msgid "Default: Map a FogBugz account ID to a full name"
msgstr ""

msgid "Define a custom pattern with cron syntax"
msgstr ""

msgid "Define environments in the deploy stage(s) in <code>.gitlab-ci.yml</code> to track deployments here."
msgstr ""

msgid "DelayedJobs|Are you sure you want to run %{jobName} immediately? Otherwise this job will run automatically after it's timer finishes."
msgstr ""

msgid "DelayedJobs|Are you sure you want to run %{job_name} immediately? This job will run automatically after it's timer finishes."
msgstr ""

msgid "DelayedJobs|Start now"
msgstr ""

msgid "DelayedJobs|Unschedule"
msgstr ""

msgid "DelayedJobs|delayed"
msgstr ""

msgid "Delete"
msgstr ""

msgid "Delete Package"
msgstr ""

msgid "Delete Snippet"
msgstr ""

msgid "Delete comment"
msgstr ""

msgid "Delete list"
msgstr ""

msgid "Delete this attachment"
msgstr ""

msgid "Deleted"
msgstr ""

msgid "Deny"
msgstr ""

msgid "Deploy"
msgid_plural "Deploys"
msgstr[0] ""
msgstr[1] ""

msgid "Deploy Keys"
msgstr ""

msgid "DeployKeys|+%{count} others"
msgstr ""

msgid "DeployKeys|Current project"
msgstr ""

msgid "DeployKeys|Deploy key"
msgstr ""

msgid "DeployKeys|Enabled deploy keys"
msgstr ""

msgid "DeployKeys|Error enabling deploy key"
msgstr ""

msgid "DeployKeys|Error getting deploy keys"
msgstr ""

msgid "DeployKeys|Error removing deploy key"
msgstr ""

msgid "DeployKeys|Expand %{count} other projects"
msgstr ""

msgid "DeployKeys|Loading deploy keys"
msgstr ""

msgid "DeployKeys|No deploy keys found. Create one with the form above."
msgstr ""

msgid "DeployKeys|Privately accessible deploy keys"
msgstr ""

msgid "DeployKeys|Project usage"
msgstr ""

msgid "DeployKeys|Publicly accessible deploy keys"
msgstr ""

msgid "DeployKeys|Read access only"
msgstr ""

msgid "DeployKeys|Write access allowed"
msgstr ""

msgid "DeployKeys|You are going to remove this deploy key. Are you sure?"
msgstr ""

msgid "DeployTokens|Active Deploy Tokens (%{active_tokens})"
msgstr ""

msgid "DeployTokens|Add a deploy token"
msgstr ""

msgid "DeployTokens|Allows read-only access to the registry images"
msgstr ""

msgid "DeployTokens|Allows read-only access to the repository"
msgstr ""

msgid "DeployTokens|Copy deploy token to clipboard"
msgstr ""

msgid "DeployTokens|Copy username to clipboard"
msgstr ""

msgid "DeployTokens|Create deploy token"
msgstr ""

msgid "DeployTokens|Created"
msgstr ""

msgid "DeployTokens|Deploy Tokens"
msgstr ""

msgid "DeployTokens|Deploy tokens allow read-only access to your repository and registry images."
msgstr ""

msgid "DeployTokens|Expires"
msgstr ""

msgid "DeployTokens|Name"
msgstr ""

msgid "DeployTokens|Pick a name for the application, and we'll give you a unique deploy token."
msgstr ""

msgid "DeployTokens|Revoke"
msgstr ""

msgid "DeployTokens|Revoke %{name}"
msgstr ""

msgid "DeployTokens|Scopes"
msgstr ""

msgid "DeployTokens|This action cannot be undone."
msgstr ""

msgid "DeployTokens|This project has no active Deploy Tokens."
msgstr ""

msgid "DeployTokens|Use this token as a password. Make sure you save it - you won't be able to access it again."
msgstr ""

msgid "DeployTokens|Use this username as a login."
msgstr ""

msgid "DeployTokens|Username"
msgstr ""

msgid "DeployTokens|You are about to revoke"
msgstr ""

msgid "DeployTokens|Your New Deploy Token"
msgstr ""

msgid "DeployTokens|Your new project deploy token has been created."
msgstr ""

msgid "Deployed to"
msgstr ""

msgid "Deploying to"
msgstr ""

msgid "Deprioritize label"
msgstr ""

msgid "Descending"
msgstr ""

msgid "Description"
msgstr ""

msgid "Description templates allow you to define context-specific templates for issue and merge request description fields for your project."
msgstr ""

msgid "Description:"
msgstr ""

msgid "Destroy"
msgstr ""

msgid "Details"
msgstr ""

msgid "Detect host keys"
msgstr ""

msgid "Diff content limits"
msgstr ""

msgid "Diff limits"
msgstr ""

msgid "Diffs|No file name available"
msgstr ""

msgid "Diffs|Something went wrong while fetching diff lines."
msgstr ""

msgid "Direction"
msgstr ""

msgid "Directory name"
msgstr ""

msgid "Disable"
msgstr ""

msgid "Disable for this project"
msgstr ""

msgid "Disable group Runners"
msgstr ""

msgid "Disable shared Runners"
msgstr ""

msgid "Disabled"
msgstr ""

msgid "Discard"
msgstr ""

msgid "Discard all changes"
msgstr ""

msgid "Discard all unstaged changes?"
msgstr ""

msgid "Discard changes"
msgstr ""

msgid "Discard changes to %{path}?"
msgstr ""

msgid "Discard draft"
msgstr ""

msgid "Discard review"
msgstr ""

msgid "Discover GitLab Geo"
msgstr ""

msgid "Discover projects, groups and snippets. Share your projects with others"
msgstr ""

msgid "Discuss a specific suggestion or question"
msgstr ""

msgid "Discuss a specific suggestion or question that needs to be resolved"
msgstr ""

msgid "Dismiss"
msgstr ""

msgid "Dismiss Cycle Analytics introduction box"
msgstr ""

msgid "Dismiss Merge Request promotion"
msgstr ""

msgid "Dismiss trial promotion"
msgstr ""

msgid "Do you want to customize how Google Code email addresses and usernames are imported into GitLab?"
msgstr ""

msgid "Documentation for popular identity providers"
msgstr ""

msgid "Domain"
msgstr ""

msgid "Don't show again"
msgstr ""

msgid "Done"
msgstr ""

msgid "Download"
msgstr ""

msgid "Download asset"
msgstr ""

msgid "Download tar"
msgstr ""

msgid "Download tar.bz2"
msgstr ""

msgid "Download tar.gz"
msgstr ""

msgid "Download zip"
msgstr ""

msgid "DownloadArtifacts|Download"
msgstr ""

msgid "DownloadCommit|Email Patches"
msgstr ""

msgid "DownloadCommit|Plain Diff"
msgstr ""

msgid "DownloadSource|Download"
msgstr ""

msgid "Downstream"
msgstr ""

msgid "Downvotes"
msgstr ""

msgid "Due date"
msgstr ""

msgid "During this process, you’ll be asked for URLs from GitLab’s side. Use the URLs shown below."
msgstr ""

msgid "Each Runner can be in one of the following states:"
msgstr ""

msgid "Edit"
msgstr ""

msgid "Edit Label"
msgstr ""

msgid "Edit Pipeline Schedule %{id}"
msgstr ""

msgid "Edit Snippet"
msgstr ""

msgid "Edit application"
msgstr ""

msgid "Edit comment"
msgstr ""

msgid "Edit environment"
msgstr ""

msgid "Edit files in the editor and commit changes here"
msgstr ""

msgid "Edit group: %{group_name}"
msgstr ""

msgid "Edit identity for %{user_name}"
msgstr ""

msgid "Edit issues"
msgstr ""

msgid "Elasticsearch"
msgstr ""

msgid "Elasticsearch integration. Elasticsearch AWS IAM."
msgstr ""

msgid "Email"
msgstr ""

msgid "Email patch"
msgstr ""

msgid "Emails"
msgstr ""

msgid "Embed"
msgstr ""

msgid "Empty file"
msgstr ""

msgid "Enable"
msgstr ""

msgid "Enable Auto DevOps"
msgstr ""

msgid "Enable Pseudonymizer data collection"
msgstr ""

msgid "Enable SAML authentication for this group"
msgstr ""

msgid "Enable Sentry for error reporting and logging."
msgstr ""

msgid "Enable and configure InfluxDB metrics."
msgstr ""

msgid "Enable and configure Prometheus metrics."
msgstr ""

msgid "Enable classification control using an external service"
msgstr ""

msgid "Enable error tracking"
msgstr ""

msgid "Enable for this project"
msgstr ""

msgid "Enable group Runners"
msgstr ""

msgid "Enable or disable the Pseudonymizer data collection."
msgstr ""

msgid "Enable or disable version check and usage ping."
msgstr ""

msgid "Enable reCAPTCHA or Akismet and set IP limits."
msgstr ""

msgid "Enable self approval of merge requests"
msgstr ""

msgid "Enable shared Runners"
msgstr ""

msgid "Enable the Performance Bar for a given group."
msgstr ""

msgid "Enable usage ping"
msgstr ""

msgid "Enable usage ping to get an overview of how you are using GitLab from a feature perspective."
msgstr ""

msgid "Enabled"
msgstr ""

msgid "Ends at (UTC)"
msgstr ""

msgid "Enter in your Bitbucket Server URL and personal access token below"
msgstr ""

msgid "Enter the issue description"
msgstr ""

msgid "Enter the issue title"
msgstr ""

msgid "Enter the merge request description"
msgstr ""

msgid "Enter the merge request title"
msgstr ""

msgid "Enter your Sentry API URL"
msgstr ""

msgid "Environment variables"
msgstr ""

msgid "Environment variables are applied to environments via the runner. They can be protected by only exposing them to protected branches or tags. You can use environment variables for passwords, secret keys, or whatever you want."
msgstr ""

msgid "Environment variables are configured by your administrator to be %{link_start}protected%{link_end} by default"
msgstr ""

msgid "Environments"
msgstr ""

msgid "Environments allow you to track deployments of your application %{link_to_read_more}."
msgstr ""

msgid "Environments|An error occurred while fetching the environments."
msgstr ""

msgid "Environments|An error occurred while making the request."
msgstr ""

msgid "Environments|An error occurred while stopping the environment, please try again"
msgstr ""

msgid "Environments|Are you sure you want to stop this environment?"
msgstr ""

msgid "Environments|Commit"
msgstr ""

msgid "Environments|Deploy to..."
msgstr ""

msgid "Environments|Deployment"
msgstr ""

msgid "Environments|Environment"
msgstr ""

msgid "Environments|Environments"
msgstr ""

msgid "Environments|Environments are places where code gets deployed, such as staging or production."
msgstr ""

msgid "Environments|Job"
msgstr ""

msgid "Environments|Learn more about stopping environments"
msgstr ""

msgid "Environments|New environment"
msgstr ""

msgid "Environments|No deployments yet"
msgstr ""

msgid "Environments|No pod name has been specified"
msgstr ""

msgid "Environments|Note that this action will stop the environment, but it will %{emphasisStart}not%{emphasisEnd} have an effect on any existing deployment due to no “stop environment action” being defined in the %{ciConfigLinkStart}.gitlab-ci.yml%{ciConfigLinkEnd} file."
msgstr ""

msgid "Environments|Note that this action will stop the environment, but it will %{emphasis_start}not%{emphasis_end} have an effect on any existing deployment due to no “stop environment action” being defined in the %{ci_config_link_start}.gitlab-ci.yml%{ci_config_link_end} file."
msgstr ""

msgid "Environments|Open live environment"
msgstr ""

msgid "Environments|Pod logs from"
msgstr ""

msgid "Environments|Re-deploy to environment"
msgstr ""

msgid "Environments|Read more about environments"
msgstr ""

msgid "Environments|Rollback environment"
msgstr ""

msgid "Environments|Show all"
msgstr ""

msgid "Environments|Stop"
msgstr ""

msgid "Environments|Stop environment"
msgstr ""

msgid "Environments|Stopping"
msgstr ""

msgid "Environments|Updated"
msgstr ""

msgid "Environments|You don't have any environments right now"
msgstr ""

msgid "Environments|protected"
msgstr ""

msgid "Epic"
msgstr ""

msgid "Epic will be removed! Are you sure?"
msgstr ""

msgid "Epics"
msgstr ""

msgid "Epics Roadmap"
msgstr ""

msgid "Epics let you manage your portfolio of projects more efficiently and with less effort"
msgstr ""

msgid "Epics|An error occurred while saving %{epicDateType} date"
msgstr ""

msgid "Epics|How can I solve this?"
msgstr ""

msgid "Epics|More information"
msgstr ""

msgid "Epics|These dates affect how your epics appear in the roadmap. Dates from milestones come from the milestones assigned to issues in the epic. You can also set fixed dates or remove them entirely."
msgstr ""

msgid "Epics|To schedule your epic's %{epicDateType} date based on milestones, assign a milestone with a %{epicDateType} date to any issue in the epic."
msgstr ""

msgid "Epics|due"
msgstr ""

msgid "Epics|start"
msgstr ""

msgid "Error"
msgstr ""

msgid "Error Reporting and Logging"
msgstr ""

msgid "Error Tracking"
msgstr ""

msgid "Error creating epic"
msgstr ""

msgid "Error fetching contributors data."
msgstr ""

msgid "Error fetching labels."
msgstr ""

msgid "Error fetching network graph."
msgstr ""

msgid "Error fetching refs"
msgstr ""

msgid "Error fetching usage ping data."
msgstr ""

msgid "Error loading branch data. Please try again."
msgstr ""

msgid "Error loading branches."
msgstr ""

msgid "Error loading last commit."
msgstr ""

msgid "Error loading markdown preview"
msgstr ""

msgid "Error loading merge requests."
msgstr ""

msgid "Error loading project data. Please try again."
msgstr ""

msgid "Error loading template types."
msgstr ""

msgid "Error loading template."
msgstr ""

msgid "Error occurred when toggling the notification subscription"
msgstr ""

msgid "Error saving label update."
msgstr ""

msgid "Error updating status for all todos."
msgstr ""

msgid "Error updating todo status."
msgstr ""

msgid "Error while loading the merge request. Please try again."
msgstr ""

msgid "Errors"
msgstr ""

msgid "Estimated"
msgstr ""

msgid "EventFilterBy|Filter by all"
msgstr ""

msgid "EventFilterBy|Filter by comments"
msgstr ""

msgid "EventFilterBy|Filter by issue events"
msgstr ""

msgid "EventFilterBy|Filter by merge events"
msgstr ""

msgid "EventFilterBy|Filter by push events"
msgstr ""

msgid "EventFilterBy|Filter by team"
msgstr ""

msgid "Events"
msgstr ""

msgid "Every %{action} attempt has failed: %{job_error_message}. Please try again."
msgstr ""

msgid "Every day (at 4:00am)"
msgstr ""

msgid "Every month (on the 1st at 4:00am)"
msgstr ""

msgid "Every week (Sundays at 4:00am)"
msgstr ""

msgid "Everyone"
msgstr ""

msgid "Everyone can contribute"
msgstr ""

msgid "Existing Git repository"
msgstr ""

msgid "Existing folder"
msgstr ""

msgid "Expand"
msgstr ""

msgid "Expand all"
msgstr ""

msgid "Expand sidebar"
msgstr ""

msgid "Expiration date"
msgstr ""

msgid "Expired %{expiredOn}"
msgstr ""

msgid "Expires in %{expires_at}"
msgstr ""

msgid "Explain the problem. If appropriate, provide a link to the relevant issue or comment."
msgstr ""

msgid "Explore"
msgstr ""

msgid "Explore GitLab"
msgstr ""

msgid "Explore Groups"
msgstr ""

msgid "Explore groups"
msgstr ""

msgid "Explore projects"
msgstr ""

msgid "Explore public groups"
msgstr ""

msgid "Export as CSV"
msgstr ""

msgid "Export issues"
msgstr ""

msgid "External Classification Policy Authorization"
msgstr ""

msgid "External URL"
msgstr ""

<<<<<<< HEAD
msgid "External authentication"
msgstr ""

msgid "External authorization denied access to this project"
msgstr ""

msgid "External authorization request timeout"
msgstr ""

msgid "ExternalAuthorizationService|Classification Label"
msgstr ""

msgid "ExternalAuthorizationService|Classification label"
msgstr ""

msgid "ExternalAuthorizationService|When no classification label is set the default label `%{default_label}` will be used."
=======
msgid "External Wiki"
>>>>>>> 361949ab
msgstr ""

msgid "Facebook"
msgstr ""

msgid "Failed"
msgstr ""

msgid "Failed Jobs"
msgstr ""

msgid "Failed to change the owner"
msgstr ""

msgid "Failed to check related branches."
msgstr ""

msgid "Failed to deploy to"
msgstr ""

msgid "Failed to load emoji list."
msgstr ""

msgid "Failed to load errors from Sentry"
msgstr ""

msgid "Failed to remove issue from board, please try again."
msgstr ""

msgid "Failed to remove mirror."
msgstr ""

msgid "Failed to remove the pipeline schedule"
msgstr ""

msgid "Failed to signing using smartcard authentication"
msgstr ""

msgid "Failed to update issues, please try again."
msgstr ""

msgid "Failed to upload object map file"
msgstr ""

msgid "Failure"
msgstr ""

msgid "Faster as it re-uses the project workspace (falling back to clone if it doesn't exist)"
msgstr ""

msgid "Feature Flags"
msgstr ""

msgid "FeatureFlags|API URL"
msgstr ""

msgid "FeatureFlags|Active"
msgstr ""

msgid "FeatureFlags|Application name"
msgstr ""

msgid "FeatureFlags|Configure"
msgstr ""

msgid "FeatureFlags|Configure feature flags"
msgstr ""

msgid "FeatureFlags|Create feature flag"
msgstr ""

msgid "FeatureFlags|Delete %{feature_flag_name}?"
msgstr ""

msgid "FeatureFlags|Delete %{name}?"
msgstr ""

msgid "FeatureFlags|Delete feature flag"
msgstr ""

msgid "FeatureFlags|Description"
msgstr ""

msgid "FeatureFlags|Edit %{feature_flag_name}"
msgstr ""

msgid "FeatureFlags|Edit Feature Flag"
msgstr ""

msgid "FeatureFlags|Feature Flag"
msgstr ""

msgid "FeatureFlags|Feature flag"
msgstr ""

msgid "FeatureFlags|Feature flag %{feature_flag_name} will be removed. Are you sure?"
msgstr ""

msgid "FeatureFlags|Feature flag %{name} will be removed. Are you sure?"
msgstr ""

msgid "FeatureFlags|Feature flags allow you to configure your code into different flavors by dynamically toggling certain functionality."
msgstr ""

msgid "FeatureFlags|Get started with feature flags"
msgstr ""

msgid "FeatureFlags|Inactive"
msgstr ""

msgid "FeatureFlags|Install a %{docs_link_start}compatible client library%{docs_link_end} and specify the API URL, application name, and instance ID during the configuration setup."
msgstr ""

msgid "FeatureFlags|Instance ID"
msgstr ""

msgid "FeatureFlags|Loading Feature Flags"
msgstr ""

msgid "FeatureFlags|More Information"
msgstr ""

msgid "FeatureFlags|More information"
msgstr ""

msgid "FeatureFlags|Name"
msgstr ""

msgid "FeatureFlags|New"
msgstr ""

msgid "FeatureFlags|New Feature Flag"
msgstr ""

msgid "FeatureFlags|Save changes"
msgstr ""

msgid "FeatureFlags|Status"
msgstr ""

msgid "FeatureFlags|There was an error fetching the feature flags."
msgstr ""

msgid "FeatureFlags|Try again in a few moments or contact your support team."
msgstr ""

msgid "Feb"
msgstr ""

msgid "February"
msgstr ""

msgid "Fields on this page are now uneditable, you can configure"
msgstr ""

msgid "File added"
msgstr ""

msgid "File deleted"
msgstr ""

msgid "File mode changed from %{a_mode} to %{b_mode}"
msgstr ""

msgid "File moved"
msgstr ""

msgid "File templates"
msgstr ""

msgid "File upload error."
msgstr ""

msgid "Files"
msgstr ""

msgid "Fill in the fields below, turn on <strong>%{enable_label}</strong>, and press <strong>%{save_changes}</strong>"
msgstr ""

msgid "Filter"
msgstr ""

msgid "Filter by %{issuable_type} that are currently closed."
msgstr ""

msgid "Filter by %{issuable_type} that are currently opened."
msgstr ""

msgid "Filter by commit message"
msgstr ""

msgid "Filter by two-factor authentication"
msgstr ""

msgid "Filter..."
msgstr ""

msgid "Find and manage Auth Tokens in your Sentry account settings page."
msgstr ""

msgid "Find by path"
msgstr ""

msgid "Find file"
msgstr ""

msgid "Find the downloaded ZIP file and decompress it."
msgstr ""

msgid "Find the newly extracted <code>Takeout/Google Code Project Hosting/GoogleCodeProjectHosting.json</code> file."
msgstr ""

msgid "Fingerprints"
msgstr ""

msgid "Finish editing this message first!"
msgstr ""

msgid "Finish review"
msgstr ""

msgid "Finished"
msgstr ""

msgid "FirstPushedBy|First"
msgstr ""

msgid "FirstPushedBy|pushed by"
msgstr ""

msgid "Fixed date"
msgstr ""

msgid "Fixed due date"
msgstr ""

msgid "Fixed start date"
msgstr ""

msgid "Fixed:"
msgstr ""

msgid "FogBugz Email"
msgstr ""

msgid "FogBugz Import"
msgstr ""

msgid "FogBugz Password"
msgstr ""

msgid "FogBugz URL"
msgstr ""

msgid "FogBugz import"
msgstr ""

msgid "Follow the steps below to export your Google Code project data."
msgstr ""

msgid "Font Color"
msgstr ""

msgid "Footer message"
msgstr ""

msgid "For internal projects, any logged in user can view pipelines and access job details (output logs and artifacts)"
msgstr ""

msgid "For more information, go to the "
msgstr ""

msgid "For more information, please review %{link_start_tag}Jaeger's configuration doc%{link_end_tag}"
msgstr ""

msgid "For more information, see the documentation on %{deactivating_usage_ping_link_start}deactivating the usage ping%{deactivating_usage_ping_link_end}."
msgstr ""

msgid "For private projects, any member (guest or higher) can view pipelines and access job details (output logs and artifacts)"
msgstr ""

msgid "For public projects, anyone can view pipelines and access job details (output logs and artifacts)"
msgstr ""

msgid "ForkedFromProjectPath|Forked from"
msgstr ""

msgid "ForkedFromProjectPath|Forked from %{project_name} (deleted)"
msgstr ""

msgid "Forking in progress"
msgstr ""

msgid "Forks"
msgstr ""

msgid "Format"
msgstr ""

msgid "Found errors in your .gitlab-ci.yml:"
msgstr ""

msgid "Free Trial of GitLab.com Gold"
msgstr ""

msgid "From %{provider_title}"
msgstr ""

msgid "From Bitbucket"
msgstr ""

msgid "From Bitbucket Server"
msgstr ""

msgid "From FogBugz"
msgstr ""

msgid "From GitLab.com"
msgstr ""

msgid "From Google Code"
msgstr ""

msgid "From issue creation until deploy to production"
msgstr ""

msgid "From merge request merge until deploy to production"
msgstr ""

msgid "From milestones:"
msgstr ""

msgid "From the Kubernetes cluster details view, install Runner from the applications list"
msgstr ""

msgid "GPG Keys"
msgstr ""

msgid "General"
msgstr ""

msgid "General pipelines"
msgstr ""

msgid "Generate a default set of labels"
msgstr ""

msgid "Geo"
msgstr ""

msgid "Geo Nodes"
msgstr ""

msgid "Geo allows you to replicate your GitLab instance to other geographical locations."
msgstr ""

msgid "GeoNodeSyncStatus|Node is failing or broken."
msgstr ""

msgid "GeoNodeSyncStatus|Node is slow, overloaded, or it just recovered after an outage."
msgstr ""

msgid "GeoNodes|Checksummed"
msgstr ""

msgid "GeoNodes|Data is out of date from %{timeago}"
msgstr ""

msgid "GeoNodes|Data replication lag"
msgstr ""

msgid "GeoNodes|Disabling a node stops the sync process. Are you sure?"
msgstr ""

msgid "GeoNodes|Does not match the primary storage configuration"
msgstr ""

msgid "GeoNodes|Failed"
msgstr ""

msgid "GeoNodes|Full"
msgstr ""

msgid "GeoNodes|GitLab version"
msgstr ""

msgid "GeoNodes|GitLab version does not match the primary node version"
msgstr ""

msgid "GeoNodes|Health status"
msgstr ""

msgid "GeoNodes|Last event ID processed by cursor"
msgstr ""

msgid "GeoNodes|Last event ID seen from primary"
msgstr ""

msgid "GeoNodes|Learn more about Repository checksum progress"
msgstr ""

msgid "GeoNodes|Learn more about Repository verification"
msgstr ""

msgid "GeoNodes|Learn more about Wiki checksum progress"
msgstr ""

msgid "GeoNodes|Learn more about Wiki verification"
msgstr ""

msgid "GeoNodes|Loading nodes"
msgstr ""

msgid "GeoNodes|Local LFS objects"
msgstr ""

msgid "GeoNodes|Local attachments"
msgstr ""

msgid "GeoNodes|Local job artifacts"
msgstr ""

msgid "GeoNodes|New node"
msgstr ""

msgid "GeoNodes|Node Authentication was successfully repaired."
msgstr ""

msgid "GeoNodes|Node was successfully removed."
msgstr ""

msgid "GeoNodes|Not checksummed"
msgstr ""

msgid "GeoNodes|Out of sync"
msgstr ""

msgid "GeoNodes|Removing a node stops the sync process. Are you sure?"
msgstr ""

msgid "GeoNodes|Replication slot WAL"
msgstr ""

msgid "GeoNodes|Replication slots"
msgstr ""

msgid "GeoNodes|Repositories"
msgstr ""

msgid "GeoNodes|Repositories checksummed for verification with their counterparts on Secondary nodes"
msgstr ""

msgid "GeoNodes|Repositories verified with their counterparts on the Primary node"
msgstr ""

msgid "GeoNodes|Repository checksum progress"
msgstr ""

msgid "GeoNodes|Repository verification progress"
msgstr ""

msgid "GeoNodes|Selective"
msgstr ""

msgid "GeoNodes|Something went wrong while changing node status"
msgstr ""

msgid "GeoNodes|Something went wrong while fetching nodes"
msgstr ""

msgid "GeoNodes|Something went wrong while removing node"
msgstr ""

msgid "GeoNodes|Something went wrong while repairing node"
msgstr ""

msgid "GeoNodes|Storage config"
msgstr ""

msgid "GeoNodes|Sync settings"
msgstr ""

msgid "GeoNodes|Synced"
msgstr ""

msgid "GeoNodes|Unused slots"
msgstr ""

msgid "GeoNodes|Unverified"
msgstr ""

msgid "GeoNodes|Used slots"
msgstr ""

msgid "GeoNodes|Verified"
msgstr ""

msgid "GeoNodes|Wiki checksum progress"
msgstr ""

msgid "GeoNodes|Wiki verification progress"
msgstr ""

msgid "GeoNodes|Wikis"
msgstr ""

msgid "GeoNodes|Wikis checksummed for verification with their counterparts on Secondary nodes"
msgstr ""

msgid "GeoNodes|Wikis verified with their counterparts on the Primary node"
msgstr ""

msgid "GeoNodes|With %{geo} you can install a special read-only and replicated instance anywhere. Before you add nodes, follow the %{instructions} in the exact order they appear."
msgstr ""

msgid "GeoNodes|You have configured Geo nodes using an insecure HTTP connection. We recommend the use of HTTPS."
msgstr ""

msgid "Geo|%{name} is scheduled for forced re-download"
msgstr ""

msgid "Geo|%{name} is scheduled for re-check"
msgstr ""

msgid "Geo|%{name} is scheduled for re-sync"
msgstr ""

msgid "Geo|All"
msgstr ""

msgid "Geo|All projects"
msgstr ""

msgid "Geo|All projects are being scheduled for re-check"
msgstr ""

msgid "Geo|All projects are being scheduled for re-sync"
msgstr ""

msgid "Geo|Batch operations"
msgstr ""

msgid "Geo|Could not remove tracking entry for an existing project."
msgstr ""

msgid "Geo|Failed"
msgstr ""

msgid "Geo|File sync capacity"
msgstr ""

msgid "Geo|Geo Status"
msgstr ""

msgid "Geo|Groups to synchronize"
msgstr ""

msgid "Geo|In sync"
msgstr ""

msgid "Geo|Last repository check run"
msgstr ""

msgid "Geo|Last successful sync"
msgstr ""

msgid "Geo|Last sync attempt"
msgstr ""

msgid "Geo|Last time verified"
msgstr ""

msgid "Geo|Never"
msgstr ""

msgid "Geo|Next sync scheduled at"
msgstr ""

msgid "Geo|Not synced yet"
msgstr ""

msgid "Geo|Pending"
msgstr ""

msgid "Geo|Pending synchronization"
msgstr ""

msgid "Geo|Pending verification"
msgstr ""

msgid "Geo|Project (ID: %{project_id}) no longer exists on the primary. It is safe to remove this entry, as this will not remove any data on disk."
msgstr ""

msgid "Geo|Projects in certain groups"
msgstr ""

msgid "Geo|Projects in certain storage shards"
msgstr ""

msgid "Geo|Re-verification interval"
msgstr ""

msgid "Geo|Recheck"
msgstr ""

msgid "Geo|Recheck all projects"
msgstr ""

msgid "Geo|Redownload"
msgstr ""

msgid "Geo|Remove"
msgstr ""

msgid "Geo|Repository sync capacity"
msgstr ""

msgid "Geo|Resync"
msgstr ""

msgid "Geo|Resync all projects"
msgstr ""

msgid "Geo|Retry count"
msgstr ""

msgid "Geo|Select groups to replicate."
msgstr ""

msgid "Geo|Shards to synchronize"
msgstr ""

msgid "Geo|Status"
msgstr ""

msgid "Geo|Synced"
msgstr ""

msgid "Geo|Synchronization failed - %{error}"
msgstr ""

msgid "Geo|Tracking entry for project (%{project_id}) was successfully removed."
msgstr ""

msgid "Geo|Tracking entry will be removed. Are you sure?"
msgstr ""

msgid "Geo|Unknown state"
msgstr ""

msgid "Geo|Verification capacity"
msgstr ""

msgid "Geo|Verification failed - %{error}"
msgstr ""

msgid "Geo|Waiting for scheduler"
msgstr ""

msgid "Geo|You are on a secondary, <b>read-only</b> Geo node. If you want to make changes, you must visit this page on the %{primary_node}."
msgstr ""

msgid "Geo|You are on a secondary, <b>read-only</b> Geo node. You may be able to make a limited amount of changes or perform a limited amount of actions on this page."
msgstr ""

msgid "Geo|You need a different license to use Geo replication"
msgstr ""

msgid "Geo|misconfigured"
msgstr ""

msgid "Geo|primary"
msgstr ""

msgid "Geo|secondary"
msgstr ""

msgid "Get a free instance review"
msgstr ""

msgid "Get started with error tracking"
msgstr ""

msgid "Getting started with releases"
msgstr ""

msgid "Git"
msgstr ""

msgid "Git global setup"
msgstr ""

msgid "Git repository URL"
msgstr ""

msgid "Git revision"
msgstr ""

msgid "Git strategy for pipelines"
msgstr ""

msgid "Git version"
msgstr ""

msgid "GitHub import"
msgstr ""

msgid "GitLab CI Linter has been moved"
msgstr ""

msgid "GitLab Geo"
msgstr ""

msgid "GitLab Group Runners can execute code for all the projects in this group."
msgstr ""

msgid "GitLab Import"
msgstr ""

msgid "GitLab Shared Runners execute code of different projects on the same Runner unless you configure GitLab Runner Autoscale with MaxBuilds 1 (which it is on GitLab.com)."
msgstr ""

msgid "GitLab User"
msgstr ""

msgid "GitLab metadata URL"
msgstr ""

msgid "GitLab project export"
msgstr ""

msgid "GitLab single sign on URL"
msgstr ""

msgid "GitLab will run a background job that will produce pseudonymized CSVs of the GitLab database that will be uploaded to your configured object storage directory."
msgstr ""

msgid "GitLab.com import"
msgstr ""

msgid "GitLab’s issue tracker"
msgstr ""

msgid "Gitaly"
msgstr ""

msgid "Gitaly Servers"
msgstr ""

msgid "Gitaly|Address"
msgstr ""

msgid "Gitea Host URL"
msgstr ""

msgid "Gitea Import"
msgstr ""

msgid "Given access %{time_ago}"
msgstr ""

msgid "Go Back"
msgstr ""

msgid "Go back"
msgstr ""

msgid "Go to"
msgstr ""

msgid "Go to %{link_to_google_takeout}."
msgstr ""

msgid "Google Code import"
msgstr ""

msgid "Google Takeout"
msgstr ""

msgid "Google authentication is not %{link_to_documentation}. Ask your GitLab administrator if you want to use this service."
msgstr ""

msgid "Got it!"
msgstr ""

msgid "Grant access"
msgstr ""

msgid "Graph"
msgstr ""

msgid "Group"
msgstr ""

msgid "Group CI/CD settings"
msgstr ""

msgid "Group Git LFS status:"
msgstr ""

msgid "Group ID"
msgstr ""

msgid "Group Runners"
msgstr ""

msgid "Group SAML must be enabled to test"
msgstr ""

msgid "Group URL"
msgstr ""

msgid "Group avatar"
msgstr ""

msgid "Group description"
msgstr ""

msgid "Group description (optional)"
msgstr ""

msgid "Group details"
msgstr ""

msgid "Group info:"
msgstr ""

msgid "Group maintainers can register group runners in the %{link}"
msgstr ""

msgid "Group name"
msgstr ""

msgid "Group:"
msgstr ""

msgid "Group: %{group_name}"
msgstr ""

msgid "GroupRoadmap|From %{dateWord}"
msgstr ""

msgid "GroupRoadmap|Loading roadmap"
msgstr ""

msgid "GroupRoadmap|Something went wrong while fetching epics"
msgstr ""

msgid "GroupRoadmap|Sorry, no epics matched your search"
msgstr ""

msgid "GroupRoadmap|The roadmap shows the progress of your epics along a timeline"
msgstr ""

msgid "GroupRoadmap|To view the roadmap, add a start or due date to one of your epics in this group or its subgroups. In the months view, only epics in the past month, current month, and next 5 months are shown &ndash; from %{startDate} to %{endDate}."
msgstr ""

msgid "GroupRoadmap|To view the roadmap, add a start or due date to one of your epics in this group or its subgroups. In the quarters view, only epics in the past quarter, current quarter, and next 4 quarters are shown &ndash; from %{startDate} to %{endDate}."
msgstr ""

msgid "GroupRoadmap|To view the roadmap, add a start or due date to one of your epics in this group or its subgroups. In the weeks view, only epics in the past week, current week, and next 4 weeks are shown &ndash; from %{startDate} to %{endDate}."
msgstr ""

msgid "GroupRoadmap|To widen your search, change or remove filters. In the months view, only epics in the past month, current month, and next 5 months are shown &ndash; from %{startDate} to %{endDate}."
msgstr ""

msgid "GroupRoadmap|To widen your search, change or remove filters. In the quarters view, only epics in the past quarter, current quarter, and next 4 quarters are shown &ndash; from %{startDate} to %{endDate}."
msgstr ""

msgid "GroupRoadmap|To widen your search, change or remove filters. In the weeks view, only epics in the past week, current week, and next 4 weeks are shown &ndash; from %{startDate} to %{endDate}."
msgstr ""

msgid "GroupRoadmap|Until %{dateWord}"
msgstr ""

msgid "GroupSettings|Badges"
msgstr ""

msgid "GroupSettings|Custom project templates"
msgstr ""

msgid "GroupSettings|Customize your group badges."
msgstr ""

msgid "GroupSettings|Learn more about badges."
msgstr ""

msgid "GroupSettings|Learn more about group-level project templates."
msgstr ""

msgid "GroupSettings|Prevent sharing a project within %{group} with other groups"
msgstr ""

msgid "GroupSettings|Select a sub-group as the custom project template source for this group."
msgstr ""

msgid "GroupSettings|This setting is applied on %{ancestor_group} and has been overridden on this subgroup."
msgstr ""

msgid "GroupSettings|This setting is applied on %{ancestor_group}. To share projects in this group with another group, ask the owner to override the setting or %{remove_ancestor_share_with_group_lock}."
msgstr ""

msgid "GroupSettings|This setting is applied on %{ancestor_group}. You can override the setting or %{remove_ancestor_share_with_group_lock}."
msgstr ""

msgid "GroupSettings|This setting will be applied to all subgroups unless overridden by a group owner. Groups that already have access to the project will continue to have access unless removed manually."
msgstr ""

msgid "GroupSettings|cannot be disabled when the parent group \"Share with group lock\" is enabled, except by the owner of the parent group"
msgstr ""

msgid "GroupSettings|remove the share with group lock from %{ancestor_group_name}"
msgstr ""

msgid "Groups"
msgstr ""

msgid "Groups can also be nested by creating %{subgroup_docs_link_start}subgroups%{subgroup_docs_link_end}."
msgstr ""

msgid "GroupsDropdown|Frequently visited"
msgstr ""

msgid "GroupsDropdown|Groups you visit often will appear here"
msgstr ""

msgid "GroupsDropdown|Loading groups"
msgstr ""

msgid "GroupsDropdown|Search your groups"
msgstr ""

msgid "GroupsDropdown|Something went wrong on our end."
msgstr ""

msgid "GroupsDropdown|Sorry, no groups matched your search"
msgstr ""

msgid "GroupsDropdown|This feature requires browser localStorage support"
msgstr ""

msgid "GroupsEmptyState|A group is a collection of several projects."
msgstr ""

msgid "GroupsEmptyState|If you organize your projects under a group, it works like a folder."
msgstr ""

msgid "GroupsEmptyState|No groups found"
msgstr ""

msgid "GroupsEmptyState|You can manage your group member’s permissions and access to each project in the group."
msgstr ""

msgid "GroupsTree|Are you sure you want to leave the \"%{fullName}\" group?"
msgstr ""

msgid "GroupsTree|Create a project in this group."
msgstr ""

msgid "GroupsTree|Create a subgroup in this group."
msgstr ""

msgid "GroupsTree|Edit group"
msgstr ""

msgid "GroupsTree|Failed to leave the group. Please make sure you are not the only owner."
msgstr ""

msgid "GroupsTree|Leave this group"
msgstr ""

msgid "GroupsTree|Loading groups"
msgstr ""

msgid "GroupsTree|No groups matched your search"
msgstr ""

msgid "GroupsTree|No groups or projects matched your search"
msgstr ""

msgid "GroupsTree|Search by name"
msgstr ""

msgid "Have your users email"
msgstr ""

msgid "Header message"
msgstr ""

msgid "Health Check"
msgstr ""

msgid "Health information can be retrieved from the following endpoints. More information is available"
msgstr ""

msgid "HealthCheck|Access token is"
msgstr ""

msgid "HealthCheck|Healthy"
msgstr ""

msgid "HealthCheck|No Health Problems Detected"
msgstr ""

msgid "HealthCheck|Unhealthy"
msgstr ""

msgid "Help"
msgstr ""

msgid "Help page"
msgstr ""

msgid "Help page text and support page url."
msgstr ""

msgid "Here is the public SSH key that needs to be added to the remote server. For more information, please refer to the documentation."
msgstr ""

msgid "Hide host keys manual input"
msgstr ""

msgid "Hide payload"
msgstr ""

msgid "Hide value"
msgid_plural "Hide values"
msgstr[0] ""
msgstr[1] ""

msgid "Hide values"
msgstr ""

msgid "Hide whitespace changes"
msgstr ""

msgid "History"
msgstr ""

msgid "Housekeeping successfully started"
msgstr ""

msgid "However, you are already a member of this %{member_source}. Sign in using a different account to accept the invitation."
msgstr ""

msgid "I accept the %{terms_link}"
msgstr ""

msgid "I accept the|Terms of Service and Privacy Policy"
msgstr ""

msgid "ID"
msgstr ""

msgid "IDE|Allow live previews of JavaScript projects in the Web IDE using CodeSandbox client side evaluation."
msgstr ""

msgid "IDE|Back"
msgstr ""

msgid "IDE|Client side evaluation"
msgstr ""

msgid "IDE|Commit"
msgstr ""

msgid "IDE|Edit"
msgstr ""

msgid "IDE|Get started with Live Preview"
msgstr ""

msgid "IDE|Go to project"
msgstr ""

msgid "IDE|Live Preview"
msgstr ""

msgid "IDE|Open in file view"
msgstr ""

msgid "IDE|Preview your web application using Web IDE client-side evaluation."
msgstr ""

msgid "IDE|Refresh preview"
msgstr ""

msgid "IDE|Review"
msgstr ""

msgid "IP Address"
msgstr ""

msgid "Identifier"
msgstr ""

msgid "Identities"
msgstr ""

msgid "Identity provider single sign on URL"
msgstr ""

msgid "If any job surpasses this timeout threshold, it will be marked as failed. Human readable time input language is accepted like \"1 hour\". Values without specification represent seconds."
msgstr ""

msgid "If disabled, a diverged local branch will not be automatically updated with commits from its remote counterpart, to prevent local data loss. If the default branch (%{default_branch}) has diverged and cannot be updated, mirroring will fail. Other diverged branches are silently ignored."
msgstr ""

msgid "If disabled, the access level will depend on the user's permissions in the project."
msgstr ""

msgid "If enabled"
msgstr ""

msgid "If enabled, access to projects will be validated on an external service using their classification label."
msgstr ""

msgid "If using GitHub, you’ll see pipeline statuses on GitHub for your commits and pull requests. %{more_info_link}"
msgstr ""

msgid "If you already have files you can push them using the %{link_to_cli} below."
msgstr ""

msgid "If your HTTP repository is not publicly accessible, add authentication information to the URL: <code>https://username:password@gitlab.company.com/group/project.git</code>."
msgstr ""

msgid "ImageDiffViewer|2-up"
msgstr ""

msgid "ImageDiffViewer|Onion skin"
msgstr ""

msgid "ImageDiffViewer|Swipe"
msgstr ""

msgid "Impersonation has been disabled"
msgstr ""

msgid "Import"
msgstr ""

msgid "Import CSV"
msgstr ""

msgid "Import Projects from Gitea"
msgstr ""

msgid "Import all compatible projects"
msgstr ""

msgid "Import all projects"
msgstr ""

msgid "Import all repositories"
msgstr ""

msgid "Import an exported GitLab project"
msgstr ""

msgid "Import in progress"
msgstr ""

msgid "Import issues"
msgstr ""

msgid "Import multiple repositories by uploading a manifest file."
msgstr ""

msgid "Import project"
msgstr ""

msgid "Import projects from Bitbucket"
msgstr ""

msgid "Import projects from Bitbucket Server"
msgstr ""

msgid "Import projects from FogBugz"
msgstr ""

msgid "Import projects from GitLab.com"
msgstr ""

msgid "Import projects from Google Code"
msgstr ""

msgid "Import repositories from Bitbucket Server"
msgstr ""

msgid "Import repositories from GitHub"
msgstr ""

msgid "Import repository"
msgstr ""

msgid "Import timed out. Import took longer than %{import_jobs_expiration} seconds"
msgstr ""

msgid "ImportButtons|Connect repositories from"
msgstr ""

msgid "Improve Issue boards with GitLab Enterprise Edition."
msgstr ""

msgid "Improve issues management with Issue weight and GitLab Enterprise Edition."
msgstr ""

msgid "Improve search with Advanced Global Search and GitLab Enterprise Edition."
msgstr ""

msgid "In order to enable instance-level analytics, please ask an admin to enable %{usage_ping_link_start}usage ping%{usage_ping_link_end}."
msgstr ""

msgid "In the next step, you'll be able to select the projects you want to import."
msgstr ""

msgid "Include a Terms of Service agreement and Privacy Policy that all users must accept."
msgstr ""

msgid "Include the username in the URL if required: <code>https://username@gitlab.company.com/group/project.git</code>."
msgstr ""

msgid "Incompatible Project"
msgstr ""

msgid "Indicates whether this runner can pick jobs without tags"
msgstr ""

msgid "Inline"
msgstr ""

msgid "Input host keys manually"
msgstr ""

msgid "Input your repository URL"
msgstr ""

msgid "Insert suggestion"
msgstr ""

msgid "Install GitLab Runner"
msgstr ""

msgid "Install Runner on Kubernetes"
msgstr ""

msgid "Instance"
msgid_plural "Instances"
msgstr[0] ""
msgstr[1] ""

msgid "Instance Statistics"
msgstr ""

msgid "Instance Statistics visibility"
msgstr ""

msgid "Instance does not support multiple Kubernetes clusters"
msgstr ""

msgid "Integrations"
msgstr ""

msgid "Integrations Settings"
msgstr ""

msgid "Interested parties can even contribute by pushing commits if they want to."
msgstr ""

msgid "Internal"
msgstr ""

msgid "Internal - The group and any internal projects can be viewed by any logged in user."
msgstr ""

msgid "Internal - The project can be accessed by any logged in user."
msgstr ""

msgid "Internal users"
msgstr ""

msgid "Interval Pattern"
msgstr ""

msgid "Introducing Cycle Analytics"
msgstr ""

msgid "Invitation"
msgstr ""

msgid "Invite"
msgstr ""

msgid "Invoke Count"
msgstr ""

msgid "Invoke Time"
msgstr ""

msgid "Issue"
msgstr ""

msgid "Issue Boards"
msgstr ""

msgid "Issue board focus mode"
msgstr ""

msgid "Issue events"
msgstr ""

msgid "IssueBoards|Board"
msgstr ""

msgid "IssueBoards|Boards"
msgstr ""

msgid "IssueBoards|Create new board"
msgstr ""

msgid "IssueBoards|Delete board"
msgstr ""

msgid "IssueBoards|No matching boards found"
msgstr ""

msgid "IssueBoards|Some of your boards are hidden, activate a license to see them again."
msgstr ""

msgid "Issues"
msgstr ""

msgid "Issues can be bugs, tasks or ideas to be discussed. Also, issues are searchable and filterable."
msgstr ""

msgid "Issues closed"
msgstr ""

msgid "Issues, merge requests, pushes and comments."
msgstr ""

msgid "IssuesAnalytics|After you begin creating issues for your projects, we can start tracking and displaying metrics for them"
msgstr ""

msgid "IssuesAnalytics|Issues Created"
msgstr ""

msgid "IssuesAnalytics|Issues created per month"
msgstr ""

msgid "IssuesAnalytics|Last 12 months"
msgstr ""

msgid "IssuesAnalytics|Sorry, your filter produced no results"
msgstr ""

msgid "IssuesAnalytics|There are no issues for the projects in your group"
msgstr ""

msgid "IssuesAnalytics|To widen your search, change or remove filters in the filter bar above"
msgstr ""

msgid "It must have a header row and at least two columns: the first column is the issue title and the second column is the issue description. The separator is automatically detected."
msgstr ""

msgid "It's you"
msgstr ""

msgid "Jaeger URL"
msgstr ""

msgid "Jaeger tracing"
msgstr ""

msgid "Jan"
msgstr ""

msgid "January"
msgstr ""

msgid "Job"
msgstr ""

msgid "Job has been erased"
msgstr ""

msgid "Jobs"
msgstr ""

msgid "Job|Browse"
msgstr ""

msgid "Job|Complete Raw"
msgstr ""

msgid "Job|Download"
msgstr ""

msgid "Job|Erase job log"
msgstr ""

msgid "Job|Job artifacts"
msgstr ""

msgid "Job|Job has been erased"
msgstr ""

msgid "Job|Job has been erased by"
msgstr ""

msgid "Job|Keep"
msgstr ""

msgid "Job|Scroll to bottom"
msgstr ""

msgid "Job|Scroll to top"
msgstr ""

msgid "Job|Show complete raw"
msgstr ""

msgid "Job|The artifacts were removed"
msgstr ""

msgid "Job|The artifacts will be removed"
msgstr ""

msgid "Job|This job is stuck because the project doesn't have any runners online assigned to it."
msgstr ""

msgid "Jul"
msgstr ""

msgid "July"
msgstr ""

msgid "Jun"
msgstr ""

msgid "June"
msgstr ""

msgid "Kubernetes"
msgstr ""

msgid "Kubernetes Cluster"
msgstr ""

msgid "Kubernetes cluster creation time exceeds timeout; %{timeout}"
msgstr ""

msgid "Kubernetes cluster integration was not removed."
msgstr ""

msgid "Kubernetes cluster integration was successfully removed."
msgstr ""

msgid "Kubernetes cluster was successfully updated."
msgstr ""

msgid "Kubernetes configured"
msgstr ""

msgid "Kubernetes service integration has been deprecated. %{deprecated_message_content} your Kubernetes clusters using the new <a href=\"%{url}\"/>Kubernetes Clusters</a> page"
msgstr ""

msgid "LFS"
msgstr ""

msgid "LFSStatus|Disabled"
msgstr ""

msgid "LFSStatus|Enabled"
msgstr ""

msgid "Label"
msgstr ""

msgid "Label actions dropdown"
msgstr ""

msgid "Label lists show all issues with the selected label."
msgstr ""

msgid "LabelSelect|%{firstLabelName} +%{remainingLabelCount} more"
msgstr ""

msgid "LabelSelect|%{labelsString}, and %{remainingLabelCount} more"
msgstr ""

msgid "LabelSelect|Labels"
msgstr ""

msgid "Labels"
msgstr ""

msgid "Labels can be applied to %{features}. Group labels are available for any project within the group."
msgstr ""

msgid "Labels can be applied to issues and merge requests to categorize them."
msgstr ""

msgid "Labels can be applied to issues and merge requests."
msgstr ""

msgid "Labels|<span>Promote label</span> %{labelTitle} <span>to Group Label?</span>"
msgstr ""

msgid "Labels|Promote Label"
msgstr ""

msgid "Labels|Promoting %{labelTitle} will make it available for all projects inside %{groupName}. Existing project labels with the same title will be merged. This action cannot be reversed."
msgstr ""

msgid "Large File Storage"
msgstr ""

msgid "Last %d day"
msgid_plural "Last %d days"
msgstr[0] ""
msgstr[1] ""

msgid "Last Pipeline"
msgstr ""

msgid "Last commit"
msgstr ""

msgid "Last contact"
msgstr ""

msgid "Last edited %{date}"
msgstr ""

msgid "Last edited by %{name}"
msgstr ""

msgid "Last reply by"
msgstr ""

msgid "Last seen"
msgstr ""

msgid "Last update"
msgstr ""

msgid "Last updated"
msgstr ""

msgid "LastPushEvent|You pushed to"
msgstr ""

msgid "LastPushEvent|at"
msgstr ""

msgid "Latest changes"
msgstr ""

msgid "Latest pipeline for this branch"
msgstr ""

msgid "Learn how to %{no_packages_link_start}publish and share your packages%{no_packages_link_end} with GitLab."
msgstr ""

msgid "Learn more"
msgstr ""

msgid "Learn more about %{issue_boards_url}, to keep track of issues in multiple lists, using labels, assignees, and milestones. If you’re missing something from issue boards, please create an issue on %{gitlab_issues_url}."
msgstr ""

msgid "Learn more about Auto DevOps"
msgstr ""

msgid "Learn more about Kubernetes"
msgstr ""

msgid "Learn more about Web Terminal"
msgstr ""

msgid "Learn more about custom project templates"
msgstr ""

msgid "Learn more about group-level project templates"
msgstr ""

msgid "Learn more about protected branches"
msgstr ""

msgid "Learn more in the"
msgstr ""

msgid "Learn more in the|pipeline schedules documentation"
msgstr ""

msgid "Leave"
msgstr ""

msgid "Leave group"
msgstr ""

msgid "Leave project"
msgstr ""

msgid "Leave the \"File type\" and \"Delivery method\" options on their default values."
msgstr ""

msgid "License"
msgstr ""

msgid "LicenseManagement|Add a license"
msgstr ""

msgid "LicenseManagement|Add licenses manually to approve or blacklist"
msgstr ""

msgid "LicenseManagement|Approve"
msgstr ""

msgid "LicenseManagement|Approve license"
msgstr ""

msgid "LicenseManagement|Approve license?"
msgstr ""

msgid "LicenseManagement|Approved"
msgstr ""

msgid "LicenseManagement|Blacklist"
msgstr ""

msgid "LicenseManagement|Blacklist license"
msgstr ""

msgid "LicenseManagement|Blacklist license?"
msgstr ""

msgid "LicenseManagement|Blacklisted"
msgstr ""

msgid "LicenseManagement|Cancel"
msgstr ""

msgid "LicenseManagement|License"
msgstr ""

msgid "LicenseManagement|License Management"
msgstr ""

msgid "LicenseManagement|License details"
msgstr ""

msgid "LicenseManagement|License name"
msgstr ""

msgid "LicenseManagement|Manage approved and blacklisted licenses for this project."
msgstr ""

msgid "LicenseManagement|Packages"
msgstr ""

msgid "LicenseManagement|Remove license"
msgstr ""

msgid "LicenseManagement|Remove license?"
msgstr ""

msgid "LicenseManagement|Submit"
msgstr ""

msgid "LicenseManagement|There are currently no approved or blacklisted licenses in this project."
msgstr ""

msgid "LicenseManagement|This license already exists in this project."
msgstr ""

msgid "LicenseManagement|URL"
msgstr ""

msgid "LicenseManagement|You are about to remove the license, %{name}, from this project."
msgstr ""

msgid "Licenses"
msgstr ""

msgid "Limited to showing %d event at most"
msgid_plural "Limited to showing %d events at most"
msgstr[0] ""
msgstr[1] ""

msgid "LinkedIn"
msgstr ""

msgid "List"
msgstr ""

msgid "List Your Gitea Repositories"
msgstr ""

msgid "List available repositories"
msgstr ""

msgid "List view"
msgstr ""

msgid "List your Bitbucket Server repositories"
msgstr ""

msgid "List your GitHub repositories"
msgstr ""

msgid "Live preview"
msgstr ""

msgid "Loading contribution stats for group members"
msgstr ""

msgid "Loading the GitLab IDE..."
msgstr ""

msgid "Loading..."
msgstr ""

msgid "Loading…"
msgstr ""

msgid "Lock"
msgstr ""

msgid "Lock %{issuableDisplayName}"
msgstr ""

msgid "Lock not found"
msgstr ""

msgid "Lock this %{issuableDisplayName}? Only <strong>project members</strong> will be able to comment."
msgstr ""

msgid "Lock to current projects"
msgstr ""

msgid "Locked"
msgstr ""

msgid "Locked Files"
msgstr ""

msgid "Locked to current projects"
msgstr ""

msgid "Locks give the ability to lock specific file or folder."
msgstr ""

msgid "Login with smartcard"
msgstr ""

msgid "Logs"
msgstr ""

msgid "Make everyone on your team more productive regardless of their location. GitLab Geo creates read-only mirrors of your GitLab instance so you can reduce the time it takes to clone and fetch large repos."
msgstr ""

msgid "Make sure you're logged into the account that owns the projects you'd like to import."
msgstr ""

msgid "Manage Git repositories with fine-grained access controls that keep your code secure. Perform code reviews and enhance collaboration with merge requests. Each project can also have an issue tracker and a wiki."
msgstr ""

msgid "Manage Web IDE features"
msgstr ""

msgid "Manage access"
msgstr ""

msgid "Manage all notifications"
msgstr ""

msgid "Manage applications that can use GitLab as an OAuth provider, and applications that you've authorized to use your account."
msgstr ""

msgid "Manage applications that you've authorized to use your account."
msgstr ""

msgid "Manage group labels"
msgstr ""

msgid "Manage labels"
msgstr ""

msgid "Manage project labels"
msgstr ""

msgid "Manage your group’s membership while adding another level of security with SAML."
msgstr ""

msgid "Manifest"
msgstr ""

msgid "Manifest file import"
msgstr ""

msgid "Map a FogBugz account ID to a GitLab user"
msgstr ""

msgid "Map a Google Code user to a GitLab user"
msgstr ""

msgid "Map a Google Code user to a full email address"
msgstr ""

msgid "Map a Google Code user to a full name"
msgstr ""

msgid "Mar"
msgstr ""

msgid "March"
msgstr ""

msgid "Mark todo as done"
msgstr ""

msgid "Markdown"
msgstr ""

msgid "Markdown enabled"
msgstr ""

msgid "MarkdownToolbar|Add a bullet list"
msgstr ""

msgid "MarkdownToolbar|Add a link"
msgstr ""

msgid "MarkdownToolbar|Add a numbered list"
msgstr ""

msgid "MarkdownToolbar|Add a table"
msgstr ""

msgid "MarkdownToolbar|Add a task list"
msgstr ""

msgid "MarkdownToolbar|Add bold text"
msgstr ""

msgid "MarkdownToolbar|Add italic text"
msgstr ""

msgid "MarkdownToolbar|Go full screen"
msgstr ""

msgid "MarkdownToolbar|Insert a quote"
msgstr ""

msgid "MarkdownToolbar|Insert code"
msgstr ""

msgid "Maven Metadata"
msgstr ""

msgid "Max access level"
msgstr ""

msgid "Maximum job timeout"
msgstr ""

msgid "May"
msgstr ""

msgid "Median"
msgstr ""

msgid "Member lock"
msgstr ""

msgid "Member since %{date}"
msgstr ""

msgid "Members"
msgstr ""

msgid "Members will be forwarded here when signing in to your group. Get this from your identity provider, where it can also be called \"SSO Service Location\", \"SAML Token Issuance Endpoint\", or \"SAML 2.0/W-Federation URL\"."
msgstr ""

msgid "Merge Request"
msgstr ""

msgid "Merge Requests"
msgstr ""

msgid "Merge Requests created"
msgstr ""

msgid "Merge events"
msgstr ""

msgid "Merge request"
msgstr ""

msgid "Merge request approvals"
msgstr ""

msgid "Merge requests"
msgstr ""

msgid "Merge requests are a place to propose changes you've made to a project and discuss those changes with others"
msgstr ""

msgid "MergeRequests|An error occurred while saving the draft comment."
msgstr ""

msgid "MergeRequests|Discussion stays resolved"
msgstr ""

msgid "MergeRequests|Discussion stays unresolved"
msgstr ""

msgid "MergeRequests|Discussion will be resolved"
msgstr ""

msgid "MergeRequests|Discussion will be unresolved"
msgstr ""

msgid "MergeRequests|Resolve this discussion in a new issue"
msgstr ""

msgid "MergeRequests|Saving the comment failed"
msgstr ""

msgid "MergeRequests|Toggle comments for this file"
msgstr ""

msgid "MergeRequests|View file @ %{commitId}"
msgstr ""

msgid "MergeRequests|View replaced file @ %{commitId}"
msgstr ""

msgid "MergeRequests|started a discussion"
msgstr ""

msgid "MergeRequests|started a discussion on %{linkStart}an old version of the diff%{linkEnd}"
msgstr ""

msgid "MergeRequests|started a discussion on %{linkStart}the diff%{linkEnd}"
msgstr ""

msgid "MergeRequests|started a discussion on an outdated change in commit %{linkStart}%{commitId}%{linkEnd}"
msgstr ""

msgid "MergeRequests|started a discussion on commit %{linkStart}%{commitId}%{linkEnd}"
msgstr ""

msgid "MergeRequest| %{paragraphStart}changed the description %{descriptionChangedTimes} times %{timeDifferenceMinutes}%{paragraphEnd}"
msgstr ""

msgid "MergeRequest|Filter files"
msgstr ""

msgid "MergeRequest|No files found"
msgstr ""

msgid "Merged"
msgstr ""

msgid "Messages"
msgstr ""

msgid "Metrics"
msgstr ""

msgid "Metrics - Influx"
msgstr ""

msgid "Metrics - Prometheus"
msgstr ""

msgid "Metrics and profiling"
msgstr ""

msgid "Metrics for environment"
msgstr ""

msgid "Metrics|Business"
msgstr ""

msgid "Metrics|Check out the CI/CD documentation on deploying to an environment"
msgstr ""

msgid "Metrics|Create metric"
msgstr ""

msgid "Metrics|Delete metric"
msgstr ""

msgid "Metrics|Delete metric?"
msgstr ""

msgid "Metrics|Edit metric"
msgstr ""

msgid "Metrics|Environment"
msgstr ""

msgid "Metrics|For grouping similar metrics"
msgstr ""

msgid "Metrics|Label of the chart's vertical axis. Usually the type of the unit being charted. The horizontal axis (X-axis) always represents time."
msgstr ""

msgid "Metrics|Learn about environments"
msgstr ""

msgid "Metrics|Legend label (optional)"
msgstr ""

msgid "Metrics|Must be a valid PromQL query."
msgstr ""

msgid "Metrics|Name"
msgstr ""

msgid "Metrics|New metric"
msgstr ""

msgid "Metrics|No data to display"
msgstr ""

msgid "Metrics|No deployed environments"
msgstr ""

msgid "Metrics|Prometheus Query Documentation"
msgstr ""

msgid "Metrics|Query"
msgstr ""

msgid "Metrics|Response"
msgstr ""

msgid "Metrics|System"
msgstr ""

msgid "Metrics|There was an error fetching the environments data, please try again"
msgstr ""

msgid "Metrics|There was an error getting deployment information."
msgstr ""

msgid "Metrics|There was an error getting environments information."
msgstr ""

msgid "Metrics|There was an error while retrieving metrics"
msgstr ""

msgid "Metrics|Type"
msgstr ""

msgid "Metrics|Unexpected deployment data response from prometheus endpoint"
msgstr ""

msgid "Metrics|Unexpected metrics data response from prometheus endpoint"
msgstr ""

msgid "Metrics|Unit label"
msgstr ""

msgid "Metrics|Used as a title for the chart"
msgstr ""

msgid "Metrics|Used if the query returns a single series. If it returns multiple series, their legend labels will be picked up from the response."
msgstr ""

msgid "Metrics|Y-axis label"
msgstr ""

msgid "Metrics|You're about to permanently delete this metric. This cannot be undone."
msgstr ""

msgid "Metrics|e.g. HTTP requests"
msgstr ""

msgid "Metrics|e.g. Requests/second"
msgstr ""

msgid "Metrics|e.g. Throughput"
msgstr ""

msgid "Metrics|e.g. rate(http_requests_total[5m])"
msgstr ""

msgid "Metrics|e.g. req/sec"
msgstr ""

msgid "Milestone"
msgstr ""

msgid "Milestone lists not available with your current license"
msgstr ""

msgid "Milestone lists show all issues from the selected milestone."
msgstr ""

msgid "Milestones"
msgstr ""

msgid "Milestones| You’re about to permanently delete the milestone %{milestoneTitle} and remove it from %{issuesWithCount} and %{mergeRequestsWithCount}. Once deleted, it cannot be undone or recovered."
msgstr ""

msgid "Milestones| You’re about to permanently delete the milestone %{milestoneTitle}. This milestone is not currently used in any issues or merge requests."
msgstr ""

msgid "Milestones|<p>%{milestonePromotion}</p> %{finalWarning}"
msgstr ""

msgid "Milestones|Delete milestone"
msgstr ""

msgid "Milestones|Delete milestone %{milestoneTitle}?"
msgstr ""

msgid "Milestones|Failed to delete milestone %{milestoneTitle}"
msgstr ""

msgid "Milestones|Milestone %{milestoneTitle} was not found"
msgstr ""

msgid "Milestones|Promote %{milestoneTitle} to group milestone?"
msgstr ""

msgid "Milestones|Promote Milestone"
msgstr ""

msgid "Milestones|Promoting %{milestone} will make it available for all projects inside %{groupName}. Existing project milestones with the same name will be merged. "
msgstr ""

msgid "Milestones|This action cannot be reversed."
msgstr ""

msgid "Mirror a repository"
msgstr ""

msgid "Mirror direction"
msgstr ""

msgid "Mirror repository"
msgstr ""

msgid "Mirror user"
msgstr ""

msgid "Mirrored repositories"
msgstr ""

msgid "Mirroring repositories"
msgstr ""

msgid "MissingSSHKeyWarningLink|add an SSH key"
msgstr ""

msgid "Modal|Cancel"
msgstr ""

msgid "Modal|Close"
msgstr ""

msgid "Monitor your errors by integrating with Sentry"
msgstr ""

msgid "Monitoring"
msgstr ""

msgid "Months"
msgstr ""

msgid "More"
msgstr ""

msgid "More actions"
msgstr ""

msgid "More info"
msgstr ""

msgid "More information"
msgstr ""

msgid "More information is available|here"
msgstr ""

msgid "Most stars"
msgstr ""

msgid "Move"
msgstr ""

msgid "Move issue"
msgstr ""

msgid "Multiple issue boards"
msgstr ""

msgid "Name"
msgstr ""

msgid "Name new label"
msgstr ""

msgid "Name your individual key via a title"
msgstr ""

msgid "Name:"
msgstr ""

msgid "Naming, visibility"
msgstr ""

msgid "Nav|Help"
msgstr ""

msgid "Nav|Home"
msgstr ""

msgid "Nav|Sign In / Register"
msgstr ""

msgid "Nav|Sign out and sign in with a different account"
msgstr ""

msgid "Need help?"
msgstr ""

msgid "Network"
msgstr ""

msgid "Never"
msgstr ""

msgid "New"
msgstr ""

msgid "New Application"
msgstr ""

msgid "New Environment"
msgstr ""

msgid "New Group"
msgstr ""

msgid "New Identity"
msgstr ""

msgid "New Issue"
msgid_plural "New Issues"
msgstr[0] ""
msgstr[1] ""

msgid "New Label"
msgstr ""

msgid "New Pipeline Schedule"
msgstr ""

msgid "New Snippet"
msgstr ""

msgid "New Snippets"
msgstr ""

msgid "New branch"
msgstr ""

msgid "New branch unavailable"
msgstr ""

msgid "New directory"
msgstr ""

msgid "New environment"
msgstr ""

msgid "New epic"
msgstr ""

msgid "New file"
msgstr ""

msgid "New group"
msgstr ""

msgid "New identity"
msgstr ""

msgid "New issue"
msgstr ""

msgid "New label"
msgstr ""

msgid "New merge request"
msgstr ""

msgid "New pipelines will cancel older, pending pipelines on the same branch"
msgstr ""

msgid "New project"
msgstr ""

msgid "New schedule"
msgstr ""

msgid "New snippet"
msgstr ""

msgid "New subgroup"
msgstr ""

msgid "New tag"
msgstr ""

msgid "New..."
msgstr ""

msgid "No"
msgstr ""

msgid "No Label"
msgstr ""

msgid "No activities found"
msgstr ""

msgid "No assignee"
msgstr ""

msgid "No branches found"
msgstr ""

msgid "No changes"
msgstr ""

msgid "No changes between %{ref_start}%{source_branch}%{ref_end} and %{ref_start}%{target_branch}%{ref_end}"
msgstr ""

msgid "No connection could be made to a Gitaly Server, please check your logs!"
msgstr ""

msgid "No container images stored for this project. Add one by following the instructions above."
msgstr ""

msgid "No contributions were found"
msgstr ""

msgid "No credit card required."
msgstr ""

msgid "No details available"
msgstr ""

msgid "No due date"
msgstr ""

msgid "No errors to display"
msgstr ""

msgid "No estimate or time spent"
msgstr ""

msgid "No file chosen"
msgstr ""

msgid "No file selected"
msgstr ""

msgid "No files found."
msgstr ""

msgid "No issues for the selected time period."
msgstr ""

msgid "No labels with such name or description"
msgstr ""

msgid "No license. All rights reserved"
msgstr ""

msgid "No merge requests for the selected time period."
msgstr ""

msgid "No merge requests found"
msgstr ""

msgid "No messages were logged"
msgstr ""

msgid "No other labels with such name or description"
msgstr ""

msgid "No preview for this file type"
msgstr ""

msgid "No prioritised labels with such name or description"
msgstr ""

msgid "No public groups"
msgstr ""

msgid "No pushes for the selected time period."
msgstr ""

msgid "No repository"
msgstr ""

msgid "No runners found"
msgstr ""

msgid "No schedules"
msgstr ""

msgid "No start date"
msgstr ""

msgid "No, directly import the existing email addresses and usernames."
msgstr ""

msgid "Nodes"
msgstr ""

msgid "None"
msgstr ""

msgid "Not allowed to merge"
msgstr ""

msgid "Not available"
msgstr ""

msgid "Not available for private projects"
msgstr ""

msgid "Not available for protected branches"
msgstr ""

msgid "Not confidential"
msgstr ""

msgid "Not enough data"
msgstr ""

msgid "Not now"
msgstr ""

msgid "Note that the master branch is automatically protected. %{link_to_protected_branches}"
msgstr ""

msgid "Note that this invitation was sent to %{mail_to_invite_email}, but you are signed in as %{link_to_current_user} with email %{mail_to_current_user}."
msgstr ""

msgid "Note: As an administrator you may like to configure %{github_integration_link}, which will allow login via GitHub and allow connecting repositories without generating a Personal Access Token."
msgstr ""

msgid "Note: As an administrator you may like to configure %{github_integration_link}, which will allow login via GitHub and allow importing repositories without generating a Personal Access Token."
msgstr ""

msgid "Note: Consider asking your GitLab administrator to configure %{github_integration_link}, which will allow login via GitHub and allow connecting repositories without generating a Personal Access Token."
msgstr ""

msgid "Note: Consider asking your GitLab administrator to configure %{github_integration_link}, which will allow login via GitHub and allow importing repositories without generating a Personal Access Token."
msgstr ""

msgid "Notes|Are you sure you want to cancel creating this comment?"
msgstr ""

msgid "Notes|Collapse replies"
msgstr ""

msgid "Notes|Show all activity"
msgstr ""

msgid "Notes|Show comments only"
msgstr ""

msgid "Notes|Show history only"
msgstr ""

msgid "Nothing here."
msgstr ""

msgid "Notification events"
msgstr ""

msgid "Notification setting"
msgstr ""

msgid "Notification setting - %{notification_title}"
msgstr ""

msgid "NotificationEvent|Close issue"
msgstr ""

msgid "NotificationEvent|Close merge request"
msgstr ""

msgid "NotificationEvent|Failed pipeline"
msgstr ""

msgid "NotificationEvent|Merge merge request"
msgstr ""

msgid "NotificationEvent|New epic"
msgstr ""

msgid "NotificationEvent|New issue"
msgstr ""

msgid "NotificationEvent|New merge request"
msgstr ""

msgid "NotificationEvent|New note"
msgstr ""

msgid "NotificationEvent|Reassign issue"
msgstr ""

msgid "NotificationEvent|Reassign merge request"
msgstr ""

msgid "NotificationEvent|Reopen issue"
msgstr ""

msgid "NotificationEvent|Successful pipeline"
msgstr ""

msgid "NotificationLevel|Custom"
msgstr ""

msgid "NotificationLevel|Disabled"
msgstr ""

msgid "NotificationLevel|Global"
msgstr ""

msgid "NotificationLevel|On mention"
msgstr ""

msgid "NotificationLevel|Participate"
msgstr ""

msgid "NotificationLevel|Watch"
msgstr ""

msgid "Notifications"
msgstr ""

msgid "Notifications off"
msgstr ""

msgid "Notifications on"
msgstr ""

msgid "Nov"
msgstr ""

msgid "November"
msgstr ""

msgid "OK"
msgstr ""

msgid "Oct"
msgstr ""

msgid "October"
msgstr ""

msgid "OfSearchInADropdown|Filter"
msgstr ""

msgid "Once imported, repositories can be mirrored over SSH. Read more %{ssh_link}"
msgstr ""

msgid "One more item"
msgid_plural "%d more items"
msgstr[0] ""
msgstr[1] ""

msgid "One or more of your Bitbucket projects cannot be imported into GitLab directly because they use Subversion or Mercurial for version control, rather than Git."
msgstr ""

msgid "One or more of your Google Code projects cannot be imported into GitLab directly because they use Subversion or Mercurial for version control, rather than Git."
msgstr ""

msgid "Only admins"
msgstr ""

msgid "Only mirror protected branches"
msgstr ""

msgid "Only proceed if you trust %{idp_url} to control your GitLab account sign in."
msgstr ""

msgid "Only project members can comment."
msgstr ""

msgid "Oops, are you sure?"
msgstr ""

msgid "Open"
msgstr ""

msgid "Open Documentation"
msgstr ""

msgid "Open comment type dropdown"
msgstr ""

msgid "Open errors"
msgstr ""

msgid "Open in Xcode"
msgstr ""

msgid "Open projects"
msgstr ""

msgid "Open sidebar"
msgstr ""

msgid "Open source software to collaborate on code"
msgstr ""

msgid "Opened"
msgstr ""

msgid "Opened MR"
msgstr ""

msgid "Opened issues"
msgstr ""

msgid "OpenedNDaysAgo|Opened"
msgstr ""

msgid "Opens in a new window"
msgstr ""

msgid "Operations"
msgstr ""

msgid "Operations Dashboard"
msgstr ""

msgid "OperationsDashboard|Add a project to the dashboard"
msgstr ""

msgid "OperationsDashboard|The operations dashboard provides a summary of each project's operational health, including pipeline and alert statuses."
msgstr ""

msgid "OperationsDashboard|Unable to add %{invalidProjects}. The Operations Dashboard is available for public projects, and private projects in groups with a Gold plan."
msgstr ""

msgid "Optionally, you can %{link_to_customize} how FogBugz email addresses and usernames are imported into GitLab."
msgstr ""

msgid "Optionally, you can %{link_to_customize} how Google Code email addresses and usernames are imported into GitLab."
msgstr ""

msgid "Options"
msgstr ""

msgid "Or you can choose one of the suggested colors below"
msgstr ""

msgid "Other Labels"
msgstr ""

msgid "Other information"
msgstr ""

msgid "Otherwise it is recommended you start with one of the options below."
msgstr ""

msgid "Outbound requests"
msgstr ""

msgid "Overview"
msgstr ""

msgid "Overwrite diverged branches"
msgstr ""

msgid "Owner"
msgstr ""

msgid "Package information"
msgstr ""

msgid "Package was removed"
msgstr ""

msgid "Packages"
msgstr ""

msgid "Pages"
msgstr ""

msgid "Pagination|Last »"
msgstr ""

msgid "Pagination|Next"
msgstr ""

msgid "Pagination|Prev"
msgstr ""

msgid "Pagination|« First"
msgstr ""

msgid "Parent epic"
msgstr ""

msgid "Part of merge request changes"
msgstr ""

msgid "Password"
msgstr ""

msgid "Paste epic link"
msgstr ""

msgid "Paste issue link"
msgstr ""

msgid "Paste your public SSH key, which is usually contained in the file '~/.ssh/id_rsa.pub' and begins with 'ssh-rsa'. Don't use your private SSH key."
msgstr ""

msgid "Path, transfer, remove"
msgstr ""

msgid "Path:"
msgstr ""

msgid "Pause"
msgstr ""

msgid "Paused Runners don't accept new jobs"
msgstr ""

msgid "Pending"
msgstr ""

msgid "People without permission will never get a notification and won't be able to comment."
msgstr ""

msgid "Perform advanced options such as changing path, transferring, or removing the group."
msgstr ""

msgid "Performance optimization"
msgstr ""

msgid "Permissions"
msgstr ""

msgid "Permissions, LFS, 2FA"
msgstr ""

msgid "Personal Access Token"
msgstr ""

msgid "Pick a name"
msgstr ""

msgid "Pipeline"
msgstr ""

msgid "Pipeline Health"
msgstr ""

msgid "Pipeline Schedule"
msgstr ""

msgid "Pipeline Schedules"
msgstr ""

msgid "Pipeline quota"
msgstr ""

msgid "Pipeline triggers"
msgstr ""

msgid "PipelineCharts|Failed:"
msgstr ""

msgid "PipelineCharts|Overall statistics"
msgstr ""

msgid "PipelineCharts|Success ratio:"
msgstr ""

msgid "PipelineCharts|Successful:"
msgstr ""

msgid "PipelineCharts|Total:"
msgstr ""

msgid "PipelineSchedules|Activated"
msgstr ""

msgid "PipelineSchedules|Active"
msgstr ""

msgid "PipelineSchedules|All"
msgstr ""

msgid "PipelineSchedules|Inactive"
msgstr ""

msgid "PipelineSchedules|Next Run"
msgstr ""

msgid "PipelineSchedules|None"
msgstr ""

msgid "PipelineSchedules|Provide a short description for this pipeline"
msgstr ""

msgid "PipelineSchedules|Take ownership"
msgstr ""

msgid "PipelineSchedules|Target"
msgstr ""

msgid "PipelineSchedules|Variables"
msgstr ""

msgid "PipelineSheduleIntervalPattern|Custom"
msgstr ""

msgid "Pipelines"
msgstr ""

msgid "Pipelines charts"
msgstr ""

msgid "Pipelines for last month"
msgstr ""

msgid "Pipelines for last week"
msgstr ""

msgid "Pipelines for last year"
msgstr ""

msgid "Pipelines|Build with confidence"
msgstr ""

msgid "Pipelines|CI Lint"
msgstr ""

msgid "Pipelines|Clear Runner Caches"
msgstr ""

msgid "Pipelines|Continuous Integration can help catch bugs by running your tests automatically, while Continuous Deployment can help you deliver code to your product environment."
msgstr ""

msgid "Pipelines|Get started with Pipelines"
msgstr ""

msgid "Pipelines|Loading Pipelines"
msgstr ""

msgid "Pipelines|Project cache successfully reset."
msgstr ""

msgid "Pipelines|Run Pipeline"
msgstr ""

msgid "Pipelines|Something went wrong while cleaning runners cache."
msgstr ""

msgid "Pipelines|There are currently no %{scope} pipelines."
msgstr ""

msgid "Pipelines|There are currently no pipelines."
msgstr ""

msgid "Pipelines|There was an error fetching the pipelines. Try again in a few moments or contact your support team."
msgstr ""

msgid "Pipelines|This project is not currently set up to run pipelines."
msgstr ""

msgid "Pipeline|Commit"
msgstr ""

msgid "Pipeline|Create for"
msgstr ""

msgid "Pipeline|Create pipeline"
msgstr ""

msgid "Pipeline|Duration"
msgstr ""

msgid "Pipeline|Existing branch name or tag"
msgstr ""

msgid "Pipeline|Pipeline"
msgstr ""

msgid "Pipeline|Run Pipeline"
msgstr ""

msgid "Pipeline|Search branches"
msgstr ""

msgid "Pipeline|Specify variable values to be used in this run. The values specified in %{settings_link} will be used by default."
msgstr ""

msgid "Pipeline|Stages"
msgstr ""

msgid "Pipeline|Status"
msgstr ""

msgid "Pipeline|Stop pipeline"
msgstr ""

msgid "Pipeline|Stop pipeline #%{pipelineId}?"
msgstr ""

msgid "Pipeline|Variables"
msgstr ""

msgid "Pipeline|You’re about to stop pipeline %{pipelineId}."
msgstr ""

msgid "Pipeline|all"
msgstr ""

msgid "Pipeline|success"
msgstr ""

msgid "Pipeline|with stage"
msgstr ""

msgid "Pipeline|with stages"
msgstr ""

msgid "Plain diff"
msgstr ""

msgid "PlantUML"
msgstr ""

msgid "Play"
msgstr ""

msgid "Please %{link_to_register} or %{link_to_sign_in} to comment"
msgstr ""

msgid "Please accept the Terms of Service before continuing."
msgstr ""

msgid "Please choose a group URL with no special characters."
msgstr ""

msgid "Please convert them to %{link_to_git}, and go through the %{link_to_import_flow} again."
msgstr ""

msgid "Please convert them to Git on Google Code, and go through the %{link_to_import_flow} again."
msgstr ""

msgid "Please fill in a descriptive name for your group."
msgstr ""

msgid "Please note that this application is not provided by GitLab and you should verify its authenticity before allowing access."
msgstr ""

msgid "Please select at least one filter to see results"
msgstr ""

msgid "Please solve the reCAPTCHA"
msgstr ""

msgid "Please try again"
msgstr ""

msgid "Please use this form to report users to GitLab who create spam issues, comments or behave inappropriately."
msgstr ""

msgid "Please wait while we connect to your repository. Refresh at will."
msgstr ""

msgid "Please wait while we import the repository for you. Refresh at will."
msgstr ""

msgid "Preferences"
msgstr ""

msgid "Preferences|Navigation theme"
msgstr ""

msgid "Press Enter or click to search"
msgstr ""

msgid "Prevent adding new members to project membership within this group"
msgstr ""

msgid "Preview"
msgstr ""

msgid "Preview payload"
msgstr ""

msgid "Primary"
msgstr ""

msgid "Prioritize"
msgstr ""

msgid "Prioritize label"
msgstr ""

msgid "Prioritized Labels"
msgstr ""

msgid "Prioritized label"
msgstr ""

msgid "Private"
msgstr ""

msgid "Private - Project access must be granted explicitly to each user."
msgstr ""

msgid "Private - The group and its projects can only be viewed by members."
msgstr ""

msgid "Private projects can be created in your personal namespace with:"
msgstr ""

msgid "Profile"
msgstr ""

msgid "Profile Settings"
msgstr ""

msgid "Profiles| You are about to permanently delete %{yourAccount}, and all of the issues, merge requests, and groups linked to your account. Once you confirm %{deleteAccount}, it cannot be undone or recovered."
msgstr ""

msgid "Profiles| You are going to change the username %{currentUsernameBold} to %{newUsernameBold}. Profile and projects will be redirected to the %{newUsername} namespace but this redirect will expire once the %{currentUsername} namespace is registered by another user or group. Please update your Git repository remotes as soon as possible."
msgstr ""

msgid "Profiles|@username"
msgstr ""

msgid "Profiles|Account scheduled for removal."
msgstr ""

msgid "Profiles|Add key"
msgstr ""

msgid "Profiles|Add status emoji"
msgstr ""

msgid "Profiles|Avatar cropper"
msgstr ""

msgid "Profiles|Avatar will be removed. Are you sure?"
msgstr ""

msgid "Profiles|Change username"
msgstr ""

msgid "Profiles|Choose file..."
msgstr ""

msgid "Profiles|Choose to show contributions of private projects on your public profile without any project, repository or organization information"
msgstr ""

msgid "Profiles|City, country"
msgstr ""

msgid "Profiles|Clear status"
msgstr ""

msgid "Profiles|Current path: %{path}"
msgstr ""

msgid "Profiles|Current status"
msgstr ""

msgid "Profiles|Delete Account"
msgstr ""

msgid "Profiles|Delete account"
msgstr ""

msgid "Profiles|Delete your account?"
msgstr ""

msgid "Profiles|Deleting an account has the following effects:"
msgstr ""

msgid "Profiles|Do not show on profile"
msgstr ""

msgid "Profiles|Don't display activity-related personal information on your profiles"
msgstr ""

msgid "Profiles|Edit Profile"
msgstr ""

msgid "Profiles|Enter your name, so people you know can recognize you"
msgstr ""

msgid "Profiles|Invalid password"
msgstr ""

msgid "Profiles|Invalid username"
msgstr ""

msgid "Profiles|Learn more"
msgstr ""

msgid "Profiles|Made a private contribution"
msgstr ""

msgid "Profiles|Main settings"
msgstr ""

msgid "Profiles|No file chosen"
msgstr ""

msgid "Profiles|Path"
msgstr ""

msgid "Profiles|Position and size your new avatar"
msgstr ""

msgid "Profiles|Private contributions"
msgstr ""

msgid "Profiles|Public Avatar"
msgstr ""

msgid "Profiles|Remove avatar"
msgstr ""

msgid "Profiles|Set new profile picture"
msgstr ""

msgid "Profiles|Some options are unavailable for LDAP accounts"
msgstr ""

msgid "Profiles|Tell us about yourself in fewer than 250 characters"
msgstr ""

msgid "Profiles|The maximum file size allowed is 200KB."
msgstr ""

msgid "Profiles|This doesn't look like a public SSH key, are you sure you want to add it?"
msgstr ""

msgid "Profiles|This email will be displayed on your public profile"
msgstr ""

msgid "Profiles|This email will be used for web based operations, such as edits and merges. %{learn_more}"
msgstr ""

msgid "Profiles|This emoji and message will appear on your profile and throughout the interface."
msgstr ""

msgid "Profiles|This feature is experimental and translations are not complete yet"
msgstr ""

msgid "Profiles|This information will appear on your profile"
msgstr ""

msgid "Profiles|Type your %{confirmationValue} to confirm:"
msgstr ""

msgid "Profiles|Typically starts with \"ssh-rsa …\""
msgstr ""

msgid "Profiles|Update profile settings"
msgstr ""

msgid "Profiles|Update username"
msgstr ""

msgid "Profiles|Upload new avatar"
msgstr ""

msgid "Profiles|Use a private email - %{email}"
msgstr ""

msgid "Profiles|Username change failed - %{message}"
msgstr ""

msgid "Profiles|Username successfully changed"
msgstr ""

msgid "Profiles|What's your status?"
msgstr ""

msgid "Profiles|Who you represent or work for"
msgstr ""

msgid "Profiles|You can change your avatar here"
msgstr ""

msgid "Profiles|You can change your avatar here or remove the current avatar to revert to %{gravatar_link}"
msgstr ""

msgid "Profiles|You can upload your avatar here"
msgstr ""

msgid "Profiles|You can upload your avatar here or change it at %{gravatar_link}"
msgstr ""

msgid "Profiles|You don't have access to delete this user."
msgstr ""

msgid "Profiles|You must transfer ownership or delete these groups before you can delete your account."
msgstr ""

msgid "Profiles|Your LinkedIn profile name from linkedin.com/in/profilename"
msgstr ""

msgid "Profiles|Your account is currently an owner in these groups:"
msgstr ""

msgid "Profiles|Your email address was automatically set based on your %{provider_label} account"
msgstr ""

msgid "Profiles|Your location was automatically set based on your %{provider_label} account"
msgstr ""

msgid "Profiles|Your name was automatically set based on your %{provider_label} account, so people you know can recognize you"
msgstr ""

msgid "Profiles|Your status"
msgstr ""

msgid "Profiles|e.g. My MacBook key"
msgstr ""

msgid "Profiles|username"
msgstr ""

msgid "Profiles|website.com"
msgstr ""

msgid "Profiles|your account"
msgstr ""

msgid "Profiling - Performance bar"
msgstr ""

msgid "Programming languages used in this repository"
msgstr ""

msgid "Progress"
msgstr ""

msgid "Project"
msgstr ""

msgid "Project '%{project_name}' is in the process of being deleted."
msgstr ""

msgid "Project '%{project_name}' queued for deletion."
msgstr ""

msgid "Project '%{project_name}' was successfully created."
msgstr ""

msgid "Project '%{project_name}' was successfully updated."
msgstr ""

msgid "Project Badges"
msgstr ""

msgid "Project URL"
msgstr ""

msgid "Project access must be granted explicitly to each user."
msgstr ""

msgid "Project avatar"
msgstr ""

msgid "Project avatar in repository: %{link}"
msgstr ""

msgid "Project details"
msgstr ""

msgid "Project export could not be deleted."
msgstr ""

msgid "Project export has been deleted."
msgstr ""

msgid "Project export link has expired. Please generate a new export from your project settings."
msgstr ""

msgid "Project export started. A download link will be sent by email."
msgstr ""

msgid "Project name"
msgstr ""

msgid "Project slug"
msgstr ""

msgid "ProjectActivityRSS|Subscribe"
msgstr ""

msgid "ProjectCreationLevel|Allowed to create projects"
msgstr ""

msgid "ProjectCreationLevel|Default project creation protection"
msgstr ""

msgid "ProjectCreationLevel|Developers + Maintainers"
msgstr ""

msgid "ProjectCreationLevel|Maintainers"
msgstr ""

msgid "ProjectCreationLevel|No one"
msgstr ""

msgid "ProjectFileTree|Name"
msgstr ""

msgid "ProjectLastActivity|Never"
msgstr ""

msgid "ProjectLifecycle|Stage"
msgstr ""

msgid "ProjectOverview|Fork"
msgstr ""

msgid "ProjectOverview|Forks"
msgstr ""

msgid "ProjectOverview|Go to your fork"
msgstr ""

msgid "ProjectOverview|Star"
msgstr ""

msgid "ProjectOverview|Unstar"
msgstr ""

msgid "ProjectOverview|You have reached your project limit"
msgstr ""

msgid "ProjectOverview|You must sign in to star a project"
msgstr ""

msgid "ProjectPage|Project ID: %{project_id}"
msgstr ""

msgid "ProjectSettings|Badges"
msgstr ""

msgid "ProjectSettings|Contact an admin to change this setting."
msgstr ""

msgid "ProjectSettings|Customize your project badges."
msgstr ""

msgid "ProjectSettings|Failed to protect the tag"
msgstr ""

msgid "ProjectSettings|Failed to update tag!"
msgstr ""

msgid "ProjectSettings|Learn more about badges."
msgstr ""

msgid "ProjectSettings|Only signed commits can be pushed to this repository."
msgstr ""

msgid "ProjectSettings|This setting is applied on the server level and can be overridden by an admin."
msgstr ""

msgid "ProjectSettings|This setting is applied on the server level but has been overridden for this project."
msgstr ""

msgid "ProjectSettings|This setting will be applied to all projects unless overridden by an admin."
msgstr ""

msgid "ProjectSettings|Users can only push commits to this repository that were committed with one of their own verified emails."
msgstr ""

msgid "Projects"
msgstr ""

msgid "Projects shared with %{group_name}"
msgstr ""

msgid "Projects that belong to a group are prefixed with the group namespace. Existing projects may be moved into a group."
msgstr ""

msgid "ProjectsDropdown|Frequently visited"
msgstr ""

msgid "ProjectsDropdown|Loading projects"
msgstr ""

msgid "ProjectsDropdown|Projects you visit often will appear here"
msgstr ""

msgid "ProjectsDropdown|Search your projects"
msgstr ""

msgid "ProjectsDropdown|Something went wrong on our end."
msgstr ""

msgid "ProjectsDropdown|Sorry, no projects matched your search"
msgstr ""

msgid "ProjectsDropdown|This feature requires browser localStorage support"
msgstr ""

msgid "PrometheusAlerts|Add alert"
msgstr ""

msgid "PrometheusAlerts|Alert set"
msgstr ""

msgid "PrometheusAlerts|Edit alert"
msgstr ""

msgid "PrometheusAlerts|Error creating alert"
msgstr ""

msgid "PrometheusAlerts|Error deleting alert"
msgstr ""

msgid "PrometheusAlerts|Error fetching alert"
msgstr ""

msgid "PrometheusAlerts|Error saving alert"
msgstr ""

msgid "PrometheusAlerts|No alert set"
msgstr ""

msgid "PrometheusAlerts|Operator"
msgstr ""

msgid "PrometheusAlerts|Threshold"
msgstr ""

msgid "PrometheusDashboard|Time"
msgstr ""

msgid "PrometheusService|%{exporters} with %{metrics} were found"
msgstr ""

msgid "PrometheusService|<p class=\"text-tertiary\">No <a href=\"%{docsUrl}\">common metrics</a> were found</p>"
msgstr ""

msgid "PrometheusService|Active"
msgstr ""

msgid "PrometheusService|Auto configuration"
msgstr ""

msgid "PrometheusService|Automatically deploy and configure Prometheus on your clusters to monitor your project’s environments"
msgstr ""

msgid "PrometheusService|Common metrics"
msgstr ""

msgid "PrometheusService|Common metrics are automatically monitored based on a library of metrics from popular exporters."
msgstr ""

msgid "PrometheusService|Custom metrics"
msgstr ""

msgid "PrometheusService|Enable Prometheus to define custom metrics, using either option above"
msgstr ""

msgid "PrometheusService|Finding and configuring metrics..."
msgstr ""

msgid "PrometheusService|Finding custom metrics..."
msgstr ""

msgid "PrometheusService|Install Prometheus on clusters"
msgstr ""

msgid "PrometheusService|Manage clusters"
msgstr ""

msgid "PrometheusService|Manual configuration"
msgstr ""

msgid "PrometheusService|Metrics"
msgstr ""

msgid "PrometheusService|Missing environment variable"
msgstr ""

msgid "PrometheusService|More information"
msgstr ""

msgid "PrometheusService|New metric"
msgstr ""

msgid "PrometheusService|Prometheus API Base URL, like http://prometheus.example.com/"
msgstr ""

msgid "PrometheusService|Prometheus is being automatically managed on your clusters"
msgstr ""

msgid "PrometheusService|These metrics will only be monitored after your first deployment to an environment"
msgstr ""

msgid "PrometheusService|Time-series monitoring service"
msgstr ""

msgid "PrometheusService|To enable manual configuration, uninstall Prometheus from your clusters"
msgstr ""

msgid "PrometheusService|To enable the installation of Prometheus on your clusters, deactivate the manual configuration below"
msgstr ""

msgid "PrometheusService|Waiting for your first deployment to an environment to find common metrics"
msgstr ""

msgid "Promote"
msgstr ""

msgid "Promote these project milestones into a group milestone."
msgstr ""

msgid "Promote to Group Milestone"
msgstr ""

msgid "Promote to group label"
msgstr ""

msgid "Promotions|Don't show me this again"
msgstr ""

msgid "Promotions|Epics let you manage your portfolio of projects more efficiently and with less effort by tracking groups of issues that share a theme, across projects and milestones."
msgstr ""

msgid "Promotions|This feature is locked."
msgstr ""

msgid "Promotions|Upgrade plan"
msgstr ""

msgid "Protected"
msgstr ""

msgid "Protected Environments"
msgstr ""

msgid "ProtectedEnvironment|%{environment_name} will be writable for developers. Are you sure?"
msgstr ""

msgid "ProtectedEnvironment|Allowed to deploy"
msgstr ""

msgid "ProtectedEnvironment|Choose who is allowed to deploy"
msgstr ""

msgid "ProtectedEnvironment|Environment"
msgstr ""

msgid "ProtectedEnvironment|Protect"
msgstr ""

msgid "ProtectedEnvironment|Protect Environments in order to restrict who can execute deployments."
msgstr ""

msgid "ProtectedEnvironment|Protect an environment"
msgstr ""

msgid "ProtectedEnvironment|Protected Environment (%{protected_environments_count})"
msgstr ""

msgid "ProtectedEnvironment|Select an environment"
msgstr ""

msgid "ProtectedEnvironment|There are currently no protected environments, protect an environment with the form above."
msgstr ""

msgid "ProtectedEnvironment|Unprotect"
msgstr ""

msgid "ProtectedEnvironment|Your environment can't be unprotected"
msgstr ""

msgid "ProtectedEnvironment|Your environment has been protected."
msgstr ""

msgid "ProtectedEnvironment|Your environment has been unprotected"
msgstr ""

msgid "Protip:"
msgstr ""

msgid "Provider"
msgstr ""

msgid "Pseudonymizer data collection"
msgstr ""

msgid "Public"
msgstr ""

msgid "Public - The group and any public projects can be viewed without any authentication."
msgstr ""

msgid "Public - The project can be accessed without any authentication."
msgstr ""

msgid "Public pipelines"
msgstr ""

msgid "Pull"
msgstr ""

msgid "Push"
msgstr ""

msgid "Push Rules"
msgstr ""

msgid "Push events"
msgstr ""

msgid "Push project from command line"
msgstr ""

msgid "Push to create a project"
msgstr ""

msgid "PushRule|Committer restriction"
msgstr ""

msgid "Pushed"
msgstr ""

msgid "Pushes"
msgstr ""

msgid "Quarters"
msgstr ""

msgid "Quick actions can be used in the issues description and comment boxes."
msgstr ""

msgid "README"
msgstr ""

msgid "Read more"
msgstr ""

msgid "Read more about environments"
msgstr ""

msgid "Read more about project permissions <strong>%{link_to_help}</strong>"
msgstr ""

msgid "Real-time features"
msgstr ""

msgid "Recent searches"
msgstr ""

msgid "Redirect to SAML provider to test configuration"
msgstr ""

msgid "Reference:"
msgstr ""

msgid "Refresh"
msgstr ""

msgid "Refreshing in a second to show the updated status..."
msgid_plural "Refreshing in %d seconds to show the updated status..."
msgstr[0] ""
msgstr[1] ""

msgid "Regenerate key"
msgstr ""

msgid "Regex pattern"
msgstr ""

msgid "Register / Sign In"
msgstr ""

msgid "Register U2F device"
msgstr ""

msgid "Register and see your runners for this group."
msgstr ""

msgid "Register and see your runners for this project."
msgstr ""

msgid "Registry"
msgstr ""

msgid "Related Commits"
msgstr ""

msgid "Related Deployed Jobs"
msgstr ""

msgid "Related Issues"
msgstr ""

msgid "Related Jobs"
msgstr ""

msgid "Related Merge Requests"
msgstr ""

msgid "Related Merged Requests"
msgstr ""

msgid "Related merge requests"
msgstr ""

msgid "Releases"
msgstr ""

msgid "Releases mark specific points in a project's development history, communicate information about the type of change, and deliver on prepared, often compiled, versions of the software to be reused elsewhere. Currently, releases can only be created through the API."
msgstr ""

msgid "Remind later"
msgstr ""

msgid "Remove"
msgstr ""

msgid "Remove Runner"
msgstr ""

msgid "Remove all approvals in a merge request when new commits are pushed to its source branch"
msgstr ""

msgid "Remove approver"
msgstr ""

msgid "Remove avatar"
msgstr ""

msgid "Remove group"
msgstr ""

msgid "Remove priority"
msgstr ""

msgid "Remove project"
msgstr ""

msgid "Removed group can not be restored!"
msgstr ""

msgid "Removing group will cause all child projects and resources to be removed."
msgstr ""

msgid "Rename"
msgstr ""

msgid "Rename file"
msgstr ""

msgid "Rename folder"
msgstr ""

msgid "Reopen epic"
msgstr ""

msgid "Repair authentication"
msgstr ""

msgid "Reply to this email directly or %{view_it_on_gitlab}."
msgstr ""

msgid "Repo by URL"
msgstr ""

msgid "Report abuse to GitLab"
msgstr ""

msgid "Reporting"
msgstr ""

msgid "Reports|%{failedString} and %{resolvedString}"
msgstr ""

msgid "Reports|Actions"
msgstr ""

msgid "Reports|Class"
msgstr ""

msgid "Reports|Confidence"
msgstr ""

msgid "Reports|Execution time"
msgstr ""

msgid "Reports|Failure"
msgstr ""

msgid "Reports|Severity"
msgstr ""

msgid "Reports|System output"
msgstr ""

msgid "Reports|Test summary"
msgstr ""

msgid "Reports|Test summary failed loading results"
msgstr ""

msgid "Reports|Test summary results are being parsed"
msgstr ""

msgid "Reports|Vulnerability"
msgstr ""

msgid "Reports|no changed test results"
msgstr ""

msgid "Repository"
msgstr ""

msgid "Repository Settings"
msgstr ""

msgid "Repository URL"
msgstr ""

msgid "Repository cleanup"
msgstr ""

msgid "Repository cleanup has started. You will receive an email once the cleanup operation is complete."
msgstr ""

msgid "Repository has no locks."
msgstr ""

msgid "Repository maintenance"
msgstr ""

msgid "Repository mirror"
msgstr ""

msgid "Repository storage"
msgstr ""

msgid "RepositorySettingsAccessLevel|Select"
msgstr ""

msgid "Request Access"
msgstr ""

msgid "Requested %{time_ago}"
msgstr ""

msgid "Requests Profiles"
msgstr ""

msgid "Require all users in this group to setup Two-factor authentication"
msgstr ""

msgid "Require all users to accept Terms of Service and Privacy Policy when they access GitLab."
msgstr ""

msgid "Resend invite"
msgstr ""

msgid "Reset health check access token"
msgstr ""

msgid "Reset runners registration token"
msgstr ""

msgid "Resolve all discussions in new issue"
msgstr ""

msgid "Resolve conflicts on source branch"
msgstr ""

msgid "Resolve discussion"
msgstr ""

msgid "Resolved"
msgstr ""

msgid "Response metrics (AWS ELB)"
msgstr ""

msgid "Response metrics (Custom)"
msgstr ""

msgid "Response metrics (HA Proxy)"
msgstr ""

msgid "Response metrics (NGINX Ingress VTS)"
msgstr ""

msgid "Response metrics (NGINX Ingress)"
msgstr ""

msgid "Response metrics (NGINX)"
msgstr ""

msgid "Restart Terminal"
msgstr ""

msgid "Resume"
msgstr ""

msgid "Retry"
msgstr ""

msgid "Retry this job"
msgstr ""

msgid "Retry verification"
msgstr ""

msgid "Reveal value"
msgid_plural "Reveal values"
msgstr[0] ""
msgstr[1] ""

msgid "Reveal values"
msgstr ""

msgid "Revert this commit"
msgstr ""

msgid "Revert this merge request"
msgstr ""

msgid "Review"
msgstr ""

msgid "Review the process for configuring service providers in your identity provider — in this case, GitLab is the \"service provider\" or \"relying party\"."
msgstr ""

msgid "Reviewing"
msgstr ""

msgid "Reviewing (merge request !%{mergeRequestId})"
msgstr ""

msgid "Revoke"
msgstr ""

msgid "Roadmap"
msgstr ""

msgid "Run CI/CD pipelines for external repositories"
msgstr ""

msgid "Run tests against your code live using the Web Terminal"
msgstr ""

msgid "Run untagged jobs"
msgstr ""

msgid "Runner cannot be assigned to other projects"
msgstr ""

msgid "Runner runs jobs from all unassigned projects"
msgstr ""

msgid "Runner runs jobs from all unassigned projects in its group"
msgstr ""

msgid "Runner runs jobs from assigned projects"
msgstr ""

msgid "Runner token"
msgstr ""

msgid "Runner will not receive any new jobs"
msgstr ""

msgid "Runners"
msgstr ""

msgid "Runners API"
msgstr ""

msgid "Runners activated for this project"
msgstr ""

msgid "Runners can be placed on separate users, servers, and even on your local machine."
msgstr ""

msgid "Runners can be placed on separate users, servers, even on your local machine."
msgstr ""

msgid "Runners currently online: %{active_runners_count}"
msgstr ""

msgid "Runners page"
msgstr ""

msgid "Runners page."
msgstr ""

msgid "Runners|You have used all your shared Runners pipeline minutes."
msgstr ""

msgid "Running"
msgstr ""

msgid "SAML SSO"
msgstr ""

msgid "SAML SSO for %{group_name}"
msgstr ""

msgid "SAML Single Sign On"
msgstr ""

msgid "SAML Single Sign On Settings"
msgstr ""

msgid "SAML for %{group_name}"
msgstr ""

msgid "SHA1 fingerprint of the SAML token signing certificate. Get this from your identity provider, where it can also be called \"Thumbprint\"."
msgstr ""

msgid "SSH Keys"
msgstr ""

msgid "SSH host keys"
msgstr ""

msgid "SSH public key"
msgstr ""

msgid "SSL Verification"
msgstr ""

msgid "Save"
msgstr ""

msgid "Save application"
msgstr ""

msgid "Save changes"
msgstr ""

msgid "Save changes before testing"
msgstr ""

msgid "Save comment"
msgstr ""

msgid "Save pipeline schedule"
msgstr ""

msgid "Save variables"
msgstr ""

msgid "Schedule a new pipeline"
msgstr ""

msgid "Scheduled"
msgstr ""

msgid "Schedules"
msgstr ""

msgid "Scheduling Pipelines"
msgstr ""

msgid "Scope"
msgstr ""

msgid "Scoped issue boards"
msgstr ""

msgid "Scroll down to <strong>Google Code Project Hosting</strong> and enable the switch on the right."
msgstr ""

msgid "Scroll to bottom"
msgstr ""

msgid "Scroll to top"
msgstr ""

msgid "Search"
msgstr ""

msgid "Search branches"
msgstr ""

msgid "Search branches and tags"
msgstr ""

msgid "Search files"
msgstr ""

msgid "Search for projects, issues, etc."
msgstr ""

msgid "Search merge requests"
msgstr ""

msgid "Search milestones"
msgstr ""

msgid "Search or filter results..."
msgstr ""

msgid "Search or jump to…"
msgstr ""

msgid "Search project"
msgstr ""

msgid "Search projects"
msgstr ""

msgid "Search users"
msgstr ""

msgid "Search your projects"
msgstr ""

msgid "SearchAutocomplete|All GitLab"
msgstr ""

msgid "SearchAutocomplete|Issues I've created"
msgstr ""

msgid "SearchAutocomplete|Issues assigned to me"
msgstr ""

msgid "SearchAutocomplete|Merge requests I've created"
msgstr ""

msgid "SearchAutocomplete|Merge requests assigned to me"
msgstr ""

msgid "SearchAutocomplete|in all GitLab"
msgstr ""

msgid "SearchAutocomplete|in this group"
msgstr ""

msgid "SearchAutocomplete|in this project"
msgstr ""

msgid "Secret"
msgstr ""

msgid "Security"
msgstr ""

msgid "Security Dashboard"
msgstr ""

msgid "Security Dashboard|Error fetching the dashboard data. Please check your network connection and try again."
msgstr ""

msgid "Security Dashboard|Error fetching the vulnerability counts. Please check your network connection and try again."
msgstr ""

msgid "Security Dashboard|Error fetching the vulnerability list. Please check your network connection and try again."
msgstr ""

msgid "Security Dashboard|Issue Created"
msgstr ""

msgid "Security Reports|At this time, the security dashboard only supports SAST and dependency scanning."
msgstr ""

msgid "Security Reports|Create issue"
msgstr ""

msgid "Security Reports|Dismiss vulnerability"
msgstr ""

msgid "Security Reports|Learn more about setting up your dashboard"
msgstr ""

msgid "Security Reports|More info"
msgstr ""

msgid "Security Reports|No Vulnerabilities"
msgstr ""

msgid "Security Reports|Revert dismissal"
msgstr ""

msgid "Security Reports|Security dashboard documentation"
msgstr ""

msgid "Security Reports|There was an error creating the issue."
msgstr ""

msgid "Security Reports|There was an error dismissing the vulnerability."
msgstr ""

msgid "Security Reports|There was an error reverting the dismissal."
msgstr ""

msgid "Security Reports|There was an error reverting this dismissal."
msgstr ""

msgid "Security Reports|We've found no vulnerabilities for your group"
msgstr ""

msgid "Security Reports|While it's rare to have no vulnerabilities for your group, it can happen. In any event, we ask that you please double check your settings to make sure you've set up your dashboard correctly."
msgstr ""

msgid "SecurityDashboard| The security dashboard displays the latest security report. Use it to find and fix vulnerabilities."
msgstr ""

msgid "SecurityDashboard|Monitor vulnerabilities in your code"
msgstr ""

msgid "SecurityDashboard|Pipeline %{pipelineLink} triggered"
msgstr ""

msgid "See metrics"
msgstr ""

msgid "See the affected projects in the GitLab admin panel"
msgstr ""

msgid "Select"
msgstr ""

msgid "Select Archive Format"
msgstr ""

msgid "Select a group to invite"
msgstr ""

msgid "Select a namespace to fork the project"
msgstr ""

msgid "Select a template repository"
msgstr ""

msgid "Select a timezone"
msgstr ""

msgid "Select an existing Kubernetes cluster or create a new one"
msgstr ""

msgid "Select assignee"
msgstr ""

msgid "Select branch/tag"
msgstr ""

msgid "Select project"
msgstr ""

msgid "Select project and zone to choose machine type"
msgstr ""

msgid "Select project to choose zone"
msgstr ""

msgid "Select projects you want to import."
msgstr ""

msgid "Select source branch"
msgstr ""

msgid "Select target branch"
msgstr ""

msgid "Select the branch you want to set as the default for this project. All merge requests and commits will automatically be made against this branch unless you specify a different one."
msgstr ""

msgid "Select the custom project template source group."
msgstr ""

msgid "Selecting a GitLab user will add a link to the GitLab user in the descriptions of issues and comments (e.g. \"By <a href=\"#\">@johnsmith</a>\"). It will also associate and/or assign these issues and comments with the selected user."
msgstr ""

msgid "Selective synchronization"
msgstr ""

msgid "Send email"
msgstr ""

msgid "Send report"
msgstr ""

msgid "Send usage data"
msgstr ""

msgid "Sentry API URL"
msgstr ""

msgid "Sep"
msgstr ""

msgid "September"
msgstr ""

msgid "Server version"
msgstr ""

msgid "Serverless"
msgstr ""

msgid "Serverless| In order to start using functions as a service, you must first install Knative on your Kubernetes cluster."
msgstr ""

msgid "Serverless|An error occurred while retrieving serverless components"
msgstr ""

msgid "Serverless|Domain"
msgstr ""

msgid "Serverless|Function"
msgstr ""

msgid "Serverless|Getting started with serverless"
msgstr ""

msgid "Serverless|If you believe none of these apply, please check back later as the function data may be in the process of becoming available."
msgstr ""

msgid "Serverless|Install Knative"
msgstr ""

msgid "Serverless|Last Update"
msgstr ""

msgid "Serverless|Learn more about Serverless"
msgstr ""

msgid "Serverless|No functions available"
msgstr ""

msgid "Serverless|Runtime"
msgstr ""

msgid "Serverless|There is currently no function data available from Knative. This could be for a variety of reasons including:"
msgstr ""

msgid "Service Desk"
msgstr ""

msgid "Service Templates"
msgstr ""

msgid "Service URL"
msgstr ""

msgid "Session expiration, projects limit and attachment size."
msgstr ""

msgid "Set a password on your account to pull or push via %{protocol}."
msgstr ""

msgid "Set a template repository for projects in this group"
msgstr ""

msgid "Set default and restrict visibility levels. Configure import sources and git access protocol."
msgstr ""

msgid "Set instance-wide template repository"
msgstr ""

msgid "Set max session time for web terminal."
msgstr ""

msgid "Set notification email for abuse reports."
msgstr ""

msgid "Set number of approvers required before open merge requests can be merged"
msgstr ""

msgid "Set requirements for a user to sign-in. Enable mandatory two-factor authentication."
msgstr ""

msgid "Set up CI/CD"
msgstr ""

msgid "Set up a %{type} Runner manually"
msgstr ""

msgid "Set up a specific Runner automatically"
msgstr ""

msgid "Set up assertions/attributes/claims (email, first_name, last_name) and NameID according to %{docsLinkStart}the documentation %{icon}%{docsLinkEnd}"
msgstr ""

msgid "Set up new U2F device"
msgstr ""

msgid "Set up your project to automatically push and/or pull changes to/from another repository. Branches, tags, and commits will be synced automatically."
msgstr ""

msgid "SetPasswordToCloneLink|set a password"
msgstr ""

msgid "SetStatusModal|Add status emoji"
msgstr ""

msgid "SetStatusModal|Clear status"
msgstr ""

msgid "SetStatusModal|Edit status"
msgstr ""

msgid "SetStatusModal|Remove status"
msgstr ""

msgid "SetStatusModal|Set a status"
msgstr ""

msgid "SetStatusModal|Set status"
msgstr ""

msgid "SetStatusModal|Sorry, we weren't able to set your status. Please try again later."
msgstr ""

msgid "SetStatusModal|What's your status?"
msgstr ""

msgid "Settings"
msgstr ""

msgid "Share"
msgstr ""

msgid "Share the <strong>%{sso_label}</strong> with members so they can sign in to your group through your identity provider"
msgstr ""

msgid "Shared Runners"
msgstr ""

msgid "Shared projects"
msgstr ""

msgid "SharedRunnersMinutesSettings|By resetting the pipeline minutes for this namespace, the currently used minutes will be set to zero."
msgstr ""

msgid "SharedRunnersMinutesSettings|Reset pipeline minutes"
msgstr ""

msgid "SharedRunnersMinutesSettings|Reset used pipeline minutes"
msgstr ""

msgid "Sherlock Transactions"
msgstr ""

msgid "Show command"
msgstr ""

msgid "Show complete raw log"
msgstr ""

msgid "Show latest version"
msgstr ""

msgid "Show parent pages"
msgstr ""

msgid "Show parent subgroups"
msgstr ""

msgid "Show whitespace changes"
msgstr ""

msgid "Showing %d event"
msgid_plural "Showing %d events"
msgstr[0] ""
msgstr[1] ""

msgid "Side-by-side"
msgstr ""

msgid "Sidebar|Change weight"
msgstr ""

msgid "Sidebar|None"
msgstr ""

msgid "Sidebar|Only numeral characters allowed"
msgstr ""

msgid "Sidebar|Weight"
msgstr ""

msgid "Sign in"
msgstr ""

msgid "Sign in / Register"
msgstr ""

msgid "Sign in to \"%{group_name}\""
msgstr ""

msgid "Sign in via 2FA code"
msgstr ""

msgid "Sign in with Single Sign-On"
msgstr ""

msgid "Sign out"
msgstr ""

msgid "Sign-in restrictions"
msgstr ""

msgid "Sign-up restrictions"
msgstr ""

msgid "Similar issues"
msgstr ""

msgid "Size"
msgstr ""

msgid "Size and domain settings for static websites"
msgstr ""

msgid "Slack application"
msgstr ""

msgid "Slack integration allows you to interact with GitLab via slash commands in a chat window."
msgstr ""

msgid "Slower but makes sure the project workspace is pristine as it clones the repository from scratch for every job"
msgstr ""

msgid "Smartcard"
msgstr ""

msgid "Smartcard authentication failed: client certificate header is missing."
msgstr ""

msgid "Snippets"
msgstr ""

msgid "Something went wrong on our end"
msgstr ""

msgid "Something went wrong on our end."
msgstr ""

msgid "Something went wrong on our end. Please try again!"
msgstr ""

msgid "Something went wrong trying to change the confidentiality of this issue"
msgstr ""

msgid "Something went wrong trying to change the locked state of this %{issuableDisplayName}"
msgstr ""

msgid "Something went wrong when toggling the button"
msgstr ""

msgid "Something went wrong while applying the suggestion. Please try again."
msgstr ""

msgid "Something went wrong while closing the %{issuable}. Please try again later"
msgstr ""

msgid "Something went wrong while fetching %{listType} list"
msgstr ""

msgid "Something went wrong while fetching comments. Please try again."
msgstr ""

msgid "Something went wrong while fetching group member contributions"
msgstr ""

msgid "Something went wrong while fetching the environments for this merge request. Please try again."
msgstr ""

msgid "Something went wrong while fetching the projects."
msgstr ""

msgid "Something went wrong while fetching the registry list."
msgstr ""

msgid "Something went wrong while reopening the %{issuable}. Please try again later"
msgstr ""

msgid "Something went wrong while resolving this discussion. Please try again."
msgstr ""

msgid "Something went wrong, unable to add %{project} to dashboard"
msgstr ""

msgid "Something went wrong, unable to get operations projects"
msgstr ""

msgid "Something went wrong, unable to remove project"
msgstr ""

msgid "Something went wrong. Please try again."
msgstr ""

msgid "Sorry, no epics matched your search"
msgstr ""

msgid "Sorry, no projects matched your search"
msgstr ""

msgid "Sorry, your filter produced no results"
msgstr ""

msgid "Sort by"
msgstr ""

msgid "Sort direction"
msgstr ""

msgid "SortOptions|Access level, ascending"
msgstr ""

msgid "SortOptions|Access level, descending"
msgstr ""

msgid "SortOptions|Created date"
msgstr ""

msgid "SortOptions|Due date"
msgstr ""

msgid "SortOptions|Due later"
msgstr ""

msgid "SortOptions|Due soon"
msgstr ""

msgid "SortOptions|Label priority"
msgstr ""

msgid "SortOptions|Largest group"
msgstr ""

msgid "SortOptions|Largest repository"
msgstr ""

msgid "SortOptions|Last Contact"
msgstr ""

msgid "SortOptions|Last created"
msgstr ""

msgid "SortOptions|Last joined"
msgstr ""

msgid "SortOptions|Last updated"
msgstr ""

msgid "SortOptions|Least popular"
msgstr ""

msgid "SortOptions|Less weight"
msgstr ""

msgid "SortOptions|Milestone due date"
msgstr ""

msgid "SortOptions|Milestone due later"
msgstr ""

msgid "SortOptions|Milestone due soon"
msgstr ""

msgid "SortOptions|More weight"
msgstr ""

msgid "SortOptions|Most popular"
msgstr ""

msgid "SortOptions|Most stars"
msgstr ""

msgid "SortOptions|Name"
msgstr ""

msgid "SortOptions|Name, ascending"
msgstr ""

msgid "SortOptions|Name, descending"
msgstr ""

msgid "SortOptions|Oldest created"
msgstr ""

msgid "SortOptions|Oldest joined"
msgstr ""

msgid "SortOptions|Oldest sign in"
msgstr ""

msgid "SortOptions|Oldest updated"
msgstr ""

msgid "SortOptions|Popularity"
msgstr ""

msgid "SortOptions|Priority"
msgstr ""

msgid "SortOptions|Recent sign in"
msgstr ""

msgid "SortOptions|Start date"
msgstr ""

msgid "SortOptions|Start later"
msgstr ""

msgid "SortOptions|Start soon"
msgstr ""

msgid "SortOptions|Weight"
msgstr ""

msgid "Source"
msgstr ""

msgid "Source (branch or tag)"
msgstr ""

msgid "Source code"
msgstr ""

msgid "Source is not available"
msgstr ""

msgid "Source project cannot be found."
msgstr ""

msgid "Spam Logs"
msgstr ""

msgid "Spam and Anti-bot Protection"
msgstr ""

msgid "Specific Runners"
msgstr ""

msgid "Specify an e-mail address regex pattern to identify default internal users."
msgstr ""

msgid "Specify the following URL during the Runner setup:"
msgstr ""

msgid "Squash commits"
msgstr ""

msgid "Stage"
msgstr ""

msgid "Stage & Commit"
msgstr ""

msgid "Stage all changes"
msgstr ""

msgid "Stage changes"
msgstr ""

msgid "Staged"
msgstr ""

msgid "Staged %{type}"
msgstr ""

msgid "Star a label to make it a priority label. Order the prioritized labels to change their relative priority, by dragging."
msgstr ""

msgid "StarProject|Star"
msgstr ""

msgid "Starred Projects"
msgstr ""

msgid "Starred Projects' Activity"
msgstr ""

msgid "Starred projects"
msgstr ""

msgid "Stars"
msgstr ""

msgid "Start Web Terminal"
msgstr ""

msgid "Start a %{new_merge_request} with these changes"
msgstr ""

msgid "Start a review"
msgstr ""

msgid "Start and due date"
msgstr ""

msgid "Start cleanup"
msgstr ""

msgid "Start date"
msgstr ""

msgid "Start discussion"
msgstr ""

msgid "Start discussion & close %{noteable_name}"
msgstr ""

msgid "Start discussion & reopen %{noteable_name}"
msgstr ""

msgid "Start the Runner!"
msgstr ""

msgid "Start your trial"
msgstr ""

msgid "Started"
msgstr ""

msgid "Started %{startsIn}"
msgstr ""

msgid "Starting..."
msgstr ""

msgid "Starts %{startsIn}"
msgstr ""

msgid "Starts at (UTC)"
msgstr ""

msgid "State your message to activate"
msgstr ""

msgid "Status"
msgstr ""

msgid "Stop Terminal"
msgstr ""

msgid "Stop environment"
msgstr ""

msgid "Stop impersonation"
msgstr ""

msgid "Stop this environment"
msgstr ""

msgid "Stopped"
msgstr ""

msgid "Stopping this environment is currently not possible as a deployment is in progress"
msgstr ""

msgid "Stopping..."
msgstr ""

msgid "Storage"
msgstr ""

msgid "Storage:"
msgstr ""

msgid "Subgroups"
msgstr ""

msgid "Subgroups and projects"
msgstr ""

msgid "Submit as spam"
msgstr ""

msgid "Submit feedback"
msgstr ""

msgid "Submit review"
msgstr ""

msgid "Submit search"
msgstr ""

msgid "Subscribe"
msgstr ""

msgid "Subscribe at group level"
msgstr ""

msgid "Subscribe at project level"
msgstr ""

msgid "Subscribe to RSS feed"
msgstr ""

msgid "Subscribe to calendar"
msgstr ""

msgid "Subscribed"
msgstr ""

msgid "SubscriptionTable|Billing"
msgstr ""

msgid "SubscriptionTable|Free"
msgstr ""

msgid "SubscriptionTable|GitLab allows you to continue using your subscription even if you exceed the number of seats you purchased. You will be required to pay for these seats upon renewal."
msgstr ""

msgid "SubscriptionTable|GitLab.com %{planName} %{suffix}"
msgstr ""

msgid "SubscriptionTable|Last invoice"
msgstr ""

msgid "SubscriptionTable|Loading subscriptions"
msgstr ""

msgid "SubscriptionTable|Manage"
msgstr ""

msgid "SubscriptionTable|Max seats used"
msgstr ""

msgid "SubscriptionTable|Next invoice"
msgstr ""

msgid "SubscriptionTable|Seats currently in use"
msgstr ""

msgid "SubscriptionTable|Seats in subscription"
msgstr ""

msgid "SubscriptionTable|Seats owed"
msgstr ""

msgid "SubscriptionTable|Subscription end date"
msgstr ""

msgid "SubscriptionTable|Subscription start date"
msgstr ""

msgid "SubscriptionTable|This is the last time the GitLab.com team was in contact with you to settle any outstanding balances."
msgstr ""

msgid "SubscriptionTable|This is the maximum number of users that have existed at the same time since this subscription started."
msgstr ""

msgid "SubscriptionTable|This is the next date when the GitLab.com team is scheduled to get in contact with you to settle any outstanding balances."
msgstr ""

msgid "SubscriptionTable|This is the number of seats you will be required to purchase if you update to a paid plan."
msgstr ""

msgid "SubscriptionTable|Trial"
msgstr ""

msgid "SubscriptionTable|Trial end date"
msgstr ""

msgid "SubscriptionTable|Trial start date"
msgstr ""

msgid "SubscriptionTable|Upgrade"
msgstr ""

msgid "SubscriptionTable|Usage"
msgstr ""

msgid "SubscriptionTable|Usage count is performed once a day at 12:00 PM."
msgstr ""

msgid "Suggested change"
msgstr ""

msgid "Switch branch/tag"
msgstr ""

msgid "Sync information"
msgstr ""

msgid "System Hooks"
msgstr ""

msgid "System Info"
msgstr ""

msgid "System header and footer:"
msgstr ""

msgid "System metrics (Custom)"
msgstr ""

msgid "System metrics (Kubernetes)"
msgstr ""

msgid "Tag"
msgstr ""

msgid "Tags"
msgstr ""

msgid "Tags feed"
msgstr ""

msgid "Tags:"
msgstr ""

msgid "TagsPage|Browse commits"
msgstr ""

msgid "TagsPage|Browse files"
msgstr ""

msgid "TagsPage|Can't find HEAD commit for this tag"
msgstr ""

msgid "TagsPage|Cancel"
msgstr ""

msgid "TagsPage|Create tag"
msgstr ""

msgid "TagsPage|Delete tag"
msgstr ""

msgid "TagsPage|Deleting the %{tag_name} tag cannot be undone. Are you sure?"
msgstr ""

msgid "TagsPage|Edit release notes"
msgstr ""

msgid "TagsPage|Existing branch name, tag, or commit SHA"
msgstr ""

msgid "TagsPage|Filter by tag name"
msgstr ""

msgid "TagsPage|New Tag"
msgstr ""

msgid "TagsPage|New tag"
msgstr ""

msgid "TagsPage|Optionally, add a message to the tag."
msgstr ""

msgid "TagsPage|Optionally, add release notes to the tag. They will be stored in the GitLab database and displayed on the tags page."
msgstr ""

msgid "TagsPage|Release notes"
msgstr ""

msgid "TagsPage|Repository has no tags yet."
msgstr ""

msgid "TagsPage|Sort by"
msgstr ""

msgid "TagsPage|Tags"
msgstr ""

msgid "TagsPage|Tags give the ability to mark specific points in history as being important"
msgstr ""

msgid "TagsPage|This tag has no release notes."
msgstr ""

msgid "TagsPage|Use git tag command to add a new one:"
msgstr ""

msgid "TagsPage|Write your release notes or drag files here…"
msgstr ""

msgid "TagsPage|protected"
msgstr ""

msgid "Target Branch"
msgstr ""

msgid "Target branch"
msgstr ""

msgid "Team"
msgstr ""

msgid "Template"
msgstr ""

msgid "Templates"
msgstr ""

msgid "Terminal"
msgstr ""

msgid "Terminal for environment"
msgstr ""

msgid "Terms of Service Agreement and Privacy Policy"
msgstr ""

msgid "Terms of Service and Privacy Policy"
msgstr ""

msgid "Test SAML SSO"
msgstr ""

msgid "Test coverage parsing"
msgstr ""

msgid "Thanks! Don't show me this again"
msgstr ""

msgid "The \"%{group_path}\" group allows you to sign in with your Single Sign-On Account"
msgstr ""

msgid "The Advanced Global Search in GitLab is a powerful search service that saves you time. Instead of creating duplicate code and wasting time, you can now search for code within other teams that can help your own project."
msgstr ""

msgid "The CSV export will be created in the background. Once finished, it will be sent to <strong>%{email}</strong> in an attachment."
msgstr ""

msgid "The Git LFS objects will <strong>not</strong> be synced."
msgstr ""

msgid "The Issue Tracker is the place to add things that need to be improved or solved in a project"
msgstr ""

msgid "The Issue Tracker is the place to add things that need to be improved or solved in a project. You can register or sign in to create issues for this project."
msgstr ""

msgid "The X509 Certificate to use when mutual TLS is required to communicate with the external authorization service. If left blank, the server certificate is still validated when accessing over HTTPS."
msgstr ""

msgid "The character highlighter helps you keep the subject line to %{titleLength} characters and wrap the body at %{bodyLength} so they are readable in git."
msgstr ""

msgid "The coding stage shows the time from the first commit to creating the merge request. The data will automatically be added here once you create your first merge request."
msgstr ""

msgid "The collection of events added to the data gathered for that stage."
msgstr ""

msgid "The connection will time out after %{timeout}. For repositories that take longer, use a clone/push combination."
msgstr ""

msgid "The deployment of this job to %{environmentLink} did not succeed."
msgstr ""

msgid "The fork relationship has been removed."
msgstr ""

msgid "The import will time out after %{timeout}. For repositories that take longer, use a clone/push combination."
msgstr ""

msgid "The issue stage shows the time it takes from creating an issue to assigning the issue to a milestone, or add the issue to a list on your Issue Board. Begin creating issues to see data for this stage."
msgstr ""

msgid "The maximum file size allowed is %{size}."
msgstr ""

msgid "The maximum file size allowed is 200KB."
msgstr ""

msgid "The passphrase required to decrypt the private key. This is optional and the value is encrypted at rest."
msgstr ""

msgid "The path to CI config file. Defaults to <code>.gitlab-ci.yml</code>"
msgstr ""

msgid "The phase of the development lifecycle."
msgstr ""

msgid "The pipelines schedule runs pipelines in the future, repeatedly, for specific branches or tags. Those scheduled pipelines will inherit limited project access based on their associated user."
msgstr ""

msgid "The planning stage shows the time from the previous step to pushing your first commit. This time will be added automatically once you push your first commit."
msgstr ""

msgid "The private key to use when a client certificate is provided. This value is encrypted at rest."
msgstr ""

msgid "The production stage shows the total time it takes between creating an issue and deploying the code to production. The data will be automatically added once you have completed the full idea to production cycle."
msgstr ""

msgid "The project can be accessed by any logged in user."
msgstr ""

msgid "The project can be accessed without any authentication."
msgstr ""

msgid "The pseudonymizer data collection is disabled. When enabled, GitLab will run a background job that will produce pseudonymized CSVs of the GitLab database that will be uploaded to your configured object storage directory."
msgstr ""

msgid "The repository for this project does not exist."
msgstr ""

msgid "The repository for this project is empty"
msgstr ""

msgid "The repository must be accessible over <code>http://</code>, <code>https://</code> or <code>git://</code>."
msgstr ""

msgid "The repository must be accessible over <code>http://</code>, <code>https://</code>, <code>ssh://</code> and <code>git://</code>."
msgstr ""

msgid "The review stage shows the time from creating the merge request to merging it. The data will automatically be added after you merge your first merge request."
msgstr ""

msgid "The roadmap shows the progress of your epics along a timeline"
msgstr ""

msgid "The staging stage shows the time between merging the MR and deploying code to the production environment. The data will be automatically added once you deploy to production for the first time."
msgstr ""

msgid "The tabs below will be removed in a future version"
msgstr ""

msgid "The testing stage shows the time GitLab CI takes to run every pipeline for the related merge request. The data will automatically be added after your first pipeline finishes running."
msgstr ""

msgid "The time taken by each data entry gathered by that stage."
msgstr ""

msgid "The update action will time out after %{number_of_minutes} minutes. For big repositories, use a clone/push combination."
msgstr ""

msgid "The usage ping is disabled, and cannot be configured through this form."
msgstr ""

msgid "The user map is a JSON document mapping the Google Code users that participated on your projects to the way their email addresses and usernames will be imported into GitLab. You can change this by changing the value on the right hand side of <code>:</code>. Be sure to preserve the surrounding double quotes, other punctuation and the email address or username on the left hand side."
msgstr ""

msgid "The user map is a mapping of the FogBugz users that participated on your projects to the way their email address and usernames will be imported into GitLab. You can change this by populating the table below."
msgstr ""

msgid "The value lying at the midpoint of a series of observed values. E.g., between 3, 5, 9, the median is 5. Between 3, 5, 7, 8, the median is (5+7)/2 = 6."
msgstr ""

msgid "There are no approvers"
msgstr ""

msgid "There are no archived projects yet"
msgstr ""

msgid "There are no custom project templates set up for this GitLab instance. They are enabled from GitLab's Admin Area. Contact your GitLab instance administrator to setup custom project templates."
msgstr ""

msgid "There are no issues to show"
msgstr ""

msgid "There are no labels yet"
msgstr ""

msgid "There are no packages yet"
msgstr ""

msgid "There are no projects shared with this group yet"
msgstr ""

msgid "There are no staged changes"
msgstr ""

msgid "There are no unstaged changes"
msgstr ""

msgid "There was an error adding a todo."
msgstr ""

msgid "There was an error deleting the todo."
msgstr ""

msgid "There was an error loading users activity calendar."
msgstr ""

msgid "There was an error saving your notification settings."
msgstr ""

msgid "There was an error subscribing to this label."
msgstr ""

msgid "There was an error when reseting email token."
msgstr ""

msgid "There was an error when subscribing to this label."
msgstr ""

msgid "There was an error when unsubscribing from this label."
msgstr ""

msgid "These existing issues have a similar title. It might be better to comment there instead of creating another similar issue."
msgstr ""

msgid "They can be managed using the %{link}."
msgstr ""

msgid "Third party offers"
msgstr ""

msgid "This %{issuable} is locked. Only <strong>project members</strong> can comment."
msgstr ""

msgid "This %{viewer} could not be displayed because %{reason}. You can %{options} instead."
msgstr ""

msgid "This GitLab instance does not provide any shared Runners yet. Instance administrators can register shared Runners in the admin area."
msgstr ""

msgid "This application was created by %{link_to_owner}."
msgstr ""

msgid "This application will be able to:"
msgstr ""

msgid "This board's scope is reduced"
msgstr ""

msgid "This branch has changed since you started editing. Would you like to create a new branch?"
msgstr ""

msgid "This container registry has been scheduled for deletion."
msgstr ""

msgid "This date is after the due date, so this epic won't appear in the roadmap."
msgstr ""

msgid "This date is before the start date, so this epic won't appear in the roadmap."
msgstr ""

msgid "This diff is collapsed."
msgstr ""

msgid "This diff was suppressed by a .gitattributes entry."
msgstr ""

msgid "This directory"
msgstr ""

msgid "This group"
msgstr ""

msgid "This group does not provide any group Runners yet."
msgstr ""

msgid "This is a confidential issue."
msgstr ""

msgid "This is a delayed job to run in %{remainingTime}"
msgstr ""

msgid "This is the author's first Merge Request to this project."
msgstr ""

msgid "This issue is confidential"
msgstr ""

msgid "This issue is confidential and locked."
msgstr ""

msgid "This issue is locked."
msgstr ""

msgid "This job depends on a user to trigger its process. Often they are used to deploy code to production environments"
msgstr ""

msgid "This job depends on upstream jobs that need to succeed in order for this job to be triggered"
msgstr ""

msgid "This job does not have a trace."
msgstr ""

msgid "This job has been canceled"
msgstr ""

msgid "This job has been skipped"
msgstr ""

msgid "This job has not been triggered yet"
msgstr ""

msgid "This job has not started yet"
msgstr ""

msgid "This job is an out-of-date deployment to %{environmentLink}."
msgstr ""

msgid "This job is an out-of-date deployment to %{environmentLink}. View the most recent deployment %{deploymentLink}."
msgstr ""

msgid "This job is archived. Only the complete pipeline can be retried."
msgstr ""

msgid "This job is creating a deployment to %{environmentLink} and will overwrite the %{deploymentLink}."
msgstr ""

msgid "This job is creating a deployment to %{environmentLink}."
msgstr ""

msgid "This job is in pending state and is waiting to be picked by a runner"
msgstr ""

msgid "This job is stuck because you don't have any active runners online with any of these tags assigned to them:"
msgstr ""

msgid "This job is stuck because you don't have any active runners that can run this job."
msgstr ""

msgid "This job is the most recent deployment to %{link}."
msgstr ""

msgid "This job requires a manual action"
msgstr ""

msgid "This job will automatically run after its timer finishes. Often they are used for incremental roll-out deploys to production environments. When unscheduled it converts into a manual action."
msgstr ""

msgid "This means you can not push code until you create an empty repository or import existing one."
msgstr ""

msgid "This merge request is locked."
msgstr ""

msgid "This option is disabled as you don't have write permissions for the current branch"
msgstr ""

msgid "This option is disabled while you still have unstaged changes"
msgstr ""

msgid "This page is unavailable because you are not allowed to read information across multiple projects."
msgstr ""

msgid "This page will be removed in a future release."
msgstr ""

msgid "This pipeline is run in a merge request context"
msgstr ""

msgid "This pipeline makes use of a predefined CI/CD configuration enabled by %{strongStart}Auto DevOps.%{strongEnd}"
msgstr ""

msgid "This pipeline makes use of a predefined CI/CD configuration enabled by <b>Auto DevOps.</b>"
msgstr ""

msgid "This project"
msgstr ""

msgid "This project does not belong to a group and can therefore not make use of group Runners."
msgstr ""

msgid "This project does not have a wiki homepage yet"
msgstr ""

msgid "This project does not have billing enabled. To create a cluster, <a href=%{linkToBilling} target=\"_blank\" rel=\"noopener noreferrer\">enable billing <i class=\"fa fa-external-link\" aria-hidden=\"true\"></i></a> and try again."
msgstr ""

msgid "This repository"
msgstr ""

msgid "This runner will only run on pipelines triggered on protected branches"
msgstr ""

msgid "This setting can be overridden in each project."
msgstr ""

msgid "This setting will update the hostname that is used to generate private commit emails. %{learn_more}"
msgstr ""

msgid "This source diff could not be displayed because it is too large."
msgstr ""

msgid "This timeout will take precedence when lower than project-defined timeout and accepts a human readable time input language like \"1 hour\". Values without specification represent seconds."
msgstr ""

msgid "This user has no identities"
msgstr ""

msgid "This user will be the author of all events in the activity feed that are the result of an update, like new branches being created or new commits being pushed to existing branches."
msgstr ""

msgid "This user will be the author of all events in the activity feed that are the result of an update, like new branches being created or new commits being pushed to existing branches. Upon creation or when reassigning you can only assign yourself to be the mirror user."
msgstr ""

msgid "This will redirect you to an external sign in page."
msgstr ""

msgid "Those emails automatically become issues (with the comments becoming the email conversation) listed here."
msgstr ""

msgid "Time before an issue gets scheduled"
msgstr ""

msgid "Time before an issue starts implementation"
msgstr ""

msgid "Time before enforced"
msgstr ""

msgid "Time between merge request creation and merge/close"
msgstr ""

msgid "Time estimate"
msgstr ""

msgid "Time in seconds GitLab will wait for a response from the external service. When the service does not respond in time, access will be denied."
msgstr ""

msgid "Time remaining"
msgstr ""

msgid "Time spent"
msgstr ""

msgid "Time tracking"
msgstr ""

msgid "Time until first merge request"
msgstr ""

msgid "TimeTrackingEstimated|Est"
msgstr ""

msgid "TimeTracking|Estimated:"
msgstr ""

msgid "TimeTracking|Spent"
msgstr ""

msgid "Timeago|%s days ago"
msgstr ""

msgid "Timeago|%s days remaining"
msgstr ""

msgid "Timeago|%s hours ago"
msgstr ""

msgid "Timeago|%s hours remaining"
msgstr ""

msgid "Timeago|%s minutes ago"
msgstr ""

msgid "Timeago|%s minutes remaining"
msgstr ""

msgid "Timeago|%s months ago"
msgstr ""

msgid "Timeago|%s months remaining"
msgstr ""

msgid "Timeago|%s seconds ago"
msgstr ""

msgid "Timeago|%s seconds remaining"
msgstr ""

msgid "Timeago|%s weeks ago"
msgstr ""

msgid "Timeago|%s weeks remaining"
msgstr ""

msgid "Timeago|%s years ago"
msgstr ""

msgid "Timeago|%s years remaining"
msgstr ""

msgid "Timeago|1 day ago"
msgstr ""

msgid "Timeago|1 day remaining"
msgstr ""

msgid "Timeago|1 hour ago"
msgstr ""

msgid "Timeago|1 hour remaining"
msgstr ""

msgid "Timeago|1 minute ago"
msgstr ""

msgid "Timeago|1 minute remaining"
msgstr ""

msgid "Timeago|1 month ago"
msgstr ""

msgid "Timeago|1 month remaining"
msgstr ""

msgid "Timeago|1 week ago"
msgstr ""

msgid "Timeago|1 week remaining"
msgstr ""

msgid "Timeago|1 year ago"
msgstr ""

msgid "Timeago|1 year remaining"
msgstr ""

msgid "Timeago|Past due"
msgstr ""

msgid "Timeago|in %s days"
msgstr ""

msgid "Timeago|in %s hours"
msgstr ""

msgid "Timeago|in %s minutes"
msgstr ""

msgid "Timeago|in %s months"
msgstr ""

msgid "Timeago|in %s seconds"
msgstr ""

msgid "Timeago|in %s weeks"
msgstr ""

msgid "Timeago|in %s years"
msgstr ""

msgid "Timeago|in 1 day"
msgstr ""

msgid "Timeago|in 1 hour"
msgstr ""

msgid "Timeago|in 1 minute"
msgstr ""

msgid "Timeago|in 1 month"
msgstr ""

msgid "Timeago|in 1 week"
msgstr ""

msgid "Timeago|in 1 year"
msgstr ""

msgid "Timeago|just now"
msgstr ""

msgid "Timeago|right now"
msgstr ""

msgid "Timeout"
msgstr ""

msgid "Time|hr"
msgid_plural "Time|hrs"
msgstr[0] ""
msgstr[1] ""

msgid "Time|min"
msgid_plural "Time|mins"
msgstr[0] ""
msgstr[1] ""

msgid "Time|s"
msgstr ""

msgid "Tip:"
msgstr ""

msgid "Title"
msgstr ""

msgid "To GitLab"
msgstr ""

msgid "To add an SSH key you need to %{generate_link_start}generate one%{link_end} or use an %{existing_link_start}existing key%{link_end}."
msgstr ""

msgid "To connect GitHub repositories, you can use a %{personal_access_token_link}. When you create your Personal Access Token, you will need to select the <code>repo</code> scope, so we can display a list of your public and private repositories which are available to connect."
msgstr ""

msgid "To connect GitHub repositories, you first need to authorize GitLab to access the list of your GitHub repositories:"
msgstr ""

msgid "To connect an SVN repository, check out %{svn_link}."
msgstr ""

msgid "To define internal users, first enable new users set to external"
msgstr ""

msgid "To enable it and see User Cohorts, visit %{application_settings_link_start}application settings%{application_settings_link_end}."
msgstr ""

msgid "To get started you enter your FogBugz URL and login information below. In the next steps, you'll be able to map users and select the projects you want to import."
msgstr ""

msgid "To get started, link this page to your Jaeger server, or find out how to %{link_start_tag}install Jaeger%{link_end_tag}"
msgstr ""

msgid "To get started, please enter your Gitea Host URL and a %{link_to_personal_token}."
msgstr ""

msgid "To help improve GitLab and its user experience, GitLab will periodically collect usage information."
msgstr ""

msgid "To help improve GitLab, we would like to periodically collect usage information. This can be changed at any time in %{settings_link_start}Settings%{link_end}. %{info_link_start}More Information%{link_end}"
msgstr ""

msgid "To import GitHub repositories, you can use a %{personal_access_token_link}. When you create your Personal Access Token, you will need to select the <code>repo</code> scope, so we can display a list of your public and private repositories which are available to import."
msgstr ""

msgid "To import GitHub repositories, you first need to authorize GitLab to access the list of your GitHub repositories:"
msgstr ""

msgid "To import an SVN repository, check out %{svn_link}."
msgstr ""

msgid "To link Sentry to GitLab, enter your Sentry URL and Auth Token."
msgstr ""

msgid "To move or copy an entire GitLab project from another GitLab installation to this one, navigate to the original project's settings page, generate an export file, and upload it here."
msgstr ""

msgid "To only use CI/CD features for an external repository, choose <strong>CI/CD for external repo</strong>."
msgstr ""

msgid "To open Jaeger and easily view tracing from GitLab, link the %{link} page to your server"
msgstr ""

msgid "To preserve performance only <strong>%{display_size} of %{real_size}</strong> files are displayed."
msgstr ""

msgid "To set up SAML authentication for your group through an identity provider like Azure, Okta, Onelogin, Ping Identity, or your custom SAML 2.0 provider:"
msgstr ""

msgid "To start serving your jobs you can add Runners to your group"
msgstr ""

msgid "To start serving your jobs you can either add specific Runners to your project or use shared Runners"
msgstr ""

msgid "To this GitLab instance"
msgstr ""

msgid "To validate your GitLab CI configurations, go to 'CI/CD → Pipelines' inside your project, and click on the 'CI Lint' button."
msgstr ""

msgid "To view the roadmap, add a start or due date to one of your epics in this group or its subgroups. In the months view, only epics in the past month, current month, and next 5 months are shown."
msgstr ""

msgid "To widen your search, change or remove filters above"
msgstr ""

msgid "To widen your search, change or remove filters."
msgstr ""

msgid "Today"
msgstr ""

msgid "Todo"
msgstr ""

msgid "Todos"
msgstr ""

msgid "Toggle Sidebar"
msgstr ""

msgid "Toggle comments for this file"
msgstr ""

msgid "Toggle commit description"
msgstr ""

msgid "Toggle commit list"
msgstr ""

msgid "Toggle discussion"
msgstr ""

msgid "Toggle file browser"
msgstr ""

msgid "Toggle navigation"
msgstr ""

msgid "Toggle sidebar"
msgstr ""

msgid "ToggleButton|Toggle Status: OFF"
msgstr ""

msgid "ToggleButton|Toggle Status: ON"
msgstr ""

msgid "Token"
msgstr ""

msgid "Tomorrow"
msgstr ""

msgid "Too many changes to show."
msgstr ""

msgid "Total Contributions"
msgstr ""

msgid "Total Time"
msgstr ""

msgid "Total test time for all commits/merges"
msgstr ""

msgid "Total: %{total}"
msgstr ""

msgid "Tracing"
msgstr ""

msgid "Track activity with Contribution Analytics."
msgstr ""

msgid "Track groups of issues that share a theme, across projects and milestones"
msgstr ""

msgid "Track time with quick actions"
msgstr ""

msgid "Tree view"
msgstr ""

msgid "Trending"
msgstr ""

msgid "Trigger pipelines for mirror updates"
msgstr ""

msgid "Trigger pipelines when branches or tags are updated from the upstream repository. Depending on the activity of the upstream repository, this may greatly increase the load on your CI runners. Only enable this if you know they can handle the load."
msgstr ""

msgid "Trigger this manual action"
msgstr ""

msgid "Trigger token:"
msgstr ""

msgid "Trigger variables:"
msgstr ""

msgid "Triggers can force a specific branch or tag to get rebuilt with an API call.  These tokens will impersonate their associated user including their access to projects and their project permissions."
msgstr ""

msgid "Troubleshoot and monitor your application with tracing"
msgstr ""

msgid "Try again"
msgstr ""

msgid "Try again?"
msgstr ""

msgid "Try all GitLab has to offer for 30 days."
msgstr ""

msgid "Trying to communicate with your device. Plug it in (if you haven't already) and press the button on the device now."
msgstr ""

msgid "Turn on Service Desk"
msgstr ""

msgid "Twitter"
msgstr ""

msgid "Two-factor authentication"
msgstr ""

msgid "Type"
msgstr ""

msgid "Unable to load the diff. %{button_try_again}"
msgstr ""

msgid "Unable to sign you in to the group with SAML due to \"%{reason}\""
msgstr ""

msgid "Unable to update this epic at this time."
msgstr ""

msgid "Undo"
msgstr ""

msgid "Unknown"
msgstr ""

msgid "Unlock"
msgstr ""

msgid "Unlock this %{issuableDisplayName}? <strong>Everyone</strong> will be able to comment."
msgstr ""

msgid "Unlocked"
msgstr ""

msgid "Unresolve discussion"
msgstr ""

msgid "Unschedule job"
msgstr ""

msgid "Unstage"
msgstr ""

msgid "Unstage all changes"
msgstr ""

msgid "Unstage changes"
msgstr ""

msgid "Unstaged"
msgstr ""

msgid "Unstaged %{type}"
msgstr ""

msgid "Unstaged and staged %{type}"
msgstr ""

msgid "Unstar"
msgstr ""

msgid "Unsubscribe"
msgstr ""

msgid "Unsubscribe at group level"
msgstr ""

msgid "Unsubscribe at project level"
msgstr ""

msgid "Unverified"
msgstr ""

msgid "Up to date"
msgstr ""

msgid "Upcoming"
msgstr ""

msgid "Update"
msgstr ""

msgid "Update now"
msgstr ""

msgid "Update your group name, description, avatar, and visibility."
msgstr ""

msgid "Updating"
msgstr ""

msgid "Upgrade your plan to activate Advanced Global Search."
msgstr ""

msgid "Upgrade your plan to activate Contribution Analytics."
msgstr ""

msgid "Upgrade your plan to activate Group Webhooks."
msgstr ""

msgid "Upgrade your plan to activate Issue weight."
msgstr ""

msgid "Upgrade your plan to improve Issue boards."
msgstr ""

msgid "Upload <code>GoogleCodeProjectHosting.json</code> here:"
msgstr ""

msgid "Upload CSV file"
msgstr ""

msgid "Upload New File"
msgstr ""

msgid "Upload file"
msgstr ""

msgid "Upload object map"
msgstr ""

msgid "UploadLink|click to upload"
msgstr ""

msgid "Upstream"
msgstr ""

msgid "Upvotes"
msgstr ""

msgid "Usage ping is not enabled"
msgstr ""

msgid "Usage statistics"
msgstr ""

msgid "Use <code>%{native_redirect_uri}</code> for local tests"
msgstr ""

msgid "Use Service Desk to connect with your users (e.g. to offer customer support) through email right inside GitLab"
msgstr ""

msgid "Use group milestones to manage issues from multiple projects in the same milestone."
msgstr ""

msgid "Use one line per URI"
msgstr ""

msgid "Use template"
msgstr ""

msgid "Use the following registration token during setup:"
msgstr ""

msgid "Use your global notification setting"
msgstr ""

msgid "Used by members to sign in to your group in GitLab"
msgstr ""

msgid "Used to help configure your identity provider"
msgstr ""

msgid "User Cohorts are only shown when the %{usage_ping_link_start}usage ping%{usage_ping_link_end} is enabled."
msgstr ""

msgid "User Settings"
msgstr ""

msgid "User and IP Rate Limits"
msgstr ""

msgid "User map"
msgstr ""

msgid "UserProfile|Activity"
msgstr ""

msgid "UserProfile|Already reported for abuse"
msgstr ""

msgid "UserProfile|Contributed projects"
msgstr ""

msgid "UserProfile|Edit profile"
msgstr ""

msgid "UserProfile|Groups"
msgstr ""

msgid "UserProfile|Most Recent Activity"
msgstr ""

msgid "UserProfile|Overview"
msgstr ""

msgid "UserProfile|Personal projects"
msgstr ""

msgid "UserProfile|Report abuse"
msgstr ""

msgid "UserProfile|Snippets"
msgstr ""

msgid "UserProfile|Subscribe"
msgstr ""

msgid "UserProfile|This user has a private profile"
msgstr ""

msgid "UserProfile|View all"
msgstr ""

msgid "UserProfile|View user in admin area"
msgstr ""

msgid "Users"
msgstr ""

msgid "Users requesting access to"
msgstr ""

msgid "Various container registry settings."
msgstr ""

msgid "Various email settings."
msgstr ""

msgid "Various settings that affect GitLab performance."
msgstr ""

msgid "Verification information"
msgstr ""

msgid "Verified"
msgstr ""

msgid "Version"
msgstr ""

msgid "View %{alerts}"
msgstr ""

msgid "View app"
msgstr ""

msgid "View deployment"
msgstr ""

msgid "View details: %{details_url}"
msgstr ""

msgid "View documentation"
msgstr ""

msgid "View epics list"
msgstr ""

msgid "View file @ "
msgstr ""

msgid "View group labels"
msgstr ""

msgid "View issue"
msgstr ""

msgid "View it on GitLab"
msgstr ""

msgid "View jobs"
msgstr ""

msgid "View labels"
msgstr ""

msgid "View log"
msgstr ""

msgid "View open merge request"
msgstr ""

msgid "View project labels"
msgstr ""

msgid "View replaced file @ "
msgstr ""

msgid "View the documentation"
msgstr ""

msgid "Viewing commit"
msgstr ""

msgid "Visibility and access controls"
msgstr ""

msgid "Visibility level"
msgstr ""

msgid "Visibility level:"
msgstr ""

msgid "Visibility:"
msgstr ""

msgid "VisibilityLevel|Internal"
msgstr ""

msgid "VisibilityLevel|Private"
msgstr ""

msgid "VisibilityLevel|Public"
msgstr ""

msgid "VisibilityLevel|Unknown"
msgstr ""

msgid "Vulnerability Chart"
msgstr ""

msgid "Vulnerability List"
msgstr ""

msgid "Vulnerability|Class"
msgstr ""

msgid "Vulnerability|Confidence"
msgstr ""

msgid "Vulnerability|Description"
msgstr ""

msgid "Vulnerability|File"
msgstr ""

msgid "Vulnerability|Identifiers"
msgstr ""

msgid "Vulnerability|Instances"
msgstr ""

msgid "Vulnerability|Links"
msgstr ""

msgid "Vulnerability|Project"
msgstr ""

msgid "Vulnerability|Report Type"
msgstr ""

msgid "Vulnerability|Severity"
msgstr ""

msgid "Want to see the data? Please ask an administrator for access."
msgstr ""

msgid "We can't find an epic that matches what you are looking for."
msgstr ""

msgid "We can't find an issue that matches what you are looking for."
msgstr ""

msgid "We could not determine the path to remove the epic"
msgstr ""

msgid "We could not determine the path to remove the issue"
msgstr ""

msgid "We detected potential spam in the %{humanized_resource_name}. Please solve the reCAPTCHA to proceed."
msgstr ""

msgid "We don't have enough data to show this stage."
msgstr ""

msgid "We heard back from your U2F device. You have been authenticated."
msgstr ""

msgid "We want to be sure it is you, please confirm you are not a robot."
msgstr ""

msgid "Web IDE"
msgstr ""

msgid "Web Terminal"
msgstr ""

msgid "Web terminal"
msgstr ""

msgid "Webhooks allow you to trigger a URL if, for example, new code is pushed or a new issue is created. You can configure webhooks to listen for specific events like pushes, issues or merge requests. Group webhooks will apply to all projects in a group, allowing you to standardize webhook functionality across your entire group."
msgstr ""

msgid "Weeks"
msgstr ""

msgid "Weight"
msgstr ""

msgid "Weight %{weight}"
msgstr ""

msgid "When a runner is locked, it cannot be assigned to other projects"
msgstr ""

msgid "When enabled, users cannot use GitLab until the terms have been accepted."
msgstr ""

msgid "When leaving the URL blank, classification labels can still be specified without disabling cross project features or performing external authorization checks."
msgstr ""

msgid "Who can see this group?"
msgstr ""

msgid "Who will be able to see this group?"
msgstr ""

msgid "Wiki"
msgstr ""

msgid "WikiClone|Clone your wiki"
msgstr ""

msgid "WikiClone|Git Access"
msgstr ""

msgid "WikiClone|Install Gollum"
msgstr ""

msgid "WikiClone|It is recommended to install %{markdown} so that GFM features render locally:"
msgstr ""

msgid "WikiClone|Start Gollum and edit locally"
msgstr ""

msgid "WikiEditPageTip|Tip: You can move this page by adding the path to the beginning of the title."
msgstr ""

msgid "WikiEdit|There is already a page with the same title in that path."
msgstr ""

msgid "WikiEmptyIssueMessage|Suggest wiki improvement"
msgstr ""

msgid "WikiEmptyIssueMessage|You must be a project member in order to add wiki pages. If you have suggestions for how to improve the wiki for this project, consider opening an issue in the %{issues_link}."
msgstr ""

msgid "WikiEmptyIssueMessage|issue tracker"
msgstr ""

msgid "WikiEmpty|A wiki is where you can store all the details about your project. This can include why you've created it, its principles, how to use it, and so on."
msgstr ""

msgid "WikiEmpty|Create your first page"
msgstr ""

msgid "WikiEmpty|Suggest wiki improvement"
msgstr ""

msgid "WikiEmpty|The wiki lets you write documentation for your project"
msgstr ""

msgid "WikiEmpty|This project has no wiki pages"
msgstr ""

msgid "WikiEmpty|You must be a project member in order to add wiki pages."
msgstr ""

msgid "WikiHistoricalPage|This is an old version of this page."
msgstr ""

msgid "WikiHistoricalPage|You can view the %{most_recent_link} or browse the %{history_link}."
msgstr ""

msgid "WikiHistoricalPage|history"
msgstr ""

msgid "WikiHistoricalPage|most recent version"
msgstr ""

msgid "WikiMarkdownDocs|More examples are in the %{docs_link}"
msgstr ""

msgid "WikiMarkdownDocs|documentation"
msgstr ""

msgid "WikiMarkdownTip|To link to a (new) page, simply type %{link_example}"
msgstr ""

msgid "WikiNewPagePlaceholder|how-to-setup"
msgstr ""

msgid "WikiNewPageTip|Tip: You can specify the full path for the new file. We will automatically create any missing directories."
msgstr ""

msgid "WikiNewPageTitle|New Wiki Page"
msgstr ""

msgid "WikiPageConfirmDelete|Are you sure you want to delete this page?"
msgstr ""

msgid "WikiPageConfirmDelete|Delete page"
msgstr ""

msgid "WikiPageConfirmDelete|Delete page %{pageTitle}?"
msgstr ""

msgid "WikiPageConflictMessage|Someone edited the page the same time you did. Please check out %{page_link} and make sure your changes will not unintentionally remove theirs."
msgstr ""

msgid "WikiPageConflictMessage|the page"
msgstr ""

msgid "WikiPageCreate|Create %{page_title}"
msgstr ""

msgid "WikiPageEdit|Update %{page_title}"
msgstr ""

msgid "WikiPage|Page slug"
msgstr ""

msgid "WikiPage|Write your content or drag files here…"
msgstr ""

msgid "Wiki|Create Page"
msgstr ""

msgid "Wiki|Create page"
msgstr ""

msgid "Wiki|Edit Page"
msgstr ""

msgid "Wiki|More Pages"
msgstr ""

msgid "Wiki|New page"
msgstr ""

msgid "Wiki|Page history"
msgstr ""

msgid "Wiki|Page version"
msgstr ""

msgid "Wiki|Pages"
msgstr ""

msgid "Wiki|Wiki Pages"
msgstr ""

msgid "Will deploy to"
msgstr ""

msgid "With contribution analytics you can have an overview for the activity of issues, merge requests and push events of your organization and its members."
msgstr ""

msgid "Withdraw Access Request"
msgstr ""

msgid "Write a comment or drag your files here…"
msgstr ""

msgid "Yes"
msgstr ""

msgid "Yes, add it"
msgstr ""

msgid "Yes, let me map Google Code users to full names or GitLab users."
msgstr ""

msgid "Yesterday"
msgstr ""

msgid "You are an admin, which means granting access to <strong>%{client_name}</strong> will allow them to interact with GitLab as an admin as well. Proceed with caution."
msgstr ""

msgid "You are going to remove %{group_name}. Removed groups CANNOT be restored! Are you ABSOLUTELY sure?"
msgstr ""

msgid "You are going to remove %{project_full_name}. Removed project CANNOT be restored! Are you ABSOLUTELY sure?"
msgstr ""

msgid "You are going to remove the fork relationship to source project %{forked_from_project}. Are you ABSOLUTELY sure?"
msgstr ""

msgid "You are going to transfer %{project_full_name} to another owner. Are you ABSOLUTELY sure?"
msgstr ""

msgid "You are on a read-only GitLab instance."
msgstr ""

msgid "You are receiving this message because you are a GitLab administrator for %{url}."
msgstr ""

msgid "You can %{linkStart}view the blob%{linkEnd} instead."
msgstr ""

msgid "You can also create a project from the command line."
msgstr ""

msgid "You can also star a label to make it a priority label."
msgstr ""

msgid "You can easily contribute to them by requesting to join these groups."
msgstr ""

msgid "You can easily install a Runner on a Kubernetes cluster. %{link_to_help_page}"
msgstr ""

msgid "You can move around the graph by using the arrow keys."
msgstr ""

msgid "You can only add files when you are on a branch"
msgstr ""

msgid "You can only edit files when you are on a branch"
msgstr ""

msgid "You can resolve the merge conflict using either the Interactive mode, by choosing %{use_ours} or %{use_theirs} buttons, or by editing the files directly. Commit these changes into %{branch_name}"
msgstr ""

msgid "You can set up jobs to only use Runners with specific tags. Separate tags with commas."
msgstr ""

msgid "You can test your .gitlab-ci.yml in %{linkStart}CI Lint%{linkEnd}."
msgstr ""

msgid "You cannot write to a read-only secondary GitLab Geo instance. Please use %{link_to_primary_node} instead."
msgstr ""

msgid "You cannot write to this read-only GitLab instance."
msgstr ""

msgid "You do not have any subscriptions yet"
msgstr ""

msgid "You do not have permission to run the Web Terminal. Please contact a project administrator."
msgstr ""

msgid "You do not have the correct permissions to override the settings from the LDAP group sync."
msgstr ""

msgid "You don't have any applications"
msgstr ""

msgid "You don't have any authorized applications"
msgstr ""

msgid "You don't have any deployments right now."
msgstr ""

msgid "You have no permissions"
msgstr ""

msgid "You have reached your project limit"
msgstr ""

msgid "You may also add variables that are made available to the running application by prepending the variable key with <code>K8S_SECRET_</code>."
msgstr ""

msgid "You must accept our Terms of Service and privacy policy in order to register an account"
msgstr ""

msgid "You must have maintainer access to force delete a lock"
msgstr ""

msgid "You need a different license to enable FileLocks feature"
msgstr ""

msgid "You need git-lfs version %{min_git_lfs_version} (or greater) to continue. Please visit https://git-lfs.github.com"
msgstr ""

msgid "You need permission."
msgstr ""

msgid "You need to register a two-factor authentication app before you can set up a U2F device."
msgstr ""

msgid "You will loose all changes you've made to this file. This action cannot be undone."
msgstr ""

msgid "You will loose all the unstaged changes you've made in this project. This action cannot be undone."
msgstr ""

msgid "You will not get any notifications via email"
msgstr ""

msgid "You will only receive notifications for the events you choose"
msgstr ""

msgid "You will only receive notifications for threads you have participated in"
msgstr ""

msgid "You will receive notifications for any activity"
msgstr ""

msgid "You will receive notifications only for comments in which you were @mentioned"
msgstr ""

msgid "You won't be able to pull or push project code via %{protocol} until you %{set_password_link} on your account"
msgstr ""

msgid "You won't be able to pull or push project code via SSH until you %{add_ssh_key_link} to your profile"
msgstr ""

msgid "You won't be able to pull or push project code via SSH until you add an SSH key to your profile"
msgstr ""

msgid "You'll need to use different branch names to get a valid comparison."
msgstr ""

msgid "You're receiving this email because %{reason}."
msgstr ""

msgid "You're receiving this email because of your account on %{host}."
msgstr ""

msgid "You're receiving this email because of your account on %{host}. %{manage_notifications_link} &middot; %{help_link}"
msgstr ""

msgid "YouTube"
msgstr ""

msgid "Your Groups"
msgstr ""

msgid "Your Kubernetes cluster information on this page is still editable, but you are advised to disable and reconfigure"
msgstr ""

msgid "Your Projects (default)"
msgstr ""

msgid "Your Projects' Activity"
msgstr ""

msgid "Your Todos"
msgstr ""

msgid "Your U2F device needs to be set up. Plug it in (if not already) and click the button on the left."
msgstr ""

msgid "Your applications (%{size})"
msgstr ""

msgid "Your authorized applications"
msgstr ""

msgid "Your browser doesn't support U2F. Please use Google Chrome desktop (version 41 or newer)."
msgstr ""

msgid "Your changes can be committed to %{branch_name} because a merge request is open."
msgstr ""

msgid "Your changes have been committed. Commit %{commitId} %{commitStats}"
msgstr ""

msgid "Your changes have been saved"
msgstr ""

msgid "Your comment will not be visible to the public."
msgstr ""

msgid "Your device was successfully set up! Give it a name and register it with the GitLab server."
msgstr ""

msgid "Your groups"
msgstr ""

msgid "Your issues are being imported. Once finished, you'll get a confirmation email."
msgstr ""

msgid "Your issues will be imported in the background. Once finished, you'll get a confirmation email."
msgstr ""

msgid "Your name"
msgstr ""

msgid "Your projects"
msgstr ""

msgid "a deleted user"
msgstr ""

msgid "ago"
msgstr ""

msgid "among other things"
msgstr ""

msgid "assign yourself"
msgstr ""

msgid "attach a new file"
msgstr ""

msgid "branch name"
msgstr ""

msgid "by"
msgstr ""

msgid "ciReport|%{linkStartTag}Learn more about Container Scanning %{linkEndTag}"
msgstr ""

msgid "ciReport|%{linkStartTag}Learn more about DAST %{linkEndTag}"
msgstr ""

msgid "ciReport|%{linkStartTag}Learn more about Dependency Scanning %{linkEndTag}"
msgstr ""

msgid "ciReport|%{linkStartTag}Learn more about SAST %{linkEndTag}"
msgstr ""

msgid "ciReport|%{namespace} is affected by %{vulnerability}."
msgstr ""

msgid "ciReport|%{remainingPackagesCount} more"
msgstr ""

msgid "ciReport|%{reportType} %{status} detected %{fixedCount} fixed vulnerability"
msgid_plural "ciReport|%{reportType} %{status} detected %{fixedCount} fixed vulnerabilities"
msgstr[0] ""
msgstr[1] ""

msgid "ciReport|%{reportType} %{status} detected %{newCount} new vulnerability"
msgid_plural "ciReport|%{reportType} %{status} detected %{newCount} new vulnerabilities"
msgstr[0] ""
msgstr[1] ""

msgid "ciReport|%{reportType} %{status} detected %{newCount} new, and %{fixedCount} fixed vulnerabilities"
msgstr ""

msgid "ciReport|%{reportType} %{status} detected %{newCount} vulnerability for the source branch only"
msgid_plural "ciReport|%{reportType} %{status} detected %{newCount} vulnerabilities for the source branch only"
msgstr[0] ""
msgstr[1] ""

msgid "ciReport|%{reportType} %{status} detected no new vulnerabilities"
msgstr ""

msgid "ciReport|%{reportType} %{status} detected no vulnerabilities"
msgstr ""

msgid "ciReport|%{reportType} %{status} detected no vulnerabilities for the source branch only"
msgstr ""

msgid "ciReport|%{reportType} detected %{vulnerabilityCount} vulnerability"
msgid_plural "ciReport|%{reportType} detected %{vulnerabilityCount} vulnerabilities"
msgstr[0] ""
msgstr[1] ""

msgid "ciReport|%{reportType} detected no vulnerabilities"
msgstr ""

msgid "ciReport|%{reportType} is loading"
msgstr ""

msgid "ciReport|%{reportType}: Loading resulted in an error"
msgstr ""

msgid "ciReport|(errors when loading results)"
msgstr ""

msgid "ciReport|(is loading)"
msgstr ""

msgid "ciReport|(is loading, errors when loading results)"
msgstr ""

msgid "ciReport|Class"
msgstr ""

msgid "ciReport|Code quality"
msgstr ""

msgid "ciReport|Confidence"
msgstr ""

msgid "ciReport|Container scanning"
msgstr ""

msgid "ciReport|Container scanning detects known vulnerabilities in your docker images."
msgstr ""

msgid "ciReport|DAST"
msgstr ""

msgid "ciReport|Dependency Scanning"
msgstr ""

msgid "ciReport|Dependency Scanning detects known vulnerabilities in your source code's dependencies."
msgstr ""

msgid "ciReport|Dependency scanning"
msgstr ""

msgid "ciReport|Description"
msgstr ""

msgid "ciReport|Dismiss vulnerability"
msgstr ""

msgid "ciReport|Dismissed by"
msgstr ""

msgid "ciReport|Download and apply the patch to fix this vulnerability."
msgstr ""

msgid "ciReport|Download patch"
msgstr ""

msgid "ciReport|Dynamic Application Security Testing (DAST) detects known vulnerabilities in your web application."
msgstr ""

msgid "ciReport|Failed to load %{reportName} report"
msgstr ""

msgid "ciReport|File"
msgstr ""

msgid "ciReport|Fixed:"
msgstr ""

msgid "ciReport|Identifiers"
msgstr ""

msgid "ciReport|Instances"
msgstr ""

msgid "ciReport|Learn more about interacting with security reports (Alpha)."
msgstr ""

msgid "ciReport|License management detected %d license for the source branch only"
msgid_plural "ciReport|License management detected %d licenses for the source branch only"
msgstr[0] ""
msgstr[1] ""

msgid "ciReport|License management detected %d new license"
msgid_plural "ciReport|License management detected %d new licenses"
msgstr[0] ""
msgstr[1] ""

msgid "ciReport|License management detected no licenses for the source branch only"
msgstr ""

msgid "ciReport|License management detected no new licenses"
msgstr ""

msgid "ciReport|Links"
msgstr ""

msgid "ciReport|Loading %{reportName} report"
msgstr ""

msgid "ciReport|Manage licenses"
msgstr ""

msgid "ciReport|Method"
msgstr ""

msgid "ciReport|Namespace"
msgstr ""

msgid "ciReport|No changes to code quality"
msgstr ""

msgid "ciReport|No changes to performance metrics"
msgstr ""

msgid "ciReport|Performance metrics"
msgstr ""

msgid "ciReport|Revert dismissal"
msgstr ""

msgid "ciReport|SAST"
msgstr ""

msgid "ciReport|Security scanning"
msgstr ""

msgid "ciReport|Security scanning failed loading any results"
msgstr ""

msgid "ciReport|Severity"
msgstr ""

msgid "ciReport|Solution"
msgstr ""

msgid "ciReport|Static Application Security Testing (SAST) detects known vulnerabilities in your source code."
msgstr ""

msgid "ciReport|There was an error creating the issue. Please try again."
msgstr ""

msgid "ciReport|There was an error dismissing the vulnerability. Please try again."
msgstr ""

msgid "ciReport|There was an error loading DAST report"
msgstr ""

msgid "ciReport|There was an error loading SAST report"
msgstr ""

msgid "ciReport|There was an error loading container scanning report"
msgstr ""

msgid "ciReport|There was an error loading dependency scanning report"
msgstr ""

msgid "ciReport|There was an error reverting the dismissal. Please try again."
msgstr ""

msgid "ciReport|Upgrade %{name} from %{version} to %{fixed}."
msgstr ""

msgid "ciReport|Used by %{packagesString}"
msgid_plural "ciReport|Used by %{packagesString}, and %{lastPackage}"
msgstr[0] ""
msgstr[1] ""

msgid "ciReport|View full report"
msgstr ""

msgid "ciReport|on pipeline"
msgstr ""

msgid "command line instructions"
msgstr ""

msgid "confidentiality|You are going to turn off the confidentiality. This means <strong>everyone</strong> will be able to see and leave a comment on this issue."
msgstr ""

msgid "confidentiality|You are going to turn on the confidentiality. This means that only team members with <strong>at least Reporter access</strong> are able to see and leave comments on the issue."
msgstr ""

msgid "connecting"
msgstr ""

msgid "could not read private key, is the passphrase correct?"
msgstr ""

msgid "customize"
msgstr ""

msgid "day"
msgid_plural "days"
msgstr[0] ""
msgstr[1] ""

msgid "deleted"
msgstr ""

msgid "deploy token"
msgstr ""

msgid "disabled"
msgstr ""

msgid "discussion resolved"
msgid_plural "discussions resolved"
msgstr[0] ""
msgstr[1] ""

msgid "done"
msgstr ""

msgid "draft"
msgid_plural "drafts"
msgstr[0] ""
msgstr[1] ""

msgid "enabled"
msgstr ""

msgid "epic"
msgstr ""

msgid "error"
msgstr ""

msgid "error code:"
msgstr ""

msgid "estimateCommand|%{slash_command} will update the estimated time with the latest command."
msgstr ""

msgid "for this project"
msgstr ""

msgid "from"
msgstr ""

msgid "group"
msgstr ""

msgid "help"
msgstr ""

msgid "here"
msgstr ""

msgid "http://<sentry-host>/api/0/projects/{organization_slug}/{project_slug}/"
msgstr ""

msgid "https://your-bitbucket-server"
msgstr ""

msgid "image diff"
msgstr ""

msgid "import flow"
msgstr ""

msgid "importing"
msgstr ""

msgid "in"
msgstr ""

msgid "instance completed"
msgid_plural "instances completed"
msgstr[0] ""
msgstr[1] ""

msgid "is invalid because there is downstream lock"
msgstr ""

msgid "is invalid because there is upstream lock"
msgstr ""

msgid "is not a valid X509 certificate."
msgstr ""

msgid "is out of the hierarchy of the Group owning the template"
msgstr ""

msgid "issue"
msgstr ""

msgid "issue boards"
msgstr ""

msgid "it is stored externally"
msgstr ""

msgid "it is stored in LFS"
msgstr ""

msgid "it is too large"
msgstr ""

msgid "latest"
msgstr ""

msgid "latest deployment"
msgstr ""

msgid "latest version"
msgstr ""

msgid "license management"
msgstr ""

msgid "locked by %{path_lock_user_name} %{created_at}"
msgstr ""

msgid "merge request"
msgid_plural "merge requests"
msgstr[0] ""
msgstr[1] ""

msgid "mrWidget| Please restore it or use a different %{missingBranchName} branch"
msgstr ""

msgid "mrWidget|%{metricsLinkStart} Memory %{metricsLinkEnd} usage %{emphasisStart} decreased %{emphasisEnd} from %{memoryFrom}MB to %{memoryTo}MB"
msgstr ""

msgid "mrWidget|%{metricsLinkStart} Memory %{metricsLinkEnd} usage %{emphasisStart} increased %{emphasisEnd} from %{memoryFrom}MB to %{memoryTo}MB"
msgstr ""

msgid "mrWidget|%{metricsLinkStart} Memory %{metricsLinkEnd} usage is %{emphasisStart} unchanged %{emphasisEnd} at %{memoryFrom}MB"
msgstr ""

msgid "mrWidget|Add approval"
msgstr ""

msgid "mrWidget|Allows commits from members who can merge to the target branch"
msgstr ""

msgid "mrWidget|An error occurred while removing your approval."
msgstr ""

msgid "mrWidget|An error occurred while retrieving approval data for this merge request."
msgstr ""

msgid "mrWidget|An error occurred while submitting your approval."
msgstr ""

msgid "mrWidget|Approve"
msgstr ""

msgid "mrWidget|Approved by"
msgstr ""

msgid "mrWidget|Cancel automatic merge"
msgstr ""

msgid "mrWidget|Check out branch"
msgstr ""

msgid "mrWidget|Checking ability to merge automatically"
msgstr ""

msgid "mrWidget|Cherry-pick"
msgstr ""

msgid "mrWidget|Cherry-pick this merge request in a new merge request"
msgstr ""

msgid "mrWidget|Closed"
msgstr ""

msgid "mrWidget|Closed by"
msgstr ""

msgid "mrWidget|Closes"
msgstr ""

msgid "mrWidget|Create an issue to resolve them later"
msgstr ""

msgid "mrWidget|Deployment statistics are not available currently"
msgstr ""

msgid "mrWidget|Did not close"
msgstr ""

msgid "mrWidget|Email patches"
msgstr ""

msgid "mrWidget|Failed to load deployment statistics"
msgstr ""

msgid "mrWidget|Fast-forward merge is not possible. To merge this request, first rebase locally."
msgstr ""

msgid "mrWidget|If the %{branch} branch exists in your local repository, you can merge this merge request manually using the"
msgstr ""

msgid "mrWidget|If the %{missingBranchName} branch exists in your local repository, you can merge this merge request manually using the command line"
msgstr ""

msgid "mrWidget|Loading deployment statistics"
msgstr ""

msgid "mrWidget|Mentions"
msgstr ""

msgid "mrWidget|Merge"
msgstr ""

msgid "mrWidget|Merge failed."
msgstr ""

msgid "mrWidget|Merge locally"
msgstr ""

msgid "mrWidget|Merge request approved"
msgstr ""

msgid "mrWidget|Merge request approved; you can approve additionally"
msgstr ""

msgid "mrWidget|Merged by"
msgstr ""

msgid "mrWidget|No Approval required"
msgstr ""

msgid "mrWidget|No Approval required; you can still approve"
msgstr ""

msgid "mrWidget|Open in Web IDE"
msgstr ""

msgid "mrWidget|Pipeline blocked. The pipeline for this merge request requires a manual action to proceed"
msgstr ""

msgid "mrWidget|Plain diff"
msgstr ""

msgid "mrWidget|Ready to be merged automatically. Ask someone with write access to this repository to merge this request"
msgstr ""

msgid "mrWidget|Refresh"
msgstr ""

msgid "mrWidget|Refresh now"
msgstr ""

msgid "mrWidget|Refreshing now"
msgstr ""

msgid "mrWidget|Remove Source Branch"
msgstr ""

msgid "mrWidget|Remove source branch"
msgstr ""

msgid "mrWidget|Remove your approval"
msgstr ""

msgid "mrWidget|Request to merge"
msgstr ""

msgid "mrWidget|Requires 1 more approval"
msgid_plural "mrWidget|Requires %d more approvals"
msgstr[0] ""
msgstr[1] ""

msgid "mrWidget|Requires 1 more approval by"
msgid_plural "mrWidget|Requires %d more approvals by"
msgstr[0] ""
msgstr[1] ""

msgid "mrWidget|Resolve conflicts"
msgstr ""

msgid "mrWidget|Resolve these conflicts or ask someone with write access to this repository to merge it locally"
msgstr ""

msgid "mrWidget|Revert"
msgstr ""

msgid "mrWidget|Revert this merge request in a new merge request"
msgstr ""

msgid "mrWidget|Set by"
msgstr ""

msgid "mrWidget|The changes were merged into"
msgstr ""

msgid "mrWidget|The changes were not merged into"
msgstr ""

msgid "mrWidget|The changes will be merged into"
msgstr ""

msgid "mrWidget|The pipeline for this merge request failed. Please retry the job or push a new commit to fix the failure"
msgstr ""

msgid "mrWidget|The source branch HEAD has recently changed. Please reload the page and review the changes before merging"
msgstr ""

msgid "mrWidget|The source branch has been removed"
msgstr ""

msgid "mrWidget|The source branch is %{commitsBehindLinkStart}%{commitsBehind}%{commitsBehindLinkEnd} the target branch"
msgstr ""

msgid "mrWidget|The source branch is being removed"
msgstr ""

msgid "mrWidget|The source branch will be removed"
msgstr ""

msgid "mrWidget|The source branch will not be removed"
msgstr ""

msgid "mrWidget|There are merge conflicts"
msgstr ""

msgid "mrWidget|There are unresolved discussions. Please resolve these discussions"
msgstr ""

msgid "mrWidget|This merge request failed to be merged automatically"
msgstr ""

msgid "mrWidget|This merge request is in the process of being merged"
msgstr ""

msgid "mrWidget|This project is archived, write access has been disabled"
msgstr ""

msgid "mrWidget|You are not allowed to edit this project directly. Please fork to make changes."
msgstr ""

msgid "mrWidget|You can merge this merge request manually using the"
msgstr ""

msgid "mrWidget|You can remove source branch now"
msgstr ""

msgid "mrWidget|branch does not exist."
msgstr ""

msgid "mrWidget|command line"
msgstr ""

msgid "mrWidget|into"
msgstr ""

msgid "mrWidget|to be merged automatically when the pipeline succeeds"
msgstr ""

msgid "n/a"
msgstr ""

msgid "new merge request"
msgstr ""

msgid "notification emails"
msgstr ""

msgid "or"
msgstr ""

msgid "out of %d total test"
msgid_plural "out of %d total tests"
msgstr[0] ""
msgstr[1] ""

msgid "parent"
msgid_plural "parents"
msgstr[0] ""
msgstr[1] ""

msgid "password"
msgstr ""

msgid "personal access token"
msgstr ""

msgid "private key does not match certificate."
msgstr ""

msgid "project"
msgid_plural "projects"
msgstr[0] ""
msgstr[1] ""

msgid "quick actions"
msgstr ""

msgid "register"
msgstr ""

msgid "remaining"
msgstr ""

msgid "remove"
msgstr ""

msgid "remove due date"
msgstr ""

msgid "remove weight"
msgstr ""

msgid "rendered diff"
msgstr ""

msgid "reply"
msgid_plural "replies"
msgstr[0] ""
msgstr[1] ""

msgid "should be higher than %{access} inherited membership from group %{group_name}"
msgstr ""

msgid "show less"
msgstr ""

msgid "sign in"
msgstr ""

msgid "source"
msgstr ""

msgid "source diff"
msgstr ""

msgid "spendCommand|%{slash_command} will update the sum of the time spent."
msgstr ""

msgid "started"
msgstr ""

msgid "stuck"
msgstr ""

msgid "this document"
msgstr ""

msgid "to help your contributors communicate effectively!"
msgstr ""

msgid "toggle collapse"
msgstr ""

msgid "updated"
msgstr ""

msgid "username"
msgstr ""

msgid "uses Kubernetes clusters to deploy your code!"
msgstr ""

msgid "view it on GitLab"
msgstr ""

msgid "view the blob"
msgstr ""

msgid "with %{additions} additions, %{deletions} deletions."
msgstr ""

msgid "within %d minute "
msgid_plural "within %d minutes "
msgstr[0] ""
msgstr[1] ""

msgid "yaml invalid"
msgstr ""<|MERGE_RESOLUTION|>--- conflicted
+++ resolved
@@ -3623,7 +3623,9 @@
 msgid "External URL"
 msgstr ""
 
-<<<<<<< HEAD
+msgid "External Wiki"
+msgstr ""
+
 msgid "External authentication"
 msgstr ""
 
@@ -3640,9 +3642,6 @@
 msgstr ""
 
 msgid "ExternalAuthorizationService|When no classification label is set the default label `%{default_label}` will be used."
-=======
-msgid "External Wiki"
->>>>>>> 361949ab
 msgstr ""
 
 msgid "Facebook"
