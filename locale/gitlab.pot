# SOME DESCRIPTIVE TITLE.
# Copyright (C) YEAR THE PACKAGE'S COPYRIGHT HOLDER
# This file is distributed under the same license as the gitlab package.
# FIRST AUTHOR <EMAIL@ADDRESS>, YEAR.
#
#, fuzzy
msgid ""
msgstr ""
"Project-Id-Version: gitlab 1.0.0\n"
"Report-Msgid-Bugs-To: \n"
"Last-Translator: FULL NAME <EMAIL@ADDRESS>\n"
"Language-Team: LANGUAGE <LL@li.org>\n"
"Language: \n"
"MIME-Version: 1.0\n"
"Content-Type: text/plain; charset=UTF-8\n"
"Content-Transfer-Encoding: 8bit\n"
"Plural-Forms: nplurals=INTEGER; plural=EXPRESSION;\n"

msgid " Status"
msgstr ""

msgid " You need to do this before %{grace_period_deadline}."
msgstr ""

msgid " and"
msgstr ""

msgid " degraded on %d point"
msgid_plural " degraded on %d points"
msgstr[0] ""
msgstr[1] ""

msgid " improved on %d point"
msgid_plural " improved on %d points"
msgstr[0] ""
msgstr[1] ""

msgid " or "
msgstr ""

msgid " or <#epic id>"
msgstr ""

msgid " or <#issue id>"
msgstr ""

msgid "\"%{query}\" in projects"
msgstr ""

msgid "%d comment"
msgid_plural "%d comments"
msgstr[0] ""
msgstr[1] ""

msgid "%d commit"
msgid_plural "%d commits"
msgstr[0] ""
msgstr[1] ""

msgid "%d commit behind"
msgid_plural "%d commits behind"
msgstr[0] ""
msgstr[1] ""

msgid "%d commits"
msgstr ""

msgid "%d exporter"
msgid_plural "%d exporters"
msgstr[0] ""
msgstr[1] ""

msgid "%d failed test result"
msgid_plural "%d failed test results"
msgstr[0] ""
msgstr[1] ""

msgid "%d fixed test result"
msgid_plural "%d fixed test results"
msgstr[0] ""
msgstr[1] ""

msgid "%d issue"
msgid_plural "%d issues"
msgstr[0] ""
msgstr[1] ""

msgid "%d issue selected"
msgid_plural "%d issues selected"
msgstr[0] ""
msgstr[1] ""

msgid "%d layer"
msgid_plural "%d layers"
msgstr[0] ""
msgstr[1] ""

msgid "%d merge request"
msgid_plural "%d merge requests"
msgstr[0] ""
msgstr[1] ""

msgid "%d metric"
msgid_plural "%d metrics"
msgstr[0] ""
msgstr[1] ""

msgid "%d staged change"
msgid_plural "%d staged changes"
msgstr[0] ""
msgstr[1] ""

msgid "%d unstaged change"
msgid_plural "%d unstaged changes"
msgstr[0] ""
msgstr[1] ""

msgid "%s additional commit has been omitted to prevent performance issues."
msgid_plural "%s additional commits have been omitted to prevent performance issues."
msgstr[0] ""
msgstr[1] ""

msgid "%{actionText} & %{openOrClose} %{noteable}"
msgstr ""

msgid "%{authorsName}'s discussion"
msgstr ""

msgid "%{commit_author_link} authored %{commit_timeago}"
msgstr ""

msgid "%{counter_storage} (%{counter_repositories} repositories, %{counter_build_artifacts} build artifacts, %{counter_lfs_objects} LFS)"
msgstr ""

msgid "%{count} %{alerts}"
msgstr ""

msgid "%{count} approval required from %{name}"
msgid_plural "%{count} approvals required from %{name}"
msgstr[0] ""
msgstr[1] ""

msgid "%{count} approvals from %{name}"
msgstr ""

msgid "%{count} more"
msgstr ""

msgid "%{count} more assignees"
msgstr ""

msgid "%{count} of %{required} approvals from %{name}"
msgstr ""

msgid "%{count} of %{total}"
msgstr ""

msgid "%{count} participant"
msgid_plural "%{count} participants"
msgstr[0] ""
msgstr[1] ""

msgid "%{count} pending comment"
msgid_plural "%{count} pending comments"
msgstr[0] ""
msgstr[1] ""

msgid "%{filePath} deleted"
msgstr ""

msgid "%{firstLabel} +%{labelCount} more"
msgstr ""

msgid "%{gitlab_ci_yml} not found in this commit"
msgstr ""

msgid "%{group_docs_link_start}Groups%{group_docs_link_end} allow you to manage and collaborate across multiple projects. Members of a group have access to all of its projects."
msgstr ""

msgid "%{issuableType} will be removed! Are you sure?"
msgstr ""

msgid "%{label_for_message} unavailable"
msgstr ""

msgid "%{link_start}Read more%{link_end} about role permissions"
msgstr ""

msgid "%{loadingIcon} Started"
msgstr ""

msgid "%{lock_path} is locked by GitLab User %{lock_user_id}"
msgstr ""

msgid "%{name}'s avatar"
msgstr ""

msgid "%{number_commits_behind} commits behind %{default_branch}, %{number_commits_ahead} commits ahead"
msgstr ""

msgid "%{openOrClose} %{noteable}"
msgstr ""

msgid "%{percent}%% complete"
msgstr ""

msgid "%{state} epics"
msgstr ""

msgid "%{strong_start}%{branch_count}%{strong_end} Branch"
msgid_plural "%{strong_start}%{branch_count}%{strong_end} Branches"
msgstr[0] ""
msgstr[1] ""

msgid "%{strong_start}%{commit_count}%{strong_end} Commit"
msgid_plural "%{strong_start}%{commit_count}%{strong_end} Commits"
msgstr[0] ""
msgstr[1] ""

msgid "%{strong_start}%{human_size}%{strong_end} Files"
msgstr ""

msgid "%{strong_start}%{tag_count}%{strong_end} Tag"
msgid_plural "%{strong_start}%{tag_count}%{strong_end} Tags"
msgstr[0] ""
msgstr[1] ""

msgid "%{text} %{files}"
msgid_plural "%{text} %{files} files"
msgstr[0] ""
msgstr[1] ""

msgid "%{text} is available"
msgstr ""

msgid "%{title} changes"
msgstr ""

msgid "%{unstaged} unstaged and %{staged} staged changes"
msgstr ""

msgid "%{usage_ping_link_start}Learn more%{usage_ping_link_end} about what information is shared with GitLab Inc."
msgstr ""

msgid "%{user_name} profile page"
msgstr ""

msgid "(external source)"
msgstr ""

msgid "+ %{count} more"
msgstr ""

msgid "+ %{moreCount} more"
msgstr ""

msgid "+%{extraOptionCount} more"
msgstr ""

msgid ", or "
msgstr ""

msgid "- Runner is active and can process any new jobs"
msgstr ""

msgid "- Runner is paused and will not receive any new jobs"
msgstr ""

msgid "- show less"
msgstr ""

msgid "1 %{type} addition"
msgid_plural "%{count} %{type} additions"
msgstr[0] ""
msgstr[1] ""

msgid "1 %{type} modification"
msgid_plural "%{count} %{type} modifications"
msgstr[0] ""
msgstr[1] ""

msgid "1 Day"
msgid_plural "%d Days"
msgstr[0] ""
msgstr[1] ""

msgid "1 closed issue"
msgid_plural "%d closed issues"
msgstr[0] ""
msgstr[1] ""

msgid "1 closed merge request"
msgid_plural "%d closed merge requests"
msgstr[0] ""
msgstr[1] ""

msgid "1 group"
msgid_plural "%d groups"
msgstr[0] ""
msgstr[1] ""

msgid "1 merged merge request"
msgid_plural "%d merged merge requests"
msgstr[0] ""
msgstr[1] ""

msgid "1 open issue"
msgid_plural "%d open issues"
msgstr[0] ""
msgstr[1] ""

msgid "1 open merge request"
msgid_plural "%d open merge requests"
msgstr[0] ""
msgstr[1] ""

msgid "1 pipeline"
msgid_plural "%d pipelines"
msgstr[0] ""
msgstr[1] ""

msgid "1 role"
msgid_plural "%d roles"
msgstr[0] ""
msgstr[1] ""

msgid "1 user"
msgid_plural "%d users"
msgstr[0] ""
msgstr[1] ""

msgid "1st contribution!"
msgstr ""

msgid "2FA"
msgstr ""

msgid "2FA enabled"
msgstr ""

msgid "403|Please contact your GitLab administrator to get permission."
msgstr ""

msgid "403|You don't have the permission to access this page."
msgstr ""

msgid "404|Make sure the address is correct and the page hasn't moved."
msgstr ""

msgid "404|Page Not Found"
msgstr ""

msgid "404|Please contact your GitLab administrator if you think this is a mistake."
msgstr ""

msgid "<code>\"johnsmith@example.com\": \"@johnsmith\"</code> will add \"By <a href=\"#\">@johnsmith</a>\" to all issues and comments originally created by johnsmith@example.com, and will set <a href=\"#\">@johnsmith</a> as the assignee on all issues originally assigned to johnsmith@example.com."
msgstr ""

msgid "<code>\"johnsmith@example.com\": \"John Smith\"</code> will add \"By John Smith\" to all issues and comments originally created by johnsmith@example.com."
msgstr ""

msgid "<code>\"johnsmith@example.com\": \"johnsm...@example.com\"</code> will add \"By johnsm...@example.com\" to all issues and comments originally created by johnsmith@example.com. The email address or username is masked to ensure the user's privacy."
msgstr ""

msgid "<code>\"johnsmith@example.com\": \"johnsmith@example.com\"</code> will add \"By <a href=\"#\">johnsmith@example.com</a>\" to all issues and comments originally created by johnsmith@example.com. By default, the email address or username is masked to ensure the user's privacy. Use this option if you want to show the full email address."
msgstr ""

msgid "<strong>%{changedFilesLength} unstaged</strong> and <strong>%{stagedFilesLength} staged</strong> changes"
msgstr ""

msgid "<strong>%{created_count}</strong> created, <strong>%{accepted_count}</strong> accepted."
msgstr ""

msgid "<strong>%{created_count}</strong> created, <strong>%{closed_count}</strong> closed."
msgstr ""

msgid "<strong>%{group_name}</strong> group members"
msgstr ""

msgid "<strong>%{pushes}</strong> pushes, more than <strong>%{commits}</strong> commits by <strong>%{people}</strong> contributors."
msgstr ""

msgid "<strong>Deletes</strong> source branch"
msgstr ""

msgid "A 'Runner' is a process which runs a job. You can set up as many Runners as you need."
msgstr ""

msgid "A .NET Core console application template, customizable for any .NET Core project"
msgstr ""

msgid "A GitBook site that uses Netlify for CI/CD instead of GitLab, but still with all the other great GitLab features."
msgstr ""

msgid "A Hexo site that uses Netlify for CI/CD instead of GitLab, but still with all the other great GitLab features."
msgstr ""

msgid "A Hugo site that uses Netlify for CI/CD instead of GitLab, but still with all the other great GitLab features."
msgstr ""

msgid "A Jekyll site that uses Netlify for CI/CD instead of GitLab, but still with all the other great GitLab features."
msgstr ""

msgid "A collection of graphs regarding Continuous Integration"
msgstr ""

msgid "A default branch cannot be chosen for an empty project."
msgstr ""

msgid "A deleted user"
msgstr ""

msgid "A member of GitLab's abuse team will review your report as soon as possible."
msgstr ""

msgid "A new branch will be created in your fork and a new merge request will be started."
msgstr ""

msgid "A plain HTML site that uses Netlify for CI/CD instead of GitLab, but still with all the other great GitLab features."
msgstr ""

msgid "A project is where you house your files (repository), plan your work (issues), and publish your documentation (wiki), %{among_other_things_link}."
msgstr ""

msgid "A ready-to-go template for use with Android apps."
msgstr ""

msgid "A ready-to-go template for use with iOS Swift apps."
msgstr ""

msgid "A regular expression that will be used to find the test coverage output in the job trace. Leave blank to disable"
msgstr ""

msgid "A user with write access to the source branch selected this option"
msgstr ""

msgid "About GitLab"
msgstr ""

msgid "About GitLab CE"
msgstr ""

msgid "About auto deploy"
msgstr ""

msgid "About this feature"
msgstr ""

msgid "Abuse Reports"
msgstr ""

msgid "Abuse reports"
msgstr ""

msgid "Accept invitation"
msgstr ""

msgid "Accept terms"
msgstr ""

msgid "Accepted MR"
msgstr ""

msgid "Access Tokens"
msgstr ""

msgid "Access denied! Please verify you can add deploy keys to this repository."
msgstr ""

msgid "Access expiration date"
msgstr ""

msgid "Access to '%{classification_label}' not allowed"
msgstr ""

msgid "Account"
msgstr ""

msgid "Account and limit"
msgstr ""

msgid "Action to take when receiving an alert."
msgstr ""

msgid "Active"
msgstr ""

msgid "Active Sessions"
msgstr ""

msgid "Activity"
msgstr ""

msgid "Add"
msgstr ""

msgid "Add CHANGELOG"
msgstr ""

msgid "Add CONTRIBUTING"
msgstr ""

msgid "Add Group Webhooks and GitLab Enterprise Edition."
msgstr ""

msgid "Add Jaeger URL"
msgstr ""

msgid "Add Kubernetes cluster"
msgstr ""

msgid "Add README"
msgstr ""

msgid "Add a bullet list"
msgstr ""

msgid "Add a general comment to this %{noteable_name}."
msgstr ""

msgid "Add a homepage to your wiki that contains information about your project and GitLab will display it here instead of this message."
msgstr ""

msgid "Add a link"
msgstr ""

msgid "Add a numbered list"
msgstr ""

msgid "Add a table"
msgstr ""

msgid "Add a task list"
msgstr ""

msgid "Add additional text to appear in all email communications. %{character_limit} character limit"
msgstr ""

msgid "Add approver(s)"
msgstr ""

msgid "Add approvers"
msgstr ""

msgid "Add bold text"
msgstr ""

msgid "Add comment now"
msgstr ""

msgid "Add header and footer to emails. Please note that color settings will only be applied within the application interface"
msgstr ""

msgid "Add image comment"
msgstr ""

msgid "Add italic text"
msgstr ""

msgid "Add license"
msgstr ""

msgid "Add new application"
msgstr ""

msgid "Add new directory"
msgstr ""

msgid "Add projects"
msgstr ""

msgid "Add reaction"
msgstr ""

msgid "Add to project"
msgstr ""

msgid "Add to review"
msgstr ""

msgid "Add todo"
msgstr ""

msgid "Add user(s) to the group:"
msgstr ""

msgid "Add users or groups who are allowed to approve every merge request"
msgstr ""

msgid "Add users to group"
msgstr ""

msgid "Added at"
msgstr ""

msgid "Adding new applications is disabled in your GitLab instance. Please contact your GitLab administrator to get the permission"
msgstr ""

msgid "Additional text"
msgstr ""

msgid "Admin Area"
msgstr ""

msgid "Admin Overview"
msgstr ""

msgid "AdminArea| You are about to permanently delete the user %{username}. Issues, merge requests, and groups linked to them will be transferred to a system-wide \"Ghost-user\". To avoid data loss, consider using the %{strong_start}block user%{strong_end} feature instead. Once you %{strong_start}Delete user%{strong_end}, it cannot be undone or recovered."
msgstr ""

msgid "AdminArea| You are about to permanently delete the user %{username}. This will delete all of the issues, merge requests, and groups linked to them. To avoid data loss, consider using the %{strong_start}block user%{strong_end} feature instead. Once you %{strong_start}Delete user%{strong_end}, it cannot be undone or recovered."
msgstr ""

msgid "AdminArea|Stop all jobs"
msgstr ""

msgid "AdminArea|Stop all jobs?"
msgstr ""

msgid "AdminArea|Stop jobs"
msgstr ""

msgid "AdminArea|Stopping jobs failed"
msgstr ""

msgid "AdminArea|You’re about to stop all jobs.This will halt all current jobs that are running."
msgstr ""

msgid "AdminProjects| You’re about to permanently delete the project %{projectName}, its repository, and all related resources including issues, merge requests, etc..  Once you confirm and press %{strong_start}Delete project%{strong_end}, it cannot be undone or recovered."
msgstr ""

msgid "AdminProjects|Delete"
msgstr ""

msgid "AdminProjects|Delete Project %{projectName}?"
msgstr ""

msgid "AdminProjects|Delete project"
msgstr ""

msgid "AdminSettings|Auto DevOps domain"
msgstr ""

msgid "AdminSettings|Enable shared runners for new projects"
msgstr ""

msgid "AdminSettings|Environment variables are protected by default"
msgstr ""

msgid "AdminSettings|Specify a domain to use by default for every project's Auto Review Apps and Auto Deploy stages."
msgstr ""

msgid "AdminSettings|When creating a new environment variable it will be protected by default."
msgstr ""

msgid "AdminUsers|2FA Disabled"
msgstr ""

msgid "AdminUsers|2FA Enabled"
msgstr ""

msgid "AdminUsers|Active"
msgstr ""

msgid "AdminUsers|Admin"
msgstr ""

msgid "AdminUsers|Admins"
msgstr ""

msgid "AdminUsers|Block user"
msgstr ""

msgid "AdminUsers|Blocked"
msgstr ""

msgid "AdminUsers|Cannot unblock LDAP blocked users"
msgstr ""

msgid "AdminUsers|Delete User %{username} and contributions?"
msgstr ""

msgid "AdminUsers|Delete User %{username}?"
msgstr ""

msgid "AdminUsers|Delete user"
msgstr ""

msgid "AdminUsers|Delete user and contributions"
msgstr ""

msgid "AdminUsers|External"
msgstr ""

msgid "AdminUsers|It's you!"
msgstr ""

msgid "AdminUsers|New user"
msgstr ""

msgid "AdminUsers|No users found"
msgstr ""

msgid "AdminUsers|Search by name, email or username"
msgstr ""

msgid "AdminUsers|Search users"
msgstr ""

msgid "AdminUsers|Send email to users"
msgstr ""

msgid "AdminUsers|Sort by"
msgstr ""

msgid "AdminUsers|To confirm, type %{projectName}"
msgstr ""

msgid "AdminUsers|To confirm, type %{username}"
msgstr ""

msgid "AdminUsers|User will be blocked"
msgstr ""

msgid "AdminUsers|Without projects"
msgstr ""

msgid "Advanced"
msgstr ""

msgid "Advanced permissions, Large File Storage and Two-Factor authentication settings."
msgstr ""

msgid "Advanced settings"
msgstr ""

msgid "After a successful password update you will be redirected to login screen."
msgstr ""

msgid "Alert"
msgid_plural "Alerts"
msgstr[0] ""
msgstr[1] ""

msgid "Alerts"
msgstr ""

msgid "All"
msgstr ""

msgid "All Members"
msgstr ""

msgid "All changes are committed"
msgstr ""

msgid "All features are enabled for blank projects, from templates, or when importing, but you can disable them afterward in the project settings."
msgstr ""

msgid "All issues for this milestone are closed. You may close this milestone now."
msgstr ""

msgid "All users"
msgstr ""

msgid "Allow \"%{group_name}\" to sign you in"
msgstr ""

msgid "Allow commits from members who can merge to the target branch."
msgstr ""

msgid "Allow group owners to manage LDAP-related settings"
msgstr ""

msgid "Allow mirrors to be set up for projects"
msgstr ""

msgid "Allow only the selected protocols to be used for Git access."
msgstr ""

msgid "Allow projects within this group to use Git LFS"
msgstr ""

msgid "Allow public access to pipelines and job details, including output logs and artifacts"
msgstr ""

msgid "Allow rendering of PlantUML diagrams in Asciidoc documents."
msgstr ""

msgid "Allow requests to the local network from hooks and services."
msgstr ""

msgid "Allow this key to push to repository as well? (Default only allows pull access.)"
msgstr ""

msgid "Allow users to register any application to use GitLab as an OAuth provider"
msgstr ""

msgid "Allow users to request access"
msgstr ""

msgid "Allow users to request access if visibility is public or internal."
msgstr ""

msgid "Allowed to fail"
msgstr ""

msgid "Allows you to add and manage Kubernetes clusters."
msgstr ""

msgid "Also called \"Issuer\" or \"Relying party trust identifier\""
msgstr ""

msgid "Also called \"Relying party service URL\" or \"Reply URL\""
msgstr ""

msgid "Alternate support URL for help page"
msgstr ""

msgid "Alternatively, you can use a %{personal_access_token_link}. When you create your Personal Access Token, you will need to select the <code>repo</code> scope, so we can display a list of your public and private repositories which are available to connect."
msgstr ""

msgid "Alternatively, you can use a %{personal_access_token_link}. When you create your Personal Access Token, you will need to select the <code>repo</code> scope, so we can display a list of your public and private repositories which are available to import."
msgstr ""

msgid "Amount of time (in hours) that users are allowed to skip forced configuration of two-factor authentication"
msgstr ""

msgid "An SSH key will be automatically generated when the form is submitted. For more information, please refer to the documentation."
msgstr ""

msgid "An application called %{link_to_client} is requesting access to your GitLab account."
msgstr ""

msgid "An empty GitLab User field will add the FogBugz user's full name (e.g. \"By John Smith\") in the description of all issues and comments. It will also associate and/or assign these issues and comments with the project creator."
msgstr ""

msgid "An error has occurred"
msgstr ""

msgid "An error occurred adding a draft to the discussion."
msgstr ""

msgid "An error occurred adding a new draft."
msgstr ""

msgid "An error occurred creating the new branch."
msgstr ""

msgid "An error occurred fetching the approval rules."
msgstr ""

msgid "An error occurred fetching the approvers for the new rule."
msgstr ""

msgid "An error occurred fetching the dropdown data."
msgstr ""

msgid "An error occurred previewing the blob"
msgstr ""

msgid "An error occurred when toggling the notification subscription"
msgstr ""

msgid "An error occurred when updating the issue weight"
msgstr ""

msgid "An error occurred while adding approver"
msgstr ""

msgid "An error occurred while deleting the approvers group"
msgstr ""

msgid "An error occurred while deleting the comment"
msgstr ""

msgid "An error occurred while detecting host keys"
msgstr ""

msgid "An error occurred while dismissing the alert. Refresh the page and try again."
msgstr ""

msgid "An error occurred while dismissing the feature highlight. Refresh the page and try dismissing again."
msgstr ""

msgid "An error occurred while fetching markdown preview"
msgstr ""

msgid "An error occurred while fetching pending comments"
msgstr ""

msgid "An error occurred while fetching sidebar data"
msgstr ""

msgid "An error occurred while fetching stages."
msgstr ""

msgid "An error occurred while fetching the job log."
msgstr ""

msgid "An error occurred while fetching the job."
msgstr ""

msgid "An error occurred while fetching the jobs."
msgstr ""

msgid "An error occurred while fetching the pipeline."
msgstr ""

msgid "An error occurred while fetching the releases. Please try again."
msgstr ""

msgid "An error occurred while getting projects"
msgstr ""

msgid "An error occurred while importing project: %{details}"
msgstr ""

msgid "An error occurred while initializing path locks"
msgstr ""

msgid "An error occurred while loading chart data"
msgstr ""

msgid "An error occurred while loading commit signatures"
msgstr ""

msgid "An error occurred while loading designs. Please try again."
msgstr ""

msgid "An error occurred while loading diff"
msgstr ""

msgid "An error occurred while loading filenames"
msgstr ""

msgid "An error occurred while loading the file"
msgstr ""

msgid "An error occurred while loading the subscription details."
msgstr ""

msgid "An error occurred while making the request."
msgstr ""

msgid "An error occurred while removing approver"
msgstr ""

msgid "An error occurred while removing epics."
msgstr ""

msgid "An error occurred while removing issues."
msgstr ""

msgid "An error occurred while rendering KaTeX"
msgstr ""

msgid "An error occurred while rendering preview broadcast message"
msgstr ""

msgid "An error occurred while retrieving calendar activity"
msgstr ""

msgid "An error occurred while retrieving diff"
msgstr ""

msgid "An error occurred while saving LDAP override status. Please try again."
msgstr ""

msgid "An error occurred while saving assignees"
msgstr ""

msgid "An error occurred while saving the approval settings"
msgstr ""

msgid "An error occurred while subscribing to notifications."
msgstr ""

msgid "An error occurred while unsubscribing to notifications."
msgstr ""

msgid "An error occurred while updating approvers"
msgstr ""

msgid "An error occurred while updating the comment"
msgstr ""

msgid "An error occurred while validating username"
msgstr ""

msgid "An error occurred whilst committing your changes."
msgstr ""

msgid "An error occurred whilst fetching the job trace."
msgstr ""

msgid "An error occurred whilst fetching the latest pipeline."
msgstr ""

msgid "An error occurred whilst loading all the files."
msgstr ""

msgid "An error occurred whilst loading the file content."
msgstr ""

msgid "An error occurred whilst loading the file."
msgstr ""

msgid "An error occurred whilst loading the merge request changes."
msgstr ""

msgid "An error occurred whilst loading the merge request version data."
msgstr ""

msgid "An error occurred whilst loading the merge request."
msgstr ""

msgid "An error occurred whilst loading the pipelines jobs."
msgstr ""

msgid "An error occurred. Please try again."
msgstr ""

msgid "An unexpected error occurred while checking the project environment."
msgstr ""

msgid "An unexpected error occurred while checking the project runners."
msgstr ""

msgid "An unexpected error occurred while communicating with the Web Terminal."
msgstr ""

msgid "An unexpected error occurred while starting the Web Terminal."
msgstr ""

msgid "An unexpected error occurred while stopping the Web Terminal."
msgstr ""

msgid "Analytics"
msgstr ""

msgid "Ancestors"
msgstr ""

msgid "Anonymous"
msgstr ""

msgid "Anti-spam verification"
msgstr ""

msgid "Any"
msgstr ""

msgid "Any Label"
msgstr ""

msgid "Appearance"
msgstr ""

msgid "Application"
msgstr ""

msgid "Application ID"
msgstr ""

msgid "Application: %{name}"
msgstr ""

msgid "Applications"
msgstr ""

msgid "Applied"
msgstr ""

msgid "Apply suggestion"
msgstr ""

msgid "ApprovalRuleRemove|%d member"
msgid_plural "ApprovalRuleRemove|%d members"
msgstr[0] ""
msgstr[1] ""

msgid "ApprovalRuleRemove|Approvals from this member are not revoked."
msgid_plural "ApprovalRuleRemove|Approvals from these members are not revoked."
msgstr[0] ""
msgstr[1] ""

msgid "ApprovalRuleRemove|You are about to remove the %{name} approver group which has %{nMembers}."
msgstr ""

msgid "ApprovalRuleSummary|%d member"
msgid_plural "ApprovalRuleSummary|%d members"
msgstr[0] ""
msgstr[1] ""

msgid "ApprovalRuleSummary|%{count} approval required from %{membersCount}"
msgid_plural "ApprovalRuleSummary|%{count} approvals required from %{membersCount}"
msgstr[0] ""
msgstr[1] ""

msgid "ApprovalRule|All members with Developer role or higher and code owners (if any)"
msgstr ""

msgid "ApprovalRule|Members"
msgstr ""

msgid "ApprovalRule|Name"
msgstr ""

msgid "ApprovalRule|No. approvals required"
msgstr ""

msgid "ApprovalRule|e.g. QA, Security, etc."
msgstr ""

msgid "Approvals"
msgstr ""

msgid "Approvals required"
msgstr ""

msgid "Approvers"
msgstr ""

msgid "Apr"
msgstr ""

msgid "April"
msgstr ""

msgid "Archive jobs"
msgstr ""

msgid "Archived project! Repository and other project resources are read-only"
msgstr ""

msgid "Archived projects"
msgstr ""

msgid "Are you sure"
msgstr ""

msgid "Are you sure you want to delete this pipeline schedule?"
msgstr ""

msgid "Are you sure you want to erase this build?"
msgstr ""

msgid "Are you sure you want to lose unsaved changes?"
msgstr ""

msgid "Are you sure you want to lose your issue information?"
msgstr ""

msgid "Are you sure you want to regenerate the public key? You will have to update the public key on the remote server before mirroring will work again."
msgstr ""

msgid "Are you sure you want to remove %{group_name}?"
msgstr ""

msgid "Are you sure you want to remove approver %{name}"
msgstr ""

msgid "Are you sure you want to remove approver %{name}?"
msgstr ""

msgid "Are you sure you want to remove group %{name}"
msgstr ""

msgid "Are you sure you want to remove group %{name}?"
msgstr ""

msgid "Are you sure you want to remove the attachment?"
msgstr ""

msgid "Are you sure you want to remove this identity?"
msgstr ""

msgid "Are you sure you want to reset registration token?"
msgstr ""

msgid "Are you sure you want to reset the health check token?"
msgstr ""

msgid "Are you sure you want to stop this environment?"
msgstr ""

msgid "Are you sure you want to unlock %{path_lock_path}?"
msgstr ""

msgid "Are you sure you want to unsubscribe from the %{type}: %{link_to_noteable_text}?"
msgstr ""

msgid "Are you sure?"
msgstr ""

msgid "Artifact ID"
msgstr ""

msgid "Artifacts"
msgstr ""

msgid "Ascending"
msgstr ""

msgid "Ask your group maintainer to set up a group Runner."
msgstr ""

msgid "Assertion consumer service URL"
msgstr ""

msgid "Assets"
msgstr ""

msgid "Assign custom color like #FF0000"
msgstr ""

msgid "Assign labels"
msgstr ""

msgid "Assign milestone"
msgstr ""

msgid "Assign some issues to this milestone."
msgstr ""

msgid "Assign to"
msgstr ""

msgid "Assigned Issues"
msgstr ""

msgid "Assigned Merge Requests"
msgstr ""

msgid "Assigned to :name"
msgstr ""

msgid "Assigned to me"
msgstr ""

msgid "Assignee"
msgstr ""

msgid "Assignee lists not available with your current license"
msgstr ""

msgid "Assignee lists show all issues assigned to the selected user."
msgstr ""

msgid "Assignee(s)"
msgstr ""

msgid "At least one approval from a code owner is required to change files matching the respective CODEOWNER rules."
msgstr ""

msgid "Attach a file"
msgstr ""

msgid "Attach a file by drag &amp; drop or %{upload_link}"
msgstr ""

msgid "Audit Events"
msgstr ""

msgid "Aug"
msgstr ""

msgid "August"
msgstr ""

msgid "Authentication Log"
msgstr ""

msgid "Authentication log"
msgstr ""

msgid "Authentication method"
msgstr ""

msgid "Author"
msgstr ""

msgid "Authorization code:"
msgstr ""

msgid "Authorization key"
msgstr ""

msgid "Authorization was granted by entering your username and password in the application."
msgstr ""

msgid "Authorize"
msgstr ""

msgid "Authorize %{link_to_client} to use your account?"
msgstr ""

msgid "Authorized At"
msgstr ""

msgid "Authorized applications (%{size})"
msgstr ""

msgid "Authors: %{authors}"
msgstr ""

msgid "Auto DevOps"
msgstr ""

msgid "Auto DevOps enabled"
msgstr ""

msgid "Auto DevOps, runners and job artifacts"
msgstr ""

msgid "Auto-cancel redundant, pending pipelines"
msgstr ""

msgid "AutoDevOps|Auto DevOps"
msgstr ""

msgid "AutoDevOps|Auto DevOps documentation"
msgstr ""

msgid "AutoDevOps|Enable in settings"
msgstr ""

msgid "AutoDevOps|It will automatically build, test, and deploy your application based on a predefined CI/CD configuration."
msgstr ""

msgid "AutoDevOps|Learn more in the %{link_to_documentation}"
msgstr ""

msgid "AutoDevOps|The Auto DevOps pipeline has been enabled and will be used if no alternative CI configuration file is found. %{more_information_link}"
msgstr ""

msgid "Automatically marked as default internal user"
msgstr ""

msgid "Automatically resolved"
msgstr ""

msgid "Available"
msgstr ""

msgid "Available group Runners: %{runners}"
msgstr ""

msgid "Available shared Runners:"
msgstr ""

msgid "Available specific runners"
msgstr ""

msgid "Avatar for %{assigneeName}"
msgstr ""

msgid "Avatar for %{name}"
msgstr ""

msgid "Avatar will be removed. Are you sure?"
msgstr ""

msgid "Average per day: %{average}"
msgstr ""

msgid "Background Color"
msgstr ""

msgid "Background Jobs"
msgstr ""

msgid "Background color"
msgstr ""

msgid "Badges"
msgstr ""

msgid "Badges|A new badge was added."
msgstr ""

msgid "Badges|Add badge"
msgstr ""

msgid "Badges|Adding the badge failed, please check the entered URLs and try again."
msgstr ""

msgid "Badges|Badge image URL"
msgstr ""

msgid "Badges|Badge image preview"
msgstr ""

msgid "Badges|Delete badge"
msgstr ""

msgid "Badges|Delete badge?"
msgstr ""

msgid "Badges|Deleting the badge failed, please try again."
msgstr ""

msgid "Badges|Group Badge"
msgstr ""

msgid "Badges|Link"
msgstr ""

msgid "Badges|No badge image"
msgstr ""

msgid "Badges|No image to preview"
msgstr ""

msgid "Badges|Please fill in a valid URL"
msgstr ""

msgid "Badges|Project Badge"
msgstr ""

msgid "Badges|Reload badge image"
msgstr ""

msgid "Badges|Save changes"
msgstr ""

msgid "Badges|Saving the badge failed, please check the entered URLs and try again."
msgstr ""

msgid "Badges|The %{docsLinkStart}variables%{docsLinkEnd} GitLab supports: %{placeholders}"
msgstr ""

msgid "Badges|The badge was deleted."
msgstr ""

msgid "Badges|The badge was saved."
msgstr ""

msgid "Badges|This group has no badges"
msgstr ""

msgid "Badges|This project has no badges"
msgstr ""

msgid "Badges|You are going to delete this badge. Deleted badges <strong>cannot</strong> be restored."
msgstr ""

msgid "Badges|Your badges"
msgstr ""

msgid "Badges|e.g. %{exampleUrl}"
msgstr ""

msgid "BatchComments|Delete all pending comments"
msgstr ""

msgid "BatchComments|Discard review?"
msgstr ""

msgid "BatchComments|You're about to discard your review which will delete all of your pending comments. The deleted comments %{strong_start}cannot%{strong_end} be restored."
msgstr ""

msgid "Begin with the selected commit"
msgstr ""

msgid "Below are examples of regex for existing tools:"
msgstr ""

msgid "Below you will find all the groups that are public."
msgstr ""

msgid "Billing"
msgstr ""

msgid "BillingPlans|%{group_name} is currently on the %{plan_link} plan."
msgstr ""

msgid "BillingPlans|Automatic downgrade and upgrade to some plans is currently not available."
msgstr ""

msgid "BillingPlans|Current plan"
msgstr ""

msgid "BillingPlans|Customer Support"
msgstr ""

msgid "BillingPlans|Downgrade"
msgstr ""

msgid "BillingPlans|Learn more about each plan by reading our %{faq_link}, or start a free 30-day trial of GitLab.com Gold."
msgstr ""

msgid "BillingPlans|Learn more about each plan by reading our %{faq_link}."
msgstr ""

msgid "BillingPlans|Manage plan"
msgstr ""

msgid "BillingPlans|Please contact %{customer_support_link} in that case."
msgstr ""

msgid "BillingPlans|See all %{plan_name} features"
msgstr ""

msgid "BillingPlans|This group uses the plan associated with its parent group."
msgstr ""

msgid "BillingPlans|To manage the plan for this group, visit the billing section of %{parent_billing_page_link}."
msgstr ""

msgid "BillingPlans|Upgrade"
msgstr ""

msgid "BillingPlans|You are currently on the %{plan_link} plan."
msgstr ""

msgid "BillingPlans|Your GitLab.com trial expired on %{expiration_date}. %{learn_more_text}"
msgstr ""

msgid "BillingPlans|Your Gold trial will <strong>expire after %{expiration_date}</strong>. You can learn more about GitLab.com Gold by reading about our %{features_link}."
msgstr ""

msgid "BillingPlans|features"
msgstr ""

msgid "BillingPlans|frequently asked questions"
msgstr ""

msgid "BillingPlans|monthly"
msgstr ""

msgid "BillingPlans|paid annually at %{price_per_year}"
msgstr ""

msgid "BillingPlans|per user"
msgstr ""

msgid "Bitbucket Server Import"
msgstr ""

msgid "Bitbucket import"
msgstr ""

msgid "Block"
msgstr ""

msgid "Blocked"
msgstr ""

msgid "Blog"
msgstr ""

msgid "Boards"
msgstr ""

msgid "Branch %{branchName} was not found in this project's repository."
msgstr ""

msgid "Branch <strong>%{branch_name}</strong> was created. To set up auto deploy, choose a GitLab CI Yaml template and commit your changes. %{link_to_autodeploy_doc}"
msgstr ""

msgid "Branch has changed"
msgstr ""

msgid "Branch is already taken"
msgstr ""

msgid "Branch name"
msgstr ""

msgid "BranchSwitcherPlaceholder|Search branches"
msgstr ""

msgid "BranchSwitcherTitle|Switch branch"
msgstr ""

msgid "Branches"
msgstr ""

msgid "Branches|Active"
msgstr ""

msgid "Branches|Active branches"
msgstr ""

msgid "Branches|All"
msgstr ""

msgid "Branches|Cant find HEAD commit for this branch"
msgstr ""

msgid "Branches|Compare"
msgstr ""

msgid "Branches|Delete all branches that are merged into '%{default_branch}'"
msgstr ""

msgid "Branches|Delete branch"
msgstr ""

msgid "Branches|Delete merged branches"
msgstr ""

msgid "Branches|Delete protected branch"
msgstr ""

msgid "Branches|Delete protected branch '%{branch_name}'?"
msgstr ""

msgid "Branches|Deleting the '%{branch_name}' branch cannot be undone. Are you sure?"
msgstr ""

msgid "Branches|Deleting the merged branches cannot be undone. Are you sure?"
msgstr ""

msgid "Branches|Filter by branch name"
msgstr ""

msgid "Branches|Merged into %{default_branch}"
msgstr ""

msgid "Branches|New branch"
msgstr ""

msgid "Branches|No branches to show"
msgstr ""

msgid "Branches|Once you confirm and press %{delete_protected_branch}, it cannot be undone or recovered."
msgstr ""

msgid "Branches|Only a project maintainer or owner can delete a protected branch"
msgstr ""

msgid "Branches|Overview"
msgstr ""

msgid "Branches|Protected branches can be managed in %{project_settings_link}."
msgstr ""

msgid "Branches|Show active branches"
msgstr ""

msgid "Branches|Show all branches"
msgstr ""

msgid "Branches|Show more active branches"
msgstr ""

msgid "Branches|Show more stale branches"
msgstr ""

msgid "Branches|Show overview of the branches"
msgstr ""

msgid "Branches|Show stale branches"
msgstr ""

msgid "Branches|Sort by"
msgstr ""

msgid "Branches|Stale"
msgstr ""

msgid "Branches|Stale branches"
msgstr ""

msgid "Branches|The branch could not be updated automatically because it has diverged from its upstream counterpart."
msgstr ""

msgid "Branches|The default branch cannot be deleted"
msgstr ""

msgid "Branches|This branch hasn’t been merged into %{default_branch}."
msgstr ""

msgid "Branches|To avoid data loss, consider merging this branch before deleting it."
msgstr ""

msgid "Branches|To confirm, type %{branch_name_confirmation}:"
msgstr ""

msgid "Branches|To discard the local changes and overwrite the branch with the upstream version, delete it here and choose 'Update Now' above."
msgstr ""

msgid "Branches|You’re about to permanently delete the protected branch %{branch_name}."
msgstr ""

msgid "Branches|diverged from upstream"
msgstr ""

msgid "Branches|merged"
msgstr ""

msgid "Branches|project settings"
msgstr ""

msgid "Branches|protected"
msgstr ""

msgid "Browse Directory"
msgstr ""

msgid "Browse File"
msgstr ""

msgid "Browse Files"
msgstr ""

msgid "Browse files"
msgstr ""

msgid "Built-in"
msgstr ""

msgid "Business"
msgstr ""

msgid "Business metrics (Custom)"
msgstr ""

msgid "By %{user_name}"
msgstr ""

msgid "By default GitLab sends emails in HTML and plain text formats so mail clients can choose what format to use. Disable this option if you only want to send emails in plain text format."
msgstr ""

msgid "ByAuthor|by"
msgstr ""

msgid "CHANGELOG"
msgstr ""

msgid "CI / CD"
msgstr ""

msgid "CI / CD Charts"
msgstr ""

msgid "CI / CD Settings"
msgstr ""

msgid "CI Lint"
msgstr ""

msgid "CI will run using the credentials assigned above."
msgstr ""

msgid "CI/CD"
msgstr ""

msgid "CI/CD configuration"
msgstr ""

msgid "CI/CD for external repo"
msgstr ""

msgid "CI/CD settings"
msgstr ""

msgid "CICD|Auto DevOps"
msgstr ""

msgid "CICD|Auto DevOps will automatically build, test, and deploy your application based on a predefined Continuous Integration and Delivery configuration."
msgstr ""

msgid "CICD|Automatic deployment to staging, manual deployment to production"
msgstr ""

msgid "CICD|Continuous deployment to production"
msgstr ""

msgid "CICD|Continuous deployment to production using timed incremental rollout"
msgstr ""

msgid "CICD|Default to Auto DevOps pipeline"
msgstr ""

msgid "CICD|Default to Auto DevOps pipeline for all projects"
msgstr ""

msgid "CICD|Deployment strategy"
msgstr ""

msgid "CICD|Jobs"
msgstr ""

msgid "CICD|Learn more about Auto DevOps"
msgstr ""

msgid "CICD|The Auto DevOps pipeline will run if no alternative CI configuration file is found."
msgstr ""

msgid "CICD|You must add a %{kubernetes_cluster_start}Kubernetes cluster integration%{kubernetes_cluster_end} to this project with a domain in order for your deployment strategy to work correctly."
msgstr ""

msgid "CICD|group enabled"
msgstr ""

msgid "CICD|instance enabled"
msgstr ""

msgid "CONTRIBUTING"
msgstr ""

msgid "Callback URL"
msgstr ""

msgid "Can override approvers and approvals required per merge request"
msgstr ""

msgid "Can't find HEAD commit for this branch"
msgstr ""

msgid "Can't remove group members without group managed account"
msgstr ""

msgid "Canary Deployments is a popular CI strategy, where a small portion of the fleet is updated to the new version of your application."
msgstr ""

msgid "Cancel"
msgstr ""

msgid "Cancel this job"
msgstr ""

msgid "Cannot be merged automatically"
msgstr ""

msgid "Cannot modify managed Kubernetes cluster"
msgstr ""

msgid "Cannot render the image. Maximum character count (%{charLimit}) has been exceeded."
msgstr ""

msgid "Cannot skip two factor authentication setup"
msgstr ""

msgid "Capacity threshold"
msgstr ""

msgid "Certificate"
msgstr ""

msgid "Certificate (PEM)"
msgstr ""

msgid "Certificate fingerprint"
msgstr ""

msgid "Change Weight"
msgstr ""

msgid "Change permissions"
msgstr ""

msgid "Change template"
msgstr ""

msgid "Change this value to influence how frequently the GitLab UI polls for updates."
msgstr ""

msgid "ChangeTypeActionLabel|Pick into branch"
msgstr ""

msgid "ChangeTypeActionLabel|Revert in branch"
msgstr ""

msgid "ChangeTypeAction|Cherry-pick"
msgstr ""

msgid "ChangeTypeAction|Revert"
msgstr ""

msgid "ChangeTypeAction|This will create a new commit in order to revert the existing changes."
msgstr ""

msgid "Changes"
msgstr ""

msgid "Changes are shown as if the <b>source</b> revision was being merged into the <b>target</b> revision."
msgstr ""

msgid "Changes suppressed. Click to show."
msgstr ""

msgid "Charts"
msgstr ""

msgid "Chat"
msgstr ""

msgid "Check again"
msgstr ""

msgid "Check feature availability on namespace plan"
msgstr ""

msgid "Check the %{docs_link_start}documentation%{docs_link_end}."
msgstr ""

msgid "Check your .gitlab-ci.yml"
msgstr ""

msgid "Checking %{text} availability…"
msgstr ""

msgid "Checking approval status"
msgstr ""

msgid "Checking branch availability..."
msgstr ""

msgid "Cherry-pick this commit"
msgstr ""

msgid "Cherry-pick this merge request"
msgstr ""

msgid "Choose <strong>Create archive</strong> and wait for archiving to complete."
msgstr ""

msgid "Choose <strong>Next</strong> at the bottom of the page."
msgstr ""

msgid "Choose File ..."
msgstr ""

msgid "Choose a branch/tag (e.g. %{master}) or enter a commit (e.g. %{sha}) to see what's changed or to create a merge request."
msgstr ""

msgid "Choose a file"
msgstr ""

msgid "Choose a role permission"
msgstr ""

msgid "Choose a template..."
msgstr ""

msgid "Choose a type..."
msgstr ""

msgid "Choose any color."
msgstr ""

msgid "Choose between <code>clone</code> or <code>fetch</code> to get the recent application code"
msgstr ""

msgid "Choose file..."
msgstr ""

msgid "Choose the top-level group for your repository imports."
msgstr ""

msgid "Choose visibility level, enable/disable project features (issues, repository, wiki, snippets) and set permissions."
msgstr ""

msgid "Choose what content you want to see on a group’s overview page"
msgstr ""

msgid "Choose which repositories you want to connect and run CI/CD pipelines."
msgstr ""

msgid "Choose which shards you wish to synchronize to this secondary node."
msgstr ""

msgid "Choose your merge method, set up a default merge request description template."
msgstr ""

msgid "CiStatusLabel|canceled"
msgstr ""

msgid "CiStatusLabel|created"
msgstr ""

msgid "CiStatusLabel|delayed"
msgstr ""

msgid "CiStatusLabel|failed"
msgstr ""

msgid "CiStatusLabel|manual action"
msgstr ""

msgid "CiStatusLabel|passed"
msgstr ""

msgid "CiStatusLabel|passed with warnings"
msgstr ""

msgid "CiStatusLabel|pending"
msgstr ""

msgid "CiStatusLabel|preparing"
msgstr ""

msgid "CiStatusLabel|skipped"
msgstr ""

msgid "CiStatusLabel|waiting for delayed job"
msgstr ""

msgid "CiStatusLabel|waiting for manual action"
msgstr ""

msgid "CiStatusText|blocked"
msgstr ""

msgid "CiStatusText|canceled"
msgstr ""

msgid "CiStatusText|created"
msgstr ""

msgid "CiStatusText|delayed"
msgstr ""

msgid "CiStatusText|failed"
msgstr ""

msgid "CiStatusText|manual"
msgstr ""

msgid "CiStatusText|passed"
msgstr ""

msgid "CiStatusText|pending"
msgstr ""

msgid "CiStatusText|preparing"
msgstr ""

msgid "CiStatusText|skipped"
msgstr ""

msgid "CiStatus|running"
msgstr ""

msgid "CiVariables|Input variable key"
msgstr ""

msgid "CiVariables|Input variable value"
msgstr ""

msgid "CiVariables|Remove variable row"
msgstr ""

msgid "CiVariable|* (All environments)"
msgstr ""

msgid "CiVariable|All environments"
msgstr ""

msgid "CiVariable|Create wildcard"
msgstr ""

msgid "CiVariable|Error occurred while saving variables"
msgstr ""

msgid "CiVariable|New environment"
msgstr ""

msgid "CiVariable|Protected"
msgstr ""

msgid "CiVariable|Search environments"
msgstr ""

msgid "CiVariable|Toggle protected"
msgstr ""

msgid "CiVariable|Validation failed"
msgstr ""

msgid "ClassificationLabelUnavailable|is unavailable: %{reason}"
msgstr ""

msgid "Clear"
msgstr ""

msgid "Clear input"
msgstr ""

msgid "Clear search"
msgstr ""

msgid "Clear search input"
msgstr ""

msgid "Click any <strong>project name</strong> in the project list below to navigate to the project milestone."
msgstr ""

msgid "Click the <strong>Download</strong> button and wait for downloading to complete."
msgstr ""

msgid "Click the <strong>Promote</strong> button in the top right corner to promote it to a group milestone."
msgstr ""

msgid "Click the <strong>Select none</strong> button on the right, since we only need \"Google Code Project Hosting\"."
msgstr ""

msgid "Click the button below to begin the install process by navigating to the Kubernetes page"
msgstr ""

msgid "Click to expand it."
msgstr ""

msgid "Click to expand text"
msgstr ""

msgid "Client authentication certificate"
msgstr ""

msgid "Client authentication key"
msgstr ""

msgid "Client authentication key password"
msgstr ""

msgid "Clients"
msgstr ""

msgid "Clone"
msgstr ""

msgid "Clone repository"
msgstr ""

msgid "Clone with %{http_label}"
msgstr ""

msgid "Clone with KRB5"
msgstr ""

msgid "Clone with SSH"
msgstr ""

msgid "Close"
msgstr ""

msgid "Close epic"
msgstr ""

msgid "Close milestone"
msgstr ""

msgid "Closed"
msgstr ""

msgid "Closed issues"
msgstr ""

msgid "ClusterIntegration| %{custom_domain_start}More information%{custom_domain_end}."
msgstr ""

msgid "ClusterIntegration| can be used instead of a custom domain."
msgstr ""

msgid "ClusterIntegration| is the default environment scope for this cluster. This means that all jobs, regardless of their environment, will use this cluster. %{environment_scope_start}More information%{environment_scope_end}"
msgstr ""

msgid "ClusterIntegration|%{appList} was successfully installed on your Kubernetes cluster"
msgstr ""

msgid "ClusterIntegration|%{title} upgraded successfully."
msgstr ""

msgid "ClusterIntegration|API URL"
msgstr ""

msgid "ClusterIntegration|Add Kubernetes cluster"
msgstr ""

msgid "ClusterIntegration|Add a Kubernetes cluster integration"
msgstr ""

msgid "ClusterIntegration|Adding a Kubernetes cluster to your group will automatically share the cluster across all your projects. Use review apps, deploy your applications, and easily run your pipelines for all projects using the same cluster."
msgstr ""

msgid "ClusterIntegration|Adding an integration to your group will share the cluster across all your projects."
msgstr ""

msgid "ClusterIntegration|Advanced options on this Kubernetes cluster's integration"
msgstr ""

msgid "ClusterIntegration|Alternatively"
msgstr ""

msgid "ClusterIntegration|An error occurred when trying to contact the Google Cloud API. Please try again later."
msgstr ""

msgid "ClusterIntegration|An error occurred while trying to fetch project zones: %{error}"
msgstr ""

msgid "ClusterIntegration|An error occurred while trying to fetch your projects: %{error}"
msgstr ""

msgid "ClusterIntegration|An error occurred while trying to fetch zone machine types: %{error}"
msgstr ""

msgid "ClusterIntegration|Applications"
msgstr ""

msgid "ClusterIntegration|Apply for credit"
msgstr ""

msgid "ClusterIntegration|Are you sure you want to remove this Kubernetes cluster's integration? This will not delete your actual Kubernetes cluster."
msgstr ""

msgid "ClusterIntegration|Base domain"
msgstr ""

msgid "ClusterIntegration|CA Certificate"
msgstr ""

msgid "ClusterIntegration|Cert-Manager"
msgstr ""

msgid "ClusterIntegration|Cert-Manager is a native Kubernetes certificate management controller that helps with issuing certificates. Installing Cert-Manager on your cluster will issue a certificate by %{letsEncrypt} and ensure that certificates are valid and up-to-date."
msgstr ""

msgid "ClusterIntegration|Certificate Authority bundle (PEM format)"
msgstr ""

msgid "ClusterIntegration|Choose which applications to install on your Kubernetes cluster. Helm Tiller is required to install any of the following applications."
msgstr ""

msgid "ClusterIntegration|Choose which of your environments will use this cluster."
msgstr ""

msgid "ClusterIntegration|Cluster health"
msgstr ""

msgid "ClusterIntegration|Clusters are utilized by selecting the nearest ancestor with a matching environment scope. For example, project clusters will override group clusters."
msgstr ""

msgid "ClusterIntegration|Copy API URL"
msgstr ""

msgid "ClusterIntegration|Copy CA Certificate"
msgstr ""

msgid "ClusterIntegration|Copy Ingress Endpoint to clipboard"
msgstr ""

msgid "ClusterIntegration|Copy Jupyter Hostname to clipboard"
msgstr ""

msgid "ClusterIntegration|Copy Knative Endpoint to clipboard"
msgstr ""

msgid "ClusterIntegration|Copy Kubernetes cluster name"
msgstr ""

msgid "ClusterIntegration|Copy Token"
msgstr ""

msgid "ClusterIntegration|Create Kubernetes cluster"
msgstr ""

msgid "ClusterIntegration|Did you know?"
msgstr ""

msgid "ClusterIntegration|Enable or disable GitLab's connection to your Kubernetes cluster."
msgstr ""

msgid "ClusterIntegration|Enable this setting if using role-based access control (RBAC)."
msgstr ""

msgid "ClusterIntegration|Enter the details for your Kubernetes cluster"
msgstr ""

msgid "ClusterIntegration|Environment scope"
msgstr ""

msgid "ClusterIntegration|Every new Google Cloud Platform (GCP) account receives $300 in credit upon %{sign_up_link}. In partnership with Google, GitLab is able to offer an additional $200 for both new and existing GCP accounts to get started with GitLab's Google Kubernetes Engine Integration."
msgstr ""

msgid "ClusterIntegration|Failed to configure Google Kubernetes Engine Cluster: %{message}"
msgstr ""

msgid "ClusterIntegration|Failed to request to Google Cloud Platform: %{message}"
msgstr ""

msgid "ClusterIntegration|Failed to run Kubeclient: %{message}"
msgstr ""

msgid "ClusterIntegration|Fetching machine types"
msgstr ""

msgid "ClusterIntegration|Fetching projects"
msgstr ""

msgid "ClusterIntegration|Fetching zones"
msgstr ""

msgid "ClusterIntegration|GitLab Integration"
msgstr ""

msgid "ClusterIntegration|GitLab Runner"
msgstr ""

msgid "ClusterIntegration|GitLab Runner connects to this project's repository and executes CI/CD jobs, pushing results back and deploying, applications to production."
msgstr ""

msgid "ClusterIntegration|Google Cloud Platform project"
msgstr ""

msgid "ClusterIntegration|Google Kubernetes Engine"
msgstr ""

msgid "ClusterIntegration|Google Kubernetes Engine project"
msgstr ""

msgid "ClusterIntegration|Group cluster"
msgstr ""

msgid "ClusterIntegration|Helm Tiller"
msgstr ""

msgid "ClusterIntegration|Helm streamlines installing and managing Kubernetes applications. Tiller runs inside of your Kubernetes Cluster, and manages releases of your charts."
msgstr ""

msgid "ClusterIntegration|Hide"
msgstr ""

msgid "ClusterIntegration|If you are setting up multiple clusters and are using Auto DevOps, %{help_link_start}read this first%{help_link_end}."
msgstr ""

msgid "ClusterIntegration|In order to view the health of your cluster, you must first install Prometheus below."
msgstr ""

msgid "ClusterIntegration|Ingress"
msgstr ""

msgid "ClusterIntegration|Ingress Endpoint"
msgstr ""

msgid "ClusterIntegration|Ingress gives you a way to route requests to services based on the request host or path, centralizing a number of services into a single entrypoint."
msgstr ""

msgid "ClusterIntegration|Install"
msgstr ""

msgid "ClusterIntegration|Installed"
msgstr ""

msgid "ClusterIntegration|Installing"
msgstr ""

msgid "ClusterIntegration|Installing Ingress may incur additional costs. Learn more about %{pricingLink}."
msgstr ""

msgid "ClusterIntegration|Installing Knative may incur additional costs. Learn more about %{pricingLink}."
msgstr ""

msgid "ClusterIntegration|Integrate Kubernetes cluster automation"
msgstr ""

msgid "ClusterIntegration|Integration status"
msgstr ""

msgid "ClusterIntegration|Issuer Email"
msgstr ""

msgid "ClusterIntegration|Issuers represent a certificate authority. You must provide an email address for your Issuer. "
msgstr ""

msgid "ClusterIntegration|Jupyter Hostname"
msgstr ""

msgid "ClusterIntegration|JupyterHub"
msgstr ""

msgid "ClusterIntegration|JupyterHub, a multi-user Hub, spawns, manages, and proxies multiple instances of the single-user Jupyter notebook server. JupyterHub can be used to serve notebooks to a class of students, a corporate data science group, or a scientific research group."
msgstr ""

msgid "ClusterIntegration|Knative"
msgstr ""

msgid "ClusterIntegration|Knative Domain Name:"
msgstr ""

msgid "ClusterIntegration|Knative Endpoint:"
msgstr ""

msgid "ClusterIntegration|Knative extends Kubernetes to provide a set of middleware components that are essential to build modern, source-centric, and container-based applications that can run anywhere: on premises, in the cloud, or even in a third-party data center."
msgstr ""

msgid "ClusterIntegration|Kubernetes cluster"
msgstr ""

msgid "ClusterIntegration|Kubernetes cluster details"
msgstr ""

msgid "ClusterIntegration|Kubernetes cluster is being created on Google Kubernetes Engine..."
msgstr ""

msgid "ClusterIntegration|Kubernetes cluster name"
msgstr ""

msgid "ClusterIntegration|Kubernetes cluster was successfully created on Google Kubernetes Engine. Refresh the page to see Kubernetes cluster's details"
msgstr ""

msgid "ClusterIntegration|Kubernetes clusters allow you to use review apps, deploy your applications, run your pipelines, and much more in an easy way."
msgstr ""

msgid "ClusterIntegration|Kubernetes clusters can be used to deploy applications and to provide Review Apps for this project"
msgstr ""

msgid "ClusterIntegration|Learn more about %{help_link_start_machine_type}machine types%{help_link_end} and %{help_link_start_pricing}pricing%{help_link_end}."
msgstr ""

msgid "ClusterIntegration|Learn more about %{help_link_start}zones%{help_link_end}."
msgstr ""

msgid "ClusterIntegration|Learn more about Kubernetes"
msgstr ""

msgid "ClusterIntegration|Learn more about group Kubernetes clusters"
msgstr ""

msgid "ClusterIntegration|Let's Encrypt"
msgstr ""

msgid "ClusterIntegration|Machine type"
msgstr ""

msgid "ClusterIntegration|Make sure your account %{link_to_requirements} to create Kubernetes clusters"
msgstr ""

msgid "ClusterIntegration|Manage"
msgstr ""

msgid "ClusterIntegration|Manage your Kubernetes cluster by visiting %{link_gke}"
msgstr ""

msgid "ClusterIntegration|No machine types matched your search"
msgstr ""

msgid "ClusterIntegration|No projects found"
msgstr ""

msgid "ClusterIntegration|No projects matched your search"
msgstr ""

msgid "ClusterIntegration|No zones matched your search"
msgstr ""

msgid "ClusterIntegration|Number of nodes"
msgstr ""

msgid "ClusterIntegration|Please enter access information for your Kubernetes cluster. If you need help, you can read our %{link_to_help_page} on Kubernetes"
msgstr ""

msgid "ClusterIntegration|Please make sure that your Google account meets the following requirements:"
msgstr ""

msgid "ClusterIntegration|Point a wildcard DNS to this generated endpoint in order to access your application after it has been deployed."
msgstr ""

msgid "ClusterIntegration|Project cluster"
msgstr ""

msgid "ClusterIntegration|Project namespace"
msgstr ""

msgid "ClusterIntegration|Project namespace (optional, unique)"
msgstr ""

msgid "ClusterIntegration|Prometheus"
msgstr ""

msgid "ClusterIntegration|Prometheus is an open-source monitoring system with %{gitlabIntegrationLink} to monitor deployed applications."
msgstr ""

msgid "ClusterIntegration|RBAC-enabled cluster"
msgstr ""

msgid "ClusterIntegration|Read our %{link_to_help_page} on Kubernetes cluster integration."
msgstr ""

msgid "ClusterIntegration|Remove Kubernetes cluster integration"
msgstr ""

msgid "ClusterIntegration|Remove integration"
msgstr ""

msgid "ClusterIntegration|Remove this Kubernetes cluster's configuration from this project. This will not delete your actual Kubernetes cluster."
msgstr ""

msgid "ClusterIntegration|Replace this with your own hostname if you want. If you do so, point hostname to Ingress IP Address from above."
msgstr ""

msgid "ClusterIntegration|Request to begin installing failed"
msgstr ""

msgid "ClusterIntegration|Retry update"
msgstr ""

msgid "ClusterIntegration|Save changes"
msgstr ""

msgid "ClusterIntegration|Search machine types"
msgstr ""

msgid "ClusterIntegration|Search projects"
msgstr ""

msgid "ClusterIntegration|Search zones"
msgstr ""

msgid "ClusterIntegration|See and edit the details for your Kubernetes cluster"
msgstr ""

msgid "ClusterIntegration|Select machine type"
msgstr ""

msgid "ClusterIntegration|Select project"
msgstr ""

msgid "ClusterIntegration|Select project and zone to choose machine type"
msgstr ""

msgid "ClusterIntegration|Select project to choose zone"
msgstr ""

msgid "ClusterIntegration|Select zone"
msgstr ""

msgid "ClusterIntegration|Select zone to choose machine type"
msgstr ""

msgid "ClusterIntegration|Service token"
msgstr ""

msgid "ClusterIntegration|Show"
msgstr ""

msgid "ClusterIntegration|Something went wrong on our end."
msgstr ""

msgid "ClusterIntegration|Something went wrong while creating your Kubernetes cluster on Google Kubernetes Engine"
msgstr ""

msgid "ClusterIntegration|Something went wrong while installing %{title}"
msgstr ""

msgid "ClusterIntegration|Specifying a domain will allow you to use Auto Review Apps and Auto Deploy stages for %{auto_devops_start}Auto DevOps%{auto_devops_end}. The domain should have a wildcard DNS configured matching the domain."
msgstr ""

msgid "ClusterIntegration|The endpoint is in the process of being assigned. Please check your Kubernetes cluster or Quotas on Google Kubernetes Engine if it takes a long time."
msgstr ""

msgid "ClusterIntegration|This account must have permissions to create a Kubernetes cluster in the %{link_to_container_project} specified below"
msgstr ""

msgid "ClusterIntegration|This option will allow you to install applications on RBAC clusters."
msgstr ""

msgid "ClusterIntegration|To access your application after deployment, point a wildcard DNS to the Knative Endpoint."
msgstr ""

msgid "ClusterIntegration|Toggle Kubernetes cluster"
msgstr ""

msgid "ClusterIntegration|Token"
msgstr ""

msgid "ClusterIntegration|Update failed. Please check the logs and try again."
msgstr ""

msgid "ClusterIntegration|Updating"
msgstr ""

msgid "ClusterIntegration|Upgrade"
msgstr ""

msgid "ClusterIntegration|Upgrade failed"
msgstr ""

msgid "ClusterIntegration|Upgraded"
msgstr ""

msgid "ClusterIntegration|Upgrading"
msgstr ""

msgid "ClusterIntegration|Validating project billing status"
msgstr ""

msgid "ClusterIntegration|We could not verify that one of your projects on GCP has billing enabled. Please try again."
msgstr ""

msgid "ClusterIntegration|With a Kubernetes cluster associated to this project, you can use review apps, deploy your applications, run your pipelines, and much more in an easy way."
msgstr ""

msgid "ClusterIntegration|You must first install Helm Tiller before installing the applications below"
msgstr ""

msgid "ClusterIntegration|You must have an RBAC-enabled cluster to install Knative."
msgstr ""

msgid "ClusterIntegration|Your account must have %{link_to_kubernetes_engine}"
msgstr ""

msgid "ClusterIntegration|Zone"
msgstr ""

msgid "ClusterIntegration|access to Google Kubernetes Engine"
msgstr ""

msgid "ClusterIntegration|documentation"
msgstr ""

msgid "ClusterIntegration|help page"
msgstr ""

msgid "ClusterIntegration|meets the requirements"
msgstr ""

msgid "ClusterIntegration|pricing"
msgstr ""

msgid "ClusterIntegration|properly configured"
msgstr ""

msgid "ClusterIntegration|sign up"
msgstr ""

msgid "Code"
msgstr ""

msgid "Code Owners"
msgstr ""

msgid "Code owner approval is required"
msgstr ""

msgid "Code owners"
msgstr ""

msgid "CodeOwner|Pattern"
msgstr ""

msgid "Cohorts"
msgstr ""

msgid "Collapse"
msgstr ""

msgid "Collapse approvers"
msgstr ""

msgid "Collapse sidebar"
msgstr ""

msgid "Command line instructions"
msgstr ""

msgid "Comment"
msgstr ""

msgid "Comment & close %{noteable_name}"
msgstr ""

msgid "Comment & reopen %{noteable_name}"
msgstr ""

msgid "Comment & resolve discussion"
msgstr ""

msgid "Comment & unresolve discussion"
msgstr ""

msgid "Comment form position"
msgstr ""

msgid "Comments"
msgstr ""

msgid "Commit"
msgid_plural "Commits"
msgstr[0] ""
msgstr[1] ""

msgid "Commit %{commit_id}"
msgstr ""

msgid "Commit Message"
msgstr ""

msgid "Commit deleted"
msgstr ""

msgid "Commit duration in minutes for last 30 commits"
msgstr ""

msgid "Commit message"
msgstr ""

msgid "Commit statistics for %{ref} %{start_time} - %{end_time}"
msgstr ""

msgid "Commit to %{branchName} branch"
msgstr ""

msgid "CommitBoxTitle|Commit"
msgstr ""

msgid "CommitMessage|Add %{file_name}"
msgstr ""

msgid "CommitWidget|authored"
msgstr ""

msgid "Commits"
msgstr ""

msgid "Commits feed"
msgstr ""

msgid "Commits per day hour (UTC)"
msgstr ""

msgid "Commits per day of month"
msgstr ""

msgid "Commits per weekday"
msgstr ""

msgid "Commits|An error occurred while fetching merge requests data."
msgstr ""

msgid "Commits|Commit: %{commitText}"
msgstr ""

msgid "Commits|History"
msgstr ""

msgid "Commits|No related merge requests found"
msgstr ""

msgid "Committed by"
msgstr ""

msgid "Commit…"
msgstr ""

msgid "Compare"
msgstr ""

msgid "Compare Git revisions"
msgstr ""

msgid "Compare Revisions"
msgstr ""

msgid "Compare changes"
msgstr ""

msgid "Compare changes with the last commit"
msgstr ""

msgid "Compare changes with the merge request target branch"
msgstr ""

msgid "CompareBranches|%{source_branch} and %{target_branch} are the same."
msgstr ""

msgid "CompareBranches|Compare"
msgstr ""

msgid "CompareBranches|Source"
msgstr ""

msgid "CompareBranches|Target"
msgstr ""

msgid "CompareBranches|There isn't anything to compare."
msgstr ""

msgid "Confidential"
msgstr ""

msgid "Confidentiality"
msgstr ""

msgid "Configure GitLab runners to start using the Web Terminal. %{helpStart}Learn more.%{helpEnd}"
msgstr ""

msgid "Configure Gitaly timeouts."
msgstr ""

msgid "Configure Tracing"
msgstr ""

msgid "Configure a <code>.gitlab-webide.yml</code> file in the <code>.gitlab</code> directory to start using the Web Terminal. %{helpStart}Learn more.%{helpEnd}"
msgstr ""

msgid "Configure automatic git checks and housekeeping on repositories."
msgstr ""

msgid "Configure limits for web and API requests."
msgstr ""

msgid "Configure push mirrors."
msgstr ""

msgid "Configure storage path settings."
msgstr ""

msgid "Configure the %{link} integration."
msgstr ""

msgid "Configure the way a user creates a new account."
msgstr ""

msgid "Connect"
msgstr ""

msgid "Connect all repositories"
msgstr ""

msgid "Connect repositories from GitHub"
msgstr ""

msgid "Connect your external repositories, and CI/CD pipelines will run for new commits. A GitLab project will be created with only CI/CD features enabled."
msgstr ""

msgid "Connecting..."
msgstr ""

msgid "Contact sales to upgrade"
msgstr ""

msgid "Container Registry"
msgstr ""

msgid "ContainerRegistry|Created"
msgstr ""

msgid "ContainerRegistry|First log in to GitLab&rsquo;s Container Registry using your GitLab username and password. If you have %{link_2fa} you need to use a %{link_token}:"
msgstr ""

msgid "ContainerRegistry|GitLab supports up to 3 levels of image names. The following examples of images are valid for your project:"
msgstr ""

msgid "ContainerRegistry|How to use the Container Registry"
msgstr ""

msgid "ContainerRegistry|Learn more about"
msgstr ""

msgid "ContainerRegistry|No tags in Container Registry for this container image."
msgstr ""

msgid "ContainerRegistry|Once you log in, you&rsquo;re free to create and upload a container image using the common %{build} and %{push} commands"
msgstr ""

msgid "ContainerRegistry|Remove repository"
msgstr ""

msgid "ContainerRegistry|Remove tag"
msgstr ""

msgid "ContainerRegistry|Size"
msgstr ""

msgid "ContainerRegistry|Tag"
msgstr ""

msgid "ContainerRegistry|Tag ID"
msgstr ""

msgid "ContainerRegistry|Use different image names"
msgstr ""

msgid "ContainerRegistry|With the Docker Container Registry integrated into GitLab, every project can have its own space to store its Docker images."
msgstr ""

msgid "ContainerRegistry|You can also use a %{deploy_token} for read-only access to the registry images."
msgstr ""

msgid "Contents of .gitlab-ci.yml"
msgstr ""

msgid "Continue"
msgstr ""

msgid "Continue to the next step"
msgstr ""

msgid "Continuous Integration and Deployment"
msgstr ""

msgid "Contribute to GitLab"
msgstr ""

msgid "Contribution"
msgstr ""

msgid "Contribution Analytics"
msgstr ""

msgid "Contribution Charts"
msgstr ""

msgid "Contributions for <strong>%{calendar_date}</strong>"
msgstr ""

msgid "Contributions per group member"
msgstr ""

msgid "Contributors"
msgstr ""

msgid "ContributorsPage|%{startDate} – %{endDate}"
msgstr ""

msgid "ContributorsPage|Building repository graph."
msgstr ""

msgid "ContributorsPage|Commits to %{branch_name}, excluding merge commits. Limited to 6,000 commits."
msgstr ""

msgid "ContributorsPage|Please wait a moment, this page will automatically refresh when ready."
msgstr ""

msgid "Control the display of third party offers."
msgstr ""

msgid "Control the maximum concurrency of repository backfill for this secondary node"
msgstr ""

msgid "ConvDev Index"
msgstr ""

msgid "Copy %{http_label} clone URL"
msgstr ""

msgid "Copy %{protocol} clone URL"
msgstr ""

msgid "Copy ID to clipboard"
msgstr ""

msgid "Copy KRB5 clone URL"
msgstr ""

msgid "Copy SSH clone URL"
msgstr ""

msgid "Copy SSH public key"
msgstr ""

msgid "Copy SSH public key to clipboard"
msgstr ""

msgid "Copy URL to clipboard"
msgstr ""

msgid "Copy branch name to clipboard"
msgstr ""

msgid "Copy command to clipboard"
msgstr ""

msgid "Copy commit SHA to clipboard"
msgstr ""

msgid "Copy file path to clipboard"
msgstr ""

msgid "Copy incoming email address to clipboard"
msgstr ""

msgid "Copy link"
msgstr ""

msgid "Copy reference to clipboard"
msgstr ""

msgid "Copy secret to clipboard"
msgstr ""

msgid "Copy to clipboard"
msgstr ""

msgid "Copy token to clipboard"
msgstr ""

msgid "Could not retrieve the pipeline status. For troubleshooting steps, read the %{linkStart}documentation.%{linkEnd}"
msgstr ""

msgid "Coverage"
msgstr ""

msgid "Create"
msgstr ""

msgid "Create New Directory"
msgstr ""

msgid "Create New Domain"
msgstr ""

msgid "Create a new branch"
msgstr ""

msgid "Create a new branch and merge request"
msgstr ""

msgid "Create a new issue"
msgstr ""

msgid "Create a new repository"
msgstr ""

msgid "Create a personal access token on your account to pull or push via %{protocol}."
msgstr ""

msgid "Create an issue. Issues are created for each alert triggered."
msgstr ""

msgid "Create branch"
msgstr ""

msgid "Create commit"
msgstr ""

msgid "Create directory"
msgstr ""

msgid "Create empty repository"
msgstr ""

msgid "Create epic"
msgstr ""

msgid "Create file"
msgstr ""

msgid "Create group"
msgstr ""

msgid "Create group label"
msgstr ""

msgid "Create lists from labels. Issues with that label appear in that list."
msgstr ""

msgid "Create merge request"
msgstr ""

msgid "Create merge request and branch"
msgstr ""

msgid "Create milestone"
msgstr ""

msgid "Create new branch"
msgstr ""

msgid "Create new directory"
msgstr ""

msgid "Create new file"
msgstr ""

msgid "Create new file or directory"
msgstr ""

msgid "Create new label"
msgstr ""

msgid "Create new..."
msgstr ""

msgid "Create project label"
msgstr ""

msgid "Create your first page"
msgstr ""

msgid "CreateTag|Tag"
msgstr ""

msgid "CreateTokenToCloneLink|create a personal access token"
msgstr ""

msgid "Created"
msgstr ""

msgid "Created At"
msgstr ""

msgid "Created by me"
msgstr ""

msgid "Created on"
msgstr ""

msgid "Created on:"
msgstr ""

msgid "Creating epic"
msgstr ""

msgid "Cron Timezone"
msgstr ""

msgid "Cron syntax"
msgstr ""

msgid "Current Branch"
msgstr ""

msgid "Current Project"
msgstr ""

msgid "Current node"
msgstr ""

msgid "CurrentUser|Profile"
msgstr ""

msgid "CurrentUser|Settings"
msgstr ""

msgid "Custom CI config path"
msgstr ""

msgid "Custom hostname (for private commit emails)"
msgstr ""

msgid "Custom notification events"
msgstr ""

msgid "Custom notification levels are the same as participating levels. With custom notification levels you will also receive notifications for select events. To find out more, check out %{notification_link}."
msgstr ""

msgid "Custom project templates"
msgstr ""

msgid "Custom project templates have not been set up for groups that you are a member of. They are enabled from a group’s settings page. Contact your group’s Owner or Maintainer to setup custom project templates."
msgstr ""

msgid "Customize colors"
msgstr ""

msgid "Customize how FogBugz email addresses and usernames are imported into GitLab. In the next step, you'll be able to select the projects you want to import."
msgstr ""

msgid "Customize how Google Code email addresses and usernames are imported into GitLab. In the next step, you'll be able to select the projects you want to import."
msgstr ""

msgid "Customize language and region related settings."
msgstr ""

msgid "Customize your issue restrictions."
msgstr ""

msgid "Customize your pipeline configuration, view your pipeline status and coverage report."
msgstr ""

msgid "Cycle Analytics"
msgstr ""

msgid "Cycle Analytics gives an overview of how much time it takes to go from idea to production in your project."
msgstr ""

msgid "CycleAnalyticsStage|Code"
msgstr ""

msgid "CycleAnalyticsStage|Issue"
msgstr ""

msgid "CycleAnalyticsStage|Plan"
msgstr ""

msgid "CycleAnalyticsStage|Production"
msgstr ""

msgid "CycleAnalyticsStage|Review"
msgstr ""

msgid "CycleAnalyticsStage|Staging"
msgstr ""

msgid "CycleAnalyticsStage|Test"
msgstr ""

msgid "DNS"
msgstr ""

msgid "Dashboard"
msgstr ""

msgid "DashboardProjects|All"
msgstr ""

msgid "DashboardProjects|Personal"
msgstr ""

msgid "Data is still calculating..."
msgstr ""

msgid "Date picker"
msgstr ""

msgid "Debug"
msgstr ""

msgid "Dec"
msgstr ""

msgid "December"
msgstr ""

msgid "Decline"
msgstr ""

msgid "Decline and sign out"
msgstr ""

msgid "Default Branch"
msgstr ""

msgid "Default artifacts expiration"
msgstr ""

msgid "Default classification label"
msgstr ""

msgid "Default first day of the week"
msgstr ""

msgid "Default first day of the week in calendars and date pickers."
msgstr ""

msgid "Default: Directly import the Google Code email address or username"
msgstr ""

msgid "Default: Map a FogBugz account ID to a full name"
msgstr ""

msgid "Define a custom pattern with cron syntax"
msgstr ""

msgid "Define environments in the deploy stage(s) in <code>.gitlab-ci.yml</code> to track deployments here."
msgstr ""

msgid "DelayedJobs|Are you sure you want to run %{jobName} immediately? Otherwise this job will run automatically after it's timer finishes."
msgstr ""

msgid "DelayedJobs|Are you sure you want to run %{job_name} immediately? This job will run automatically after it's timer finishes."
msgstr ""

msgid "DelayedJobs|Start now"
msgstr ""

msgid "DelayedJobs|Unschedule"
msgstr ""

msgid "DelayedJobs|delayed"
msgstr ""

msgid "Delete"
msgstr ""

msgid "Delete Package"
msgstr ""

msgid "Delete Snippet"
msgstr ""

msgid "Delete comment"
msgstr ""

msgid "Delete list"
msgstr ""

msgid "Delete source branch"
msgstr ""

msgid "Delete this attachment"
msgstr ""

msgid "Deleted"
msgstr ""

msgid "Deny"
msgstr ""

msgid "Deploy"
msgid_plural "Deploys"
msgstr[0] ""
msgstr[1] ""

msgid "Deploy Keys"
msgstr ""

msgid "DeployKeys|+%{count} others"
msgstr ""

msgid "DeployKeys|Current project"
msgstr ""

msgid "DeployKeys|Deploy key"
msgstr ""

msgid "DeployKeys|Enabled deploy keys"
msgstr ""

msgid "DeployKeys|Error enabling deploy key"
msgstr ""

msgid "DeployKeys|Error getting deploy keys"
msgstr ""

msgid "DeployKeys|Error removing deploy key"
msgstr ""

msgid "DeployKeys|Expand %{count} other projects"
msgstr ""

msgid "DeployKeys|Loading deploy keys"
msgstr ""

msgid "DeployKeys|No deploy keys found. Create one with the form above."
msgstr ""

msgid "DeployKeys|Privately accessible deploy keys"
msgstr ""

msgid "DeployKeys|Project usage"
msgstr ""

msgid "DeployKeys|Publicly accessible deploy keys"
msgstr ""

msgid "DeployKeys|Read access only"
msgstr ""

msgid "DeployKeys|Write access allowed"
msgstr ""

msgid "DeployKeys|You are going to remove this deploy key. Are you sure?"
msgstr ""

msgid "DeployTokens|Active Deploy Tokens (%{active_tokens})"
msgstr ""

msgid "DeployTokens|Add a deploy token"
msgstr ""

msgid "DeployTokens|Allows read-only access to the registry images"
msgstr ""

msgid "DeployTokens|Allows read-only access to the repository"
msgstr ""

msgid "DeployTokens|Copy deploy token to clipboard"
msgstr ""

msgid "DeployTokens|Copy username to clipboard"
msgstr ""

msgid "DeployTokens|Create deploy token"
msgstr ""

msgid "DeployTokens|Created"
msgstr ""

msgid "DeployTokens|Deploy Tokens"
msgstr ""

msgid "DeployTokens|Deploy tokens allow read-only access to your repository and registry images."
msgstr ""

msgid "DeployTokens|Expires"
msgstr ""

msgid "DeployTokens|Name"
msgstr ""

msgid "DeployTokens|Pick a name for the application, and we'll give you a unique deploy token."
msgstr ""

msgid "DeployTokens|Revoke"
msgstr ""

msgid "DeployTokens|Revoke %{name}"
msgstr ""

msgid "DeployTokens|Scopes"
msgstr ""

msgid "DeployTokens|This action cannot be undone."
msgstr ""

msgid "DeployTokens|This project has no active Deploy Tokens."
msgstr ""

msgid "DeployTokens|Use this token as a password. Make sure you save it - you won't be able to access it again."
msgstr ""

msgid "DeployTokens|Use this username as a login."
msgstr ""

msgid "DeployTokens|Username"
msgstr ""

msgid "DeployTokens|You are about to revoke"
msgstr ""

msgid "DeployTokens|Your New Deploy Token"
msgstr ""

msgid "DeployTokens|Your new project deploy token has been created."
msgstr ""

msgid "Deployed"
msgstr ""

msgid "Deployed to"
msgstr ""

msgid "Deploying to"
msgstr ""

msgid "Deprioritize label"
msgstr ""

msgid "Descending"
msgstr ""

msgid "Description"
msgstr ""

msgid "Description templates allow you to define context-specific templates for issue and merge request description fields for your project."
msgstr ""

msgid "Description:"
msgstr ""

msgid "DesignManagement|Error uploading a new design. Please try again"
msgstr ""

msgid "DesignManagement|Upload new designs"
msgstr ""

msgid "Designs"
msgstr ""

msgid "Destroy"
msgstr ""

msgid "Details"
msgstr ""

msgid "Details (default)"
msgstr ""

msgid "Detect host keys"
msgstr ""

msgid "Diff content limits"
msgstr ""

msgid "Diff limits"
msgstr ""

msgid "Diffs|No file name available"
msgstr ""

msgid "Diffs|Something went wrong while fetching diff lines."
msgstr ""

msgid "Direction"
msgstr ""

msgid "Directory name"
msgstr ""

msgid "Disable"
msgstr ""

msgid "Disable for this project"
msgstr ""

msgid "Disable group Runners"
msgstr ""

msgid "Disable shared Runners"
msgstr ""

msgid "Disabled"
msgstr ""

msgid "Discard"
msgstr ""

msgid "Discard all changes"
msgstr ""

msgid "Discard all unstaged changes?"
msgstr ""

msgid "Discard changes"
msgstr ""

msgid "Discard changes to %{path}?"
msgstr ""

msgid "Discard draft"
msgstr ""

msgid "Discard review"
msgstr ""

msgid "Discover GitLab Geo"
msgstr ""

msgid "Discover projects, groups and snippets. Share your projects with others"
msgstr ""

msgid "Discuss a specific suggestion or question"
msgstr ""

msgid "Discuss a specific suggestion or question that needs to be resolved"
msgstr ""

msgid "Discussion"
msgstr ""

msgid "Dismiss"
msgstr ""

msgid "Dismiss ConvDev introduction"
msgstr ""

msgid "Dismiss Cycle Analytics introduction box"
msgstr ""

msgid "Dismiss Merge Request promotion"
msgstr ""

msgid "Dismiss trial promotion"
msgstr ""

msgid "Do you want to customize how Google Code email addresses and usernames are imported into GitLab?"
msgstr ""

msgid "Documentation for popular identity providers"
msgstr ""

msgid "Domain"
msgstr ""

msgid "Don't show again"
msgstr ""

msgid "Done"
msgstr ""

msgid "Download"
msgstr ""

msgid "Download artifacts"
msgstr ""

msgid "Download asset"
msgstr ""

msgid "Download tar"
msgstr ""

msgid "Download tar.bz2"
msgstr ""

msgid "Download tar.gz"
msgstr ""

msgid "Download zip"
msgstr ""

msgid "DownloadArtifacts|Download"
msgstr ""

msgid "DownloadCommit|Email Patches"
msgstr ""

msgid "DownloadCommit|Plain Diff"
msgstr ""

msgid "DownloadSource|Download"
msgstr ""

msgid "Downstream"
msgstr ""

msgid "Downvotes"
msgstr ""

msgid "Due date"
msgstr ""

msgid "During this process, you’ll be asked for URLs from GitLab’s side. Use the URLs shown below."
msgstr ""

msgid "Each Runner can be in one of the following states:"
msgstr ""

msgid "Edit"
msgstr ""

msgid "Edit %{name}"
msgstr ""

msgid "Edit Deploy Key"
msgstr ""

msgid "Edit Label"
msgstr ""

msgid "Edit Milestone"
msgstr ""

msgid "Edit Pipeline Schedule %{id}"
msgstr ""

msgid "Edit Snippet"
msgstr ""

msgid "Edit application"
msgstr ""

msgid "Edit comment"
msgstr ""

msgid "Edit environment"
msgstr ""

msgid "Edit file"
msgstr ""

msgid "Edit files in the editor and commit changes here"
msgstr ""

msgid "Edit group: %{group_name}"
msgstr ""

msgid "Edit identity for %{user_name}"
msgstr ""

msgid "Edit issues"
msgstr ""

msgid "Edit public deploy key"
msgstr ""

msgid "Elasticsearch"
msgstr ""

msgid "Elasticsearch integration. Elasticsearch AWS IAM."
msgstr ""

msgid "Email"
msgstr ""

msgid "Email patch"
msgstr ""

msgid "Emails"
msgstr ""

msgid "Embed"
msgstr ""

msgid "Emojis|Something went wrong while loading emojis."
msgstr ""

msgid "Empty file"
msgstr ""

msgid "Enable"
msgstr ""

msgid "Enable Auto DevOps"
msgstr ""

msgid "Enable HTML emails"
msgstr ""

msgid "Enable Pseudonymizer data collection"
msgstr ""

msgid "Enable SAML authentication for this group"
msgstr ""

msgid "Enable Sentry for error reporting and logging."
msgstr ""

msgid "Enable and configure InfluxDB metrics."
msgstr ""

msgid "Enable and configure Prometheus metrics."
msgstr ""

msgid "Enable classification control using an external service"
msgstr ""

msgid "Enable error tracking"
msgstr ""

msgid "Enable for this project"
msgstr ""

msgid "Enable group Runners"
msgstr ""

msgid "Enable header and footer in emails"
msgstr ""

msgid "Enable mirror configuration"
msgstr ""

msgid "Enable or disable the Pseudonymizer data collection."
msgstr ""

msgid "Enable or disable version check and usage ping."
msgstr ""

msgid "Enable reCAPTCHA or Akismet and set IP limits."
msgstr ""

msgid "Enable self approval of merge requests"
msgstr ""

msgid "Enable shared Runners"
msgstr ""

msgid "Enable the Performance Bar for a given group."
msgstr ""

msgid "Enable two-factor authentication"
msgstr ""

msgid "Enable usage ping"
msgstr ""

msgid "Enable usage ping to get an overview of how you are using GitLab from a feature perspective."
msgstr ""

msgid "Enabled"
msgstr ""

msgid "Enabled Git access protocols"
msgstr ""

msgid "Enabled sources for code import during project creation. OmniAuth must be configured for GitHub"
msgstr ""

msgid "Enabling this will only make licensed EE features available to projects if the project namespace's plan includes the feature or if the project is public."
msgstr ""

msgid "Ends at (UTC)"
msgstr ""

msgid "Enforce SSO-only authentication for this group"
msgstr ""

msgid "Enforce users to have dedicated group managed accounts for this group"
msgstr ""

msgid "Enforced SSO"
msgstr ""

msgid "Enter in your Bitbucket Server URL and personal access token below"
msgstr ""

msgid "Enter the issue description"
msgstr ""

msgid "Enter the issue title"
msgstr ""

msgid "Enter the merge request description"
msgstr ""

msgid "Enter the merge request title"
msgstr ""

msgid "Environment variables"
msgstr ""

msgid "Environment variables are applied to environments via the runner. They can be protected by only exposing them to protected branches or tags. You can use environment variables for passwords, secret keys, or whatever you want."
msgstr ""

msgid "Environment variables are configured by your administrator to be %{link_start}protected%{link_end} by default"
msgstr ""

msgid "Environment:"
msgstr ""

msgid "Environments"
msgstr ""

msgid "Environments allow you to track deployments of your application %{link_to_read_more}."
msgstr ""

msgid "Environments|An error occurred while fetching the environments."
msgstr ""

msgid "Environments|An error occurred while making the request."
msgstr ""

msgid "Environments|An error occurred while re-deploying the environment, please try again"
msgstr ""

msgid "Environments|An error occurred while rolling back the environment, please try again"
msgstr ""

msgid "Environments|An error occurred while stopping the environment, please try again"
msgstr ""

msgid "Environments|Are you sure you want to stop this environment?"
msgstr ""

msgid "Environments|Commit"
msgstr ""

msgid "Environments|Deploy to..."
msgstr ""

msgid "Environments|Deployment"
msgstr ""

msgid "Environments|Environment"
msgstr ""

msgid "Environments|Environments"
msgstr ""

msgid "Environments|Environments are places where code gets deployed, such as staging or production."
msgstr ""

msgid "Environments|Job"
msgstr ""

msgid "Environments|Learn more about stopping environments"
msgstr ""

msgid "Environments|New environment"
msgstr ""

msgid "Environments|No deployments yet"
msgstr ""

msgid "Environments|No pod name has been specified"
msgstr ""

msgid "Environments|Note that this action will stop the environment, but it will %{emphasisStart}not%{emphasisEnd} have an effect on any existing deployment due to no “stop environment action” being defined in the %{ciConfigLinkStart}.gitlab-ci.yml%{ciConfigLinkEnd} file."
msgstr ""

msgid "Environments|Note that this action will stop the environment, but it will %{emphasis_start}not%{emphasis_end} have an effect on any existing deployment due to no “stop environment action” being defined in the %{ci_config_link_start}.gitlab-ci.yml%{ci_config_link_end} file."
msgstr ""

msgid "Environments|Open live environment"
msgstr ""

msgid "Environments|Pod logs from"
msgstr ""

msgid "Environments|Re-deploy"
msgstr ""

msgid "Environments|Re-deploy environment %{environment_name}?"
msgstr ""

msgid "Environments|Re-deploy environment %{name}?"
msgstr ""

msgid "Environments|Re-deploy to environment"
msgstr ""

msgid "Environments|Read more about environments"
msgstr ""

msgid "Environments|Rollback"
msgstr ""

msgid "Environments|Rollback environment"
msgstr ""

msgid "Environments|Rollback environment %{environment_name}?"
msgstr ""

msgid "Environments|Rollback environment %{name}?"
msgstr ""

msgid "Environments|Show all"
msgstr ""

msgid "Environments|Stop"
msgstr ""

msgid "Environments|Stop environment"
msgstr ""

msgid "Environments|Stopping"
msgstr ""

msgid "Environments|This action will relaunch the job for commit %{commit_id}, putting the environment in a previous version. Are you sure you want to continue?"
msgstr ""

msgid "Environments|This action will relaunch the job for commit %{linkStart}%{commitId}%{linkEnd}, putting the environment in a previous version. Are you sure you want to continue?"
msgstr ""

msgid "Environments|This action will run the job defined by %{name} for commit %{linkStart}%{commitId}%{linkEnd} putting the environment in a previous version. You can revert it by re-deploying the latest version of your application. Are you sure you want to continue?"
msgstr ""

msgid "Environments|This action will run the job defined by staging for commit %{commit_id}, putting the environment in a previous version. You can revert it by re-deploying the latest version of your application. Are you sure you want to continue?"
msgstr ""

msgid "Environments|Updated"
msgstr ""

msgid "Environments|You don't have any environments right now"
msgstr ""

msgid "Environments|protected"
msgstr ""

msgid "Epic"
msgstr ""

msgid "Epics"
msgstr ""

msgid "Epics Roadmap"
msgstr ""

msgid "Epics let you manage your portfolio of projects more efficiently and with less effort"
msgstr ""

msgid "Epics|An error occurred while saving the %{epicDateType} date"
msgstr ""

msgid "Epics|How can I solve this?"
msgstr ""

msgid "Epics|More information"
msgstr ""

msgid "Epics|These dates affect how your epics appear in the roadmap. Dates from milestones come from the milestones assigned to issues in the epic. You can also set fixed dates or remove them entirely."
msgstr ""

msgid "Epics|To schedule your epic's %{epicDateType} date based on milestones, assign a milestone with a %{epicDateType} date to any issue in the epic."
msgstr ""

msgid "Epics|due"
msgstr ""

msgid "Epics|start"
msgstr ""

msgid "Error"
msgstr ""

msgid "Error Reporting and Logging"
msgstr ""

msgid "Error Tracking"
msgstr ""

msgid "Error creating a new path"
msgstr ""

msgid "Error creating epic"
msgstr ""

msgid "Error deleting  %{issuableType}"
msgstr ""

msgid "Error fetching contributors data."
msgstr ""

msgid "Error fetching labels."
msgstr ""

msgid "Error fetching network graph."
msgstr ""

msgid "Error fetching refs"
msgstr ""

msgid "Error fetching usage ping data."
msgstr ""

msgid "Error loading branch data. Please try again."
msgstr ""

msgid "Error loading branches."
msgstr ""

msgid "Error loading last commit."
msgstr ""

msgid "Error loading markdown preview"
msgstr ""

msgid "Error loading merge requests."
msgstr ""

msgid "Error loading project data. Please try again."
msgstr ""

msgid "Error loading template types."
msgstr ""

msgid "Error loading template."
msgstr ""

msgid "Error occurred when toggling the notification subscription"
msgstr ""

msgid "Error rendering markdown preview"
msgstr ""

msgid "Error saving label update."
msgstr ""

msgid "Error updating %{issuableType}"
msgstr ""

msgid "Error updating status for all todos."
msgstr ""

msgid "Error updating todo status."
msgstr ""

msgid "Error while loading the merge request. Please try again."
msgstr ""

msgid "Error:"
msgstr ""

msgid "ErrorTracking|Active"
msgstr ""

msgid "ErrorTracking|After adding your Auth Token, use the 'Connect' button to load projects"
msgstr ""

msgid "ErrorTracking|Auth Token"
msgstr ""

msgid "ErrorTracking|Click 'Connect' to re-establish the connection to Sentry and activate the dropdown."
msgstr ""

msgid "ErrorTracking|Connection has failed. Re-check Auth Token and try again."
msgstr ""

msgid "ErrorTracking|Find your hostname in your Sentry account settings page"
msgstr ""

msgid "ErrorTracking|No projects available"
msgstr ""

msgid "ErrorTracking|Select project"
msgstr ""

msgid "ErrorTracking|To enable project selection, enter a valid Auth Token"
msgstr ""

msgid "Errors"
msgstr ""

msgid "Estimated"
msgstr ""

msgid "EventFilterBy|Filter by all"
msgstr ""

msgid "EventFilterBy|Filter by comments"
msgstr ""

msgid "EventFilterBy|Filter by issue events"
msgstr ""

msgid "EventFilterBy|Filter by merge events"
msgstr ""

msgid "EventFilterBy|Filter by push events"
msgstr ""

msgid "EventFilterBy|Filter by team"
msgstr ""

msgid "Events"
msgstr ""

msgid "Every %{action} attempt has failed: %{job_error_message}. Please try again."
msgstr ""

msgid "Every day (at 4:00am)"
msgstr ""

msgid "Every month (on the 1st at 4:00am)"
msgstr ""

msgid "Every week (Sundays at 4:00am)"
msgstr ""

msgid "Everyone"
msgstr ""

msgid "Everyone can contribute"
msgstr ""

msgid "Everything you need to create a GitLab Pages site using GitBook."
msgstr ""

msgid "Everything you need to create a GitLab Pages site using Hexo."
msgstr ""

msgid "Everything you need to create a GitLab Pages site using Hugo."
msgstr ""

msgid "Everything you need to create a GitLab Pages site using Jekyll."
msgstr ""

msgid "Everything you need to create a GitLab Pages site using plain HTML."
msgstr ""

msgid "Except policy:"
msgstr ""

msgid "Existing members and groups"
msgstr ""

msgid "Expand"
msgstr ""

msgid "Expand all"
msgstr ""

msgid "Expand approvers"
msgstr ""

msgid "Expand sidebar"
msgstr ""

msgid "Expiration date"
msgstr ""

msgid "Expired %{expiredOn}"
msgstr ""

msgid "Expires in %{expires_at}"
msgstr ""

msgid "Explain the problem. If appropriate, provide a link to the relevant issue or comment."
msgstr ""

msgid "Explore"
msgstr ""

msgid "Explore GitLab"
msgstr ""

msgid "Explore Groups"
msgstr ""

msgid "Explore groups"
msgstr ""

msgid "Explore projects"
msgstr ""

msgid "Explore public groups"
msgstr ""

msgid "Export as CSV"
msgstr ""

msgid "Export issues"
msgstr ""

msgid "External Classification Policy Authorization"
msgstr ""

msgid "External URL"
msgstr ""

msgid "External Wiki"
msgstr ""

msgid "External authentication"
msgstr ""

msgid "External authorization denied access to this project"
msgstr ""

msgid "External authorization request timeout"
msgstr ""

msgid "ExternalAuthorizationService|Classification Label"
msgstr ""

msgid "ExternalAuthorizationService|Classification label"
msgstr ""

msgid "ExternalAuthorizationService|When no classification label is set the default label `%{default_label}` will be used."
msgstr ""

msgid "Facebook"
msgstr ""

msgid "Failed"
msgstr ""

msgid "Failed Jobs"
msgstr ""

msgid "Failed to change the owner"
msgstr ""

msgid "Failed to check related branches."
msgstr ""

msgid "Failed to deploy to"
msgstr ""

msgid "Failed to load emoji list."
msgstr ""

msgid "Failed to load errors from Sentry. Error message: %{errorMessage}"
msgstr ""

msgid "Failed to remove issue from board, please try again."
msgstr ""

msgid "Failed to remove mirror."
msgstr ""

msgid "Failed to remove the pipeline schedule"
msgstr ""

msgid "Failed to reset key. Please try again."
msgstr ""

msgid "Failed to signing using smartcard authentication"
msgstr ""

msgid "Failed to update issues, please try again."
msgstr ""

msgid "Failed to upload object map file"
msgstr ""

msgid "Failure"
msgstr ""

msgid "Fast-forward merge without a merge commit"
msgstr ""

msgid "Faster as it re-uses the project workspace (falling back to clone if it doesn't exist)"
msgstr ""

msgid "Feature Flags"
msgstr ""

msgid "FeatureFlags|* (All Environments)"
msgstr ""

msgid "FeatureFlags|* (All environments)"
msgstr ""

msgid "FeatureFlags|API URL"
msgstr ""

msgid "FeatureFlags|Active"
msgstr ""

msgid "FeatureFlags|Configure"
msgstr ""

msgid "FeatureFlags|Configure feature flags"
msgstr ""

msgid "FeatureFlags|Create feature flag"
msgstr ""

msgid "FeatureFlags|Delete %{name}?"
msgstr ""

msgid "FeatureFlags|Delete feature flag"
msgstr ""

msgid "FeatureFlags|Description"
msgstr ""

msgid "FeatureFlags|Edit Feature Flag"
msgstr ""

msgid "FeatureFlags|Environment Spec"
msgstr ""

msgid "FeatureFlags|Environment Specs"
msgstr ""

msgid "FeatureFlags|Feature Flag"
msgstr ""

msgid "FeatureFlags|Feature Flag behavior is built up by creating a set of rules to define the status of target environments. A default wildcare rule %{codeStart}*%{codeEnd} for %{boldStart}All Environments%{boldEnd} is set, and you are able to add as many rules as you need by choosing environment specs below. You can toggle the behavior for each of your rules to set them %{boldStart}Active%{boldEnd} or %{boldStart}Inactive%{boldEnd}."
msgstr ""

msgid "FeatureFlags|Feature Flags"
msgstr ""

msgid "FeatureFlags|Feature Flags allow you to configure your code into different flavors by dynamically toggling certain functionality."
msgstr ""

msgid "FeatureFlags|Feature flag %{name} will be removed. Are you sure?"
msgstr ""

msgid "FeatureFlags|Get started with Feature Flags"
msgstr ""

msgid "FeatureFlags|Inactive"
msgstr ""

msgid "FeatureFlags|Inactive flag for %{scope}"
msgstr ""

msgid "FeatureFlags|Install a %{docs_link_start}compatible client library%{docs_link_end} and specify the API URL, application name, and instance ID during the configuration setup."
msgstr ""

msgid "FeatureFlags|Instance ID"
msgstr ""

msgid "FeatureFlags|Loading Feature Flags"
msgstr ""

msgid "FeatureFlags|More Information"
msgstr ""

msgid "FeatureFlags|More information"
msgstr ""

msgid "FeatureFlags|Name"
msgstr ""

msgid "FeatureFlags|New"
msgstr ""

msgid "FeatureFlags|New Feature Flag"
msgstr ""

msgid "FeatureFlags|Status"
msgstr ""

msgid "FeatureFlags|Target environments"
msgstr ""

msgid "FeatureFlags|There are no active Feature Flags"
msgstr ""

msgid "FeatureFlags|There are no inactive Feature Flags"
msgstr ""

msgid "FeatureFlags|There was an error fetching the feature flags."
msgstr ""

msgid "FeatureFlags|Try again in a few moments or contact your support team."
msgstr ""

msgid "Feb"
msgstr ""

msgid "February"
msgstr ""

msgid "Fields on this page are now uneditable, you can configure"
msgstr ""

msgid "File"
msgid_plural "Files"
msgstr[0] ""
msgstr[1] ""

msgid "File added"
msgstr ""

msgid "File browser"
msgstr ""

msgid "File deleted"
msgstr ""

msgid "File mode changed from %{a_mode} to %{b_mode}"
msgstr ""

msgid "File moved"
msgstr ""

msgid "File templates"
msgstr ""

msgid "File upload error."
msgstr ""

msgid "Files"
msgstr ""

msgid "Fill in the fields below, turn on <strong>%{enable_label}</strong>, and press <strong>%{save_changes}</strong>"
msgstr ""

msgid "Filter"
msgstr ""

msgid "Filter by %{issuable_type} that are currently closed."
msgstr ""

msgid "Filter by %{issuable_type} that are currently opened."
msgstr ""

msgid "Filter by commit message"
msgstr ""

msgid "Filter by milestone name"
msgstr ""

msgid "Filter by two-factor authentication"
msgstr ""

msgid "Filter results by group"
msgstr ""

msgid "Filter results by project"
msgstr ""

msgid "Filter..."
msgstr ""

msgid "Find by path"
msgstr ""

msgid "Find existing members by name"
msgstr ""

msgid "Find file"
msgstr ""

msgid "Find the downloaded ZIP file and decompress it."
msgstr ""

msgid "Find the newly extracted <code>Takeout/Google Code Project Hosting/GoogleCodeProjectHosting.json</code> file."
msgstr ""

msgid "Fingerprint"
msgstr ""

msgid "Fingerprints"
msgstr ""

msgid "Finish editing this message first!"
msgstr ""

msgid "Finish review"
msgstr ""

msgid "Finished"
msgstr ""

msgid "First day of the week"
msgstr ""

msgid "FirstPushedBy|First"
msgstr ""

msgid "FirstPushedBy|pushed by"
msgstr ""

msgid "Fixed date"
msgstr ""

msgid "Fixed due date"
msgstr ""

msgid "Fixed start date"
msgstr ""

msgid "Fixed:"
msgstr ""

msgid "FogBugz Email"
msgstr ""

msgid "FogBugz Import"
msgstr ""

msgid "FogBugz Password"
msgstr ""

msgid "FogBugz URL"
msgstr ""

msgid "FogBugz import"
msgstr ""

msgid "Follow the steps below to export your Google Code project data."
msgstr ""

msgid "Font Color"
msgstr ""

msgid "Footer message"
msgstr ""

msgid "For internal projects, any logged in user can view pipelines and access job details (output logs and artifacts)"
msgstr ""

msgid "For more info, read the documentation."
msgstr ""

msgid "For more information, go to the "
msgstr ""

msgid "For more information, please review %{link_start_tag}Jaeger's configuration doc%{link_end_tag}"
msgstr ""

msgid "For more information, see the documentation on %{deactivating_usage_ping_link_start}deactivating the usage ping%{deactivating_usage_ping_link_end}."
msgstr ""

msgid "For private projects, any member (guest or higher) can view pipelines and access job details (output logs and artifacts)"
msgstr ""

msgid "For public projects, anyone can view pipelines and access job details (output logs and artifacts)"
msgstr ""

msgid "ForkedFromProjectPath|Forked from"
msgstr ""

msgid "ForkedFromProjectPath|Forked from %{project_name} (deleted)"
msgstr ""

msgid "Forking in progress"
msgstr ""

msgid "Forks"
msgstr ""

msgid "Format"
msgstr ""

msgid "Found errors in your %{gitlab_ci_yml}:"
msgstr ""

msgid "Found errors in your .gitlab-ci.yml:"
msgstr ""

msgid "Free Trial of GitLab.com Gold"
msgstr ""

msgid "From %{providerTitle}"
msgstr ""

msgid "From Bitbucket"
msgstr ""

msgid "From Bitbucket Server"
msgstr ""

msgid "From FogBugz"
msgstr ""

msgid "From GitLab.com"
msgstr ""

msgid "From Google Code"
msgstr ""

msgid "From issue creation until deploy to production"
msgstr ""

msgid "From merge request merge until deploy to production"
msgstr ""

msgid "From milestones:"
msgstr ""

msgid "From the Kubernetes cluster details view, install Runner from the applications list"
msgstr ""

msgid "GPG Key ID:"
msgstr ""

msgid "GPG Keys"
msgstr ""

msgid "GPG signature (loading...)"
msgstr ""

msgid "General"
msgstr ""

msgid "General Settings"
msgstr ""

msgid "General pipelines"
msgstr ""

msgid "Generate a default set of labels"
msgstr ""

msgid "Generate key"
msgstr ""

msgid "Geo"
msgstr ""

msgid "Geo Nodes"
msgstr ""

msgid "Geo allows you to replicate your GitLab instance to other geographical locations."
msgstr ""

msgid "GeoNodeSyncStatus|Node is failing or broken."
msgstr ""

msgid "GeoNodeSyncStatus|Node is slow, overloaded, or it just recovered after an outage."
msgstr ""

msgid "GeoNodes|Alternate URL"
msgstr ""

msgid "GeoNodes|Checksummed"
msgstr ""

msgid "GeoNodes|Data is out of date from %{timeago}"
msgstr ""

msgid "GeoNodes|Data replication lag"
msgstr ""

msgid "GeoNodes|Disabling a node stops the sync process. Are you sure?"
msgstr ""

msgid "GeoNodes|Does not match the primary storage configuration"
msgstr ""

msgid "GeoNodes|Failed"
msgstr ""

msgid "GeoNodes|Full"
msgstr ""

msgid "GeoNodes|GitLab version"
msgstr ""

msgid "GeoNodes|GitLab version does not match the primary node version"
msgstr ""

msgid "GeoNodes|Health status"
msgstr ""

msgid "GeoNodes|Last event ID processed by cursor"
msgstr ""

msgid "GeoNodes|Last event ID seen from primary"
msgstr ""

msgid "GeoNodes|Learn more about Repository checksum progress"
msgstr ""

msgid "GeoNodes|Learn more about Repository verification"
msgstr ""

msgid "GeoNodes|Learn more about Wiki checksum progress"
msgstr ""

msgid "GeoNodes|Learn more about Wiki verification"
msgstr ""

msgid "GeoNodes|Loading nodes"
msgstr ""

msgid "GeoNodes|Local LFS objects"
msgstr ""

msgid "GeoNodes|Local attachments"
msgstr ""

msgid "GeoNodes|Local job artifacts"
msgstr ""

msgid "GeoNodes|New node"
msgstr ""

msgid "GeoNodes|Node Authentication was successfully repaired."
msgstr ""

msgid "GeoNodes|Node was successfully removed."
msgstr ""

msgid "GeoNodes|Not checksummed"
msgstr ""

msgid "GeoNodes|Out of sync"
msgstr ""

msgid "GeoNodes|Removing a primary node stops the sync process for all nodes. Syncing cannot be resumed without losing some data on all secondaries. In this case we would recommend setting up all nodes from scratch. Are you sure?"
msgstr ""

msgid "GeoNodes|Removing a secondary node stops the sync process. It is not currently possible to add back the same node without losing some data. We only recommend setting up a new secondary node in this case. Are you sure?"
msgstr ""

msgid "GeoNodes|Replication slot WAL"
msgstr ""

msgid "GeoNodes|Replication slots"
msgstr ""

msgid "GeoNodes|Repositories"
msgstr ""

msgid "GeoNodes|Repositories checksummed for verification with their counterparts on Secondary nodes"
msgstr ""

msgid "GeoNodes|Repositories verified with their counterparts on the Primary node"
msgstr ""

msgid "GeoNodes|Repository checksum progress"
msgstr ""

msgid "GeoNodes|Repository verification progress"
msgstr ""

msgid "GeoNodes|Selective"
msgstr ""

msgid "GeoNodes|Something went wrong while changing node status"
msgstr ""

msgid "GeoNodes|Something went wrong while fetching nodes"
msgstr ""

msgid "GeoNodes|Something went wrong while removing node"
msgstr ""

msgid "GeoNodes|Something went wrong while repairing node"
msgstr ""

msgid "GeoNodes|Storage config"
msgstr ""

msgid "GeoNodes|Sync settings"
msgstr ""

msgid "GeoNodes|Synced"
msgstr ""

msgid "GeoNodes|Unused slots"
msgstr ""

msgid "GeoNodes|Unverified"
msgstr ""

msgid "GeoNodes|Used slots"
msgstr ""

msgid "GeoNodes|Verified"
msgstr ""

msgid "GeoNodes|Wiki checksum progress"
msgstr ""

msgid "GeoNodes|Wiki verification progress"
msgstr ""

msgid "GeoNodes|Wikis"
msgstr ""

msgid "GeoNodes|Wikis checksummed for verification with their counterparts on Secondary nodes"
msgstr ""

msgid "GeoNodes|Wikis verified with their counterparts on the Primary node"
msgstr ""

msgid "GeoNodes|With %{geo} you can install a special read-only and replicated instance anywhere. Before you add nodes, follow the %{instructions} in the exact order they appear."
msgstr ""

msgid "GeoNodes|You have configured Geo nodes using an insecure HTTP connection. We recommend the use of HTTPS."
msgstr ""

msgid "Geo|%{name} is scheduled for forced re-download"
msgstr ""

msgid "Geo|%{name} is scheduled for re-check"
msgstr ""

msgid "Geo|%{name} is scheduled for re-sync"
msgstr ""

msgid "Geo|All"
msgstr ""

msgid "Geo|All projects"
msgstr ""

msgid "Geo|All projects are being scheduled for re-check"
msgstr ""

msgid "Geo|All projects are being scheduled for re-sync"
msgstr ""

msgid "Geo|Alternate URL"
msgstr ""

msgid "Geo|Batch operations"
msgstr ""

msgid "Geo|Choose which groups you wish to synchronize to this secondary node."
msgstr ""

msgid "Geo|Control the maximum concurrency of LFS/attachment backfill for this secondary node"
msgstr ""

msgid "Geo|Control the maximum concurrency of verification operations for this Geo node"
msgstr ""

msgid "Geo|Control the minimum interval in days that a repository should be reverified for this primary node"
msgstr ""

msgid "Geo|Could not remove tracking entry for an existing project."
msgstr ""

msgid "Geo|Failed"
msgstr ""

msgid "Geo|File sync capacity"
msgstr ""

msgid "Geo|Geo Status"
msgstr ""

msgid "Geo|Groups to synchronize"
msgstr ""

msgid "Geo|In sync"
msgstr ""

msgid "Geo|Last repository check run"
msgstr ""

msgid "Geo|Last successful sync"
msgstr ""

msgid "Geo|Last sync attempt"
msgstr ""

msgid "Geo|Last time verified"
msgstr ""

msgid "Geo|Never"
msgstr ""

msgid "Geo|Next sync scheduled at"
msgstr ""

msgid "Geo|Not synced yet"
msgstr ""

msgid "Geo|Pending"
msgstr ""

msgid "Geo|Pending synchronization"
msgstr ""

msgid "Geo|Pending verification"
msgstr ""

msgid "Geo|Project (ID: %{project_id}) no longer exists on the primary. It is safe to remove this entry, as this will not remove any data on disk."
msgstr ""

msgid "Geo|Projects in certain groups"
msgstr ""

msgid "Geo|Projects in certain storage shards"
msgstr ""

msgid "Geo|Re-verification interval"
msgstr ""

msgid "Geo|Recheck"
msgstr ""

msgid "Geo|Recheck all projects"
msgstr ""

msgid "Geo|Redownload"
msgstr ""

msgid "Geo|Remove"
msgstr ""

msgid "Geo|Repository sync capacity"
msgstr ""

msgid "Geo|Resync"
msgstr ""

msgid "Geo|Resync all projects"
msgstr ""

msgid "Geo|Retry count"
msgstr ""

msgid "Geo|Select groups to replicate."
msgstr ""

msgid "Geo|Selective synchronization"
msgstr ""

msgid "Geo|Shards to synchronize"
msgstr ""

msgid "Geo|Status"
msgstr ""

msgid "Geo|Synced"
msgstr ""

msgid "Geo|Synchronization failed - %{error}"
msgstr ""

msgid "Geo|This is a primary node"
msgstr ""

msgid "Geo|To support OAuth logins to this node at a different domain than URL"
msgstr ""

msgid "Geo|Tracking entry for project (%{project_id}) was successfully removed."
msgstr ""

msgid "Geo|Tracking entry will be removed. Are you sure?"
msgstr ""

msgid "Geo|URL"
msgstr ""

msgid "Geo|Unknown state"
msgstr ""

msgid "Geo|Verification capacity"
msgstr ""

msgid "Geo|Verification failed - %{error}"
msgstr ""

msgid "Geo|Waiting for scheduler"
msgstr ""

msgid "Geo|You are on a secondary, <b>read-only</b> Geo node. If you want to make changes, you must visit this page on the %{primary_node}."
msgstr ""

msgid "Geo|You are on a secondary, <b>read-only</b> Geo node. You may be able to make a limited amount of changes or perform a limited amount of actions on this page."
msgstr ""

msgid "Geo|You need a different license to use Geo replication"
msgstr ""

msgid "Geo|misconfigured"
msgstr ""

msgid "Geo|primary"
msgstr ""

msgid "Geo|secondary"
msgstr ""

msgid "Get a free instance review"
msgstr ""

msgid "Get started with error tracking"
msgstr ""

msgid "Getting started with releases"
msgstr ""

msgid "Git"
msgstr ""

msgid "Git global setup"
msgstr ""

msgid "Git repository URL"
msgstr ""

msgid "Git revision"
msgstr ""

msgid "Git strategy for pipelines"
msgstr ""

msgid "Git version"
msgstr ""

msgid "GitHub import"
msgstr ""

msgid "GitLab CI Linter has been moved"
msgstr ""

msgid "GitLab Geo"
msgstr ""

msgid "GitLab Group Runners can execute code for all the projects in this group."
msgstr ""

msgid "GitLab Import"
msgstr ""

msgid "GitLab Shared Runners execute code of different projects on the same Runner unless you configure GitLab Runner Autoscale with MaxBuilds 1 (which it is on GitLab.com)."
msgstr ""

msgid "GitLab User"
msgstr ""

msgid "GitLab metadata URL"
msgstr ""

msgid "GitLab project export"
msgstr ""

msgid "GitLab restart is required to apply changes"
msgstr ""

msgid "GitLab single sign on URL"
msgstr ""

msgid "GitLab will run a background job that will produce pseudonymized CSVs of the GitLab database that will be uploaded to your configured object storage directory."
msgstr ""

msgid "GitLab.com import"
msgstr ""

msgid "GitLab’s issue tracker"
msgstr ""

msgid "Gitaly"
msgstr ""

msgid "Gitaly Servers"
msgstr ""

msgid "Gitaly|Address"
msgstr ""

msgid "Gitea Host URL"
msgstr ""

msgid "Gitea Import"
msgstr ""

msgid "Given access %{time_ago}"
msgstr ""

msgid "Go Back"
msgstr ""

msgid "Go Micro is a framework for micro service development."
msgstr ""

msgid "Go back"
msgstr ""

msgid "Go full screen"
msgstr ""

msgid "Go to"
msgstr ""

msgid "Go to %{link_to_google_takeout}."
msgstr ""

msgid "Go to project"
msgstr ""

msgid "Google Code import"
msgstr ""

msgid "Google Takeout"
msgstr ""

msgid "Google authentication is not %{link_to_documentation}. Ask your GitLab administrator if you want to use this service."
msgstr ""

msgid "Got it!"
msgstr ""

msgid "Grant access"
msgstr ""

msgid "Graph"
msgstr ""

msgid "Gravatar enabled"
msgstr ""

msgid "Group"
msgstr ""

msgid "Group CI/CD settings"
msgstr ""

msgid "Group Git LFS status:"
msgstr ""

msgid "Group ID"
msgstr ""

msgid "Group ID: %{group_id}"
msgstr ""

msgid "Group Runners"
msgstr ""

msgid "Group SAML must be enabled to test"
msgstr ""

msgid "Group URL"
msgstr ""

msgid "Group avatar"
msgstr ""

msgid "Group description"
msgstr ""

msgid "Group description (optional)"
msgstr ""

msgid "Group details"
msgstr ""

msgid "Group info:"
msgstr ""

msgid "Group maintainers can register group runners in the %{link}"
msgstr ""

msgid "Group managed accounts"
msgstr ""

msgid "Group name"
msgstr ""

msgid "Group overview content"
msgstr ""

msgid "Group:"
msgstr ""

msgid "Group: %{group_name}"
msgstr ""

msgid "GroupRoadmap|From %{dateWord}"
msgstr ""

msgid "GroupRoadmap|Something went wrong while fetching epics"
msgstr ""

msgid "GroupRoadmap|Sorry, no epics matched your search"
msgstr ""

msgid "GroupRoadmap|The roadmap shows the progress of your epics along a timeline"
msgstr ""

msgid "GroupRoadmap|To view the roadmap, add a start or due date to one of your epics in this group or its subgroups; from %{startDate} to %{endDate}."
msgstr ""

msgid "GroupRoadmap|To widen your search, change or remove filters; from %{startDate} to %{endDate}."
msgstr ""

msgid "GroupRoadmap|Until %{dateWord}"
msgstr ""

msgid "GroupSAML|Enable SAML authentication for this group"
msgstr ""

msgid "GroupSAML|Toggle SAML authentication"
msgstr ""

msgid "GroupSettings|Auto DevOps pipeline was updated for the group"
msgstr ""

msgid "GroupSettings|Auto DevOps will automatically build, test and deploy your application based on a predefined Continuous Integration and Delivery configuration. %{auto_devops_start}Learn more about Auto DevOps%{auto_devops_end}"
msgstr ""

msgid "GroupSettings|Badges"
msgstr ""

msgid "GroupSettings|Custom project templates"
msgstr ""

msgid "GroupSettings|Customize your group badges."
msgstr ""

msgid "GroupSettings|Default to Auto DevOps pipeline for all projects within this group"
msgstr ""

msgid "GroupSettings|Learn more about badges."
msgstr ""

msgid "GroupSettings|Learn more about group-level project templates."
msgstr ""

msgid "GroupSettings|Prevent sharing a project within %{group} with other groups"
msgstr ""

msgid "GroupSettings|Select a sub-group as the custom project template source for this group."
msgstr ""

msgid "GroupSettings|The Auto DevOps pipeline will run if no alternative CI configuration file is found."
msgstr ""

msgid "GroupSettings|There was a problem updating Auto DevOps pipeline: %{error_messages}."
msgstr ""

msgid "GroupSettings|This setting is applied on %{ancestor_group} and has been overridden on this subgroup."
msgstr ""

msgid "GroupSettings|This setting is applied on %{ancestor_group}. To share projects in this group with another group, ask the owner to override the setting or %{remove_ancestor_share_with_group_lock}."
msgstr ""

msgid "GroupSettings|This setting is applied on %{ancestor_group}. You can override the setting or %{remove_ancestor_share_with_group_lock}."
msgstr ""

msgid "GroupSettings|This setting will be applied to all subgroups unless overridden by a group owner. Groups that already have access to the project will continue to have access unless removed manually."
msgstr ""

msgid "GroupSettings|cannot be disabled when the parent group \"Share with group lock\" is enabled, except by the owner of the parent group"
msgstr ""

msgid "GroupSettings|remove the share with group lock from %{ancestor_group_name}"
msgstr ""

msgid "Groups"
msgstr ""

msgid "Groups can also be nested by creating %{subgroup_docs_link_start}subgroups%{subgroup_docs_link_end}."
msgstr ""

msgid "Groups with access to <strong>%{project_name}</strong>"
msgstr ""

msgid "GroupsDropdown|Frequently visited"
msgstr ""

msgid "GroupsDropdown|Groups you visit often will appear here"
msgstr ""

msgid "GroupsDropdown|Loading groups"
msgstr ""

msgid "GroupsDropdown|Search your groups"
msgstr ""

msgid "GroupsDropdown|Something went wrong on our end."
msgstr ""

msgid "GroupsDropdown|Sorry, no groups matched your search"
msgstr ""

msgid "GroupsDropdown|This feature requires browser localStorage support"
msgstr ""

msgid "GroupsEmptyState|A group is a collection of several projects."
msgstr ""

msgid "GroupsEmptyState|If you organize your projects under a group, it works like a folder."
msgstr ""

msgid "GroupsEmptyState|No groups found"
msgstr ""

msgid "GroupsEmptyState|You can manage your group member’s permissions and access to each project in the group."
msgstr ""

msgid "GroupsTree|Are you sure you want to leave the \"%{fullName}\" group?"
msgstr ""

msgid "GroupsTree|Create a project in this group."
msgstr ""

msgid "GroupsTree|Create a subgroup in this group."
msgstr ""

msgid "GroupsTree|Edit group"
msgstr ""

msgid "GroupsTree|Failed to leave the group. Please make sure you are not the only owner."
msgstr ""

msgid "GroupsTree|Leave this group"
msgstr ""

msgid "GroupsTree|Loading groups"
msgstr ""

msgid "GroupsTree|No groups matched your search"
msgstr ""

msgid "GroupsTree|No groups or projects matched your search"
msgstr ""

msgid "GroupsTree|Search by name"
msgstr ""

msgid "Have your users email"
msgstr ""

msgid "Header message"
msgstr ""

msgid "Health Check"
msgstr ""

msgid "Health information can be retrieved from the following endpoints. More information is available"
msgstr ""

msgid "HealthCheck|Access token is"
msgstr ""

msgid "HealthCheck|Healthy"
msgstr ""

msgid "HealthCheck|No Health Problems Detected"
msgstr ""

msgid "HealthCheck|Unhealthy"
msgstr ""

msgid "Help"
msgstr ""

msgid "Help page"
msgstr ""

msgid "Help page text and support page url."
msgstr ""

msgid "Here is the public SSH key that needs to be added to the remote server. For more information, please refer to the documentation."
msgstr ""

msgid "Hide file browser"
msgstr ""

msgid "Hide host keys manual input"
msgstr ""

msgid "Hide marketing-related entries from help"
msgstr ""

msgid "Hide payload"
msgstr ""

msgid "Hide value"
msgid_plural "Hide values"
msgstr[0] ""
msgstr[1] ""

msgid "Hide values"
msgstr ""

msgid "History"
msgstr ""

msgid "Housekeeping successfully started"
msgstr ""

msgid "Housekeeping, export, path, transfer, remove, archive."
msgstr ""

msgid "However, you are already a member of this %{member_source}. Sign in using a different account to accept the invitation."
msgstr ""

msgid "I accept the %{terms_link}"
msgstr ""

msgid "I accept the|Terms of Service and Privacy Policy"
msgstr ""

msgid "ID"
msgstr ""

msgid "IDE|Allow live previews of JavaScript projects in the Web IDE using CodeSandbox client side evaluation."
msgstr ""

msgid "IDE|Back"
msgstr ""

msgid "IDE|Client side evaluation"
msgstr ""

msgid "IDE|Commit"
msgstr ""

msgid "IDE|Edit"
msgstr ""

msgid "IDE|Get started with Live Preview"
msgstr ""

msgid "IDE|Go to project"
msgstr ""

msgid "IDE|Live Preview"
msgstr ""

msgid "IDE|Open in file view"
msgstr ""

msgid "IDE|Preview your web application using Web IDE client-side evaluation."
msgstr ""

msgid "IDE|Refresh preview"
msgstr ""

msgid "IDE|Review"
msgstr ""

msgid "IP Address"
msgstr ""

msgid "Identifier"
msgstr ""

msgid "Identities"
msgstr ""

msgid "Identity provider single sign on URL"
msgstr ""

msgid "If any job surpasses this timeout threshold, it will be marked as failed. Human readable time input language is accepted like \"1 hour\". Values without specification represent seconds."
msgstr ""

msgid "If checked, group owners can manage LDAP group links and LDAP member overrides"
msgstr ""

msgid "If disabled, a diverged local branch will not be automatically updated with commits from its remote counterpart, to prevent local data loss. If the default branch (%{default_branch}) has diverged and cannot be updated, mirroring will fail. Other diverged branches are silently ignored."
msgstr ""

msgid "If disabled, only admins will be able to set up mirrors in projects."
msgstr ""

msgid "If disabled, the access level will depend on the user's permissions in the project."
msgstr ""

msgid "If enabled"
msgstr ""

msgid "If enabled, access to projects will be validated on an external service using their classification label."
msgstr ""

msgid "If using GitHub, you’ll see pipeline statuses on GitHub for your commits and pull requests. %{more_info_link}"
msgstr ""

msgid "If your HTTP repository is not publicly accessible, add authentication information to the URL: <code>https://username:password@gitlab.company.com/group/project.git</code>."
msgstr ""

msgid "ImageDiffViewer|2-up"
msgstr ""

msgid "ImageDiffViewer|Onion skin"
msgstr ""

msgid "ImageDiffViewer|Swipe"
msgstr ""

msgid "Impersonation has been disabled"
msgstr ""

msgid "Import"
msgstr ""

msgid "Import CSV"
msgstr ""

msgid "Import Projects from Gitea"
msgstr ""

msgid "Import all compatible projects"
msgstr ""

msgid "Import all projects"
msgstr ""

msgid "Import all repositories"
msgstr ""

msgid "Import an exported GitLab project"
msgstr ""

msgid "Import in progress"
msgstr ""

msgid "Import issues"
msgstr ""

msgid "Import members"
msgstr ""

msgid "Import members from another project"
msgstr ""

msgid "Import multiple repositories by uploading a manifest file."
msgstr ""

msgid "Import project"
msgstr ""

msgid "Import project members"
msgstr ""

msgid "Import projects from Bitbucket"
msgstr ""

msgid "Import projects from Bitbucket Server"
msgstr ""

msgid "Import projects from FogBugz"
msgstr ""

msgid "Import projects from GitLab.com"
msgstr ""

msgid "Import projects from Google Code"
msgstr ""

msgid "Import repositories from Bitbucket Server"
msgstr ""

msgid "Import repositories from GitHub"
msgstr ""

msgid "Import repository"
msgstr ""

msgid "Import timed out. Import took longer than %{import_jobs_expiration} seconds"
msgstr ""

msgid "Import/Export illustration"
msgstr ""

msgid "ImportButtons|Connect repositories from"
msgstr ""

msgid "ImportProjects|Importing the project failed"
msgstr ""

msgid "ImportProjects|Requesting your %{provider} repositories failed"
msgstr ""

msgid "ImportProjects|Select the projects you want to import"
msgstr ""

msgid "ImportProjects|Updating the imported projects failed"
msgstr ""

msgid "Improve Issue boards with GitLab Enterprise Edition."
msgstr ""

msgid "Improve issues management with Issue weight and GitLab Enterprise Edition."
msgstr ""

msgid "Improve search with Advanced Global Search and GitLab Enterprise Edition."
msgstr ""

msgid "In order to enable instance-level analytics, please ask an admin to enable %{usage_ping_link_start}usage ping%{usage_ping_link_end}."
msgstr ""

msgid "In order to gather accurate feature usage data, it can take 1 to 2 weeks to see your index."
msgstr ""

msgid "In the next step, you'll be able to select the projects you want to import."
msgstr ""

msgid "Incidents"
msgstr ""

msgid "Include a Terms of Service agreement and Privacy Policy that all users must accept."
msgstr ""

msgid "Include author name in notification email body"
msgstr ""

msgid "Include merge request description"
msgstr ""

msgid "Include the username in the URL if required: <code>https://username@gitlab.company.com/group/project.git</code>."
msgstr ""

msgid "Includes LFS objects. It can be overridden per group, or per project. 0 for unlimited."
msgstr ""

msgid "Includes an MVC structure to help you get started."
msgstr ""

msgid "Includes an MVC structure, Gemfile, Rakefile, along with many others, to help you get started."
msgstr ""

msgid "Includes an MVC structure, mvnw and pom.xml to help you get started."
msgstr ""

msgid "Incompatible Project"
msgstr ""

msgid "Indicates whether this runner can pick jobs without tags"
msgstr ""

msgid "Inform users without uploaded SSH keys that they can't push over SSH until one is added"
msgstr ""

msgid "Inline"
msgstr ""

msgid "Input host keys manually"
msgstr ""

msgid "Input your repository URL"
msgstr ""

msgid "Insert a quote"
msgstr ""

msgid "Insert code"
msgstr ""

msgid "Insert suggestion"
msgstr ""

msgid "Insights"
msgstr ""

msgid "Install GitLab Runner"
msgstr ""

msgid "Install Runner on Kubernetes"
msgstr ""

msgid "Instance"
msgid_plural "Instances"
msgstr[0] ""
msgstr[1] ""

msgid "Instance Statistics"
msgstr ""

msgid "Instance Statistics visibility"
msgstr ""

msgid "Instance does not support multiple Kubernetes clusters"
msgstr ""

msgid "Integrations"
msgstr ""

msgid "Integrations Settings"
msgstr ""

msgid "Interested parties can even contribute by pushing commits if they want to."
msgstr ""

msgid "Internal"
msgstr ""

msgid "Internal - The group and any internal projects can be viewed by any logged in user."
msgstr ""

msgid "Internal - The project can be accessed by any logged in user."
msgstr ""

msgid "Internal users"
msgstr ""

msgid "Interval Pattern"
msgstr ""

msgid "Introducing Cycle Analytics"
msgstr ""

msgid "Introducing Your Conversational Development Index"
msgstr ""

msgid "Invalid input, please avoid emojis"
msgstr ""

msgid "Invalid pin code"
msgstr ""

msgid "Invitation"
msgstr ""

msgid "Invite"
msgstr ""

msgid "Invite group"
msgstr ""

msgid "Invite member"
msgstr ""

msgid "Invoke Count"
msgstr ""

msgid "Invoke Time"
msgstr ""

msgid "IssuableStatus|Closed (%{moved_link_start}moved%{moved_link_end})"
msgstr ""

msgid "Issue"
msgstr ""

msgid "Issue Boards"
msgstr ""

msgid "Issue board focus mode"
msgstr ""

msgid "Issue events"
msgstr ""

msgid "Issue settings"
msgstr ""

msgid "Issue template (optional)"
msgstr ""

msgid "IssueBoards|Board"
msgstr ""

msgid "IssueBoards|Boards"
msgstr ""

msgid "IssueBoards|Create new board"
msgstr ""

msgid "IssueBoards|Delete board"
msgstr ""

msgid "IssueBoards|No matching boards found"
msgstr ""

msgid "IssueBoards|Some of your boards are hidden, activate a license to see them again."
msgstr ""

msgid "IssueBoards|Switch board"
msgstr ""

msgid "Issues"
msgstr ""

msgid "Issues can be bugs, tasks or ideas to be discussed. Also, issues are searchable and filterable."
msgstr ""

msgid "Issues closed"
msgstr ""

msgid "Issues, merge requests, pushes, and comments."
msgstr ""

msgid "IssuesAnalytics|After you begin creating issues for your projects, we can start tracking and displaying metrics for them"
msgstr ""

msgid "IssuesAnalytics|Issues Created"
msgstr ""

msgid "IssuesAnalytics|Issues created per month"
msgstr ""

msgid "IssuesAnalytics|Last 12 months"
msgstr ""

msgid "IssuesAnalytics|Sorry, your filter produced no results"
msgstr ""

msgid "IssuesAnalytics|There are no issues for the projects in your group"
msgstr ""

msgid "IssuesAnalytics|To widen your search, change or remove filters in the filter bar above"
msgstr ""

msgid "It must have a header row and at least two columns: the first column is the issue title and the second column is the issue description. The separator is automatically detected."
msgstr ""

msgid "It's you"
msgstr ""

msgid "Jaeger URL"
msgstr ""

msgid "Jaeger tracing"
msgstr ""

msgid "Jan"
msgstr ""

msgid "January"
msgstr ""

msgid "Job"
msgstr ""

msgid "Job ID"
msgstr ""

msgid "Job has been erased"
msgstr ""

msgid "Job is stuck. Check runners."
msgstr ""

msgid "Job was retried"
msgstr ""

msgid "Jobs"
msgstr ""

msgid "Job|Browse"
msgstr ""

msgid "Job|Complete Raw"
msgstr ""

msgid "Job|Download"
msgstr ""

msgid "Job|Erase job log"
msgstr ""

msgid "Job|Job artifacts"
msgstr ""

msgid "Job|Job has been erased"
msgstr ""

msgid "Job|Job has been erased by"
msgstr ""

msgid "Job|Keep"
msgstr ""

msgid "Job|Scroll to bottom"
msgstr ""

msgid "Job|Scroll to top"
msgstr ""

msgid "Job|Show complete raw"
msgstr ""

msgid "Job|The artifacts were removed"
msgstr ""

msgid "Job|The artifacts will be removed"
msgstr ""

msgid "Job|This job is stuck because the project doesn't have any runners online assigned to it."
msgstr ""

msgid "Jul"
msgstr ""

msgid "July"
msgstr ""

msgid "Jun"
msgstr ""

msgid "June"
msgstr ""

msgid "Key (PEM)"
msgstr ""

msgid "Kubernetes"
msgstr ""

msgid "Kubernetes Cluster"
msgstr ""

msgid "Kubernetes Clusters"
msgstr ""

msgid "Kubernetes cluster creation time exceeds timeout; %{timeout}"
msgstr ""

msgid "Kubernetes cluster integration was not removed."
msgstr ""

msgid "Kubernetes cluster integration was successfully removed."
msgstr ""

msgid "Kubernetes cluster was successfully updated."
msgstr ""

msgid "Kubernetes configured"
msgstr ""

msgid "Kubernetes service integration has been deprecated. %{deprecated_message_content} your Kubernetes clusters using the new <a href=\"%{url}\"/>Kubernetes Clusters</a> page"
msgstr ""

msgid "LDAP settings"
msgstr ""

msgid "LFS"
msgstr ""

msgid "LFSStatus|Disabled"
msgstr ""

msgid "LFSStatus|Enabled"
msgstr ""

msgid "Label"
msgstr ""

msgid "Label actions dropdown"
msgstr ""

msgid "Label lists show all issues with the selected label."
msgstr ""

msgid "LabelSelect|%{firstLabelName} +%{remainingLabelCount} more"
msgstr ""

msgid "LabelSelect|%{labelsString}, and %{remainingLabelCount} more"
msgstr ""

msgid "LabelSelect|Labels"
msgstr ""

msgid "Labels"
msgstr ""

msgid "Labels can be applied to %{features}. Group labels are available for any project within the group."
msgstr ""

msgid "Labels can be applied to issues and merge requests to categorize them."
msgstr ""

msgid "Labels can be applied to issues and merge requests."
msgstr ""

msgid "Labels|<span>Promote label</span> %{labelTitle} <span>to Group Label?</span>"
msgstr ""

msgid "Labels|Promote Label"
msgstr ""

msgid "Labels|Promoting %{labelTitle} will make it available for all projects inside %{groupName}. Existing project labels with the same title will be merged. This action cannot be reversed."
msgstr ""

msgid "Language"
msgstr ""

msgid "Large File Storage"
msgstr ""

msgid "Last %d day"
msgid_plural "Last %d days"
msgstr[0] ""
msgstr[1] ""

msgid "Last Pipeline"
msgstr ""

msgid "Last activity"
msgstr ""

msgid "Last commit"
msgstr ""

msgid "Last contact"
msgstr ""

msgid "Last edited %{date}"
msgstr ""

msgid "Last edited by %{name}"
msgstr ""

msgid "Last reply by"
msgstr ""

msgid "Last seen"
msgstr ""

msgid "Last update"
msgstr ""

msgid "Last updated"
msgstr ""

msgid "LastPushEvent|You pushed to"
msgstr ""

msgid "LastPushEvent|at"
msgstr ""

msgid "Latest changes"
msgstr ""

msgid "Latest pipeline for this branch"
msgstr ""

msgid "Lead"
msgstr ""

msgid "Learn how to %{no_packages_link_start}publish and share your packages%{no_packages_link_end} with GitLab."
msgstr ""

msgid "Learn more"
msgstr ""

msgid "Learn more about %{issue_boards_url}, to keep track of issues in multiple lists, using labels, assignees, and milestones. If you’re missing something from issue boards, please create an issue on %{gitlab_issues_url}."
msgstr ""

msgid "Learn more about Auto DevOps"
msgstr ""

msgid "Learn more about Kubernetes"
msgstr ""

msgid "Learn more about Web Terminal"
msgstr ""

msgid "Learn more about approvals."
msgstr ""

msgid "Learn more about custom project templates"
msgstr ""

msgid "Learn more about group-level project templates"
msgstr ""

msgid "Learn more about incoming email addresses"
msgstr ""

msgid "Learn more about signing commits"
msgstr ""

msgid "Learn more in the"
msgstr ""

msgid "Learn more in the|pipeline schedules documentation"
msgstr ""

msgid "Leave"
msgstr ""

msgid "Leave group"
msgstr ""

msgid "Leave project"
msgstr ""

msgid "Leave the \"File type\" and \"Delivery method\" options on their default values."
msgstr ""

msgid "License"
msgstr ""

msgid "LicenseManagement|Add a license"
msgstr ""

msgid "LicenseManagement|Add licenses manually to approve or blacklist"
msgstr ""

msgid "LicenseManagement|Approve"
msgstr ""

msgid "LicenseManagement|Approve license"
msgstr ""

msgid "LicenseManagement|Approve license?"
msgstr ""

msgid "LicenseManagement|Approved"
msgstr ""

msgid "LicenseManagement|Blacklist"
msgstr ""

msgid "LicenseManagement|Blacklist license"
msgstr ""

msgid "LicenseManagement|Blacklist license?"
msgstr ""

msgid "LicenseManagement|Blacklisted"
msgstr ""

msgid "LicenseManagement|Cancel"
msgstr ""

msgid "LicenseManagement|License"
msgstr ""

msgid "LicenseManagement|License Management"
msgstr ""

msgid "LicenseManagement|License details"
msgstr ""

msgid "LicenseManagement|License name"
msgstr ""

msgid "LicenseManagement|Manage approved and blacklisted licenses for this project."
msgstr ""

msgid "LicenseManagement|Packages"
msgstr ""

msgid "LicenseManagement|Remove license"
msgstr ""

msgid "LicenseManagement|Remove license?"
msgstr ""

msgid "LicenseManagement|Submit"
msgstr ""

msgid "LicenseManagement|There are currently no approved or blacklisted licenses in this project."
msgstr ""

msgid "LicenseManagement|This license already exists in this project."
msgstr ""

msgid "LicenseManagement|URL"
msgstr ""

msgid "LicenseManagement|You are about to remove the license, %{name}, from this project."
msgstr ""

msgid "Licenses"
msgstr ""

msgid "Limited to showing %d event at most"
msgid_plural "Limited to showing %d events at most"
msgstr[0] ""
msgstr[1] ""

msgid "LinkedIn"
msgstr ""

msgid "List"
msgstr ""

msgid "List Your Gitea Repositories"
msgstr ""

msgid "List available repositories"
msgstr ""

msgid "List view"
msgstr ""

msgid "List your Bitbucket Server repositories"
msgstr ""

msgid "List your GitHub repositories"
msgstr ""

msgid "Live preview"
msgstr ""

msgid "Loading contribution stats for group members"
msgstr ""

msgid "Loading the GitLab IDE..."
msgstr ""

msgid "Loading..."
msgstr ""

msgid "Loading…"
msgstr ""

msgid "Localization"
msgstr ""

msgid "Lock"
msgstr ""

msgid "Lock %{issuableDisplayName}"
msgstr ""

msgid "Lock not found"
msgstr ""

msgid "Lock this %{issuableDisplayName}? Only <strong>project members</strong> will be able to comment."
msgstr ""

msgid "Lock to current projects"
msgstr ""

msgid "Locked"
msgstr ""

msgid "Locked Files"
msgstr ""

msgid "Locked to current projects"
msgstr ""

msgid "Locks give the ability to lock specific file or folder."
msgstr ""

msgid "Login with smartcard"
msgstr ""

msgid "Logs"
msgstr ""

msgid "MRApprovals|Approved by"
msgstr ""

msgid "MRApprovals|Approvers"
msgstr ""

msgid "MRApprovals|Pending approvals"
msgstr ""

msgid "MRDiff|Show changes only"
msgstr ""

msgid "MRDiff|Show full file"
msgstr ""

msgid "Make everyone on your team more productive regardless of their location. GitLab Geo creates read-only mirrors of your GitLab instance so you can reduce the time it takes to clone and fetch large repos."
msgstr ""

msgid "Make sure you're logged into the account that owns the projects you'd like to import."
msgstr ""

msgid "Manage Git repositories with fine-grained access controls that keep your code secure. Perform code reviews and enhance collaboration with merge requests. Each project can also have an issue tracker and a wiki."
msgstr ""

msgid "Manage Web IDE features"
msgstr ""

msgid "Manage access"
msgstr ""

msgid "Manage all notifications"
msgstr ""

msgid "Manage applications that can use GitLab as an OAuth provider, and applications that you've authorized to use your account."
msgstr ""

msgid "Manage applications that you've authorized to use your account."
msgstr ""

msgid "Manage group labels"
msgstr ""

msgid "Manage labels"
msgstr ""

msgid "Manage project labels"
msgstr ""

msgid "Manage two-factor authentication"
msgstr ""

msgid "Manage your group’s membership while adding another level of security with SAML."
msgstr ""

msgid "Manifest"
msgstr ""

msgid "Manifest file import"
msgstr ""

msgid "Manual job"
msgstr ""

msgid "Map a FogBugz account ID to a GitLab user"
msgstr ""

msgid "Map a Google Code user to a GitLab user"
msgstr ""

msgid "Map a Google Code user to a full email address"
msgstr ""

msgid "Map a Google Code user to a full name"
msgstr ""

msgid "Mar"
msgstr ""

msgid "March"
msgstr ""

msgid "Mark todo as done"
msgstr ""

msgid "Markdown"
msgstr ""

msgid "Markdown enabled"
msgstr ""

msgid "Maven Metadata"
msgstr ""

msgid "Max access level"
msgstr ""

msgid "Maximum artifacts size (MB)"
msgstr ""

msgid "Maximum attachment size (MB)"
msgstr ""

msgid "Maximum capacity"
msgstr ""

msgid "Maximum delay (Minutes)"
msgstr ""

msgid "Maximum job timeout"
msgstr ""

msgid "Maximum number of mirrors that can be synchronizing at the same time."
msgstr ""

msgid "Maximum push size (MB)"
msgstr ""

msgid "Maximum time between updates that a mirror can have when scheduled to synchronize."
msgstr ""

msgid "May"
msgstr ""

msgid "Median"
msgstr ""

msgid "Member lock"
msgstr ""

msgid "Member since %{date}"
msgstr ""

msgid "Members"
msgstr ""

msgid "Members can be added by project <i>Maintainers</i> or <i>Owners</i>"
msgstr ""

msgid "Members of <strong>%{project_name}</strong>"
msgstr ""

msgid "Members will be forwarded here when signing in to your group. Get this from your identity provider, where it can also be called \"SSO Service Location\", \"SAML Token Issuance Endpoint\", or \"SAML 2.0/W-Federation URL\"."
msgstr ""

msgid "Merge Request"
msgstr ""

msgid "Merge Requests"
msgstr ""

msgid "Merge Requests created"
msgstr ""

msgid "Merge commit message"
msgstr ""

msgid "Merge events"
msgstr ""

msgid "Merge immediately"
msgstr ""

msgid "Merge in progress"
msgstr ""

msgid "Merge pipelines will try to validate the post-merge result prior to merging"
msgstr ""

msgid "Merge request"
msgstr ""

msgid "Merge request approvals"
msgstr ""

msgid "Merge requests"
msgstr ""

msgid "Merge requests are a place to propose changes you've made to a project and discuss those changes with others"
msgstr ""

msgid "Merge when pipeline succeeds"
msgstr ""

msgid "MergeRequests|Add a reply"
msgstr ""

msgid "MergeRequests|An error occurred while saving the draft comment."
msgstr ""

msgid "MergeRequests|Discussion stays resolved"
msgstr ""

msgid "MergeRequests|Discussion stays unresolved"
msgstr ""

msgid "MergeRequests|Discussion will be resolved"
msgstr ""

msgid "MergeRequests|Discussion will be unresolved"
msgstr ""

msgid "MergeRequests|Jump to next unresolved discussion"
msgstr ""

msgid "MergeRequests|Reply..."
msgstr ""

msgid "MergeRequests|Resolve this discussion in a new issue"
msgstr ""

msgid "MergeRequests|Saving the comment failed"
msgstr ""

msgid "MergeRequests|Toggle comments for this file"
msgstr ""

msgid "MergeRequests|View file @ %{commitId}"
msgstr ""

msgid "MergeRequests|View replaced file @ %{commitId}"
msgstr ""

msgid "MergeRequests|commented on commit %{commitLink}"
msgstr ""

msgid "MergeRequests|started a discussion"
msgstr ""

msgid "MergeRequests|started a discussion on %{linkStart}an old version of the diff%{linkEnd}"
msgstr ""

msgid "MergeRequests|started a discussion on %{linkStart}the diff%{linkEnd}"
msgstr ""

msgid "MergeRequests|started a discussion on an outdated change in commit %{linkStart}%{commitId}%{linkEnd}"
msgstr ""

msgid "MergeRequests|started a discussion on commit %{linkStart}%{commitId}%{linkEnd}"
msgstr ""

msgid "MergeRequest| %{paragraphStart}changed the description %{descriptionChangedTimes} times %{timeDifferenceMinutes}%{paragraphEnd}"
msgstr ""

msgid "MergeRequest|Error loading full diff. Please try again."
msgstr ""

msgid "MergeRequest|Filter files"
msgstr ""

msgid "MergeRequest|No files found"
msgstr ""

msgid "Merged"
msgstr ""

msgid "Messages"
msgstr ""

msgid "Metrics"
msgstr ""

msgid "Metrics - Influx"
msgstr ""

msgid "Metrics - Prometheus"
msgstr ""

msgid "Metrics and profiling"
msgstr ""

msgid "Metrics for environment"
msgstr ""

msgid "Metrics|Check out the CI/CD documentation on deploying to an environment"
msgstr ""

msgid "Metrics|Create metric"
msgstr ""

msgid "Metrics|Delete metric"
msgstr ""

msgid "Metrics|Delete metric?"
msgstr ""

msgid "Metrics|Edit metric"
msgstr ""

msgid "Metrics|Environment"
msgstr ""

msgid "Metrics|For grouping similar metrics"
msgstr ""

msgid "Metrics|Label of the y-axis (usually the unit). The x-axis always represents time."
msgstr ""

msgid "Metrics|Learn about environments"
msgstr ""

msgid "Metrics|Legend label (optional)"
msgstr ""

msgid "Metrics|Must be a valid PromQL query."
msgstr ""

msgid "Metrics|New metric"
msgstr ""

msgid "Metrics|No deployed environments"
msgstr ""

msgid "Metrics|PromQL query is valid"
msgstr ""

msgid "Metrics|Prometheus Query Documentation"
msgstr ""

msgid "Metrics|There was an error fetching the environments data, please try again"
msgstr ""

msgid "Metrics|There was an error getting deployment information."
msgstr ""

msgid "Metrics|There was an error getting environments information."
msgstr ""

msgid "Metrics|There was an error trying to validate your query"
msgstr ""

msgid "Metrics|There was an error while retrieving metrics"
msgstr ""

msgid "Metrics|Unexpected deployment data response from prometheus endpoint"
msgstr ""

msgid "Metrics|Unexpected metrics data response from prometheus endpoint"
msgstr ""

msgid "Metrics|Unit label"
msgstr ""

msgid "Metrics|Used as a title for the chart"
msgstr ""

msgid "Metrics|Used if the query returns a single series. If it returns multiple series, their legend labels will be picked up from the response."
msgstr ""

msgid "Metrics|Y-axis label"
msgstr ""

msgid "Metrics|You're about to permanently delete this metric. This cannot be undone."
msgstr ""

msgid "Metrics|e.g. Throughput"
msgstr ""

msgid "Milestone"
msgstr ""

msgid "Milestone lists not available with your current license"
msgstr ""

msgid "Milestone lists show all issues from the selected milestone."
msgstr ""

msgid "Milestones"
msgstr ""

msgid "Milestones| You’re about to permanently delete the milestone %{milestoneTitle} and remove it from %{issuesWithCount} and %{mergeRequestsWithCount}. Once deleted, it cannot be undone or recovered."
msgstr ""

msgid "Milestones| You’re about to permanently delete the milestone %{milestoneTitle}. This milestone is not currently used in any issues or merge requests."
msgstr ""

msgid "Milestones|<p>%{milestonePromotion}</p> %{finalWarning}"
msgstr ""

msgid "Milestones|Delete milestone"
msgstr ""

msgid "Milestones|Delete milestone %{milestoneTitle}?"
msgstr ""

msgid "Milestones|Failed to delete milestone %{milestoneTitle}"
msgstr ""

msgid "Milestones|Milestone %{milestoneTitle} was not found"
msgstr ""

msgid "Milestones|Promote %{milestoneTitle} to group milestone?"
msgstr ""

msgid "Milestones|Promote Milestone"
msgstr ""

msgid "Milestones|Promoting %{milestone} will make it available for all projects inside %{groupName}. Existing project milestones with the same name will be merged. "
msgstr ""

msgid "Milestones|This action cannot be reversed."
msgstr ""

msgid "Minimum capacity to be available before we schedule more mirrors preemptively."
msgstr ""

msgid "Mirror a repository"
msgstr ""

msgid "Mirror direction"
msgstr ""

msgid "Mirror repository"
msgstr ""

msgid "Mirror user"
msgstr ""

msgid "Mirrored repositories"
msgstr ""

msgid "Mirroring repositories"
msgstr ""

msgid "MissingSSHKeyWarningLink|add an SSH key"
msgstr ""

msgid "Modal|Cancel"
msgstr ""

msgid "Modal|Close"
msgstr ""

msgid "Modify commit message"
msgstr ""

msgid "Modify commit messages"
msgstr ""

msgid "Modify merge commit"
msgstr ""

msgid "Monday"
msgstr ""

msgid "Monitor your errors by integrating with Sentry"
msgstr ""

msgid "Monitoring"
msgstr ""

msgid "Months"
msgstr ""

msgid "More"
msgstr ""

msgid "More actions"
msgstr ""

msgid "More info"
msgstr ""

msgid "More information"
msgstr ""

msgid "More information is available|here"
msgstr ""

msgid "More than %{number_commits_distance} commits different with %{default_branch}"
msgstr ""

msgid "Most stars"
msgstr ""

msgid "Move"
msgstr ""

msgid "Move issue"
msgstr ""

msgid "Multiple issue boards"
msgstr ""

msgid "Name"
msgstr ""

msgid "Name new label"
msgstr ""

msgid "Name your individual key via a title"
msgstr ""

msgid "Name:"
msgstr ""

msgid "Naming, tags, avatar"
msgstr ""

msgid "Naming, visibility"
msgstr ""

msgid "Nav|Help"
msgstr ""

msgid "Nav|Home"
msgstr ""

msgid "Nav|Sign In / Register"
msgstr ""

msgid "Nav|Sign out and sign in with a different account"
msgstr ""

msgid "Need help?"
msgstr ""

msgid "Network"
msgstr ""

msgid "Never"
msgstr ""

msgid "New"
msgstr ""

msgid "New Application"
msgstr ""

msgid "New Environment"
msgstr ""

msgid "New Group"
msgstr ""

msgid "New Identity"
msgstr ""

msgid "New Issue"
msgid_plural "New Issues"
msgstr[0] ""
msgstr[1] ""

msgid "New Label"
msgstr ""

msgid "New Milestone"
msgstr ""

msgid "New Pages Domain"
msgstr ""

msgid "New Password"
msgstr ""

msgid "New Pipeline Schedule"
msgstr ""

msgid "New Snippet"
msgstr ""

msgid "New branch"
msgstr ""

msgid "New branch unavailable"
msgstr ""

msgid "New deploy key"
msgstr ""

msgid "New directory"
msgstr ""

msgid "New environment"
msgstr ""

msgid "New epic"
msgstr ""

msgid "New file"
msgstr ""

msgid "New group"
msgstr ""

msgid "New identity"
msgstr ""

msgid "New issue"
msgstr ""

msgid "New label"
msgstr ""

msgid "New merge request"
msgstr ""

msgid "New milestone"
msgstr ""

msgid "New pipelines will cancel older, pending pipelines on the same branch"
msgstr ""

msgid "New project"
msgstr ""

msgid "New schedule"
msgstr ""

msgid "New snippet"
msgstr ""

msgid "New subgroup"
msgstr ""

msgid "New tag"
msgstr ""

msgid "New users set to external"
msgstr ""

msgid "New..."
msgstr ""

msgid "Newly registered users will by default be external"
msgstr ""

msgid "No"
msgstr ""

msgid "No %{providerTitle} repositories available to import"
msgstr ""

msgid "No Label"
msgstr ""

msgid "No Tag"
msgstr ""

msgid "No activities found"
msgstr ""

msgid "No assignee"
msgstr ""

msgid "No branches found"
msgstr ""

msgid "No changes"
msgstr ""

msgid "No changes between %{ref_start}%{source_branch}%{ref_end} and %{ref_start}%{target_branch}%{ref_end}"
msgstr ""

msgid "No connection could be made to a Gitaly Server, please check your logs!"
msgstr ""

msgid "No container images stored for this project. Add one by following the instructions above."
msgstr ""

msgid "No contributions were found"
msgstr ""

msgid "No credit card required."
msgstr ""

msgid "No designs found."
msgstr ""

msgid "No details available"
msgstr ""

msgid "No due date"
msgstr ""

msgid "No errors to display."
msgstr ""

msgid "No estimate or time spent"
msgstr ""

msgid "No file chosen"
msgstr ""

msgid "No file selected"
msgstr ""

msgid "No files found."
msgstr ""

msgid "No issues for the selected time period."
msgstr ""

msgid "No labels with such name or description"
msgstr ""

msgid "No license. All rights reserved"
msgstr ""

msgid "No matching results"
msgstr ""

msgid "No merge requests for the selected time period."
msgstr ""

msgid "No merge requests found"
msgstr ""

msgid "No messages were logged"
msgstr ""

msgid "No milestones to show"
msgstr ""

msgid "No other labels with such name or description"
msgstr ""

msgid "No preview for this file type"
msgstr ""

msgid "No prioritised labels with such name or description"
msgstr ""

msgid "No public groups"
msgstr ""

msgid "No pushes for the selected time period."
msgstr ""

msgid "No repository"
msgstr ""

msgid "No runners found"
msgstr ""

msgid "No schedules"
msgstr ""

msgid "No start date"
msgstr ""

msgid "No, directly import the existing email addresses and usernames."
msgstr ""

msgid "Nodes"
msgstr ""

msgid "None"
msgstr ""

msgid "Not allowed to merge"
msgstr ""

msgid "Not available"
msgstr ""

msgid "Not available for private projects"
msgstr ""

msgid "Not available for protected branches"
msgstr ""

msgid "Not confidential"
msgstr ""

msgid "Not enough data"
msgstr ""

msgid "Not now"
msgstr ""

msgid "Not started"
msgstr ""

msgid "Note that this invitation was sent to %{mail_to_invite_email}, but you are signed in as %{link_to_current_user} with email %{mail_to_current_user}."
msgstr ""

msgid "Note: As an administrator you may like to configure %{github_integration_link}, which will allow login via GitHub and allow connecting repositories without generating a Personal Access Token."
msgstr ""

msgid "Note: As an administrator you may like to configure %{github_integration_link}, which will allow login via GitHub and allow importing repositories without generating a Personal Access Token."
msgstr ""

msgid "Note: Consider asking your GitLab administrator to configure %{github_integration_link}, which will allow login via GitHub and allow connecting repositories without generating a Personal Access Token."
msgstr ""

msgid "Note: Consider asking your GitLab administrator to configure %{github_integration_link}, which will allow login via GitHub and allow importing repositories without generating a Personal Access Token."
msgstr ""

msgid "Notes|Are you sure you want to cancel creating this comment?"
msgstr ""

msgid "Notes|Collapse replies"
msgstr ""

msgid "Notes|Show all activity"
msgstr ""

msgid "Notes|Show comments only"
msgstr ""

msgid "Notes|Show history only"
msgstr ""

msgid "Notification events"
msgstr ""

msgid "Notification setting"
msgstr ""

msgid "Notification setting - %{notification_title}"
msgstr ""

msgid "NotificationEvent|Close issue"
msgstr ""

msgid "NotificationEvent|Close merge request"
msgstr ""

msgid "NotificationEvent|Failed pipeline"
msgstr ""

msgid "NotificationEvent|Merge merge request"
msgstr ""

msgid "NotificationEvent|New epic"
msgstr ""

msgid "NotificationEvent|New issue"
msgstr ""

msgid "NotificationEvent|New merge request"
msgstr ""

msgid "NotificationEvent|New note"
msgstr ""

msgid "NotificationEvent|Reassign issue"
msgstr ""

msgid "NotificationEvent|Reassign merge request"
msgstr ""

msgid "NotificationEvent|Reopen issue"
msgstr ""

msgid "NotificationEvent|Successful pipeline"
msgstr ""

msgid "NotificationLevel|Custom"
msgstr ""

msgid "NotificationLevel|Disabled"
msgstr ""

msgid "NotificationLevel|Global"
msgstr ""

msgid "NotificationLevel|On mention"
msgstr ""

msgid "NotificationLevel|Participate"
msgstr ""

msgid "NotificationLevel|Watch"
msgstr ""

msgid "Notifications"
msgstr ""

msgid "Notifications off"
msgstr ""

msgid "Notifications on"
msgstr ""

msgid "Nov"
msgstr ""

msgid "November"
msgstr ""

msgid "OK"
msgstr ""

msgid "Oct"
msgstr ""

msgid "October"
msgstr ""

msgid "OfSearchInADropdown|Filter"
msgstr ""

msgid "Once imported, repositories can be mirrored over SSH. Read more %{ssh_link}"
msgstr ""

msgid "One more item"
msgid_plural "%d more items"
msgstr[0] ""
msgstr[1] ""

msgid "One or more of your Bitbucket projects cannot be imported into GitLab directly because they use Subversion or Mercurial for version control, rather than Git."
msgstr ""

msgid "One or more of your Google Code projects cannot be imported into GitLab directly because they use Subversion or Mercurial for version control, rather than Git."
msgstr ""

msgid "Only admins"
msgstr ""

msgid "Only mirror protected branches"
msgstr ""

msgid "Only policy:"
msgstr ""

msgid "Only proceed if you trust %{idp_url} to control your GitLab account sign in."
msgstr ""

msgid "Only project members can comment."
msgstr ""

msgid "Only project members will be imported. Group members will be skipped."
msgstr ""

msgid "Oops, are you sure?"
msgstr ""

msgid "Open"
msgstr ""

msgid "Open Documentation"
msgstr ""

msgid "Open comment type dropdown"
msgstr ""

msgid "Open errors"
msgstr ""

msgid "Open in Xcode"
msgstr ""

msgid "Open projects"
msgstr ""

msgid "Open sidebar"
msgstr ""

msgid "Open source software to collaborate on code"
msgstr ""

msgid "Opened"
msgstr ""

msgid "Opened MR"
msgstr ""

msgid "Opened issues"
msgstr ""

msgid "OpenedNDaysAgo|Opened"
msgstr ""

msgid "Opens in a new window"
msgstr ""

msgid "Operations"
msgstr ""

msgid "Operations Dashboard"
msgstr ""

msgid "Operations Settings"
msgstr ""

msgid "OperationsDashboard|Add a project to the dashboard"
msgstr ""

msgid "OperationsDashboard|The operations dashboard provides a summary of each project's operational health, including pipeline and alert statuses."
msgstr ""

msgid "OperationsDashboard|Unable to add %{invalidProjects}. The Operations Dashboard is available for public projects, and private projects in groups with a Gold plan."
msgstr ""

msgid "Optional"
msgstr ""

msgid "Optionally, you can %{link_to_customize} how FogBugz email addresses and usernames are imported into GitLab."
msgstr ""

msgid "Optionally, you can %{link_to_customize} how Google Code email addresses and usernames are imported into GitLab."
msgstr ""

msgid "Options"
msgstr ""

msgid "Or you can choose one of the suggested colors below"
msgstr ""

msgid "Other Labels"
msgstr ""

msgid "Other information"
msgstr ""

msgid "Outbound requests"
msgstr ""

msgid "Overview"
msgstr ""

msgid "Overwrite diverged branches"
msgstr ""

msgid "Owner"
msgstr ""

msgid "Package information"
msgstr ""

msgid "Package was removed"
msgstr ""

msgid "Packages"
msgstr ""

msgid "Pages"
msgstr ""

msgid "Pages Domain"
msgstr ""

msgid "Pages Domains"
msgstr ""

msgid "Pagination|Last »"
msgstr ""

msgid "Pagination|Next"
msgstr ""

msgid "Pagination|Prev"
msgstr ""

msgid "Pagination|« First"
msgstr ""

msgid "Parameter"
msgstr ""

msgid "Part of merge request changes"
msgstr ""

msgid "Password"
msgstr ""

msgid "Past due"
msgstr ""

msgid "Paste a machine public key here. Read more about how to generate it %{link_start}here%{link_end}"
msgstr ""

msgid "Paste epic link"
msgstr ""

msgid "Paste issue link"
msgstr ""

msgid "Paste your public SSH key, which is usually contained in the file '~/.ssh/id_rsa.pub' and begins with 'ssh-rsa'. Don't use your private SSH key."
msgstr ""

msgid "Path, transfer, remove"
msgstr ""

msgid "Path:"
msgstr ""

msgid "Pause"
msgstr ""

msgid "Paused Runners don't accept new jobs"
msgstr ""

msgid "Pending"
msgstr ""

msgid "People without permission will never get a notification and won't be able to comment."
msgstr ""

msgid "Perform advanced options such as changing path, transferring, or removing the group."
msgstr ""

msgid "Performance optimization"
msgstr ""

msgid "Permissions"
msgstr ""

msgid "Permissions, LFS, 2FA"
msgstr ""

msgid "Personal Access Token"
msgstr ""

msgid "Personal project creation is not allowed. Please contact your administrator with questions"
msgstr ""

msgid "Pick a name"
msgstr ""

msgid "Pipeline"
msgstr ""

msgid "Pipeline Schedule"
msgstr ""

msgid "Pipeline Schedules"
msgstr ""

msgid "Pipeline minutes quota"
msgstr ""

msgid "Pipeline quota"
msgstr ""

msgid "Pipeline triggers"
msgstr ""

msgid "PipelineCharts|Failed:"
msgstr ""

msgid "PipelineCharts|Overall statistics"
msgstr ""

msgid "PipelineCharts|Success ratio:"
msgstr ""

msgid "PipelineCharts|Successful:"
msgstr ""

msgid "PipelineCharts|Total:"
msgstr ""

msgid "PipelineSchedules|Activated"
msgstr ""

msgid "PipelineSchedules|Active"
msgstr ""

msgid "PipelineSchedules|All"
msgstr ""

msgid "PipelineSchedules|Inactive"
msgstr ""

msgid "PipelineSchedules|Next Run"
msgstr ""

msgid "PipelineSchedules|None"
msgstr ""

msgid "PipelineSchedules|Provide a short description for this pipeline"
msgstr ""

msgid "PipelineSchedules|Take ownership"
msgstr ""

msgid "PipelineSchedules|Target"
msgstr ""

msgid "PipelineSchedules|Variables"
msgstr ""

msgid "PipelineSheduleIntervalPattern|Custom"
msgstr ""

msgid "PipelineStatusTooltip|Commit: %{ci_status}"
msgstr ""

msgid "PipelineStatusTooltip|Pipeline: %{ci_status}"
msgstr ""

msgid "Pipelines"
msgstr ""

msgid "Pipelines charts"
msgstr ""

msgid "Pipelines for last month"
msgstr ""

msgid "Pipelines for last week"
msgstr ""

msgid "Pipelines for last year"
msgstr ""

msgid "Pipelines need to be configured to enable this feature."
msgstr ""

msgid "Pipelines|Build with confidence"
msgstr ""

msgid "Pipelines|CI Lint"
msgstr ""

msgid "Pipelines|Clear Runner Caches"
msgstr ""

msgid "Pipelines|Continuous Integration can help catch bugs by running your tests automatically, while Continuous Deployment can help you deliver code to your product environment."
msgstr ""

msgid "Pipelines|Get started with Pipelines"
msgstr ""

msgid "Pipelines|Loading Pipelines"
msgstr ""

msgid "Pipelines|Project cache successfully reset."
msgstr ""

msgid "Pipelines|Run Pipeline"
msgstr ""

msgid "Pipelines|Something went wrong while cleaning runners cache."
msgstr ""

msgid "Pipelines|There are currently no %{scope} pipelines."
msgstr ""

msgid "Pipelines|There are currently no pipelines."
msgstr ""

msgid "Pipelines|There was an error fetching the pipelines. Try again in a few moments or contact your support team."
msgstr ""

msgid "Pipelines|This project is not currently set up to run pipelines."
msgstr ""

msgid "Pipeline|Commit"
msgstr ""

msgid "Pipeline|Create for"
msgstr ""

msgid "Pipeline|Create pipeline"
msgstr ""

msgid "Pipeline|Duration"
msgstr ""

msgid "Pipeline|Existing branch name or tag"
msgstr ""

msgid "Pipeline|Pipeline"
msgstr ""

msgid "Pipeline|Run Pipeline"
msgstr ""

msgid "Pipeline|Search branches"
msgstr ""

msgid "Pipeline|Specify variable values to be used in this run. The values specified in %{settings_link} will be used by default."
msgstr ""

msgid "Pipeline|Stages"
msgstr ""

msgid "Pipeline|Status"
msgstr ""

msgid "Pipeline|Stop pipeline"
msgstr ""

msgid "Pipeline|Stop pipeline #%{pipelineId}?"
msgstr ""

msgid "Pipeline|Variables"
msgstr ""

msgid "Pipeline|You’re about to stop pipeline %{pipelineId}."
msgstr ""

msgid "Pipeline|all"
msgstr ""

msgid "Pipeline|success"
msgstr ""

msgid "Pipeline|with stage"
msgstr ""

msgid "Pipeline|with stages"
msgstr ""

msgid "Plain diff"
msgstr ""

msgid "PlantUML"
msgstr ""

msgid "Play"
msgstr ""

msgid "Please %{link_to_register} or %{link_to_sign_in} to comment"
msgstr ""

msgid "Please accept the Terms of Service before continuing."
msgstr ""

msgid "Please choose a group URL with no special characters."
msgstr ""

msgid "Please convert them to %{link_to_git}, and go through the %{link_to_import_flow} again."
msgstr ""

msgid "Please convert them to Git on Google Code, and go through the %{link_to_import_flow} again."
msgstr ""

msgid "Please create a username with only alphanumeric characters."
msgstr ""

msgid "Please enable and migrate to hashed storage to avoid security issues and ensure data integrity. %{migrate_link}"
msgstr ""

msgid "Please enter a non-negative number"
msgstr ""

msgid "Please enter a number greater than %{number} (from the project settings)"
msgstr ""

msgid "Please enter a valid number"
msgstr ""

msgid "Please fill in a descriptive name for your group."
msgstr ""

msgid "Please migrate all existing projects to hashed storage to avoid security issues and ensure data integrity. %{migrate_link}"
msgstr ""

msgid "Please note that this application is not provided by GitLab and you should verify its authenticity before allowing access."
msgstr ""

msgid "Please provide a name"
msgstr ""

msgid "Please select and add a member"
msgstr ""

msgid "Please select at least one filter to see results"
msgstr ""

msgid "Please set a new password before proceeding."
msgstr ""

msgid "Please solve the reCAPTCHA"
msgstr ""

msgid "Please try again"
msgstr ""

msgid "Please upgrade PostgreSQL to version 9.6 or greater. The status of the replication cannot be determined reliably with the current version."
msgstr ""

msgid "Please use this form to report users to GitLab who create spam issues, comments or behave inappropriately."
msgstr ""

msgid "Please wait while we connect to your repository. Refresh at will."
msgstr ""

msgid "Please wait while we import the repository for you. Refresh at will."
msgstr ""

msgid "Preferences"
msgstr ""

msgid "Preferences|Navigation theme"
msgstr ""

msgid "Preferences|This feature is experimental and translations are not complete yet"
msgstr ""

msgid "Press Enter or click to search"
msgstr ""

msgid "Prevent adding new members to project membership within this group"
msgstr ""

msgid "Preview"
msgstr ""

msgid "Preview payload"
msgstr ""

msgid "Primary"
msgstr ""

msgid "Prioritize"
msgstr ""

msgid "Prioritize label"
msgstr ""

msgid "Prioritized Labels"
msgstr ""

msgid "Prioritized label"
msgstr ""

msgid "Private"
msgstr ""

msgid "Private - Project access must be granted explicitly to each user."
msgstr ""

msgid "Private - The group and its projects can only be viewed by members."
msgstr ""

msgid "Private projects can be created in your personal namespace with:"
msgstr ""

msgid "Profile"
msgstr ""

msgid "Profile Settings"
msgstr ""

msgid "Profiles| You are about to permanently delete %{yourAccount}, and all of the issues, merge requests, and groups linked to your account. Once you confirm %{deleteAccount}, it cannot be undone or recovered."
msgstr ""

msgid "Profiles| You are going to change the username %{currentUsernameBold} to %{newUsernameBold}. Profile and projects will be redirected to the %{newUsername} namespace but this redirect will expire once the %{currentUsername} namespace is registered by another user or group. Please update your Git repository remotes as soon as possible."
msgstr ""

msgid "Profiles|@username"
msgstr ""

msgid "Profiles|Account scheduled for removal."
msgstr ""

msgid "Profiles|Activate signin with one of the following services"
msgstr ""

msgid "Profiles|Active"
msgstr ""

msgid "Profiles|Add key"
msgstr ""

msgid "Profiles|Add status emoji"
msgstr ""

msgid "Profiles|Avatar cropper"
msgstr ""

msgid "Profiles|Avatar will be removed. Are you sure?"
msgstr ""

msgid "Profiles|Change username"
msgstr ""

msgid "Profiles|Changing your username can have unintended side effects."
msgstr ""

msgid "Profiles|Choose file..."
msgstr ""

msgid "Profiles|Choose to show contributions of private projects on your public profile without any project, repository or organization information"
msgstr ""

msgid "Profiles|City, country"
msgstr ""

msgid "Profiles|Clear status"
msgstr ""

msgid "Profiles|Click on icon to activate signin with one of the following services"
msgstr ""

msgid "Profiles|Connect"
msgstr ""

msgid "Profiles|Connected Accounts"
msgstr ""

msgid "Profiles|Current path: %{path}"
msgstr ""

msgid "Profiles|Current status"
msgstr ""

msgid "Profiles|Delete Account"
msgstr ""

msgid "Profiles|Delete account"
msgstr ""

msgid "Profiles|Delete your account?"
msgstr ""

msgid "Profiles|Deleting an account has the following effects:"
msgstr ""

msgid "Profiles|Disconnect"
msgstr ""

msgid "Profiles|Do not show on profile"
msgstr ""

msgid "Profiles|Don't display activity-related personal information on your profiles"
msgstr ""

msgid "Profiles|Edit Profile"
msgstr ""

msgid "Profiles|Enter your name, so people you know can recognize you"
msgstr ""

msgid "Profiles|Increase your account's security by enabling Two-Factor Authentication (2FA)"
msgstr ""

msgid "Profiles|Invalid password"
msgstr ""

msgid "Profiles|Invalid username"
msgstr ""

msgid "Profiles|Learn more"
msgstr ""

msgid "Profiles|Made a private contribution"
msgstr ""

msgid "Profiles|Main settings"
msgstr ""

msgid "Profiles|No file chosen"
msgstr ""

msgid "Profiles|Path"
msgstr ""

msgid "Profiles|Position and size your new avatar"
msgstr ""

msgid "Profiles|Private contributions"
msgstr ""

msgid "Profiles|Public Avatar"
msgstr ""

msgid "Profiles|Remove avatar"
msgstr ""

msgid "Profiles|Set new profile picture"
msgstr ""

msgid "Profiles|Social sign-in"
msgstr ""

msgid "Profiles|Some options are unavailable for LDAP accounts"
msgstr ""

msgid "Profiles|Tell us about yourself in fewer than 250 characters"
msgstr ""

msgid "Profiles|The maximum file size allowed is 200KB."
msgstr ""

msgid "Profiles|This doesn't look like a public SSH key, are you sure you want to add it?"
msgstr ""

msgid "Profiles|This email will be displayed on your public profile"
msgstr ""

msgid "Profiles|This email will be used for web based operations, such as edits and merges. %{commit_email_link_start}Learn more%{commit_email_link_end}"
msgstr ""

msgid "Profiles|This emoji and message will appear on your profile and throughout the interface."
msgstr ""

msgid "Profiles|This information will appear on your profile"
msgstr ""

msgid "Profiles|Two-Factor Authentication"
msgstr ""

msgid "Profiles|Type your %{confirmationValue} to confirm:"
msgstr ""

msgid "Profiles|Typically starts with \"ssh-rsa …\""
msgstr ""

msgid "Profiles|Update profile settings"
msgstr ""

msgid "Profiles|Update username"
msgstr ""

msgid "Profiles|Upload new avatar"
msgstr ""

msgid "Profiles|Use a private email - %{email}"
msgstr ""

msgid "Profiles|Username change failed - %{message}"
msgstr ""

msgid "Profiles|Username successfully changed"
msgstr ""

msgid "Profiles|Using emojis in names seems fun, but please try to set a status message instead"
msgstr ""

msgid "Profiles|What's your status?"
msgstr ""

msgid "Profiles|Who you represent or work for"
msgstr ""

msgid "Profiles|You can change your avatar here"
msgstr ""

msgid "Profiles|You can change your avatar here or remove the current avatar to revert to %{gravatar_link}"
msgstr ""

msgid "Profiles|You can upload your avatar here"
msgstr ""

msgid "Profiles|You can upload your avatar here or change it at %{gravatar_link}"
msgstr ""

msgid "Profiles|You don't have access to delete this user."
msgstr ""

msgid "Profiles|You must transfer ownership or delete these groups before you can delete your account."
msgstr ""

msgid "Profiles|Your LinkedIn profile name from linkedin.com/in/profilename"
msgstr ""

msgid "Profiles|Your account is currently an owner in these groups:"
msgstr ""

msgid "Profiles|Your email address was automatically set based on your %{provider_label} account"
msgstr ""

msgid "Profiles|Your location was automatically set based on your %{provider_label} account"
msgstr ""

msgid "Profiles|Your name was automatically set based on your %{provider_label} account, so people you know can recognize you"
msgstr ""

msgid "Profiles|Your status"
msgstr ""

msgid "Profiles|e.g. My MacBook key"
msgstr ""

msgid "Profiles|username"
msgstr ""

msgid "Profiles|website.com"
msgstr ""

msgid "Profiles|your account"
msgstr ""

msgid "Profiling - Performance bar"
msgstr ""

msgid "Programming languages used in this repository"
msgstr ""

msgid "Progress"
msgstr ""

msgid "Project"
msgstr ""

msgid "Project \"%{name}\" is no longer available. Select another project to continue."
msgstr ""

msgid "Project '%{project_name}' is in the process of being deleted."
msgstr ""

msgid "Project '%{project_name}' queued for deletion."
msgstr ""

msgid "Project '%{project_name}' was successfully created."
msgstr ""

msgid "Project '%{project_name}' was successfully updated."
msgstr ""

msgid "Project Badges"
msgstr ""

msgid "Project URL"
msgstr ""

msgid "Project access must be granted explicitly to each user."
msgstr ""

msgid "Project avatar"
msgstr ""

msgid "Project avatar in repository: %{link}"
msgstr ""

msgid "Project details"
msgstr ""

msgid "Project export could not be deleted."
msgstr ""

msgid "Project export enabled"
msgstr ""

msgid "Project export has been deleted."
msgstr ""

msgid "Project export link has expired. Please generate a new export from your project settings."
msgstr ""

msgid "Project export started. A download link will be sent by email."
msgstr ""

msgid "Project has too many %{label_for_message} to search"
msgstr ""

msgid "Project members"
msgstr ""

msgid "Project name"
msgstr ""

msgid "Project slug"
msgstr ""

msgid "Project:"
msgstr ""

msgid "ProjectActivityRSS|Subscribe"
msgstr ""

msgid "ProjectCreationLevel|Allowed to create projects"
msgstr ""

msgid "ProjectCreationLevel|Default project creation protection"
msgstr ""

msgid "ProjectCreationLevel|Developers + Maintainers"
msgstr ""

msgid "ProjectCreationLevel|Maintainers"
msgstr ""

msgid "ProjectCreationLevel|No one"
msgstr ""

msgid "ProjectFileTree|Name"
msgstr ""

msgid "ProjectLastActivity|Never"
msgstr ""

msgid "ProjectLifecycle|Stage"
msgstr ""

msgid "ProjectOverview|Fork"
msgstr ""

msgid "ProjectOverview|Forks"
msgstr ""

msgid "ProjectOverview|Go to your fork"
msgstr ""

msgid "ProjectOverview|Star"
msgstr ""

msgid "ProjectOverview|Unstar"
msgstr ""

msgid "ProjectOverview|You have reached your project limit"
msgstr ""

msgid "ProjectOverview|You must sign in to star a project"
msgstr ""

msgid "ProjectPage|Project ID: %{project_id}"
msgstr ""

msgid "ProjectSettings|Badges"
msgstr ""

msgid "ProjectSettings|Contact an admin to change this setting."
msgstr ""

msgid "ProjectSettings|Customize your project badges."
msgstr ""

msgid "ProjectSettings|Failed to protect the tag"
msgstr ""

msgid "ProjectSettings|Failed to update tag!"
msgstr ""

msgid "ProjectSettings|Learn more about badges."
msgstr ""

msgid "ProjectSettings|Only signed commits can be pushed to this repository."
msgstr ""

msgid "ProjectSettings|This setting is applied on the server level and can be overridden by an admin."
msgstr ""

msgid "ProjectSettings|This setting is applied on the server level but has been overridden for this project."
msgstr ""

msgid "ProjectSettings|This setting will be applied to all projects unless overridden by an admin."
msgstr ""

msgid "ProjectSettings|Users can only push commits to this repository that were committed with one of their own verified emails."
msgstr ""

msgid "Projects"
msgstr ""

msgid "Projects Successfully Retrieved"
msgstr ""

msgid "Projects shared with %{group_name}"
msgstr ""

msgid "Projects that belong to a group are prefixed with the group namespace. Existing projects may be moved into a group."
msgstr ""

msgid "Projects with write access"
msgstr ""

msgid "ProjectsDropdown|Frequently visited"
msgstr ""

msgid "ProjectsDropdown|Loading projects"
msgstr ""

msgid "ProjectsDropdown|Projects you visit often will appear here"
msgstr ""

msgid "ProjectsDropdown|Search your projects"
msgstr ""

msgid "ProjectsDropdown|Something went wrong on our end."
msgstr ""

msgid "ProjectsDropdown|Sorry, no projects matched your search"
msgstr ""

msgid "ProjectsDropdown|This feature requires browser localStorage support"
msgstr ""

msgid "PrometheusAlerts|Add alert"
msgstr ""

msgid "PrometheusAlerts|Alert set"
msgstr ""

msgid "PrometheusAlerts|Edit alert"
msgstr ""

msgid "PrometheusAlerts|Error creating alert"
msgstr ""

msgid "PrometheusAlerts|Error deleting alert"
msgstr ""

msgid "PrometheusAlerts|Error fetching alert"
msgstr ""

msgid "PrometheusAlerts|Error saving alert"
msgstr ""

msgid "PrometheusAlerts|No alert set"
msgstr ""

msgid "PrometheusAlerts|Operator"
msgstr ""

msgid "PrometheusAlerts|Threshold"
msgstr ""

msgid "PrometheusService|%{exporters} with %{metrics} were found"
msgstr ""

msgid "PrometheusService|<p class=\"text-tertiary\">No <a href=\"%{docsUrl}\">common metrics</a> were found</p>"
msgstr ""

msgid "PrometheusService|Active"
msgstr ""

msgid "PrometheusService|Auto configuration"
msgstr ""

msgid "PrometheusService|Automatically deploy and configure Prometheus on your clusters to monitor your project’s environments"
msgstr ""

msgid "PrometheusService|Common metrics"
msgstr ""

msgid "PrometheusService|Common metrics are automatically monitored based on a library of metrics from popular exporters."
msgstr ""

msgid "PrometheusService|Custom metrics"
msgstr ""

msgid "PrometheusService|Enable Prometheus to define custom metrics, using either option above"
msgstr ""

msgid "PrometheusService|Finding and configuring metrics..."
msgstr ""

msgid "PrometheusService|Finding custom metrics..."
msgstr ""

msgid "PrometheusService|Install Prometheus on clusters"
msgstr ""

msgid "PrometheusService|Manage clusters"
msgstr ""

msgid "PrometheusService|Manual configuration"
msgstr ""

msgid "PrometheusService|Metrics"
msgstr ""

msgid "PrometheusService|Missing environment variable"
msgstr ""

msgid "PrometheusService|More information"
msgstr ""

msgid "PrometheusService|New metric"
msgstr ""

msgid "PrometheusService|Prometheus API Base URL, like http://prometheus.example.com/"
msgstr ""

msgid "PrometheusService|Prometheus is being automatically managed on your clusters"
msgstr ""

msgid "PrometheusService|These metrics will only be monitored after your first deployment to an environment"
msgstr ""

msgid "PrometheusService|Time-series monitoring service"
msgstr ""

msgid "PrometheusService|To enable manual configuration, uninstall Prometheus from your clusters"
msgstr ""

msgid "PrometheusService|To enable the installation of Prometheus on your clusters, deactivate the manual configuration below"
msgstr ""

msgid "PrometheusService|Waiting for your first deployment to an environment to find common metrics"
msgstr ""

msgid "Promote"
msgstr ""

msgid "Promote these project milestones into a group milestone."
msgstr ""

msgid "Promote to Group Milestone"
msgstr ""

msgid "Promote to group label"
msgstr ""

msgid "Promotions|Don't show me this again"
msgstr ""

msgid "Promotions|Epics let you manage your portfolio of projects more efficiently and with less effort by tracking groups of issues that share a theme, across projects and milestones."
msgstr ""

msgid "Promotions|This feature is locked."
msgstr ""

msgid "Promotions|Upgrade plan"
msgstr ""

msgid "Prompt users to upload SSH keys"
msgstr ""

msgid "Protected"
msgstr ""

msgid "Protected Environments"
msgstr ""

msgid "ProtectedEnvironment|%{environment_name} will be writable for developers. Are you sure?"
msgstr ""

msgid "ProtectedEnvironment|Allowed to deploy"
msgstr ""

msgid "ProtectedEnvironment|Choose who is allowed to deploy"
msgstr ""

msgid "ProtectedEnvironment|Environment"
msgstr ""

msgid "ProtectedEnvironment|Protect"
msgstr ""

msgid "ProtectedEnvironment|Protect Environments in order to restrict who can execute deployments."
msgstr ""

msgid "ProtectedEnvironment|Protect an environment"
msgstr ""

msgid "ProtectedEnvironment|Protected Environment (%{protected_environments_count})"
msgstr ""

msgid "ProtectedEnvironment|Select an environment"
msgstr ""

msgid "ProtectedEnvironment|There are currently no protected environments, protect an environment with the form above."
msgstr ""

msgid "ProtectedEnvironment|Unprotect"
msgstr ""

msgid "ProtectedEnvironment|Your environment can't be unprotected"
msgstr ""

msgid "ProtectedEnvironment|Your environment has been protected."
msgstr ""

msgid "ProtectedEnvironment|Your environment has been unprotected"
msgstr ""

msgid "Protip:"
msgstr ""

msgid "Provider"
msgstr ""

msgid "Pseudonymizer data collection"
msgstr ""

msgid "Public"
msgstr ""

msgid "Public - The group and any public projects can be viewed without any authentication."
msgstr ""

msgid "Public - The project can be accessed without any authentication."
msgstr ""

msgid "Public deploy keys (%{deploy_keys_count})"
msgstr ""

msgid "Public pipelines"
msgstr ""

msgid "Pull"
msgstr ""

msgid "Push"
msgstr ""

msgid "Push Rules"
msgstr ""

msgid "Push an existing Git repository"
msgstr ""

msgid "Push an existing folder"
msgstr ""

msgid "Push events"
msgstr ""

msgid "Push project from command line"
msgstr ""

msgid "Push to create a project"
msgstr ""

msgid "PushRule|Committer restriction"
msgstr ""

msgid "Pushed"
msgstr ""

msgid "Pushes"
msgstr ""

msgid "Quarters"
msgstr ""

msgid "Query"
msgstr ""

msgid "Quick actions can be used in the issues description and comment boxes."
msgstr ""

msgid "README"
msgstr ""

msgid "Read more"
msgstr ""

msgid "Read more about environments"
msgstr ""

msgid "Read more about project permissions <strong>%{link_to_help}</strong>"
msgstr ""

msgid "Real-time features"
msgstr ""

msgid "Receive alerts from manually configured Prometheus servers."
msgstr ""

msgid "Recent"
msgstr ""

msgid "Recent Project Activity"
msgstr ""

msgid "Recent searches"
msgstr ""

msgid "Redirect to SAML provider to test configuration"
msgstr ""

msgid "Reference:"
msgstr ""

msgid "Refresh"
msgstr ""

msgid "Refreshing in a second to show the updated status..."
msgid_plural "Refreshing in %d seconds to show the updated status..."
msgstr[0] ""
msgstr[1] ""

msgid "Regenerate key"
msgstr ""

msgid "Regex pattern"
msgstr ""

msgid "Register / Sign In"
msgstr ""

msgid "Register U2F device"
msgstr ""

msgid "Register and see your runners for this group."
msgstr ""

msgid "Register and see your runners for this project."
msgstr ""

msgid "Registry"
msgstr ""

msgid "Related Commits"
msgstr ""

msgid "Related Deployed Jobs"
msgstr ""

msgid "Related Issues"
msgstr ""

msgid "Related Jobs"
msgstr ""

msgid "Related Merge Requests"
msgstr ""

msgid "Related Merged Requests"
msgstr ""

msgid "Related merge requests"
msgstr ""

msgid "Releases"
msgstr ""

msgid "Releases mark specific points in a project's development history, communicate information about the type of change, and deliver on prepared, often compiled, versions of the software to be reused elsewhere. Currently, releases can only be created through the API."
msgstr ""

msgid "Remind later"
msgstr ""

msgid "Remove"
msgstr ""

msgid "Remove Runner"
msgstr ""

msgid "Remove all approvals in a merge request when new commits are pushed to its source branch"
msgstr ""

msgid "Remove approver"
msgstr ""

msgid "Remove approvers"
msgstr ""

msgid "Remove approvers?"
msgstr ""

msgid "Remove avatar"
msgstr ""

msgid "Remove group"
msgstr ""

msgid "Remove priority"
msgstr ""

msgid "Remove project"
msgstr ""

msgid "Removed group can not be restored!"
msgstr ""

msgid "Removing group will cause all child projects and resources to be removed."
msgstr ""

msgid "Rename"
msgstr ""

msgid "Rename file"
msgstr ""

msgid "Rename folder"
msgstr ""

msgid "Reopen epic"
msgstr ""

msgid "Reopen milestone"
msgstr ""

msgid "Repair authentication"
msgstr ""

msgid "Reply to comment"
msgstr ""

msgid "Reply to this email directly or %{view_it_on_gitlab}."
msgstr ""

msgid "Repo by URL"
msgstr ""

msgid "Report abuse to GitLab"
msgstr ""

msgid "Reporting"
msgstr ""

msgid "Reports|%{failedString} and %{resolvedString}"
msgstr ""

msgid "Reports|Actions"
msgstr ""

msgid "Reports|Class"
msgstr ""

msgid "Reports|Confidence"
msgstr ""

msgid "Reports|Execution time"
msgstr ""

msgid "Reports|Failure"
msgstr ""

msgid "Reports|Severity"
msgstr ""

msgid "Reports|System output"
msgstr ""

msgid "Reports|Test summary"
msgstr ""

msgid "Reports|Test summary failed loading results"
msgstr ""

msgid "Reports|Test summary results are being parsed"
msgstr ""

msgid "Reports|Vulnerability"
msgstr ""

msgid "Reports|issue"
msgstr ""

msgid "Reports|merge request"
msgstr ""

msgid "Reports|no changed test results"
msgstr ""

msgid "Repository"
msgstr ""

msgid "Repository Settings"
msgstr ""

msgid "Repository URL"
msgstr ""

msgid "Repository cleanup"
msgstr ""

msgid "Repository cleanup has started. You will receive an email once the cleanup operation is complete."
msgstr ""

msgid "Repository has no locks."
msgstr ""

msgid "Repository maintenance"
msgstr ""

msgid "Repository mirror"
msgstr ""

msgid "Repository storage"
msgstr ""

msgid "RepositorySettingsAccessLevel|Select"
msgstr ""

msgid "Request Access"
msgstr ""

msgid "Requested %{time_ago}"
msgstr ""

msgid "Requests Profiles"
msgstr ""

msgid "Require all users in this group to setup Two-factor authentication"
msgstr ""

msgid "Require all users to accept Terms of Service and Privacy Policy when they access GitLab."
msgstr ""

msgid "Require approval from code owners"
msgstr ""

msgid "Requires approval from %{names}."
msgid_plural "Requires %{count} more approvals from %{names}."
msgstr[0] ""
msgstr[1] ""

msgid "Requires approval."
msgid_plural "Requires %d more approvals."
msgstr[0] ""
msgstr[1] ""

msgid "Resend invite"
msgstr ""

msgid "Reset authorization key"
msgstr ""

msgid "Reset authorization key?"
msgstr ""

msgid "Reset health check access token"
msgstr ""

msgid "Reset key"
msgstr ""

msgid "Reset runners registration token"
msgstr ""

msgid "Resetting the authorization key will invalidate the previous key. Existing alert configurations will need to be updated with the new key."
msgstr ""

msgid "Resolve all discussions in new issue"
msgstr ""

msgid "Resolve conflicts on source branch"
msgstr ""

msgid "Resolve discussion"
msgstr ""

msgid "Resolved"
msgstr ""

msgid "Response"
msgstr ""

msgid "Response metrics (AWS ELB)"
msgstr ""

msgid "Response metrics (Custom)"
msgstr ""

msgid "Response metrics (HA Proxy)"
msgstr ""

msgid "Response metrics (NGINX Ingress VTS)"
msgstr ""

msgid "Response metrics (NGINX Ingress)"
msgstr ""

msgid "Response metrics (NGINX)"
msgstr ""

msgid "Restart Terminal"
msgstr ""

msgid "Resume"
msgstr ""

msgid "Retry"
msgstr ""

msgid "Retry this job"
msgstr ""

msgid "Retry verification"
msgstr ""

msgid "Reveal value"
msgid_plural "Reveal values"
msgstr[0] ""
msgstr[1] ""

msgid "Reveal values"
msgstr ""

msgid "Revert this commit"
msgstr ""

msgid "Revert this merge request"
msgstr ""

msgid "Review"
msgstr ""

msgid "Review the process for configuring service providers in your identity provider — in this case, GitLab is the \"service provider\" or \"relying party\"."
msgstr ""

msgid "Reviewing"
msgstr ""

msgid "Reviewing (merge request !%{mergeRequestId})"
msgstr ""

msgid "Revoke"
msgstr ""

msgid "Roadmap"
msgstr ""

msgid "Run CI/CD pipelines for external repositories"
msgstr ""

msgid "Run tests against your code live using the Web Terminal"
msgstr ""

msgid "Run untagged jobs"
msgstr ""

msgid "Runner cannot be assigned to other projects"
msgstr ""

msgid "Runner runs jobs from all unassigned projects"
msgstr ""

msgid "Runner runs jobs from all unassigned projects in its group"
msgstr ""

msgid "Runner runs jobs from assigned projects"
msgstr ""

msgid "Runner token"
msgstr ""

msgid "Runner will not receive any new jobs"
msgstr ""

msgid "Runners"
msgstr ""

msgid "Runners API"
msgstr ""

msgid "Runners activated for this project"
msgstr ""

msgid "Runners can be placed on separate users, servers, and even on your local machine."
msgstr ""

msgid "Runners can be placed on separate users, servers, even on your local machine."
msgstr ""

msgid "Runners currently online: %{active_runners_count}"
msgstr ""

msgid "Runners page"
msgstr ""

msgid "Runners page."
msgstr ""

msgid "Runners|You have used all your shared Runners pipeline minutes."
msgstr ""

msgid "Running"
msgstr ""

msgid "Running…"
msgstr ""

msgid "SAML SSO"
msgstr ""

msgid "SAML SSO for %{group_name}"
msgstr ""

msgid "SAML Single Sign On"
msgstr ""

msgid "SAML Single Sign On Settings"
msgstr ""

msgid "SAML for %{group_name}"
msgstr ""

msgid "SHA1 fingerprint of the SAML token signing certificate. Get this from your identity provider, where it can also be called \"Thumbprint\"."
msgstr ""

msgid "SSH Keys"
msgstr ""

msgid "SSH host keys"
msgstr ""

msgid "SSH public key"
msgstr ""

msgid "SSL Verification"
msgstr ""

msgid "Saturday"
msgstr ""

msgid "Save"
msgstr ""

msgid "Save Changes"
msgstr ""

msgid "Save application"
msgstr ""

msgid "Save changes"
msgstr ""

msgid "Save changes before testing"
msgstr ""

msgid "Save comment"
msgstr ""

msgid "Save pipeline schedule"
msgstr ""

msgid "Save variables"
msgstr ""

msgid "Schedule a new pipeline"
msgstr ""

msgid "Scheduled"
msgstr ""

msgid "Schedules"
msgstr ""

msgid "Scheduling"
msgstr ""

msgid "Scheduling Pipelines"
msgstr ""

msgid "Scope"
msgstr ""

msgid "Scope not supported with disabled 'users_search' feature!"
msgstr ""

msgid "Scoped issue boards"
msgstr ""

msgid "Scroll down to <strong>Google Code Project Hosting</strong> and enable the switch on the right."
msgstr ""

msgid "Scroll to bottom"
msgstr ""

msgid "Scroll to top"
msgstr ""

msgid "Search"
msgstr ""

msgid "Search an environment spec"
msgstr ""

msgid "Search branches"
msgstr ""

msgid "Search branches and tags"
msgstr ""

msgid "Search files"
msgstr ""

msgid "Search for projects, issues, etc."
msgstr ""

msgid "Search groups"
msgstr ""

msgid "Search merge requests"
msgstr ""

msgid "Search milestones"
msgstr ""

msgid "Search or filter results..."
msgstr ""

msgid "Search or jump to…"
msgstr ""

msgid "Search project"
msgstr ""

msgid "Search projects"
msgstr ""

msgid "Search users"
msgstr ""

msgid "Search users or groups"
msgstr ""

msgid "Search your projects"
msgstr ""

msgid "SearchAutocomplete|All GitLab"
msgstr ""

msgid "SearchAutocomplete|Issues I've created"
msgstr ""

msgid "SearchAutocomplete|Issues assigned to me"
msgstr ""

msgid "SearchAutocomplete|Merge requests I've created"
msgstr ""

msgid "SearchAutocomplete|Merge requests assigned to me"
msgstr ""

msgid "SearchAutocomplete|in all GitLab"
msgstr ""

msgid "SearchAutocomplete|in this group"
msgstr ""

msgid "SearchAutocomplete|in this project"
msgstr ""

msgid "Secret"
msgstr ""

msgid "Security"
msgstr ""

msgid "Security Dashboard"
msgstr ""

msgid "Security Dashboard|Error fetching the dashboard data. Please check your network connection and try again."
msgstr ""

msgid "Security Dashboard|Error fetching the vulnerability counts. Please check your network connection and try again."
msgstr ""

msgid "Security Dashboard|Error fetching the vulnerability list. Please check your network connection and try again."
msgstr ""

msgid "Security Dashboard|Issue Created"
msgstr ""

msgid "Security Reports|At this time, the security dashboard only supports SAST and dependency scanning."
msgstr ""

msgid "Security Reports|Create issue"
msgstr ""

msgid "Security Reports|Dismiss vulnerability"
msgstr ""

msgid "Security Reports|Learn more about setting up your dashboard"
msgstr ""

msgid "Security Reports|More info"
msgstr ""

msgid "Security Reports|No Vulnerabilities"
msgstr ""

msgid "Security Reports|Security dashboard documentation"
msgstr ""

msgid "Security Reports|There was an error creating the issue."
msgstr ""

msgid "Security Reports|There was an error creating the merge request."
msgstr ""

msgid "Security Reports|There was an error dismissing the vulnerability."
msgstr ""

msgid "Security Reports|There was an error reverting the dismissal."
msgstr ""

msgid "Security Reports|There was an error reverting this dismissal."
msgstr ""

msgid "Security Reports|Undo dismiss"
msgstr ""

msgid "Security Reports|We've found no vulnerabilities for your group"
msgstr ""

msgid "Security Reports|While it's rare to have no vulnerabilities for your group, it can happen. In any event, we ask that you please double check your settings to make sure you've set up your dashboard correctly."
msgstr ""

msgid "Security dashboard"
msgstr ""

msgid "SecurityDashboard| The security dashboard displays the latest security report. Use it to find and fix vulnerabilities."
msgstr ""

msgid "SecurityDashboard|Monitor vulnerabilities in your code"
msgstr ""

msgid "SecurityDashboard|Pipeline %{pipelineLink} triggered"
msgstr ""

msgid "See metrics"
msgstr ""

msgid "See the affected projects in the GitLab admin panel"
msgstr ""

msgid "Select"
msgstr ""

msgid "Select Archive Format"
msgstr ""

msgid "Select a group to invite"
msgstr ""

msgid "Select a namespace to fork the project"
msgstr ""

msgid "Select a project to read Insights configuration file"
msgstr ""

msgid "Select a repository"
msgstr ""

msgid "Select a template repository"
msgstr ""

msgid "Select a timezone"
msgstr ""

msgid "Select an existing Kubernetes cluster or create a new one"
msgstr ""

msgid "Select assignee"
msgstr ""

msgid "Select branch/tag"
msgstr ""

msgid "Select members to invite"
msgstr ""

msgid "Select project"
msgstr ""

msgid "Select project and zone to choose machine type"
msgstr ""

msgid "Select project to choose zone"
msgstr ""

msgid "Select projects you want to import."
msgstr ""

msgid "Select source branch"
msgstr ""

msgid "Select target branch"
msgstr ""

msgid "Select the branch you want to set as the default for this project. All merge requests and commits will automatically be made against this branch unless you specify a different one."
msgstr ""

msgid "Select the custom project template source group."
msgstr ""

msgid "Selected levels cannot be used by non-admin users for groups, projects or snippets. If the public level is restricted, user profiles are only visible to logged in users."
msgstr ""

msgid "Selecting a GitLab user will add a link to the GitLab user in the descriptions of issues and comments (e.g. \"By <a href=\"#\">@johnsmith</a>\"). It will also associate and/or assign these issues and comments with the selected user."
msgstr ""

msgid "Send an email notification to Developers."
msgstr ""

msgid "Send email"
msgstr ""

msgid "Send report"
msgstr ""

msgid "Send usage data"
msgstr ""

msgid "Sentry API URL"
msgstr ""

msgid "Sep"
msgstr ""

msgid "September"
msgstr ""

msgid "Server version"
msgstr ""

msgid "Serverless"
msgstr ""

msgid "ServerlessDetails|Kubernetes Pods"
msgstr ""

msgid "ServerlessDetails|Number of Kubernetes pods in use over time based on necessity."
msgstr ""

msgid "ServerlessDetails|pod in use"
msgstr ""

msgid "ServerlessDetails|pods in use"
msgstr ""

msgid "ServerlessURL|Copy URL to clipboard"
msgstr ""

msgid "Serverless| In order to start using functions as a service, you must first install Knative on your Kubernetes cluster."
msgstr ""

msgid "Serverless|An error occurred while retrieving serverless components"
msgstr ""

msgid "Serverless|Getting started with serverless"
msgstr ""

msgid "Serverless|If you believe none of these apply, please check back later as the function data may be in the process of becoming available."
msgstr ""

msgid "Serverless|Install Knative"
msgstr ""

msgid "Serverless|Learn more about Serverless"
msgstr ""

msgid "Serverless|No functions available"
msgstr ""

msgid "Serverless|There is currently no function data available from Knative. This could be for a variety of reasons including:"
msgstr ""

msgid "Service Desk"
msgstr ""

msgid "Service Templates"
msgstr ""

msgid "Service URL"
msgstr ""

msgid "Session duration (minutes)"
msgstr ""

msgid "Session expiration, projects limit and attachment size."
msgstr ""

msgid "Set a number of approvals required, the approvers and other approval settings."
msgstr ""

msgid "Set a password on your account to pull or push via %{protocol}."
msgstr ""

msgid "Set a template repository for projects in this group"
msgstr ""

msgid "Set default and restrict visibility levels. Configure import sources and git access protocol."
msgstr ""

msgid "Set instance-wide template repository"
msgstr ""

msgid "Set max session time for web terminal."
msgstr ""

msgid "Set new password"
msgstr ""

msgid "Set notification email for abuse reports."
msgstr ""

msgid "Set number of approvers required before open merge requests can be merged"
msgstr ""

msgid "Set requirements for a user to sign-in. Enable mandatory two-factor authentication."
msgstr ""

msgid "Set the default expiration time for each job's artifacts. 0 for unlimited. The default unit is in seconds, but you can define an alternative. For example: <code>4 mins 2 sec</code>, <code>2h42min</code>."
msgstr ""

msgid "Set the duration for which the jobs will be considered as old and expired. Once that time passes, the jobs will be archived and no longer able to be retried. Make it empty to never expire jobs. It has to be no less than 1 day, for example: <code>15 days</code>, <code>1 month</code>, <code>2 years</code>."
msgstr ""

msgid "Set the maximum file size for each job's artifacts"
msgstr ""

msgid "Set the maximum number of pipeline minutes that a group can use on shared Runners per month. 0 for unlimited."
msgstr ""

msgid "Set up CI/CD"
msgstr ""

msgid "Set up a %{type} Runner manually"
msgstr ""

msgid "Set up a specific Runner automatically"
msgstr ""

msgid "Set up assertions/attributes/claims (email, first_name, last_name) and NameID according to %{docsLinkStart}the documentation %{icon}%{docsLinkEnd}"
msgstr ""

msgid "Set up new U2F device"
msgstr ""

msgid "Set up new password"
msgstr ""

msgid "Set up your project to automatically push and/or pull changes to/from another repository. Branches, tags, and commits will be synced automatically."
msgstr ""

msgid "SetPasswordToCloneLink|set a password"
msgstr ""

msgid "SetStatusModal|Add status emoji"
msgstr ""

msgid "SetStatusModal|Clear status"
msgstr ""

msgid "SetStatusModal|Edit status"
msgstr ""

msgid "SetStatusModal|Remove status"
msgstr ""

msgid "SetStatusModal|Set a status"
msgstr ""

msgid "SetStatusModal|Set status"
msgstr ""

msgid "SetStatusModal|Sorry, we weren't able to set your status. Please try again later."
msgstr ""

msgid "SetStatusModal|What's your status?"
msgstr ""

msgid "Settings"
msgstr ""

msgid "Share"
msgstr ""

msgid "Share the <strong>%{sso_label}</strong> with members so they can sign in to your group through your identity provider"
msgstr ""

msgid "Shared Runners"
msgstr ""

msgid "Shared projects"
msgstr ""

msgid "SharedRunnersMinutesSettings|By resetting the pipeline minutes for this namespace, the currently used minutes will be set to zero."
msgstr ""

msgid "SharedRunnersMinutesSettings|Reset pipeline minutes"
msgstr ""

msgid "SharedRunnersMinutesSettings|Reset used pipeline minutes"
msgstr ""

msgid "Sherlock Transactions"
msgstr ""

msgid "Show all activity"
msgstr ""

msgid "Show command"
msgstr ""

msgid "Show comments only"
msgstr ""

msgid "Show complete raw log"
msgstr ""

msgid "Show file browser"
msgstr ""

msgid "Show latest version"
msgstr ""

msgid "Show parent pages"
msgstr ""

msgid "Show parent subgroups"
msgstr ""

msgid "Show whitespace changes"
msgstr ""

msgid "Showing %d event"
msgid_plural "Showing %d events"
msgstr[0] ""
msgstr[1] ""

msgid "Side-by-side"
msgstr ""

msgid "Sidebar|Change weight"
msgstr ""

msgid "Sidebar|None"
msgstr ""

msgid "Sidebar|Only numeral characters allowed"
msgstr ""

msgid "Sidebar|Weight"
msgstr ""

msgid "Sign in"
msgstr ""

msgid "Sign in / Register"
msgstr ""

msgid "Sign in to \"%{group_name}\""
msgstr ""

msgid "Sign in using smart card"
msgstr ""

msgid "Sign in via 2FA code"
msgstr ""

msgid "Sign in with Single Sign-On"
msgstr ""

msgid "Sign in with smart card"
msgstr ""

msgid "Sign out"
msgstr ""

msgid "Sign-in restrictions"
msgstr ""

msgid "Sign-up restrictions"
msgstr ""

msgid "Similar issues"
msgstr ""

msgid "Size"
msgstr ""

msgid "Size and domain settings for static websites"
msgstr ""

msgid "Size limit per repository (MB)"
msgstr ""

msgid "Slack application"
msgstr ""

msgid "Slack integration allows you to interact with GitLab via slash commands in a chat window."
msgstr ""

msgid "Slower but makes sure the project workspace is pristine as it clones the repository from scratch for every job"
msgstr ""

msgid "Smartcard"
msgstr ""

msgid "Smartcard authentication failed: client certificate header is missing."
msgstr ""

msgid "Snippet Contents"
msgstr ""

msgid "Snippets"
msgstr ""

msgid "SnippetsEmptyState|Explore public snippets"
msgstr ""

msgid "SnippetsEmptyState|New snippet"
msgstr ""

msgid "SnippetsEmptyState|No snippets found"
msgstr ""

msgid "SnippetsEmptyState|Snippets are small pieces of code or notes that you want to keep."
msgstr ""

msgid "SnippetsEmptyState|There are no snippets to show."
msgstr ""

msgid "SnippetsEmptyState|They can be either public or private."
msgstr ""

msgid "Some email servers do not support overriding the email sender name. Enable this option to include the name of the author of the issue, merge request or comment in the email body instead."
msgstr ""

msgid "Someone edited this %{issueType} at the same time you did. The description has been updated and you will need to make your changes again."
msgstr ""

msgid "Someone edited this merge request at the same time you did. Please refresh the page to see changes."
msgstr ""

msgid "Something went wrong on our end"
msgstr ""

msgid "Something went wrong on our end."
msgstr ""

msgid "Something went wrong on our end. Please try again!"
msgstr ""

msgid "Something went wrong on our end. Please try again."
msgstr ""

msgid "Something went wrong trying to change the confidentiality of this issue"
msgstr ""

msgid "Something went wrong trying to change the locked state of this %{issuableDisplayName}"
msgstr ""

msgid "Something went wrong when toggling the button"
msgstr ""

msgid "Something went wrong while applying the suggestion. Please try again."
msgstr ""

msgid "Something went wrong while closing the %{issuable}. Please try again later"
msgstr ""

msgid "Something went wrong while deleting the source branch. Please try again."
msgstr ""

msgid "Something went wrong while fetching %{listType} list"
msgstr ""

msgid "Something went wrong while fetching comments. Please try again."
msgstr ""

msgid "Something went wrong while fetching group member contributions"
msgstr ""

msgid "Something went wrong while fetching the environments for this merge request. Please try again."
msgstr ""

msgid "Something went wrong while fetching the projects."
msgstr ""

msgid "Something went wrong while fetching the registry list."
msgstr ""

msgid "Something went wrong while merging this merge request. Please try again."
msgstr ""

msgid "Something went wrong while reopening the %{issuable}. Please try again later"
msgstr ""

msgid "Something went wrong while resolving this discussion. Please try again."
msgstr ""

msgid "Something went wrong, unable to add %{project} to dashboard"
msgstr ""

msgid "Something went wrong, unable to get operations projects"
msgstr ""

msgid "Something went wrong, unable to remove project"
msgstr ""

msgid "Something went wrong. Please try again."
msgstr ""

msgid "Sorry, no epics matched your search"
msgstr ""

msgid "Sorry, no projects matched your search"
msgstr ""

msgid "Sorry, your filter produced no results"
msgstr ""

msgid "Sort by"
msgstr ""

msgid "Sort direction"
msgstr ""

msgid "SortOptions|Access level, ascending"
msgstr ""

msgid "SortOptions|Access level, descending"
msgstr ""

msgid "SortOptions|Created date"
msgstr ""

msgid "SortOptions|Due date"
msgstr ""

msgid "SortOptions|Due later"
msgstr ""

msgid "SortOptions|Due soon"
msgstr ""

msgid "SortOptions|Label priority"
msgstr ""

msgid "SortOptions|Largest group"
msgstr ""

msgid "SortOptions|Largest repository"
msgstr ""

msgid "SortOptions|Last Contact"
msgstr ""

msgid "SortOptions|Last created"
msgstr ""

msgid "SortOptions|Last joined"
msgstr ""

msgid "SortOptions|Last updated"
msgstr ""

msgid "SortOptions|Least popular"
msgstr ""

msgid "SortOptions|Less weight"
msgstr ""

msgid "SortOptions|Milestone due date"
msgstr ""

msgid "SortOptions|Milestone due later"
msgstr ""

msgid "SortOptions|Milestone due soon"
msgstr ""

msgid "SortOptions|More weight"
msgstr ""

msgid "SortOptions|Most popular"
msgstr ""

msgid "SortOptions|Most stars"
msgstr ""

msgid "SortOptions|Name"
msgstr ""

msgid "SortOptions|Name, ascending"
msgstr ""

msgid "SortOptions|Name, descending"
msgstr ""

msgid "SortOptions|Oldest created"
msgstr ""

msgid "SortOptions|Oldest joined"
msgstr ""

msgid "SortOptions|Oldest last activity"
msgstr ""

msgid "SortOptions|Oldest sign in"
msgstr ""

msgid "SortOptions|Oldest updated"
msgstr ""

msgid "SortOptions|Popularity"
msgstr ""

msgid "SortOptions|Priority"
msgstr ""

msgid "SortOptions|Recent last activity"
msgstr ""

msgid "SortOptions|Recent sign in"
msgstr ""

msgid "SortOptions|Start date"
msgstr ""

msgid "SortOptions|Start later"
msgstr ""

msgid "SortOptions|Start soon"
msgstr ""

msgid "SortOptions|Weight"
msgstr ""

msgid "Source"
msgstr ""

msgid "Source (branch or tag)"
msgstr ""

msgid "Source code"
msgstr ""

msgid "Source is not available"
msgstr ""

msgid "Source project cannot be found."
msgstr ""

msgid "Spam Logs"
msgstr ""

msgid "Spam and Anti-bot Protection"
msgstr ""

msgid "Specific Runners"
msgstr ""

msgid "Specify an e-mail address regex pattern to identify default internal users."
msgstr ""

msgid "Specify the following URL during the Runner setup:"
msgstr ""

msgid "Squash commit message"
msgstr ""

msgid "Squash commits"
msgstr ""

msgid "Stage"
msgstr ""

msgid "Stage & Commit"
msgstr ""

msgid "Stage all changes"
msgstr ""

msgid "Stage changes"
msgstr ""

msgid "Staged"
msgstr ""

msgid "Staged %{type}"
msgstr ""

msgid "Star a label to make it a priority label. Order the prioritized labels to change their relative priority, by dragging."
msgstr ""

msgid "StarProject|Star"
msgstr ""

msgid "Starred Projects"
msgstr ""

msgid "Starred Projects' Activity"
msgstr ""

msgid "Starred projects"
msgstr ""

msgid "StarredProjectsEmptyState|Visit a project page and press on a star icon. Then, you can find the project on this page."
msgstr ""

msgid "StarredProjectsEmptyState|You don't have starred projects yet."
msgstr ""

msgid "Stars"
msgstr ""

msgid "Start Web Terminal"
msgstr ""

msgid "Start a %{new_merge_request} with these changes"
msgstr ""

msgid "Start a review"
msgstr ""

msgid "Start and due date"
msgstr ""

msgid "Start cleanup"
msgstr ""

msgid "Start date"
msgstr ""

msgid "Start discussion"
msgstr ""

msgid "Start discussion & close %{noteable_name}"
msgstr ""

msgid "Start discussion & reopen %{noteable_name}"
msgstr ""

msgid "Start the Runner!"
msgstr ""

msgid "Start your trial"
msgstr ""

msgid "Started"
msgstr ""

msgid "Started %{startsIn}"
msgstr ""

msgid "Starting..."
msgstr ""

msgid "Starts %{startsIn}"
msgstr ""

msgid "Starts at (UTC)"
msgstr ""

msgid "State your message to activate"
msgstr ""

msgid "Status"
msgstr ""

msgid "Status:"
msgstr ""

msgid "Stop Terminal"
msgstr ""

msgid "Stop environment"
msgstr ""

msgid "Stop impersonation"
msgstr ""

msgid "Stop this environment"
msgstr ""

msgid "Stopped"
msgstr ""

msgid "Stopping this environment is currently not possible as a deployment is in progress"
msgstr ""

msgid "Stopping..."
msgstr ""

msgid "Storage"
msgstr ""

msgid "Storage:"
msgstr ""

msgid "Subgroups"
msgstr ""

msgid "Subgroups and projects"
msgstr ""

msgid "Submit as spam"
msgstr ""

msgid "Submit feedback"
msgstr ""

msgid "Submit review"
msgstr ""

msgid "Submit search"
msgstr ""

msgid "Subscribe"
msgstr ""

msgid "Subscribe at group level"
msgstr ""

msgid "Subscribe at project level"
msgstr ""

msgid "Subscribe to RSS feed"
msgstr ""

msgid "Subscribe to calendar"
msgstr ""

msgid "Subscribed"
msgstr ""

msgid "SubscriptionTable|Billing"
msgstr ""

msgid "SubscriptionTable|Free"
msgstr ""

msgid "SubscriptionTable|GitLab allows you to continue using your subscription even if you exceed the number of seats you purchased. You will be required to pay for these seats upon renewal."
msgstr ""

msgid "SubscriptionTable|GitLab.com %{planName} %{suffix}"
msgstr ""

msgid "SubscriptionTable|Last invoice"
msgstr ""

msgid "SubscriptionTable|Loading subscriptions"
msgstr ""

msgid "SubscriptionTable|Manage"
msgstr ""

msgid "SubscriptionTable|Max seats used"
msgstr ""

msgid "SubscriptionTable|Next invoice"
msgstr ""

msgid "SubscriptionTable|Seats currently in use"
msgstr ""

msgid "SubscriptionTable|Seats in subscription"
msgstr ""

msgid "SubscriptionTable|Seats owed"
msgstr ""

msgid "SubscriptionTable|Subscription end date"
msgstr ""

msgid "SubscriptionTable|Subscription start date"
msgstr ""

msgid "SubscriptionTable|This is the last time the GitLab.com team was in contact with you to settle any outstanding balances."
msgstr ""

msgid "SubscriptionTable|This is the maximum number of users that have existed at the same time since this subscription started."
msgstr ""

msgid "SubscriptionTable|This is the next date when the GitLab.com team is scheduled to get in contact with you to settle any outstanding balances."
msgstr ""

msgid "SubscriptionTable|This is the number of seats you will be required to purchase if you update to a paid plan."
msgstr ""

msgid "SubscriptionTable|Trial"
msgstr ""

msgid "SubscriptionTable|Trial end date"
msgstr ""

msgid "SubscriptionTable|Trial start date"
msgstr ""

msgid "SubscriptionTable|Upgrade"
msgstr ""

msgid "SubscriptionTable|Usage"
msgstr ""

msgid "SubscriptionTable|Usage count is performed once a day at 12:00 PM."
msgstr ""

msgid "Suggested change"
msgstr ""

msgid "Sunday"
msgstr ""

msgid "Support for custom certificates is disabled. Ask your system's administrator to enable it."
msgstr ""

msgid "Support page URL"
msgstr ""

msgid "Switch branch/tag"
msgstr ""

msgid "Sync information"
msgstr ""

msgid "System"
msgstr ""

msgid "System Hooks"
msgstr ""

msgid "System Info"
msgstr ""

msgid "System default (%{default})"
msgstr ""

msgid "System header and footer"
msgstr ""

msgid "System metrics (Custom)"
msgstr ""

msgid "System metrics (Kubernetes)"
msgstr ""

msgid "Tag"
msgstr ""

msgid "Tag list:"
msgstr ""

msgid "Tags"
msgstr ""

msgid "Tags feed"
msgstr ""

msgid "Tags:"
msgstr ""

msgid "TagsPage|Browse commits"
msgstr ""

msgid "TagsPage|Browse files"
msgstr ""

msgid "TagsPage|Can't find HEAD commit for this tag"
msgstr ""

msgid "TagsPage|Cancel"
msgstr ""

msgid "TagsPage|Create tag"
msgstr ""

msgid "TagsPage|Delete tag"
msgstr ""

msgid "TagsPage|Deleting the %{tag_name} tag cannot be undone. Are you sure?"
msgstr ""

msgid "TagsPage|Edit release notes"
msgstr ""

msgid "TagsPage|Existing branch name, tag, or commit SHA"
msgstr ""

msgid "TagsPage|Filter by tag name"
msgstr ""

msgid "TagsPage|New Tag"
msgstr ""

msgid "TagsPage|New tag"
msgstr ""

msgid "TagsPage|Optionally, add a message to the tag."
msgstr ""

msgid "TagsPage|Optionally, add release notes to the tag. They will be stored in the GitLab database and displayed on the tags page."
msgstr ""

msgid "TagsPage|Release notes"
msgstr ""

msgid "TagsPage|Repository has no tags yet."
msgstr ""

msgid "TagsPage|Sort by"
msgstr ""

msgid "TagsPage|Tags"
msgstr ""

msgid "TagsPage|Tags give the ability to mark specific points in history as being important"
msgstr ""

msgid "TagsPage|This tag has no release notes."
msgstr ""

msgid "TagsPage|Use git tag command to add a new one:"
msgstr ""

msgid "TagsPage|Write your release notes or drag files here…"
msgstr ""

msgid "TagsPage|protected"
msgstr ""

msgid "Target Branch"
msgstr ""

msgid "Target branch"
msgstr ""

msgid "Team"
msgstr ""

msgid "Template"
msgstr ""

msgid "Templates"
msgstr ""

msgid "Terminal"
msgstr ""

msgid "Terminal for environment"
msgstr ""

msgid "Terms of Service Agreement and Privacy Policy"
msgstr ""

msgid "Terms of Service and Privacy Policy"
msgstr ""

msgid "Test SAML SSO"
msgstr ""

msgid "Test coverage parsing"
msgstr ""

msgid "Thanks! Don't show me this again"
msgstr ""

msgid "The \"%{group_path}\" group allows you to sign in with your Single Sign-On Account"
msgstr ""

msgid "The Advanced Global Search in GitLab is a powerful search service that saves you time. Instead of creating duplicate code and wasting time, you can now search for code within other teams that can help your own project."
msgstr ""

msgid "The CSV export will be created in the background. Once finished, it will be sent to <strong>%{email}</strong> in an attachment."
msgstr ""

msgid "The Git LFS objects will <strong>not</strong> be synced."
msgstr ""

msgid "The Issue Tracker is the place to add things that need to be improved or solved in a project"
msgstr ""

msgid "The Issue Tracker is the place to add things that need to be improved or solved in a project. You can register or sign in to create issues for this project."
msgstr ""

msgid "The X509 Certificate to use when mutual TLS is required to communicate with the external authorization service. If left blank, the server certificate is still validated when accessing over HTTPS."
msgstr ""

msgid "The branch for this project has no active pipeline configuration."
msgstr ""

msgid "The character highlighter helps you keep the subject line to %{titleLength} characters and wrap the body at %{bodyLength} so they are readable in git."
msgstr ""

msgid "The coding stage shows the time from the first commit to creating the merge request. The data will automatically be added here once you create your first merge request."
msgstr ""

msgid "The collection of events added to the data gathered for that stage."
msgstr ""

msgid "The connection will time out after %{timeout}. For repositories that take longer, use a clone/push combination."
msgstr ""

msgid "The deployment of this job to %{environmentLink} did not succeed."
msgstr ""

msgid "The fork relationship has been removed."
msgstr ""

msgid "The global settings require you to enable Two-Factor Authentication for your account."
msgstr ""

msgid "The group settings for %{group_links} require you to enable Two-Factor Authentication for your account. You can %{leave_group_links}."
msgstr ""

msgid "The import will time out after %{timeout}. For repositories that take longer, use a clone/push combination."
msgstr ""

msgid "The issue stage shows the time it takes from creating an issue to assigning the issue to a milestone, or add the issue to a list on your Issue Board. Begin creating issues to see data for this stage."
msgstr ""

msgid "The maximum file size allowed is %{size}."
msgstr ""

msgid "The maximum file size allowed is 200KB."
msgstr ""

msgid "The name %{entryName} is already taken in this directory."
msgstr ""

msgid "The passphrase required to decrypt the private key. This is optional and the value is encrypted at rest."
msgstr ""

msgid "The path to CI config file. Defaults to <code>.gitlab-ci.yml</code>"
msgstr ""

msgid "The phase of the development lifecycle."
msgstr ""

msgid "The pipelines schedule runs pipelines in the future, repeatedly, for specific branches or tags. Those scheduled pipelines will inherit limited project access based on their associated user."
msgstr ""

msgid "The planning stage shows the time from the previous step to pushing your first commit. This time will be added automatically once you push your first commit."
msgstr ""

msgid "The private key to use when a client certificate is provided. This value is encrypted at rest."
msgstr ""

msgid "The production stage shows the total time it takes between creating an issue and deploying the code to production. The data will be automatically added once you have completed the full idea to production cycle."
msgstr ""

msgid "The project can be accessed by any logged in user."
msgstr ""

msgid "The project can be accessed without any authentication."
msgstr ""

msgid "The pseudonymizer data collection is disabled. When enabled, GitLab will run a background job that will produce pseudonymized CSVs of the GitLab database that will be uploaded to your configured object storage directory."
msgstr ""

msgid "The repository for this project does not exist."
msgstr ""

msgid "The repository for this project is empty"
msgstr ""

msgid "The repository must be accessible over <code>http://</code>, <code>https://</code> or <code>git://</code>."
msgstr ""

msgid "The repository must be accessible over <code>http://</code>, <code>https://</code>, <code>ssh://</code> and <code>git://</code>."
msgstr ""

msgid "The review stage shows the time from creating the merge request to merging it. The data will automatically be added after you merge your first merge request."
msgstr ""

msgid "The roadmap shows the progress of your epics along a timeline"
msgstr ""

msgid "The staging stage shows the time between merging the MR and deploying code to the production environment. The data will be automatically added once you deploy to production for the first time."
msgstr ""

msgid "The tabs below will be removed in a future version"
msgstr ""

msgid "The testing stage shows the time GitLab CI takes to run every pipeline for the related merge request. The data will automatically be added after your first pipeline finishes running."
msgstr ""

msgid "The time taken by each data entry gathered by that stage."
msgstr ""

msgid "The update action will time out after %{number_of_minutes} minutes. For big repositories, use a clone/push combination."
msgstr ""

msgid "The usage ping is disabled, and cannot be configured through this form."
msgstr ""

msgid "The user map is a JSON document mapping the Google Code users that participated on your projects to the way their email addresses and usernames will be imported into GitLab. You can change this by changing the value on the right hand side of <code>:</code>. Be sure to preserve the surrounding double quotes, other punctuation and the email address or username on the left hand side."
msgstr ""

msgid "The user map is a mapping of the FogBugz users that participated on your projects to the way their email address and usernames will be imported into GitLab. You can change this by populating the table below."
msgstr ""

msgid "The value lying at the midpoint of a series of observed values. E.g., between 3, 5, 9, the median is 5. Between 3, 5, 7, 8, the median is (5+7)/2 = 6."
msgstr ""

msgid "There are no approvers"
msgstr ""

msgid "There are no archived projects yet"
msgstr ""

msgid "There are no closed issues"
msgstr ""

msgid "There are no closed merge requests"
msgstr ""

msgid "There are no custom project templates set up for this GitLab instance. They are enabled from GitLab's Admin Area. Contact your GitLab instance administrator to setup custom project templates."
msgstr ""

msgid "There are no issues to show"
msgstr ""

msgid "There are no labels yet"
msgstr ""

msgid "There are no open issues"
msgstr ""

msgid "There are no open merge requests"
msgstr ""

msgid "There are no packages yet"
msgstr ""

msgid "There are no projects shared with this group yet"
msgstr ""

msgid "There are no staged changes"
msgstr ""

msgid "There are no unstaged changes"
msgstr ""

msgid "There was an error adding a todo."
msgstr ""

msgid "There was an error deleting the todo."
msgstr ""

msgid "There was an error loading users activity calendar."
msgstr ""

msgid "There was an error saving your changes."
msgstr ""

msgid "There was an error saving your notification settings."
msgstr ""

msgid "There was an error subscribing to this label."
msgstr ""

msgid "There was an error when reseting email token."
msgstr ""

msgid "There was an error when subscribing to this label."
msgstr ""

msgid "There was an error when unsubscribing from this label."
msgstr ""

msgid "These existing issues have a similar title. It might be better to comment there instead of creating another similar issue."
msgstr ""

msgid "They can be managed using the %{link}."
msgstr ""

msgid "Third party offers"
msgstr ""

msgid "This %{issuable} is locked. Only <strong>project members</strong> can comment."
msgstr ""

msgid "This %{viewer} could not be displayed because %{reason}. You can %{options} instead."
msgstr ""

msgid "This GitLab instance does not provide any shared Runners yet. Instance administrators can register shared Runners in the admin area."
msgstr ""

msgid "This application was created by %{link_to_owner}."
msgstr ""

msgid "This application will be able to:"
msgstr ""

msgid "This board's scope is reduced"
msgstr ""

msgid "This branch has changed since you started editing. Would you like to create a new branch?"
msgstr ""

msgid "This commit is part of merge request %{link_to_merge_request}. Comments created here will be created in the context of that merge request."
msgstr ""

msgid "This commit was signed with a <strong>verified</strong> signature and the committer email is verified to belong to the same user."
msgstr ""

msgid "This commit was signed with a different user's verified signature."
msgstr ""

msgid "This commit was signed with a verified signature, but the committer email is <strong>not verified</strong> to belong to the same user."
msgstr ""

msgid "This commit was signed with an <strong>unverified</strong> signature."
msgstr ""

msgid "This container registry has been scheduled for deletion."
msgstr ""

msgid "This date is after the due date, so this epic won't appear in the roadmap."
msgstr ""

msgid "This date is before the start date, so this epic won't appear in the roadmap."
msgstr ""

msgid "This diff is collapsed."
msgstr ""

msgid "This diff was suppressed by a .gitattributes entry."
msgstr ""

msgid "This directory"
msgstr ""

msgid "This domain is not verified. You will need to verify ownership before access is enabled."
msgstr ""

msgid "This field is required."
msgstr ""

msgid "This group"
msgstr ""

msgid "This group does not provide any group Runners yet."
msgstr ""

msgid "This is a confidential issue."
msgstr ""

msgid "This is a delayed job to run in %{remainingTime}"
msgstr ""

msgid "This is the author's first Merge Request to this project."
msgstr ""

msgid "This issue is confidential"
msgstr ""

msgid "This issue is confidential and locked."
msgstr ""

msgid "This issue is locked."
msgstr ""

msgid "This job depends on a user to trigger its process. Often they are used to deploy code to production environments"
msgstr ""

msgid "This job depends on upstream jobs that need to succeed in order for this job to be triggered"
msgstr ""

msgid "This job does not have a trace."
msgstr ""

msgid "This job has been canceled"
msgstr ""

msgid "This job has been skipped"
msgstr ""

msgid "This job has not been triggered yet"
msgstr ""

msgid "This job has not started yet"
msgstr ""

msgid "This job is an out-of-date deployment to %{environmentLink}."
msgstr ""

msgid "This job is an out-of-date deployment to %{environmentLink}. View the most recent deployment %{deploymentLink}."
msgstr ""

msgid "This job is archived. Only the complete pipeline can be retried."
msgstr ""

msgid "This job is creating a deployment to %{environmentLink} and will overwrite the %{deploymentLink}."
msgstr ""

msgid "This job is creating a deployment to %{environmentLink}."
msgstr ""

msgid "This job is in pending state and is waiting to be picked by a runner"
msgstr ""

msgid "This job is stuck because you don't have any active runners online with any of these tags assigned to them:"
msgstr ""

msgid "This job is stuck because you don't have any active runners that can run this job."
msgstr ""

msgid "This job is the most recent deployment to %{link}."
msgstr ""

msgid "This job requires a manual action"
msgstr ""

msgid "This job will automatically run after its timer finishes. Often they are used for incremental roll-out deploys to production environments. When unscheduled it converts into a manual action."
msgstr ""

msgid "This means you can not push code until you create an empty repository or import existing one."
msgstr ""

msgid "This merge request is locked."
msgstr ""

msgid "This merge request must be approved by members of these groups. You can override the project settings by setting your own list of approvers."
msgstr ""

msgid "This merge request must be approved by these users. You can override the project settings by setting your own list of approvers."
msgstr ""

msgid "This option is disabled as you don't have write permissions for the current branch"
msgstr ""

msgid "This option is disabled while you still have unstaged changes"
msgstr ""

msgid "This page is unavailable because you are not allowed to read information across multiple projects."
msgstr ""

msgid "This page will be removed in a future release."
msgstr ""

msgid "This pipeline is run in a merge request context"
msgstr ""

msgid "This pipeline makes use of a predefined CI/CD configuration enabled by %{strongStart}Auto DevOps.%{strongEnd}"
msgstr ""

msgid "This pipeline makes use of a predefined CI/CD configuration enabled by <b>Auto DevOps.</b>"
msgstr ""

msgid "This project"
msgstr ""

msgid "This project does not belong to a group and can therefore not make use of group Runners."
msgstr ""

msgid "This project does not have a wiki homepage yet"
msgstr ""

msgid "This project does not have billing enabled. To create a cluster, <a href=%{linkToBilling} target=\"_blank\" rel=\"noopener noreferrer\">enable billing <i class=\"fa fa-external-link\" aria-hidden=\"true\"></i></a> and try again."
msgstr ""

msgid "This repository"
msgstr ""

msgid "This runner will only run on pipelines triggered on protected branches"
msgstr ""

msgid "This setting can be overridden in each project."
msgstr ""

msgid "This setting will update the hostname that is used to generate private commit emails. %{learn_more}"
msgstr ""

msgid "This source diff could not be displayed because it is too large."
msgstr ""

msgid "This timeout will take precedence when lower than project-defined timeout and accepts a human readable time input language like \"1 hour\". Values without specification represent seconds."
msgstr ""

msgid "This user has no identities"
msgstr ""

msgid "This user will be the author of all events in the activity feed that are the result of an update, like new branches being created or new commits being pushed to existing branches."
msgstr ""

msgid "This user will be the author of all events in the activity feed that are the result of an update, like new branches being created or new commits being pushed to existing branches. Upon creation or when reassigning you can only assign yourself to be the mirror user."
msgstr ""

msgid "This will redirect you to an external sign in page."
msgstr ""

msgid "Those emails automatically become issues (with the comments becoming the email conversation) listed here."
msgstr ""

msgid "Time before an issue gets scheduled"
msgstr ""

msgid "Time before an issue starts implementation"
msgstr ""

msgid "Time before enforced"
msgstr ""

msgid "Time between merge request creation and merge/close"
msgstr ""

msgid "Time estimate"
msgstr ""

msgid "Time in seconds GitLab will wait for a response from the external service. When the service does not respond in time, access will be denied."
msgstr ""

msgid "Time remaining"
msgstr ""

msgid "Time spent"
msgstr ""

msgid "Time tracking"
msgstr ""

msgid "Time until first merge request"
msgstr ""

msgid "TimeTrackingEstimated|Est"
msgstr ""

msgid "TimeTracking|Estimated:"
msgstr ""

msgid "TimeTracking|Spent"
msgstr ""

msgid "Timeago|%s days ago"
msgstr ""

msgid "Timeago|%s days remaining"
msgstr ""

msgid "Timeago|%s hours ago"
msgstr ""

msgid "Timeago|%s hours remaining"
msgstr ""

msgid "Timeago|%s minutes ago"
msgstr ""

msgid "Timeago|%s minutes remaining"
msgstr ""

msgid "Timeago|%s months ago"
msgstr ""

msgid "Timeago|%s months remaining"
msgstr ""

msgid "Timeago|%s seconds ago"
msgstr ""

msgid "Timeago|%s seconds remaining"
msgstr ""

msgid "Timeago|%s weeks ago"
msgstr ""

msgid "Timeago|%s weeks remaining"
msgstr ""

msgid "Timeago|%s years ago"
msgstr ""

msgid "Timeago|%s years remaining"
msgstr ""

msgid "Timeago|1 day ago"
msgstr ""

msgid "Timeago|1 day remaining"
msgstr ""

msgid "Timeago|1 hour ago"
msgstr ""

msgid "Timeago|1 hour remaining"
msgstr ""

msgid "Timeago|1 minute ago"
msgstr ""

msgid "Timeago|1 minute remaining"
msgstr ""

msgid "Timeago|1 month ago"
msgstr ""

msgid "Timeago|1 month remaining"
msgstr ""

msgid "Timeago|1 week ago"
msgstr ""

msgid "Timeago|1 week remaining"
msgstr ""

msgid "Timeago|1 year ago"
msgstr ""

msgid "Timeago|1 year remaining"
msgstr ""

msgid "Timeago|Past due"
msgstr ""

msgid "Timeago|in %s days"
msgstr ""

msgid "Timeago|in %s hours"
msgstr ""

msgid "Timeago|in %s minutes"
msgstr ""

msgid "Timeago|in %s months"
msgstr ""

msgid "Timeago|in %s seconds"
msgstr ""

msgid "Timeago|in %s weeks"
msgstr ""

msgid "Timeago|in %s years"
msgstr ""

msgid "Timeago|in 1 day"
msgstr ""

msgid "Timeago|in 1 hour"
msgstr ""

msgid "Timeago|in 1 minute"
msgstr ""

msgid "Timeago|in 1 month"
msgstr ""

msgid "Timeago|in 1 week"
msgstr ""

msgid "Timeago|in 1 year"
msgstr ""

msgid "Timeago|just now"
msgstr ""

msgid "Timeago|right now"
msgstr ""

msgid "Timeout"
msgstr ""

msgid "Time|hr"
msgid_plural "Time|hrs"
msgstr[0] ""
msgstr[1] ""

msgid "Time|min"
msgid_plural "Time|mins"
msgstr[0] ""
msgstr[1] ""

msgid "Time|s"
msgstr ""

msgid "Tip:"
msgstr ""

msgid "Title"
msgstr ""

msgid "Titles and Filenames"
msgstr ""

msgid "To %{link_to_help} of your domain, add the above key to a TXT record within to your DNS configuration."
msgstr ""

msgid "To GitLab"
msgstr ""

msgid "To access this domain create a new DNS record"
msgstr ""

msgid "To add an SSH key you need to %{generate_link_start}generate one%{link_end} or use an %{existing_link_start}existing key%{link_end}."
msgstr ""

msgid "To connect GitHub repositories, you can use a %{personal_access_token_link}. When you create your Personal Access Token, you will need to select the <code>repo</code> scope, so we can display a list of your public and private repositories which are available to connect."
msgstr ""

msgid "To connect GitHub repositories, you first need to authorize GitLab to access the list of your GitHub repositories:"
msgstr ""

msgid "To connect an SVN repository, check out %{svn_link}."
msgstr ""

msgid "To define internal users, first enable new users set to external"
msgstr ""

msgid "To enable it and see User Cohorts, visit %{application_settings_link_start}application settings%{application_settings_link_end}."
msgstr ""

msgid "To get started you enter your FogBugz URL and login information below. In the next steps, you'll be able to map users and select the projects you want to import."
msgstr ""

msgid "To get started, link this page to your Jaeger server, or find out how to %{link_start_tag}install Jaeger%{link_end_tag}"
msgstr ""

msgid "To get started, please enter your Gitea Host URL and a %{link_to_personal_token}."
msgstr ""

msgid "To help improve GitLab and its user experience, GitLab will periodically collect usage information."
msgstr ""

msgid "To help improve GitLab, we would like to periodically collect usage information. This can be changed at any time in %{settings_link_start}Settings%{link_end}. %{info_link_start}More Information%{link_end}"
msgstr ""

msgid "To import GitHub repositories, you can use a %{personal_access_token_link}. When you create your Personal Access Token, you will need to select the <code>repo</code> scope, so we can display a list of your public and private repositories which are available to import."
msgstr ""

msgid "To import GitHub repositories, you first need to authorize GitLab to access the list of your GitHub repositories:"
msgstr ""

msgid "To import an SVN repository, check out %{svn_link}."
msgstr ""

msgid "To keep this project going, create a new issue"
msgstr ""

msgid "To keep this project going, create a new merge request"
msgstr ""

msgid "To link Sentry to GitLab, enter your Sentry URL and Auth Token."
msgstr ""

msgid "To move or copy an entire GitLab project from another GitLab installation to this one, navigate to the original project's settings page, generate an export file, and upload it here."
msgstr ""

msgid "To only use CI/CD features for an external repository, choose <strong>CI/CD for external repo</strong>."
msgstr ""

msgid "To open Jaeger and easily view tracing from GitLab, link the %{link} page to your server"
msgstr ""

msgid "To preserve performance only <strong>%{display_size} of %{real_size}</strong> files are displayed."
msgstr ""

msgid "To receive alerts from manually configured Prometheus services, add the following URL and Authorization key to your Prometheus webhook config file. Learn more about %{linkStart}configuring Prometheus%{linkEnd} to send alerts to GitLab."
msgstr ""

msgid "To set up SAML authentication for your group through an identity provider like Azure, Okta, Onelogin, Ping Identity, or your custom SAML 2.0 provider:"
msgstr ""

msgid "To start serving your jobs you can add Runners to your group"
msgstr ""

msgid "To start serving your jobs you can either add specific Runners to your project or use shared Runners"
msgstr ""

msgid "To this GitLab instance"
msgstr ""

msgid "To validate your GitLab CI configurations, go to 'CI/CD → Pipelines' inside your project, and click on the 'CI Lint' button."
msgstr ""

msgid "To view the roadmap, add a start or due date to one of your epics in this group or its subgroups. In the months view, only epics in the past month, current month, and next 5 months are shown."
msgstr ""

msgid "To widen your search, change or remove filters above"
msgstr ""

msgid "To widen your search, change or remove filters."
msgstr ""

msgid "Today"
msgstr ""

msgid "Todo"
msgstr ""

msgid "Todos"
msgstr ""

msgid "Toggle Sidebar"
msgstr ""

msgid "Toggle comments for this file"
msgstr ""

msgid "Toggle commit description"
msgstr ""

msgid "Toggle commit list"
msgstr ""

msgid "Toggle discussion"
msgstr ""

msgid "Toggle navigation"
msgstr ""

msgid "Toggle sidebar"
msgstr ""

msgid "ToggleButton|Toggle Status: OFF"
msgstr ""

msgid "ToggleButton|Toggle Status: ON"
msgstr ""

msgid "Token"
msgstr ""

msgid "Tomorrow"
msgstr ""

msgid "Too many changes to show."
msgstr ""

msgid "Total Contributions"
msgstr ""

msgid "Total Time"
msgstr ""

msgid "Total test time for all commits/merges"
msgstr ""

msgid "Total: %{total}"
msgstr ""

msgid "Tracing"
msgstr ""

msgid "Track activity with Contribution Analytics."
msgstr ""

msgid "Track groups of issues that share a theme, across projects and milestones"
msgstr ""

msgid "Track time with quick actions"
msgstr ""

msgid "Tree view"
msgstr ""

msgid "Trending"
msgstr ""

msgid "Trigger pipelines for mirror updates"
msgstr ""

msgid "Trigger pipelines when branches or tags are updated from the upstream repository. Depending on the activity of the upstream repository, this may greatly increase the load on your CI runners. Only enable this if you know they can handle the load."
msgstr ""

msgid "Trigger this manual action"
msgstr ""

<<<<<<< HEAD
msgid "Trigger token:"
=======
msgid "This job is performing tasks that must complete before it can start"
msgstr ""

msgid "This job is preparing to start"
msgstr ""

msgid "This job is stuck because you don't have any active runners online with any of these tags assigned to them:"
>>>>>>> 6a0702fe
msgstr ""

msgid "Trigger variables:"
msgstr ""

msgid "Triggerer"
msgstr ""

msgid "Triggers can force a specific branch or tag to get rebuilt with an API call.  These tokens will impersonate their associated user including their access to projects and their project permissions."
msgstr ""

msgid "Troubleshoot and monitor your application with tracing"
msgstr ""

msgid "Try again"
msgstr ""

msgid "Try again?"
msgstr ""

msgid "Try all GitLab has to offer for 30 days."
msgstr ""

msgid "Trying to communicate with your device. Plug it in (if you haven't already) and press the button on the device now."
msgstr ""

msgid "Turn on Service Desk"
msgstr ""

msgid "Twitter"
msgstr ""

msgid "Two-factor authentication"
msgstr ""

msgid "Type"
msgstr ""

msgid "URL"
msgstr ""

msgid "Unable to load the diff. %{button_try_again}"
msgstr ""

msgid "Unable to sign you in to the group with SAML due to \"%{reason}\""
msgstr ""

msgid "Unable to update this epic at this time."
msgstr ""

msgid "Unblock"
msgstr ""

msgid "Undo"
msgstr ""

msgid "Unfortunately, your email message to GitLab could not be processed."
msgstr ""

msgid "Unknown"
msgstr ""

msgid "Unlock"
msgstr ""

msgid "Unlock this %{issuableDisplayName}? <strong>Everyone</strong> will be able to comment."
msgstr ""

msgid "Unlocked"
msgstr ""

msgid "Unresolve discussion"
msgstr ""

msgid "Unschedule job"
msgstr ""

msgid "Unstage"
msgstr ""

msgid "Unstage all changes"
msgstr ""

msgid "Unstage changes"
msgstr ""

msgid "Unstaged"
msgstr ""

msgid "Unstaged %{type}"
msgstr ""

msgid "Unstaged and staged %{type}"
msgstr ""

msgid "Unstar"
msgstr ""

msgid "Unsubscribe"
msgstr ""

msgid "Unsubscribe at group level"
msgstr ""

msgid "Unsubscribe at project level"
msgstr ""

msgid "Unsubscribe from %{type}"
msgstr ""

msgid "Unverified"
msgstr ""

msgid "Up to date"
msgstr ""

msgid "Upcoming"
msgstr ""

msgid "Update"
msgstr ""

msgid "Update approvers"
msgstr ""

msgid "Update failed"
msgstr ""

msgid "Update now"
msgstr ""

msgid "Update your group name, description, avatar, and visibility."
msgstr ""

msgid "Update your project name, tags, description and avatar."
msgstr ""

msgid "Updated"
msgstr ""

msgid "Updating"
msgstr ""

msgid "Upgrade plan to unlock Canary Deployments feature"
msgstr ""

msgid "Upgrade your plan to activate Advanced Global Search."
msgstr ""

msgid "Upgrade your plan to activate Contribution Analytics."
msgstr ""

msgid "Upgrade your plan to activate Group Webhooks."
msgstr ""

msgid "Upgrade your plan to activate Issue weight."
msgstr ""

msgid "Upgrade your plan to improve Issue boards."
msgstr ""

msgid "Upload <code>GoogleCodeProjectHosting.json</code> here:"
msgstr ""

msgid "Upload CSV file"
msgstr ""

msgid "Upload New File"
msgstr ""

msgid "Upload a certificate for your domain with all intermediates"
msgstr ""

msgid "Upload a private key for your certificate"
msgstr ""

msgid "Upload file"
msgstr ""

msgid "Upload object map"
msgstr ""

msgid "UploadLink|click to upload"
msgstr ""

msgid "Upstream"
msgstr ""

msgid "Upvotes"
msgstr ""

msgid "Usage ping is not enabled"
msgstr ""

msgid "Usage statistics"
msgstr ""

msgid "Use <code>%{native_redirect_uri}</code> for local tests"
msgstr ""

msgid "Use Service Desk to connect with your users (e.g. to offer customer support) through email right inside GitLab"
msgstr ""

msgid "Use group milestones to manage issues from multiple projects in the same milestone."
msgstr ""

msgid "Use one line per URI"
msgstr ""

msgid "Use template"
msgstr ""

msgid "Use the following registration token during setup:"
msgstr ""

msgid "Use your global notification setting"
msgstr ""

msgid "Use your smart card to authenticate with the LDAP server."
msgstr ""

msgid "Used by members to sign in to your group in GitLab"
msgstr ""

msgid "Used to help configure your identity provider"
msgstr ""

msgid "User Cohorts are only shown when the %{usage_ping_link_start}usage ping%{usage_ping_link_end} is enabled."
msgstr ""

msgid "User OAuth applications"
msgstr ""

msgid "User Settings"
msgstr ""

msgid "User and IP Rate Limits"
msgstr ""

msgid "User map"
msgstr ""

msgid "UserProfile|Activity"
msgstr ""

msgid "UserProfile|Already reported for abuse"
msgstr ""

msgid "UserProfile|Contributed projects"
msgstr ""

msgid "UserProfile|Edit profile"
msgstr ""

msgid "UserProfile|Explore public groups to find projects to contribute to."
msgstr ""

msgid "UserProfile|Groups"
msgstr ""

msgid "UserProfile|Groups are the best way to manage projects and members."
msgstr ""

msgid "UserProfile|Join or create a group to start contributing by commenting on issues or submitting merge requests!"
msgstr ""

msgid "UserProfile|Most Recent Activity"
msgstr ""

msgid "UserProfile|No snippets found."
msgstr ""

msgid "UserProfile|Overview"
msgstr ""

msgid "UserProfile|Personal projects"
msgstr ""

msgid "UserProfile|Report abuse"
msgstr ""

msgid "UserProfile|Snippets"
msgstr ""

msgid "UserProfile|Snippets in GitLab can either be private, internal, or public."
msgstr ""

msgid "UserProfile|Subscribe"
msgstr ""

msgid "UserProfile|This user doesn't have any personal projects"
msgstr ""

msgid "UserProfile|This user has a private profile"
msgstr ""

msgid "UserProfile|This user hasn't contributed to any projects"
msgstr ""

msgid "UserProfile|View all"
msgstr ""

msgid "UserProfile|View user in admin area"
msgstr ""

msgid "UserProfile|You can create a group for several dependent projects."
msgstr ""

msgid "UserProfile|You haven't created any personal projects."
msgstr ""

msgid "UserProfile|You haven't created any snippets."
msgstr ""

msgid "UserProfile|Your projects can be available publicly, internally, or privately, at your choice."
msgstr ""

msgid "Users"
msgstr ""

msgid "Users requesting access to"
msgstr ""

msgid "Validate"
msgstr ""

msgid "Validate your GitLab CI configuration file"
msgstr ""

msgid "Value"
msgstr ""

msgid "Various container registry settings."
msgstr ""

msgid "Various email settings."
msgstr ""

msgid "Various localization settings."
msgstr ""

msgid "Various settings that affect GitLab performance."
msgstr ""

msgid "Verification information"
msgstr ""

msgid "Verification status"
msgstr ""

msgid "Verified"
msgstr ""

msgid "Version"
msgstr ""

msgid "View %{alerts}"
msgstr ""

msgid "View app"
msgstr ""

msgid "View deployment"
msgstr ""

msgid "View details: %{details_url}"
msgstr ""

msgid "View documentation"
msgstr ""

msgid "View eligible approvers"
msgstr ""

msgid "View epics list"
msgstr ""

msgid "View file @ "
msgstr ""

msgid "View group labels"
msgstr ""

msgid "View in Sentry"
msgstr ""

msgid "View it on GitLab"
msgstr ""

msgid "View jobs"
msgstr ""

msgid "View labels"
msgstr ""

msgid "View log"
msgstr ""

msgid "View open merge request"
msgstr ""

msgid "View project labels"
msgstr ""

msgid "View replaced file @ "
msgstr ""

msgid "View the documentation"
msgstr ""

msgid "Viewing commit"
msgstr ""

msgid "Visibility and access controls"
msgstr ""

msgid "Visibility level"
msgstr ""

msgid "Visibility level:"
msgstr ""

msgid "Visibility, project features, permissions"
msgstr ""

msgid "Visibility:"
msgstr ""

msgid "VisibilityLevel|Internal"
msgstr ""

msgid "VisibilityLevel|Private"
msgstr ""

msgid "VisibilityLevel|Public"
msgstr ""

msgid "VisibilityLevel|Unknown"
msgstr ""

msgid "Vulnerability Chart"
msgstr ""

msgid "Vulnerability List"
msgstr ""

msgid "Vulnerability|Class"
msgstr ""

msgid "Vulnerability|Confidence"
msgstr ""

msgid "Vulnerability|Description"
msgstr ""

msgid "Vulnerability|File"
msgstr ""

msgid "Vulnerability|Identifiers"
msgstr ""

msgid "Vulnerability|Instances"
msgstr ""

msgid "Vulnerability|Links"
msgstr ""

msgid "Vulnerability|Project"
msgstr ""

msgid "Vulnerability|Report Type"
msgstr ""

msgid "Vulnerability|Severity"
msgstr ""

msgid "Want to see the data? Please ask an administrator for access."
msgstr ""

msgid "We can't find an epic that matches what you are looking for."
msgstr ""

msgid "We can't find an issue that matches what you are looking for."
msgstr ""

msgid "We could not determine the path to remove the epic"
msgstr ""

msgid "We could not determine the path to remove the issue"
msgstr ""

msgid "We couldn't find any results matching"
msgstr ""

msgid "We detected potential spam in the %{humanized_resource_name}. Please solve the reCAPTCHA to proceed."
msgstr ""

msgid "We don't have enough data to show this stage."
msgstr ""

msgid "We heard back from your U2F device. You have been authenticated."
msgstr ""

msgid "We want to be sure it is you, please confirm you are not a robot."
msgstr ""

msgid "Web IDE"
msgstr ""

msgid "Web Terminal"
msgstr ""

msgid "Web terminal"
msgstr ""

msgid "Webhooks allow you to trigger a URL if, for example, new code is pushed or a new issue is created. You can configure webhooks to listen for specific events like pushes, issues or merge requests. Group webhooks will apply to all projects in a group, allowing you to standardize webhook functionality across your entire group."
msgstr ""

msgid "Weeks"
msgstr ""

msgid "Weight"
msgstr ""

msgid "Weight %{weight}"
msgstr ""

msgid "When a runner is locked, it cannot be assigned to other projects"
msgstr ""

msgid "When enabled, users cannot use GitLab until the terms have been accepted."
msgstr ""

msgid "When leaving the URL blank, classification labels can still be specified without disabling cross project features or performing external authorization checks."
msgstr ""

msgid "When:"
msgstr ""

msgid "Who can see this group?"
msgstr ""

msgid "Who will be able to see this group?"
msgstr ""

msgid "Wiki"
msgstr ""

msgid "WikiClone|Clone your wiki"
msgstr ""

msgid "WikiClone|Git Access"
msgstr ""

msgid "WikiClone|Install Gollum"
msgstr ""

msgid "WikiClone|It is recommended to install %{markdown} so that GFM features render locally:"
msgstr ""

msgid "WikiClone|Start Gollum and edit locally"
msgstr ""

msgid "WikiEditPageTip|Tip: You can move this page by adding the path to the beginning of the title."
msgstr ""

msgid "WikiEdit|There is already a page with the same title in that path."
msgstr ""

msgid "WikiEmptyIssueMessage|Suggest wiki improvement"
msgstr ""

msgid "WikiEmptyIssueMessage|You must be a project member in order to add wiki pages. If you have suggestions for how to improve the wiki for this project, consider opening an issue in the %{issues_link}."
msgstr ""

msgid "WikiEmptyIssueMessage|issue tracker"
msgstr ""

msgid "WikiEmpty|A wiki is where you can store all the details about your project. This can include why you've created it, its principles, how to use it, and so on."
msgstr ""

msgid "WikiEmpty|Create your first page"
msgstr ""

msgid "WikiEmpty|Suggest wiki improvement"
msgstr ""

msgid "WikiEmpty|The wiki lets you write documentation for your project"
msgstr ""

msgid "WikiEmpty|This project has no wiki pages"
msgstr ""

msgid "WikiEmpty|You must be a project member in order to add wiki pages."
msgstr ""

msgid "WikiHistoricalPage|This is an old version of this page."
msgstr ""

msgid "WikiHistoricalPage|You can view the %{most_recent_link} or browse the %{history_link}."
msgstr ""

msgid "WikiHistoricalPage|history"
msgstr ""

msgid "WikiHistoricalPage|most recent version"
msgstr ""

msgid "WikiMarkdownDocs|More examples are in the %{docs_link}"
msgstr ""

msgid "WikiMarkdownDocs|documentation"
msgstr ""

msgid "WikiMarkdownTip|To link to a (new) page, simply type %{link_example}"
msgstr ""

msgid "WikiNewPagePlaceholder|how-to-setup"
msgstr ""

msgid "WikiNewPageTip|Tip: You can specify the full path for the new file. We will automatically create any missing directories."
msgstr ""

msgid "WikiNewPageTitle|New Wiki Page"
msgstr ""

msgid "WikiPageConfirmDelete|Are you sure you want to delete this page?"
msgstr ""

msgid "WikiPageConfirmDelete|Delete page"
msgstr ""

msgid "WikiPageConfirmDelete|Delete page %{pageTitle}?"
msgstr ""

msgid "WikiPageConflictMessage|Someone edited the page the same time you did. Please check out %{page_link} and make sure your changes will not unintentionally remove theirs."
msgstr ""

msgid "WikiPageConflictMessage|the page"
msgstr ""

msgid "WikiPageCreate|Create %{page_title}"
msgstr ""

msgid "WikiPageEdit|Update %{page_title}"
msgstr ""

msgid "WikiPage|Page slug"
msgstr ""

msgid "WikiPage|Write your content or drag files here…"
msgstr ""

msgid "Wiki|Create Page"
msgstr ""

msgid "Wiki|Create page"
msgstr ""

msgid "Wiki|Edit Page"
msgstr ""

msgid "Wiki|More Pages"
msgstr ""

msgid "Wiki|New page"
msgstr ""

msgid "Wiki|Page history"
msgstr ""

msgid "Wiki|Page version"
msgstr ""

msgid "Wiki|Pages"
msgstr ""

msgid "Wiki|Wiki Pages"
msgstr ""

msgid "Will deploy to"
msgstr ""

msgid "With contribution analytics you can have an overview for the activity of issues, merge requests and push events of your organization and its members."
msgstr ""

msgid "Withdraw Access Request"
msgstr ""

msgid "Write"
msgstr ""

msgid "Write a comment or drag your files here…"
msgstr ""

msgid "Write access allowed"
msgstr ""

msgid "Write milestone description..."
msgstr ""

msgid "Yes"
msgstr ""

msgid "Yes, add it"
msgstr ""

msgid "Yes, let me map Google Code users to full names or GitLab users."
msgstr ""

msgid "Yesterday"
msgstr ""

msgid "You"
msgstr ""

msgid "You are an admin, which means granting access to <strong>%{client_name}</strong> will allow them to interact with GitLab as an admin as well. Proceed with caution."
msgstr ""

msgid "You are going to remove %{group_name}. Removed groups CANNOT be restored! Are you ABSOLUTELY sure?"
msgstr ""

msgid "You are going to remove %{project_full_name}. Removed project CANNOT be restored! Are you ABSOLUTELY sure?"
msgstr ""

msgid "You are going to remove the fork relationship to source project %{forked_from_project}. Are you ABSOLUTELY sure?"
msgstr ""

msgid "You are going to transfer %{project_full_name} to another owner. Are you ABSOLUTELY sure?"
msgstr ""

msgid "You are on a read-only GitLab instance."
msgstr ""

msgid "You are receiving this message because you are a GitLab administrator for %{url}."
msgstr ""

msgid "You can %{linkStart}view the blob%{linkEnd} instead."
msgstr ""

msgid "You can also create a project from the command line."
msgstr ""

msgid "You can also star a label to make it a priority label."
msgstr ""

msgid "You can also test your %{gitlab_ci_yml} in %{lint_link_start}CI Lint%{lint_link_end}"
msgstr ""

msgid "You can also upload existing files from your computer using the instructions below."
msgstr ""

msgid "You can create files directly in GitLab using one of the following options."
msgstr ""

msgid "You can easily contribute to them by requesting to join these groups."
msgstr ""

msgid "You can easily install a Runner on a Kubernetes cluster. %{link_to_help_page}"
msgstr ""

msgid "You can move around the graph by using the arrow keys."
msgstr ""

msgid "You can only add files when you are on a branch"
msgstr ""

msgid "You can only edit files when you are on a branch"
msgstr ""

msgid "You can only merge once the items above are resolved"
msgstr ""

msgid "You can resolve the merge conflict using either the Interactive mode, by choosing %{use_ours} or %{use_theirs} buttons, or by editing the files directly. Commit these changes into %{branch_name}"
msgstr ""

msgid "You can set up jobs to only use Runners with specific tags. Separate tags with commas."
msgstr ""

msgid "You can test your .gitlab-ci.yml in %{linkStart}CI Lint%{linkEnd}."
msgstr ""

msgid "You cannot write to a read-only secondary GitLab Geo instance. Please use %{link_to_primary_node} instead."
msgstr ""

msgid "You cannot write to this read-only GitLab instance."
msgstr ""

msgid "You do not have any subscriptions yet"
msgstr ""

msgid "You do not have permission to run the Web Terminal. Please contact a project administrator."
msgstr ""

msgid "You do not have the correct permissions to override the settings from the LDAP group sync."
msgstr ""

msgid "You don't have any applications"
msgstr ""

msgid "You don't have any authorized applications"
msgstr ""

msgid "You don't have any deployments right now."
msgstr ""

msgid "You have no permissions"
msgstr ""

msgid "You have not added any approvers. Start by adding users or groups."
msgstr ""

msgid "You have reached your project limit"
msgstr ""

msgid "You may also add variables that are made available to the running application by prepending the variable key with <code>K8S_SECRET_</code>."
msgstr ""

msgid "You must accept our Terms of Service and privacy policy in order to register an account"
msgstr ""

msgid "You must have maintainer access to force delete a lock"
msgstr ""

msgid "You need a different license to enable FileLocks feature"
msgstr ""

msgid "You need a different license to enable Geo replication."
msgstr ""

msgid "You need git-lfs version %{min_git_lfs_version} (or greater) to continue. Please visit https://git-lfs.github.com"
msgstr ""

msgid "You need permission."
msgstr ""

msgid "You need to register a two-factor authentication app before you can set up a U2F device."
msgstr ""

msgid "You will lose all changes you've made to this file. This action cannot be undone."
msgstr ""

msgid "You will lose all the unstaged changes you've made in this project. This action cannot be undone."
msgstr ""

msgid "You will not get any notifications via email"
msgstr ""

msgid "You will only receive notifications for the events you choose"
msgstr ""

msgid "You will only receive notifications for threads you have participated in"
msgstr ""

msgid "You will receive notifications for any activity"
msgstr ""

msgid "You will receive notifications only for comments in which you were @mentioned"
msgstr ""

msgid "You won't be able to pull or push project code via %{protocol} until you %{set_password_link} on your account"
msgstr ""

msgid "You won't be able to pull or push project code via SSH until you %{add_ssh_key_link} to your profile"
msgstr ""

msgid "You won't be able to pull or push project code via SSH until you add an SSH key to your profile"
msgstr ""

msgid "You'll need to use different branch names to get a valid comparison."
msgstr ""

msgid "You're only seeing %{startTag}other activity%{endTag} in the feed. To add a comment, switch to one of the following options."
msgstr ""

msgid "You're receiving this email because %{reason}."
msgstr ""

msgid "You're receiving this email because of your account on %{host}."
msgstr ""

msgid "You're receiving this email because of your account on %{host}. %{manage_notifications_link} &middot; %{help_link}"
msgstr ""

msgid "YouTube"
msgstr ""

msgid "Your Conversational Development Index gives an overview of how you are using GitLab from a feature perspective. View how you compare with other organizations, discover features you are not using, and learn best practices through blog posts and white papers."
msgstr ""

msgid "Your Groups"
msgstr ""

msgid "Your Kubernetes cluster information on this page is still editable, but you are advised to disable and reconfigure"
msgstr ""

msgid "Your Projects (default)"
msgstr ""

msgid "Your Projects' Activity"
msgstr ""

msgid "Your Todos"
msgstr ""

msgid "Your U2F device needs to be set up. Plug it in (if not already) and click the button on the left."
msgstr ""

msgid "Your U2F device was registered!"
msgstr ""

msgid "Your account uses dedicated credentials for the \"%{group_name}\" group and can only be updated through SSO."
msgstr ""

msgid "Your applications (%{size})"
msgstr ""

msgid "Your authorized applications"
msgstr ""

msgid "Your browser doesn't support U2F. Please use Google Chrome desktop (version 41 or newer)."
msgstr ""

msgid "Your changes can be committed to %{branch_name} because a merge request is open."
msgstr ""

msgid "Your changes have been committed. Commit %{commitId} %{commitStats}"
msgstr ""

msgid "Your changes have been saved"
msgstr ""

msgid "Your comment will not be visible to the public."
msgstr ""

msgid "Your device was successfully set up! Give it a name and register it with the GitLab server."
msgstr ""

msgid "Your groups"
msgstr ""

msgid "Your issues are being imported. Once finished, you'll get a confirmation email."
msgstr ""

msgid "Your issues will be imported in the background. Once finished, you'll get a confirmation email."
msgstr ""

msgid "Your name"
msgstr ""

msgid "Your project limit is %{limit} projects! Please contact your administrator to increase it"
msgstr ""

msgid "Your projects"
msgstr ""

msgid "a deleted user"
msgstr ""

msgid "added %{created_at_timeago}"
msgstr ""

msgid "ago"
msgstr ""

msgid "allowed to fail"
msgstr ""

msgid "among other things"
msgstr ""

msgid "assign yourself"
msgstr ""

msgid "at"
msgstr ""

msgid "attach a new file"
msgstr ""

msgid "authored"
msgstr ""

msgid "branch name"
msgstr ""

msgid "by"
msgstr ""

msgid "ciReport|%{linkStartTag}Learn more about Container Scanning %{linkEndTag}"
msgstr ""

msgid "ciReport|%{linkStartTag}Learn more about DAST %{linkEndTag}"
msgstr ""

msgid "ciReport|%{linkStartTag}Learn more about Dependency Scanning %{linkEndTag}"
msgstr ""

msgid "ciReport|%{linkStartTag}Learn more about SAST %{linkEndTag}"
msgstr ""

msgid "ciReport|%{namespace} is affected by %{vulnerability}."
msgstr ""

msgid "ciReport|%{remainingPackagesCount} more"
msgstr ""

msgid "ciReport|%{reportType} %{status} detected %{dismissedCount} dismissed vulnerability"
msgid_plural "ciReport|%{reportType} %{status} detected %{dismissedCount} dismissed vulnerabilities"
msgstr[0] ""
msgstr[1] ""

msgid "ciReport|%{reportType} %{status} detected %{dismissedCount} dismissed vulnerability for the source branch only"
msgid_plural "ciReport|%{reportType} %{status} detected %{dismissedCount} dismissed vulnerabilities for the source branch only"
msgstr[0] ""
msgstr[1] ""

msgid "ciReport|%{reportType} %{status} detected %{fixedCount} fixed vulnerability"
msgid_plural "ciReport|%{reportType} %{status} detected %{fixedCount} fixed vulnerabilities"
msgstr[0] ""
msgstr[1] ""

msgid "ciReport|%{reportType} %{status} detected %{fixedCount} fixed, and %{dismissedCount} dismissed vulnerabilities"
msgstr ""

msgid "ciReport|%{reportType} %{status} detected %{newCount} new vulnerability"
msgid_plural "ciReport|%{reportType} %{status} detected %{newCount} new vulnerabilities"
msgstr[0] ""
msgstr[1] ""

msgid "ciReport|%{reportType} %{status} detected %{newCount} new, %{fixedCount} fixed, and %{dismissedCount} dismissed vulnerabilities"
msgstr ""

msgid "ciReport|%{reportType} %{status} detected %{newCount} new, and %{dismissedCount} dismissed vulnerabilities"
msgstr ""

msgid "ciReport|%{reportType} %{status} detected %{newCount} new, and %{dismissedCount} dismissed vulnerabilities for the source branch only"
msgstr ""

msgid "ciReport|%{reportType} %{status} detected %{newCount} new, and %{fixedCount} fixed vulnerabilities"
msgstr ""

msgid "ciReport|%{reportType} %{status} detected %{newCount} vulnerability for the source branch only"
msgid_plural "ciReport|%{reportType} %{status} detected %{newCount} vulnerabilities for the source branch only"
msgstr[0] ""
msgstr[1] ""

msgid "ciReport|%{reportType} %{status} detected no new vulnerabilities"
msgstr ""

msgid "ciReport|%{reportType} %{status} detected no vulnerabilities"
msgstr ""

msgid "ciReport|%{reportType} %{status} detected no vulnerabilities for the source branch only"
msgstr ""

msgid "ciReport|%{reportType} detected %{vulnerabilityCount} vulnerability"
msgid_plural "ciReport|%{reportType} detected %{vulnerabilityCount} vulnerabilities"
msgstr[0] ""
msgstr[1] ""

msgid "ciReport|%{reportType} detected no vulnerabilities"
msgstr ""

msgid "ciReport|%{reportType} is loading"
msgstr ""

msgid "ciReport|%{reportType}: Loading resulted in an error"
msgstr ""

msgid "ciReport|(errors when loading results)"
msgstr ""

msgid "ciReport|(is loading)"
msgstr ""

msgid "ciReport|(is loading, errors when loading results)"
msgstr ""

msgid "ciReport|Class"
msgstr ""

msgid "ciReport|Code quality"
msgstr ""

msgid "ciReport|Confidence"
msgstr ""

msgid "ciReport|Container Scanning"
msgstr ""

msgid "ciReport|Container scanning"
msgstr ""

msgid "ciReport|Container scanning detects known vulnerabilities in your docker images."
msgstr ""

msgid "ciReport|Create issue"
msgstr ""

msgid "ciReport|Create merge request"
msgstr ""

msgid "ciReport|Created %{eventType}"
msgstr ""

msgid "ciReport|DAST"
msgstr ""

msgid "ciReport|Dependency Scanning"
msgstr ""

msgid "ciReport|Dependency Scanning detects known vulnerabilities in your source code's dependencies."
msgstr ""

msgid "ciReport|Dependency scanning"
msgstr ""

msgid "ciReport|Description"
msgstr ""

msgid "ciReport|Dismiss vulnerability"
msgstr ""

msgid "ciReport|Dismissed by"
msgstr ""

msgid "ciReport|Download and apply the patch to fix this vulnerability."
msgstr ""

msgid "ciReport|Download patch"
msgstr ""

msgid "ciReport|Dynamic Application Security Testing (DAST) detects known vulnerabilities in your web application."
msgstr ""

msgid "ciReport|Failed to load %{reportName} report"
msgstr ""

msgid "ciReport|File"
msgstr ""

msgid "ciReport|Fixed:"
msgstr ""

msgid "ciReport|Identifiers"
msgstr ""

msgid "ciReport|Implement this solution by creating a merge request"
msgstr ""

msgid "ciReport|Instances"
msgstr ""

msgid "ciReport|Investigate this vulnerability by creating an issue"
msgstr ""

msgid "ciReport|Learn more about interacting with security reports (Alpha)."
msgstr ""

msgid "ciReport|License management detected %d license for the source branch only"
msgid_plural "ciReport|License management detected %d licenses for the source branch only"
msgstr[0] ""
msgstr[1] ""

msgid "ciReport|License management detected %d new license"
msgid_plural "ciReport|License management detected %d new licenses"
msgstr[0] ""
msgstr[1] ""

msgid "ciReport|License management detected no licenses for the source branch only"
msgstr ""

msgid "ciReport|License management detected no new licenses"
msgstr ""

msgid "ciReport|Links"
msgstr ""

msgid "ciReport|Loading %{reportName} report"
msgstr ""

msgid "ciReport|Manage licenses"
msgstr ""

msgid "ciReport|Method"
msgstr ""

msgid "ciReport|Namespace"
msgstr ""

msgid "ciReport|No changes to code quality"
msgstr ""

msgid "ciReport|No changes to performance metrics"
msgstr ""

msgid "ciReport|Performance metrics"
msgstr ""

msgid "ciReport|SAST"
msgstr ""

msgid "ciReport|Security scanning"
msgstr ""

msgid "ciReport|Security scanning failed loading any results"
msgstr ""

msgid "ciReport|Severity"
msgstr ""

msgid "ciReport|Solution"
msgstr ""

msgid "ciReport|Static Application Security Testing (SAST) detects known vulnerabilities in your source code."
msgstr ""

msgid "ciReport|There was an error creating the issue. Please try again."
msgstr ""

msgid "ciReport|There was an error creating the merge request. Please try again."
msgstr ""

msgid "ciReport|There was an error dismissing the vulnerability. Please try again."
msgstr ""

msgid "ciReport|There was an error loading DAST report"
msgstr ""

msgid "ciReport|There was an error loading SAST report"
msgstr ""

msgid "ciReport|There was an error loading container scanning report"
msgstr ""

msgid "ciReport|There was an error loading dependency scanning report"
msgstr ""

msgid "ciReport|There was an error reverting the dismissal. Please try again."
msgstr ""

msgid "ciReport|Undo dismiss"
msgstr ""

msgid "ciReport|Upgrade %{name} from %{version} to %{fixed}."
msgstr ""

msgid "ciReport|Used by %{packagesString}"
msgid_plural "ciReport|Used by %{packagesString}, and %{lastPackage}"
msgstr[0] ""
msgstr[1] ""

msgid "ciReport|View full report"
msgstr ""

msgid "ciReport|on pipeline"
msgstr ""

msgid "commented on %{link_to_project}"
msgstr ""

msgid "confidentiality|You are going to turn off the confidentiality. This means <strong>everyone</strong> will be able to see and leave a comment on this issue."
msgstr ""

msgid "confidentiality|You are going to turn on the confidentiality. This means that only team members with <strong>at least Reporter access</strong> are able to see and leave comments on the issue."
msgstr ""

msgid "connecting"
msgstr ""

msgid "could not read private key, is the passphrase correct?"
msgstr ""

msgid "customize"
msgstr ""

msgid "day"
msgid_plural "days"
msgstr[0] ""
msgstr[1] ""

msgid "deleted"
msgstr ""

msgid "deploy token"
msgstr ""

msgid "disabled"
msgstr ""

msgid "discussion resolved"
msgid_plural "discussions resolved"
msgstr[0] ""
msgstr[1] ""

msgid "done"
msgstr ""

msgid "draft"
msgid_plural "drafts"
msgstr[0] ""
msgstr[1] ""

msgid "enabled"
msgstr ""

msgid "epic"
msgstr ""

msgid "error"
msgstr ""

msgid "error code:"
msgstr ""

msgid "estimateCommand|%{slash_command} will update the estimated time with the latest command."
msgstr ""

msgid "for %{link_to_merge_request} with %{link_to_merge_request_source_branch}"
msgstr ""

msgid "for %{link_to_merge_request} with %{link_to_merge_request_source_branch} into %{link_to_merge_request_target_branch}"
msgstr ""

msgid "for %{link_to_pipeline_ref}"
msgstr ""

msgid "for %{ref}"
msgstr ""

msgid "for this project"
msgstr ""

msgid "from"
msgstr ""

msgid "group"
msgstr ""

msgid "help"
msgstr ""

msgid "here"
msgstr ""

msgid "https://your-bitbucket-server"
msgstr ""

msgid "image diff"
msgstr ""

msgid "import flow"
msgstr ""

msgid "importing"
msgstr ""

msgid "in group %{link_to_group}"
msgstr ""

msgid "in project %{link_to_project}"
msgstr ""

msgid "index"
msgstr ""

msgid "instance completed"
msgid_plural "instances completed"
msgstr[0] ""
msgstr[1] ""

msgid "is invalid because there is downstream lock"
msgstr ""

msgid "is invalid because there is upstream lock"
msgstr ""

msgid "is not a valid X509 certificate."
msgstr ""

msgid "is out of the hierarchy of the Group owning the template"
msgstr ""

msgid "issue"
msgstr ""

msgid "issue boards"
msgstr ""

msgid "it is stored externally"
msgstr ""

msgid "it is stored in LFS"
msgstr ""

msgid "it is too large"
msgstr ""

msgid "latest"
msgstr ""

msgid "latest deployment"
msgstr ""

msgid "latest version"
msgstr ""

msgid "leave %{group_name}"
msgstr ""

msgid "license management"
msgstr ""

msgid "locked by %{path_lock_user_name} %{created_at}"
msgstr ""

msgid "manual"
msgstr ""

msgid "merge request"
msgid_plural "merge requests"
msgstr[0] ""
msgstr[1] ""

msgid "missing"
msgstr ""

msgid "mrWidgetCommitsAdded|%{commitCount} and %{mergeCommitCount} will be added to %{targetBranch}."
msgstr ""

msgid "mrWidgetCommitsAdded|%{commitCount} will be added to %{targetBranch}."
msgstr ""

msgid "mrWidgetCommitsAdded|1 merge commit"
msgstr ""

msgid "mrWidget| Please restore it or use a different %{missingBranchName} branch"
msgstr ""

msgid "mrWidget|%{link_start}Learn more about resolving conflicts%{link_end}"
msgstr ""

msgid "mrWidget|%{metricsLinkStart} Memory %{metricsLinkEnd} usage %{emphasisStart} decreased %{emphasisEnd} from %{memoryFrom}MB to %{memoryTo}MB"
msgstr ""

msgid "mrWidget|%{metricsLinkStart} Memory %{metricsLinkEnd} usage %{emphasisStart} increased %{emphasisEnd} from %{memoryFrom}MB to %{memoryTo}MB"
msgstr ""

msgid "mrWidget|%{metricsLinkStart} Memory %{metricsLinkEnd} usage is %{emphasisStart} unchanged %{emphasisEnd} at %{memoryFrom}MB"
msgstr ""

msgid "mrWidget|Add approval"
msgstr ""

msgid "mrWidget|Allows commits from members who can merge to the target branch"
msgstr ""

msgid "mrWidget|An error occurred while removing your approval."
msgstr ""

msgid "mrWidget|An error occurred while retrieving approval data for this merge request."
msgstr ""

msgid "mrWidget|An error occurred while submitting your approval."
msgstr ""

msgid "mrWidget|Approve"
msgstr ""

msgid "mrWidget|Approve additionally"
msgstr ""

msgid "mrWidget|Approved by"
msgstr ""

msgid "mrWidget|Cancel automatic merge"
msgstr ""

msgid "mrWidget|Check out branch"
msgstr ""

msgid "mrWidget|Checking ability to merge automatically"
msgstr ""

msgid "mrWidget|Cherry-pick"
msgstr ""

msgid "mrWidget|Cherry-pick this merge request in a new merge request"
msgstr ""

msgid "mrWidget|Closed"
msgstr ""

msgid "mrWidget|Closed by"
msgstr ""

msgid "mrWidget|Closes"
msgstr ""

msgid "mrWidget|Create an issue to resolve them later"
msgstr ""

msgid "mrWidget|Delete source branch"
msgstr ""

msgid "mrWidget|Deployment statistics are not available currently"
msgstr ""

msgid "mrWidget|Did not close"
msgstr ""

msgid "mrWidget|Email patches"
msgstr ""

msgid "mrWidget|Failed to load deployment statistics"
msgstr ""

msgid "mrWidget|Fast-forward merge is not possible. To merge this request, first rebase locally."
msgstr ""

msgid "mrWidget|If the %{branch} branch exists in your local repository, you can merge this merge request manually using the"
msgstr ""

msgid "mrWidget|If the %{missingBranchName} branch exists in your local repository, you can merge this merge request manually using the command line"
msgstr ""

msgid "mrWidget|Loading deployment statistics"
msgstr ""

msgid "mrWidget|Mentions"
msgstr ""

msgid "mrWidget|Merge"
msgstr ""

msgid "mrWidget|Merge failed."
msgstr ""

msgid "mrWidget|Merge locally"
msgstr ""

msgid "mrWidget|Merge request approved"
msgstr ""

msgid "mrWidget|Merge request approved."
msgstr ""

msgid "mrWidget|Merge request approved; you can approve additionally"
msgstr ""

msgid "mrWidget|Merged by"
msgstr ""

msgid "mrWidget|No approval required"
msgstr ""

msgid "mrWidget|No approval required; you can still approve"
msgstr ""

msgid "mrWidget|Open in Web IDE"
msgstr ""

msgid "mrWidget|Pipeline blocked. The pipeline for this merge request requires a manual action to proceed"
msgstr ""

msgid "mrWidget|Plain diff"
msgstr ""

msgid "mrWidget|Ready to be merged automatically. Ask someone with write access to this repository to merge this request"
msgstr ""

msgid "mrWidget|Refresh"
msgstr ""

msgid "mrWidget|Refresh now"
msgstr ""

msgid "mrWidget|Refreshing now"
msgstr ""

msgid "mrWidget|Remove your approval"
msgstr ""

msgid "mrWidget|Request to merge"
msgstr ""

msgid "mrWidget|Requires 1 more approval"
msgid_plural "mrWidget|Requires %d more approvals"
msgstr[0] ""
msgstr[1] ""

msgid "mrWidget|Requires 1 more approval by"
msgid_plural "mrWidget|Requires %d more approvals by"
msgstr[0] ""
msgstr[1] ""

msgid "mrWidget|Resolve conflicts"
msgstr ""

msgid "mrWidget|Resolve these conflicts or ask someone with write access to this repository to merge it locally"
msgstr ""

msgid "mrWidget|Revert"
msgstr ""

msgid "mrWidget|Revert this merge request in a new merge request"
msgstr ""

msgid "mrWidget|Revoke approval"
msgstr ""

msgid "mrWidget|Set by"
msgstr ""

msgid "mrWidget|The changes were merged into"
msgstr ""

msgid "mrWidget|The changes were not merged into"
msgstr ""

msgid "mrWidget|The changes will be merged into"
msgstr ""

msgid "mrWidget|The pipeline for this merge request failed. Please retry the job or push a new commit to fix the failure"
msgstr ""

msgid "mrWidget|The source branch HEAD has recently changed. Please reload the page and review the changes before merging"
msgstr ""

msgid "mrWidget|The source branch has been deleted"
msgstr ""

msgid "mrWidget|The source branch is %{commitsBehindLinkStart}%{commitsBehind}%{commitsBehindLinkEnd} the target branch"
msgstr ""

msgid "mrWidget|The source branch is being deleted"
msgstr ""

msgid "mrWidget|The source branch will be deleted"
msgstr ""

msgid "mrWidget|The source branch will not be deleted"
msgstr ""

msgid "mrWidget|There are merge conflicts"
msgstr ""

msgid "mrWidget|There are unresolved discussions. Please resolve these discussions"
msgstr ""

msgid "mrWidget|This feature merges changes from the target branch to the source branch. You cannot use this feature since the source branch is protected."
msgstr ""

msgid "mrWidget|This merge request failed to be merged automatically"
msgstr ""

msgid "mrWidget|This merge request is in the process of being merged"
msgstr ""

msgid "mrWidget|This project is archived, write access has been disabled"
msgstr ""

msgid "mrWidget|You are not allowed to edit this project directly. Please fork to make changes."
msgstr ""

msgid "mrWidget|You can delete the source branch now"
msgstr ""

msgid "mrWidget|You can merge this merge request manually using the"
msgstr ""

msgid "mrWidget|branch does not exist."
msgstr ""

msgid "mrWidget|command line"
msgstr ""

msgid "mrWidget|into"
msgstr ""

msgid "mrWidget|to be merged automatically when the pipeline succeeds"
msgstr ""

msgid "n/a"
msgstr ""

msgid "new merge request"
msgstr ""

msgid "none"
msgstr ""

msgid "notification emails"
msgstr ""

msgid "nounSeries|%{firstItem} and %{lastItem}"
msgstr ""

msgid "nounSeries|%{item}, %{nextItem}"
msgstr ""

msgid "nounSeries|%{item}, and %{lastItem}"
msgstr ""

msgid "or"
msgstr ""

msgid "out of %d total test"
msgid_plural "out of %d total tests"
msgstr[0] ""
msgstr[1] ""

msgid "parent"
msgid_plural "parents"
msgstr[0] ""
msgstr[1] ""

msgid "password"
msgstr ""

msgid "personal access token"
msgstr ""

msgid "private"
msgstr ""

msgid "private key does not match certificate."
msgstr ""

msgid "project"
msgid_plural "projects"
msgstr[0] ""
msgstr[1] ""

msgid "quick actions"
msgstr ""

msgid "register"
msgstr ""

msgid "remaining"
msgstr ""

msgid "remove"
msgstr ""

msgid "remove due date"
msgstr ""

msgid "remove weight"
msgstr ""

msgid "rendered diff"
msgstr ""

msgid "reply"
msgid_plural "replies"
msgstr[0] ""
msgstr[1] ""

msgid "score"
msgstr ""

msgid "security Reports|There was an error creating the merge request"
msgstr ""

msgid "should be higher than %{access} inherited membership from group %{group_name}"
msgstr ""

msgid "show less"
msgstr ""

msgid "sign in"
msgstr ""

msgid "source"
msgstr ""

msgid "source diff"
msgstr ""

msgid "spendCommand|%{slash_command} will update the sum of the time spent."
msgstr ""

msgid "started"
msgstr ""

msgid "stuck"
msgstr ""

msgid "syntax is correct"
msgstr ""

msgid "syntax is incorrect"
msgstr ""

msgid "this document"
msgstr ""

msgid "to help your contributors communicate effectively!"
msgstr ""

msgid "triggered"
msgstr ""

msgid "updated"
msgstr ""

msgid "username"
msgstr ""

msgid "uses Kubernetes clusters to deploy your code!"
msgstr ""

msgid "verify ownership"
msgstr ""

msgid "view it on GitLab"
msgstr ""

msgid "view the blob"
msgstr ""

msgid "with %{additions} additions, %{deletions} deletions."
msgstr ""

msgid "within %d minute "
msgid_plural "within %d minutes "
msgstr[0] ""
msgstr[1] ""

msgid "yaml invalid"
msgstr ""<|MERGE_RESOLUTION|>--- conflicted
+++ resolved
@@ -10838,17 +10838,7 @@
 msgid "Trigger this manual action"
 msgstr ""
 
-<<<<<<< HEAD
 msgid "Trigger token:"
-=======
-msgid "This job is performing tasks that must complete before it can start"
-msgstr ""
-
-msgid "This job is preparing to start"
-msgstr ""
-
-msgid "This job is stuck because you don't have any active runners online with any of these tags assigned to them:"
->>>>>>> 6a0702fe
 msgstr ""
 
 msgid "Trigger variables:"
