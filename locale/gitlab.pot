--- conflicted
+++ resolved
@@ -359,14 +359,10 @@
 msgid "<strong>%{group_name}</strong> group members"
 msgstr ""
 
-<<<<<<< HEAD
 msgid "<strong>%{pushes}</strong> pushes, more than <strong>%{commits}</strong> commits by <strong>%{people}</strong> contributors."
 msgstr ""
 
 msgid "<strong>Removes</strong> source branch"
-=======
-msgid "<strong>Deletes</strong> source branch"
->>>>>>> 3ed80785
 msgstr ""
 
 msgid "A 'Runner' is a process which runs a job. You can set up as many Runners as you need."
@@ -11059,7 +11055,6 @@
 msgid "mrWidget|Refreshing now"
 msgstr ""
 
-<<<<<<< HEAD
 msgid "mrWidget|Remove Source Branch"
 msgstr ""
 
@@ -11069,8 +11064,6 @@
 msgid "mrWidget|Remove your approval"
 msgstr ""
 
-=======
->>>>>>> 3ed80785
 msgid "mrWidget|Request to merge"
 msgstr ""
 
