--- conflicted
+++ resolved
@@ -4288,7 +4288,6 @@
 msgid "Explore public groups"
 msgstr ""
 
-<<<<<<< HEAD
 msgid "Export as CSV"
 msgstr ""
 
@@ -4298,8 +4297,6 @@
 msgid "External Classification Policy Authorization"
 msgstr ""
 
-=======
->>>>>>> 0912fd8a
 msgid "External URL"
 msgstr ""
 
@@ -5172,14 +5169,10 @@
 msgid "GitLab single sign on URL"
 msgstr ""
 
-<<<<<<< HEAD
 msgid "GitLab will run a background job that will produce pseudonymized CSVs of the GitLab database that will be uploaded to your configured object storage directory."
 msgstr ""
 
 msgid "GitLab.com import"
-=======
-msgid "If your HTTP repository is not publicly accessible, add authentication information to the URL: <code>https://username:password@gitlab.company.com/group/project.git</code>."
->>>>>>> 0912fd8a
 msgstr ""
 
 msgid "GitLab’s issue tracker"
@@ -10259,14 +10252,10 @@
 msgid "Sync information"
 msgstr ""
 
-<<<<<<< HEAD
 msgid "System"
 msgstr ""
 
 msgid "System Hooks"
-=======
-msgid "Session duration (minutes)"
->>>>>>> 0912fd8a
 msgstr ""
 
 msgid "System Hooks Help"
@@ -10985,14 +10974,10 @@
 msgid "Timeago|%s hours ago"
 msgstr ""
 
-<<<<<<< HEAD
 msgid "Timeago|%s hours remaining"
 msgstr ""
 
 msgid "Timeago|%s minutes ago"
-=======
-msgid "The character highlighter helps you keep the subject line to %{titleLength} characters and wrap the body at %{bodyLength} so they are readable in git."
->>>>>>> 0912fd8a
 msgstr ""
 
 msgid "Timeago|%s minutes remaining"
@@ -11067,14 +11052,10 @@
 msgid "Timeago|in %s minutes"
 msgstr ""
 
-<<<<<<< HEAD
 msgid "Timeago|in %s months"
 msgstr ""
 
 msgid "Timeago|in %s seconds"
-=======
-msgid "The path to CI config file. Defaults to <code>.gitlab-ci.yml</code>"
->>>>>>> 0912fd8a
 msgstr ""
 
 msgid "Timeago|in %s weeks"
@@ -11086,14 +11067,10 @@
 msgid "Timeago|in 1 day"
 msgstr ""
 
-<<<<<<< HEAD
 msgid "Timeago|in 1 hour"
 msgstr ""
 
 msgid "Timeago|in 1 minute"
-=======
-msgid "The production stage shows the total time it takes between creating an issue and deploying the code to production. The data will be automatically added once you have completed the full idea to production cycle."
->>>>>>> 0912fd8a
 msgstr ""
 
 msgid "Timeago|in 1 month"
@@ -11466,14 +11443,10 @@
 msgid "Upcoming"
 msgstr ""
 
-<<<<<<< HEAD
 msgid "Update"
 msgstr ""
 
 msgid "Update approvers"
-=======
-msgid "Time remaining"
->>>>>>> 0912fd8a
 msgstr ""
 
 msgid "Update failed"
@@ -12241,14 +12214,10 @@
 msgid "You do not have permission to run the Web Terminal. Please contact a project administrator."
 msgstr ""
 
-<<<<<<< HEAD
 msgid "You do not have the correct permissions to override the settings from the LDAP group sync."
 msgstr ""
 
 msgid "You don't have any applications"
-=======
-msgid "When:"
->>>>>>> 0912fd8a
 msgstr ""
 
 msgid "You don't have any authorized applications"
@@ -12890,7 +12859,6 @@
 msgid "index"
 msgstr ""
 
-<<<<<<< HEAD
 msgid "instance completed"
 msgid_plural "instances completed"
 msgstr[0] ""
@@ -12911,8 +12879,6 @@
 msgid "issue"
 msgstr ""
 
-=======
->>>>>>> 0912fd8a
 msgid "issue boards"
 msgstr ""
 
