# SOME DESCRIPTIVE TITLE.
# Copyright (C) YEAR THE PACKAGE'S COPYRIGHT HOLDER
# This file is distributed under the same license as the gitlab package.
# FIRST AUTHOR <EMAIL@ADDRESS>, YEAR.
#
#, fuzzy
msgid ""
msgstr ""
"Project-Id-Version: gitlab 1.0.0\n"
"Report-Msgid-Bugs-To: \n"
"Last-Translator: FULL NAME <EMAIL@ADDRESS>\n"
"Language-Team: LANGUAGE <LL@li.org>\n"
"Language: \n"
"MIME-Version: 1.0\n"
"Content-Type: text/plain; charset=UTF-8\n"
"Content-Transfer-Encoding: 8bit\n"
"Plural-Forms: nplurals=INTEGER; plural=EXPRESSION;\n"

msgid " (from %{timeoutSource})"
msgstr ""

msgid " Please sign in."
msgstr ""

msgid " Try to %{action} this file again."
msgstr ""

msgid " You need to do this before %{grace_period_deadline}."
msgstr ""

msgid " and"
msgstr ""

msgid " degraded on %d point"
msgid_plural " degraded on %d points"
msgstr[0] ""
msgstr[1] ""

msgid " improved on %d point"
msgid_plural " improved on %d points"
msgstr[0] ""
msgstr[1] ""

msgid " or "
msgstr ""

msgid " or <#epic id>"
msgstr ""

msgid " or <#issue id>"
msgstr ""

msgid "%d comment"
msgid_plural "%d comments"
msgstr[0] ""
msgstr[1] ""

msgid "%d commit"
msgid_plural "%d commits"
msgstr[0] ""
msgstr[1] ""

msgid "%d commit behind"
msgid_plural "%d commits behind"
msgstr[0] ""
msgstr[1] ""

msgid "%d commit,"
msgid_plural "%d commits,"
msgstr[0] ""
msgstr[1] ""

msgid "%d commits"
msgstr ""

msgid "%d contribution"
msgid_plural "%d contributions"
msgstr[0] ""
msgstr[1] ""

msgid "%d exporter"
msgid_plural "%d exporters"
msgstr[0] ""
msgstr[1] ""

msgid "%d failed test result"
msgid_plural "%d failed test results"
msgstr[0] ""
msgstr[1] ""

msgid "%d fixed test result"
msgid_plural "%d fixed test results"
msgstr[0] ""
msgstr[1] ""

msgid "%d issue"
msgid_plural "%d issues"
msgstr[0] ""
msgstr[1] ""

msgid "%d issue selected"
msgid_plural "%d issues selected"
msgstr[0] ""
msgstr[1] ""

msgid "%d layer"
msgid_plural "%d layers"
msgstr[0] ""
msgstr[1] ""

msgid "%d merge request"
msgid_plural "%d merge requests"
msgstr[0] ""
msgstr[1] ""

msgid "%d merge request that you don't have access to."
msgid_plural "%d merge requests that you don't have access to."
msgstr[0] ""
msgstr[1] ""

msgid "%d metric"
msgid_plural "%d metrics"
msgstr[0] ""
msgstr[1] ""

msgid "%d more comment"
msgid_plural "%d more comments"
msgstr[0] ""
msgstr[1] ""

msgid "%d staged change"
msgid_plural "%d staged changes"
msgstr[0] ""
msgstr[1] ""

msgid "%d unstaged change"
msgid_plural "%d unstaged changes"
msgstr[0] ""
msgstr[1] ""

msgid "%s additional commit has been omitted to prevent performance issues."
msgid_plural "%s additional commits have been omitted to prevent performance issues."
msgstr[0] ""
msgstr[1] ""

msgid "%{actionText} & %{openOrClose} %{noteable}"
msgstr ""

msgid "%{authorsName}'s discussion"
msgstr ""

msgid "%{commit_author_link} authored %{commit_timeago}"
msgstr ""

msgid "%{counter_repositories} repositories, %{counter_wikis} wikis, %{counter_build_artifacts} build artifacts, %{counter_lfs_objects} LFS"
msgstr ""

msgid "%{count} approval required from %{name}"
msgid_plural "%{count} approvals required from %{name}"
msgstr[0] ""
msgstr[1] ""

msgid "%{count} approvals from %{name}"
msgstr ""

msgid "%{count} more"
msgstr ""

msgid "%{count} more assignees"
msgstr ""

msgid "%{count} of %{required} approvals from %{name}"
msgstr ""

msgid "%{count} of %{total}"
msgstr ""

msgid "%{count} participant"
msgid_plural "%{count} participants"
msgstr[0] ""
msgstr[1] ""

msgid "%{count} pending comment"
msgid_plural "%{count} pending comments"
msgstr[0] ""
msgstr[1] ""

msgid "%{edit_in_new_fork_notice} Try to cherry-pick this commit again."
msgstr ""

msgid "%{edit_in_new_fork_notice} Try to revert this commit again."
msgstr ""

msgid "%{filePath} deleted"
msgstr ""

msgid "%{firstLabel} +%{labelCount} more"
msgstr ""

msgid "%{gitlab_ci_yml} not found in this commit"
msgstr ""

msgid "%{group_docs_link_start}Groups%{group_docs_link_end} allow you to manage and collaborate across multiple projects. Members of a group have access to all of its projects."
msgstr ""

msgid "%{group_name} uses group managed accounts. You need to create a new GitLab account which will be managed by %{group_name}."
msgstr ""

msgid "%{issuableType} will be removed! Are you sure?"
msgstr ""

msgid "%{label_for_message} unavailable"
msgstr ""

msgid "%{lets_encrypt_link_start}Let's Encrypt%{lets_encrypt_link_end} is a free, automated, and open certificate authority (CA), that give digital certificates in order to enable HTTPS (SSL/TLS) for websites."
msgstr ""

msgid "%{level_name} is not allowed in a %{group_level_name} group."
msgstr ""

msgid "%{level_name} is not allowed since the fork source project has lower visibility."
msgstr ""

msgid "%{level_name} visibility has been restricted by the administrator."
msgstr ""

msgid "%{link_start}Read more%{link_end} about role permissions"
msgstr ""

msgid "%{loadingIcon} Started"
msgstr ""

msgid "%{lock_path} is locked by GitLab User %{lock_user_id}"
msgstr ""

msgid "%{mrText}, this issue will be closed automatically."
msgstr ""

msgid "%{name} contained %{resultsString}"
msgstr ""

msgid "%{name} found %{resultsString}"
msgstr ""

msgid "%{name}'s avatar"
msgstr ""

msgid "%{number_commits_behind} commits behind %{default_branch}, %{number_commits_ahead} commits ahead"
msgstr ""

msgid "%{openOrClose} %{noteable}"
msgstr ""

msgid "%{percent}%% complete"
msgstr ""

msgid "%{service_title} activated."
msgstr ""

msgid "%{service_title} settings saved, but not activated."
msgstr ""

msgid "%{size} GiB"
msgstr ""

msgid "%{size} KiB"
msgstr ""

msgid "%{size} MiB"
msgstr ""

msgid "%{size} bytes"
msgstr ""

msgid "%{spammable_titlecase} was submitted to Akismet successfully."
msgstr ""

msgid "%{state} epics"
msgstr ""

msgid "%{strong_start}%{branch_count}%{strong_end} Branch"
msgid_plural "%{strong_start}%{branch_count}%{strong_end} Branches"
msgstr[0] ""
msgstr[1] ""

msgid "%{strong_start}%{commit_count}%{strong_end} Commit"
msgid_plural "%{strong_start}%{commit_count}%{strong_end} Commits"
msgstr[0] ""
msgstr[1] ""

msgid "%{strong_start}%{human_size}%{strong_end} Files"
msgstr ""

msgid "%{strong_start}%{tag_count}%{strong_end} Tag"
msgid_plural "%{strong_start}%{tag_count}%{strong_end} Tags"
msgstr[0] ""
msgstr[1] ""

msgid "%{text} %{files}"
msgid_plural "%{text} %{files} files"
msgstr[0] ""
msgstr[1] ""

msgid "%{text} is available"
msgstr ""

msgid "%{title} %{operator} %{threshold}"
msgstr ""

msgid "%{title} changes"
msgstr ""

msgid "%{unstaged} unstaged and %{staged} staged changes"
msgstr ""

msgid "%{usage_ping_link_start}Learn more%{usage_ping_link_end} about what information is shared with GitLab Inc."
msgstr ""

msgid "%{user_name} profile page"
msgstr ""

msgid "%{username}'s avatar"
msgstr ""

msgid "%{verb} %{time_spent_value} spent time."
msgstr ""

msgid "'%{level}' is not a valid visibility level"
msgstr ""

msgid "'%{source}' is not a import source"
msgstr ""

msgid "(%d closed)"
msgid_plural "(%d closed)"
msgstr[0] ""
msgstr[1] ""

msgid "(%{mrCount} merged)"
msgstr ""

msgid "(No changes)"
msgstr ""

msgid "(check progress)"
msgstr ""

msgid "(external source)"
msgstr ""

msgid "+ %{count} more"
msgstr ""

msgid "+ %{moreCount} more"
msgstr ""

msgid "+%{extraOptionCount} more"
msgstr ""

msgid ", or "
msgstr ""

msgid "- Runner is active and can process any new jobs"
msgstr ""

msgid "- Runner is paused and will not receive any new jobs"
msgstr ""

msgid "- show less"
msgstr ""

msgid "0 for unlimited"
msgstr ""

msgid "1 %{type} addition"
msgid_plural "%{count} %{type} additions"
msgstr[0] ""
msgstr[1] ""

msgid "1 %{type} modification"
msgid_plural "%{count} %{type} modifications"
msgstr[0] ""
msgstr[1] ""

msgid "1 Day"
msgid_plural "%d Days"
msgstr[0] ""
msgstr[1] ""

msgid "1 closed issue"
msgid_plural "%{issues} closed issues"
msgstr[0] ""
msgstr[1] ""

msgid "1 closed merge request"
msgid_plural "%{merge_requests} closed merge requests"
msgstr[0] ""
msgstr[1] ""

msgid "1 day"
msgstr ""

msgid "1 group"
msgid_plural "%d groups"
msgstr[0] ""
msgstr[1] ""

msgid "1 merged merge request"
msgid_plural "%{merge_requests} merged merge requests"
msgstr[0] ""
msgstr[1] ""

msgid "1 open issue"
msgid_plural "%{issues} open issues"
msgstr[0] ""
msgstr[1] ""

msgid "1 open merge request"
msgid_plural "%{merge_requests} open merge requests"
msgstr[0] ""
msgstr[1] ""

msgid "1 pipeline"
msgid_plural "%d pipelines"
msgstr[0] ""
msgstr[1] ""

msgid "1 role"
msgid_plural "%d roles"
msgstr[0] ""
msgstr[1] ""

msgid "1 user"
msgid_plural "%d users"
msgstr[0] ""
msgstr[1] ""

msgid "1 week"
msgstr ""

msgid "1-9 contributions"
msgstr ""

msgid "10-19 contributions"
msgstr ""

msgid "1st contribution!"
msgstr ""

msgid "20-29 contributions"
msgstr ""

msgid "2FA"
msgstr ""

msgid "2FADevice|Registered On"
msgstr ""

msgid "3 days"
msgstr ""

msgid "3 hours"
msgstr ""

msgid "30 minutes"
msgstr ""

msgid "30+ contributions"
msgstr ""

msgid "403|Please contact your GitLab administrator to get permission."
msgstr ""

msgid "403|You don't have the permission to access this page."
msgstr ""

msgid "404|Make sure the address is correct and the page hasn't moved."
msgstr ""

msgid "404|Page Not Found"
msgstr ""

msgid "404|Please contact your GitLab administrator if you think this is a mistake."
msgstr ""

msgid "8 hours"
msgstr ""

msgid "<code>\"johnsmith@example.com\": \"@johnsmith\"</code> will add \"By <a href=\"#\">@johnsmith</a>\" to all issues and comments originally created by johnsmith@example.com, and will set <a href=\"#\">@johnsmith</a> as the assignee on all issues originally assigned to johnsmith@example.com."
msgstr ""

msgid "<code>\"johnsmith@example.com\": \"John Smith\"</code> will add \"By John Smith\" to all issues and comments originally created by johnsmith@example.com."
msgstr ""

msgid "<code>\"johnsmith@example.com\": \"johnsm...@example.com\"</code> will add \"By johnsm...@example.com\" to all issues and comments originally created by johnsmith@example.com. The email address or username is masked to ensure the user's privacy."
msgstr ""

msgid "<code>\"johnsmith@example.com\": \"johnsmith@example.com\"</code> will add \"By <a href=\"#\">johnsmith@example.com</a>\" to all issues and comments originally created by johnsmith@example.com. By default, the email address or username is masked to ensure the user's privacy. Use this option if you want to show the full email address."
msgstr ""

msgid "<no name set>"
msgstr ""

msgid "<no scopes selected>"
msgstr ""

msgid "<strong>%{changedFilesLength} unstaged</strong> and <strong>%{stagedFilesLength} staged</strong> changes"
msgstr ""

msgid "<strong>%{created_count}</strong> created, <strong>%{accepted_count}</strong> accepted."
msgstr ""

msgid "<strong>%{created_count}</strong> created, <strong>%{closed_count}</strong> closed."
msgstr ""

msgid "<strong>%{group_name}</strong> group members"
msgstr ""

msgid "<strong>%{pushes}</strong> pushes, more than <strong>%{commits}</strong> commits by <strong>%{people}</strong> contributors."
msgstr ""

msgid "<strong>Deletes</strong> source branch"
msgstr ""

msgid "A 'Runner' is a process which runs a job. You can set up as many Runners as you need."
msgstr ""

msgid "A .NET Core console application template, customizable for any .NET Core project"
msgstr ""

msgid "A GitBook site that uses Netlify for CI/CD instead of GitLab, but still with all the other great GitLab features."
msgstr ""

msgid "A Hexo site that uses Netlify for CI/CD instead of GitLab, but still with all the other great GitLab features."
msgstr ""

msgid "A Hugo site that uses Netlify for CI/CD instead of GitLab, but still with all the other great GitLab features."
msgstr ""

msgid "A Jekyll site that uses Netlify for CI/CD instead of GitLab, but still with all the other great GitLab features."
msgstr ""

msgid "A Let's Encrypt account will be configured for this GitLab installation using your email address. You will receive emails to warn of expiring certificates."
msgstr ""

msgid "A default branch cannot be chosen for an empty project."
msgstr ""

msgid "A deleted user"
msgstr ""

msgid "A fork is a copy of a project.<br />Forking a repository allows you to make changes without affecting the original project."
msgstr ""

msgid "A member of the abuse team will review your report as soon as possible."
msgstr ""

msgid "A new branch will be created in your fork and a new merge request will be started."
msgstr ""

msgid "A new impersonation token has been created."
msgstr ""

msgid "A plain HTML site that uses Netlify for CI/CD instead of GitLab, but still with all the other great GitLab features."
msgstr ""

msgid "A project is where you house your files (repository), plan your work (issues), and publish your documentation (wiki), %{among_other_things_link}."
msgstr ""

msgid "A ready-to-go template for use with Android apps."
msgstr ""

msgid "A ready-to-go template for use with iOS Swift apps."
msgstr ""

msgid "A regular expression that will be used to find the test coverage output in the job trace. Leave blank to disable"
msgstr ""

msgid "A user with write access to the source branch selected this option"
msgstr ""

msgid "API Help"
msgstr ""

msgid "API Token"
msgstr ""

msgid "About GitLab"
msgstr ""

msgid "About GitLab CE"
msgstr ""

msgid "About auto deploy"
msgstr ""

msgid "About this feature"
msgstr ""

msgid "Abuse Reports"
msgstr ""

msgid "Abuse reports"
msgstr ""

msgid "Accept invitation"
msgstr ""

msgid "Accept terms"
msgstr ""

msgid "Accepted MR"
msgstr ""

msgid "Access Tokens"
msgstr ""

msgid "Access denied for your LDAP account."
msgstr ""

msgid "Access denied! Please verify you can add deploy keys to this repository."
msgstr ""

msgid "Access expiration date"
msgstr ""

msgid "Access forbidden. Check your access level."
msgstr ""

msgid "Access to '%{classification_label}' not allowed"
msgstr ""

msgid "AccessDropdown|Groups"
msgstr ""

msgid "AccessDropdown|Roles"
msgstr ""

msgid "AccessDropdown|Users"
msgstr ""

msgid "AccessTokens|Access Tokens"
msgstr ""

msgid "AccessTokens|Are you sure? Any RSS or calendar URLs currently in use will stop working."
msgstr ""

msgid "AccessTokens|Are you sure? Any issue email addresses currently in use will stop working."
msgstr ""

msgid "AccessTokens|Created"
msgstr ""

msgid "AccessTokens|Feed token"
msgstr ""

msgid "AccessTokens|Incoming email token"
msgstr ""

msgid "AccessTokens|It cannot be used to access any other data."
msgstr ""

msgid "AccessTokens|Keep this token secret. Anyone who gets ahold of it can create issues as if they were you. You should %{link_reset_it} if that ever happens."
msgstr ""

msgid "AccessTokens|Keep this token secret. Anyone who gets ahold of it can read activity and issue RSS feeds or your calendar feed as if they were you. You should %{link_reset_it} if that ever happens."
msgstr ""

msgid "AccessTokens|Personal Access Tokens"
msgstr ""

msgid "AccessTokens|They are the only accepted password when you have Two-Factor Authentication (2FA) enabled."
msgstr ""

msgid "AccessTokens|You can also use personal access tokens to authenticate against Git over HTTP."
msgstr ""

msgid "AccessTokens|You can generate a personal access token for each application you use that needs access to the GitLab API."
msgstr ""

msgid "AccessTokens|Your feed token is used to authenticate you when your RSS reader loads a personalized RSS feed or when your calendar application loads a personalized calendar, and is included in those feed URLs."
msgstr ""

msgid "AccessTokens|Your incoming email token is used to authenticate you when you create a new issue by email, and is included in your personal project-specific email addresses."
msgstr ""

msgid "AccessTokens|reset it"
msgstr ""

msgid "Account"
msgstr ""

msgid "Account and limit"
msgstr ""

msgid "Account: %{account}"
msgstr ""

msgid "Action to take when receiving an alert."
msgstr ""

msgid "Activate Service Desk"
msgstr ""

msgid "Active"
msgstr ""

msgid "Active %{type} Tokens (%{token_length})"
msgstr ""

msgid "Active Sessions"
msgstr ""

msgid "Activity"
msgstr ""

msgid "Add"
msgstr ""

msgid "Add %d issue"
msgid_plural "Add %d issues"
msgstr[0] ""
msgstr[1] ""

msgid "Add CHANGELOG"
msgstr ""

msgid "Add CONTRIBUTING"
msgstr ""

msgid "Add Group Webhooks and GitLab Enterprise Edition."
msgstr ""

msgid "Add Jaeger URL"
msgstr ""

msgid "Add Kubernetes cluster"
msgstr ""

msgid "Add README"
msgstr ""

msgid "Add a %{type} token"
msgstr ""

msgid "Add a GPG key"
msgstr ""

msgid "Add a bullet list"
msgstr ""

msgid "Add a general comment to this %{noteable_name}."
msgstr ""

msgid "Add a homepage to your wiki that contains information about your project and GitLab will display it here instead of this message."
msgstr ""

msgid "Add a link"
msgstr ""

msgid "Add a numbered list"
msgstr ""

msgid "Add a table"
msgstr ""

msgid "Add a task list"
msgstr ""

msgid "Add a todo"
msgstr ""

msgid "Add additional text to appear in all email communications. %{character_limit} character limit"
msgstr ""

msgid "Add an SSH key"
msgstr ""

msgid "Add an issue"
msgstr ""

msgid "Add approvers"
msgstr ""

msgid "Add bold text"
msgstr ""

msgid "Add child epic to an epic"
msgstr ""

msgid "Add comment now"
msgstr ""

msgid "Add email address"
msgstr ""

msgid "Add header and footer to emails. Please note that color settings will only be applied within the application interface"
msgstr ""

msgid "Add image comment"
msgstr ""

msgid "Add issues"
msgstr ""

msgid "Add italic text"
msgstr ""

msgid "Add label(s)"
msgstr ""

msgid "Add license"
msgstr ""

msgid "Add list"
msgstr ""

msgid "Add new application"
msgstr ""

msgid "Add new directory"
msgstr ""

msgid "Add or subtract spent time"
msgstr ""

msgid "Add reaction"
msgstr ""

msgid "Add to merge train"
msgstr ""

msgid "Add to merge train when pipeline succeeds"
msgstr ""

msgid "Add to project"
msgstr ""

msgid "Add to review"
msgstr ""

msgid "Add todo"
msgstr ""

msgid "Add user(s) to the group:"
msgstr ""

msgid "Add users to group"
msgstr ""

msgid "AddMember|No users specified."
msgstr ""

msgid "AddMember|Too many users specified (limit is %{user_limit})"
msgstr ""

msgid "Added at"
msgstr ""

msgid "Adding new applications is disabled in your GitLab instance. Please contact your GitLab administrator to get the permission"
msgstr ""

msgid "Additional minutes"
msgstr ""

msgid "Additional text"
msgstr ""

msgid "Adds"
msgstr ""

msgid "Adds %{epic_ref} as child epic."
msgstr ""

msgid "Adds a todo."
msgstr ""

msgid "Admin Area"
msgstr ""

msgid "Admin Overview"
msgstr ""

msgid "Admin Section"
msgstr ""

msgid "Admin notes"
msgstr ""

msgid "AdminArea| You are about to permanently delete the user %{username}. Issues, merge requests, and groups linked to them will be transferred to a system-wide \"Ghost-user\". To avoid data loss, consider using the %{strong_start}block user%{strong_end} feature instead. Once you %{strong_start}Delete user%{strong_end}, it cannot be undone or recovered."
msgstr ""

msgid "AdminArea| You are about to permanently delete the user %{username}. This will delete all of the issues, merge requests, and groups linked to them. To avoid data loss, consider using the %{strong_start}block user%{strong_end} feature instead. Once you %{strong_start}Delete user%{strong_end}, it cannot be undone or recovered."
msgstr ""

msgid "AdminArea|Stop all jobs"
msgstr ""

msgid "AdminArea|Stop all jobs?"
msgstr ""

msgid "AdminArea|Stop jobs"
msgstr ""

msgid "AdminArea|Stopping jobs failed"
msgstr ""

msgid "AdminArea|You’re about to stop all jobs.This will halt all current jobs that are running."
msgstr ""

msgid "AdminNote|Note"
msgstr ""

msgid "AdminProjects| You’re about to permanently delete the project %{projectName}, its repository, and all related resources including issues, merge requests, etc..  Once you confirm and press %{strong_start}Delete project%{strong_end}, it cannot be undone or recovered."
msgstr ""

msgid "AdminProjects|Delete"
msgstr ""

msgid "AdminProjects|Delete Project %{projectName}?"
msgstr ""

msgid "AdminProjects|Delete project"
msgstr ""

msgid "AdminSettings|Auto DevOps domain"
msgstr ""

msgid "AdminSettings|Enable shared runners for new projects"
msgstr ""

msgid "AdminSettings|Environment variables are protected by default"
msgstr ""

msgid "AdminSettings|No required pipeline"
msgstr ""

msgid "AdminSettings|Required pipeline configuration"
msgstr ""

msgid "AdminSettings|Select a pipeline configuration file"
msgstr ""

msgid "AdminSettings|Select a template"
msgstr ""

msgid "AdminSettings|Set an instance-wide auto included %{link_start}pipeline configuration%{link_end}. This pipeline configuration will be run after the project's own configuration."
msgstr ""

msgid "AdminSettings|Specify a domain to use by default for every project's Auto Review Apps and Auto Deploy stages."
msgstr ""

msgid "AdminSettings|The required pipeline configuration can be selected from the %{code_start}gitlab-ci%{code_end} directory inside of the configured %{link_start}instance template repository%{link_end} or from GitLab provided configurations."
msgstr ""

msgid "AdminSettings|When creating a new environment variable it will be protected by default."
msgstr ""

msgid "AdminUsers|2FA Disabled"
msgstr ""

msgid "AdminUsers|2FA Enabled"
msgstr ""

msgid "AdminUsers|Active"
msgstr ""

msgid "AdminUsers|Admin"
msgstr ""

msgid "AdminUsers|Admins"
msgstr ""

msgid "AdminUsers|Block user"
msgstr ""

msgid "AdminUsers|Blocked"
msgstr ""

msgid "AdminUsers|Cannot unblock LDAP blocked users"
msgstr ""

msgid "AdminUsers|Delete User %{username} and contributions?"
msgstr ""

msgid "AdminUsers|Delete User %{username}?"
msgstr ""

msgid "AdminUsers|Delete user"
msgstr ""

msgid "AdminUsers|Delete user and contributions"
msgstr ""

msgid "AdminUsers|External"
msgstr ""

msgid "AdminUsers|It's you!"
msgstr ""

msgid "AdminUsers|New user"
msgstr ""

msgid "AdminUsers|No users found"
msgstr ""

msgid "AdminUsers|Search by name, email or username"
msgstr ""

msgid "AdminUsers|Search users"
msgstr ""

msgid "AdminUsers|Send email to users"
msgstr ""

msgid "AdminUsers|Sort by"
msgstr ""

msgid "AdminUsers|To confirm, type %{projectName}"
msgstr ""

msgid "AdminUsers|To confirm, type %{username}"
msgstr ""

msgid "AdminUsers|User will be blocked"
msgstr ""

msgid "AdminUsers|Without projects"
msgstr ""

msgid "Advanced"
msgstr ""

msgid "Advanced permissions, Large File Storage and Two-Factor authentication settings."
msgstr ""

msgid "Advanced search functionality"
msgstr ""

msgid "Advanced settings"
msgstr ""

msgid "After a successful password update you will be redirected to login screen."
msgstr ""

msgid "After a successful password update, you will be redirected to the login page where you can log in with your new password."
msgstr ""

msgid "Alert"
msgid_plural "Alerts"
msgstr[0] ""
msgstr[1] ""

msgid "Alerts"
msgstr ""

msgid "All"
msgstr ""

msgid "All Members"
msgstr ""

msgid "All changes are committed"
msgstr ""

msgid "All email addresses will be used to identify your commits."
msgstr ""

msgid "All features are enabled for blank projects, from templates, or when importing, but you can disable them afterward in the project settings."
msgstr ""

msgid "All groups and projects"
msgstr ""

msgid "All issues for this milestone are closed. You may close this milestone now."
msgstr ""

msgid "All merge conflicts were resolved. The merge request can now be merged."
msgstr ""

msgid "All projects"
msgstr ""

msgid "All todos were marked as done."
msgstr ""

msgid "All users"
msgstr ""

msgid "All users must have a name."
msgstr ""

msgid "Allow \"%{group_name}\" to sign you in"
msgstr ""

msgid "Allow commits from members who can merge to the target branch."
msgstr ""

msgid "Allow group owners to manage LDAP-related settings"
msgstr ""

msgid "Allow mirrors to be set up for projects"
msgstr ""

msgid "Allow only the selected protocols to be used for Git access."
msgstr ""

msgid "Allow projects within this group to use Git LFS"
msgstr ""

msgid "Allow public access to pipelines and job details, including output logs and artifacts"
msgstr ""

msgid "Allow rendering of PlantUML diagrams in Asciidoc documents."
msgstr ""

msgid "Allow requests to the local network from hooks and services."
msgstr ""

msgid "Allow this key to push to repository as well? (Default only allows pull access.)"
msgstr ""

msgid "Allow users to register any application to use GitLab as an OAuth provider"
msgstr ""

msgid "Allow users to request access"
msgstr ""

msgid "Allow users to request access if visibility is public or internal."
msgstr ""

msgid "Allowed to fail"
msgstr ""

msgid "Allows you to add and manage Kubernetes clusters."
msgstr ""

msgid "Also called \"Issuer\" or \"Relying party trust identifier\""
msgstr ""

msgid "Also called \"Relying party service URL\" or \"Reply URL\""
msgstr ""

msgid "Alternate support URL for help page"
msgstr ""

msgid "Alternatively, you can use a %{personal_access_token_link}. When you create your Personal Access Token, you will need to select the <code>repo</code> scope, so we can display a list of your public and private repositories which are available to connect."
msgstr ""

msgid "Alternatively, you can use a %{personal_access_token_link}. When you create your Personal Access Token, you will need to select the <code>repo</code> scope, so we can display a list of your public and private repositories which are available to import."
msgstr ""

msgid "Amount of time (in hours) that users are allowed to skip forced configuration of two-factor authentication"
msgstr ""

msgid "An application called %{link_to_client} is requesting access to your GitLab account."
msgstr ""

msgid "An empty GitLab User field will add the FogBugz user's full name (e.g. \"By John Smith\") in the description of all issues and comments. It will also associate and/or assign these issues and comments with the project creator."
msgstr ""

msgid "An error has occurred"
msgstr ""

msgid "An error occurred adding a draft to the discussion."
msgstr ""

msgid "An error occurred adding a new draft."
msgstr ""

msgid "An error occurred creating the new branch."
msgstr ""

msgid "An error occurred fetching the approval rules."
msgstr ""

msgid "An error occurred fetching the approvers for the new rule."
msgstr ""

msgid "An error occurred fetching the dropdown data."
msgstr ""

msgid "An error occurred previewing the blob"
msgstr ""

msgid "An error occurred when toggling the notification subscription"
msgstr ""

msgid "An error occurred when trying to resolve a comment. Please try again."
msgstr ""

msgid "An error occurred when trying to resolve a discussion. Please try again."
msgstr ""

msgid "An error occurred when updating the issue weight"
msgstr ""

msgid "An error occurred while deleting the approvers group"
msgstr ""

msgid "An error occurred while deleting the comment"
msgstr ""

msgid "An error occurred while detecting host keys"
msgstr ""

msgid "An error occurred while disabling Service Desk."
msgstr ""

msgid "An error occurred while dismissing the alert. Refresh the page and try again."
msgstr ""

msgid "An error occurred while dismissing the feature highlight. Refresh the page and try dismissing again."
msgstr ""

msgid "An error occurred while enabling Service Desk."
msgstr ""

msgid "An error occurred while fetching environments."
msgstr ""

msgid "An error occurred while fetching folder content."
msgstr ""

msgid "An error occurred while fetching label colors."
msgstr ""

msgid "An error occurred while fetching markdown preview"
msgstr ""

msgid "An error occurred while fetching pending comments"
msgstr ""

msgid "An error occurred while fetching projects autocomplete."
msgstr ""

msgid "An error occurred while fetching sidebar data"
msgstr ""

msgid "An error occurred while fetching the Service Desk address."
msgstr ""

msgid "An error occurred while fetching the board lists. Please try again."
msgstr ""

msgid "An error occurred while fetching the builds."
msgstr ""

msgid "An error occurred while fetching the job log."
msgstr ""

msgid "An error occurred while fetching the job."
msgstr ""

msgid "An error occurred while fetching the jobs."
msgstr ""

msgid "An error occurred while fetching the pipeline."
msgstr ""

msgid "An error occurred while fetching the releases. Please try again."
msgstr ""

msgid "An error occurred while fetching this tab."
msgstr ""

msgid "An error occurred while getting projects"
msgstr ""

msgid "An error occurred while importing project: %{details}"
msgstr ""

msgid "An error occurred while initializing path locks"
msgstr ""

msgid "An error occurred while loading chart data"
msgstr ""

msgid "An error occurred while loading commit signatures"
msgstr ""

msgid "An error occurred while loading designs. Please try again."
msgstr ""

msgid "An error occurred while loading diff"
msgstr ""

msgid "An error occurred while loading filenames"
msgstr ""

msgid "An error occurred while loading the file"
msgstr ""

msgid "An error occurred while loading the subscription details."
msgstr ""

msgid "An error occurred while making the request."
msgstr ""

msgid "An error occurred while moving the issue."
msgstr ""

msgid "An error occurred while parsing recent searches"
msgstr ""

msgid "An error occurred while removing epics."
msgstr ""

msgid "An error occurred while removing issues."
msgstr ""

msgid "An error occurred while rendering KaTeX"
msgstr ""

msgid "An error occurred while rendering preview broadcast message"
msgstr ""

msgid "An error occurred while retrieving calendar activity"
msgstr ""

msgid "An error occurred while retrieving diff"
msgstr ""

msgid "An error occurred while saving LDAP override status. Please try again."
msgstr ""

msgid "An error occurred while saving assignees"
msgstr ""

msgid "An error occurred while saving the approval settings"
msgstr ""

msgid "An error occurred while subscribing to notifications."
msgstr ""

msgid "An error occurred while unsubscribing to notifications."
msgstr ""

msgid "An error occurred while updating approvers"
msgstr ""

msgid "An error occurred while updating the comment"
msgstr ""

msgid "An error occurred while validating username"
msgstr ""

msgid "An error occurred whilst committing your changes."
msgstr ""

msgid "An error occurred whilst fetching the job trace."
msgstr ""

msgid "An error occurred whilst fetching the latest pipeline."
msgstr ""

msgid "An error occurred whilst getting files for - %{branchId}"
msgstr ""

msgid "An error occurred whilst loading all the files."
msgstr ""

msgid "An error occurred whilst loading the file content."
msgstr ""

msgid "An error occurred whilst loading the file."
msgstr ""

msgid "An error occurred whilst loading the merge request changes."
msgstr ""

msgid "An error occurred whilst loading the merge request version data."
msgstr ""

msgid "An error occurred whilst loading the merge request."
msgstr ""

msgid "An error occurred whilst loading the pipelines jobs."
msgstr ""

msgid "An error occurred. Please try again."
msgstr ""

msgid "An issue can be a bug, a todo or a feature request that needs to be discussed in a project. Besides, issues are searchable and filterable."
msgstr ""

msgid "An unexpected error occurred while checking the project environment."
msgstr ""

msgid "An unexpected error occurred while checking the project runners."
msgstr ""

msgid "An unexpected error occurred while communicating with the Web Terminal."
msgstr ""

msgid "An unexpected error occurred while starting the Web Terminal."
msgstr ""

msgid "An unexpected error occurred while stopping the Web Terminal."
msgstr ""

msgid "Analytics"
msgstr ""

msgid "Ancestors"
msgstr ""

msgid "Anonymous"
msgstr ""

msgid "Anti-spam verification"
msgstr ""

msgid "Any"
msgstr ""

msgid "Any Label"
msgstr ""

msgid "Any Milestone"
msgstr ""

msgid "Any encrypted tokens"
msgstr ""

msgid "Any namespace"
msgstr ""

msgid "Appearance"
msgstr ""

msgid "Appearance was successfully created."
msgstr ""

msgid "Appearance was successfully updated."
msgstr ""

msgid "Append the comment with %{TABLEFLIP}"
msgstr ""

msgid "Append the comment with %{shrug}"
msgstr ""

msgid "Application"
msgstr ""

msgid "Application ID"
msgstr ""

msgid "Application settings saved successfully"
msgstr ""

msgid "Application uninstalled but failed to destroy: %{error_message}"
msgstr ""

msgid "Application was successfully destroyed."
msgstr ""

msgid "Application was successfully updated."
msgstr ""

msgid "Application: %{name}"
msgstr ""

msgid "Applications"
msgstr ""

msgid "Applied"
msgstr ""

msgid "Apply suggestion"
msgstr ""

msgid "Applying command"
msgstr ""

msgid "Applying command to %{commandDescription}"
msgstr ""

msgid "Applying multiple commands"
msgstr ""

msgid "Applying suggestion"
msgstr ""

msgid "ApprovalRuleRemove|%d member"
msgid_plural "ApprovalRuleRemove|%d members"
msgstr[0] ""
msgstr[1] ""

msgid "ApprovalRuleRemove|Approvals from this member are not revoked."
msgid_plural "ApprovalRuleRemove|Approvals from these members are not revoked."
msgstr[0] ""
msgstr[1] ""

msgid "ApprovalRuleRemove|You are about to remove the %{name} approver group which has %{nMembers}."
msgstr ""

msgid "ApprovalRuleSummary|%d member"
msgid_plural "ApprovalRuleSummary|%d members"
msgstr[0] ""
msgstr[1] ""

msgid "ApprovalRuleSummary|%{count} approval required from %{membersCount}"
msgid_plural "ApprovalRuleSummary|%{count} approvals required from %{membersCount}"
msgstr[0] ""
msgstr[1] ""

msgid "ApprovalRule|All members with Developer role or higher and code owners (if any)"
msgstr ""

msgid "ApprovalRule|Members"
msgstr ""

msgid "ApprovalRule|Name"
msgstr ""

msgid "ApprovalRule|No. approvals required"
msgstr ""

msgid "ApprovalRule|e.g. QA, Security, etc."
msgstr ""

msgid "Approvals"
msgstr ""

msgid "Apr"
msgstr ""

msgid "April"
msgstr ""

msgid "Archive jobs"
msgstr ""

msgid "Archive project"
msgstr ""

msgid "Archived project! Repository and other project resources are read-only"
msgstr ""

msgid "Archived projects"
msgstr ""

msgid "Archiving the project will make it entirely read-only. It is hidden from the dashboard and doesn't show up in searches. <strong>The repository cannot be committed to, and no issues, comments or other entities can be created.</strong>"
msgstr ""

msgid "Are you sure"
msgstr ""

msgid "Are you sure that you want to archive this project?"
msgstr ""

msgid "Are you sure that you want to unarchive this project?"
msgstr ""

msgid "Are you sure you want to cancel creating this comment?"
msgstr ""

msgid "Are you sure you want to cancel editing this comment?"
msgstr ""

msgid "Are you sure you want to delete this device? This action cannot be undone."
msgstr ""

msgid "Are you sure you want to delete this list?"
msgstr ""

msgid "Are you sure you want to delete this pipeline schedule?"
msgstr ""

msgid "Are you sure you want to erase this build?"
msgstr ""

msgid "Are you sure you want to lose unsaved changes?"
msgstr ""

msgid "Are you sure you want to lose your issue information?"
msgstr ""

msgid "Are you sure you want to permanently delete this license?"
msgstr ""

msgid "Are you sure you want to regenerate the public key? You will have to update the public key on the remote server before mirroring will work again."
msgstr ""

msgid "Are you sure you want to remove %{group_name}?"
msgstr ""

msgid "Are you sure you want to remove the attachment?"
msgstr ""

msgid "Are you sure you want to remove this identity?"
msgstr ""

msgid "Are you sure you want to reset registration token?"
msgstr ""

msgid "Are you sure you want to reset the SCIM token? SCIM provisioning will stop working until the new token is updated."
msgstr ""

msgid "Are you sure you want to reset the health check token?"
msgstr ""

msgid "Are you sure you want to revoke this %{type} Token? This action cannot be undone."
msgstr ""

msgid "Are you sure you want to revoke this nickname?"
msgstr ""

msgid "Are you sure you want to stop this environment?"
msgstr ""

msgid "Are you sure you want to unlock %{path_lock_path}?"
msgstr ""

msgid "Are you sure you want to unsubscribe from the %{type}: %{link_to_noteable_text}?"
msgstr ""

msgid "Are you sure?"
msgstr ""

msgid "Are you sure? All commits that were signed with this GPG key will be unverified."
msgstr ""

msgid "Are you sure? Removing this GPG key does not affect already signed commits."
msgstr ""

msgid "Are you sure? This will invalidate your registered applications and U2F devices."
msgstr ""

msgid "Artifact ID"
msgstr ""

msgid "Artifacts"
msgstr ""

msgid "As U2F devices are only supported by a few browsers, we require that you set up a two-factor authentication app before a U2F device. That way you'll always be able to log in - even when you're using an unsupported browser."
msgstr ""

msgid "AsanaService|%{user} pushed to branch %{branch} of %{project_name} ( %{commit_url} ):"
msgstr ""

msgid "AsanaService|Asana - Teamwork without email"
msgstr ""

msgid "AsanaService|Comma-separated list of branches which will be automatically inspected. Leave blank to include all branches."
msgstr ""

msgid "AsanaService|User Personal Access Token. User must have access to task, all comments will be attributed to this user."
msgstr ""

msgid "Ascending"
msgstr ""

msgid "Ask your group maintainer to set up a group Runner."
msgstr ""

msgid "Assertion consumer service URL"
msgstr ""

msgid "Assets"
msgstr ""

msgid "Assign"
msgstr ""

msgid "Assign custom color like #FF0000"
msgstr ""

msgid "Assign labels"
msgstr ""

msgid "Assign milestone"
msgstr ""

msgid "Assign some issues to this milestone."
msgstr ""

msgid "Assign to"
msgstr ""

msgid "Assign yourself to these issues"
msgstr ""

msgid "Assign yourself to this issue"
msgstr ""

msgid "Assigned Issues"
msgstr ""

msgid "Assigned Merge Requests"
msgstr ""

msgid "Assigned to me"
msgstr ""

msgid "Assignee"
msgstr ""

msgid "Assignee lists not available with your current license"
msgstr ""

msgid "Assignee lists show all issues assigned to the selected user."
msgstr ""

msgid "Assignee(s)"
msgstr ""

msgid "At least one approval from a code owner is required to change files matching the respective CODEOWNER rules."
msgstr ""

msgid "Attach a file"
msgstr ""

msgid "Attach a file by drag &amp; drop or %{upload_link}"
msgstr ""

msgid "Attaching a file"
msgid_plural "Attaching %d files"
msgstr[0] ""
msgstr[1] ""

msgid "Attaching the file failed."
msgstr ""

msgid "Audit Events"
msgstr ""

msgid "Aug"
msgstr ""

msgid "August"
msgstr ""

msgid "Authentication Log"
msgstr ""

msgid "Authentication failed: %{error_message}"
msgstr ""

msgid "Authentication log"
msgstr ""

msgid "Authentication method"
msgstr ""

msgid "Authentication method updated"
msgstr ""

msgid "Authentication via U2F device failed."
msgstr ""

msgid "Author"
msgstr ""

msgid "Authorization code:"
msgstr ""

msgid "Authorization key"
msgstr ""

msgid "Authorization was granted by entering your username and password in the application."
msgstr ""

msgid "Authorize"
msgstr ""

msgid "Authorize %{link_to_client} to use your account?"
msgstr ""

msgid "Authorized %{new_chat_name}"
msgstr ""

msgid "Authorized At"
msgstr ""

msgid "Authorized applications (%{size})"
msgstr ""

msgid "Authors: %{authors}"
msgstr ""

msgid "Auto DevOps"
msgstr ""

msgid "Auto DevOps enabled"
msgstr ""

msgid "Auto DevOps, runners and job artifacts"
msgstr ""

msgid "Auto License Complience"
msgstr ""

msgid "Auto-cancel redundant, pending pipelines"
msgstr ""

msgid "AutoDevOps|Auto DevOps"
msgstr ""

msgid "AutoDevOps|Auto DevOps documentation"
msgstr ""

msgid "AutoDevOps|Enable in settings"
msgstr ""

msgid "AutoDevOps|It will automatically build, test, and deploy your application based on a predefined CI/CD configuration."
msgstr ""

msgid "AutoDevOps|Learn more in the %{link_to_documentation}"
msgstr ""

msgid "AutoDevOps|The Auto DevOps pipeline has been enabled and will be used if no alternative CI configuration file is found. %{more_information_link}"
msgstr ""

msgid "Automatic certificate management using %{lets_encrypt_link_start}Let's Encrypt%{lets_encrypt_link_end}"
msgstr ""

msgid "Automatic certificate management using Let's Encrypt"
msgstr ""

msgid "Automatically marked as default internal user"
msgstr ""

msgid "Automatically resolved"
msgstr ""

msgid "Automatically update this project's branches and tags from the upstream repository every hour."
msgstr ""

msgid "Autosave|Note"
msgstr ""

msgid "Available"
msgstr ""

msgid "Available group Runners: %{runners}"
msgstr ""

msgid "Available shared Runners:"
msgstr ""

msgid "Available specific runners"
msgstr ""

msgid "Avatar for %{assigneeName}"
msgstr ""

msgid "Avatar for %{name}"
msgstr ""

msgid "Avatar will be removed. Are you sure?"
msgstr ""

msgid "Average per day: %{average}"
msgstr ""

msgid "Background Color"
msgstr ""

msgid "Background Jobs"
msgstr ""

msgid "Background color"
msgstr ""

msgid "Badges"
msgstr ""

msgid "Badges|A new badge was added."
msgstr ""

msgid "Badges|Add badge"
msgstr ""

msgid "Badges|Adding the badge failed, please check the entered URLs and try again."
msgstr ""

msgid "Badges|Badge image URL"
msgstr ""

msgid "Badges|Badge image preview"
msgstr ""

msgid "Badges|Delete badge"
msgstr ""

msgid "Badges|Delete badge?"
msgstr ""

msgid "Badges|Deleting the badge failed, please try again."
msgstr ""

msgid "Badges|Group Badge"
msgstr ""

msgid "Badges|Link"
msgstr ""

msgid "Badges|No badge image"
msgstr ""

msgid "Badges|No image to preview"
msgstr ""

msgid "Badges|Please fill in a valid URL"
msgstr ""

msgid "Badges|Project Badge"
msgstr ""

msgid "Badges|Reload badge image"
msgstr ""

msgid "Badges|Save changes"
msgstr ""

msgid "Badges|Saving the badge failed, please check the entered URLs and try again."
msgstr ""

msgid "Badges|The %{docsLinkStart}variables%{docsLinkEnd} GitLab supports: %{placeholders}"
msgstr ""

msgid "Badges|The badge was deleted."
msgstr ""

msgid "Badges|The badge was saved."
msgstr ""

msgid "Badges|This group has no badges"
msgstr ""

msgid "Badges|This project has no badges"
msgstr ""

msgid "Badges|You are going to delete this badge. Deleted badges <strong>cannot</strong> be restored."
msgstr ""

msgid "Badges|Your badges"
msgstr ""

msgid "Badges|e.g. %{exampleUrl}"
msgstr ""

msgid "Badge|New"
msgstr ""

msgid "Balsamiq file could not be loaded."
msgstr ""

msgid "BambooService|A continuous integration and build server"
msgstr ""

msgid "BambooService|A user with API access, if applicable"
msgstr ""

msgid "BambooService|Atlassian Bamboo CI"
msgstr ""

msgid "BambooService|Bamboo build plan key like KEY"
msgstr ""

msgid "BambooService|Bamboo root URL like https://bamboo.example.com"
msgstr ""

msgid "BambooService|You must set up automatic revision labeling and a repository trigger in Bamboo."
msgstr ""

msgid "BatchComments|Delete all pending comments"
msgstr ""

msgid "BatchComments|Discard review?"
msgstr ""

msgid "BatchComments|You're about to discard your review which will delete all of your pending comments. The deleted comments %{strong_start}cannot%{strong_end} be restored."
msgstr ""

msgid "Be careful. Changing the project's namespace can have unintended side effects."
msgstr ""

msgid "Be careful. Renaming a project's repository can have unintended side effects."
msgstr ""

msgid "Begin with the selected commit"
msgstr ""

msgid "Below are examples of regex for existing tools:"
msgstr ""

msgid "Below you will find all the groups that are public."
msgstr ""

msgid "Billing"
msgstr ""

msgid "BillingPlans|%{group_name} is currently on the %{plan_link} plan."
msgstr ""

msgid "BillingPlans|Automatic downgrade and upgrade to some plans is currently not available."
msgstr ""

msgid "BillingPlans|Current plan"
msgstr ""

msgid "BillingPlans|Customer Support"
msgstr ""

msgid "BillingPlans|Downgrade"
msgstr ""

msgid "BillingPlans|Learn more about each plan by reading our %{faq_link}, or start a free 30-day trial of GitLab.com Gold."
msgstr ""

msgid "BillingPlans|Learn more about each plan by reading our %{faq_link}."
msgstr ""

msgid "BillingPlans|Manage plan"
msgstr ""

msgid "BillingPlans|Please contact %{customer_support_link} in that case."
msgstr ""

msgid "BillingPlans|See all %{plan_name} features"
msgstr ""

msgid "BillingPlans|This group uses the plan associated with its parent group."
msgstr ""

msgid "BillingPlans|To manage the plan for this group, visit the billing section of %{parent_billing_page_link}."
msgstr ""

msgid "BillingPlans|Upgrade"
msgstr ""

msgid "BillingPlans|You are currently on the %{plan_link} plan."
msgstr ""

msgid "BillingPlans|Your GitLab.com trial expired on %{expiration_date}. %{learn_more_text}"
msgstr ""

msgid "BillingPlans|Your Gold trial will <strong>expire after %{expiration_date}</strong>. You can learn more about GitLab.com Gold by reading about our %{features_link}."
msgstr ""

msgid "BillingPlans|features"
msgstr ""

msgid "BillingPlans|frequently asked questions"
msgstr ""

msgid "BillingPlans|monthly"
msgstr ""

msgid "BillingPlans|paid annually at %{price_per_year}"
msgstr ""

msgid "BillingPlans|per user"
msgstr ""

msgid "Bitbucket Server Import"
msgstr ""

msgid "Bitbucket import"
msgstr ""

msgid "Block"
msgstr ""

msgid "Blocked"
msgstr ""

msgid "Blocked by %d merge request"
msgid_plural "Blocked by %d merge requests"
msgstr[0] ""
msgstr[1] ""

msgid "Blocked by <strong>%d closed</strong> merge request."
msgid_plural "Blocked by <strong>%d closed</strong> merge requests."
msgstr[0] ""
msgstr[1] ""

msgid "Blog"
msgstr ""

msgid "Blue helpers indicate an action to be taken."
msgstr ""

msgid "BoardBlankState|Add default lists"
msgstr ""

msgid "BoardBlankState|Add the following default lists to your Issue Board with one click:"
msgstr ""

msgid "BoardBlankState|Nevermind, I'll use my own"
msgstr ""

msgid "BoardBlankState|Starting out with the default set of lists will get you right on the way to making the most of your board."
msgstr ""

msgid "Boards"
msgstr ""

msgid "Boards|Collapse"
msgstr ""

msgid "Boards|Edit board"
msgstr ""

msgid "Boards|Expand"
msgstr ""

msgid "Boards|View scope"
msgstr ""

msgid "Branch %{branchName} was not found in this project's repository."
msgstr ""

msgid "Branch <strong>%{branch_name}</strong> was created. To set up auto deploy, choose a GitLab CI Yaml template and commit your changes. %{link_to_autodeploy_doc}"
msgstr ""

msgid "Branch has changed"
msgstr ""

msgid "Branch is already taken"
msgstr ""

msgid "Branch name"
msgstr ""

msgid "Branch not loaded - %{branchId}"
msgstr ""

msgid "BranchSwitcherPlaceholder|Search branches"
msgstr ""

msgid "BranchSwitcherTitle|Switch branch"
msgstr ""

msgid "Branches"
msgstr ""

msgid "Branches|Active"
msgstr ""

msgid "Branches|Active branches"
msgstr ""

msgid "Branches|All"
msgstr ""

msgid "Branches|Cant find HEAD commit for this branch"
msgstr ""

msgid "Branches|Compare"
msgstr ""

msgid "Branches|Delete all branches that are merged into '%{default_branch}'"
msgstr ""

msgid "Branches|Delete branch"
msgstr ""

msgid "Branches|Delete merged branches"
msgstr ""

msgid "Branches|Delete protected branch"
msgstr ""

msgid "Branches|Delete protected branch '%{branch_name}'?"
msgstr ""

msgid "Branches|Deleting the '%{branch_name}' branch cannot be undone. Are you sure?"
msgstr ""

msgid "Branches|Deleting the merged branches cannot be undone. Are you sure?"
msgstr ""

msgid "Branches|Filter by branch name"
msgstr ""

msgid "Branches|Merged into %{default_branch}"
msgstr ""

msgid "Branches|New branch"
msgstr ""

msgid "Branches|No branches to show"
msgstr ""

msgid "Branches|Once you confirm and press %{delete_protected_branch}, it cannot be undone or recovered."
msgstr ""

msgid "Branches|Only a project maintainer or owner can delete a protected branch"
msgstr ""

msgid "Branches|Overview"
msgstr ""

msgid "Branches|Protected branches can be managed in %{project_settings_link}."
msgstr ""

msgid "Branches|Show active branches"
msgstr ""

msgid "Branches|Show all branches"
msgstr ""

msgid "Branches|Show more active branches"
msgstr ""

msgid "Branches|Show more stale branches"
msgstr ""

msgid "Branches|Show overview of the branches"
msgstr ""

msgid "Branches|Show stale branches"
msgstr ""

msgid "Branches|Sort by"
msgstr ""

msgid "Branches|Stale"
msgstr ""

msgid "Branches|Stale branches"
msgstr ""

msgid "Branches|The branch could not be updated automatically because it has diverged from its upstream counterpart."
msgstr ""

msgid "Branches|The default branch cannot be deleted"
msgstr ""

msgid "Branches|This branch hasn’t been merged into %{default_branch}."
msgstr ""

msgid "Branches|To avoid data loss, consider merging this branch before deleting it."
msgstr ""

msgid "Branches|To confirm, type %{branch_name_confirmation}:"
msgstr ""

msgid "Branches|To discard the local changes and overwrite the branch with the upstream version, delete it here and choose 'Update Now' above."
msgstr ""

msgid "Branches|You’re about to permanently delete the protected branch %{branch_name}."
msgstr ""

msgid "Branches|diverged from upstream"
msgstr ""

msgid "Branches|merged"
msgstr ""

msgid "Branches|project settings"
msgstr ""

msgid "Branches|protected"
msgstr ""

msgid "Broadcast Message was successfully created."
msgstr ""

msgid "Broadcast Message was successfully updated."
msgstr ""

msgid "Browse Directory"
msgstr ""

msgid "Browse File"
msgstr ""

msgid "Browse Files"
msgstr ""

msgid "Browse files"
msgstr ""

msgid "Built-in"
msgstr ""

msgid "BurndownChartLabel|Guideline"
msgstr ""

msgid "BurndownChartLabel|Open issue weight"
msgstr ""

msgid "BurndownChartLabel|Open issues"
msgstr ""

msgid "BurndownChartLabel|Progress"
msgstr ""

msgid "BurndownChartLabel|Remaining"
msgstr ""

msgid "Business"
msgstr ""

msgid "Business metrics (Custom)"
msgstr ""

msgid "Buy EE"
msgstr ""

msgid "Buy GitLab Enterprise Edition"
msgstr ""

msgid "By %{user_name}"
msgstr ""

msgid "By default GitLab sends emails in HTML and plain text formats so mail clients can choose what format to use. Disable this option if you only want to send emails in plain text format."
msgstr ""

msgid "By default, all projects and groups will use the global notifications setting."
msgstr ""

msgid "ByAuthor|by"
msgstr ""

msgid "CHANGELOG"
msgstr ""

msgid "CI / CD"
msgstr ""

msgid "CI / CD Charts"
msgstr ""

msgid "CI / CD Settings"
msgstr ""

msgid "CI Lint"
msgstr ""

msgid "CI variables"
msgstr ""

msgid "CI will run using the credentials assigned above."
msgstr ""

msgid "CI/CD"
msgstr ""

msgid "CI/CD configuration"
msgstr ""

msgid "CI/CD for external repo"
msgstr ""

msgid "CI/CD settings"
msgstr ""

msgid "CICD|Auto DevOps"
msgstr ""

msgid "CICD|Auto DevOps will automatically build, test, and deploy your application based on a predefined Continuous Integration and Delivery configuration."
msgstr ""

msgid "CICD|Automatic deployment to staging, manual deployment to production"
msgstr ""

msgid "CICD|Continuous deployment to production"
msgstr ""

msgid "CICD|Continuous deployment to production using timed incremental rollout"
msgstr ""

msgid "CICD|Default to Auto DevOps pipeline"
msgstr ""

msgid "CICD|Default to Auto DevOps pipeline for all projects"
msgstr ""

msgid "CICD|Deployment strategy"
msgstr ""

msgid "CICD|Jobs"
msgstr ""

msgid "CICD|Learn more about Auto DevOps"
msgstr ""

msgid "CICD|The Auto DevOps pipeline will run if no alternative CI configuration file is found."
msgstr ""

msgid "CICD|You must add a %{kubernetes_cluster_start}Kubernetes cluster integration%{kubernetes_cluster_end} to this project with a domain in order for your deployment strategy to work correctly."
msgstr ""

msgid "CICD|group enabled"
msgstr ""

msgid "CICD|instance enabled"
msgstr ""

msgid "CONTRIBUTING"
msgstr ""

msgid "Callback URL"
msgstr ""

msgid "Can override approvers and approvals required per merge request"
msgstr ""

msgid "Can't find HEAD commit for this branch"
msgstr ""

msgid "Can't find variable: ZiteReader"
msgstr ""

msgid "Can't remove group members without group managed account"
msgstr ""

msgid "Can't scan the code?"
msgstr ""

msgid "Canary Deployments is a popular CI strategy, where a small portion of the fleet is updated to the new version of your application."
msgstr ""

msgid "Cancel"
msgstr ""

msgid "Cancel running"
msgstr ""

msgid "Cancel this job"
msgstr ""

msgid "Cannot be merged automatically"
msgstr ""

msgid "Cannot create the abuse report. The user has been deleted."
msgstr ""

msgid "Cannot create the abuse report. This user has been blocked."
msgstr ""

msgid "Cannot modify managed Kubernetes cluster"
msgstr ""

msgid "Cannot refer to a group milestone by an internal id!"
msgstr ""

msgid "Cannot render the image. Maximum character count (%{charLimit}) has been exceeded."
msgstr ""

msgid "Cannot show preview. For previews on sketch files, they must have the file format introduced by Sketch version 43 and above."
msgstr ""

msgid "Cannot skip two factor authentication setup"
msgstr ""

msgid "Capacity threshold"
msgstr ""

msgid "Certificate"
msgstr ""

msgid "Certificate (PEM)"
msgstr ""

msgid "Change Weight"
msgstr ""

msgid "Change assignee(s)"
msgstr ""

msgid "Change assignee(s)."
msgstr ""

msgid "Change path"
msgstr ""

msgid "Change permissions"
msgstr ""

msgid "Change template"
msgstr ""

msgid "Change this value to influence how frequently the GitLab UI polls for updates."
msgstr ""

msgid "Change title"
msgstr ""

msgid "Change your password"
msgstr ""

msgid "Change your password or recover your current one"
msgstr ""

msgid "ChangeTypeActionLabel|Pick into branch"
msgstr ""

msgid "ChangeTypeActionLabel|Revert in branch"
msgstr ""

msgid "ChangeTypeAction|Cherry-pick"
msgstr ""

msgid "ChangeTypeAction|Revert"
msgstr ""

msgid "ChangeTypeAction|This will create a new commit in order to revert the existing changes."
msgstr ""

msgid "Changes"
msgstr ""

msgid "Changes are shown as if the <b>source</b> revision was being merged into the <b>target</b> revision."
msgstr ""

msgid "Changes suppressed. Click to show."
msgstr ""

msgid "Changes the title to \"%{title_param}\"."
msgstr ""

msgid "Changes won't take place until the index is %{link_start}recreated%{link_end}."
msgstr ""

msgid "Charts"
msgstr ""

msgid "Chat"
msgstr ""

msgid "Check again"
msgstr ""

msgid "Check feature availability on namespace plan"
msgstr ""

msgid "Check the %{docs_link_start}documentation%{docs_link_end}."
msgstr ""

msgid "Check your .gitlab-ci.yml"
msgstr ""

msgid "Checking %{text} availability…"
msgstr ""

msgid "Checking approval status"
msgstr ""

msgid "Checking branch availability..."
msgstr ""

msgid "Checking username availability..."
msgstr ""

msgid "Cherry-pick this commit"
msgstr ""

msgid "Cherry-pick this merge request"
msgstr ""

msgid "Choose <strong>Create archive</strong> and wait for archiving to complete."
msgstr ""

msgid "Choose <strong>Next</strong> at the bottom of the page."
msgstr ""

msgid "Choose a branch/tag (e.g. %{master}) or enter a commit (e.g. %{sha}) to see what's changed or to create a merge request."
msgstr ""

msgid "Choose a file"
msgstr ""

msgid "Choose a role permission"
msgstr ""

msgid "Choose a template"
msgstr ""

msgid "Choose a template..."
msgstr ""

msgid "Choose a type..."
msgstr ""

msgid "Choose any color."
msgstr ""

msgid "Choose between <code>clone</code> or <code>fetch</code> to get the recent application code"
msgstr ""

msgid "Choose file…"
msgstr ""

msgid "Choose the top-level group for your repository imports."
msgstr ""

msgid "Choose visibility level, enable/disable project features (issues, repository, wiki, snippets) and set permissions."
msgstr ""

msgid "Choose what content you want to see on a group’s overview page"
msgstr ""

msgid "Choose which repositories you want to connect and run CI/CD pipelines."
msgstr ""

msgid "Choose which shards you wish to synchronize to this secondary node."
msgstr ""

msgid "CiStatusLabel|canceled"
msgstr ""

msgid "CiStatusLabel|created"
msgstr ""

msgid "CiStatusLabel|delayed"
msgstr ""

msgid "CiStatusLabel|failed"
msgstr ""

msgid "CiStatusLabel|manual action"
msgstr ""

msgid "CiStatusLabel|passed"
msgstr ""

msgid "CiStatusLabel|passed with warnings"
msgstr ""

msgid "CiStatusLabel|pending"
msgstr ""

msgid "CiStatusLabel|preparing"
msgstr ""

msgid "CiStatusLabel|skipped"
msgstr ""

msgid "CiStatusLabel|waiting for delayed job"
msgstr ""

msgid "CiStatusLabel|waiting for manual action"
msgstr ""

msgid "CiStatusText|blocked"
msgstr ""

msgid "CiStatusText|canceled"
msgstr ""

msgid "CiStatusText|created"
msgstr ""

msgid "CiStatusText|delayed"
msgstr ""

msgid "CiStatusText|failed"
msgstr ""

msgid "CiStatusText|manual"
msgstr ""

msgid "CiStatusText|passed"
msgstr ""

msgid "CiStatusText|pending"
msgstr ""

msgid "CiStatusText|preparing"
msgstr ""

msgid "CiStatusText|skipped"
msgstr ""

msgid "CiStatus|running"
msgstr ""

msgid "CiVariables|Cannot use Masked Variable with current value"
msgstr ""

msgid "CiVariables|Input variable key"
msgstr ""

msgid "CiVariables|Input variable value"
msgstr ""

msgid "CiVariables|Key"
msgstr ""

msgid "CiVariables|Masked"
msgstr ""

msgid "CiVariables|Remove variable row"
msgstr ""

msgid "CiVariables|Scope"
msgstr ""

msgid "CiVariables|State"
msgstr ""

msgid "CiVariables|Type"
msgstr ""

msgid "CiVariables|Value"
msgstr ""

msgid "CiVariable|* (All environments)"
msgstr ""

msgid "CiVariable|All environments"
msgstr ""

msgid "CiVariable|Create wildcard"
msgstr ""

msgid "CiVariable|Error occurred while saving variables"
msgstr ""

msgid "CiVariable|Masked"
msgstr ""

msgid "CiVariable|New environment"
msgstr ""

msgid "CiVariable|Protected"
msgstr ""

msgid "CiVariable|Search environments"
msgstr ""

msgid "CiVariable|Toggle masked"
msgstr ""

msgid "CiVariable|Toggle protected"
msgstr ""

msgid "CiVariable|Validation failed"
msgstr ""

msgid "Classification Label (optional)"
msgstr ""

msgid "ClassificationLabelUnavailable|is unavailable: %{reason}"
msgstr ""

msgid "Clear"
msgstr ""

msgid "Clear input"
msgstr ""

msgid "Clear recent searches"
msgstr ""

msgid "Clear search"
msgstr ""

msgid "Clear search input"
msgstr ""

msgid "Clear templates search input"
msgstr ""

msgid "Clear weight"
msgstr ""

msgid "Clears weight."
msgstr ""

msgid "Click any <strong>project name</strong> in the project list below to navigate to the project milestone."
msgstr ""

msgid "Click here"
msgstr ""

msgid "Click the <strong>Download</strong> button and wait for downloading to complete."
msgstr ""

msgid "Click the <strong>Promote</strong> button in the top right corner to promote it to a group milestone."
msgstr ""

msgid "Click the <strong>Select none</strong> button on the right, since we only need \"Google Code Project Hosting\"."
msgstr ""

msgid "Click the button below to begin the install process by navigating to the Kubernetes page"
msgstr ""

msgid "Click to expand it."
msgstr ""

msgid "Click to expand text"
msgstr ""

msgid "Client authentication certificate"
msgstr ""

msgid "Client authentication key"
msgstr ""

msgid "Client authentication key password"
msgstr ""

msgid "Clients"
msgstr ""

msgid "Clone"
msgstr ""

msgid "Clone repository"
msgstr ""

msgid "Clone with %{http_label}"
msgstr ""

msgid "Clone with KRB5"
msgstr ""

msgid "Clone with SSH"
msgstr ""

msgid "Close"
msgstr ""

msgid "Close epic"
msgstr ""

msgid "Close milestone"
msgstr ""

msgid "Close sidebar"
msgstr ""

msgid "Closed"
msgstr ""

msgid "Closed issues"
msgstr ""

msgid "ClusterIntegration| %{custom_domain_start}More information%{custom_domain_end}."
msgstr ""

msgid "ClusterIntegration| can be used instead of a custom domain."
msgstr ""

msgid "ClusterIntegration| is the default environment scope for this cluster. This means that all jobs, regardless of their environment, will use this cluster. %{environment_scope_start}More information%{environment_scope_end}"
msgstr ""

msgid "ClusterIntegration|%{appList} was successfully installed on your Kubernetes cluster"
msgstr ""

msgid "ClusterIntegration|%{title} uninstalled successfully."
msgstr ""

msgid "ClusterIntegration|%{title} updated successfully."
msgstr ""

msgid "ClusterIntegration|A service token scoped to %{code}kube-system%{end_code} with %{code}cluster-admin%{end_code} privileges."
msgstr ""

msgid "ClusterIntegration|API URL"
msgstr ""

msgid "ClusterIntegration|API URL should be a valid http/https url."
msgstr ""

msgid "ClusterIntegration|Add Kubernetes cluster"
msgstr ""

msgid "ClusterIntegration|Add a Kubernetes cluster integration"
msgstr ""

msgid "ClusterIntegration|Adding a Kubernetes cluster to your group will automatically share the cluster across all your projects. Use review apps, deploy your applications, and easily run your pipelines for all projects using the same cluster."
msgstr ""

msgid "ClusterIntegration|Adding a Kubernetes cluster will automatically share the cluster across all projects. Use review apps, deploy your applications, and easily run your pipelines for all projects using the same cluster."
msgstr ""

msgid "ClusterIntegration|Adding an integration to your group will share the cluster across all your projects."
msgstr ""

msgid "ClusterIntegration|Adding an integration will share the cluster across all projects."
msgstr ""

msgid "ClusterIntegration|Advanced options on this Kubernetes cluster's integration"
msgstr ""

msgid "ClusterIntegration|All data not committed to GitLab will be deleted and cannot be restored."
msgstr ""

msgid "ClusterIntegration|All data will be deleted and cannot be restored."
msgstr ""

msgid "ClusterIntegration|Allow GitLab to manage namespace and service accounts for this cluster."
msgstr ""

msgid "ClusterIntegration|Alternatively"
msgstr ""

msgid "ClusterIntegration|An error occurred when trying to contact the Google Cloud API. Please try again later."
msgstr ""

msgid "ClusterIntegration|An error occurred while trying to fetch project zones: %{error}"
msgstr ""

msgid "ClusterIntegration|An error occurred while trying to fetch your projects: %{error}"
msgstr ""

msgid "ClusterIntegration|An error occurred while trying to fetch zone machine types: %{error}"
msgstr ""

msgid "ClusterIntegration|Any running pipelines will be canceled."
msgstr ""

msgid "ClusterIntegration|Applications"
msgstr ""

msgid "ClusterIntegration|Apply for credit"
msgstr ""

msgid "ClusterIntegration|Are you sure you want to remove this Kubernetes cluster's integration? This will not delete your actual Kubernetes cluster."
msgstr ""

msgid "ClusterIntegration|Base domain"
msgstr ""

msgid "ClusterIntegration|CA Certificate"
msgstr ""

msgid "ClusterIntegration|Cert-Manager"
msgstr ""

msgid "ClusterIntegration|Cert-Manager is a native Kubernetes certificate management controller that helps with issuing certificates. Installing Cert-Manager on your cluster will issue a certificate by %{letsEncrypt} and ensure that certificates are valid and up-to-date."
msgstr ""

msgid "ClusterIntegration|Certificate Authority bundle (PEM format)"
msgstr ""

msgid "ClusterIntegration|Choose which applications to install on your Kubernetes cluster. Helm Tiller is required to install any of the following applications."
msgstr ""

msgid "ClusterIntegration|Choose which of your environments will use this cluster."
msgstr ""

msgid "ClusterIntegration|Cluster health"
msgstr ""

msgid "ClusterIntegration|Cluster name is required."
msgstr ""

msgid "ClusterIntegration|Clusters are utilized by selecting the nearest ancestor with a matching environment scope. For example, project clusters will override group clusters."
msgstr ""

msgid "ClusterIntegration|Copy API URL"
msgstr ""

msgid "ClusterIntegration|Copy CA Certificate"
msgstr ""

msgid "ClusterIntegration|Copy Ingress Endpoint to clipboard"
msgstr ""

msgid "ClusterIntegration|Copy Jupyter Hostname to clipboard"
msgstr ""

msgid "ClusterIntegration|Copy Knative Endpoint to clipboard"
msgstr ""

msgid "ClusterIntegration|Copy Kubernetes cluster name"
msgstr ""

msgid "ClusterIntegration|Copy Service Token"
msgstr ""

msgid "ClusterIntegration|Create Kubernetes cluster"
msgstr ""

msgid "ClusterIntegration|Did you know?"
msgstr ""

msgid "ClusterIntegration|Enable or disable GitLab's connection to your Kubernetes cluster."
msgstr ""

msgid "ClusterIntegration|Enable this setting if using role-based access control (RBAC)."
msgstr ""

msgid "ClusterIntegration|Enter the details for your Kubernetes cluster"
msgstr ""

msgid "ClusterIntegration|Environment scope"
msgstr ""

msgid "ClusterIntegration|Every new Google Cloud Platform (GCP) account receives $300 in credit upon %{sign_up_link}. In partnership with Google, GitLab is able to offer an additional $200 for both new and existing GCP accounts to get started with GitLab's Google Kubernetes Engine Integration."
msgstr ""

msgid "ClusterIntegration|Failed to configure Google Kubernetes Engine Cluster: %{message}"
msgstr ""

msgid "ClusterIntegration|Failed to request to Google Cloud Platform: %{message}"
msgstr ""

msgid "ClusterIntegration|Failed to run Kubeclient: %{message}"
msgstr ""

msgid "ClusterIntegration|Fetching machine types"
msgstr ""

msgid "ClusterIntegration|Fetching projects"
msgstr ""

msgid "ClusterIntegration|Fetching zones"
msgstr ""

msgid "ClusterIntegration|GitLab Integration"
msgstr ""

msgid "ClusterIntegration|GitLab Runner"
msgstr ""

msgid "ClusterIntegration|GitLab Runner connects to the repository and executes CI/CD jobs, pushing results back and deploying applications to production."
msgstr ""

msgid "ClusterIntegration|GitLab-managed cluster"
msgstr ""

msgid "ClusterIntegration|Google Cloud Platform project"
msgstr ""

msgid "ClusterIntegration|Google Kubernetes Engine"
msgstr ""

msgid "ClusterIntegration|Google Kubernetes Engine project"
msgstr ""

msgid "ClusterIntegration|Group cluster"
msgstr ""

msgid "ClusterIntegration|Helm Tiller"
msgstr ""

msgid "ClusterIntegration|Helm streamlines installing and managing Kubernetes applications. Tiller runs inside of your Kubernetes Cluster, and manages releases of your charts."
msgstr ""

msgid "ClusterIntegration|Hide"
msgstr ""

msgid "ClusterIntegration|If you are setting up multiple clusters and are using Auto DevOps, %{help_link_start}read this first%{help_link_end}."
msgstr ""

msgid "ClusterIntegration|In order to view the health of your cluster, you must first install Prometheus below."
msgstr ""

msgid "ClusterIntegration|Ingress"
msgstr ""

msgid "ClusterIntegration|Ingress Endpoint"
msgstr ""

msgid "ClusterIntegration|Ingress gives you a way to route requests to services based on the request host or path, centralizing a number of services into a single entrypoint."
msgstr ""

msgid "ClusterIntegration|Installing Ingress may incur additional costs. Learn more about %{pricingLink}."
msgstr ""

msgid "ClusterIntegration|Instance cluster"
msgstr ""

msgid "ClusterIntegration|Integrate Kubernetes cluster automation"
msgstr ""

msgid "ClusterIntegration|Integration status"
msgstr ""

msgid "ClusterIntegration|Issuer Email"
msgstr ""

msgid "ClusterIntegration|Issuers represent a certificate authority. You must provide an email address for your Issuer. "
msgstr ""

msgid "ClusterIntegration|Jupyter Hostname"
msgstr ""

msgid "ClusterIntegration|JupyterHub"
msgstr ""

msgid "ClusterIntegration|JupyterHub, a multi-user Hub, spawns, manages, and proxies multiple instances of the single-user Jupyter notebook server. JupyterHub can be used to serve notebooks to a class of students, a corporate data science group, or a scientific research group."
msgstr ""

msgid "ClusterIntegration|Knative"
msgstr ""

msgid "ClusterIntegration|Knative Domain Name:"
msgstr ""

msgid "ClusterIntegration|Knative Endpoint:"
msgstr ""

msgid "ClusterIntegration|Knative domain name was updated successfully."
msgstr ""

msgid "ClusterIntegration|Knative extends Kubernetes to provide a set of middleware components that are essential to build modern, source-centric, and container-based applications that can run anywhere: on premises, in the cloud, or even in a third-party data center."
msgstr ""

msgid "ClusterIntegration|Kubernetes cluster"
msgstr ""

msgid "ClusterIntegration|Kubernetes cluster details"
msgstr ""

msgid "ClusterIntegration|Kubernetes cluster is being created on Google Kubernetes Engine..."
msgstr ""

msgid "ClusterIntegration|Kubernetes cluster name"
msgstr ""

msgid "ClusterIntegration|Kubernetes cluster was successfully created on Google Kubernetes Engine. Refresh the page to see Kubernetes cluster's details"
msgstr ""

msgid "ClusterIntegration|Kubernetes clusters allow you to use review apps, deploy your applications, run your pipelines, and much more in an easy way."
msgstr ""

msgid "ClusterIntegration|Kubernetes clusters can be used to deploy applications and to provide Review Apps for this project"
msgstr ""

msgid "ClusterIntegration|Learn more about %{help_link_start_machine_type}machine types%{help_link_end} and %{help_link_start_pricing}pricing%{help_link_end}."
msgstr ""

msgid "ClusterIntegration|Learn more about %{help_link_start}zones%{help_link_end}."
msgstr ""

msgid "ClusterIntegration|Learn more about Kubernetes"
msgstr ""

msgid "ClusterIntegration|Learn more about group Kubernetes clusters"
msgstr ""

msgid "ClusterIntegration|Learn more about instance Kubernetes clusters"
msgstr ""

msgid "ClusterIntegration|Let's Encrypt"
msgstr ""

msgid "ClusterIntegration|Machine type"
msgstr ""

msgid "ClusterIntegration|Make sure your account %{link_to_requirements} to create Kubernetes clusters"
msgstr ""

msgid "ClusterIntegration|Manage your Kubernetes cluster by visiting %{link_gke}"
msgstr ""

msgid "ClusterIntegration|No machine types matched your search"
msgstr ""

msgid "ClusterIntegration|No projects found"
msgstr ""

msgid "ClusterIntegration|No projects matched your search"
msgstr ""

msgid "ClusterIntegration|No zones matched your search"
msgstr ""

msgid "ClusterIntegration|Number of nodes"
msgstr ""

msgid "ClusterIntegration|Number of nodes must be a numerical value."
msgstr ""

msgid "ClusterIntegration|Please enter access information for your Kubernetes cluster. If you need help, you can read our %{link_to_help_page} on Kubernetes"
msgstr ""

msgid "ClusterIntegration|Please make sure that your Google account meets the following requirements:"
msgstr ""

msgid "ClusterIntegration|Point a wildcard DNS to this generated endpoint in order to access your application after it has been deployed."
msgstr ""

msgid "ClusterIntegration|Project cluster"
msgstr ""

msgid "ClusterIntegration|Project namespace (optional, unique)"
msgstr ""

msgid "ClusterIntegration|Prometheus"
msgstr ""

msgid "ClusterIntegration|Prometheus is an open-source monitoring system with %{gitlabIntegrationLink} to monitor deployed applications."
msgstr ""

msgid "ClusterIntegration|RBAC-enabled cluster"
msgstr ""

msgid "ClusterIntegration|Read our %{link_to_help_page} on Kubernetes cluster integration."
msgstr ""

msgid "ClusterIntegration|Remove Kubernetes cluster integration"
msgstr ""

msgid "ClusterIntegration|Remove integration"
msgstr ""

msgid "ClusterIntegration|Remove this Kubernetes cluster's configuration from this project. This will not delete your actual Kubernetes cluster."
msgstr ""

msgid "ClusterIntegration|Replace this with your own hostname if you want. If you do so, point hostname to Ingress IP Address from above."
msgstr ""

msgid "ClusterIntegration|Request to begin installing failed"
msgstr ""

msgid "ClusterIntegration|Request to begin uninstalling failed"
msgstr ""

msgid "ClusterIntegration|Save changes"
msgstr ""

msgid "ClusterIntegration|Search machine types"
msgstr ""

msgid "ClusterIntegration|Search projects"
msgstr ""

msgid "ClusterIntegration|Search zones"
msgstr ""

msgid "ClusterIntegration|See and edit the details for your Kubernetes cluster"
msgstr ""

msgid "ClusterIntegration|Select machine type"
msgstr ""

msgid "ClusterIntegration|Select project"
msgstr ""

msgid "ClusterIntegration|Select project and zone to choose machine type"
msgstr ""

msgid "ClusterIntegration|Select project to choose zone"
msgstr ""

msgid "ClusterIntegration|Select zone"
msgstr ""

msgid "ClusterIntegration|Select zone to choose machine type"
msgstr ""

msgid "ClusterIntegration|Service Token"
msgstr ""

msgid "ClusterIntegration|Service token is required."
msgstr ""

msgid "ClusterIntegration|Show"
msgstr ""

msgid "ClusterIntegration|Something went wrong on our end."
msgstr ""

msgid "ClusterIntegration|Something went wrong while creating your Kubernetes cluster on Google Kubernetes Engine"
msgstr ""

msgid "ClusterIntegration|Something went wrong while installing %{title}"
msgstr ""

msgid "ClusterIntegration|Something went wrong while uninstalling %{title}"
msgstr ""

msgid "ClusterIntegration|Something went wrong while updating Knative domain name."
msgstr ""

msgid "ClusterIntegration|Specifying a domain will allow you to use Auto Review Apps and Auto Deploy stages for %{auto_devops_start}Auto DevOps%{auto_devops_end}. The domain should have a wildcard DNS configured matching the domain."
msgstr ""

msgid "ClusterIntegration|The Kubernetes certificate used to authenticate to the cluster."
msgstr ""

msgid "ClusterIntegration|The URL used to access the Kubernetes API."
msgstr ""

msgid "ClusterIntegration|The associated IP will be deleted and cannot be restored."
msgstr ""

msgid "ClusterIntegration|The associated certifcate will be deleted and cannot be restored."
msgstr ""

msgid "ClusterIntegration|The associated load balancer and IP will be deleted and cannot be restored."
msgstr ""

msgid "ClusterIntegration|The endpoint is in the process of being assigned. Please check your Kubernetes cluster or Quotas on Google Kubernetes Engine if it takes a long time."
msgstr ""

msgid "ClusterIntegration|There was a problem authenticating with your cluster. Please ensure your CA Certificate and Token are valid."
msgstr ""

msgid "ClusterIntegration|This account must have permissions to create a Kubernetes cluster in the %{link_to_container_project} specified below"
msgstr ""

msgid "ClusterIntegration|This option will allow you to install applications on RBAC clusters."
msgstr ""

msgid "ClusterIntegration|To access your application after deployment, point a wildcard DNS to the Knative Endpoint."
msgstr ""

msgid "ClusterIntegration|Toggle Kubernetes cluster"
msgstr ""

msgid "ClusterIntegration|Uninstall %{appTitle}"
msgstr ""

msgid "ClusterIntegration|Update failed. Please check the logs and try again."
msgstr ""

msgid "ClusterIntegration|Validating project billing status"
msgstr ""

msgid "ClusterIntegration|We could not verify that one of your projects on GCP has billing enabled. Please try again."
msgstr ""

msgid "ClusterIntegration|With a Kubernetes cluster associated to this project, you can use review apps, deploy your applications, run your pipelines, and much more in an easy way."
msgstr ""

msgid "ClusterIntegration|You are about to uninstall %{appTitle} from your cluster."
msgstr ""

msgid "ClusterIntegration|You must first install Helm Tiller before installing the applications below"
msgstr ""

msgid "ClusterIntegration|You must have an RBAC-enabled cluster to install Knative."
msgstr ""

msgid "ClusterIntegration|Your account must have %{link_to_kubernetes_engine}"
msgstr ""

msgid "ClusterIntegration|Your cluster API is unreachable. Please ensure your API URL is correct."
msgstr ""

msgid "ClusterIntegration|Zone"
msgstr ""

msgid "ClusterIntegration|access to Google Kubernetes Engine"
msgstr ""

msgid "ClusterIntegration|documentation"
msgstr ""

msgid "ClusterIntegration|help page"
msgstr ""

msgid "ClusterIntegration|meets the requirements"
msgstr ""

msgid "ClusterIntegration|pricing"
msgstr ""

msgid "ClusterIntegration|properly configured"
msgstr ""

msgid "ClusterIntegration|sign up"
msgstr ""

msgid "Code"
msgstr ""

msgid "Code Owners"
msgstr ""

msgid "Code owner approval is required"
msgstr ""

msgid "Code owners"
msgstr ""

msgid "CodeOwner|Pattern"
msgstr ""

msgid "Cohorts"
msgstr ""

msgid "Collapse"
msgstr ""

msgid "Collapse approvers"
msgstr ""

msgid "Collapse sidebar"
msgstr ""

msgid "ComboSearch is not defined"
msgstr ""

msgid "Command line instructions"
msgstr ""

msgid "Commands applied"
msgstr ""

msgid "Comment"
msgstr ""

msgid "Comment & close %{noteable_name}"
msgstr ""

msgid "Comment & reopen %{noteable_name}"
msgstr ""

msgid "Comment & resolve discussion"
msgstr ""

msgid "Comment & unresolve discussion"
msgstr ""

msgid "Comment form position"
msgstr ""

msgid "Comment is being updated"
msgstr ""

msgid "Comments"
msgstr ""

msgid "Commit"
msgid_plural "Commits"
msgstr[0] ""
msgstr[1] ""

msgid "Commit %{commit_id}"
msgstr ""

msgid "Commit Message"
msgstr ""

msgid "Commit deleted"
msgstr ""

msgid "Commit duration in minutes for last 30 commits"
msgstr ""

msgid "Commit message"
msgstr ""

msgid "Commit statistics for %{ref} %{start_time} - %{end_time}"
msgstr ""

msgid "Commit to %{branchName} branch"
msgstr ""

msgid "CommitBoxTitle|Commit"
msgstr ""

msgid "CommitMessage|Add %{file_name}"
msgstr ""

msgid "CommitWidget|authored"
msgstr ""

msgid "Commits"
msgstr ""

msgid "Commits feed"
msgstr ""

msgid "Commits per day hour (UTC)"
msgstr ""

msgid "Commits per day of month"
msgstr ""

msgid "Commits per weekday"
msgstr ""

msgid "Commits|An error occurred while fetching merge requests data."
msgstr ""

msgid "Commits|Commit: %{commitText}"
msgstr ""

msgid "Commits|History"
msgstr ""

msgid "Commits|No related merge requests found"
msgstr ""

msgid "Committed by"
msgstr ""

msgid "Commit…"
msgstr ""

msgid "Company"
msgstr ""

msgid "Compare"
msgstr ""

msgid "Compare Git revisions"
msgstr ""

msgid "Compare Revisions"
msgstr ""

msgid "Compare changes"
msgstr ""

msgid "Compare changes with the last commit"
msgstr ""

msgid "Compare changes with the merge request target branch"
msgstr ""

msgid "CompareBranches|%{source_branch} and %{target_branch} are the same."
msgstr ""

msgid "CompareBranches|Compare"
msgstr ""

msgid "CompareBranches|Source"
msgstr ""

msgid "CompareBranches|Target"
msgstr ""

msgid "CompareBranches|There isn't anything to compare."
msgstr ""

msgid "Confidential"
msgstr ""

msgid "Confidentiality"
msgstr ""

msgid "Configure GitLab runners to start using the Web Terminal. %{helpStart}Learn more.%{helpEnd}"
msgstr ""

msgid "Configure Gitaly timeouts."
msgstr ""

msgid "Configure Let's Encrypt"
msgstr ""

msgid "Configure Prometheus"
msgstr ""

msgid "Configure Tracing"
msgstr ""

msgid "Configure a <code>.gitlab-webide.yml</code> file in the <code>.gitlab</code> directory to start using the Web Terminal. %{helpStart}Learn more.%{helpEnd}"
msgstr ""

msgid "Configure automatic git checks and housekeeping on repositories."
msgstr ""

msgid "Configure existing installation"
msgstr ""

msgid "Configure limits for web and API requests."
msgstr ""

msgid "Configure push mirrors."
msgstr ""

msgid "Configure storage path settings."
msgstr ""

msgid "Configure the %{link} integration."
msgstr ""

msgid "Configure the way a user creates a new account."
msgstr ""

msgid "Confirm"
msgstr ""

msgid "Confirmation email sent to %{email}"
msgstr ""

msgid "Confirmation required"
msgstr ""

msgid "Congratulations! You have enabled Two-factor Authentication!"
msgstr ""

msgid "Connect"
msgstr ""

msgid "Connect all repositories"
msgstr ""

msgid "Connect repositories from GitHub"
msgstr ""

msgid "Connect your external repositories, and CI/CD pipelines will run for new commits. A GitLab project will be created with only CI/CD features enabled."
msgstr ""

msgid "Connecting to terminal sync service"
msgstr ""

msgid "Connecting..."
msgstr ""

msgid "Connection failure"
msgstr ""

msgid "Contact an owner of group %{namespace_name} to upgrade the plan."
msgstr ""

msgid "Contact owner %{link_start}%{owner_name}%{link_end} to upgrade the plan."
msgstr ""

msgid "Contact sales to upgrade"
msgstr ""

msgid "Contact your Administrator to upgrade your license."
msgstr ""

msgid "Container Registry"
msgstr ""

msgid "Container registry images"
msgstr ""

msgid "ContainerRegistry|Container Registry"
msgstr ""

msgid "ContainerRegistry|Docker connection error"
msgstr ""

msgid "ContainerRegistry|Last Updated"
msgstr ""

msgid "ContainerRegistry|No tags in Container Registry for this container image."
msgstr ""

msgid "ContainerRegistry|Quick Start"
msgstr ""

msgid "ContainerRegistry|Remove image"
msgstr ""

msgid "ContainerRegistry|Remove image and tags"
msgstr ""

msgid "ContainerRegistry|Remove repository"
msgstr ""

msgid "ContainerRegistry|Size"
msgstr ""

msgid "ContainerRegistry|Tag"
msgstr ""

msgid "ContainerRegistry|Tag ID"
msgstr ""

msgid "ContainerRegistry|There are no container images stored for this project"
msgstr ""

msgid "ContainerRegistry|We are having trouble connecting to Docker, which could be due to an issue with your project name or path. For more information, please review the %{docLinkStart}Container Registry documentation%{docLinkEnd}."
msgstr ""

msgid "ContainerRegistry|With the Container Registry, every project can have its own space to store its Docker images. Learn more about the %{docLinkStart}Container Registry%{docLinkEnd}."
msgstr ""

msgid "ContainerRegistry|With the Docker Container Registry integrated into GitLab, every project can have its own space to store its Docker images. Learn more about the %{docLinkStart}Container Registry%{docLinkEnd}."
msgstr ""

msgid "ContainerRegistry|You are about to delete the image <b>%{title}</b>. This will delete the image and all tags pointing to this image."
msgstr ""

msgid "ContainerRegistry|You are about to remove repository <b>%{title}</b>. Once you confirm, this repository will be permanently deleted."
msgstr ""

msgid "ContainerRegistry|You can add an image to this registry with the following commands:"
msgstr ""

msgid "Contains %{count} blobs of images (%{size})"
msgstr ""

msgid "Contents of .gitlab-ci.yml"
msgstr ""

msgid "Continue"
msgstr ""

msgid "Continue to the next step"
msgstr ""

msgid "Continuous Integration and Deployment"
msgstr ""

msgid "Contribute to GitLab"
msgstr ""

msgid "Contribution"
msgstr ""

msgid "Contribution Analytics"
msgstr ""

msgid "Contribution Charts"
msgstr ""

msgid "Contributions for <strong>%{calendar_date}</strong>"
msgstr ""

msgid "Contributions per group member"
msgstr ""

msgid "Contributors"
msgstr ""

msgid "ContributorsPage|%{startDate} – %{endDate}"
msgstr ""

msgid "ContributorsPage|Building repository graph."
msgstr ""

msgid "ContributorsPage|Commits to %{branch_name}, excluding merge commits. Limited to 6,000 commits."
msgstr ""

msgid "ContributorsPage|Please wait a moment, this page will automatically refresh when ready."
msgstr ""

msgid "Control emails linked to your account"
msgstr ""

msgid "Control the display of third party offers."
msgstr ""

msgid "Control the maximum concurrency of repository backfill for this secondary node"
msgstr ""

msgid "ConvDev Index"
msgstr ""

msgid "Copied"
msgstr ""

msgid "Copy %{http_label} clone URL"
msgstr ""

msgid "Copy %{protocol} clone URL"
msgstr ""

msgid "Copy ID to clipboard"
msgstr ""

msgid "Copy KRB5 clone URL"
msgstr ""

msgid "Copy SSH clone URL"
msgstr ""

msgid "Copy SSH public key"
msgstr ""

msgid "Copy URL to clipboard"
msgstr ""

msgid "Copy branch name to clipboard"
msgstr ""

msgid "Copy command to clipboard"
msgstr ""

msgid "Copy commit SHA to clipboard"
msgstr ""

msgid "Copy file path to clipboard"
msgstr ""

msgid "Copy labels and milestone from %{source_issuable_reference}."
msgstr ""

msgid "Copy labels and milestone from other issue or merge request in this project"
msgstr ""

msgid "Copy link"
msgstr ""

msgid "Copy personal access token to clipboard"
msgstr ""

msgid "Copy reference to clipboard"
msgstr ""

msgid "Copy secret to clipboard"
msgstr ""

msgid "Copy source to clipboard"
msgstr ""

msgid "Copy to clipboard"
msgstr ""

msgid "Copy token to clipboard"
msgstr ""

msgid "Could not authorize chat nickname. Try again!"
msgstr ""

msgid "Could not change HEAD: branch '%{branch}' does not exist"
msgstr ""

msgid "Could not connect to FogBugz, check your URL"
msgstr ""

msgid "Could not connect to Web IDE file mirror service."
msgstr ""

msgid "Could not create Wiki Repository at this time. Please try again later."
msgstr ""

msgid "Could not delete chat nickname %{chat_name}."
msgstr ""

msgid "Could not remove the trigger."
msgstr ""

msgid "Could not retrieve the pipeline status. For troubleshooting steps, read the %{linkStart}documentation.%{linkEnd}"
msgstr ""

msgid "Could not revoke impersonation token %{token_name}."
msgstr ""

msgid "Could not revoke personal access token %{personal_access_token_name}."
msgstr ""

msgid "Coverage"
msgstr ""

msgid "Create"
msgstr ""

msgid "Create %{type} token"
msgstr ""

msgid "Create New Directory"
msgstr ""

msgid "Create New Domain"
msgstr ""

msgid "Create a GitLab account first, and then connect it to your %{label} account."
msgstr ""

msgid "Create a local proxy for storing frequently used upstream images. %{link_start}Learn more%{link_end} about dependency proxies."
msgstr ""

msgid "Create a merge request."
msgstr ""

msgid "Create a new branch"
msgstr ""

msgid "Create a new file as there are no files yet. Afterwards, you'll be able to commit your changes."
msgstr ""

msgid "Create a new issue"
msgstr ""

msgid "Create a new repository"
msgstr ""

msgid "Create a personal access token on your account to pull or push via %{protocol}."
msgstr ""

msgid "Create an issue. Issues are created for each alert triggered."
msgstr ""

msgid "Create branch"
msgstr ""

msgid "Create commit"
msgstr ""

msgid "Create confidential merge request"
msgstr ""

msgid "Create confidential merge request and branch"
msgstr ""

msgid "Create directory"
msgstr ""

msgid "Create empty repository"
msgstr ""

msgid "Create epic"
msgstr ""

msgid "Create file"
msgstr ""

msgid "Create group"
msgstr ""

msgid "Create group label"
msgstr ""

msgid "Create lists from labels. Issues with that label appear in that list."
msgstr ""

msgid "Create merge request"
msgstr ""

msgid "Create merge request and branch"
msgstr ""

msgid "Create milestone"
msgstr ""

msgid "Create new branch"
msgstr ""

msgid "Create new directory"
msgstr ""

msgid "Create new file"
msgstr ""

msgid "Create new file or directory"
msgstr ""

msgid "Create new label"
msgstr ""

msgid "Create new..."
msgstr ""

msgid "Create project label"
msgstr ""

msgid "Create your first page"
msgstr ""

msgid "CreateGroup|You don’t have permission to create a subgroup in this group."
msgstr ""

msgid "CreateGroup|You don’t have permission to create groups."
msgstr ""

msgid "CreateTag|Tag"
msgstr ""

msgid "CreateTokenToCloneLink|create a personal access token"
msgstr ""

msgid "Created"
msgstr ""

msgid "Created At"
msgstr ""

msgid "Created by me"
msgstr ""

msgid "Created issue %{issueLink}"
msgstr ""

msgid "Created issue %{issueLink} at %{projectLink}"
msgstr ""

msgid "Created merge request %{mergeRequestLink}"
msgstr ""

msgid "Created merge request %{mergeRequestLink} at %{projectLink}"
msgstr ""

msgid "Created on"
msgstr ""

msgid "Created on:"
msgstr ""

msgid "Creates branch '%{branch_name}' and a merge request to resolve this issue"
msgstr ""

msgid "Creating epic"
msgstr ""

msgid "Creating graphs uses the data from the Prometheus server. If this takes a long time, ensure that data is available."
msgstr ""

msgid "Cron Timezone"
msgstr ""

msgid "Cron syntax"
msgstr ""

msgid "Current Branch"
msgstr ""

msgid "Current Project"
msgstr ""

msgid "Current node"
msgstr ""

msgid "Current password"
msgstr ""

msgid "CurrentUser|Profile"
msgstr ""

msgid "CurrentUser|Settings"
msgstr ""

msgid "Custom CI config path"
msgstr ""

msgid "Custom hostname (for private commit emails)"
msgstr ""

msgid "Custom notification events"
msgstr ""

msgid "Custom notification levels are the same as participating levels. With custom notification levels you will also receive notifications for select events. To find out more, check out %{notification_link}."
msgstr ""

msgid "Custom project templates"
msgstr ""

msgid "Custom project templates have not been set up for groups that you are a member of. They are enabled from a group’s settings page. Contact your group’s Owner or Maintainer to setup custom project templates."
msgstr ""

msgid "Customize colors"
msgstr ""

msgid "Customize how FogBugz email addresses and usernames are imported into GitLab. In the next step, you'll be able to select the projects you want to import."
msgstr ""

msgid "Customize how Google Code email addresses and usernames are imported into GitLab. In the next step, you'll be able to select the projects you want to import."
msgstr ""

msgid "Customize language and region related settings."
msgstr ""

msgid "Customize your pipeline configuration, view your pipeline status and coverage report."
msgstr ""

msgid "Cycle Analytics"
msgstr ""

msgid "Cycle Analytics gives an overview of how much time it takes to go from idea to production in your project."
msgstr ""

msgid "CycleAnalyticsStage|Code"
msgstr ""

msgid "CycleAnalyticsStage|Issue"
msgstr ""

msgid "CycleAnalyticsStage|Plan"
msgstr ""

msgid "CycleAnalyticsStage|Production"
msgstr ""

msgid "CycleAnalyticsStage|Review"
msgstr ""

msgid "CycleAnalyticsStage|Staging"
msgstr ""

msgid "CycleAnalyticsStage|Test"
msgstr ""

msgid "DNS"
msgstr ""

msgid "Dashboard"
msgstr ""

msgid "DashboardProjects|All"
msgstr ""

msgid "DashboardProjects|Personal"
msgstr ""

msgid "DashboardProjects|Trending"
msgstr ""

msgid "Dashboards"
msgstr ""

msgid "Dashboard|%{firstProject} and %{secondProject}"
msgstr ""

msgid "Dashboard|%{firstProject}, %{rest}, and %{secondProject}"
msgstr ""

msgid "Dashboard|Unable to add %{invalidProjects}. This dashboard is available for public projects, and private projects in groups with a Gold plan."
msgstr ""

msgid "Data is still calculating..."
msgstr ""

msgid "Date picker"
msgstr ""

msgid "DayTitle|F"
msgstr ""

msgid "DayTitle|M"
msgstr ""

msgid "DayTitle|S"
msgstr ""

msgid "DayTitle|W"
msgstr ""

msgid "Debug"
msgstr ""

msgid "Dec"
msgstr ""

msgid "December"
msgstr ""

msgid "Decline"
msgstr ""

msgid "Decline and sign out"
msgstr ""

msgid "Default Branch"
msgstr ""

msgid "Default artifacts expiration"
msgstr ""

msgid "Default classification label"
msgstr ""

msgid "Default description template for issues"
msgstr ""

msgid "Default description template for merge requests"
msgstr ""

msgid "Default first day of the week"
msgstr ""

msgid "Default first day of the week in calendars and date pickers."
msgstr ""

msgid "Default issue template"
msgstr ""

msgid "Default project deletion protection"
msgstr ""

msgid "Default: Directly import the Google Code email address or username"
msgstr ""

msgid "Default: Map a FogBugz account ID to a full name"
msgstr ""

msgid "Define a custom pattern with cron syntax"
msgstr ""

msgid "Define environments in the deploy stage(s) in <code>.gitlab-ci.yml</code> to track deployments here."
msgstr ""

msgid "DelayedJobs|Are you sure you want to run %{jobName} immediately? Otherwise this job will run automatically after it's timer finishes."
msgstr ""

msgid "DelayedJobs|Are you sure you want to run %{job_name} immediately? This job will run automatically after it's timer finishes."
msgstr ""

msgid "DelayedJobs|Start now"
msgstr ""

msgid "DelayedJobs|Unschedule"
msgstr ""

msgid "DelayedJobs|delayed"
msgstr ""

msgid "Delete"
msgstr ""

msgid "Delete Package"
msgstr ""

msgid "Delete Snippet"
msgstr ""

msgid "Delete comment"
msgstr ""

msgid "Delete license"
msgstr ""

msgid "Delete list"
msgstr ""

msgid "Delete source branch"
msgstr ""

msgid "Delete this attachment"
msgstr ""

msgid "DeleteProject|Failed to remove project repository. Please try again or contact administrator."
msgstr ""

msgid "DeleteProject|Failed to remove some tags in project container registry. Please try again or contact administrator."
msgstr ""

msgid "DeleteProject|Failed to remove wiki repository. Please try again or contact administrator."
msgstr ""

msgid "DeleteProject|Failed to restore project repository. Please contact the administrator."
msgstr ""

msgid "DeleteProject|Failed to restore wiki repository. Please contact the administrator."
msgstr ""

msgid "Deleted"
msgstr ""

msgid "Deleted chat nickname: %{chat_name}!"
msgstr ""

msgid "Deleting the license failed."
msgstr ""

msgid "Deleting the license failed. The license was not found."
msgstr ""

msgid "Deleting the license failed. You are not permitted to perform this action."
msgstr ""

msgid "Denied authorization of chat nickname %{user_name}."
msgstr ""

msgid "Deny"
msgstr ""

msgid "Dependencies"
msgstr ""

msgid "Dependencies|Component"
msgstr ""

msgid "Dependencies|Component name"
msgstr ""

msgid "Dependencies|Export as JSON"
msgstr ""

msgid "Dependencies|Job failed to generate the dependency list"
msgstr ""

msgid "Dependencies|Location"
msgstr ""

msgid "Dependencies|Packager"
msgstr ""

msgid "Dependencies|The %{codeStartTag}dependency_scanning%{codeEndTag} job has failed and cannot generate the list. Please ensure the job is running properly and run the pipeline again."
msgstr ""

msgid "Dependencies|Unsupported file(s) detected"
msgstr ""

msgid "Dependencies|Version"
msgstr ""

msgid "Dependency List"
msgstr ""

msgid "Dependency Proxy"
msgstr ""

msgid "Dependency proxy"
msgstr ""

msgid "Dependency proxy URL"
msgstr ""

msgid "Dependency proxy feature is limited to public groups for now."
msgstr ""

msgid "DependencyProxy|Toggle Dependency Proxy"
msgstr ""

msgid "Deploy"
msgid_plural "Deploys"
msgstr[0] ""
msgstr[1] ""

msgid "Deploy Keys"
msgstr ""

msgid "Deploy key was successfully updated."
msgstr ""

msgid "Deploy to..."
msgstr ""

msgid "DeployBoard|Matching on the %{appLabel} label has been removed for deploy boards. To see all instances on your board, you must update your chart and redeploy."
msgstr ""

msgid "DeployKeys|+%{count} others"
msgstr ""

msgid "DeployKeys|Current project"
msgstr ""

msgid "DeployKeys|Deploy key"
msgstr ""

msgid "DeployKeys|Enabled deploy keys"
msgstr ""

msgid "DeployKeys|Error enabling deploy key"
msgstr ""

msgid "DeployKeys|Error getting deploy keys"
msgstr ""

msgid "DeployKeys|Error removing deploy key"
msgstr ""

msgid "DeployKeys|Expand %{count} other projects"
msgstr ""

msgid "DeployKeys|Loading deploy keys"
msgstr ""

msgid "DeployKeys|No deploy keys found. Create one with the form above."
msgstr ""

msgid "DeployKeys|Privately accessible deploy keys"
msgstr ""

msgid "DeployKeys|Project usage"
msgstr ""

msgid "DeployKeys|Publicly accessible deploy keys"
msgstr ""

msgid "DeployKeys|Read access only"
msgstr ""

msgid "DeployKeys|Write access allowed"
msgstr ""

msgid "DeployKeys|You are going to remove this deploy key. Are you sure?"
msgstr ""

msgid "DeployTokens|Active Deploy Tokens (%{active_tokens})"
msgstr ""

msgid "DeployTokens|Add a deploy token"
msgstr ""

msgid "DeployTokens|Allows read-only access to the registry images"
msgstr ""

msgid "DeployTokens|Allows read-only access to the repository"
msgstr ""

msgid "DeployTokens|Copy deploy token to clipboard"
msgstr ""

msgid "DeployTokens|Copy username to clipboard"
msgstr ""

msgid "DeployTokens|Create deploy token"
msgstr ""

msgid "DeployTokens|Created"
msgstr ""

msgid "DeployTokens|Deploy Tokens"
msgstr ""

msgid "DeployTokens|Deploy tokens allow read-only access to your repository and registry images."
msgstr ""

msgid "DeployTokens|Expires"
msgstr ""

msgid "DeployTokens|Name"
msgstr ""

msgid "DeployTokens|Pick a name for the application, and we'll give you a unique deploy token."
msgstr ""

msgid "DeployTokens|Revoke"
msgstr ""

msgid "DeployTokens|Revoke %{name}"
msgstr ""

msgid "DeployTokens|Scopes"
msgstr ""

msgid "DeployTokens|This action cannot be undone."
msgstr ""

msgid "DeployTokens|This project has no active Deploy Tokens."
msgstr ""

msgid "DeployTokens|Use this token as a password. Make sure you save it - you won't be able to access it again."
msgstr ""

msgid "DeployTokens|Use this username as a login."
msgstr ""

msgid "DeployTokens|Username"
msgstr ""

msgid "DeployTokens|You are about to revoke"
msgstr ""

msgid "DeployTokens|Your New Deploy Token"
msgstr ""

msgid "DeployTokens|Your new project deploy token has been created."
msgstr ""

msgid "Deployed"
msgstr ""

msgid "Deployed to"
msgstr ""

msgid "Deploying to"
msgstr ""

msgid "Deprioritize label"
msgstr ""

msgid "Descending"
msgstr ""

msgid "Description"
msgstr ""

msgid "Description parsed with %{link_start}GitLab Flavored Markdown%{link_end}"
msgstr ""

msgid "Description templates allow you to define context-specific templates for issue and merge request description fields for your project."
msgstr ""

msgid "Description:"
msgstr ""

msgid "Deselect all"
msgstr ""

msgid "DesignManagement|%{current_design} of %{designs_count}"
msgstr ""

msgid "DesignManagement|Could not find design, please try again."
msgstr ""

msgid "DesignManagement|Error uploading a new design. Please try again"
msgstr ""

msgid "DesignManagement|Go back to designs"
msgstr ""

msgid "DesignManagement|Go to next design"
msgstr ""

msgid "DesignManagement|Go to previous design"
msgstr ""

msgid "DesignManagement|The maximum number of designs allowed to be uploaded is %{upload_limit}. Please try again."
msgstr ""

msgid "DesignManagement|The one place for your designs"
msgstr ""

msgid "DesignManagement|Upload and view the latest designs for this issue. Consistent and easy to find, so everyone is up to date."
msgstr ""

msgid "DesignManagement|Upload designs"
msgstr ""

msgid "Designs"
msgstr ""

msgid "Destroy"
msgstr ""

msgid "Details"
msgstr ""

msgid "Details (default)"
msgstr ""

msgid "Detect host keys"
msgstr ""

msgid "Diff content limits"
msgstr ""

msgid "Diff limits"
msgstr ""

msgid "DiffsCompareBaseBranch|(base)"
msgstr ""

msgid "Diffs|No file name available"
msgstr ""

msgid "Diffs|Something went wrong while fetching diff lines."
msgstr ""

msgid "Direction"
msgstr ""

msgid "Directory name"
msgstr ""

msgid "Disable"
msgstr ""

msgid "Disable for this project"
msgstr ""

msgid "Disable group Runners"
msgstr ""

msgid "Disable shared Runners"
msgstr ""

msgid "Disable two-factor authentication"
msgstr ""

msgid "Disabled"
msgstr ""

msgid "Disabled mirrors can only be enabled by instance owners. It is recommended that you delete them."
msgstr ""

msgid "Discard"
msgstr ""

msgid "Discard all changes"
msgstr ""

msgid "Discard all unstaged changes?"
msgstr ""

msgid "Discard changes"
msgstr ""

msgid "Discard changes to %{path}?"
msgstr ""

msgid "Discard draft"
msgstr ""

msgid "Discard review"
msgstr ""

msgid "DiscordService|Discord Notifications"
msgstr ""

msgid "DiscordService|Receive event notifications in Discord"
msgstr ""

msgid "Discover GitLab Geo"
msgstr ""

msgid "Discover projects, groups and snippets. Share your projects with others"
msgstr ""

msgid "Discuss a specific suggestion or question"
msgstr ""

msgid "Discuss a specific suggestion or question that needs to be resolved"
msgstr ""

msgid "Discussion"
msgstr ""

msgid "Dismiss"
msgstr ""

msgid "Dismiss ConvDev introduction"
msgstr ""

msgid "Dismiss Cycle Analytics introduction box"
msgstr ""

msgid "Dismiss Merge Request promotion"
msgstr ""

msgid "Dismiss trial promotion"
msgstr ""

msgid "Dismissed"
msgstr ""

msgid "Dismissed at %{projectLink}"
msgstr ""

msgid "Dismissed on pipeline %{pipelineLink}"
msgstr ""

msgid "Dismissed on pipeline %{pipelineLink} at %{projectLink}"
msgstr ""

msgid "Do you want to customize how Google Code email addresses and usernames are imported into GitLab?"
msgstr ""

msgid "Dockerfile"
msgstr ""

msgid "Documentation for popular identity providers"
msgstr ""

msgid "Doing"
msgstr ""

msgid "Domain"
msgstr ""

msgid "Domain verification is an essential security measure for public GitLab sites. Users are required to demonstrate they control a domain before it is enabled"
msgstr ""

msgid "Don't paste the private part of the GPG key. Paste the public part which begins with '-----BEGIN PGP PUBLIC KEY BLOCK-----'."
msgstr ""

msgid "Don't show again"
msgstr ""

msgid "Don't worry, you can access this tour by clicking on the help icon in the top right corner and choose <strong>Learn GitLab</strong>."
msgstr ""

msgid "Done"
msgstr ""

msgid "Download"
msgstr ""

msgid "Download artifacts"
msgstr ""

msgid "Download asset"
msgstr ""

msgid "Download codes"
msgstr ""

msgid "Download export"
msgstr ""

msgid "Download license"
msgstr ""

msgid "Download source code"
msgstr ""

msgid "Download this directory"
msgstr ""

msgid "DownloadCommit|Email Patches"
msgstr ""

msgid "DownloadCommit|Plain Diff"
msgstr ""

msgid "DownloadSource|Download"
msgstr ""

msgid "Downstream"
msgstr ""

msgid "Downvotes"
msgstr ""

msgid "Due date"
msgstr ""

msgid "During this process, you’ll be asked for URLs from GitLab’s side. Use the URLs shown below."
msgstr ""

msgid "Each Runner can be in one of the following states:"
msgstr ""

msgid "Edit"
msgstr ""

msgid "Edit %{name}"
msgstr ""

msgid "Edit Deploy Key"
msgstr ""

msgid "Edit Label"
msgstr ""

msgid "Edit Milestone"
msgstr ""

msgid "Edit Password"
msgstr ""

msgid "Edit Pipeline Schedule %{id}"
msgstr ""

msgid "Edit Snippet"
msgstr ""

msgid "Edit application"
msgstr ""

msgid "Edit comment"
msgstr ""

msgid "Edit environment"
msgstr ""

msgid "Edit file"
msgstr ""

msgid "Edit files in the editor and commit changes here"
msgstr ""

msgid "Edit group: %{group_name}"
msgstr ""

msgid "Edit identity for %{user_name}"
msgstr ""

msgid "Edit issues"
msgstr ""

msgid "Edit public deploy key"
msgstr ""

msgid "Elasticsearch"
msgstr ""

msgid "Elasticsearch indexing restrictions"
msgstr ""

msgid "Elasticsearch indexing started"
msgstr ""

msgid "Elasticsearch integration. Elasticsearch AWS IAM."
msgstr ""

msgid "Elastic|None. Select namespaces to index."
msgstr ""

msgid "Elastic|None. Select projects to index."
msgstr ""

msgid "Email"
msgstr ""

msgid "Email address"
msgstr ""

msgid "Email patch"
msgstr ""

msgid "Email the pipelines status to a list of recipients."
msgstr ""

msgid "EmailError|It appears that the email is blank. Make sure your reply is at the top of the email, we can't process inline replies."
msgstr ""

msgid "EmailError|The thread you are replying to no longer exists, perhaps it was deleted? If you believe this is in error, contact a staff member."
msgstr ""

msgid "EmailError|We couldn't figure out what the email is for. Please create your issue or comment through the web interface."
msgstr ""

msgid "EmailError|We couldn't figure out what the email is in reply to. Please create your comment through the web interface."
msgstr ""

msgid "EmailError|We couldn't figure out what user corresponds to the email. Please create your comment through the web interface."
msgstr ""

msgid "EmailError|We couldn't find the project. Please check if there's any typo."
msgstr ""

msgid "EmailError|You are not allowed to perform this action. If you believe this is in error, contact a staff member."
msgstr ""

msgid "EmailError|Your account has been blocked. If you believe this is in error, contact a staff member."
msgstr ""

msgid "EmailToken|reset it"
msgstr ""

msgid "EmailToken|resetting..."
msgstr ""

msgid "Emails"
msgstr ""

msgid "Emails separated by comma"
msgstr ""

msgid "EmailsOnPushService|Disable code diffs"
msgstr ""

msgid "EmailsOnPushService|Don't include possibly sensitive code diffs in notification body."
msgstr ""

msgid "EmailsOnPushService|Email the commits and diff of each push to a list of recipients."
msgstr ""

msgid "EmailsOnPushService|Emails on push"
msgstr ""

msgid "EmailsOnPushService|Emails separated by whitespace"
msgstr ""

msgid "EmailsOnPushService|Send from committer"
msgstr ""

msgid "EmailsOnPushService|Send notifications from the committer's email address if the domain is part of the domain GitLab is running on (e.g. %{domains})."
msgstr ""

msgid "Embed"
msgstr ""

msgid "Empty file"
msgstr ""

msgid "Enable"
msgstr ""

msgid "Enable Auto DevOps"
msgstr ""

msgid "Enable HTML emails"
msgstr ""

msgid "Enable Pseudonymizer data collection"
msgstr ""

msgid "Enable SAML authentication for this group"
msgstr ""

msgid "Enable access to the Performance Bar for a given group."
msgstr ""

msgid "Enable and configure InfluxDB metrics."
msgstr ""

msgid "Enable and configure Prometheus metrics."
msgstr ""

msgid "Enable classification control using an external service"
msgstr ""

msgid "Enable error tracking"
msgstr ""

msgid "Enable feature to choose access level"
msgstr ""

msgid "Enable for this project"
msgstr ""

msgid "Enable group Runners"
msgstr ""

msgid "Enable header and footer in emails"
msgstr ""

msgid "Enable mirror configuration"
msgstr ""

msgid "Enable or disable the Pseudonymizer data collection."
msgstr ""

msgid "Enable or disable version check and usage ping."
msgstr ""

msgid "Enable reCAPTCHA or Akismet and set IP limits."
msgstr ""

msgid "Enable shared Runners"
msgstr ""

msgid "Enable two-factor authentication"
msgstr ""

msgid "Enable usage ping"
msgstr ""

msgid "Enable usage ping to get an overview of how you are using GitLab from a feature perspective."
msgstr ""

msgid "Enable/disable your service desk. %{link_start}Learn more about service desk%{link_end}."
msgstr ""

msgid "Enabled"
msgstr ""

msgid "Enabled Git access protocols"
msgstr ""

msgid "Enabled sources for code import during project creation. OmniAuth must be configured for GitHub"
msgstr ""

msgid "Enabling this will only make licensed EE features available to projects if the project namespace's plan includes the feature or if the project is public."
msgstr ""

msgid "End date"
msgstr ""

msgid "Ends at (UTC)"
msgstr ""

msgid "Enforce DNS rebinding attack protection"
msgstr ""

msgid "Enter IP address range"
msgstr ""

msgid "Enter at least three characters to search"
msgstr ""

msgid "Enter in your Bitbucket Server URL and personal access token below"
msgstr ""

msgid "Enter in your Phabricator Server URL and personal access token below"
msgstr ""

msgid "Enter the issue description"
msgstr ""

msgid "Enter the issue title"
msgstr ""

msgid "Enter the merge request description"
msgstr ""

msgid "Enter the merge request title"
msgstr ""

msgid "EnviornmentDashboard|You are looking at the last updated environment"
msgstr ""

msgid "Environment variables are applied to environments via the runner. They can be protected by only exposing them to protected branches or tags. Additionally, they can be masked so they are hidden in job logs, though they must match certain regexp requirements to do so. You can use environment variables for passwords, secret keys, or whatever you want."
msgstr ""

msgid "Environment variables are configured by your administrator to be %{link_start}protected%{link_end} by default"
msgstr ""

msgid "Environment:"
msgstr ""

msgid "Environments"
msgstr ""

msgid "Environments Dashboard"
msgstr ""

msgid "Environments allow you to track deployments of your application %{link_to_read_more}."
msgstr ""

msgid "EnvironmentsDashboard|Add a project to the dashboard"
msgstr ""

msgid "EnvironmentsDashboard|Add projects"
msgstr ""

msgid "EnvironmentsDashboard|Environments Dashboard"
msgstr ""

msgid "EnvironmentsDashboard|Job: %{job}"
msgstr ""

msgid "EnvironmentsDashboard|More actions"
msgstr ""

msgid "EnvironmentsDashboard|Remove"
msgstr ""

msgid "EnvironmentsDashboard|The environments dashboard provides a summary of each project's environments' status, including pipeline and alert statuses."
msgstr ""

msgid "Environments|An error occurred while fetching the environments."
msgstr ""

msgid "Environments|An error occurred while making the request."
msgstr ""

msgid "Environments|An error occurred while re-deploying the environment, please try again"
msgstr ""

msgid "Environments|An error occurred while rolling back the environment, please try again"
msgstr ""

msgid "Environments|An error occurred while stopping the environment, please try again"
msgstr ""

msgid "Environments|Are you sure you want to stop this environment?"
msgstr ""

msgid "Environments|Commit"
msgstr ""

msgid "Environments|Deploy to..."
msgstr ""

msgid "Environments|Deployment"
msgstr ""

msgid "Environments|Environment"
msgstr ""

msgid "Environments|Environments"
msgstr ""

msgid "Environments|Environments are places where code gets deployed, such as staging or production."
msgstr ""

msgid "Environments|Job"
msgstr ""

msgid "Environments|Learn more about stopping environments"
msgstr ""

msgid "Environments|New environment"
msgstr ""

msgid "Environments|No deployments yet"
msgstr ""

msgid "Environments|No pod name has been specified"
msgstr ""

msgid "Environments|Note that this action will stop the environment, but it will %{emphasisStart}not%{emphasisEnd} have an effect on any existing deployment due to no “stop environment action” being defined in the %{ciConfigLinkStart}.gitlab-ci.yml%{ciConfigLinkEnd} file."
msgstr ""

msgid "Environments|Note that this action will stop the environment, but it will %{emphasis_start}not%{emphasis_end} have an effect on any existing deployment due to no “stop environment action” being defined in the %{ci_config_link_start}.gitlab-ci.yml%{ci_config_link_end} file."
msgstr ""

msgid "Environments|Open live environment"
msgstr ""

msgid "Environments|Pod logs from"
msgstr ""

msgid "Environments|Re-deploy"
msgstr ""

msgid "Environments|Re-deploy environment %{environment_name}?"
msgstr ""

msgid "Environments|Re-deploy environment %{name}?"
msgstr ""

msgid "Environments|Re-deploy to environment"
msgstr ""

msgid "Environments|Read more about environments"
msgstr ""

msgid "Environments|Rollback"
msgstr ""

msgid "Environments|Rollback environment"
msgstr ""

msgid "Environments|Rollback environment %{environment_name}?"
msgstr ""

msgid "Environments|Rollback environment %{name}?"
msgstr ""

msgid "Environments|Show all"
msgstr ""

msgid "Environments|Stop"
msgstr ""

msgid "Environments|Stop environment"
msgstr ""

msgid "Environments|Stopping"
msgstr ""

msgid "Environments|This action will relaunch the job for commit %{commit_id}, putting the environment in a previous version. Are you sure you want to continue?"
msgstr ""

msgid "Environments|This action will relaunch the job for commit %{linkStart}%{commitId}%{linkEnd}, putting the environment in a previous version. Are you sure you want to continue?"
msgstr ""

msgid "Environments|This action will run the job defined by %{name} for commit %{linkStart}%{commitId}%{linkEnd} putting the environment in a previous version. You can revert it by re-deploying the latest version of your application. Are you sure you want to continue?"
msgstr ""

msgid "Environments|This action will run the job defined by staging for commit %{commit_id}, putting the environment in a previous version. You can revert it by re-deploying the latest version of your application. Are you sure you want to continue?"
msgstr ""

msgid "Environments|Updated"
msgstr ""

msgid "Environments|You don't have any environments right now"
msgstr ""

msgid "Environments|protected"
msgstr ""

msgid "Epic"
msgstr ""

msgid "Epics"
msgstr ""

msgid "Epics Roadmap"
msgstr ""

msgid "Epics let you manage your portfolio of projects more efficiently and with less effort"
msgstr ""

msgid "Epics|%{epicsCount} epics and %{issuesCount} issues"
msgstr ""

msgid "Epics|Add an epic"
msgstr ""

msgid "Epics|Add an existing epic as a child epic."
msgstr ""

msgid "Epics|An error occurred while saving the %{epicDateType} date"
msgstr ""

msgid "Epics|Are you sure you want to remove %{bStart}%{targetIssueTitle}%{bEnd} from %{bStart}%{parentEpicTitle}%{bEnd}?"
msgstr ""

msgid "Epics|Create an epic within this group and add it as a child epic."
msgstr ""

msgid "Epics|Create new epic"
msgstr ""

msgid "Epics|How can I solve this?"
msgstr ""

msgid "Epics|More information"
msgstr ""

msgid "Epics|Remove epic"
msgstr ""

msgid "Epics|Remove issue"
msgstr ""

msgid "Epics|Show more"
msgstr ""

msgid "Epics|Something went wrong while creating child epics."
msgstr ""

msgid "Epics|Something went wrong while fetching child epics."
msgstr ""

msgid "Epics|These dates affect how your epics appear in the roadmap. Dates from milestones come from the milestones assigned to issues in the epic. You can also set fixed dates or remove them entirely."
msgstr ""

msgid "Epics|This will also remove any descendents of %{bStart}%{targetEpicTitle}%{bEnd} from %{bStart}%{parentEpicTitle}%{bEnd}. Are you sure?"
msgstr ""

msgid "Epics|To schedule your epic's %{epicDateType} date based on milestones, assign a milestone with a %{epicDateType} date to any issue in the epic."
msgstr ""

msgid "Epics|due"
msgstr ""

msgid "Epics|start"
msgstr ""

msgid "Error"
msgstr ""

msgid "Error Tracking"
msgstr ""

msgid "Error creating a new path"
msgstr ""

msgid "Error creating epic"
msgstr ""

msgid "Error deleting  %{issuableType}"
msgstr ""

msgid "Error fetching contributors data."
msgstr ""

msgid "Error fetching diverging counts for branches. Please try again."
msgstr ""

msgid "Error fetching labels."
msgstr ""

msgid "Error fetching network graph."
msgstr ""

msgid "Error fetching projects"
msgstr ""

msgid "Error fetching refs"
msgstr ""

msgid "Error fetching the dependency list. Please check your network connection and try again."
msgstr ""

msgid "Error fetching usage ping data."
msgstr ""

msgid "Error loading branch data. Please try again."
msgstr ""

msgid "Error loading branches."
msgstr ""

msgid "Error loading burndown chart data"
msgstr ""

msgid "Error loading file viewer."
msgstr ""

msgid "Error loading last commit."
msgstr ""

msgid "Error loading markdown preview"
msgstr ""

msgid "Error loading merge requests."
msgstr ""

msgid "Error loading milestone tab"
msgstr ""

msgid "Error loading project data. Please try again."
msgstr ""

msgid "Error loading template types."
msgstr ""

msgid "Error loading template."
msgstr ""

msgid "Error loading viewer"
msgstr ""

msgid "Error occurred when fetching sidebar data"
msgstr ""

msgid "Error occurred when toggling the notification subscription"
msgstr ""

msgid "Error occurred. User was not blocked"
msgstr ""

msgid "Error occurred. User was not confirmed"
msgstr ""

msgid "Error occurred. User was not unblocked"
msgstr ""

msgid "Error occurred. User was not unlocked"
msgstr ""

msgid "Error rendering markdown preview"
msgstr ""

msgid "Error saving label update."
msgstr ""

msgid "Error updating %{issuableType}"
msgstr ""

msgid "Error updating status for all todos."
msgstr ""

msgid "Error updating todo status."
msgstr ""

msgid "Error uploading file"
msgstr ""

msgid "Error uploading file: %{stripped}"
msgstr ""

msgid "Error while loading the merge request. Please try again."
msgstr ""

msgid "Error while loading the project data. Please try again."
msgstr ""

msgid "Error while migrating %{upload_id}: %{error_message}"
msgstr ""

msgid "Error with Akismet. Please check the logs for more info."
msgstr ""

msgid "Error:"
msgstr ""

msgid "ErrorTracking|Active"
msgstr ""

msgid "ErrorTracking|After adding your Auth Token, use the 'Connect' button to load projects"
msgstr ""

msgid "ErrorTracking|Auth Token"
msgstr ""

msgid "ErrorTracking|Click 'Connect' to re-establish the connection to Sentry and activate the dropdown."
msgstr ""

msgid "ErrorTracking|Connection has failed. Re-check Auth Token and try again."
msgstr ""

msgid "ErrorTracking|Find your hostname in your Sentry account settings page"
msgstr ""

msgid "ErrorTracking|No projects available"
msgstr ""

msgid "ErrorTracking|Select project"
msgstr ""

msgid "ErrorTracking|To enable project selection, enter a valid Auth Token"
msgstr ""

msgid "Errors"
msgstr ""

msgid "Estimated"
msgstr ""

msgid "EventFilterBy|Filter by all"
msgstr ""

msgid "EventFilterBy|Filter by comments"
msgstr ""

msgid "EventFilterBy|Filter by issue events"
msgstr ""

msgid "EventFilterBy|Filter by merge events"
msgstr ""

msgid "EventFilterBy|Filter by push events"
msgstr ""

msgid "EventFilterBy|Filter by team"
msgstr ""

msgid "Events"
msgstr ""

msgid "Every %{action} attempt has failed: %{job_error_message}. Please try again."
msgstr ""

msgid "Every day (at 4:00am)"
msgstr ""

msgid "Every month (on the 1st at 4:00am)"
msgstr ""

msgid "Every week (Sundays at 4:00am)"
msgstr ""

msgid "Everyone"
msgstr ""

msgid "Everyone With Access"
msgstr ""

msgid "Everyone can contribute"
msgstr ""

msgid "Everything you need to create a GitLab Pages site using GitBook."
msgstr ""

msgid "Everything you need to create a GitLab Pages site using Hexo."
msgstr ""

msgid "Everything you need to create a GitLab Pages site using Hugo."
msgstr ""

msgid "Everything you need to create a GitLab Pages site using Jekyll."
msgstr ""

msgid "Everything you need to create a GitLab Pages site using plain HTML."
msgstr ""

msgid "Example: Usage = single query. (Requested) / (Capacity) = multiple queries combined into a formula."
msgstr ""

msgid "Except policy:"
msgstr ""

msgid "Existing members and groups"
msgstr ""

msgid "Expand"
msgstr ""

msgid "Expand all"
msgstr ""

msgid "Expand approvers"
msgstr ""

msgid "Expand sidebar"
msgstr ""

msgid "Expiration date"
msgstr ""

msgid "Expired"
msgstr ""

msgid "Expired %{expiredOn}"
msgstr ""

msgid "Expires"
msgstr ""

msgid "Expires at"
msgstr ""

msgid "Expires in %{expires_at}"
msgstr ""

msgid "Explain the problem. If appropriate, provide a link to the relevant issue or comment."
msgstr ""

msgid "Explore"
msgstr ""

msgid "Explore GitLab"
msgstr ""

msgid "Explore Groups"
msgstr ""

msgid "Explore groups"
msgstr ""

msgid "Explore projects"
msgstr ""

msgid "Explore public groups"
msgstr ""

msgid "Export as CSV"
msgstr ""

msgid "Export issues"
msgstr ""

msgid "Export project"
msgstr ""

msgid "Export this project with all its related data in order to move your project to a new GitLab instance. Once the export is finished, you can import the file from the \"New Project\" page."
msgstr ""

msgid "External Classification Policy Authorization"
msgstr ""

msgid "External URL"
msgstr ""

msgid "External Wiki"
msgstr ""

msgid "External authentication"
msgstr ""

msgid "External authorization denied access to this project"
msgstr ""

msgid "External authorization request timeout"
msgstr ""

msgid "ExternalAuthorizationService|Classification label"
msgstr ""

msgid "ExternalAuthorizationService|When no classification label is set the default label `%{default_label}` will be used."
msgstr ""

msgid "ExternalMetrics|Add a button to the metrics dashboard linking directly to your existing external dashboards."
msgstr ""

msgid "ExternalMetrics|Enter the URL of the dashboard you want to link to"
msgstr ""

msgid "ExternalMetrics|External Dashboard"
msgstr ""

msgid "ExternalMetrics|Full dashboard URL"
msgstr ""

msgid "ExternalWikiService|External Wiki"
msgstr ""

msgid "ExternalWikiService|Replaces the link to the internal wiki with a link to an external wiki."
msgstr ""

msgid "ExternalWikiService|The URL of the external Wiki"
msgstr ""

msgid "Facebook"
msgstr ""

msgid "Failed"
msgstr ""

msgid "Failed Jobs"
msgstr ""

msgid "Failed create wiki"
msgstr ""

msgid "Failed to change the owner"
msgstr ""

msgid "Failed to check related branches."
msgstr ""

msgid "Failed to connect to the prometheus server"
msgstr ""

msgid "Failed to create Merge Request. Please try again."
msgstr ""

msgid "Failed to create a branch for this issue. Please try again."
msgstr ""

msgid "Failed to create repository via gitlab-shell"
msgstr ""

msgid "Failed to create resources"
msgstr ""

msgid "Failed to deploy to"
msgstr ""

msgid "Failed to get ref."
msgstr ""

msgid "Failed to install."
msgstr ""

msgid "Failed to load emoji list."
msgstr ""

msgid "Failed to load errors from Sentry. Error message: %{errorMessage}"
msgstr ""

msgid "Failed to load groups & users."
msgstr ""

msgid "Failed to load related branches"
msgstr ""

msgid "Failed to promote label due to internal error. Please contact administrators."
msgstr ""

msgid "Failed to protect the branch"
msgstr ""

msgid "Failed to protect the environment"
msgstr ""

msgid "Failed to remove issue from board, please try again."
msgstr ""

msgid "Failed to remove mirror."
msgstr ""

msgid "Failed to remove the pipeline schedule"
msgstr ""

msgid "Failed to remove user identity."
msgstr ""

msgid "Failed to remove user key."
msgstr ""

msgid "Failed to reset key. Please try again."
msgstr ""

msgid "Failed to save comment!"
msgstr ""

msgid "Failed to save merge conflicts resolutions. Please try again!"
msgstr ""

msgid "Failed to save new settings"
msgstr ""

msgid "Failed to save preferences (%{error_message})."
msgstr ""

msgid "Failed to save preferences."
msgstr ""

msgid "Failed to signing using smartcard authentication"
msgstr ""

msgid "Failed to update branch!"
msgstr ""

msgid "Failed to update environment!"
msgstr ""

msgid "Failed to update issues, please try again."
msgstr ""

msgid "Failed to update tag!"
msgstr ""

msgid "Failed to update."
msgstr ""

msgid "Failed to upgrade."
msgstr ""

msgid "Failed to upload object map file"
msgstr ""

msgid "Failure"
msgstr ""

msgid "Fast-forward merge without a merge commit"
msgstr ""

msgid "Faster as it re-uses the project workspace (falling back to clone if it doesn't exist)"
msgstr ""

msgid "Favicon was successfully removed."
msgstr ""

msgid "Feature Flags"
msgstr ""

msgid "Feature flag was not removed."
msgstr ""

msgid "Feature flag was successfully removed."
msgstr ""

msgid "FeatureFlags|* (All Environments)"
msgstr ""

msgid "FeatureFlags|* (All environments)"
msgstr ""

msgid "FeatureFlags|API URL"
msgstr ""

msgid "FeatureFlags|Active"
msgstr ""

msgid "FeatureFlags|Configure"
msgstr ""

msgid "FeatureFlags|Configure feature flags"
msgstr ""

msgid "FeatureFlags|Create feature flag"
msgstr ""

msgid "FeatureFlags|Delete %{name}?"
msgstr ""

msgid "FeatureFlags|Delete feature flag"
msgstr ""

msgid "FeatureFlags|Description"
msgstr ""

msgid "FeatureFlags|Edit Feature Flag"
msgstr ""

msgid "FeatureFlags|Environment Spec"
msgstr ""

msgid "FeatureFlags|Environment Specs"
msgstr ""

msgid "FeatureFlags|Feature Flag"
msgstr ""

msgid "FeatureFlags|Feature Flag behavior is built up by creating a set of rules to define the status of target environments. A default wildcard rule %{codeStart}*%{codeEnd} for %{boldStart}All Environments%{boldEnd} is set, and you are able to add as many rules as you need by choosing environment specs below. You can toggle the behavior for each of your rules to set them %{boldStart}Active%{boldEnd} or %{boldStart}Inactive%{boldEnd}."
msgstr ""

msgid "FeatureFlags|Feature Flags"
msgstr ""

msgid "FeatureFlags|Feature Flags allow you to configure your code into different flavors by dynamically toggling certain functionality."
msgstr ""

msgid "FeatureFlags|Feature flag %{name} will be removed. Are you sure?"
msgstr ""

msgid "FeatureFlags|Get started with Feature Flags"
msgstr ""

msgid "FeatureFlags|Inactive"
msgstr ""

msgid "FeatureFlags|Inactive flag for %{scope}"
msgstr ""

msgid "FeatureFlags|Install a %{docs_link_anchored_start}compatible client library%{docs_link_anchored_end} and specify the API URL, application name, and instance ID during the configuration setup. %{docs_link_start}More Information%{docs_link_end}"
msgstr ""

msgid "FeatureFlags|Instance ID"
msgstr ""

msgid "FeatureFlags|Loading Feature Flags"
msgstr ""

msgid "FeatureFlags|More Information"
msgstr ""

msgid "FeatureFlags|Name"
msgstr ""

msgid "FeatureFlags|New"
msgstr ""

msgid "FeatureFlags|New Feature Flag"
msgstr ""

msgid "FeatureFlags|Protected"
msgstr ""

msgid "FeatureFlags|Status"
msgstr ""

msgid "FeatureFlags|Target environments"
msgstr ""

msgid "FeatureFlags|There are no active Feature Flags"
msgstr ""

msgid "FeatureFlags|There are no inactive Feature Flags"
msgstr ""

msgid "FeatureFlags|There was an error fetching the feature flags."
msgstr ""

msgid "FeatureFlags|Try again in a few moments or contact your support team."
msgstr ""

msgid "Feb"
msgstr ""

msgid "February"
msgstr ""

msgid "Fetching incoming email"
msgstr ""

msgid "Fetching licenses failed."
msgstr ""

msgid "Fetching licenses failed. The request endpoint was not found."
msgstr ""

msgid "Fetching licenses failed. You are not permitted to perform this action."
msgstr ""

msgid "File"
msgid_plural "Files"
msgstr[0] ""
msgstr[1] ""

msgid "File added"
msgstr ""

msgid "File browser"
msgstr ""

msgid "File deleted"
msgstr ""

msgid "File mode changed from %{a_mode} to %{b_mode}"
msgstr ""

msgid "File moved"
msgstr ""

msgid "File templates"
msgstr ""

msgid "File upload error."
msgstr ""

msgid "Files"
msgstr ""

msgid "Files breadcrumb"
msgstr ""

msgid "Files, directories, and submodules in the path %{path} for commit reference %{ref}"
msgstr ""

msgid "Fill in the fields below, turn on <strong>%{enable_label}</strong>, and press <strong>%{save_changes}</strong>"
msgstr ""

msgid "Filter"
msgstr ""

msgid "Filter by %{issuable_type} that are currently closed."
msgstr ""

msgid "Filter by %{issuable_type} that are currently opened."
msgstr ""

msgid "Filter by commit message"
msgstr ""

msgid "Filter by milestone name"
msgstr ""

msgid "Filter by two-factor authentication"
msgstr ""

msgid "Filter results by group"
msgstr ""

msgid "Filter results by project"
msgstr ""

msgid "Filter..."
msgstr ""

msgid "Find by path"
msgstr ""

msgid "Find existing members by name"
msgstr ""

msgid "Find file"
msgstr ""

msgid "Find the downloaded ZIP file and decompress it."
msgstr ""

msgid "Find the newly extracted <code>Takeout/Google Code Project Hosting/GoogleCodeProjectHosting.json</code> file."
msgstr ""

msgid "Fingerprint"
msgstr ""

msgid "Fingerprint:"
msgstr ""

msgid "Fingerprints"
msgstr ""

msgid "Finish editing this message first!"
msgstr ""

msgid "Finish review"
msgstr ""

msgid "Finish setting up your dedicated account for <strong>%{group_name}</strong>."
msgstr ""

msgid "Finished"
msgstr ""

msgid "First day of the week"
msgstr ""

msgid "Fixed date"
msgstr ""

msgid "Fixed due date"
msgstr ""

msgid "Fixed start date"
msgstr ""

msgid "Fixed:"
msgstr ""

msgid "FlowdockService|Flowdock Git source token"
msgstr ""

msgid "FlowdockService|Flowdock is a collaboration web app for technical teams."
msgstr ""

msgid "FogBugz Email"
msgstr ""

msgid "FogBugz Import"
msgstr ""

msgid "FogBugz Password"
msgstr ""

msgid "FogBugz URL"
msgstr ""

msgid "FogBugz import"
msgstr ""

msgid "Follow the steps below to export your Google Code project data."
msgstr ""

msgid "Font Color"
msgstr ""

msgid "Footer message"
msgstr ""

msgid "For internal projects, any logged in user can view pipelines and access job details (output logs and artifacts)"
msgstr ""

msgid "For more info, read the documentation."
msgstr ""

msgid "For more information, go to the "
msgstr ""

msgid "For more information, please review %{link_start_tag}Jaeger's configuration doc%{link_end_tag}"
msgstr ""

msgid "For more information, see the documentation on %{deactivating_usage_ping_link_start}deactivating the usage ping%{deactivating_usage_ping_link_end}."
msgstr ""

msgid "For private projects, any member (guest or higher) can view pipelines and access job details (output logs and artifacts)"
msgstr ""

msgid "For public projects, anyone can view pipelines and access job details (output logs and artifacts)"
msgstr ""

msgid "Fork"
msgstr ""

msgid "Fork Error!"
msgstr ""

msgid "Fork project"
msgstr ""

msgid "ForkedFromProjectPath|Forked from"
msgstr ""

msgid "ForkedFromProjectPath|Forked from %{project_name} (deleted)"
msgstr ""

msgid "Forking in progress"
msgstr ""

msgid "Forking repository"
msgstr ""

msgid "Forks"
msgstr ""

msgid "Format"
msgstr ""

msgid "Forward external support email address to"
msgstr ""

msgid "Found errors in your %{gitlab_ci_yml}:"
msgstr ""

msgid "Found errors in your .gitlab-ci.yml:"
msgstr ""

msgid "Free Trial of GitLab.com Gold"
msgstr ""

msgid "Friday"
msgstr ""

msgid "From %{providerTitle}"
msgstr ""

msgid "From Bitbucket"
msgstr ""

msgid "From Bitbucket Server"
msgstr ""

msgid "From FogBugz"
msgstr ""

msgid "From GitLab.com"
msgstr ""

msgid "From Google Code"
msgstr ""

msgid "From issue creation until deploy to production"
msgstr ""

msgid "From merge request merge until deploy to production"
msgstr ""

msgid "From milestones:"
msgstr ""

msgid "From the Kubernetes cluster details view, install Runner from the applications list"
msgstr ""

msgid "Full name"
msgstr ""

msgid "GPG Key ID:"
msgstr ""

msgid "GPG Keys"
msgstr ""

msgid "GPG keys allow you to verify signed commits."
msgstr ""

msgid "GPG signature (loading...)"
msgstr ""

msgid "General"
msgstr ""

msgid "General Settings"
msgstr ""

msgid "General pipelines"
msgstr ""

msgid "Generate a default set of labels"
msgstr ""

msgid "Generate key"
msgstr ""

msgid "Generate new export"
msgstr ""

msgid "Geo"
msgstr ""

msgid "Geo Nodes"
msgstr ""

msgid "Geo allows you to replicate your GitLab instance to other geographical locations."
msgstr ""

msgid "GeoNodeSyncStatus|Node is failing or broken."
msgstr ""

msgid "GeoNodeSyncStatus|Node is slow, overloaded, or it just recovered after an outage."
msgstr ""

msgid "GeoNodes|Checksummed"
msgstr ""

msgid "GeoNodes|Data is out of date from %{timeago}"
msgstr ""

msgid "GeoNodes|Data replication lag"
msgstr ""

msgid "GeoNodes|Does not match the primary storage configuration"
msgstr ""

msgid "GeoNodes|Failed"
msgstr ""

msgid "GeoNodes|Full"
msgstr ""

msgid "GeoNodes|GitLab version"
msgstr ""

msgid "GeoNodes|GitLab version does not match the primary node version"
msgstr ""

msgid "GeoNodes|Health status"
msgstr ""

msgid "GeoNodes|Internal URL"
msgstr ""

msgid "GeoNodes|Last event ID processed by cursor"
msgstr ""

msgid "GeoNodes|Last event ID seen from primary"
msgstr ""

msgid "GeoNodes|Learn more about Repository checksum progress"
msgstr ""

msgid "GeoNodes|Learn more about Repository verification"
msgstr ""

msgid "GeoNodes|Learn more about Wiki checksum progress"
msgstr ""

msgid "GeoNodes|Learn more about Wiki verification"
msgstr ""

msgid "GeoNodes|Loading nodes"
msgstr ""

msgid "GeoNodes|Local LFS objects"
msgstr ""

msgid "GeoNodes|Local attachments"
msgstr ""

msgid "GeoNodes|Local job artifacts"
msgstr ""

msgid "GeoNodes|New node"
msgstr ""

msgid "GeoNodes|Node Authentication was successfully repaired."
msgstr ""

msgid "GeoNodes|Node was successfully removed."
msgstr ""

msgid "GeoNodes|Not checksummed"
msgstr ""

msgid "GeoNodes|Out of sync"
msgstr ""

msgid "GeoNodes|Pausing replication stops the sync process."
msgstr ""

msgid "GeoNodes|Removing a primary node stops the sync process for all nodes. Syncing cannot be resumed without losing some data on all secondaries. In this case we would recommend setting up all nodes from scratch. Are you sure?"
msgstr ""

msgid "GeoNodes|Removing a secondary node stops the sync process. It is not currently possible to add back the same node without losing some data. We only recommend setting up a new secondary node in this case. Are you sure?"
msgstr ""

msgid "GeoNodes|Replication slot WAL"
msgstr ""

msgid "GeoNodes|Replication slots"
msgstr ""

msgid "GeoNodes|Repositories"
msgstr ""

msgid "GeoNodes|Repositories checksummed for verification with their counterparts on Secondary nodes"
msgstr ""

msgid "GeoNodes|Repositories verified with their counterparts on the Primary node"
msgstr ""

msgid "GeoNodes|Repository checksum progress"
msgstr ""

msgid "GeoNodes|Repository verification progress"
msgstr ""

msgid "GeoNodes|Selective"
msgstr ""

msgid "GeoNodes|Something went wrong while changing node status"
msgstr ""

msgid "GeoNodes|Something went wrong while fetching nodes"
msgstr ""

msgid "GeoNodes|Something went wrong while removing node"
msgstr ""

msgid "GeoNodes|Something went wrong while repairing node"
msgstr ""

msgid "GeoNodes|Storage config"
msgstr ""

msgid "GeoNodes|Sync settings"
msgstr ""

msgid "GeoNodes|Synced"
msgstr ""

msgid "GeoNodes|Unused slots"
msgstr ""

msgid "GeoNodes|Unverified"
msgstr ""

msgid "GeoNodes|Used slots"
msgstr ""

msgid "GeoNodes|Verified"
msgstr ""

msgid "GeoNodes|Wiki checksum progress"
msgstr ""

msgid "GeoNodes|Wiki verification progress"
msgstr ""

msgid "GeoNodes|Wikis"
msgstr ""

msgid "GeoNodes|Wikis checksummed for verification with their counterparts on Secondary nodes"
msgstr ""

msgid "GeoNodes|Wikis verified with their counterparts on the Primary node"
msgstr ""

msgid "GeoNodes|With %{geo} you can install a special read-only and replicated instance anywhere. Before you add nodes, follow the %{instructions} in the exact order they appear."
msgstr ""

msgid "GeoNodes|You have configured Geo nodes using an insecure HTTP connection. We recommend the use of HTTPS."
msgstr ""

msgid "Geo|%{name} is scheduled for forced re-download"
msgstr ""

msgid "Geo|%{name} is scheduled for re-check"
msgstr ""

msgid "Geo|%{name} is scheduled for re-sync"
msgstr ""

msgid "Geo|All"
msgstr ""

msgid "Geo|All projects"
msgstr ""

msgid "Geo|All projects are being scheduled for re-check"
msgstr ""

msgid "Geo|All projects are being scheduled for re-sync"
msgstr ""

msgid "Geo|Batch operations"
msgstr ""

msgid "Geo|Choose which groups you wish to synchronize to this secondary node."
msgstr ""

msgid "Geo|Control the maximum concurrency of LFS/attachment backfill for this secondary node"
msgstr ""

msgid "Geo|Control the maximum concurrency of verification operations for this Geo node"
msgstr ""

msgid "Geo|Control the minimum interval in days that a repository should be reverified for this primary node"
msgstr ""

msgid "Geo|Could not remove tracking entry for an existing project."
msgstr ""

msgid "Geo|Could not remove tracking entry for an existing upload."
msgstr ""

msgid "Geo|Failed"
msgstr ""

msgid "Geo|File sync capacity"
msgstr ""

msgid "Geo|Geo Status"
msgstr ""

msgid "Geo|Groups to synchronize"
msgstr ""

msgid "Geo|In sync"
msgstr ""

msgid "Geo|Internal URL"
msgstr ""

msgid "Geo|Last repository check run"
msgstr ""

msgid "Geo|Last successful sync"
msgstr ""

msgid "Geo|Last sync attempt"
msgstr ""

msgid "Geo|Last time verified"
msgstr ""

msgid "Geo|Never"
msgstr ""

msgid "Geo|Next sync scheduled at"
msgstr ""

msgid "Geo|Not synced yet"
msgstr ""

msgid "Geo|Pending"
msgstr ""

msgid "Geo|Pending synchronization"
msgstr ""

msgid "Geo|Pending verification"
msgstr ""

msgid "Geo|Please refer to Geo Troubleshooting."
msgstr ""

msgid "Geo|Project"
msgstr ""

msgid "Geo|Project (ID: %{project_id}) no longer exists on the primary. It is safe to remove this entry, as this will not remove any data on disk."
msgstr ""

msgid "Geo|Projects in certain groups"
msgstr ""

msgid "Geo|Projects in certain storage shards"
msgstr ""

msgid "Geo|Re-verification interval"
msgstr ""

msgid "Geo|Recheck"
msgstr ""

msgid "Geo|Recheck all projects"
msgstr ""

msgid "Geo|Redownload"
msgstr ""

msgid "Geo|Remove"
msgstr ""

msgid "Geo|Repository sync capacity"
msgstr ""

msgid "Geo|Resync"
msgstr ""

msgid "Geo|Resync all projects"
msgstr ""

msgid "Geo|Retry count"
msgstr ""

msgid "Geo|Select groups to replicate."
msgstr ""

msgid "Geo|Selective synchronization"
msgstr ""

msgid "Geo|Shards to synchronize"
msgstr ""

msgid "Geo|Status"
msgstr ""

msgid "Geo|Sync"
msgstr ""

msgid "Geo|Synced"
msgstr ""

msgid "Geo|Synced at"
msgstr ""

msgid "Geo|Synchronization failed - %{error}"
msgstr ""

msgid "Geo|The URL defined on the primary node that secondary nodes should use to contact it. Returns `url` if not set"
msgstr ""

msgid "Geo|The database is currently %{db_lag} behind the primary node."
msgstr ""

msgid "Geo|The node is currently %{minutes_behind} behind the primary node."
msgstr ""

msgid "Geo|This is a primary node"
msgstr ""

msgid "Geo|Tracking entry for project (%{project_id}) was successfully removed."
msgstr ""

msgid "Geo|Tracking entry for upload (%{type}/%{id}) was successfully removed."
msgstr ""

msgid "Geo|Tracking entry will be removed. Are you sure?"
msgstr ""

msgid "Geo|URL"
msgstr ""

msgid "Geo|Unknown state"
msgstr ""

msgid "Geo|Verification capacity"
msgstr ""

msgid "Geo|Verification failed - %{error}"
msgstr ""

msgid "Geo|Waiting for scheduler"
msgstr ""

msgid "Geo|You are on a secondary, <b>read-only</b> Geo node. If you want to make changes, you must visit this page on the %{primary_node}."
msgstr ""

msgid "Geo|You are on a secondary, <b>read-only</b> Geo node. You may be able to make a limited amount of changes or perform a limited amount of actions on this page."
msgstr ""

msgid "Geo|misconfigured"
msgstr ""

msgid "Geo|primary"
msgstr ""

msgid "Geo|secondary"
msgstr ""

msgid "Get a free instance review"
msgstr ""

msgid "Get started with error tracking"
msgstr ""

msgid "Get started with performance monitoring"
msgstr ""

msgid "Getting started with releases"
msgstr ""

msgid "Git"
msgstr ""

msgid "Git LFS is not enabled on this GitLab server, contact your admin."
msgstr ""

msgid "Git LFS objects will be synced in pull mirrors if LFS is %{docs_link_start}enabled for the project%{docs_link_end}. They will <strong>not</strong> be synced in push mirrors."
msgstr ""

msgid "Git global setup"
msgstr ""

msgid "Git repository URL"
msgstr ""

msgid "Git revision"
msgstr ""

msgid "Git shallow clone"
msgstr ""

msgid "Git strategy for pipelines"
msgstr ""

msgid "Git version"
msgstr ""

msgid "GitHub import"
msgstr ""

msgid "GitLab CI Linter has been moved"
msgstr ""

msgid "GitLab Enterprise Edition %{plan}"
msgstr ""

msgid "GitLab Geo"
msgstr ""

msgid "GitLab Group Runners can execute code for all the projects in this group."
msgstr ""

msgid "GitLab Import"
msgstr ""

msgid "GitLab Shared Runners execute code of different projects on the same Runner unless you configure GitLab Runner Autoscale with MaxBuilds 1 (which it is on GitLab.com)."
msgstr ""

msgid "GitLab User"
msgstr ""

msgid "GitLab allows you to continue using your license even if you exceed the number of seats you purchased. You will be required to pay for these seats when you renew your license."
msgstr ""

msgid "GitLab metadata URL"
msgstr ""

msgid "GitLab project export"
msgstr ""

msgid "GitLab restart is required to apply changes"
msgstr ""

msgid "GitLab single sign on URL"
msgstr ""

msgid "GitLab will run a background job that will produce pseudonymized CSVs of the GitLab database that will be uploaded to your configured object storage directory."
msgstr ""

msgid "GitLab.com import"
msgstr ""

msgid "GitLab’s issue tracker"
msgstr ""

msgid "Gitaly"
msgstr ""

msgid "Gitaly Servers"
msgstr ""

msgid "Gitaly|Address"
msgstr ""

msgid "Gitea Host URL"
msgstr ""

msgid "Gitea Import"
msgstr ""

msgid "Gitlab CI/CD"
msgstr ""

msgid "Given access %{time_ago}"
msgstr ""

msgid "Global notification settings"
msgstr ""

msgid "Go Back"
msgstr ""

msgid "Go Micro is a framework for micro service development."
msgstr ""

msgid "Go back"
msgstr ""

msgid "Go back to %{startTag}Open issues%{endTag} and select some issues to add to your board."
msgstr ""

msgid "Go full screen"
msgstr ""

msgid "Go to"
msgstr ""

msgid "Go to %{link_to_google_takeout}."
msgstr ""

msgid "Go to parent"
msgstr ""

msgid "Go to project"
msgstr ""

msgid "Go to your fork"
msgstr ""

msgid "Golden Tanuki"
msgstr ""

msgid "Google Code import"
msgstr ""

msgid "Google Takeout"
msgstr ""

msgid "Google authentication is not %{link_to_documentation}. Ask your GitLab administrator if you want to use this service."
msgstr ""

msgid "Got it"
msgstr ""

msgid "Got it!"
msgstr ""

msgid "Grant access"
msgstr ""

msgid "Graph"
msgstr ""

msgid "Gravatar enabled"
msgstr ""

msgid "Group"
msgstr ""

msgid "Group %{group_name} was scheduled for deletion."
msgstr ""

msgid "Group %{group_name} was successfully created."
msgstr ""

msgid "Group CI/CD settings"
msgstr ""

msgid "Group Git LFS status:"
msgstr ""

msgid "Group ID"
msgstr ""

msgid "Group ID: %{group_id}"
msgstr ""

msgid "Group Runners"
msgstr ""

msgid "Group SAML must be enabled to test"
msgstr ""

msgid "Group URL"
msgstr ""

msgid "Group avatar"
msgstr ""

msgid "Group description"
msgstr ""

msgid "Group description (optional)"
msgstr ""

msgid "Group details"
msgstr ""

msgid "Group info:"
msgstr ""

msgid "Group maintainers can register group runners in the %{link}"
msgstr ""

msgid "Group name"
msgstr ""

msgid "Group overview content"
msgstr ""

msgid "Group pipeline minutes were successfully reset."
msgstr ""

msgid "Group was successfully updated."
msgstr ""

msgid "Group:"
msgstr ""

msgid "Group: %{group_name}"
msgstr ""

msgid "Group: %{name}"
msgstr ""

msgid "GroupRoadmap|From %{dateWord}"
msgstr ""

msgid "GroupRoadmap|Something went wrong while fetching epics"
msgstr ""

msgid "GroupRoadmap|Sorry, no epics matched your search"
msgstr ""

msgid "GroupRoadmap|The roadmap shows the progress of your epics along a timeline"
msgstr ""

msgid "GroupRoadmap|To view the roadmap, add a start or due date to one of the %{linkStart}child epics%{linkEnd}."
msgstr ""

msgid "GroupRoadmap|To view the roadmap, add a start or due date to one of your epics in this group or its subgroups; from %{startDate} to %{endDate}."
msgstr ""

msgid "GroupRoadmap|To widen your search, change or remove filters; from %{startDate} to %{endDate}."
msgstr ""

msgid "GroupRoadmap|Until %{dateWord}"
msgstr ""

msgid "GroupSAML|Certificate fingerprint"
msgstr ""

msgid "GroupSAML|Configuration"
msgstr ""

msgid "GroupSAML|Enable SAML authentication for this group."
msgstr ""

msgid "GroupSAML|Enforce SSO-only authentication for this group."
msgstr ""

msgid "GroupSAML|Enforce users to have dedicated group managed accounts for this group."
msgstr ""

msgid "GroupSAML|Enforced SSO"
msgstr ""

msgid "GroupSAML|Generate a SCIM token"
msgstr ""

msgid "GroupSAML|Generate a SCIM token to set up your System for Cross-Domain Identity Management."
msgstr ""

msgid "GroupSAML|Identity provider single sign on URL"
msgstr ""

msgid "GroupSAML|Make sure you save this token — you won't be able to access it again."
msgstr ""

msgid "GroupSAML|Manage your group’s membership while adding another level of security with SAML."
msgstr ""

msgid "GroupSAML|Members will be forwarded here when signing in to your group. Get this from your identity provider, where it can also be called \"SSO Service Location\", \"SAML Token Issuance Endpoint\", or \"SAML 2.0/W-Federation URL\"."
msgstr ""

msgid "GroupSAML|SAML Single Sign On"
msgstr ""

msgid "GroupSAML|SAML Single Sign On Settings"
msgstr ""

msgid "GroupSAML|SCIM API endpoint URL"
msgstr ""

msgid "GroupSAML|SCIM Token"
msgstr ""

msgid "GroupSAML|SHA1 fingerprint of the SAML token signing certificate. Get this from your identity provider, where it can also be called \"Thumbprint\"."
msgstr ""

msgid "GroupSAML|The SCIM token is now hidden. To see the value of the token again, you need to "
msgstr ""

msgid "GroupSAML|To be able to enable enforced SSO, you first need to enable SAML authentication."
msgstr ""

msgid "GroupSAML|To be able to enable group managed accounts, you first need to enable enforced SSO."
msgstr ""

msgid "GroupSAML|Toggle SAML authentication"
msgstr ""

msgid "GroupSAML|With group managed accounts enabled, all the users without a group managed account will be excluded from the group."
msgstr ""

msgid "GroupSAML|Your SCIM token"
msgstr ""

msgid "GroupSettings|Auto DevOps pipeline was updated for the group"
msgstr ""

msgid "GroupSettings|Auto DevOps will automatically build, test and deploy your application based on a predefined Continuous Integration and Delivery configuration. %{auto_devops_start}Learn more about Auto DevOps%{auto_devops_end}"
msgstr ""

msgid "GroupSettings|Badges"
msgstr ""

msgid "GroupSettings|Custom project templates"
msgstr ""

msgid "GroupSettings|Customize your group badges."
msgstr ""

msgid "GroupSettings|Default to Auto DevOps pipeline for all projects within this group"
msgstr ""

msgid "GroupSettings|Learn more about badges."
msgstr ""

msgid "GroupSettings|Learn more about group-level project templates."
msgstr ""

msgid "GroupSettings|New runners registration token has been generated!"
msgstr ""

msgid "GroupSettings|Prevent sharing a project within %{group} with other groups"
msgstr ""

msgid "GroupSettings|Select a sub-group as the custom project template source for this group."
msgstr ""

msgid "GroupSettings|The Auto DevOps pipeline will run if no alternative CI configuration file is found."
msgstr ""

msgid "GroupSettings|There was a problem updating Auto DevOps pipeline: %{error_messages}."
msgstr ""

msgid "GroupSettings|This setting is applied on %{ancestor_group} and has been overridden on this subgroup."
msgstr ""

msgid "GroupSettings|This setting is applied on %{ancestor_group}. To share projects in this group with another group, ask the owner to override the setting or %{remove_ancestor_share_with_group_lock}."
msgstr ""

msgid "GroupSettings|This setting is applied on %{ancestor_group}. You can override the setting or %{remove_ancestor_share_with_group_lock}."
msgstr ""

msgid "GroupSettings|This setting will be applied to all subgroups unless overridden by a group owner. Groups that already have access to the project will continue to have access unless removed manually."
msgstr ""

msgid "GroupSettings|cannot be disabled when the parent group \"Share with group lock\" is enabled, except by the owner of the parent group"
msgstr ""

msgid "GroupSettings|remove the share with group lock from %{ancestor_group_name}"
msgstr ""

msgid "Groups"
msgstr ""

msgid "Groups (%{count})"
msgstr ""

msgid "Groups can also be nested by creating %{subgroup_docs_link_start}subgroups%{subgroup_docs_link_end}."
msgstr ""

msgid "Groups with access to <strong>%{project_name}</strong>"
msgstr ""

msgid "GroupsDropdown|Frequently visited"
msgstr ""

msgid "GroupsDropdown|Groups you visit often will appear here"
msgstr ""

msgid "GroupsDropdown|Loading groups"
msgstr ""

msgid "GroupsDropdown|Search your groups"
msgstr ""

msgid "GroupsDropdown|Something went wrong on our end."
msgstr ""

msgid "GroupsDropdown|Sorry, no groups matched your search"
msgstr ""

msgid "GroupsDropdown|This feature requires browser localStorage support"
msgstr ""

msgid "GroupsEmptyState|A group is a collection of several projects."
msgstr ""

msgid "GroupsEmptyState|If you organize your projects under a group, it works like a folder."
msgstr ""

msgid "GroupsEmptyState|No groups found"
msgstr ""

msgid "GroupsEmptyState|You can manage your group member’s permissions and access to each project in the group."
msgstr ""

msgid "GroupsTree|Are you sure you want to leave the \"%{fullName}\" group?"
msgstr ""

msgid "GroupsTree|Create a project in this group."
msgstr ""

msgid "GroupsTree|Create a subgroup in this group."
msgstr ""

msgid "GroupsTree|Edit group"
msgstr ""

msgid "GroupsTree|Failed to leave the group. Please make sure you are not the only owner."
msgstr ""

msgid "GroupsTree|Leave this group"
msgstr ""

msgid "GroupsTree|Loading groups"
msgstr ""

msgid "GroupsTree|No groups matched your search"
msgstr ""

msgid "GroupsTree|No groups or projects matched your search"
msgstr ""

msgid "GroupsTree|Search by name"
msgstr ""

msgid "HTTP Basic: Access denied\\nYou must use a personal access token with 'api' scope for Git over HTTP.\\nYou can generate one at %{profile_personal_access_tokens_url}"
msgstr ""

msgid "Have your users email"
msgstr ""

msgid "Header logo was successfully removed."
msgstr ""

msgid "Header message"
msgstr ""

msgid "Health Check"
msgstr ""

msgid "Health information can be retrieved from the following endpoints. More information is available"
msgstr ""

msgid "HealthCheck|Access token is"
msgstr ""

msgid "HealthCheck|Healthy"
msgstr ""

msgid "HealthCheck|No Health Problems Detected"
msgstr ""

msgid "HealthCheck|Unhealthy"
msgstr ""

msgid "Hello there"
msgstr ""

msgid "Help"
msgstr ""

msgid "Help page"
msgstr ""

msgid "Help page text and support page url."
msgstr ""

msgid "Helps prevent bots from creating accounts. We currently only support %{recaptcha_v2_link_start}reCAPTCHA v2%{recaptcha_v2_link_end}"
msgstr ""

msgid "Hide archived projects"
msgstr ""

msgid "Hide file browser"
msgstr ""

msgid "Hide group projects"
msgstr ""

msgid "Hide host keys manual input"
msgstr ""

msgid "Hide marketing-related entries from help"
msgstr ""

msgid "Hide payload"
msgstr ""

msgid "Hide shared projects"
msgstr ""

msgid "Hide value"
msgid_plural "Hide values"
msgstr[0] ""
msgstr[1] ""

msgid "Hide values"
msgstr ""

msgid "Highest role:"
msgstr ""

msgid "History"
msgstr ""

msgid "History of authentications"
msgstr ""

msgid "Hook execution failed. Ensure the group has a project with commits."
msgstr ""

msgid "Hook was successfully created."
msgstr ""

msgid "Hook was successfully updated."
msgstr ""

msgid "Housekeeping"
msgstr ""

msgid "Housekeeping successfully started"
msgstr ""

msgid "Housekeeping, export, path, transfer, remove, archive."
msgstr ""

msgid "How many replicas each Elasticsearch shard has."
msgstr ""

msgid "How many shards to split the Elasticsearch index over."
msgstr ""

msgid "However, you are already a member of this %{member_source}. Sign in using a different account to accept the invitation."
msgstr ""

msgid "I accept the %{terms_link}"
msgstr ""

msgid "I accept the|Terms of Service and Privacy Policy"
msgstr ""

msgid "I forgot my password"
msgstr ""

msgid "I have read and agree to the Let's Encrypt %{link_start}Terms of Service%{link_end}"
msgstr ""

msgid "ID"
msgstr ""

msgid "IDE|Allow live previews of JavaScript projects in the Web IDE using CodeSandbox client side evaluation."
msgstr ""

msgid "IDE|Back"
msgstr ""

msgid "IDE|Client side evaluation"
msgstr ""

msgid "IDE|Commit"
msgstr ""

msgid "IDE|Edit"
msgstr ""

msgid "IDE|Get started with Live Preview"
msgstr ""

msgid "IDE|Go to project"
msgstr ""

msgid "IDE|Live Preview"
msgstr ""

msgid "IDE|Open in file view"
msgstr ""

msgid "IDE|Preview your web application using Web IDE client-side evaluation."
msgstr ""

msgid "IDE|Refresh preview"
msgstr ""

msgid "IDE|Review"
msgstr ""

msgid "IP Address"
msgstr ""

msgid "IP address restriction is not editable in subgroups. Value inherited from top-level parent group."
msgstr ""

msgid "IP subnet restriction only allowed for top-level groups"
msgstr ""

msgid "Identifier"
msgstr ""

msgid "Identities"
msgstr ""

msgid "If any job surpasses this timeout threshold, it will be marked as failed. Human readable time input language is accepted like \"1 hour\". Values without specification represent seconds."
msgstr ""

msgid "If checked, group owners can manage LDAP group links and LDAP member overrides"
msgstr ""

msgid "If checked, new group memberships and permissions can only be added via LDAP synchronization"
msgstr ""

msgid "If disabled, a diverged local branch will not be automatically updated with commits from its remote counterpart, to prevent local data loss. If the default branch (%{default_branch}) has diverged and cannot be updated, mirroring will fail. Other diverged branches are silently ignored."
msgstr ""

msgid "If disabled, only admins will be able to set up mirrors in projects."
msgstr ""

msgid "If disabled, the access level will depend on the user's permissions in the project."
msgstr ""

msgid "If enabled"
msgstr ""

msgid "If enabled, access to projects will be validated on an external service using their classification label."
msgstr ""

msgid "If this was a mistake you can %{leave_link_start}leave the %{source_type}%{link_end}."
msgstr ""

msgid "If this was a mistake you can leave the %{source_type}."
msgstr ""

msgid "If using GitHub, you’ll see pipeline statuses on GitHub for your commits and pull requests. %{more_info_link}"
msgstr ""

msgid "If you lose your recovery codes you can generate new ones, invalidating all previous codes."
msgstr ""

msgid "If your HTTP repository is not publicly accessible, add your credentials."
msgstr ""

msgid "ImageDiffViewer|2-up"
msgstr ""

msgid "ImageDiffViewer|Onion skin"
msgstr ""

msgid "ImageDiffViewer|Swipe"
msgstr ""

msgid "Impersonation has been disabled"
msgstr ""

msgid "Import"
msgstr ""

msgid "Import CSV"
msgstr ""

msgid "Import Projects from Gitea"
msgstr ""

msgid "Import all compatible projects"
msgstr ""

msgid "Import all projects"
msgstr ""

msgid "Import all repositories"
msgstr ""

msgid "Import an exported GitLab project"
msgstr ""

msgid "Import in progress"
msgstr ""

msgid "Import issues"
msgstr ""

msgid "Import members"
msgstr ""

msgid "Import members from another project"
msgstr ""

msgid "Import multiple repositories by uploading a manifest file."
msgstr ""

msgid "Import project"
msgstr ""

msgid "Import project members"
msgstr ""

msgid "Import projects from Bitbucket"
msgstr ""

msgid "Import projects from Bitbucket Server"
msgstr ""

msgid "Import projects from FogBugz"
msgstr ""

msgid "Import projects from GitLab.com"
msgstr ""

msgid "Import projects from Google Code"
msgstr ""

msgid "Import repositories from Bitbucket Server"
msgstr ""

msgid "Import repositories from GitHub"
msgstr ""

msgid "Import repository"
msgstr ""

msgid "Import tasks"
msgstr ""

msgid "Import tasks from Phabricator into issues"
msgstr ""

msgid "Import timed out. Import took longer than %{import_jobs_expiration} seconds"
msgstr ""

msgid "Import/Export illustration"
msgstr ""

msgid "ImportButtons|Connect repositories from"
msgstr ""

msgid "ImportProjects|Blocked import URL: %{message}"
msgstr ""

msgid "ImportProjects|Error importing repository %{project_safe_import_url} into %{project_full_path} - %{message}"
msgstr ""

msgid "ImportProjects|Importing the project failed"
msgstr ""

msgid "ImportProjects|Requesting your %{provider} repositories failed"
msgstr ""

msgid "ImportProjects|Select the projects you want to import"
msgstr ""

msgid "ImportProjects|The remote data could not be imported."
msgstr ""

msgid "ImportProjects|The repository could not be created."
msgstr ""

msgid "ImportProjects|Updating the imported projects failed"
msgstr ""

msgid "Improve Issue boards"
msgstr ""

msgid "Improve Issue boards with GitLab Enterprise Edition."
msgstr ""

msgid "Improve Merge Requests and customer support with GitLab Enterprise Edition."
msgstr ""

msgid "Improve issues management with Issue weight and GitLab Enterprise Edition."
msgstr ""

msgid "Improve search with Advanced Global Search and GitLab Enterprise Edition."
msgstr ""

msgid "In order to enable instance-level analytics, please ask an admin to enable %{usage_ping_link_start}usage ping%{usage_ping_link_end}."
msgstr ""

msgid "In order to gather accurate feature usage data, it can take 1 to 2 weeks to see your index."
msgstr ""

msgid "In the next step, you'll be able to select the projects you want to import."
msgstr ""

msgid "Incidents"
msgstr ""

msgid "Include a Terms of Service agreement and Privacy Policy that all users must accept."
msgstr ""

msgid "Include author name in notification email body"
msgstr ""

msgid "Include merge request description"
msgstr ""

msgid "Include the username in the URL if required: <code>https://username@gitlab.company.com/group/project.git</code>."
msgstr ""

msgid "Includes LFS objects. It can be overridden per group, or per project. 0 for unlimited."
msgstr ""

msgid "Includes an MVC structure to help you get started."
msgstr ""

msgid "Includes an MVC structure, Gemfile, Rakefile, along with many others, to help you get started."
msgstr ""

msgid "Includes an MVC structure, mvnw and pom.xml to help you get started."
msgstr ""

msgid "Incompatible Project"
msgstr ""

msgid "Incompatible options set!"
msgstr ""

msgid "Indexing"
msgstr ""

msgid "Indicates whether this runner can pick jobs without tags"
msgstr ""

msgid "Inform users without uploaded SSH keys that they can't push over SSH until one is added"
msgstr ""

msgid "Information about additional Pages templates and how to install them can be found in our %{pages_getting_started_guide}."
msgstr ""

msgid "Inline"
msgstr ""

msgid "Input host keys manually"
msgstr ""

msgid "Input your repository URL"
msgstr ""

msgid "Insert a quote"
msgstr ""

msgid "Insert code"
msgstr ""

msgid "Insert suggestion"
msgstr ""

msgid "Insights"
msgstr ""

msgid "Install"
msgstr ""

msgid "Install GitLab Runner"
msgstr ""

msgid "Install Runner on Kubernetes"
msgstr ""

msgid "Install a soft token authenticator like %{free_otp_link} or Google Authenticator from your application repository and scan this QR code. More information is available in the %{help_link_start}documentation%{help_link_end}."
msgstr ""

msgid "Install on clusters"
msgstr ""

msgid "Installed"
msgstr ""

msgid "Installing"
msgstr ""

msgid "Instance"
msgid_plural "Instances"
msgstr[0] ""
msgstr[1] ""

msgid "Instance Statistics"
msgstr ""

msgid "Instance Statistics visibility"
msgstr ""

msgid "Instance does not support multiple Kubernetes clusters"
msgstr ""

msgid "Instance license"
msgstr ""

msgid "Integrations"
msgstr ""

msgid "Integrations Settings"
msgstr ""

msgid "Interested parties can even contribute by pushing commits if they want to."
msgstr ""

msgid "Internal"
msgstr ""

msgid "Internal - The group and any internal projects can be viewed by any logged in user."
msgstr ""

msgid "Internal - The project can be accessed by any logged in user."
msgstr ""

msgid "Internal users"
msgstr ""

msgid "Interval Pattern"
msgstr ""

msgid "Introducing Cycle Analytics"
msgstr ""

msgid "Introducing Your Conversational Development Index"
msgstr ""

msgid "Invalid Insights config file detected"
msgstr ""

msgid "Invalid Login or password"
msgstr ""

msgid "Invalid date"
msgstr ""

msgid "Invalid feature"
msgstr ""

msgid "Invalid field"
msgstr ""

msgid "Invalid file."
msgstr ""

msgid "Invalid import params"
msgstr ""

msgid "Invalid input, please avoid emojis"
msgstr ""

msgid "Invalid pin code"
msgstr ""

msgid "Invalid query"
msgstr ""

msgid "Invalid repository path"
msgstr ""

msgid "Invalid server response"
msgstr ""

msgid "Invalid two-factor code."
msgstr ""

msgid "Invitation"
msgstr ""

msgid "Invite"
msgstr ""

msgid "Invite \"%{trimmed}\" by email"
msgstr ""

msgid "Invite group"
msgstr ""

msgid "Invite member"
msgstr ""

msgid "Invocations"
msgstr ""

msgid "Invoke Count"
msgstr ""

msgid "Invoke Time"
msgstr ""

msgid "Is using license seat:"
msgstr ""

msgid "IssuableStatus|Closed (%{moved_link_start}moved%{moved_link_end})"
msgstr ""

msgid "Issue"
msgstr ""

msgid "Issue Boards"
msgstr ""

msgid "Issue board focus mode"
msgstr ""

msgid "Issue events"
msgstr ""

msgid "Issue template (optional)"
msgstr ""

msgid "Issue update failed"
msgstr ""

msgid "Issue was closed by %{name} %{reason}"
msgstr ""

msgid "IssueBoards|Board"
msgstr ""

msgid "IssueBoards|Boards"
msgstr ""

msgid "IssueBoards|Create new board"
msgstr ""

msgid "IssueBoards|Delete board"
msgstr ""

msgid "IssueBoards|No matching boards found"
msgstr ""

msgid "IssueBoards|Some of your boards are hidden, activate a license to see them again."
msgstr ""

msgid "IssueBoards|Switch board"
msgstr ""

msgid "Issues"
msgstr ""

msgid "Issues can be bugs, tasks or ideas to be discussed. Also, issues are searchable and filterable."
msgstr ""

msgid "Issues closed"
msgstr ""

msgid "Issues with comments, merge requests with diffs and comments, labels, milestones, snippets, and other project entities"
msgstr ""

msgid "Issues, merge requests, pushes, and comments."
msgstr ""

msgid "IssuesAnalytics|After you begin creating issues for your projects, we can start tracking and displaying metrics for them"
msgstr ""

msgid "IssuesAnalytics|Issues Created"
msgstr ""

msgid "IssuesAnalytics|Issues created per month"
msgstr ""

msgid "IssuesAnalytics|Last 12 months"
msgstr ""

msgid "IssuesAnalytics|Sorry, your filter produced no results"
msgstr ""

msgid "IssuesAnalytics|There are no issues for the projects in your group"
msgstr ""

msgid "IssuesAnalytics|To widen your search, change or remove filters in the filter bar above"
msgstr ""

msgid "It must have a header row and at least two columns: the first column is the issue title and the second column is the issue description. The separator is automatically detected."
msgstr ""

msgid "It's you"
msgstr ""

msgid "Jaeger URL"
msgstr ""

msgid "Jaeger tracing"
msgstr ""

msgid "Jan"
msgstr ""

msgid "January"
msgstr ""

msgid "JiraService|Events for %{noteable_model_name} are disabled."
msgstr ""

msgid "JiraService|If different from Web URL"
msgstr ""

msgid "JiraService|Jira API URL"
msgstr ""

msgid "JiraService|Jira comments will be created when an issue gets referenced in a commit."
msgstr ""

msgid "JiraService|Jira comments will be created when an issue gets referenced in a merge request."
msgstr ""

msgid "JiraService|Jira issue tracker"
msgstr ""

msgid "JiraService|Password or API token"
msgstr ""

msgid "JiraService|Transition ID(s)"
msgstr ""

msgid "JiraService|Use , or ; to separate multiple transition IDs"
msgstr ""

msgid "JiraService|Use a password for server version and an API token for cloud version"
msgstr ""

msgid "JiraService|Use a username for server version and an email for cloud version"
msgstr ""

msgid "JiraService|Username or Email"
msgstr ""

msgid "JiraService|Web URL"
msgstr ""

msgid "JiraService|transition ids can have only numbers which can be split with , or ;"
msgstr ""

msgid "Job"
msgstr ""

msgid "Job Failed #%{build_id}"
msgstr ""

msgid "Job ID"
msgstr ""

msgid "Job has been erased"
msgstr ""

msgid "Job has been successfully erased!"
msgstr ""

msgid "Job has wrong arguments format."
msgstr ""

msgid "Job is missing the `model_type` argument."
msgstr ""

msgid "Job is stuck. Check runners."
msgstr ""

msgid "Job traces and artifacts"
msgstr ""

msgid "Job was retried"
msgstr ""

msgid "Jobs"
msgstr ""

msgid "Job|Browse"
msgstr ""

msgid "Job|Complete Raw"
msgstr ""

msgid "Job|Download"
msgstr ""

msgid "Job|Erase job log"
msgstr ""

msgid "Job|Job artifacts"
msgstr ""

msgid "Job|Job has been erased"
msgstr ""

msgid "Job|Job has been erased by"
msgstr ""

msgid "Job|Keep"
msgstr ""

msgid "Job|Pipeline"
msgstr ""

msgid "Job|Scroll to bottom"
msgstr ""

msgid "Job|Scroll to top"
msgstr ""

msgid "Job|Show complete raw"
msgstr ""

msgid "Job|The artifacts were removed"
msgstr ""

msgid "Job|The artifacts will be removed"
msgstr ""

msgid "Job|This job failed because the necessary resources were not successfully created."
msgstr ""

msgid "Job|This job is stuck because the project doesn't have any runners online assigned to it."
msgstr ""

msgid "Job|for"
msgstr ""

msgid "Job|into"
msgstr ""

msgid "Job|with"
msgstr ""

msgid "Join Zoom meeting"
msgstr ""

msgid "Jul"
msgstr ""

msgid "July"
msgstr ""

msgid "Jump to first unresolved discussion"
msgstr ""

msgid "Jump to next unresolved discussion"
msgstr ""

msgid "Jun"
msgstr ""

msgid "June"
msgstr ""

msgid "Key (PEM)"
msgstr ""

msgid "Key: %{key}"
msgstr ""

msgid "Kubernetes"
msgstr ""

msgid "Kubernetes Cluster"
msgstr ""

msgid "Kubernetes Clusters"
msgstr ""

msgid "Kubernetes cluster creation time exceeds timeout; %{timeout}"
msgstr ""

msgid "Kubernetes cluster integration was not removed."
msgstr ""

msgid "Kubernetes cluster integration was successfully removed."
msgstr ""

msgid "Kubernetes cluster was successfully updated."
msgstr ""

msgid "Kubernetes configured"
msgstr ""

msgid "Kubernetes error: %{error_code}"
msgstr ""

msgid "Kubernetes service integration has been disabled. Fields on this page are not used by GitLab, you can configure your Kubernetes clusters using the new <a href=\"%{url}\"/>Kubernetes Clusters</a> page"
msgstr ""

msgid "LDAP settings"
msgstr ""

msgid "LDAP sync in progress. This could take a few minutes. Refresh the page to see the changes."
msgstr ""

msgid "LFS"
msgstr ""

msgid "LFS objects"
msgstr ""

msgid "LFSStatus|Disabled"
msgstr ""

msgid "LFSStatus|Enabled"
msgstr ""

msgid "LICENSE"
msgstr ""

msgid "Label"
msgstr ""

msgid "Label actions dropdown"
msgstr ""

msgid "Label lists show all issues with the selected label."
msgstr ""

msgid "Label was created"
msgstr ""

msgid "Label was removed"
msgstr ""

msgid "Label was successfully updated."
msgstr ""

msgid "LabelSelect|%{firstLabelName} +%{remainingLabelCount} more"
msgstr ""

msgid "LabelSelect|%{labelsString}, and %{remainingLabelCount} more"
msgstr ""

msgid "LabelSelect|Labels"
msgstr ""

msgid "Labels"
msgstr ""

msgid "Labels can be applied to %{features}. Group labels are available for any project within the group."
msgstr ""

msgid "Labels can be applied to issues and merge requests to categorize them."
msgstr ""

msgid "Labels can be applied to issues and merge requests."
msgstr ""

msgid "Labels|<span>Promote label</span> %{labelTitle} <span>to Group Label?</span>"
msgstr ""

msgid "Labels|Promote Label"
msgstr ""

msgid "Labels|Promoting %{labelTitle} will make it available for all projects inside %{groupName}. Existing project labels with the same title will be merged. This action cannot be reversed."
msgstr ""

msgid "Labels|and %{count} more"
msgstr ""

msgid "Language"
msgstr ""

msgid "Large File Storage"
msgstr ""

msgid "Last %d day"
msgid_plural "Last %d days"
msgstr[0] ""
msgstr[1] ""

msgid "Last Pipeline"
msgstr ""

msgid "Last accessed on"
msgstr ""

msgid "Last activity"
msgstr ""

msgid "Last commit"
msgstr ""

msgid "Last contact"
msgstr ""

msgid "Last edited %{date}"
msgstr ""

msgid "Last edited by %{name}"
msgstr ""

msgid "Last reply by"
msgstr ""

msgid "Last seen"
msgstr ""

msgid "Last update"
msgstr ""

msgid "Last updated"
msgstr ""

msgid "Last used"
msgstr ""

msgid "Last used on:"
msgstr ""

msgid "LastPushEvent|You pushed to"
msgstr ""

msgid "LastPushEvent|at"
msgstr ""

msgid "Latest changes"
msgstr ""

msgid "Latest pipeline for this branch"
msgstr ""

msgid "Lead"
msgstr ""

msgid "Learn GitLab"
msgstr ""

msgid "Learn how to %{link_start}contribute to the built-in templates%{link_end}"
msgstr ""

msgid "Learn how to %{no_packages_link_start}publish and share your packages%{no_packages_link_end} with GitLab."
msgstr ""

msgid "Learn more"
msgstr ""

msgid "Learn more about %{issue_boards_url}, to keep track of issues in multiple lists, using labels, assignees, and milestones. If you’re missing something from issue boards, please create an issue on %{gitlab_issues_url}."
msgstr ""

msgid "Learn more about Auto DevOps"
msgstr ""

msgid "Learn more about Kubernetes"
msgstr ""

msgid "Learn more about Web Terminal"
msgstr ""

msgid "Learn more about adding certificates to your project by following the %{docs_link_start}documentation on GitLab Pages%{docs_link_end}."
msgstr ""

msgid "Learn more about approvals."
msgstr ""

msgid "Learn more about custom project templates"
msgstr ""

msgid "Learn more about group-level project templates"
msgstr ""

msgid "Learn more about signing commits"
msgstr ""

msgid "Learn more about the dependency list"
msgstr ""

msgid "Learn more in the"
msgstr ""

msgid "Learn more in the|pipeline schedules documentation"
msgstr ""

msgid "Leave"
msgstr ""

msgid "Leave edit mode? All unsaved changes will be lost."
msgstr ""

msgid "Leave group"
msgstr ""

msgid "Leave project"
msgstr ""

msgid "Leave the \"File type\" and \"Delivery method\" options on their default values."
msgstr ""

msgid "Let's Encrypt does not accept emails on example.com"
msgstr ""

msgid "Let's Encrypt is a free, automated, and open certificate authority (CA) that gives digital certificates in order to enable HTTPS (SSL/TLS) for websites. Learn more about Let's Encrypt configuration by following the %{docs_link_start}documentation on GitLab Pages%{docs_link_end}."
msgstr ""

msgid "License"
msgstr ""

msgid "License Compliance|Here you can approve or blacklist licenses for this project. Using %{ci} or %{license} will allow you to see if there are any unmanaged licenses and approve or blacklist them in merge request."
msgstr ""

msgid "LicenseManagement|Add a license"
msgstr ""

msgid "LicenseManagement|Add licenses manually to approve or blacklist"
msgstr ""

msgid "LicenseManagement|Approve"
msgstr ""

msgid "LicenseManagement|Approve license"
msgstr ""

msgid "LicenseManagement|Approve license?"
msgstr ""

msgid "LicenseManagement|Approved"
msgstr ""

msgid "LicenseManagement|Blacklist"
msgstr ""

msgid "LicenseManagement|Blacklist license"
msgstr ""

msgid "LicenseManagement|Blacklist license?"
msgstr ""

msgid "LicenseManagement|Blacklisted"
msgstr ""

msgid "LicenseManagement|Cancel"
msgstr ""

msgid "LicenseManagement|License"
msgstr ""

msgid "LicenseManagement|License Management"
msgstr ""

msgid "LicenseManagement|License details"
msgstr ""

msgid "LicenseManagement|License name"
msgstr ""

msgid "LicenseManagement|Packages"
msgstr ""

msgid "LicenseManagement|Remove license"
msgstr ""

msgid "LicenseManagement|Remove license?"
msgstr ""

<<<<<<< HEAD
msgid "LicenseManagement|Submit"
msgstr ""

msgid "LicenseManagement|There are currently no approved or blacklisted licenses in this project."
=======
msgid "No contributions"
>>>>>>> e07ebe66
msgstr ""

msgid "LicenseManagement|There are currently no approved or blacklisted licenses that match in this project."
msgstr ""

msgid "LicenseManagement|This license already exists in this project."
msgstr ""

msgid "LicenseManagement|URL"
msgstr ""

msgid "LicenseManagement|You are about to remove the license, %{name}, from this project."
msgstr ""

msgid "Licensed Features"
msgstr ""

msgid "Licensed to"
msgstr ""

msgid "Licenses"
msgstr ""

msgid "Limit display of time tracking units to hours."
msgstr ""

msgid "Limit namespaces and projects that can be indexed"
msgstr ""

msgid "Limited to showing %d event at most"
msgid_plural "Limited to showing %d events at most"
msgstr[0] ""
msgstr[1] ""

msgid "Linked emails (%{email_count})"
msgstr ""

msgid "LinkedIn"
msgstr ""

msgid "List"
msgstr ""

msgid "List Your Gitea Repositories"
msgstr ""

msgid "List available repositories"
msgstr ""

msgid "List of IPs and CIDRs of allowed secondary nodes. Comma-separated, e.g. \"1.1.1.1, 2.2.2.0/24\""
msgstr ""

msgid "List view"
msgstr ""

msgid "List your Bitbucket Server repositories"
msgstr ""

msgid "List your GitHub repositories"
msgstr ""

msgid "Live preview"
msgstr ""

msgid "Loading contribution stats for group members"
msgstr ""

msgid "Loading functions timed out. Please reload the page to try again."
msgstr ""

msgid "Loading issues"
msgstr ""

msgid "Loading the GitLab IDE..."
msgstr ""

msgid "Loading..."
msgstr ""

msgid "Loading…"
msgstr ""

msgid "Localization"
msgstr ""

msgid "Lock"
msgstr ""

msgid "Lock %{issuableDisplayName}"
msgstr ""

msgid "Lock memberships to LDAP synchronization"
msgstr ""

msgid "Lock not found"
msgstr ""

msgid "Lock the discussion"
msgstr ""

msgid "Lock this %{issuableDisplayName}? Only <strong>project members</strong> will be able to comment."
msgstr ""

msgid "Lock to current projects"
msgstr ""

msgid "Locked"
msgstr ""

msgid "Locked Files"
msgstr ""

msgid "Locked to current projects"
msgstr ""

msgid "Locks give the ability to lock specific file or folder."
msgstr ""

msgid "Locks the discussion"
msgstr ""

msgid "Login with smartcard"
msgstr ""

msgid "Logo was successfully removed."
msgstr ""

msgid "Logs"
msgstr ""

msgid "MRApprovals|Approved by"
msgstr ""

msgid "MRApprovals|Approvers"
msgstr ""

msgid "MRApprovals|Pending approvals"
msgstr ""

msgid "MRDiff|Show changes only"
msgstr ""

msgid "MRDiff|Show full file"
msgstr ""

msgid "Make and review changes in the browser with the Web IDE"
msgstr ""

msgid "Make everyone on your team more productive regardless of their location. GitLab Geo creates read-only mirrors of your GitLab instance so you can reduce the time it takes to clone and fetch large repos."
msgstr ""

msgid "Make issue confidential."
msgstr ""

msgid "Make sure you save it - you won't be able to access it again."
msgstr ""

msgid "Make sure you're logged into the account that owns the projects you'd like to import."
msgstr ""

msgid "Makes this issue confidential"
msgstr ""

msgid "Manage"
msgstr ""

msgid "Manage Git repositories with fine-grained access controls that keep your code secure. Perform code reviews and enhance collaboration with merge requests. Each project can also have an issue tracker and a wiki."
msgstr ""

msgid "Manage Web IDE features"
msgstr ""

msgid "Manage access"
msgstr ""

msgid "Manage all notifications"
msgstr ""

msgid "Manage applications that can use GitLab as an OAuth provider, and applications that you've authorized to use your account."
msgstr ""

msgid "Manage applications that you've authorized to use your account."
msgstr ""

msgid "Manage group labels"
msgstr ""

msgid "Manage labels"
msgstr ""

msgid "Manage project labels"
msgstr ""

msgid "Manage two-factor authentication"
msgstr ""

msgid "Manifest"
msgstr ""

msgid "Manifest file import"
msgstr ""

msgid "Manual job"
msgstr ""

msgid "ManualOrdering|Couldn't save the order of the issues"
msgstr ""

msgid "Map a FogBugz account ID to a GitLab user"
msgstr ""

msgid "Map a Google Code user to a GitLab user"
msgstr ""

msgid "Map a Google Code user to a full email address"
msgstr ""

msgid "Map a Google Code user to a full name"
msgstr ""

msgid "Mar"
msgstr ""

msgid "March"
msgstr ""

msgid "Mark as resolved"
msgstr ""

msgid "Mark comment as resolved"
msgstr ""

msgid "Mark this issue as a duplicate of another issue"
msgstr ""

msgid "Mark this issue as related to another issue"
msgstr ""

msgid "Mark todo as done"
msgstr ""

msgid "Markdown"
msgstr ""

msgid "Markdown Help"
msgstr ""

msgid "Markdown enabled"
msgstr ""

msgid "Marks this issue as a duplicate of %{duplicate_reference}."
msgstr ""

msgid "Marks this issue as related to %{issue_ref}."
msgstr ""

msgid "Marks todo as done."
msgstr ""

msgid "Match not found; try refining your search query."
msgstr ""

msgid "Maven Metadata"
msgstr ""

msgid "Max access level"
msgstr ""

msgid "Max seats used"
msgstr ""

msgid "Maximum artifacts size (MB)"
msgstr ""

msgid "Maximum attachment size (MB)"
msgstr ""

msgid "Maximum capacity"
msgstr ""

msgid "Maximum delay (Minutes)"
msgstr ""

msgid "Maximum job timeout"
msgstr ""

msgid "Maximum job timeout has a value which could not be accepted"
msgstr ""

msgid "Maximum number of mirrors that can be synchronizing at the same time."
msgstr ""

msgid "Maximum push size (MB)"
msgstr ""

msgid "Maximum time between updates that a mirror can have when scheduled to synchronize."
msgstr ""

msgid "May"
msgstr ""

msgid "Median"
msgstr ""

msgid "Member lock"
msgstr ""

msgid "Member since %{date}"
msgstr ""

msgid "Members"
msgstr ""

msgid "Members can be added by project <i>Maintainers</i> or <i>Owners</i>"
msgstr ""

msgid "Members of <strong>%{project_name}</strong>"
msgstr ""

msgid "Merge"
msgstr ""

msgid "Merge Request"
msgstr ""

msgid "Merge Request Approvals"
msgstr ""

msgid "Merge Requests"
msgstr ""

msgid "Merge Requests created"
msgstr ""

msgid "Merge commit message"
msgstr ""

msgid "Merge events"
msgstr ""

msgid "Merge immediately"
msgstr ""

msgid "Merge in progress"
msgstr ""

msgid "Merge request"
msgstr ""

msgid "Merge request approvals"
msgstr ""

msgid "Merge request approvals allow you to set the number of necessary approvals and predefine a list of approvers that will need to approve every merge request in a project."
msgstr ""

msgid "Merge requests"
msgstr ""

msgid "Merge requests are a place to propose changes you've made to a project and discuss those changes with others"
msgstr ""

msgid "Merge when pipeline succeeds"
msgstr ""

msgid "MergeConflict|Commit to source branch"
msgstr ""

msgid "MergeConflict|Committing..."
msgstr ""

msgid "MergeConflict|HEAD//our changes"
msgstr ""

msgid "MergeConflict|Use ours"
msgstr ""

msgid "MergeConflict|Use theirs"
msgstr ""

msgid "MergeConflict|conflict"
msgstr ""

msgid "MergeConflict|conflicts"
msgstr ""

msgid "MergeConflict|origin//their changes"
msgstr ""

msgid "MergeRequests|Add a reply"
msgstr ""

msgid "MergeRequests|An error occurred while saving the draft comment."
msgstr ""

msgid "MergeRequests|Discussion stays resolved"
msgstr ""

msgid "MergeRequests|Discussion stays unresolved"
msgstr ""

msgid "MergeRequests|Discussion will be resolved"
msgstr ""

msgid "MergeRequests|Discussion will be unresolved"
msgstr ""

msgid "MergeRequests|Failed to squash. Should be done manually."
msgstr ""

msgid "MergeRequests|Jump to next unresolved discussion"
msgstr ""

msgid "MergeRequests|Reply..."
msgstr ""

msgid "MergeRequests|Resolve this discussion in a new issue"
msgstr ""

msgid "MergeRequests|Saving the comment failed"
msgstr ""

msgid "MergeRequests|Squash task canceled: another squash is already in progress."
msgstr ""

msgid "MergeRequests|Toggle comments for this file"
msgstr ""

msgid "MergeRequests|View file @ %{commitId}"
msgstr ""

msgid "MergeRequests|View replaced file @ %{commitId}"
msgstr ""

msgid "MergeRequests|commented on commit %{commitLink}"
msgstr ""

msgid "MergeRequests|started a discussion"
msgstr ""

msgid "MergeRequests|started a discussion on %{linkStart}an old version of the diff%{linkEnd}"
msgstr ""

msgid "MergeRequests|started a discussion on %{linkStart}the diff%{linkEnd}"
msgstr ""

msgid "MergeRequests|started a discussion on an outdated change in commit %{linkStart}%{commitId}%{linkEnd}"
msgstr ""

msgid "MergeRequests|started a discussion on commit %{linkStart}%{commitId}%{linkEnd}"
msgstr ""

msgid "MergeRequest| %{paragraphStart}changed the description %{descriptionChangedTimes} times %{timeDifferenceMinutes}%{paragraphEnd}"
msgstr ""

msgid "MergeRequest|Error dismissing suggestion popover. Please try again."
msgstr ""

msgid "MergeRequest|Error loading full diff. Please try again."
msgstr ""

msgid "MergeRequest|Filter files or search with %{modifier_key}+p"
msgstr ""

msgid "MergeRequest|No files found"
msgstr ""

msgid "Merged"
msgstr ""

msgid "Merged branches are being deleted. This can take some time depending on the number of branches. Please refresh the page to see changes."
msgstr ""

msgid "Messages"
msgstr ""

msgid "Metric was successfully added."
msgstr ""

msgid "Metric was successfully updated."
msgstr ""

msgid "Metrics"
msgstr ""

msgid "Metrics - Influx"
msgstr ""

msgid "Metrics - Prometheus"
msgstr ""

msgid "Metrics and profiling"
msgstr ""

msgid "Metrics for environment"
msgstr ""

msgid "Metrics|Add metric"
msgstr ""

msgid "Metrics|Check out the CI/CD documentation on deploying to an environment"
msgstr ""

msgid "Metrics|Create metric"
msgstr ""

msgid "Metrics|Delete metric"
msgstr ""

msgid "Metrics|Delete metric?"
msgstr ""

msgid "Metrics|Edit metric"
msgstr ""

msgid "Metrics|Environment"
msgstr ""

msgid "Metrics|For grouping similar metrics"
msgstr ""

msgid "Metrics|Label of the y-axis (usually the unit). The x-axis always represents time."
msgstr ""

msgid "Metrics|Learn about environments"
msgstr ""

msgid "Metrics|Legend label (optional)"
msgstr ""

msgid "Metrics|Must be a valid PromQL query."
msgstr ""

msgid "Metrics|New metric"
msgstr ""

msgid "Metrics|No deployed environments"
msgstr ""

msgid "Metrics|PromQL query is valid"
msgstr ""

msgid "Metrics|Prometheus Query Documentation"
msgstr ""

msgid "Metrics|Show last"
msgstr ""

msgid "Metrics|There was an error fetching the environments data, please try again"
msgstr ""

msgid "Metrics|There was an error getting deployment information."
msgstr ""

msgid "Metrics|There was an error getting environments information."
msgstr ""

msgid "Metrics|There was an error trying to validate your query"
msgstr ""

msgid "Metrics|There was an error while retrieving metrics"
msgstr ""

msgid "Metrics|Unexpected deployment data response from prometheus endpoint"
msgstr ""

msgid "Metrics|Unexpected metrics data response from prometheus endpoint"
msgstr ""

msgid "Metrics|Unit label"
msgstr ""

msgid "Metrics|Used as a title for the chart"
msgstr ""

msgid "Metrics|Used if the query returns a single series. If it returns multiple series, their legend labels will be picked up from the response."
msgstr ""

msgid "Metrics|Y-axis label"
msgstr ""

msgid "Metrics|You're about to permanently delete this metric. This cannot be undone."
msgstr ""

msgid "Metrics|e.g. HTTP requests"
msgstr ""

msgid "Metrics|e.g. Requests/second"
msgstr ""

msgid "Metrics|e.g. Throughput"
msgstr ""

msgid "Metrics|e.g. rate(http_requests_total[5m])"
msgstr ""

msgid "Metrics|e.g. req/sec"
msgstr ""

msgid "Migrated %{success_count}/%{total_count} files."
msgstr ""

msgid "Migration successful."
msgstr ""

msgid "Milestone"
msgstr ""

msgid "Milestone lists not available with your current license"
msgstr ""

msgid "Milestone lists show all issues from the selected milestone."
msgstr ""

msgid "Milestones"
msgstr ""

msgid "Milestones| You’re about to permanently delete the milestone %{milestoneTitle} and remove it from %{issuesWithCount} and %{mergeRequestsWithCount}. Once deleted, it cannot be undone or recovered."
msgstr ""

msgid "Milestones| You’re about to permanently delete the milestone %{milestoneTitle}. This milestone is not currently used in any issues or merge requests."
msgstr ""

msgid "Milestones|Delete milestone"
msgstr ""

msgid "Milestones|Delete milestone %{milestoneTitle}?"
msgstr ""

msgid "Milestones|Failed to delete milestone %{milestoneTitle}"
msgstr ""

msgid "Milestones|Milestone %{milestoneTitle} was not found"
msgstr ""

msgid "Milestones|Promote %{milestoneTitle} to group milestone?"
msgstr ""

msgid "Milestones|Promote Milestone"
msgstr ""

msgid "Milestones|Promoting %{milestoneTitle} will make it available for all projects inside %{groupName}. Existing project milestones with the same title will be merged."
msgstr ""

msgid "Milestones|This action cannot be reversed."
msgstr ""

msgid "Minimum capacity to be available before we schedule more mirrors preemptively."
msgstr ""

msgid "Minimum length is %{minimum_password_length} characters"
msgstr ""

msgid "Minimum length is %{minimum_password_length} characters."
msgstr ""

msgid "Minutes"
msgstr ""

msgid "Mirror a repository"
msgstr ""

msgid "Mirror direction"
msgstr ""

msgid "Mirror repository"
msgstr ""

msgid "Mirror user"
msgstr ""

msgid "Mirrored repositories"
msgstr ""

msgid "Mirroring repositories"
msgstr ""

msgid "Mirroring settings were successfully updated."
msgstr ""

msgid "Mirroring settings were successfully updated. The project is being updated."
msgstr ""

msgid "Mirroring was successfully disabled."
msgstr ""

msgid "Mirroring will only be available if the feature is included in the plan of the selected group or user."
msgstr ""

msgid "Missing commit signatures endpoint!"
msgstr ""

msgid "MissingSSHKeyWarningLink|add an SSH key"
msgstr ""

msgid "Modal|Cancel"
msgstr ""

msgid "Modal|Close"
msgstr ""

msgid "Modify commit message"
msgstr ""

msgid "Modify commit messages"
msgstr ""

msgid "Modify merge commit"
msgstr ""

msgid "Monday"
msgstr ""

msgid "Monitor your errors by integrating with Sentry"
msgstr ""

msgid "Monitoring"
msgstr ""

msgid "Months"
msgstr ""

msgid "More"
msgstr ""

msgid "More Information"
msgstr ""

msgid "More actions"
msgstr ""

msgid "More info"
msgstr ""

msgid "More information"
msgstr ""

msgid "More information is available|here"
msgstr ""

msgid "More than %{number_commits_distance} commits different with %{default_branch}"
msgstr ""

msgid "Most stars"
msgstr ""

msgid "Mount point %{mounted_as} not found in %{model_class}."
msgstr ""

msgid "Move"
msgstr ""

msgid "Move issue"
msgstr ""

msgid "Move issue from one column of the board to another"
msgstr ""

msgid "Move this issue to another project."
msgstr ""

msgid "MoveIssue|Cannot move issue due to insufficient permissions!"
msgstr ""

msgid "MoveIssue|Cannot move issue to project it originates from!"
msgstr ""

msgid "Moves issue to %{label} column in the board."
msgstr ""

msgid "Moves this issue to %{path_to_project}."
msgstr ""

msgid "Multiple issue boards"
msgstr ""

msgid "Multiple model types found: %{model_types}"
msgstr ""

msgid "Multiple uploaders found: %{uploader_types}"
msgstr ""

msgid "Name"
msgstr ""

msgid "Name has already been taken"
msgstr ""

msgid "Name new label"
msgstr ""

msgid "Name your individual key via a title"
msgstr ""

msgid "Name:"
msgstr ""

msgid "Namespaces to index"
msgstr ""

msgid "Naming, topics, avatar"
msgstr ""

msgid "Naming, visibility"
msgstr ""

msgid "Nav|Help"
msgstr ""

msgid "Nav|Home"
msgstr ""

msgid "Nav|Sign In / Register"
msgstr ""

msgid "Nav|Sign out and sign in with a different account"
msgstr ""

msgid "Need help?"
msgstr ""

msgid "Network"
msgstr ""

msgid "Never"
msgstr ""

msgid "New"
msgstr ""

msgid "New Application"
msgstr ""

msgid "New Environment"
msgstr ""

msgid "New Group"
msgstr ""

msgid "New Identity"
msgstr ""

msgid "New Issue"
msgid_plural "New Issues"
msgstr[0] ""
msgstr[1] ""

msgid "New Label"
msgstr ""

msgid "New Milestone"
msgstr ""

msgid "New Pages Domain"
msgstr ""

msgid "New Password"
msgstr ""

msgid "New Pipeline Schedule"
msgstr ""

msgid "New Snippet"
msgstr ""

msgid "New branch"
msgstr ""

msgid "New branch unavailable"
msgstr ""

msgid "New deploy key"
msgstr ""

msgid "New directory"
msgstr ""

msgid "New environment"
msgstr ""

msgid "New epic"
msgstr ""

msgid "New epic title"
msgstr ""

msgid "New file"
msgstr ""

msgid "New group"
msgstr ""

msgid "New health check access token has been generated!"
msgstr ""

msgid "New identity"
msgstr ""

msgid "New issue"
msgstr ""

msgid "New label"
msgstr ""

msgid "New merge request"
msgstr ""

msgid "New milestone"
msgstr ""

msgid "New password"
msgstr ""

msgid "New pipelines will cancel older, pending pipelines on the same branch"
msgstr ""

msgid "New project"
msgstr ""

msgid "New runners registration token has been generated!"
msgstr ""

msgid "New schedule"
msgstr ""

msgid "New snippet"
msgstr ""

msgid "New subgroup"
msgstr ""

msgid "New tag"
msgstr ""

msgid "New users set to external"
msgstr ""

msgid "New! Suggest changes directly"
msgstr ""

msgid "New..."
msgstr ""

msgid "Newly registered users will by default be external"
msgstr ""

msgid "Next"
msgstr ""

msgid "Nickname"
msgstr ""

msgid "No"
msgstr ""

msgid "No %{header} for this request."
msgstr ""

msgid "No %{providerTitle} repositories available to import"
msgstr ""

msgid "No Label"
msgstr ""

msgid "No Milestone"
msgstr ""

msgid "No Tag"
msgstr ""

msgid "No activities found"
msgstr ""

msgid "No available namespaces to fork the project."
msgstr ""

msgid "No blocking merge requests "
msgstr ""

msgid "No branches found"
msgstr ""

msgid "No changes"
msgstr ""

msgid "No changes between %{ref_start}%{source_branch}%{ref_end} and %{ref_start}%{target_branch}%{ref_end}"
msgstr ""

msgid "No connection could be made to a Gitaly Server, please check your logs!"
msgstr ""

msgid "No container images stored for this project. Add one by following the instructions above."
msgstr ""

msgid "No contributions"
msgstr ""

msgid "No contributions were found"
msgstr ""

msgid "No credit card required."
msgstr ""

msgid "No data found"
msgstr ""

msgid "No details available"
msgstr ""

msgid "No due date"
msgstr ""

msgid "No errors to display."
msgstr ""

msgid "No estimate or time spent"
msgstr ""

msgid "No file chosen"
msgstr ""

msgid "No file selected"
msgstr ""

msgid "No files"
msgstr ""

msgid "No files found."
msgstr ""

msgid "No issues for the selected time period."
msgstr ""

msgid "No job trace"
msgstr ""

msgid "No labels with such name or description"
msgstr ""

msgid "No license. All rights reserved"
msgstr ""

msgid "No licenses found."
msgstr ""

msgid "No matching results"
msgstr ""

msgid "No merge requests for the selected time period."
msgstr ""

msgid "No merge requests found"
msgstr ""

msgid "No messages were logged"
msgstr ""

msgid "No milestones to show"
msgstr ""

msgid "No other labels with such name or description"
msgstr ""

msgid "No parent group"
msgstr ""

msgid "No preview for this file type"
msgstr ""

msgid "No prioritised labels with such name or description"
msgstr ""

msgid "No public groups"
msgstr ""

msgid "No pushes for the selected time period."
msgstr ""

msgid "No repository"
msgstr ""

msgid "No required pipeline"
msgstr ""

msgid "No runners found"
msgstr ""

msgid "No schedules"
msgstr ""

msgid "No start date"
msgstr ""

msgid "No template"
msgstr ""

msgid "No value set by top-level parent group."
msgstr ""

msgid "No, directly import the existing email addresses and usernames."
msgstr ""

msgid "No, not interested right now"
msgstr ""

msgid "Node was successfully created."
msgstr ""

msgid "Node was successfully updated."
msgstr ""

msgid "Nodes"
msgstr ""

msgid "None"
msgstr ""

msgid "Not available"
msgstr ""

msgid "Not available for private projects"
msgstr ""

msgid "Not available for protected branches"
msgstr ""

msgid "Not confidential"
msgstr ""

msgid "Not enough data"
msgstr ""

msgid "Not found."
msgstr ""

msgid "Not now"
msgstr ""

msgid "Not ready yet. Try again later."
msgstr ""

msgid "Not started"
msgstr ""

msgid "Note that this invitation was sent to %{mail_to_invite_email}, but you are signed in as %{link_to_current_user} with email %{mail_to_current_user}."
msgstr ""

msgid "Note: As an administrator you may like to configure %{github_integration_link}, which will allow login via GitHub and allow connecting repositories without generating a Personal Access Token."
msgstr ""

msgid "Note: As an administrator you may like to configure %{github_integration_link}, which will allow login via GitHub and allow importing repositories without generating a Personal Access Token."
msgstr ""

msgid "Note: Consider asking your GitLab administrator to configure %{github_integration_link}, which will allow login via GitHub and allow connecting repositories without generating a Personal Access Token."
msgstr ""

msgid "Note: Consider asking your GitLab administrator to configure %{github_integration_link}, which will allow login via GitHub and allow importing repositories without generating a Personal Access Token."
msgstr ""

msgid "NoteForm|Note"
msgstr ""

msgid "Notes|Are you sure you want to cancel creating this comment?"
msgstr ""

msgid "Notes|Collapse replies"
msgstr ""

msgid "Notes|Show all activity"
msgstr ""

msgid "Notes|Show comments only"
msgstr ""

msgid "Notes|Show history only"
msgstr ""

msgid "Notes|This comment has changed since you started editing, please review the %{open_link}updated comment%{close_link} to ensure information is not lost"
msgstr ""

msgid "Nothing to preview."
msgstr ""

msgid "Notification events"
msgstr ""

msgid "Notification setting"
msgstr ""

msgid "Notification setting - %{notification_title}"
msgstr ""

msgid "Notification settings saved"
msgstr ""

msgid "NotificationEvent|Close issue"
msgstr ""

msgid "NotificationEvent|Close merge request"
msgstr ""

msgid "NotificationEvent|Failed pipeline"
msgstr ""

msgid "NotificationEvent|Merge merge request"
msgstr ""

msgid "NotificationEvent|New epic"
msgstr ""

msgid "NotificationEvent|New issue"
msgstr ""

msgid "NotificationEvent|New merge request"
msgstr ""

msgid "NotificationEvent|New note"
msgstr ""

msgid "NotificationEvent|Reassign issue"
msgstr ""

msgid "NotificationEvent|Reassign merge request"
msgstr ""

msgid "NotificationEvent|Reopen issue"
msgstr ""

msgid "NotificationEvent|Successful pipeline"
msgstr ""

msgid "NotificationLevel|Custom"
msgstr ""

msgid "NotificationLevel|Disabled"
msgstr ""

msgid "NotificationLevel|Global"
msgstr ""

msgid "NotificationLevel|On mention"
msgstr ""

msgid "NotificationLevel|Participate"
msgstr ""

msgid "NotificationLevel|Watch"
msgstr ""

msgid "NotificationSetting|Custom"
msgstr ""

msgid "Notifications"
msgstr ""

msgid "Notifications off"
msgstr ""

msgid "Notifications on"
msgstr ""

msgid "Nov"
msgstr ""

msgid "November"
msgstr ""

msgid "Number of Elasticsearch replicas"
msgstr ""

msgid "Number of Elasticsearch shards"
msgstr ""

msgid "OK"
msgstr ""

msgid "Object does not exist on the server or you don't have permissions to access it"
msgstr ""

msgid "Oct"
msgstr ""

msgid "October"
msgstr ""

msgid "OfSearchInADropdown|Filter"
msgstr ""

msgid "Ok let's go"
msgstr ""

msgid "Onboarding"
msgstr ""

msgid "Once imported, repositories can be mirrored over SSH. Read more %{link_start}here%{link_end}."
msgstr ""

msgid "Once removed, the fork relationship cannot be restored and you will no longer be able to send merge requests to the source."
msgstr ""

msgid "Once the exported file is ready, you will receive a notification email with a download link, or you can download it from this page."
msgstr ""

msgid "One more item"
msgid_plural "%d more items"
msgstr[0] ""
msgstr[1] ""

msgid "One or more groups that you don't have access to."
msgstr ""

msgid "One or more of your Bitbucket projects cannot be imported into GitLab directly because they use Subversion or Mercurial for version control, rather than Git."
msgstr ""

msgid "One or more of your Google Code projects cannot be imported into GitLab directly because they use Subversion or Mercurial for version control, rather than Git."
msgstr ""

msgid "One or more of your dependency files are not supported, and the dependency list may be incomplete. Below is a list of supported file types."
msgstr ""

msgid "Only Project Members"
msgstr ""

msgid "Only admins"
msgstr ""

msgid "Only admins can delete project"
msgstr ""

msgid "Only mirror protected branches"
msgstr ""

msgid "Only policy:"
msgstr ""

msgid "Only proceed if you trust %{idp_url} to control your GitLab account sign in."
msgstr ""

msgid "Only project members can comment."
msgstr ""

msgid "Only project members will be imported. Group members will be skipped."
msgstr ""

msgid "Only these extensions are supported: %{extension_list}"
msgstr ""

msgid "Oops, are you sure?"
msgstr ""

msgid "Open"
msgstr ""

msgid "Open Documentation"
msgstr ""

msgid "Open comment type dropdown"
msgstr ""

msgid "Open errors"
msgstr ""

msgid "Open in Xcode"
msgstr ""

msgid "Open issues"
msgstr ""

msgid "Open projects"
msgstr ""

msgid "Open raw"
msgstr ""

msgid "Open sidebar"
msgstr ""

msgid "Open source software to collaborate on code"
msgstr ""

msgid "Opened"
msgstr ""

msgid "Opened MR"
msgstr ""

msgid "Opened issues"
msgstr ""

msgid "OpenedNDaysAgo|Opened"
msgstr ""

msgid "Opens in a new window"
msgstr ""

msgid "Operation failed. Check pod logs for %{pod_name} for more details."
msgstr ""

msgid "Operation timed out. Check pod logs for %{pod_name} for more details."
msgstr ""

msgid "Operations"
msgstr ""

msgid "Operations Dashboard"
msgstr ""

msgid "Operations Settings"
msgstr ""

msgid "OperationsDashboard|Add a project to the dashboard"
msgstr ""

msgid "OperationsDashboard|Add projects"
msgstr ""

msgid "OperationsDashboard|More information"
msgstr ""

msgid "OperationsDashboard|Operations Dashboard"
msgstr ""

msgid "OperationsDashboard|The operations dashboard provides a summary of each project's operational health, including pipeline and alert statuses."
msgstr ""

msgid "Optional"
msgstr ""

msgid "Optionally, you can %{link_to_customize} how FogBugz email addresses and usernames are imported into GitLab."
msgstr ""

msgid "Optionally, you can %{link_to_customize} how Google Code email addresses and usernames are imported into GitLab."
msgstr ""

msgid "Options"
msgstr ""

msgid "Or you can choose one of the suggested colors below"
msgstr ""

msgid "Other Labels"
msgstr ""

msgid "Other information"
msgstr ""

msgid "Other merge requests block this MR"
msgstr ""

msgid "Outbound requests"
msgstr ""

msgid "Overview"
msgstr ""

msgid "Overwrite diverged branches"
msgstr ""

msgid "Owned by anyone"
msgstr ""

msgid "Owned by me"
msgstr ""

msgid "Owner"
msgstr ""

msgid "Package information"
msgstr ""

msgid "Package was removed"
msgstr ""

msgid "Packages"
msgstr ""

msgid "Page not found"
msgstr ""

msgid "Page was successfully deleted"
msgstr ""

msgid "Pages"
msgstr ""

msgid "Pages Domain"
msgstr ""

msgid "Pages Domains"
msgstr ""

msgid "Pages getting started guide"
msgstr ""

msgid "Pagination|Go to first page"
msgstr ""

msgid "Pagination|Go to last page"
msgstr ""

msgid "Pagination|Go to next page"
msgstr ""

msgid "Pagination|Go to previous page"
msgstr ""

msgid "Pagination|Last »"
msgstr ""

msgid "Pagination|Next ›"
msgstr ""

msgid "Pagination|« First"
msgstr ""

msgid "Pagination|‹ Prev"
msgstr ""

msgid "Parameter"
msgstr ""

msgid "Part of merge request changes"
msgstr ""

msgid "Password"
msgstr ""

msgid "Password (optional)"
msgstr ""

msgid "Password authentication is unavailable."
msgstr ""

msgid "Password confirmation"
msgstr ""

msgid "Password successfully changed"
msgstr ""

msgid "Password was successfully updated. Please login with it"
msgstr ""

msgid "Past due"
msgstr ""

msgid "Paste a machine public key here. Read more about how to generate it %{link_start}here%{link_end}"
msgstr ""

msgid "Paste epic link"
msgstr ""

msgid "Paste issue link"
msgstr ""

msgid "Paste your public SSH key, which is usually contained in the file '~/.ssh/id_ed25519.pub' or '~/.ssh/id_rsa.pub' and begins with 'ssh-ed25519' or 'ssh-rsa'. Don't use your private SSH key."
msgstr ""

msgid "Path"
msgstr ""

msgid "Path, transfer, remove"
msgstr ""

msgid "Path:"
msgstr ""

msgid "Pause"
msgstr ""

msgid "Pause replication"
msgstr ""

msgid "Paused Runners don't accept new jobs"
msgstr ""

msgid "Pending"
msgstr ""

msgid "People without permission will never get a notification and won't be able to comment."
msgstr ""

msgid "People without permission will never get a notification."
msgstr ""

msgid "Perform advanced options such as changing path, transferring, or removing the group."
msgstr ""

msgid "Performance optimization"
msgstr ""

msgid "PerformanceBar|Gitaly calls"
msgstr ""

msgid "PerformanceBar|SQL queries"
msgstr ""

msgid "PerformanceBar|profile"
msgstr ""

msgid "PerformanceBar|trace"
msgstr ""

msgid "Permissions"
msgstr ""

msgid "Permissions Help"
msgstr ""

msgid "Permissions, LFS, 2FA"
msgstr ""

msgid "Personal Access Token"
msgstr ""

msgid "Personal project creation is not allowed. Please contact your administrator with questions"
msgstr ""

msgid "Phabricator Server Import"
msgstr ""

msgid "Phabricator Server URL"
msgstr ""

msgid "Phabricator Tasks"
msgstr ""

msgid "Pick a name"
msgstr ""

msgid "Pick a name for the application, and we'll give you a unique %{type} token."
msgstr ""

msgid "Pin code"
msgstr ""

msgid "Pipeline"
msgstr ""

msgid "Pipeline Schedule"
msgstr ""

msgid "Pipeline Schedules"
msgstr ""

msgid "Pipeline minutes quota"
msgstr ""

msgid "Pipeline quota"
msgstr ""

msgid "Pipeline triggers"
msgstr ""

msgid "Pipeline: %{status}"
msgstr ""

msgid "PipelineCharts|Failed:"
msgstr ""

msgid "PipelineCharts|Overall statistics"
msgstr ""

msgid "PipelineCharts|Success ratio:"
msgstr ""

msgid "PipelineCharts|Successful:"
msgstr ""

msgid "PipelineCharts|Total:"
msgstr ""

msgid "PipelineSchedules|Activated"
msgstr ""

msgid "PipelineSchedules|Active"
msgstr ""

msgid "PipelineSchedules|All"
msgstr ""

msgid "PipelineSchedules|Inactive"
msgstr ""

msgid "PipelineSchedules|Next Run"
msgstr ""

msgid "PipelineSchedules|None"
msgstr ""

msgid "PipelineSchedules|Provide a short description for this pipeline"
msgstr ""

msgid "PipelineSchedules|Take ownership"
msgstr ""

msgid "PipelineSchedules|Target"
msgstr ""

msgid "PipelineSchedules|Variables"
msgstr ""

msgid "PipelineSheduleIntervalPattern|Custom"
msgstr ""

msgid "PipelineStatusTooltip|Commit: %{ci_status}"
msgstr ""

msgid "PipelineStatusTooltip|Pipeline: %{ci_status}"
msgstr ""

msgid "Pipelines"
msgstr ""

msgid "Pipelines charts"
msgstr ""

msgid "Pipelines emails"
msgstr ""

msgid "Pipelines for last month"
msgstr ""

msgid "Pipelines for last week"
msgstr ""

msgid "Pipelines for last year"
msgstr ""

msgid "Pipelines settings for '%{project_name}' were successfully updated."
msgstr ""

msgid "Pipelines| to purchase more minutes."
msgstr ""

msgid "Pipelines|API"
msgstr ""

msgid "Pipelines|Build with confidence"
msgstr ""

msgid "Pipelines|CI Lint"
msgstr ""

msgid "Pipelines|Clear Runner Caches"
msgstr ""

msgid "Pipelines|Continuous Integration can help catch bugs by running your tests automatically, while Continuous Deployment can help you deliver code to your product environment."
msgstr ""

msgid "Pipelines|Get started with Pipelines"
msgstr ""

msgid "Pipelines|Loading Pipelines"
msgstr ""

msgid "Pipelines|Pipelines will not run anymore on shared Runners."
msgstr ""

msgid "Pipelines|Project cache successfully reset."
msgstr ""

msgid "Pipelines|Run Pipeline"
msgstr ""

msgid "Pipelines|Something went wrong while cleaning runners cache."
msgstr ""

msgid "Pipelines|There are currently no %{scope} pipelines."
msgstr ""

msgid "Pipelines|There are currently no pipelines."
msgstr ""

msgid "Pipelines|There was an error fetching the pipelines. Try again in a few moments or contact your support team."
msgstr ""

msgid "Pipelines|This project is not currently set up to run pipelines."
msgstr ""

msgid "Pipeline|Commit"
msgstr ""

msgid "Pipeline|Coverage"
msgstr ""

msgid "Pipeline|Duration"
msgstr ""

msgid "Pipeline|Existing branch name or tag"
msgstr ""

msgid "Pipeline|Pipeline"
msgstr ""

msgid "Pipeline|Run Pipeline"
msgstr ""

msgid "Pipeline|Run for"
msgstr ""

msgid "Pipeline|Search branches"
msgstr ""

msgid "Pipeline|Specify variable values to be used in this run. The values specified in %{settings_link} will be used by default."
msgstr ""

msgid "Pipeline|Stages"
msgstr ""

msgid "Pipeline|Status"
msgstr ""

msgid "Pipeline|Stop pipeline"
msgstr ""

msgid "Pipeline|Stop pipeline #%{pipelineId}?"
msgstr ""

msgid "Pipeline|Triggerer"
msgstr ""

msgid "Pipeline|Variables"
msgstr ""

msgid "Pipeline|You’re about to stop pipeline %{pipelineId}."
msgstr ""

msgid "Pipeline|all"
msgstr ""

msgid "Pipeline|for"
msgstr ""

msgid "Pipeline|into"
msgstr ""

msgid "Pipeline|on"
msgstr ""

msgid "Pipeline|success"
msgstr ""

msgid "Pipeline|with"
msgstr ""

msgid "Pipeline|with stage"
msgstr ""

msgid "Pipeline|with stages"
msgstr ""

msgid "PivotalTrackerService|Comma-separated list of branches which will be automatically inspected. Leave blank to include all branches."
msgstr ""

msgid "PivotalTrackerService|Pivotal Tracker API token."
msgstr ""

msgid "PivotalTrackerService|Project Management Software (Source Commits Endpoint)"
msgstr ""

msgid "Plain diff"
msgstr ""

msgid "PlantUML"
msgstr ""

msgid "Play"
msgstr ""

msgid "Play all manual"
msgstr ""

msgid "Please %{link_to_register} or %{link_to_sign_in} to comment"
msgstr ""

msgid "Please accept the Terms of Service before continuing."
msgstr ""

msgid "Please add a comment in the text area above"
msgstr ""

msgid "Please add a list to your board first"
msgstr ""

msgid "Please check the configuration file for this chart"
msgstr ""

msgid "Please check the configuration file to ensure that a collection of charts has been declared."
msgstr ""

msgid "Please check the configuration file to ensure that it is available and the YAML is valid"
msgstr ""

msgid "Please choose a group URL with no special characters."
msgstr ""

msgid "Please complete your profile with email address"
msgstr ""

msgid "Please convert them to %{link_to_git}, and go through the %{link_to_import_flow} again."
msgstr ""

msgid "Please convert them to Git on Google Code, and go through the %{link_to_import_flow} again."
msgstr ""

msgid "Please create a password for your new account."
msgstr ""

msgid "Please create a username with only alphanumeric characters."
msgstr ""

msgid "Please enable and migrate to hashed storage to avoid security issues and ensure data integrity. %{migrate_link}"
msgstr ""

msgid "Please enter a non-negative number"
msgstr ""

msgid "Please enter a number greater than %{number} (from the project settings)"
msgstr ""

msgid "Please enter a valid number"
msgstr ""

msgid "Please enter or upload a license."
msgstr ""

msgid "Please fill in a descriptive name for your group."
msgstr ""

msgid "Please migrate all existing projects to hashed storage to avoid security issues and ensure data integrity. %{migrate_link}"
msgstr ""

msgid "Please note that this application is not provided by GitLab and you should verify its authenticity before allowing access."
msgstr ""

msgid "Please provide a name"
msgstr ""

msgid "Please provide a valid email address."
msgstr ""

msgid "Please retype the email address."
msgstr ""

msgid "Please select a file"
msgstr ""

msgid "Please select a group."
msgstr ""

msgid "Please select and add a member"
msgstr ""

msgid "Please select at least one filter to see results"
msgstr ""

msgid "Please set a new password before proceeding."
msgstr ""

msgid "Please solve the reCAPTCHA"
msgstr ""

msgid "Please try again"
msgstr ""

msgid "Please upgrade PostgreSQL to version 9.6 or greater. The status of the replication cannot be determined reliably with the current version."
msgstr ""

msgid "Please use this form to report to the admin users who create spam issues, comments or behave inappropriately."
msgstr ""

msgid "Please wait a moment, this page will automatically refresh when ready."
msgstr ""

msgid "Please wait while we connect to your repository. Refresh at will."
msgstr ""

msgid "Please wait while we import the repository for you. Refresh at will."
msgstr ""

msgid "Pre-release"
msgstr ""

msgid "Preferences"
msgstr ""

msgid "Preferences saved."
msgstr ""

msgid "Preferences|Behavior"
msgstr ""

msgid "Preferences|Choose between fixed (max. 1280px) and fluid (100%%) application layout."
msgstr ""

msgid "Preferences|Choose what content you want to see on a project’s overview page."
msgstr ""

msgid "Preferences|Customize the appearance of the application header and navigation sidebar."
msgstr ""

msgid "Preferences|Default dashboard"
msgstr ""

msgid "Preferences|Display time in 24-hour format"
msgstr ""

msgid "Preferences|For example: 30 mins ago."
msgstr ""

msgid "Preferences|Layout width"
msgstr ""

msgid "Preferences|Navigation theme"
msgstr ""

msgid "Preferences|Project overview content"
msgstr ""

msgid "Preferences|Syntax highlighting theme"
msgstr ""

msgid "Preferences|These settings will update how dates and times are displayed for you."
msgstr ""

msgid "Preferences|This feature is experimental and translations are not complete yet"
msgstr ""

msgid "Preferences|This setting allows you to customize the appearance of the syntax."
msgstr ""

msgid "Preferences|This setting allows you to customize the behavior of the system layout and default views."
msgstr ""

msgid "Preferences|Time display"
msgstr ""

msgid "Preferences|Time format"
msgstr ""

msgid "Preferences|Time preferences"
msgstr ""

msgid "Preferences|Use relative times"
msgstr ""

msgid "Press %{key}-C to copy"
msgstr ""

msgid "Press Enter or click to search"
msgstr ""

msgid "Prevent adding new members to project membership within this group"
msgstr ""

msgid "Prevent approval of merge requests by merge request author"
msgstr ""

msgid "Prevent approval of merge requests by merge request committers"
msgstr ""

msgid "Preview"
msgstr ""

msgid "Preview Markdown"
msgstr ""

msgid "Preview changes"
msgstr ""

msgid "Preview payload"
msgstr ""

msgid "Previous Artifacts"
msgstr ""

msgid "Primary"
msgstr ""

msgid "Prioritize"
msgstr ""

msgid "Prioritize label"
msgstr ""

msgid "Prioritized Labels"
msgstr ""

msgid "Prioritized label"
msgstr ""

msgid "Private"
msgstr ""

msgid "Private - Project access must be granted explicitly to each user."
msgstr ""

msgid "Private - The group and its projects can only be viewed by members."
msgstr ""

msgid "Private group(s)"
msgstr ""

msgid "Private profile"
msgstr ""

msgid "Private projects can be created in your personal namespace with:"
msgstr ""

msgid "Proceed"
msgstr ""

msgid "Profile"
msgstr ""

msgid "Profile Settings"
msgstr ""

msgid "ProfileSession|on"
msgstr ""

msgid "Profiles| You are about to permanently delete %{yourAccount}, and all of the issues, merge requests, and groups linked to your account. Once you confirm %{deleteAccount}, it cannot be undone or recovered."
msgstr ""

msgid "Profiles| You are going to change the username %{currentUsernameBold} to %{newUsernameBold}. Profile and projects will be redirected to the %{newUsername} namespace but this redirect will expire once the %{currentUsername} namespace is registered by another user or group. Please update your Git repository remotes as soon as possible."
msgstr ""

msgid "Profiles|@username"
msgstr ""

msgid "Profiles|Account scheduled for removal."
msgstr ""

msgid "Profiles|Activate signin with one of the following services"
msgstr ""

msgid "Profiles|Active"
msgstr ""

msgid "Profiles|Add key"
msgstr ""

msgid "Profiles|Add status emoji"
msgstr ""

msgid "Profiles|Avatar cropper"
msgstr ""

msgid "Profiles|Avatar will be removed. Are you sure?"
msgstr ""

msgid "Profiles|Bio"
msgstr ""

msgid "Profiles|Change username"
msgstr ""

msgid "Profiles|Changing your username can have unintended side effects."
msgstr ""

msgid "Profiles|Choose file..."
msgstr ""

msgid "Profiles|Choose to show contributions of private projects on your public profile without any project, repository or organization information"
msgstr ""

msgid "Profiles|City, country"
msgstr ""

msgid "Profiles|Clear status"
msgstr ""

msgid "Profiles|Click on icon to activate signin with one of the following services"
msgstr ""

msgid "Profiles|Commit email"
msgstr ""

msgid "Profiles|Connect"
msgstr ""

msgid "Profiles|Connected Accounts"
msgstr ""

msgid "Profiles|Current path: %{path}"
msgstr ""

msgid "Profiles|Current status"
msgstr ""

msgid "Profiles|Default notification email"
msgstr ""

msgid "Profiles|Delete Account"
msgstr ""

msgid "Profiles|Delete account"
msgstr ""

msgid "Profiles|Delete your account?"
msgstr ""

msgid "Profiles|Deleting an account has the following effects:"
msgstr ""

msgid "Profiles|Disconnect"
msgstr ""

msgid "Profiles|Do not show on profile"
msgstr ""

msgid "Profiles|Don't display activity-related personal information on your profiles"
msgstr ""

msgid "Profiles|Edit Profile"
msgstr ""

msgid "Profiles|Enter your name, so people you know can recognize you"
msgstr ""

msgid "Profiles|Feed token was successfully reset"
msgstr ""

msgid "Profiles|Full name"
msgstr ""

msgid "Profiles|Impersonation"
msgstr ""

msgid "Profiles|Include private contributions on my profile"
msgstr ""

msgid "Profiles|Incoming email token was successfully reset"
msgstr ""

msgid "Profiles|Increase your account's security by enabling Two-Factor Authentication (2FA)"
msgstr ""

msgid "Profiles|Invalid password"
msgstr ""

msgid "Profiles|Invalid username"
msgstr ""

msgid "Profiles|Key"
msgstr ""

msgid "Profiles|Learn more"
msgstr ""

msgid "Profiles|Location"
msgstr ""

msgid "Profiles|Made a private contribution"
msgstr ""

msgid "Profiles|Main settings"
msgstr ""

msgid "Profiles|No file chosen"
msgstr ""

msgid "Profiles|Notification email"
msgstr ""

msgid "Profiles|Organization"
msgstr ""

msgid "Profiles|Path"
msgstr ""

msgid "Profiles|Personal Access"
msgstr ""

msgid "Profiles|Position and size your new avatar"
msgstr ""

msgid "Profiles|Primary email"
msgstr ""

msgid "Profiles|Private contributions"
msgstr ""

msgid "Profiles|Profile was successfully updated"
msgstr ""

msgid "Profiles|Public Avatar"
msgstr ""

msgid "Profiles|Public email"
msgstr ""

msgid "Profiles|Remove avatar"
msgstr ""

msgid "Profiles|Set new profile picture"
msgstr ""

msgid "Profiles|Social sign-in"
msgstr ""

msgid "Profiles|Some options are unavailable for LDAP accounts"
msgstr ""

msgid "Profiles|Tell us about yourself in fewer than 250 characters"
msgstr ""

msgid "Profiles|The maximum file size allowed is 200KB."
msgstr ""

msgid "Profiles|This doesn't look like a public SSH key, are you sure you want to add it?"
msgstr ""

msgid "Profiles|This email will be displayed on your public profile"
msgstr ""

msgid "Profiles|This email will be used for web based operations, such as edits and merges. %{commit_email_link_start}Learn more%{commit_email_link_end}"
msgstr ""

msgid "Profiles|This emoji and message will appear on your profile and throughout the interface."
msgstr ""

msgid "Profiles|This information will appear on your profile"
msgstr ""

msgid "Profiles|Time settings"
msgstr ""

msgid "Profiles|Two-Factor Authentication"
msgstr ""

msgid "Profiles|Type your %{confirmationValue} to confirm:"
msgstr ""

msgid "Profiles|Typically starts with \"ssh-ed25519 …\" or \"ssh-rsa …\""
msgstr ""

msgid "Profiles|Update profile settings"
msgstr ""

msgid "Profiles|Update username"
msgstr ""

msgid "Profiles|Upload new avatar"
msgstr ""

msgid "Profiles|Use a private email - %{email}"
msgstr ""

msgid "Profiles|User ID"
msgstr ""

msgid "Profiles|Username change failed - %{message}"
msgstr ""

msgid "Profiles|Username successfully changed"
msgstr ""

msgid "Profiles|Using emojis in names seems fun, but please try to set a status message instead"
msgstr ""

msgid "Profiles|What's your status?"
msgstr ""

msgid "Profiles|Who you represent or work for"
msgstr ""

msgid "Profiles|You can change your avatar here"
msgstr ""

msgid "Profiles|You can change your avatar here or remove the current avatar to revert to %{gravatar_link}"
msgstr ""

msgid "Profiles|You can set your current timezone here"
msgstr ""

msgid "Profiles|You can upload your avatar here"
msgstr ""

msgid "Profiles|You can upload your avatar here or change it at %{gravatar_link}"
msgstr ""

msgid "Profiles|You don't have access to delete this user."
msgstr ""

msgid "Profiles|You must transfer ownership or delete these groups before you can delete your account."
msgstr ""

msgid "Profiles|Your LinkedIn profile name from linkedin.com/in/profilename"
msgstr ""

msgid "Profiles|Your account is currently an owner in these groups:"
msgstr ""

msgid "Profiles|Your email address was automatically set based on your %{provider_label} account"
msgstr ""

msgid "Profiles|Your location was automatically set based on your %{provider_label} account"
msgstr ""

msgid "Profiles|Your name was automatically set based on your %{provider_label} account, so people you know can recognize you"
msgstr ""

msgid "Profiles|Your status"
msgstr ""

msgid "Profiles|e.g. My MacBook key"
msgstr ""

msgid "Profiles|impersonation"
msgstr ""

msgid "Profiles|personal access"
msgstr ""

msgid "Profiles|username"
msgstr ""

msgid "Profiles|website.com"
msgstr ""

msgid "Profiles|your account"
msgstr ""

msgid "Profiling - Performance bar"
msgstr ""

msgid "Programming languages used in this repository"
msgstr ""

msgid "Progress"
msgstr ""

msgid "Project"
msgstr ""

msgid "Project \"%{name}\" is no longer available. Select another project to continue."
msgstr ""

msgid "Project %{project_repo} could not be found"
msgstr ""

msgid "Project '%{project_name}' is being imported."
msgstr ""

msgid "Project '%{project_name}' is in the process of being deleted."
msgstr ""

msgid "Project '%{project_name}' queued for deletion."
msgstr ""

msgid "Project '%{project_name}' was successfully created."
msgstr ""

msgid "Project '%{project_name}' was successfully updated."
msgstr ""

msgid "Project Badges"
msgstr ""

msgid "Project ID"
msgstr ""

msgid "Project URL"
msgstr ""

msgid "Project access must be granted explicitly to each user."
msgstr ""

msgid "Project and wiki repositories"
msgstr ""

msgid "Project avatar"
msgstr ""

msgid "Project cannot be shared with the group it is in or one of its ancestors."
msgstr ""

msgid "Project configuration, including services"
msgstr ""

msgid "Project description (optional)"
msgstr ""

msgid "Project details"
msgstr ""

msgid "Project export could not be deleted."
msgstr ""

msgid "Project export enabled"
msgstr ""

msgid "Project export has been deleted."
msgstr ""

msgid "Project export link has expired. Please generate a new export from your project settings."
msgstr ""

msgid "Project export started. A download link will be sent by email."
msgstr ""

msgid "Project has too many %{label_for_message} to search"
msgstr ""

msgid "Project members"
msgstr ""

msgid "Project name"
msgstr ""

msgid "Project slug"
msgstr ""

msgid "Project uploads"
msgstr ""

msgid "Project visibility level will be changed to match namespace rules when transferring to a group."
msgstr ""

msgid "Project:"
msgstr ""

msgid "Project: %{name}"
msgstr ""

msgid "ProjectActivityRSS|Subscribe"
msgstr ""

msgid "ProjectCreationLevel|Allowed to create projects"
msgstr ""

msgid "ProjectCreationLevel|Default project creation protection"
msgstr ""

msgid "ProjectCreationLevel|Developers + Maintainers"
msgstr ""

msgid "ProjectCreationLevel|Maintainers"
msgstr ""

msgid "ProjectCreationLevel|No one"
msgstr ""

msgid "ProjectFileTree|Name"
msgstr ""

msgid "ProjectLastActivity|Never"
msgstr ""

msgid "ProjectLifecycle|Stage"
msgstr ""

msgid "ProjectOverview|Fork"
msgstr ""

msgid "ProjectOverview|Forks"
msgstr ""

msgid "ProjectOverview|Go to your fork"
msgstr ""

msgid "ProjectOverview|Star"
msgstr ""

msgid "ProjectOverview|Unstar"
msgstr ""

msgid "ProjectOverview|You have reached your project limit"
msgstr ""

msgid "ProjectOverview|You must sign in to star a project"
msgstr ""

msgid "ProjectPage|Project ID: %{project_id}"
msgstr ""

msgid "ProjectSelect| or group"
msgstr ""

msgid "ProjectSelect|Search for project"
msgstr ""

msgid "ProjectSettings|Additional merge request capabilities that influence how and when merges will be performed"
msgstr ""

msgid "ProjectSettings|All discussions must be resolved"
msgstr ""

msgid "ProjectSettings|Allow merge trains"
msgstr ""

msgid "ProjectSettings|Automatically resolve merge request diff discussions when they become outdated"
msgstr ""

msgid "ProjectSettings|Badges"
msgstr ""

msgid "ProjectSettings|Choose your merge method, merge options, and merge checks."
msgstr ""

msgid "ProjectSettings|Choose your merge method, merge options, merge checks, and set up a default description template for merge requests."
msgstr ""

msgid "ProjectSettings|Contact an admin to change this setting."
msgstr ""

msgid "ProjectSettings|Customize your project badges."
msgstr ""

msgid "ProjectSettings|Every merge creates a merge commit"
msgstr ""

msgid "ProjectSettings|Failed to protect the tag"
msgstr ""

msgid "ProjectSettings|Failed to update tag!"
msgstr ""

msgid "ProjectSettings|Fast-forward merge"
msgstr ""

msgid "ProjectSettings|Fast-forward merges only"
msgstr ""

msgid "ProjectSettings|Learn more about badges."
msgstr ""

msgid "ProjectSettings|Merge checks"
msgstr ""

msgid "ProjectSettings|Merge commit"
msgstr ""

msgid "ProjectSettings|Merge commit with semi-linear history"
msgstr ""

msgid "ProjectSettings|Merge method"
msgstr ""

msgid "ProjectSettings|Merge options"
msgstr ""

msgid "ProjectSettings|Merge pipelines will try to validate the post-merge result prior to merging"
msgstr ""

msgid "ProjectSettings|No merge commits are created"
msgstr ""

msgid "ProjectSettings|Only signed commits can be pushed to this repository."
msgstr ""

msgid "ProjectSettings|Pipelines must succeed"
msgstr ""

msgid "ProjectSettings|Pipelines need to be configured to enable this feature."
msgstr ""

msgid "ProjectSettings|Show link to create/view merge request when pushing from the command line"
msgstr ""

msgid "ProjectSettings|These checks must pass before merge requests can be merged"
msgstr ""

msgid "ProjectSettings|This setting is applied on the server level and can be overridden by an admin."
msgstr ""

msgid "ProjectSettings|This setting is applied on the server level but has been overridden for this project."
msgstr ""

msgid "ProjectSettings|This setting will be applied to all projects unless overridden by an admin."
msgstr ""

msgid "ProjectSettings|This will dictate the commit history when you merge a merge request"
msgstr ""

msgid "ProjectSettings|Users can only push commits to this repository that were committed with one of their own verified emails."
msgstr ""

msgid "ProjectSettings|When conflicts arise the user is given the option to rebase"
msgstr ""

msgid "ProjectTemplates|.NET Core"
msgstr ""

msgid "ProjectTemplates|Android"
msgstr ""

msgid "ProjectTemplates|Go Micro"
msgstr ""

msgid "ProjectTemplates|Netlify/GitBook"
msgstr ""

msgid "ProjectTemplates|Netlify/Hexo"
msgstr ""

msgid "ProjectTemplates|Netlify/Hugo"
msgstr ""

msgid "ProjectTemplates|Netlify/Jekyll"
msgstr ""

msgid "ProjectTemplates|Netlify/Plain HTML"
msgstr ""

msgid "ProjectTemplates|NodeJS Express"
msgstr ""

msgid "ProjectTemplates|Pages/GitBook"
msgstr ""

msgid "ProjectTemplates|Pages/Hexo"
msgstr ""

msgid "ProjectTemplates|Pages/Hugo"
msgstr ""

msgid "ProjectTemplates|Pages/Jekyll"
msgstr ""

msgid "ProjectTemplates|Pages/Plain HTML"
msgstr ""

msgid "ProjectTemplates|Ruby on Rails"
msgstr ""

msgid "ProjectTemplates|Spring"
msgstr ""

msgid "ProjectTemplates|iOS (Swift)"
msgstr ""

msgid "Projects"
msgstr ""

msgid "Projects (%{count})"
msgstr ""

msgid "Projects Successfully Retrieved"
msgstr ""

msgid "Projects shared with %{group_name}"
msgstr ""

msgid "Projects that belong to a group are prefixed with the group namespace. Existing projects may be moved into a group."
msgstr ""

msgid "Projects to index"
msgstr ""

msgid "Projects with write access"
msgstr ""

msgid "ProjectsDropdown|Frequently visited"
msgstr ""

msgid "ProjectsDropdown|Loading projects"
msgstr ""

msgid "ProjectsDropdown|Projects you visit often will appear here"
msgstr ""

msgid "ProjectsDropdown|Search your projects"
msgstr ""

msgid "ProjectsDropdown|Something went wrong on our end."
msgstr ""

msgid "ProjectsDropdown|Sorry, no projects matched your search"
msgstr ""

msgid "ProjectsDropdown|This feature requires browser localStorage support"
msgstr ""

msgid "Prometheus server"
msgstr ""

msgid "PrometheusAlerts|Add alert"
msgstr ""

msgid "PrometheusAlerts|Alert set"
msgstr ""

msgid "PrometheusAlerts|Edit alert"
msgstr ""

msgid "PrometheusAlerts|Error creating alert"
msgstr ""

msgid "PrometheusAlerts|Error deleting alert"
msgstr ""

msgid "PrometheusAlerts|Error fetching alert"
msgstr ""

msgid "PrometheusAlerts|Error saving alert"
msgstr ""

msgid "PrometheusAlerts|No alert set"
msgstr ""

msgid "PrometheusAlerts|Operator"
msgstr ""

msgid "PrometheusAlerts|Select query"
msgstr ""

msgid "PrometheusAlerts|Threshold"
msgstr ""

msgid "PrometheusService|%{exporters} with %{metrics} were found"
msgstr ""

msgid "PrometheusService|<p class=\"text-tertiary\">No <a href=\"%{docsUrl}\">common metrics</a> were found</p>"
msgstr ""

msgid "PrometheusService|Active"
msgstr ""

msgid "PrometheusService|Auto configuration"
msgstr ""

msgid "PrometheusService|Automatically deploy and configure Prometheus on your clusters to monitor your project’s environments"
msgstr ""

msgid "PrometheusService|Common metrics"
msgstr ""

msgid "PrometheusService|Common metrics are automatically monitored based on a library of metrics from popular exporters."
msgstr ""

msgid "PrometheusService|Custom metrics"
msgstr ""

msgid "PrometheusService|Enable Prometheus to define custom metrics, using either option above"
msgstr ""

msgid "PrometheusService|Finding and configuring metrics..."
msgstr ""

msgid "PrometheusService|Finding custom metrics..."
msgstr ""

msgid "PrometheusService|Install Prometheus on clusters"
msgstr ""

msgid "PrometheusService|Manage clusters"
msgstr ""

msgid "PrometheusService|Manual configuration"
msgstr ""

msgid "PrometheusService|Metrics"
msgstr ""

msgid "PrometheusService|Missing environment variable"
msgstr ""

msgid "PrometheusService|More information"
msgstr ""

msgid "PrometheusService|New metric"
msgstr ""

msgid "PrometheusService|Prometheus API Base URL, like http://prometheus.example.com/"
msgstr ""

msgid "PrometheusService|Prometheus is being automatically managed on your clusters"
msgstr ""

msgid "PrometheusService|These metrics will only be monitored after your first deployment to an environment"
msgstr ""

msgid "PrometheusService|Time-series monitoring service"
msgstr ""

msgid "PrometheusService|To enable manual configuration, uninstall Prometheus from your clusters"
msgstr ""

msgid "PrometheusService|To enable the installation of Prometheus on your clusters, deactivate the manual configuration below"
msgstr ""

msgid "PrometheusService|Waiting for your first deployment to an environment to find common metrics"
msgstr ""

msgid "Promote"
msgstr ""

msgid "Promote these project milestones into a group milestone."
msgstr ""

msgid "Promote to Group Milestone"
msgstr ""

msgid "Promote to group label"
msgstr ""

msgid "PromoteMilestone|Only project milestones can be promoted."
msgstr ""

msgid "PromoteMilestone|Project does not belong to a group."
msgstr ""

msgid "PromoteMilestone|Promotion failed - %{message}"
msgstr ""

msgid "Promotions|Don't show me this again"
msgstr ""

msgid "Promotions|Epics let you manage your portfolio of projects more efficiently and with less effort by tracking groups of issues that share a theme, across projects and milestones."
msgstr ""

msgid "Promotions|This feature is locked."
msgstr ""

msgid "Promotions|Upgrade plan"
msgstr ""

msgid "Prompt users to upload SSH keys"
msgstr ""

msgid "Protected"
msgstr ""

msgid "Protected Branch"
msgstr ""

msgid "Protected Environment"
msgstr ""

msgid "Protected Environments"
msgstr ""

msgid "Protected Tag"
msgstr ""

msgid "ProtectedEnvironment|%{environment_name} will be writable for developers. Are you sure?"
msgstr ""

msgid "ProtectedEnvironment|Allowed to deploy"
msgstr ""

msgid "ProtectedEnvironment|Environment"
msgstr ""

msgid "ProtectedEnvironment|Protect"
msgstr ""

msgid "ProtectedEnvironment|Protect an environment"
msgstr ""

msgid "ProtectedEnvironment|Protected Environment (%{protected_environments_count})"
msgstr ""

msgid "ProtectedEnvironment|Protecting an environment restricts the users who can execute deployments."
msgstr ""

msgid "ProtectedEnvironment|Select an environment"
msgstr ""

msgid "ProtectedEnvironment|Select users"
msgstr ""

msgid "ProtectedEnvironment|Select users to deploy and manage Feature Flag settings"
msgstr ""

msgid "ProtectedEnvironment|There are currently no protected environments, protect an environment with the form above."
msgstr ""

msgid "ProtectedEnvironment|Unprotect"
msgstr ""

msgid "ProtectedEnvironment|Your environment can't be unprotected"
msgstr ""

msgid "ProtectedEnvironment|Your environment has been protected."
msgstr ""

msgid "ProtectedEnvironment|Your environment has been unprotected"
msgstr ""

msgid "Protip:"
msgstr ""

msgid "Provider"
msgstr ""

msgid "Pseudonymizer data collection"
msgstr ""

msgid "Public"
msgstr ""

msgid "Public - The group and any public projects can be viewed without any authentication."
msgstr ""

msgid "Public - The project can be accessed without any authentication."
msgstr ""

msgid "Public Access Help"
msgstr ""

msgid "Public deploy keys (%{deploy_keys_count})"
msgstr ""

msgid "Public pipelines"
msgstr ""

msgid "Pull"
msgstr ""

msgid "Push"
msgstr ""

msgid "Push Rule updated successfully."
msgstr ""

msgid "Push Rules"
msgstr ""

msgid "Push Rules updated successfully."
msgstr ""

msgid "Push an existing Git repository"
msgstr ""

msgid "Push an existing folder"
msgstr ""

msgid "Push events"
msgstr ""

msgid "Push project from command line"
msgstr ""

msgid "Push to create a project"
msgstr ""

msgid "PushRule|Committer restriction"
msgstr ""

msgid "Pushed"
msgstr ""

msgid "Pushes"
msgstr ""

msgid "PushoverService|%{user_name} deleted branch \"%{ref}\"."
msgstr ""

msgid "PushoverService|%{user_name} push to branch \"%{ref}\"."
msgstr ""

msgid "PushoverService|%{user_name} pushed new branch \"%{ref}\"."
msgstr ""

msgid "PushoverService|High Priority"
msgstr ""

msgid "PushoverService|Leave blank for all active devices"
msgstr ""

msgid "PushoverService|Low Priority"
msgstr ""

msgid "PushoverService|Lowest Priority"
msgstr ""

msgid "PushoverService|Normal Priority"
msgstr ""

msgid "PushoverService|Pushover makes it easy to get real-time notifications on your Android device, iPhone, iPad, and Desktop."
msgstr ""

msgid "PushoverService|See project %{project_full_name}"
msgstr ""

msgid "PushoverService|Total commits count: %{total_commits_count}"
msgstr ""

msgid "PushoverService|Your application key"
msgstr ""

msgid "PushoverService|Your user key"
msgstr ""

msgid "Quarters"
msgstr ""

msgid "Query"
msgstr ""

msgid "Query is valid"
msgstr ""

msgid "Quick actions can be used in the issues description and comment boxes."
msgstr ""

msgid "README"
msgstr ""

msgid "Rake Tasks Help"
msgstr ""

msgid "Read more"
msgstr ""

msgid "Read more about environments"
msgstr ""

msgid "Read more about project permissions <strong>%{link_to_help}</strong>"
msgstr ""

msgid "Real-time features"
msgstr ""

msgid "Receive alerts from manually configured Prometheus servers."
msgstr ""

msgid "Receive notifications about your own activity"
msgstr ""

msgid "Recent"
msgstr ""

msgid "Recent Project Activity"
msgstr ""

msgid "Recent Searches Service is unavailable"
msgstr ""

msgid "Recent searches"
msgstr ""

msgid "Recovery Codes"
msgstr ""

msgid "Redirect to SAML provider to test configuration"
msgstr ""

msgid "Reference:"
msgstr ""

msgid "Refresh"
msgstr ""

msgid "Refreshing in a second to show the updated status..."
msgid_plural "Refreshing in %d seconds to show the updated status..."
msgstr[0] ""
msgstr[1] ""

msgid "Regenerate instance ID"
msgstr ""

msgid "Regenerate key"
msgstr ""

msgid "Regenerate recovery codes"
msgstr ""

msgid "Regenerating the instance ID can break integration depending on the client you are using."
msgstr ""

msgid "Regex pattern"
msgstr ""

msgid "Register"
msgstr ""

msgid "Register / Sign In"
msgstr ""

msgid "Register Two-Factor Authenticator"
msgstr ""

msgid "Register U2F device"
msgstr ""

msgid "Register Universal Two-Factor (U2F) Device"
msgstr ""

msgid "Register and see your runners for this group."
msgstr ""

msgid "Register and see your runners for this project."
msgstr ""

msgid "Register with two-factor app"
msgstr ""

msgid "Registration"
msgstr ""

msgid "Registry"
msgstr ""

msgid "Related Deployed Jobs"
msgstr ""

msgid "Related Issues"
msgstr ""

msgid "Related Jobs"
msgstr ""

msgid "Related Merge Requests"
msgstr ""

msgid "Related Merged Requests"
msgstr ""

msgid "Related issues"
msgstr ""

msgid "Related merge requests"
msgstr ""

msgid "Releases"
msgstr ""

msgid "Releases mark specific points in a project's development history, communicate information about the type of change, and deliver on prepared, often compiled, versions of the software to be reused elsewhere. Currently, releases can only be created through the API."
msgstr ""

msgid "Remind later"
msgstr ""

msgid "Remote object has no absolute path."
msgstr ""

msgid "Remove"
msgstr ""

msgid "Remove Runner"
msgstr ""

msgid "Remove all approvals in a merge request when new commits are pushed to its source branch"
msgstr ""

msgid "Remove all or specific assignee(s)"
msgstr ""

msgid "Remove all or specific label(s)"
msgstr ""

msgid "Remove approvers"
msgstr ""

msgid "Remove approvers?"
msgstr ""

msgid "Remove assignee"
msgstr ""

msgid "Remove avatar"
msgstr ""

msgid "Remove child epic from an epic"
msgstr ""

msgid "Remove due date"
msgstr ""

msgid "Remove fork relationship"
msgstr ""

msgid "Remove from board"
msgstr ""

msgid "Remove group"
msgstr ""

msgid "Remove milestone"
msgstr ""

msgid "Remove priority"
msgstr ""

msgid "Remove project"
msgstr ""

msgid "Remove spent time"
msgstr ""

msgid "Remove time estimate"
msgstr ""

msgid "Removed"
msgstr ""

msgid "Removed %{type} with id %{id}"
msgstr ""

msgid "Removed group can not be restored!"
msgstr ""

msgid "Removed projects cannot be restored!"
msgstr ""

msgid "Removes %{epic_ref} from child epics."
msgstr ""

msgid "Removes %{milestone_reference} milestone."
msgstr ""

msgid "Removes all labels."
msgstr ""

msgid "Removes spent time."
msgstr ""

msgid "Removes the due date."
msgstr ""

msgid "Removes time estimate."
msgstr ""

msgid "Removing group will cause all child projects and resources to be removed."
msgstr ""

msgid "Removing license…"
msgstr ""

msgid "Removing the project will delete its repository and all related resources including issues, merge requests etc."
msgstr ""

msgid "Rename"
msgstr ""

msgid "Rename file"
msgstr ""

msgid "Rename folder"
msgstr ""

msgid "Reopen epic"
msgstr ""

msgid "Reopen milestone"
msgstr ""

msgid "Repair authentication"
msgstr ""

msgid "Replace"
msgstr ""

msgid "Replace all label(s)"
msgstr ""

msgid "Reply to comment"
msgstr ""

msgid "Reply to this email directly or %{view_it_on_gitlab}."
msgstr ""

msgid "Repo by URL"
msgstr ""

msgid "Report abuse to admin"
msgstr ""

msgid "Reporting"
msgstr ""

msgid "Reports|%{failedString} and %{resolvedString}"
msgstr ""

msgid "Reports|Actions"
msgstr ""

msgid "Reports|Class"
msgstr ""

msgid "Reports|Classname"
msgstr ""

msgid "Reports|Confidence"
msgstr ""

msgid "Reports|Execution time"
msgstr ""

msgid "Reports|Failure"
msgstr ""

msgid "Reports|Metrics reports are loading"
msgstr ""

msgid "Reports|Metrics reports changed on %{numberOfChanges} %{pointsString}"
msgstr ""

msgid "Reports|Metrics reports did not change"
msgstr ""

msgid "Reports|Metrics reports failed loading results"
msgstr ""

msgid "Reports|Severity"
msgstr ""

msgid "Reports|System output"
msgstr ""

msgid "Reports|Test summary"
msgstr ""

msgid "Reports|Test summary failed loading results"
msgstr ""

msgid "Reports|Test summary results are being parsed"
msgstr ""

msgid "Reports|Vulnerability"
msgstr ""

msgid "Reports|no changed test results"
msgstr ""

msgid "Repository"
msgstr ""

msgid "Repository Settings"
msgstr ""

msgid "Repository URL"
msgstr ""

msgid "Repository check was triggered."
msgstr ""

msgid "Repository cleanup"
msgstr ""

msgid "Repository cleanup has started. You will receive an email once the cleanup operation is complete."
msgstr ""

msgid "Repository has no locks."
msgstr ""

msgid "Repository maintenance"
msgstr ""

msgid "Repository mirror"
msgstr ""

msgid "Repository storage"
msgstr ""

msgid "RepositorySettingsAccessLevel|Select"
msgstr ""

msgid "Request Access"
msgstr ""

msgid "Requested %{time_ago}"
msgstr ""

msgid "Requests Profiles"
msgstr ""

msgid "Require all users in this group to setup Two-factor authentication"
msgstr ""

msgid "Require all users to accept Terms of Service and Privacy Policy when they access GitLab."
msgstr ""

msgid "Require approval from code owners"
msgstr ""

msgid "Require user password to approve"
msgstr ""

msgid "Require users to prove ownership of custom domains"
msgstr ""

msgid "Requires approval from %{names}."
msgid_plural "Requires %{count} more approvals from %{names}."
msgstr[0] ""
msgstr[1] ""

msgid "Requires approval."
msgid_plural "Requires %d more approvals."
msgstr[0] ""
msgstr[1] ""

msgid "Resend confirmation email"
msgstr ""

msgid "Resend invite"
msgstr ""

msgid "Reset authorization key"
msgstr ""

msgid "Reset authorization key?"
msgstr ""

msgid "Reset health check access token"
msgstr ""

msgid "Reset key"
msgstr ""

msgid "Reset runners registration token"
msgstr ""

msgid "Reset template"
msgstr ""

msgid "Resetting the authorization key will invalidate the previous key. Existing alert configurations will need to be updated with the new key."
msgstr ""

msgid "Resolve all discussions in new issue"
msgstr ""

msgid "Resolve conflicts on source branch"
msgstr ""

msgid "Resolve discussion"
msgstr ""

msgid "Resolved"
msgstr ""

msgid "Resolved 1 discussion."
msgstr ""

msgid "Resolved all discussions."
msgstr ""

msgid "Resolved by %{name}"
msgstr ""

msgid "Resolved by %{resolvedByName}"
msgstr ""

msgid "Resolves IP addresses once and uses them to submit requests"
msgstr ""

msgid "Response"
msgstr ""

msgid "Response didn't include `service_desk_address`"
msgstr ""

msgid "Response metrics (AWS ELB)"
msgstr ""

msgid "Response metrics (Custom)"
msgstr ""

msgid "Response metrics (HA Proxy)"
msgstr ""

msgid "Response metrics (NGINX Ingress VTS)"
msgstr ""

msgid "Response metrics (NGINX Ingress)"
msgstr ""

msgid "Response metrics (NGINX)"
msgstr ""

msgid "Restart Terminal"
msgstr ""

msgid "Restrict access by IP address"
msgstr ""

msgid "Resume"
msgstr ""

msgid "Resume replication"
msgstr ""

msgid "Retry"
msgstr ""

msgid "Retry this job"
msgstr ""

msgid "Retry this job in order to create the necessary resources."
msgstr ""

msgid "Retry update"
msgstr ""

msgid "Retry verification"
msgstr ""

msgid "Reveal value"
msgid_plural "Reveal values"
msgstr[0] ""
msgstr[1] ""

msgid "Reveal values"
msgstr ""

msgid "Revert this commit"
msgstr ""

msgid "Revert this merge request"
msgstr ""

msgid "Review"
msgstr ""

msgid "Review the process for configuring service providers in your identity provider — in this case, GitLab is the \"service provider\" or \"relying party\"."
msgstr ""

msgid "Reviewing"
msgstr ""

msgid "Reviewing (merge request !%{mergeRequestId})"
msgstr ""

msgid "Revoke"
msgstr ""

msgid "Revoked impersonation token %{token_name}!"
msgstr ""

msgid "Revoked personal access token %{personal_access_token_name}!"
msgstr ""

msgid "RightSidebar|adding a"
msgstr ""

msgid "RightSidebar|deleting the"
msgstr ""

msgid "Roadmap"
msgstr ""

msgid "Run CI/CD pipelines for external repositories"
msgstr ""

msgid "Run housekeeping"
msgstr ""

msgid "Run tests against your code live using the Web Terminal"
msgstr ""

msgid "Run untagged jobs"
msgstr ""

msgid "Runner cannot be assigned to other projects"
msgstr ""

msgid "Runner runs jobs from all unassigned projects"
msgstr ""

msgid "Runner runs jobs from all unassigned projects in its group"
msgstr ""

msgid "Runner runs jobs from assigned projects"
msgstr ""

msgid "Runner token"
msgstr ""

msgid "Runner was not updated."
msgstr ""

msgid "Runner was successfully updated."
msgstr ""

msgid "Runner will not receive any new jobs"
msgstr ""

msgid "Runners"
msgstr ""

msgid "Runners API"
msgstr ""

msgid "Runners activated for this project"
msgstr ""

msgid "Runners can be placed on separate users, servers, and even on your local machine."
msgstr ""

msgid "Runners can be placed on separate users, servers, even on your local machine."
msgstr ""

msgid "Runners currently online: %{active_runners_count}"
msgstr ""

msgid "Runners page"
msgstr ""

msgid "Runners page."
msgstr ""

msgid "Runners|You have used all your shared Runners pipeline minutes."
msgstr ""

msgid "Running"
msgstr ""

msgid "Running…"
msgstr ""

msgid "Runs a number of housekeeping tasks within the current repository, such as compressing file revisions and removing unreachable objects."
msgstr ""

msgid "SAML SSO"
msgstr ""

msgid "SAML SSO for %{group_name}"
msgstr ""

msgid "SAML for %{group_name}"
msgstr ""

msgid "SSH Key"
msgstr ""

msgid "SSH Keys"
msgstr ""

msgid "SSH Keys Help"
msgstr ""

msgid "SSH host keys"
msgstr ""

msgid "SSH keys allow you to establish a secure connection between your computer and GitLab."
msgstr ""

msgid "SSH public key"
msgstr ""

msgid "SSL Verification"
msgstr ""

msgid "Saturday"
msgstr ""

msgid "Save"
msgstr ""

msgid "Save Changes"
msgstr ""

msgid "Save anyway"
msgstr ""

msgid "Save application"
msgstr ""

msgid "Save changes"
msgstr ""

msgid "Save changes before testing"
msgstr ""

msgid "Save comment"
msgstr ""

msgid "Save password"
msgstr ""

msgid "Save pipeline schedule"
msgstr ""

msgid "Save variables"
msgstr ""

msgid "Saving"
msgstr ""

msgid "Saving project."
msgstr ""

msgid "Schedule a new pipeline"
msgstr ""

msgid "Scheduled"
msgstr ""

msgid "Schedules"
msgstr ""

msgid "Scheduling"
msgstr ""

msgid "Scheduling Pipelines"
msgstr ""

msgid "Scope"
msgstr ""

msgid "Scope not supported with disabled 'users_search' feature!"
msgstr ""

msgid "Scoped issue boards"
msgstr ""

msgid "Scoped label"
msgstr ""

msgid "Scopes"
msgstr ""

msgid "Scroll down to <strong>Google Code Project Hosting</strong> and enable the switch on the right."
msgstr ""

msgid "Scroll to bottom"
msgstr ""

msgid "Scroll to top"
msgstr ""

msgid "Search"
msgstr ""

msgid "Search an environment spec"
msgstr ""

msgid "Search branches"
msgstr ""

msgid "Search branches and tags"
msgstr ""

msgid "Search files"
msgstr ""

msgid "Search for a LDAP group"
msgstr ""

msgid "Search for a group"
msgstr ""

msgid "Search for a user"
msgstr ""

msgid "Search for projects, issues, etc."
msgstr ""

msgid "Search forks"
msgstr ""

msgid "Search groups"
msgstr ""

msgid "Search merge requests"
msgstr ""

msgid "Search milestones"
msgstr ""

msgid "Search or filter results..."
msgstr ""

msgid "Search or jump to…"
msgstr ""

msgid "Search project"
msgstr ""

msgid "Search projects"
msgstr ""

msgid "Search projects..."
msgstr ""

msgid "Search users"
msgstr ""

msgid "Search users or groups"
msgstr ""

msgid "Search your projects"
msgstr ""

msgid "SearchAutocomplete|All GitLab"
msgstr ""

msgid "SearchAutocomplete|Issues I've created"
msgstr ""

msgid "SearchAutocomplete|Issues assigned to me"
msgstr ""

msgid "SearchAutocomplete|Merge requests I've created"
msgstr ""

msgid "SearchAutocomplete|Merge requests assigned to me"
msgstr ""

msgid "SearchAutocomplete|in all GitLab"
msgstr ""

msgid "SearchAutocomplete|in this group"
msgstr ""

msgid "SearchAutocomplete|in this project"
msgstr ""

msgid "SearchResults|Showing %{from} - %{to} of %{count} %{scope} for \"%{term}\""
msgstr ""

msgid "Seats currently in use"
msgstr ""

msgid "Seats in license"
msgstr ""

msgid "Secret"
msgstr ""

msgid "Security"
msgstr ""

msgid "Security Dashboard"
msgstr ""

msgid "Security Dashboard|Error fetching the dashboard data. Please check your network connection and try again."
msgstr ""

msgid "Security Dashboard|Error fetching the vulnerability counts. Please check your network connection and try again."
msgstr ""

msgid "Security Dashboard|Error fetching the vulnerability list. Please check your network connection and try again."
msgstr ""

msgid "Security Dashboard|Issue Created"
msgstr ""

msgid "Security Reports|Create issue"
msgstr ""

msgid "Security Reports|Dismiss vulnerability"
msgstr ""

msgid "Security Reports|Learn more about setting up your dashboard"
msgstr ""

msgid "Security Reports|More info"
msgstr ""

msgid "Security Reports|There was an error creating the issue."
msgstr ""

msgid "Security Reports|There was an error creating the merge request."
msgstr ""

msgid "Security Reports|There was an error dismissing the vulnerability."
msgstr ""

msgid "Security Reports|There was an error reverting the dismissal."
msgstr ""

msgid "Security Reports|There was an error reverting this dismissal."
msgstr ""

msgid "Security Reports|Undo dismiss"
msgstr ""

msgid "Security Reports|We've found no vulnerabilities for your group"
msgstr ""

msgid "Security Reports|While it's rare to have no vulnerabilities for your group, it can happen. In any event, we ask that you please double check your settings to make sure you've set up your dashboard correctly."
msgstr ""

msgid "Security dashboard"
msgstr ""

msgid "SecurityDashboard| The security dashboard displays the latest security report. Use it to find and fix vulnerabilities."
msgstr ""

msgid "SecurityDashboard|Confidence"
msgstr ""

msgid "SecurityDashboard|Monitor vulnerabilities in your code"
msgstr ""

msgid "SecurityDashboard|Pipeline %{pipelineLink} triggered"
msgstr ""

msgid "SecurityDashboard|Project"
msgstr ""

msgid "SecurityDashboard|Report type"
msgstr ""

msgid "SecurityDashboard|Severity"
msgstr ""

msgid "See metrics"
msgstr ""

msgid "See the affected projects in the GitLab admin panel"
msgstr ""

msgid "Select"
msgstr ""

msgid "Select Archive Format"
msgstr ""

msgid "Select Page"
msgstr ""

msgid "Select a file from the left sidebar to begin editing. Afterwards, you'll be able to commit your changes."
msgstr ""

msgid "Select a group to invite"
msgstr ""

msgid "Select a namespace to fork the project"
msgstr ""

msgid "Select a new namespace"
msgstr ""

msgid "Select a project"
msgstr ""

msgid "Select a project to read Insights configuration file"
msgstr ""

msgid "Select a repository"
msgstr ""

msgid "Select a template repository"
msgstr ""

msgid "Select a timezone"
msgstr ""

msgid "Select all"
msgstr ""

msgid "Select an existing Kubernetes cluster or create a new one"
msgstr ""

msgid "Select branch/tag"
msgstr ""

msgid "Select group or project"
msgstr ""

msgid "Select members to invite"
msgstr ""

msgid "Select project"
msgstr ""

msgid "Select project and zone to choose machine type"
msgstr ""

msgid "Select project to choose zone"
msgstr ""

msgid "Select projects you want to import."
msgstr ""

msgid "Select source branch"
msgstr ""

msgid "Select target branch"
msgstr ""

msgid "Select the branch you want to set as the default for this project. All merge requests and commits will automatically be made against this branch unless you specify a different one."
msgstr ""

msgid "Select the custom project template source group."
msgstr ""

msgid "Selected levels cannot be used by non-admin users for groups, projects or snippets. If the public level is restricted, user profiles are only visible to logged in users."
msgstr ""

msgid "Selecting a GitLab user will add a link to the GitLab user in the descriptions of issues and comments (e.g. \"By <a href=\"#\">@johnsmith</a>\"). It will also associate and/or assign these issues and comments with the selected user."
msgstr ""

msgid "Send a separate email notification to Developers."
msgstr ""

msgid "Send confirmation email"
msgstr ""

msgid "Send email"
msgstr ""

msgid "Send report"
msgstr ""

msgid "Send usage data"
msgstr ""

msgid "Sentry API URL"
msgstr ""

msgid "Sep"
msgstr ""

msgid "Separate topics with commas."
msgstr ""

msgid "September"
msgstr ""

msgid "Server supports batch API only, please update your Git LFS client to version 1.0.1 and up."
msgstr ""

msgid "Server version"
msgstr ""

msgid "Serverless"
msgstr ""

msgid "ServerlessDetails|Function invocation metrics require Prometheus to be installed first."
msgstr ""

msgid "ServerlessDetails|Install Prometheus"
msgstr ""

msgid "ServerlessDetails|Invocation metrics loading or not available at this time."
msgstr ""

msgid "ServerlessDetails|Invocations"
msgstr ""

msgid "ServerlessDetails|Kubernetes Pods"
msgstr ""

msgid "ServerlessDetails|More information"
msgstr ""

msgid "ServerlessDetails|No pods loaded at this time."
msgstr ""

msgid "ServerlessDetails|Number of Kubernetes pods in use over time based on necessity."
msgstr ""

msgid "ServerlessDetails|pod in use"
msgstr ""

msgid "ServerlessDetails|pods in use"
msgstr ""

msgid "ServerlessURL|Copy URL to clipboard"
msgstr ""

msgid "Serverless| In order to start using functions as a service, you must first install Knative on your Kubernetes cluster."
msgstr ""

msgid "Serverless|Getting started with serverless"
msgstr ""

msgid "Serverless|If you believe none of these apply, please check back later as the function data may be in the process of becoming available."
msgstr ""

msgid "Serverless|Install Knative"
msgstr ""

msgid "Serverless|Learn more about Serverless"
msgstr ""

msgid "Serverless|No functions available"
msgstr ""

msgid "Serverless|The deploy job has not finished."
msgstr ""

msgid "Serverless|The functions listed in the %{startTag}serverless.yml%{endTag} file don't match the namespace of your cluster."
msgstr ""

msgid "Serverless|There is currently no function data available from Knative. This could be for a variety of reasons including:"
msgstr ""

msgid "Serverless|Your %{startTag}.gitlab-ci.yml%{endTag} file is not properly configured."
msgstr ""

msgid "Serverless|Your repository does not have a corresponding %{startTag}serverless.yml%{endTag} file."
msgstr ""

msgid "Service"
msgstr ""

msgid "Service Desk"
msgstr ""

msgid "Service Templates"
msgstr ""

msgid "Service URL"
msgstr ""

msgid "Session duration (minutes)"
msgstr ""

msgid "Session expiration, projects limit and attachment size."
msgstr ""

msgid "Set a default template for issue descriptions."
msgstr ""

msgid "Set a number of approvals required, the approvers and other approval settings."
msgstr ""

msgid "Set a password on your account to pull or push via %{protocol}."
msgstr ""

msgid "Set a template repository for projects in this group"
msgstr ""

msgid "Set default and restrict visibility levels. Configure import sources and git access protocol."
msgstr ""

msgid "Set due date"
msgstr ""

msgid "Set instance-wide template repository"
msgstr ""

msgid "Set max session time for web terminal."
msgstr ""

msgid "Set milestone"
msgstr ""

msgid "Set new password"
msgstr ""

msgid "Set notification email for abuse reports."
msgstr ""

msgid "Set requirements for a user to sign-in. Enable mandatory two-factor authentication."
msgstr ""

msgid "Set the default expiration time for each job's artifacts. 0 for unlimited. The default unit is in seconds, but you can define an alternative. For example: <code>4 mins 2 sec</code>, <code>2h42min</code>."
msgstr ""

msgid "Set the duration for which the jobs will be considered as old and expired. Once that time passes, the jobs will be archived and no longer able to be retried. Make it empty to never expire jobs. It has to be no less than 1 day, for example: <code>15 days</code>, <code>1 month</code>, <code>2 years</code>."
msgstr ""

msgid "Set the maximum file size for each job's artifacts"
msgstr ""

msgid "Set the maximum number of pipeline minutes that a group can use on shared Runners per month. 0 for unlimited."
msgstr ""

msgid "Set time estimate"
msgstr ""

msgid "Set up CI/CD"
msgstr ""

msgid "Set up a %{type} Runner manually"
msgstr ""

msgid "Set up a specific Runner automatically"
msgstr ""

msgid "Set up assertions/attributes/claims (email, first_name, last_name) and NameID according to %{docsLinkStart}the documentation %{icon}%{docsLinkEnd}"
msgstr ""

msgid "Set up new U2F device"
msgstr ""

msgid "Set up new password"
msgstr ""

msgid "Set up your project to automatically push and/or pull changes to/from another repository. Branches, tags, and commits will be synced automatically."
msgstr ""

msgid "Set weight"
msgstr ""

msgid "SetPasswordToCloneLink|set a password"
msgstr ""

msgid "SetStatusModal|Add status emoji"
msgstr ""

msgid "SetStatusModal|Clear status"
msgstr ""

msgid "SetStatusModal|Edit status"
msgstr ""

msgid "SetStatusModal|Remove status"
msgstr ""

msgid "SetStatusModal|Set a status"
msgstr ""

msgid "SetStatusModal|Set status"
msgstr ""

msgid "SetStatusModal|Sorry, we weren't able to set your status. Please try again later."
msgstr ""

msgid "SetStatusModal|What's your status?"
msgstr ""

msgid "Sets the due date to %{due_date}."
msgstr ""

msgid "Sets the milestone to %{milestone_reference}."
msgstr ""

msgid "Sets time estimate to %{time_estimate}."
msgstr ""

msgid "Sets weight to %{weight}."
msgstr ""

msgid "Settings"
msgstr ""

msgid "Share"
msgstr ""

msgid "Share the <strong>%{sso_label}</strong> with members so they can sign in to your group through your identity provider"
msgstr ""

msgid "Shared Runners"
msgstr ""

msgid "Shared projects"
msgstr ""

msgid "Shared runners help link"
msgstr ""

msgid "SharedRunnersMinutesSettings|By resetting the pipeline minutes for this namespace, the currently used minutes will be set to zero."
msgstr ""

msgid "SharedRunnersMinutesSettings|Reset pipeline minutes"
msgstr ""

msgid "SharedRunnersMinutesSettings|Reset used pipeline minutes"
msgstr ""

msgid "Sherlock Transactions"
msgstr ""

msgid "Should you ever lose your phone or access to your one time password secret, each of these recovery codes can be used one time each to regain access to your account. Please save them in a safe place, or you %{b_start}will%{b_end} lose access to your account."
msgstr ""

msgid "Show all activity"
msgstr ""

msgid "Show archived projects"
msgstr ""

msgid "Show archived projects only"
msgstr ""

msgid "Show command"
msgstr ""

msgid "Show comments"
msgstr ""

msgid "Show comments only"
msgstr ""

msgid "Show commit description"
msgstr ""

msgid "Show complete raw log"
msgstr ""

msgid "Show file browser"
msgstr ""

msgid "Show latest version"
msgstr ""

msgid "Show parent pages"
msgstr ""

msgid "Show parent subgroups"
msgstr ""

msgid "Show whitespace changes"
msgstr ""

msgid "Showing %d event"
msgid_plural "Showing %d events"
msgstr[0] ""
msgstr[1] ""

msgid "Showing all issues"
msgstr ""

msgid "Showing last %{size} of log -"
msgstr ""

msgid "Side-by-side"
msgstr ""

msgid "Sidebar|Change weight"
msgstr ""

msgid "Sidebar|None"
msgstr ""

msgid "Sidebar|Only numeral characters allowed"
msgstr ""

msgid "Sidebar|Weight"
msgstr ""

msgid "Sign in"
msgstr ""

msgid "Sign in / Register"
msgstr ""

msgid "Sign in to \"%{group_name}\""
msgstr ""

msgid "Sign in using smart card"
msgstr ""

msgid "Sign in via 2FA code"
msgstr ""

msgid "Sign in with Single Sign-On"
msgstr ""

msgid "Sign in with smart card"
msgstr ""

msgid "Sign out"
msgstr ""

msgid "Sign out & Register"
msgstr ""

msgid "Sign up was successful! Please confirm your email to sign in."
msgstr ""

msgid "Sign-in restrictions"
msgstr ""

msgid "Sign-up restrictions"
msgstr ""

msgid "SignUp|Name is too long (maximum is %{max_length} characters)."
msgstr ""

msgid "SignUp|Username is too long (maximum is %{max_length} characters)."
msgstr ""

msgid "Signed in"
msgstr ""

msgid "Signed in with %{authentication} authentication"
msgstr ""

msgid "Signing in using %{label} has been disabled"
msgstr ""

msgid "Signing in using your %{label} account without a pre-existing GitLab account is not allowed."
msgstr ""

msgid "Similar issues"
msgstr ""

msgid "Single or combined queries"
msgstr ""

msgid "Size"
msgstr ""

msgid "Size and domain settings for static websites"
msgstr ""

msgid "Size limit per repository (MB)"
msgstr ""

msgid "Skip this for now"
msgstr ""

msgid "Slack application"
msgstr ""

msgid "Slack integration allows you to interact with GitLab via slash commands in a chat window."
msgstr ""

msgid "Slower but makes sure the project workspace is pristine as it clones the repository from scratch for every job"
msgstr ""

msgid "Smartcard"
msgstr ""

msgid "Smartcard authentication failed: client certificate header is missing."
msgstr ""

msgid "Snippet Contents"
msgstr ""

msgid "Snippets"
msgstr ""

msgid "SnippetsEmptyState|Explore public snippets"
msgstr ""

msgid "SnippetsEmptyState|New snippet"
msgstr ""

msgid "SnippetsEmptyState|No snippets found"
msgstr ""

msgid "SnippetsEmptyState|Snippets are small pieces of code or notes that you want to keep."
msgstr ""

msgid "SnippetsEmptyState|There are no snippets to show."
msgstr ""

msgid "SnippetsEmptyState|They can be either public or private."
msgstr ""

msgid "Some email servers do not support overriding the email sender name. Enable this option to include the name of the author of the issue, merge request or comment in the email body instead."
msgstr ""

msgid "Someone edited this %{issueType} at the same time you did. The description has been updated and you will need to make your changes again."
msgstr ""

msgid "Someone edited this merge request at the same time you did. Please refresh the page to see changes."
msgstr ""

msgid "Something went wrong on our end"
msgstr ""

msgid "Something went wrong on our end."
msgstr ""

msgid "Something went wrong on our end. Please try again!"
msgstr ""

msgid "Something went wrong on our end. Please try again."
msgstr ""

msgid "Something went wrong trying to change the confidentiality of this issue"
msgstr ""

msgid "Something went wrong trying to change the locked state of this %{issuableDisplayName}"
msgstr ""

msgid "Something went wrong when toggling the button"
msgstr ""

msgid "Something went wrong while adding your award. Please try again."
msgstr ""

msgid "Something went wrong while applying the suggestion. Please try again."
msgstr ""

msgid "Something went wrong while closing the %{issuable}. Please try again later"
msgstr ""

msgid "Something went wrong while deleting the source branch. Please try again."
msgstr ""

msgid "Something went wrong while fetching %{listType} list"
msgstr ""

msgid "Something went wrong while fetching comments. Please try again."
msgstr ""

msgid "Something went wrong while fetching group member contributions"
msgstr ""

msgid "Something went wrong while fetching latest comments."
msgstr ""

msgid "Something went wrong while fetching related merge requests."
msgstr ""

msgid "Something went wrong while fetching the environments for this merge request. Please try again."
msgstr ""

msgid "Something went wrong while fetching the projects."
msgstr ""

msgid "Something went wrong while fetching the registry list."
msgstr ""

msgid "Something went wrong while merging this merge request. Please try again."
msgstr ""

msgid "Something went wrong while reopening the %{issuable}. Please try again later"
msgstr ""

msgid "Something went wrong while resolving this discussion. Please try again."
msgstr ""

msgid "Something went wrong, unable to add %{project} to dashboard"
msgstr ""

msgid "Something went wrong, unable to get projects"
msgstr ""

msgid "Something went wrong, unable to remove project"
msgstr ""

msgid "Something went wrong, unable to search projects"
msgstr ""

msgid "Something went wrong. Please try again."
msgstr ""

msgid "Something went wrong. Try again later."
msgstr ""

msgid "Sorry, no epics matched your search"
msgstr ""

msgid "Sorry, no projects matched your search"
msgstr ""

msgid "Sorry, your filter produced no results"
msgstr ""

msgid "Sort by"
msgstr ""

msgid "Sort direction"
msgstr ""

msgid "SortOptions|Access level, ascending"
msgstr ""

msgid "SortOptions|Access level, descending"
msgstr ""

msgid "SortOptions|Created date"
msgstr ""

msgid "SortOptions|Due date"
msgstr ""

msgid "SortOptions|Due later"
msgstr ""

msgid "SortOptions|Due soon"
msgstr ""

msgid "SortOptions|Label priority"
msgstr ""

msgid "SortOptions|Largest group"
msgstr ""

msgid "SortOptions|Largest repository"
msgstr ""

msgid "SortOptions|Last Contact"
msgstr ""

msgid "SortOptions|Last created"
msgstr ""

msgid "SortOptions|Last joined"
msgstr ""

msgid "SortOptions|Last updated"
msgstr ""

msgid "SortOptions|Least popular"
msgstr ""

msgid "SortOptions|Less weight"
msgstr ""

msgid "SortOptions|Manual"
msgstr ""

msgid "SortOptions|Milestone due date"
msgstr ""

msgid "SortOptions|Milestone due later"
msgstr ""

msgid "SortOptions|Milestone due soon"
msgstr ""

msgid "SortOptions|More weight"
msgstr ""

msgid "SortOptions|Most popular"
msgstr ""

msgid "SortOptions|Most stars"
msgstr ""

msgid "SortOptions|Name"
msgstr ""

msgid "SortOptions|Name, ascending"
msgstr ""

msgid "SortOptions|Name, descending"
msgstr ""

msgid "SortOptions|Oldest created"
msgstr ""

msgid "SortOptions|Oldest joined"
msgstr ""

msgid "SortOptions|Oldest last activity"
msgstr ""

msgid "SortOptions|Oldest sign in"
msgstr ""

msgid "SortOptions|Oldest updated"
msgstr ""

msgid "SortOptions|Popularity"
msgstr ""

msgid "SortOptions|Priority"
msgstr ""

msgid "SortOptions|Recent last activity"
msgstr ""

msgid "SortOptions|Recent sign in"
msgstr ""

msgid "SortOptions|Sort direction"
msgstr ""

msgid "SortOptions|Stars"
msgstr ""

msgid "SortOptions|Start date"
msgstr ""

msgid "SortOptions|Start later"
msgstr ""

msgid "SortOptions|Start soon"
msgstr ""

msgid "SortOptions|Weight"
msgstr ""

msgid "Source"
msgstr ""

msgid "Source (branch or tag)"
msgstr ""

msgid "Source code"
msgstr ""

msgid "Source is not available"
msgstr ""

msgid "Source project cannot be found."
msgstr ""

msgid "Spam Logs"
msgstr ""

msgid "Spam and Anti-bot Protection"
msgstr ""

msgid "Spam log successfully submitted as ham."
msgstr ""

msgid "Specific Runners"
msgstr ""

msgid "Specify an e-mail address regex pattern to identify default internal users."
msgstr ""

msgid "Specify the following URL during the Runner setup:"
msgstr ""

msgid "Squash commit message"
msgstr ""

msgid "Squash commits"
msgstr ""

msgid "Stage"
msgstr ""

msgid "Stage & Commit"
msgstr ""

msgid "Stage all changes"
msgstr ""

msgid "Stage changes"
msgstr ""

msgid "Staged"
msgstr ""

msgid "Staged %{type}"
msgstr ""

msgid "Star a label to make it a priority label. Order the prioritized labels to change their relative priority, by dragging."
msgstr ""

msgid "Star toggle failed. Try again later."
msgstr ""

msgid "StarProject|Star"
msgstr ""

msgid "Starred Projects"
msgstr ""

msgid "Starred Projects' Activity"
msgstr ""

msgid "Starred projects"
msgstr ""

msgid "StarredProjectsEmptyState|Visit a project page and press on a star icon. Then, you can find the project on this page."
msgstr ""

msgid "StarredProjectsEmptyState|You don't have starred projects yet."
msgstr ""

msgid "Stars"
msgstr ""

msgid "Start GitLab Ultimate trial"
msgstr ""

msgid "Start Indexing"
msgstr ""

msgid "Start Web Terminal"
msgstr ""

msgid "Start a %{new_merge_request} with these changes"
msgstr ""

msgid "Start a new merge request"
msgstr ""

msgid "Start a review"
msgstr ""

msgid "Start and due date"
msgstr ""

msgid "Start cleanup"
msgstr ""

msgid "Start date"
msgstr ""

msgid "Start discussion"
msgstr ""

msgid "Start discussion & close %{noteable_name}"
msgstr ""

msgid "Start discussion & reopen %{noteable_name}"
msgstr ""

msgid "Start merge train"
msgstr ""

msgid "Start merge train when pipeline succeeds"
msgstr ""

msgid "Start the Runner!"
msgstr ""

msgid "Start your trial"
msgstr ""

msgid "Started"
msgstr ""

msgid "Started %{startsIn}"
msgstr ""

msgid "Started asynchronous removal of all repository check states."
msgstr ""

msgid "Starting..."
msgstr ""

msgid "Starts %{startsIn}"
msgstr ""

msgid "Starts at (UTC)"
msgstr ""

msgid "State your message to activate"
msgstr ""

msgid "Status"
msgstr ""

msgid "Status:"
msgstr ""

msgid "Stay updated about the performance and health of your environment by configuring Prometheus to monitor your deployments."
msgstr ""

msgid "Stop Terminal"
msgstr ""

msgid "Stop environment"
msgstr ""

msgid "Stop impersonation"
msgstr ""

msgid "Stop this environment"
msgstr ""

msgid "Stopped"
msgstr ""

msgid "Stopping this environment is currently not possible as a deployment is in progress"
msgstr ""

msgid "Stopping..."
msgstr ""

msgid "Storage"
msgstr ""

msgid "Storage:"
msgstr ""

msgid "StorageSize|Unknown"
msgstr ""

msgid "Subgroups"
msgstr ""

msgid "Subgroups and projects"
msgstr ""

msgid "Subkeys"
msgstr ""

msgid "Submit as spam"
msgstr ""

msgid "Submit feedback"
msgstr ""

msgid "Submit issue"
msgstr ""

msgid "Submit review"
msgstr ""

msgid "Submit search"
msgstr ""

msgid "Subscribe"
msgstr ""

msgid "Subscribe at group level"
msgstr ""

msgid "Subscribe at project level"
msgstr ""

msgid "Subscribe to RSS feed"
msgstr ""

msgid "Subscribe to calendar"
msgstr ""

msgid "Subscribed"
msgstr ""

msgid "Subscription"
msgstr ""

msgid "SubscriptionTable|Billing"
msgstr ""

msgid "SubscriptionTable|Free"
msgstr ""

msgid "SubscriptionTable|GitLab allows you to continue using your subscription even if you exceed the number of seats you purchased. You will be required to pay for these seats upon renewal."
msgstr ""

msgid "SubscriptionTable|GitLab.com %{planName} %{suffix}"
msgstr ""

msgid "SubscriptionTable|Last invoice"
msgstr ""

msgid "SubscriptionTable|Loading subscriptions"
msgstr ""

msgid "SubscriptionTable|Manage"
msgstr ""

msgid "SubscriptionTable|Max seats used"
msgstr ""

msgid "SubscriptionTable|Next invoice"
msgstr ""

msgid "SubscriptionTable|Seats currently in use"
msgstr ""

msgid "SubscriptionTable|Seats in subscription"
msgstr ""

msgid "SubscriptionTable|Seats owed"
msgstr ""

msgid "SubscriptionTable|Subscription end date"
msgstr ""

msgid "SubscriptionTable|Subscription start date"
msgstr ""

msgid "SubscriptionTable|This is the last time the GitLab.com team was in contact with you to settle any outstanding balances."
msgstr ""

msgid "SubscriptionTable|This is the maximum number of users that have existed at the same time since this subscription started."
msgstr ""

msgid "SubscriptionTable|This is the next date when the GitLab.com team is scheduled to get in contact with you to settle any outstanding balances."
msgstr ""

msgid "SubscriptionTable|This is the number of seats you will be required to purchase if you update to a paid plan."
msgstr ""

msgid "SubscriptionTable|Trial"
msgstr ""

msgid "SubscriptionTable|Trial end date"
msgstr ""

msgid "SubscriptionTable|Trial start date"
msgstr ""

msgid "SubscriptionTable|Upgrade"
msgstr ""

msgid "SubscriptionTable|Usage"
msgstr ""

msgid "SubscriptionTable|Usage count is performed once a day at 12:00 PM."
msgstr ""

msgid "Subtracts"
msgstr ""

msgid "Successfully blocked"
msgstr ""

msgid "Successfully confirmed"
msgstr ""

msgid "Successfully deleted U2F device."
msgstr ""

msgid "Successfully removed email."
msgstr ""

msgid "Successfully scheduled a pipeline to run. Go to the %{pipelines_link_start}Pipelines page%{pipelines_link_end} for details."
msgstr ""

msgid "Successfully unblocked"
msgstr ""

msgid "Successfully unlocked"
msgstr ""

msgid "Suggest code changes which are immediately applied. Try it out!"
msgstr ""

msgid "Suggested change"
msgstr ""

msgid "SuggestedColors|Bright green"
msgstr ""

msgid "SuggestedColors|Dark grayish cyan"
msgstr ""

msgid "SuggestedColors|Dark moderate blue"
msgstr ""

msgid "SuggestedColors|Dark moderate orange"
msgstr ""

msgid "SuggestedColors|Dark moderate pink"
msgstr ""

msgid "SuggestedColors|Dark moderate violet"
msgstr ""

msgid "SuggestedColors|Feijoa"
msgstr ""

msgid "SuggestedColors|Lime green"
msgstr ""

msgid "SuggestedColors|Moderate blue"
msgstr ""

msgid "SuggestedColors|Pure red"
msgstr ""

msgid "SuggestedColors|Slightly desaturated blue"
msgstr ""

msgid "SuggestedColors|Slightly desaturated green"
msgstr ""

msgid "SuggestedColors|Soft orange"
msgstr ""

msgid "SuggestedColors|Soft red"
msgstr ""

msgid "SuggestedColors|Strong pink"
msgstr ""

msgid "SuggestedColors|Strong red"
msgstr ""

msgid "SuggestedColors|Strong yellow"
msgstr ""

msgid "SuggestedColors|UA blue"
msgstr ""

msgid "SuggestedColors|Very dark desaturated blue"
msgstr ""

msgid "SuggestedColors|Very dark lime green"
msgstr ""

msgid "SuggestedColors|Very pale orange"
msgstr ""

msgid "Sunday"
msgstr ""

msgid "Support for custom certificates is disabled. Ask your system's administrator to enable it."
msgstr ""

msgid "Support page URL"
msgstr ""

msgid "Switch branch/tag"
msgstr ""

msgid "Switch to GitLab Next"
msgstr ""

msgid "Switch to the source to copy it to the clipboard"
msgstr ""

msgid "Sync information"
msgstr ""

msgid "System"
msgstr ""

msgid "System Hooks"
msgstr ""

msgid "System Hooks Help"
msgstr ""

msgid "System Info"
msgstr ""

msgid "System default (%{default})"
msgstr ""

msgid "System header and footer"
msgstr ""

msgid "System hook was successfully updated."
msgstr ""

msgid "System metrics (Custom)"
msgstr ""

msgid "System metrics (Kubernetes)"
msgstr ""

msgid "Table of Contents"
msgstr ""

msgid "Tag"
msgstr ""

msgid "Tag list:"
msgstr ""

msgid "Tag this commit."
msgstr ""

msgid "Tags"
msgstr ""

msgid "Tags feed"
msgstr ""

msgid "Tags this commit to %{tag_name} with \"%{message}\"."
msgstr ""

msgid "Tags this commit to %{tag_name}."
msgstr ""

msgid "Tags:"
msgstr ""

msgid "TagsPage|Browse commits"
msgstr ""

msgid "TagsPage|Browse files"
msgstr ""

msgid "TagsPage|Can't find HEAD commit for this tag"
msgstr ""

msgid "TagsPage|Cancel"
msgstr ""

msgid "TagsPage|Create tag"
msgstr ""

msgid "TagsPage|Delete tag"
msgstr ""

msgid "TagsPage|Deleting the %{tag_name} tag cannot be undone. Are you sure?"
msgstr ""

msgid "TagsPage|Edit release notes"
msgstr ""

msgid "TagsPage|Existing branch name, tag, or commit SHA"
msgstr ""

msgid "TagsPage|Filter by tag name"
msgstr ""

msgid "TagsPage|New Tag"
msgstr ""

msgid "TagsPage|New tag"
msgstr ""

msgid "TagsPage|Optionally, add a message to the tag."
msgstr ""

msgid "TagsPage|Optionally, add release notes to the tag. They will be stored in the GitLab database and displayed on the tags page."
msgstr ""

msgid "TagsPage|Release notes"
msgstr ""

msgid "TagsPage|Repository has no tags yet."
msgstr ""

msgid "TagsPage|Sort by"
msgstr ""

msgid "TagsPage|Tags"
msgstr ""

msgid "TagsPage|Tags give the ability to mark specific points in history as being important"
msgstr ""

msgid "TagsPage|This tag has no release notes."
msgstr ""

msgid "TagsPage|Use git tag command to add a new one:"
msgstr ""

msgid "TagsPage|Write your release notes or drag files here…"
msgstr ""

msgid "TagsPage|protected"
msgstr ""

msgid "Target Branch"
msgstr ""

msgid "Target branch"
msgstr ""

msgid "Team"
msgstr ""

msgid "Team domain"
msgstr ""

msgid "Template"
msgstr ""

msgid "Templates"
msgstr ""

msgid "Terminal"
msgstr ""

msgid "Terminal for environment"
msgstr ""

msgid "Terminal sync service is running"
msgstr ""

msgid "Terms of Service Agreement and Privacy Policy"
msgstr ""

msgid "Terms of Service and Privacy Policy"
msgstr ""

msgid "Test SAML SSO"
msgstr ""

msgid "Test coverage parsing"
msgstr ""

msgid "Test failed."
msgstr ""

msgid "Test settings and save changes"
msgstr ""

msgid "TestHooks|Ensure one of your projects has merge requests."
msgstr ""

msgid "TestHooks|Ensure the project has CI jobs."
msgstr ""

msgid "TestHooks|Ensure the project has CI pipelines."
msgstr ""

msgid "TestHooks|Ensure the project has at least one commit."
msgstr ""

msgid "TestHooks|Ensure the project has issues."
msgstr ""

msgid "TestHooks|Ensure the project has merge requests."
msgstr ""

msgid "TestHooks|Ensure the project has notes."
msgstr ""

msgid "TestHooks|Ensure the wiki is enabled and has pages."
msgstr ""

msgid "Thank you for your report. A GitLab administrator will look into it shortly."
msgstr ""

msgid "Thanks! Don't show me this again"
msgstr ""

msgid "The \"%{group_path}\" group allows you to sign in with your Single Sign-On Account"
msgstr ""

msgid "The %{type} contains the following error:"
msgid_plural "The %{type} contains the following errors:"
msgstr[0] ""
msgstr[1] ""

msgid "The Advanced Global Search in GitLab is a powerful search service that saves you time. Instead of creating duplicate code and wasting time, you can now search for code within other teams that can help your own project."
msgstr ""

msgid "The CSV export will be created in the background. Once finished, it will be sent to <strong>%{email}</strong> in an attachment."
msgstr ""

msgid "The Git LFS objects will <strong>not</strong> be synced."
msgstr ""

msgid "The Issue Tracker is the place to add things that need to be improved or solved in a project"
msgstr ""

msgid "The Issue Tracker is the place to add things that need to be improved or solved in a project. You can register or sign in to create issues for this project."
msgstr ""

msgid "The X509 Certificate to use when mutual TLS is required to communicate with the external authorization service. If left blank, the server certificate is still validated when accessing over HTTPS."
msgstr ""

msgid "The amount of seconds after which a request to get a secondary node status will time out."
msgstr ""

msgid "The branch for this project has no active pipeline configuration."
msgstr ""

msgid "The character highlighter helps you keep the subject line to %{titleLength} characters and wrap the body at %{bodyLength} so they are readable in git."
msgstr ""

msgid "The coding stage shows the time from the first commit to creating the merge request. The data will automatically be added here once you create your first merge request."
msgstr ""

msgid "The collection of events added to the data gathered for that stage."
msgstr ""

msgid "The connection will time out after %{timeout}. For repositories that take longer, use a clone/push combination."
msgstr ""

msgid "The content of this page is not encoded in UTF-8. Edits can only be made via the Git repository."
msgstr ""

msgid "The dependency list details information about the components used within your project."
msgstr ""

msgid "The deployment of this job to %{environmentLink} did not succeed."
msgstr ""

msgid "The directory has been successfully created."
msgstr ""

msgid "The entered user map is not a valid JSON user map."
msgstr ""

msgid "The file has been successfully created."
msgstr ""

msgid "The file has been successfully deleted."
msgstr ""

msgid "The following items will NOT be exported:"
msgstr ""

msgid "The following items will be exported:"
msgstr ""

msgid "The fork relationship has been removed."
msgstr ""

msgid "The global settings require you to enable Two-Factor Authentication for your account."
msgstr ""

msgid "The group and any internal projects can be viewed by any logged in user."
msgstr ""

msgid "The group and any public projects can be viewed without any authentication."
msgstr ""

msgid "The group and its projects can only be viewed by members."
msgstr ""

msgid "The group settings for %{group_links} require you to enable Two-Factor Authentication for your account. You can %{leave_group_links}."
msgstr ""

msgid "The import will time out after %{timeout}. For repositories that take longer, use a clone/push combination."
msgstr ""

msgid "The instance-level Kubernetes service integration is disabled. Your data has been migrated to an <a href=\"%{url}\"/>instance-level cluster</a>."
msgstr ""

msgid "The invitation could not be accepted."
msgstr ""

msgid "The invitation could not be declined."
msgstr ""

msgid "The invitation has already been accepted."
msgstr ""

msgid "The invitation was successfully resent."
msgstr ""

msgid "The issue stage shows the time it takes from creating an issue to assigning the issue to a milestone, or add the issue to a list on your Issue Board. Begin creating issues to see data for this stage."
msgstr ""

msgid "The license was removed. GitLab has fallen back on the previous license."
msgstr ""

msgid "The license was removed. GitLab now no longer has a valid license."
msgstr ""

msgid "The license was successfully uploaded and is now active. You can see the details below."
msgstr ""

msgid "The maximum file size allowed is %{size}."
msgstr ""

msgid "The maximum file size allowed is 200KB."
msgstr ""

msgid "The merge conflicts for this merge request cannot be resolved through GitLab. Please try to resolve them locally."
msgstr ""

msgid "The merge conflicts for this merge request have already been resolved."
msgstr ""

msgid "The merge conflicts for this merge request have already been resolved. Please return to the merge request."
msgstr ""

msgid "The name %{entryName} is already taken in this directory."
msgstr ""

msgid "The number of changes to be fetched from GitLab when cloning a repository. This can speed up Pipelines execution. Keep empty or set to 0 to disable shallow clone by default and make GitLab CI fetch all branches and tags each time."
msgstr ""

msgid "The number of times an upload record could not find its file"
msgstr ""

msgid "The passphrase required to decrypt the private key. This is optional and the value is encrypted at rest."
msgstr ""

msgid "The path to CI config file. Defaults to <code>.gitlab-ci.yml</code>"
msgstr ""

msgid "The phase of the development lifecycle."
msgstr ""

msgid "The pipelines schedule runs pipelines in the future, repeatedly, for specific branches or tags. Those scheduled pipelines will inherit limited project access based on their associated user."
msgstr ""

msgid "The planning stage shows the time from the previous step to pushing your first commit. This time will be added automatically once you push your first commit."
msgstr ""

msgid "The private key to use when a client certificate is provided. This value is encrypted at rest."
msgstr ""

msgid "The production stage shows the total time it takes between creating an issue and deploying the code to production. The data will be automatically added once you have completed the full idea to production cycle."
msgstr ""

msgid "The project can be accessed by any logged in user."
msgstr ""

msgid "The project can be accessed by any user who is logged in."
msgstr ""

msgid "The project can be accessed by anyone, regardless of authentication."
msgstr ""

msgid "The project can be accessed without any authentication."
msgstr ""

msgid "The project is accessible only by members of the project. Access must be granted explicitly to each user."
msgstr ""

msgid "The project is still being deleted. Please try again later."
msgstr ""

msgid "The project was successfully forked."
msgstr ""

msgid "The project was successfully imported."
msgstr ""

msgid "The pseudonymizer data collection is disabled. When enabled, GitLab will run a background job that will produce pseudonymized CSVs of the GitLab database that will be uploaded to your configured object storage directory."
msgstr ""

msgid "The remote mirror took to long to complete."
msgstr ""

msgid "The remote repository is being updated..."
msgstr ""

msgid "The repository for this project does not exist."
msgstr ""

msgid "The repository for this project is empty"
msgstr ""

msgid "The repository is being updated..."
msgstr ""

msgid "The repository must be accessible over <code>http://</code>, <code>https://</code> or <code>git://</code>."
msgstr ""

msgid "The repository must be accessible over <code>http://</code>, <code>https://</code>, <code>ssh://</code> and <code>git://</code>."
msgstr ""

msgid "The review stage shows the time from creating the merge request to merging it. The data will automatically be added after you merge your first merge request."
msgstr ""

msgid "The roadmap shows the progress of your epics along a timeline"
msgstr ""

msgid "The schedule time must be in the future!"
msgstr ""

msgid "The snippet can be accessed without any authentication."
msgstr ""

msgid "The snippet is visible only to me."
msgstr ""

msgid "The snippet is visible only to project members."
msgstr ""

msgid "The snippet is visible to any logged in user."
msgstr ""

msgid "The staging stage shows the time between merging the MR and deploying code to the production environment. The data will be automatically added once you deploy to production for the first time."
msgstr ""

msgid "The tabs below will be removed in a future version"
msgstr ""

msgid "The testing stage shows the time GitLab CI takes to run every pipeline for the related merge request. The data will automatically be added after your first pipeline finishes running."
msgstr ""

msgid "The time taken by each data entry gathered by that stage."
msgstr ""

msgid "The unique identifier for the Geo node. Must match `geo_node_name` if it is set in gitlab.rb, otherwise it must match `external_url`"
msgstr ""

msgid "The update action will time out after %{number_of_minutes} minutes. For big repositories, use a clone/push combination."
msgstr ""

msgid "The uploaded file is not a valid Google Takeout archive."
msgstr ""

msgid "The usage ping is disabled, and cannot be configured through this form."
msgstr ""

msgid "The user is being deleted."
msgstr ""

msgid "The user map has been saved. Continue by selecting the projects you want to import."
msgstr ""

msgid "The user map is a JSON document mapping the Google Code users that participated on your projects to the way their email addresses and usernames will be imported into GitLab. You can change this by changing the value on the right hand side of <code>:</code>. Be sure to preserve the surrounding double quotes, other punctuation and the email address or username on the left hand side."
msgstr ""

msgid "The user map is a mapping of the FogBugz users that participated on your projects to the way their email address and usernames will be imported into GitLab. You can change this by populating the table below."
msgstr ""

msgid "The user-facing URL of the Geo node."
msgstr ""

msgid "The value lying at the midpoint of a series of observed values. E.g., between 3, 5, 9, the median is 5. Between 3, 5, 7, 8, the median is (5+7)/2 = 6."
msgstr ""

msgid "There are no GPG keys associated with this account."
msgstr ""

msgid "There are no GPG keys with access to your account."
msgstr ""

msgid "There are no SSH keys associated with this account."
msgstr ""

msgid "There are no SSH keys with access to your account."
msgstr ""

msgid "There are no archived projects yet"
msgstr ""

msgid "There are no charts configured for this page"
msgstr ""

msgid "There are no closed issues"
msgstr ""

msgid "There are no closed merge requests"
msgstr ""

msgid "There are no custom project templates set up for this GitLab instance. They are enabled from GitLab's Admin Area. Contact your GitLab instance administrator to setup custom project templates."
msgstr ""

msgid "There are no issues to show"
msgstr ""

msgid "There are no issues to show."
msgstr ""

msgid "There are no labels yet"
msgstr ""

msgid "There are no open issues"
msgstr ""

msgid "There are no open merge requests"
msgstr ""

msgid "There are no packages yet"
msgstr ""

msgid "There are no projects shared with this group yet"
msgstr ""

msgid "There are no staged changes"
msgstr ""

msgid "There are no unstaged changes"
msgstr ""

msgid "There is already a repository with that name on disk"
msgstr ""

msgid "There was a problem communicating with your device."
msgstr ""

msgid "There was a problem sending the confirmation email"
msgstr ""

msgid "There was an error %{message} todo."
msgstr ""

msgid "There was an error adding a todo."
msgstr ""

msgid "There was an error creating the issue"
msgstr ""

msgid "There was an error deleting the todo."
msgstr ""

msgid "There was an error fetching configuration for charts"
msgstr ""

msgid "There was an error gathering the chart data"
msgstr ""

msgid "There was an error loading users activity calendar."
msgstr ""

msgid "There was an error removing the e-mail."
msgstr ""

msgid "There was an error resetting group pipeline minutes."
msgstr ""

msgid "There was an error resetting user pipeline minutes."
msgstr ""

msgid "There was an error saving your changes."
msgstr ""

msgid "There was an error saving your notification settings."
msgstr ""

msgid "There was an error subscribing to this label."
msgstr ""

msgid "There was an error when reseting email token."
msgstr ""

msgid "There was an error when subscribing to this label."
msgstr ""

msgid "There was an error when unsubscribing from this label."
msgstr ""

msgid "There was an error while fetching cycle analytics data."
msgstr ""

msgid "There was an error with the reCAPTCHA. Please solve the reCAPTCHA again."
msgstr ""

msgid "These existing issues have a similar title. It might be better to comment there instead of creating another similar issue."
msgstr ""

msgid "They can be managed using the %{link}."
msgstr ""

msgid "Third party offers"
msgstr ""

msgid "This %{issuableDisplayName} is locked. Only project members can comment."
msgstr ""

msgid "This %{issuable} is locked. Only <strong>project members</strong> can comment."
msgstr ""

msgid "This %{viewer} could not be displayed because %{reason}. You can %{options} instead."
msgstr ""

msgid "This GitLab instance does not provide any shared Runners yet. Instance administrators can register shared Runners in the admin area."
msgstr ""

msgid "This action can lead to data loss. To prevent accidental actions we ask you to confirm your intention."
msgstr ""

msgid "This also resolves the discussion"
msgstr ""

msgid "This application was created by %{link_to_owner}."
msgstr ""

msgid "This application will be able to:"
msgstr ""

msgid "This block is self-referential"
msgstr ""

msgid "This board's scope is reduced"
msgstr ""

msgid "This branch has changed since you started editing. Would you like to create a new branch?"
msgstr ""

msgid "This chart could not be displayed"
msgstr ""

msgid "This commit is part of merge request %{link_to_merge_request}. Comments created here will be created in the context of that merge request."
msgstr ""

msgid "This commit was signed with a <strong>verified</strong> signature and the committer email is verified to belong to the same user."
msgstr ""

msgid "This commit was signed with a different user's verified signature."
msgstr ""

msgid "This commit was signed with a verified signature, but the committer email is <strong>not verified</strong> to belong to the same user."
msgstr ""

msgid "This commit was signed with an <strong>unverified</strong> signature."
msgstr ""

msgid "This container registry has been scheduled for deletion."
msgstr ""

msgid "This date is after the due date, so this epic won't appear in the roadmap."
msgstr ""

msgid "This date is before the start date, so this epic won't appear in the roadmap."
msgstr ""

msgid "This device has already been registered with us."
msgstr ""

msgid "This device has not been registered with us."
msgstr ""

msgid "This diff is collapsed."
msgstr ""

msgid "This diff was suppressed by a .gitattributes entry."
msgstr ""

msgid "This directory"
msgstr ""

msgid "This domain is not verified. You will need to verify ownership before access is enabled."
msgstr ""

msgid "This environment has no deployments yet."
msgstr ""

msgid "This feature requires local storage to be enabled"
msgstr ""

msgid "This field is required."
msgstr ""

msgid "This group"
msgstr ""

msgid "This group does not provide any group Runners yet."
msgstr ""

msgid "This group, including all subgroups, projects and git repositories, will only be reachable from the specified IP address range. Example: <code>192.168.0.0/24</code>. %{read_more_link}."
msgstr ""

msgid "This is a \"Ghost User\", created to hold all issues authored by users that have since been deleted. This user cannot be removed."
msgstr ""

msgid "This is a confidential issue."
msgstr ""

msgid "This is a delayed job to run in %{remainingTime}"
msgstr ""

msgid "This is a list of devices that have logged into your account. Revoke any sessions that you do not recognize."
msgstr ""

msgid "This is a security log of important events involving your account."
msgstr ""

msgid "This is the author's first Merge Request to this project."
msgstr ""

msgid "This is the maximum number of users that have existed at the same time since the license started. This is the minimum number of seats you will need to buy when you renew your license."
msgstr ""

msgid "This is your current session"
msgstr ""

msgid "This issue is confidential"
msgstr ""

msgid "This issue is locked."
msgstr ""

msgid "This job depends on a user to trigger its process. Often they are used to deploy code to production environments"
msgstr ""

msgid "This job depends on upstream jobs that need to succeed in order for this job to be triggered"
msgstr ""

msgid "This job does not have a trace."
msgstr ""

msgid "This job has been canceled"
msgstr ""

msgid "This job has been skipped"
msgstr ""

msgid "This job has not been triggered yet"
msgstr ""

msgid "This job has not started yet"
msgstr ""

msgid "This job is an out-of-date deployment to %{environmentLink}."
msgstr ""

msgid "This job is an out-of-date deployment to %{environmentLink}. View the most recent deployment %{deploymentLink}."
msgstr ""

msgid "This job is archived. Only the complete pipeline can be retried."
msgstr ""

msgid "This job is creating a deployment to %{environmentLink} and will overwrite the %{deploymentLink}."
msgstr ""

msgid "This job is creating a deployment to %{environmentLink}."
msgstr ""

msgid "This job is in pending state and is waiting to be picked by a runner"
msgstr ""

msgid "This job is performing tasks that must complete before it can start"
msgstr ""

msgid "This job is preparing to start"
msgstr ""

msgid "This job is stuck because you don't have any active runners online with any of these tags assigned to them:"
msgstr ""

msgid "This job is stuck because you don't have any active runners that can run this job."
msgstr ""

msgid "This job is the most recent deployment to %{link}."
msgstr ""

msgid "This job requires a manual action"
msgstr ""

msgid "This job will automatically run after its timer finishes. Often they are used for incremental roll-out deploys to production environments. When unscheduled it converts into a manual action."
msgstr ""

msgid "This means you can not push code until you create an empty repository or import existing one."
msgstr ""

msgid "This merge request is locked."
msgstr ""

msgid "This namespace has already been taken! Please choose another one."
msgstr ""

msgid "This option is disabled as you don't have write permissions for the current branch"
msgstr ""

msgid "This page is unavailable because you are not allowed to read information across multiple projects."
msgstr ""

msgid "This page will be removed in a future release."
msgstr ""

msgid "This pipeline is run on the source branch"
msgstr ""

msgid "This pipeline makes use of a predefined CI/CD configuration enabled by %{strongStart}Auto DevOps.%{strongEnd}"
msgstr ""

msgid "This pipeline makes use of a predefined CI/CD configuration enabled by <b>Auto DevOps.</b>"
msgstr ""

msgid "This project"
msgstr ""

msgid "This project does not belong to a group and can therefore not make use of group Runners."
msgstr ""

msgid "This project does not have a wiki homepage yet"
msgstr ""

msgid "This project does not have billing enabled. To create a cluster, <a href=%{linkToBilling} target=\"_blank\" rel=\"noopener noreferrer\">enable billing <i class=\"fa fa-external-link\" aria-hidden=\"true\"></i></a> and try again."
msgstr ""

msgid "This repository"
msgstr ""

msgid "This repository is currently empty. A new Auto DevOps pipeline will be created after a new file has been pushed to a branch."
msgstr ""

msgid "This runner will only run on pipelines triggered on protected branches"
msgstr ""

msgid "This setting can be overridden in each project."
msgstr ""

msgid "This setting will update the hostname that is used to generate private commit emails. %{learn_more}"
msgstr ""

msgid "This timeout will take precedence when lower than project-defined timeout and accepts a human readable time input language like \"1 hour\". Values without specification represent seconds."
msgstr ""

msgid "This user cannot be unlocked manually from GitLab"
msgstr ""

msgid "This user has no active %{type} Tokens."
msgstr ""

msgid "This user has no identities"
msgstr ""

msgid "This user will be the author of all events in the activity feed that are the result of an update, like new branches being created or new commits being pushed to existing branches."
msgstr ""

msgid "This user will be the author of all events in the activity feed that are the result of an update, like new branches being created or new commits being pushed to existing branches. Upon creation or when reassigning you can only assign yourself to be the mirror user."
msgstr ""

msgid "This will redirect you to an external sign in page."
msgstr ""

msgid "This will remove the fork relationship to source project"
msgstr ""

msgid "Those emails automatically become issues (with the comments becoming the email conversation) listed here."
msgstr ""

msgid "Thursday"
msgstr ""

msgid "Time"
msgstr ""

msgid "Time based: Yes"
msgstr ""

msgid "Time before an issue gets scheduled"
msgstr ""

msgid "Time before an issue starts implementation"
msgstr ""

msgid "Time before enforced"
msgstr ""

msgid "Time between merge request creation and merge/close"
msgstr ""

msgid "Time estimate"
msgstr ""

msgid "Time in seconds GitLab will wait for a response from the external service. When the service does not respond in time, access will be denied."
msgstr ""

msgid "Time remaining"
msgstr ""

msgid "Time spent"
msgstr ""

msgid "Time tracking"
msgstr ""

msgid "Time until first merge request"
msgstr ""

msgid "TimeTrackingEstimated|Est"
msgstr ""

msgid "TimeTracking|Estimated:"
msgstr ""

msgid "TimeTracking|Spent"
msgstr ""

msgid "Timeago|%s days ago"
msgstr ""

msgid "Timeago|%s days remaining"
msgstr ""

msgid "Timeago|%s hours ago"
msgstr ""

msgid "Timeago|%s hours remaining"
msgstr ""

msgid "Timeago|%s minutes ago"
msgstr ""

msgid "Timeago|%s minutes remaining"
msgstr ""

msgid "Timeago|%s months ago"
msgstr ""

msgid "Timeago|%s months remaining"
msgstr ""

msgid "Timeago|%s seconds remaining"
msgstr ""

msgid "Timeago|%s weeks ago"
msgstr ""

msgid "Timeago|%s weeks remaining"
msgstr ""

msgid "Timeago|%s years ago"
msgstr ""

msgid "Timeago|%s years remaining"
msgstr ""

msgid "Timeago|1 day ago"
msgstr ""

msgid "Timeago|1 day remaining"
msgstr ""

msgid "Timeago|1 hour ago"
msgstr ""

msgid "Timeago|1 hour remaining"
msgstr ""

msgid "Timeago|1 minute ago"
msgstr ""

msgid "Timeago|1 minute remaining"
msgstr ""

msgid "Timeago|1 month ago"
msgstr ""

msgid "Timeago|1 month remaining"
msgstr ""

msgid "Timeago|1 week ago"
msgstr ""

msgid "Timeago|1 week remaining"
msgstr ""

msgid "Timeago|1 year ago"
msgstr ""

msgid "Timeago|1 year remaining"
msgstr ""

msgid "Timeago|Past due"
msgstr ""

msgid "Timeago|in %s days"
msgstr ""

msgid "Timeago|in %s hours"
msgstr ""

msgid "Timeago|in %s minutes"
msgstr ""

msgid "Timeago|in %s months"
msgstr ""

msgid "Timeago|in %s seconds"
msgstr ""

msgid "Timeago|in %s weeks"
msgstr ""

msgid "Timeago|in %s years"
msgstr ""

msgid "Timeago|in 1 day"
msgstr ""

msgid "Timeago|in 1 hour"
msgstr ""

msgid "Timeago|in 1 minute"
msgstr ""

msgid "Timeago|in 1 month"
msgstr ""

msgid "Timeago|in 1 week"
msgstr ""

msgid "Timeago|in 1 year"
msgstr ""

msgid "Timeago|just now"
msgstr ""

msgid "Timeago|right now"
msgstr ""

msgid "Timeout"
msgstr ""

msgid "Time|hr"
msgid_plural "Time|hrs"
msgstr[0] ""
msgstr[1] ""

msgid "Time|min"
msgid_plural "Time|mins"
msgstr[0] ""
msgstr[1] ""

msgid "Time|s"
msgstr ""

msgid "Tip:"
msgstr ""

msgid "Title"
msgstr ""

msgid "Title:"
msgstr ""

msgid "Titles and Filenames"
msgstr ""

msgid "To %{link_to_help} of your domain, add the above key to a TXT record within to your DNS configuration."
msgstr ""

msgid "To Do"
msgstr ""

msgid "To GitLab"
msgstr ""

msgid "To access this domain create a new DNS record"
msgstr ""

msgid "To add an SSH key you need to %{generate_link_start}generate one%{link_end} or use an %{existing_link_start}existing key%{link_end}."
msgstr ""

msgid "To add the entry manually, provide the following details to the application on your phone."
msgstr ""

msgid "To connect GitHub repositories, you can use a %{personal_access_token_link}. When you create your Personal Access Token, you will need to select the <code>repo</code> scope, so we can display a list of your public and private repositories which are available to connect."
msgstr ""

msgid "To connect GitHub repositories, you first need to authorize GitLab to access the list of your GitHub repositories:"
msgstr ""

msgid "To connect an SVN repository, check out %{svn_link}."
msgstr ""

msgid "To define internal users, first enable new users set to external"
msgstr ""

msgid "To enable it and see User Cohorts, visit %{application_settings_link_start}application settings%{application_settings_link_end}."
msgstr ""

msgid "To get started you enter your FogBugz URL and login information below. In the next steps, you'll be able to map users and select the projects you want to import."
msgstr ""

msgid "To get started, link this page to your Jaeger server, or find out how to %{link_start_tag}install Jaeger%{link_end_tag}"
msgstr ""

msgid "To get started, please enter your Gitea Host URL and a %{link_to_personal_token}."
msgstr ""

msgid "To help improve GitLab and its user experience, GitLab will periodically collect usage information."
msgstr ""

msgid "To help improve GitLab, we would like to periodically collect usage information. This can be changed at any time in %{settings_link_start}Settings%{link_end}. %{info_link_start}More Information%{link_end}"
msgstr ""

msgid "To import GitHub repositories, you can use a %{personal_access_token_link}. When you create your Personal Access Token, you will need to select the <code>repo</code> scope, so we can display a list of your public and private repositories which are available to import."
msgstr ""

msgid "To import GitHub repositories, you first need to authorize GitLab to access the list of your GitHub repositories:"
msgstr ""

msgid "To import an SVN repository, check out %{svn_link}."
msgstr ""

msgid "To keep this project going, create a new issue"
msgstr ""

msgid "To keep this project going, create a new merge request"
msgstr ""

msgid "To link Sentry to GitLab, enter your Sentry URL and Auth Token."
msgstr ""

msgid "To move or copy an entire GitLab project from another GitLab installation to this one, navigate to the original project's settings page, generate an export file, and upload it here."
msgstr ""

msgid "To only use CI/CD features for an external repository, choose <strong>CI/CD for external repo</strong>."
msgstr ""

msgid "To open Jaeger and easily view tracing from GitLab, link the %{link} page to your server"
msgstr ""

msgid "To preserve performance only <strong>%{display_size} of %{real_size}</strong> files are displayed."
msgstr ""

msgid "To receive alerts from manually configured Prometheus services, add the following URL and Authorization key to your Prometheus webhook config file. Learn more about %{linkStart}configuring Prometheus%{linkEnd} to send alerts to GitLab."
msgstr ""

msgid "To see all the user's personal access tokens you must impersonate them first."
msgstr ""

msgid "To set up SAML authentication for your group through an identity provider like Azure, Okta, Onelogin, Ping Identity, or your custom SAML 2.0 provider:"
msgstr ""

msgid "To specify the notification level per project of a group you belong to, you need to visit project page and change notification level there."
msgstr ""

msgid "To start serving your jobs you can add Runners to your group"
msgstr ""

msgid "To start serving your jobs you can either add specific Runners to your project or use shared Runners"
msgstr ""

msgid "To this GitLab instance"
msgstr ""

msgid "To validate your GitLab CI configurations, go to 'CI/CD → Pipelines' inside your project, and click on the 'CI Lint' button."
msgstr ""

msgid "To view the roadmap, add a start or due date to one of your epics in this group or its subgroups. In the months view, only epics in the past month, current month, and next 5 months are shown."
msgstr ""

msgid "To widen your search, change or remove filters above"
msgstr ""

msgid "To widen your search, change or remove filters."
msgstr ""

msgid "Today"
msgstr ""

msgid "Todo"
msgstr ""

msgid "Todo was successfully marked as done."
msgstr ""

msgid "Todos"
msgstr ""

msgid "Toggle Sidebar"
msgstr ""

msgid "Toggle backtrace"
msgstr ""

msgid "Toggle comments for this file"
msgstr ""

msgid "Toggle commit description"
msgstr ""

msgid "Toggle commit list"
msgstr ""

msgid "Toggle discussion"
msgstr ""

msgid "Toggle emoji award"
msgstr ""

msgid "Toggle navigation"
msgstr ""

msgid "Toggle project"
msgstr ""

msgid "Toggle sidebar"
msgstr ""

msgid "ToggleButton|Toggle Status: OFF"
msgstr ""

msgid "ToggleButton|Toggle Status: ON"
msgstr ""

msgid "Toggles :%{name}: emoji award."
msgstr ""

msgid "Token"
msgstr ""

msgid "Tomorrow"
msgstr ""

msgid "Too many changes to show."
msgstr ""

msgid "Topics"
msgstr ""

msgid "Total"
msgstr ""

msgid "Total Contributions"
msgstr ""

msgid "Total Time"
msgstr ""

msgid "Total test time for all commits/merges"
msgstr ""

msgid "Total: %{total}"
msgstr ""

msgid "Tracing"
msgstr ""

msgid "Track activity with Contribution Analytics."
msgstr ""

msgid "Track groups of issues that share a theme, across projects and milestones"
msgstr ""

msgid "Track time with quick actions"
msgstr ""

msgid "Transfer project"
msgstr ""

msgid "TransferGroup|Database is not supported."
msgstr ""

msgid "TransferGroup|Group is already a root group."
msgstr ""

msgid "TransferGroup|Group is already associated to the parent group."
msgstr ""

msgid "TransferGroup|The parent group already has a subgroup with the same path."
msgstr ""

msgid "TransferGroup|Transfer failed: %{error_message}"
msgstr ""

msgid "TransferGroup|You don't have enough permissions."
msgstr ""

msgid "TransferProject|Cannot move project"
msgstr ""

msgid "TransferProject|Please select a new namespace for your project."
msgstr ""

msgid "TransferProject|Project cannot be transferred, because tags are present in its container registry"
msgstr ""

msgid "TransferProject|Project with same name or path in target namespace already exists"
msgstr ""

msgid "TransferProject|Transfer failed, please contact an admin."
msgstr ""

msgid "Tree"
msgstr ""

msgid "Tree view"
msgstr ""

msgid "Trending"
msgstr ""

msgid "Trigger pipelines for mirror updates"
msgstr ""

msgid "Trigger pipelines when branches or tags are updated from the upstream repository. Depending on the activity of the upstream repository, this may greatly increase the load on your CI runners. Only enable this if you know they can handle the load."
msgstr ""

msgid "Trigger removed."
msgstr ""

msgid "Trigger this manual action"
msgstr ""

msgid "Trigger token:"
msgstr ""

msgid "Trigger variables:"
msgstr ""

msgid "Trigger was created successfully."
msgstr ""

msgid "Trigger was re-assigned."
msgstr ""

msgid "Trigger was successfully updated."
msgstr ""

msgid "Triggerer"
msgstr ""

msgid "Triggers can force a specific branch or tag to get rebuilt with an API call.  These tokens will impersonate their associated user including their access to projects and their project permissions."
msgstr ""

msgid "Troubleshoot and monitor your application with tracing"
msgstr ""

msgid "Try again"
msgstr ""

msgid "Try again?"
msgstr ""

msgid "Try all GitLab has to offer for 30 days."
msgstr ""

msgid "Try to fork again"
msgstr ""

msgid "Trying to communicate with your device. Plug it in (if you haven't already) and press the button on the device now."
msgstr ""

msgid "Tuesday"
msgstr ""

msgid "Turn on Service Desk"
msgstr ""

msgid "Twitter"
msgstr ""

msgid "Two-Factor Authentication"
msgstr ""

msgid "Two-factor Authentication"
msgstr ""

msgid "Two-factor Authentication Recovery codes"
msgstr ""

msgid "Two-factor Authentication has been disabled for this user"
msgstr ""

msgid "Two-factor authentication"
msgstr ""

msgid "Type"
msgstr ""

msgid "U2F Devices (%{length})"
msgstr ""

msgid "U2F only works with HTTPS-enabled websites. Contact your administrator for more details."
msgstr ""

msgid "URL"
msgstr ""

msgid "Unable to connect to Prometheus server"
msgstr ""

msgid "Unable to connect to server: %{error}"
msgstr ""

msgid "Unable to generate new instance ID"
msgstr ""

msgid "Unable to load the diff. %{button_try_again}"
msgstr ""

msgid "Unable to resolve"
msgstr ""

msgid "Unable to schedule a pipeline to run immediately"
msgstr ""

msgid "Unable to sign you in to the group with SAML due to \"%{reason}\""
msgstr ""

msgid "Unable to update label prioritization at this time"
msgstr ""

msgid "Unable to update this epic at this time."
msgstr ""

msgid "Unable to update this issue at this time."
msgstr ""

msgid "Unarchive project"
msgstr ""

msgid "Unarchiving the project will restore people's ability to make changes to it. The repository can be committed to, and issues, comments and other entities can be created. <strong>Once active this project shows up in the search and on the dashboard.</strong>"
msgstr ""

msgid "Unblock"
msgstr ""

msgid "Undo"
msgstr ""

msgid "Unfortunately, your email message to GitLab could not be processed."
msgstr ""

msgid "Uninstall"
msgstr ""

msgid "Uninstalling"
msgstr ""

msgid "Unknown"
msgstr ""

msgid "Unknown encryption strategy: %{encrypted_strategy}!"
msgstr ""

msgid "Unknown format"
msgstr ""

msgid "Unknown response text"
msgstr ""

msgid "Unlimited"
msgstr ""

msgid "Unlock"
msgstr ""

msgid "Unlock the discussion"
msgstr ""

msgid "Unlock this %{issuableDisplayName}? <strong>Everyone</strong> will be able to comment."
msgstr ""

msgid "Unlocked"
msgstr ""

msgid "Unlocks the discussion"
msgstr ""

msgid "Unresolve discussion"
msgstr ""

msgid "Unschedule job"
msgstr ""

msgid "Unstage"
msgstr ""

msgid "Unstage all changes"
msgstr ""

msgid "Unstage changes"
msgstr ""

msgid "Unstaged"
msgstr ""

msgid "Unstaged %{type}"
msgstr ""

msgid "Unstaged and staged %{type}"
msgstr ""

msgid "Unstar"
msgstr ""

msgid "Unsubscribe"
msgstr ""

msgid "Unsubscribe at group level"
msgstr ""

msgid "Unsubscribe at project level"
msgstr ""

msgid "Unsubscribe from %{type}"
msgstr ""

msgid "Unverified"
msgstr ""

msgid "Up to date"
msgstr ""

msgid "Upcoming"
msgstr ""

msgid "Update"
msgstr ""

msgid "Update approvers"
msgstr ""

msgid "Update failed"
msgstr ""

msgid "Update now"
msgstr ""

msgid "Update your bookmarked URLs as filtered/sorted branches URL has been changed."
msgstr ""

msgid "Update your group name, description, avatar, and visibility."
msgstr ""

msgid "Update your project name, topics, description and avatar."
msgstr ""

msgid "UpdateProject|Cannot rename project because it contains container registry tags!"
msgstr ""

msgid "UpdateProject|Could not set the default branch"
msgstr ""

msgid "UpdateProject|New visibility level not allowed!"
msgstr ""

msgid "UpdateProject|Project could not be updated!"
msgstr ""

msgid "Updated"
msgstr ""

msgid "Updated %{updated_at} by %{updated_by}"
msgstr ""

msgid "Updated to"
msgstr ""

msgid "Updating"
msgstr ""

msgid "Upgrade plan to unlock Canary Deployments feature"
msgstr ""

msgid "Upgrade your plan"
msgstr ""

msgid "Upgrade your plan to activate Advanced Global Search."
msgstr ""

msgid "Upgrade your plan to activate Contribution Analytics."
msgstr ""

msgid "Upgrade your plan to activate Group Webhooks."
msgstr ""

msgid "Upgrade your plan to activate Issue weight."
msgstr ""

msgid "Upgrade your plan to improve Issue boards."
msgstr ""

msgid "Upgrade your plan to improve Merge Requests."
msgstr ""

msgid "Upload <code>GoogleCodeProjectHosting.json</code> here:"
msgstr ""

msgid "Upload CSV file"
msgstr ""

msgid "Upload New File"
msgstr ""

msgid "Upload a certificate for your domain with all intermediates"
msgstr ""

msgid "Upload a private key for your certificate"
msgstr ""

msgid "Upload file"
msgstr ""

msgid "Upload file does not exist"
msgstr ""

msgid "Upload object map"
msgstr ""

msgid "UploadLink|click to upload"
msgstr ""

msgid "Uploaded on"
msgstr ""

msgid "Uploading changes to terminal"
msgstr ""

msgid "Uploads"
msgstr ""

msgid "Upstream"
msgstr ""

msgid "Upvotes"
msgstr ""

msgid "Usage"
msgstr ""

msgid "Usage ping is not enabled"
msgstr ""

msgid "Usage statistics"
msgstr ""

msgid "UsageQuota|%{help_link_start}Shared runners%{help_link_end} are disabled, so there are no limits set on pipeline usage"
msgstr ""

msgid "UsageQuota|Artifacts"
msgstr ""

msgid "UsageQuota|Buy additional minutes"
msgstr ""

msgid "UsageQuota|Current period usage"
msgstr ""

msgid "UsageQuota|LFS Storage"
msgstr ""

msgid "UsageQuota|Packages"
msgstr ""

msgid "UsageQuota|Pipelines"
msgstr ""

msgid "UsageQuota|Repository"
msgstr ""

msgid "UsageQuota|Storage"
msgstr ""

msgid "UsageQuota|This namespace has no projects which use shared runners"
msgstr ""

msgid "UsageQuota|Unlimited"
msgstr ""

msgid "UsageQuota|Usage"
msgstr ""

msgid "UsageQuota|Usage Quotas"
msgstr ""

msgid "UsageQuota|Usage of group resources across the projects in the %{strong_start}%{group_name}%{strong_end} group"
msgstr ""

msgid "UsageQuota|Usage since"
msgstr ""

msgid "UsageQuota|Wiki"
msgstr ""

msgid "Use %{code_start}::%{code_end} to create a %{link_start}scoped label set%{link_end} (eg. %{code_start}priority::1%{code_end})"
msgstr ""

msgid "Use <code>%{native_redirect_uri}</code> for local tests"
msgstr ""

msgid "Use Service Desk to connect with your users (e.g. to offer customer support) through email right inside GitLab"
msgstr ""

msgid "Use a hardware device to add the second factor of authentication."
msgstr ""

msgid "Use an one time password authenticator on your mobile device or computer to enable two-factor authentication (2FA)."
msgstr ""

msgid "Use group milestones to manage issues from multiple projects in the same milestone."
msgstr ""

msgid "Use one line per URI"
msgstr ""

msgid "Use template"
msgstr ""

msgid "Use the following registration token during setup:"
msgstr ""

msgid "Use your global notification setting"
msgstr ""

msgid "Use your smart card to authenticate with the LDAP server."
msgstr ""

msgid "Used by members to sign in to your group in GitLab"
msgstr ""

msgid "Used to help configure your identity provider"
msgstr ""

msgid "User %{current_user_username} has started impersonating %{username}"
msgstr ""

msgid "User %{username} was successfully removed."
msgstr ""

msgid "User Cohorts are only shown when the %{usage_ping_link_start}usage ping%{usage_ping_link_end} is enabled."
msgstr ""

msgid "User OAuth applications"
msgstr ""

msgid "User Settings"
msgstr ""

msgid "User and IP Rate Limits"
msgstr ""

msgid "User identity was successfully created."
msgstr ""

msgid "User identity was successfully removed."
msgstr ""

msgid "User identity was successfully updated."
msgstr ""

msgid "User key was successfully removed."
msgstr ""

msgid "User map"
msgstr ""

msgid "User pipeline minutes were successfully reset."
msgstr ""

msgid "User settings"
msgstr ""

msgid "User was successfully created."
msgstr ""

msgid "User was successfully removed from group and any subresources."
msgstr ""

msgid "User was successfully removed from project."
msgstr ""

msgid "User was successfully updated."
msgstr ""

msgid "UserOnboardingTour|%{activeTour}/%{totalTours}"
msgstr ""

msgid "UserOnboardingTour|%{completed}/%{total} steps completed"
msgstr ""

msgid "UserOnboardingTour|%{emphasisStart}Well done!%{emphasisEnd}%{lineBreak}%{lineBreak}That's it for our guided tour, congratulations for making it all the way to the end!%{lineBreak}%{lineBreak}We hope this gave you a good overview of GitLab and how it can help you. We'll now show you how to create your own project and invite your colleagues."
msgstr ""

msgid "UserOnboardingTour|Adding other members to a project is done through Project Settings. Click on %{emphasisStart}Settings%{emphasisEnd}."
msgstr ""

msgid "UserOnboardingTour|Alright, that's it for Commits. Let's take a look at the %{emphasisStart}Branches%{emphasisEnd}."
msgstr ""

msgid "UserOnboardingTour|Awesome! Now click on %{emphasisStart}Members%{emphasisEnd}."
msgstr ""

msgid "UserOnboardingTour|Click on one of the %{emphasisStart}Compare%{emphasisEnd} buttons to compare a branch to master."
msgstr ""

msgid "UserOnboardingTour|Click on one of the %{emphasisStart}pipeline IDs%{emphasisEnd} to see the details of a pipeline."
msgstr ""

msgid "UserOnboardingTour|Click to open the latest commit to see its details."
msgstr ""

msgid "UserOnboardingTour|Commits are shown in chronological order and can be filtered by the commit message or by the branch."
msgstr ""

msgid "UserOnboardingTour|Create a project"
msgstr ""

msgid "UserOnboardingTour|Exit 'Learn GitLab'"
msgstr ""

msgid "UserOnboardingTour|Got it"
msgstr ""

msgid "UserOnboardingTour|Guided GitLab Tour"
msgstr ""

msgid "UserOnboardingTour|Here you can compare the changes of this branch to another one. Changes are divided by files so that it's easier to see what was changed where."
msgstr ""

msgid "UserOnboardingTour|Here you can create a project from scratch, start with a template or import a repository from other platforms. Whatever you choose, we'll guide you through the process.%{lineBreak}%{lineBreak}Choose a way to create a project and click on %{emphasisStart}Create Project%{emphasisEnd} to progress to the next step."
msgstr ""

msgid "UserOnboardingTour|Here you can see the breakdown of the pipelines: its stages and jobs in each of the stages and their status.%{lineBreak}%{lineBreak}Our CI/CD pipelines are quite complex, most of our users have fewer and simpler pipelines."
msgstr ""

msgid "UserOnboardingTour|Here you can see the current members of the project (just you at the moment) and invite new members.%{lineBreak}%{lineBreak}You can invite multiple members at once (existing GitLab users or invite by email) and you can also set their roles and permissions.%{lineBreak}%{lineBreak}Add a few members and click on %{emphasisStart}Add to project%{emphasisEnd} to complete this step."
msgstr ""

msgid "UserOnboardingTour|Here you can see what changes were made with this commit, on what branch and if there's a related merge request. The status of the pipeline will also show up if CI/CD is set up.%{lineBreak}%{lineBreak}You can also comment on the lines of code that were changed and start a discussion with your colleagues!"
msgstr ""

msgid "UserOnboardingTour|Here's an overview of branches in the %{emphasisStart}%{projectName}%{emphasisEnd} project. They're split into Active and Stale.%{lineBreak}%{lineBreak}From here, you can create a new merge request, from a branch or compare the branch to any other branch in the project. By default, it will compare it to the master branch."
msgstr ""

msgid "UserOnboardingTour|Invite colleagues"
msgstr ""

msgid "UserOnboardingTour|Issues are great for communicating and keeping track of progess in GitLab. These are all issues that are open in the %{emphasisStart}%{projectName}%{emphasisEnd}.%{lineBreak}%{lineBreak}You can help us improve GitLab by contributing work to issues that are labeled <span class=\"badge color-label accept-mr-label\">Accepting merge requests</span>.%{lineBreak}%{lineBreak}This list can be filtered by labels, milestones, assignees, authors... We'll show you how it looks like when the list is filtered by a label."
msgstr ""

msgid "UserOnboardingTour|Learn GitLab"
msgstr ""

msgid "UserOnboardingTour|Let's take a closer look at a merge request. Click on the title of one."
msgstr ""

msgid "UserOnboardingTour|Let's take a closer look at all the commits. Click on %{emphasisStart}Commits%{emphasisEnd}."
msgstr ""

msgid "UserOnboardingTour|Let's take a closer look at the repository of this project. Click on %{emphasisStart}Repository%{emphasisEnd}."
msgstr ""

msgid "UserOnboardingTour|No thanks"
msgstr ""

msgid "UserOnboardingTour|Ok, let's go"
msgstr ""

msgid "UserOnboardingTour|Ok, show me"
msgstr ""

msgid "UserOnboardingTour|Open one of the issues by clicking on its title."
msgstr ""

msgid "UserOnboardingTour|Restart this step"
msgstr ""

msgid "UserOnboardingTour|Skip this step"
msgstr ""

msgid "UserOnboardingTour|Sweet! Your project was created is is ready to be used.%{lineBreak}%{lineBreak}You can start adding files to the repository or clone it. One last thing we want to show you is how to invite your colleagues to your new project."
msgstr ""

msgid "UserOnboardingTour|Take a look. Here's a nifty menu for quickly creating issues, merge requests, snippets, projects and groups. Click on it and select \"New project\" from the \"GitLab\" section to get started."
msgstr ""

msgid "UserOnboardingTour|Thanks for taking the guided tour. Remember, if you want to go through it again, you can start %{emphasisStart}Learn GitLab%{emphasisEnd} in the help menu on the top right."
msgstr ""

msgid "UserOnboardingTour|That's it for issues. Let'st take a look at %{emphasisStart}Merge Requests%{emphasisEnd}."
msgstr ""

msgid "UserOnboardingTour|That's it for merge requests. Now for the finla part of this guided tour - the %{emphasisStart}CI/CD%{emphasisEnd}."
msgstr ""

msgid "UserOnboardingTour|That's it for the Repository. Let's take a look at the %{emphasisStart}Issues%{emphasisEnd}."
msgstr ""

msgid "UserOnboardingTour|The structure of this page is very similar to the onfe of issues. Status, description, discussion and the sidebar are all here.%{lineBreak}%{lineBreak}But take a look below the description and you'll notice that there's more information about the merge request, the CI/CD pipeline and the options for approving it.%{lineBreak}%{lineBreak}Below, alongside the discussion you can also see more information about commits in this merge request, the status of pipelines and review all changes that were made."
msgstr ""

msgid "UserOnboardingTour|There's a lot of information here but don't worry, we'll go through it.%{lineBreak}%{lineBreak}On the top you can see the status of the issue and when it was opened and by whom. Directly below it is the issue description and below that are other %{emphasisStart}related issues%{emphasisEnd} and %{emphasisStart}merge requests%{emphasisEnd} (if any). Then below that is the %{emphasisStart}discussion%{emphasisEnd}, that's where most of the communication happens.%{lineBreak}%{lineBreak}On the right, there's a sidebar where you can view/change the %{emphasisStart}assignee, milestone, due date, labels, weight%{emphasisEnd}, etc."
msgstr ""

msgid "UserOnboardingTour|These are all the CI/CD pipelines we have for our %{emphasisStart}%{projectName}%{emphasisEnd} project.%{lineBreak}%{lineBreak}Here you can see the status of each pipeline, for what commit it's running for, its stages and the status for them."
msgstr ""

msgid "UserOnboardingTour|These are all the issues that are available for community contributions. Let's take a closer look at one of them."
msgstr ""

msgid "UserOnboardingTour|This is an overview of all merge requests in this project. Similarly to the issues overview it can be filtered down by things like labels, milestones, authors, assignees, etc."
msgstr ""

msgid "UserOnboardingTour|This is the repository for the %{emphasisStart}%{projectName}%{emphasisEnd} project. All our code is stored here. Feel free to explore around and take a closer look at folders and files.%{lineBreak}%{lineBreak}Above the file structure, you can see the latest commit, who the author is and the status of the CI/CD pipeline.%{lineBreak}%{lineBreak}If you scroll down, below the file strcture, you'll find the Readme of this project. This is defined in the README.md file at the root of the repository."
msgstr ""

msgid "UserOnboardingTour|Welcome to the project overview of the %{emphasisStart}%{projectName}%{emphasisEnd} project. This is the project that we uese to work on GitLab. At first, a project seems like a simple repository, but at GitLab, a project is so much more.%{lineBreak}%{lineBreak}You can create projects for hosting your codebase, use it as an issue tracker, collaboreate on code, and continuously build, test, and deploy your app with built-in GitLab CI/CD."
msgstr ""

msgid "UserProfile|Activity"
msgstr ""

msgid "UserProfile|Already reported for abuse"
msgstr ""

msgid "UserProfile|Contributed projects"
msgstr ""

msgid "UserProfile|Edit profile"
msgstr ""

msgid "UserProfile|Explore public groups to find projects to contribute to."
msgstr ""

msgid "UserProfile|Groups"
msgstr ""

msgid "UserProfile|Groups are the best way to manage projects and members."
msgstr ""

msgid "UserProfile|Join or create a group to start contributing by commenting on issues or submitting merge requests!"
msgstr ""

msgid "UserProfile|Most Recent Activity"
msgstr ""

msgid "UserProfile|No snippets found."
msgstr ""

msgid "UserProfile|Overview"
msgstr ""

msgid "UserProfile|Personal projects"
msgstr ""

msgid "UserProfile|Report abuse"
msgstr ""

msgid "UserProfile|Snippets"
msgstr ""

msgid "UserProfile|Snippets in GitLab can either be private, internal, or public."
msgstr ""

msgid "UserProfile|Subscribe"
msgstr ""

msgid "UserProfile|This user doesn't have any personal projects"
msgstr ""

msgid "UserProfile|This user has a private profile"
msgstr ""

msgid "UserProfile|This user hasn't contributed to any projects"
msgstr ""

msgid "UserProfile|View all"
msgstr ""

msgid "UserProfile|View user in admin area"
msgstr ""

msgid "UserProfile|You can create a group for several dependent projects."
msgstr ""

msgid "UserProfile|You haven't created any personal projects."
msgstr ""

msgid "UserProfile|You haven't created any snippets."
msgstr ""

msgid "UserProfile|Your projects can be available publicly, internally, or privately, at your choice."
msgstr ""

msgid "Username (optional)"
msgstr ""

msgid "Username is already taken."
msgstr ""

msgid "Username is available."
msgstr ""

msgid "Users"
msgstr ""

msgid "Users outside of license"
msgstr ""

msgid "Users requesting access to"
msgstr ""

msgid "Users were successfully added."
msgstr ""

msgid "Users with a Guest role or those who don't belong to any projects or groups don't count towards seats in use."
msgstr ""

msgid "UsersSelect|%{name} + %{length} more"
msgstr ""

msgid "UsersSelect|Any User"
msgstr ""

msgid "UsersSelect|Assignee"
msgstr ""

msgid "UsersSelect|No assignee - %{openingTag} assign yourself %{closingTag}"
msgstr ""

msgid "UsersSelect|Unassigned"
msgstr ""

msgid "Using %{code_start}::%{code_end} denotes a %{link_start}scoped label set%{link_end}"
msgstr ""

msgid "Using required encryption strategy when encrypted field is missing!"
msgstr ""

msgid "Validate"
msgstr ""

msgid "Validate your GitLab CI configuration file"
msgstr ""

msgid "Validations failed."
msgstr ""

msgid "Validity"
msgstr ""

msgid "Value"
msgstr ""

msgid "Variables"
msgstr ""

msgid "Various container registry settings."
msgstr ""

msgid "Various email settings."
msgstr ""

msgid "Various localization settings."
msgstr ""

msgid "Various settings that affect GitLab performance."
msgstr ""

msgid "Verification information"
msgstr ""

msgid "Verification status"
msgstr ""

msgid "Verified"
msgstr ""

msgid "Version"
msgstr ""

msgid "View app"
msgstr ""

msgid "View dependency details for your project"
msgstr ""

msgid "View deployment"
msgstr ""

msgid "View details: %{details_url}"
msgstr ""

msgid "View documentation"
msgstr ""

msgid "View eligible approvers"
msgstr ""

msgid "View epics list"
msgstr ""

msgid "View file @ "
msgstr ""

msgid "View full dashboard"
msgstr ""

msgid "View group labels"
msgstr ""

msgid "View in Sentry"
msgstr ""

msgid "View it on GitLab"
msgstr ""

msgid "View job"
msgstr ""

msgid "View job trace"
msgstr ""

msgid "View jobs"
msgstr ""

msgid "View labels"
msgstr ""

msgid "View log"
msgstr ""

msgid "View open merge request"
msgstr ""

msgid "View project labels"
msgstr ""

msgid "View replaced file @ "
msgstr ""

msgid "View the documentation"
msgstr ""

msgid "Viewing commit"
msgstr ""

msgid "Visibility"
msgstr ""

msgid "Visibility and access controls"
msgstr ""

msgid "Visibility level"
msgstr ""

msgid "Visibility level:"
msgstr ""

msgid "Visibility, project features, permissions"
msgstr ""

msgid "Visibility:"
msgstr ""

msgid "VisibilityLevel|Internal"
msgstr ""

msgid "VisibilityLevel|Private"
msgstr ""

msgid "VisibilityLevel|Public"
msgstr ""

msgid "VisibilityLevel|Unknown"
msgstr ""

msgid "VisualReviewApp|%{stepStart}Step 1%{stepEnd}. Copy the following script:"
msgstr ""

msgid "VisualReviewApp|%{stepStart}Step 2%{stepEnd}. Add it to the %{headTags} of every page of your application. "
msgstr ""

msgid "VisualReviewApp|%{stepStart}Step 3%{stepEnd}. Open the review app and provide a personal access token following %{linkStart}personal access token%{linkEnd}."
msgstr ""

msgid "VisualReviewApp|%{stepStart}Step 4%{stepEnd}. You are now able to leave feedback from within the review app."
msgstr ""

msgid "VisualReviewApp|Adding the following script to your code makes it possible to directly leave feedback inside of the review app. Feedback given will get submitted automatically to this merge request’s discussion, including metadata."
msgstr ""

msgid "VisualReviewApp|Open review app"
msgstr ""

msgid "VisualReviewApp|Review"
msgstr ""

msgid "VisualReviewApp|Review and give feedback directly from within the review app"
msgstr ""

msgid "Vulnerabilities"
msgstr ""

msgid "Vulnerability Chart"
msgstr ""

msgid "Vulnerability List"
msgstr ""

msgid "Vulnerability|Class"
msgstr ""

msgid "Vulnerability|Confidence"
msgstr ""

msgid "Vulnerability|Description"
msgstr ""

msgid "Vulnerability|File"
msgstr ""

msgid "Vulnerability|Identifiers"
msgstr ""

msgid "Vulnerability|Image"
msgstr ""

msgid "Vulnerability|Instances"
msgstr ""

msgid "Vulnerability|Links"
msgstr ""

msgid "Vulnerability|Namespace"
msgstr ""

msgid "Vulnerability|Project"
msgstr ""

msgid "Vulnerability|Report Type"
msgstr ""

msgid "Vulnerability|Severity"
msgstr ""

msgid "Wait for the source to load to copy it to the clipboard"
msgstr ""

msgid "Waiting for performance data"
msgstr ""

msgid "Want to see the data? Please ask an administrator for access."
msgstr ""

msgid "We can't find an epic that matches what you are looking for."
msgstr ""

msgid "We can't find an issue that matches what you are looking for."
msgstr ""

msgid "We could not determine the path to remove the epic"
msgstr ""

msgid "We could not determine the path to remove the issue"
msgstr ""

msgid "We couldn't find any results matching"
msgstr ""

msgid "We created a short guided tour that will help you learn the basics of GitLab and how it will help you be better at your job. It should only take a couple of minutes. You willl be guided by two types of helpers, best recognized by their color."
msgstr ""

msgid "We detected potential spam in the %{humanized_resource_name}. Please solve the reCAPTCHA to proceed."
msgstr ""

msgid "We don't have enough data to show this stage."
msgstr ""

msgid "We heard back from your U2F device. You have been authenticated."
msgstr ""

msgid "We sent you an email with reset password instructions"
msgstr ""

msgid "We want to be sure it is you, please confirm you are not a robot."
msgstr ""

msgid "Web IDE"
msgstr ""

msgid "Web Terminal"
msgstr ""

msgid "Web terminal"
msgstr ""

msgid "Webhooks"
msgstr ""

msgid "Webhooks Help"
msgstr ""

msgid "Webhooks allow you to trigger a URL if, for example, new code is pushed or a new issue is created. You can configure webhooks to listen for specific events like pushes, issues or merge requests. Group webhooks will apply to all projects in a group, allowing you to standardize webhook functionality across your entire group."
msgstr ""

msgid "Wednesday"
msgstr ""

msgid "Weeks"
msgstr ""

msgid "Weight"
msgstr ""

msgid "Weight %{weight}"
msgstr ""

msgid "Welcome to the Guided GitLab Tour"
msgstr ""

msgid "Welcome to your Issue Board!"
msgstr ""

msgid "When a runner is locked, it cannot be assigned to other projects"
msgstr ""

msgid "When enabled, users cannot use GitLab until the terms have been accepted."
msgstr ""

msgid "When leaving the URL blank, classification labels can still be specified without disabling cross project features or performing external authorization checks."
msgstr ""

msgid "When this merge request is accepted"
msgid_plural "When these merge requests are accepted"
msgstr[0] ""
msgstr[1] ""

msgid "When:"
msgstr ""

msgid "White helpers give contextual information."
msgstr ""

msgid "Who can see this group?"
msgstr ""

msgid "Who will be able to see this group?"
msgstr ""

msgid "Wiki"
msgstr ""

msgid "Wiki was successfully updated."
msgstr ""

msgid "WikiClone|Clone your wiki"
msgstr ""

msgid "WikiClone|Git Access"
msgstr ""

msgid "WikiClone|Install Gollum"
msgstr ""

msgid "WikiClone|It is recommended to install %{markdown} so that GFM features render locally:"
msgstr ""

msgid "WikiClone|Start Gollum and edit locally"
msgstr ""

msgid "WikiEditPageTip|Tip: You can move this page by adding the path to the beginning of the title."
msgstr ""

msgid "WikiEdit|There is already a page with the same title in that path."
msgstr ""

msgid "WikiEmptyIssueMessage|Suggest wiki improvement"
msgstr ""

msgid "WikiEmptyIssueMessage|You must be a project member in order to add wiki pages. If you have suggestions for how to improve the wiki for this project, consider opening an issue in the %{issues_link}."
msgstr ""

msgid "WikiEmptyIssueMessage|issue tracker"
msgstr ""

msgid "WikiEmpty|A wiki is where you can store all the details about your project. This can include why you've created it, its principles, how to use it, and so on."
msgstr ""

msgid "WikiEmpty|Create your first page"
msgstr ""

msgid "WikiEmpty|Suggest wiki improvement"
msgstr ""

msgid "WikiEmpty|The wiki lets you write documentation for your project"
msgstr ""

msgid "WikiEmpty|This project has no wiki pages"
msgstr ""

msgid "WikiEmpty|You must be a project member in order to add wiki pages."
msgstr ""

msgid "WikiHistoricalPage|This is an old version of this page."
msgstr ""

msgid "WikiHistoricalPage|You can view the %{most_recent_link} or browse the %{history_link}."
msgstr ""

msgid "WikiHistoricalPage|history"
msgstr ""

msgid "WikiHistoricalPage|most recent version"
msgstr ""

msgid "WikiMarkdownDocs|More examples are in the %{docs_link}"
msgstr ""

msgid "WikiMarkdownDocs|documentation"
msgstr ""

msgid "WikiMarkdownTip|To link to a (new) page, simply type %{link_example}"
msgstr ""

msgid "WikiNewPagePlaceholder|how-to-setup"
msgstr ""

msgid "WikiNewPageTip|Tip: You can specify the full path for the new file. We will automatically create any missing directories."
msgstr ""

msgid "WikiNewPageTitle|New Wiki Page"
msgstr ""

msgid "WikiPageConfirmDelete|Are you sure you want to delete this page?"
msgstr ""

msgid "WikiPageConfirmDelete|Delete page"
msgstr ""

msgid "WikiPageConfirmDelete|Delete page %{pageTitle}?"
msgstr ""

msgid "WikiPageConflictMessage|Someone edited the page the same time you did. Please check out %{page_link} and make sure your changes will not unintentionally remove theirs."
msgstr ""

msgid "WikiPageConflictMessage|the page"
msgstr ""

msgid "WikiPageCreate|Create %{page_title}"
msgstr ""

msgid "WikiPageEdit|Update %{page_title}"
msgstr ""

msgid "WikiPage|Page slug"
msgstr ""

msgid "WikiPage|Write your content or drag files here…"
msgstr ""

msgid "Wiki|Create Page"
msgstr ""

msgid "Wiki|Create page"
msgstr ""

msgid "Wiki|Created date"
msgstr ""

msgid "Wiki|Edit Page"
msgstr ""

msgid "Wiki|More Pages"
msgstr ""

msgid "Wiki|New page"
msgstr ""

msgid "Wiki|Page history"
msgstr ""

msgid "Wiki|Page version"
msgstr ""

msgid "Wiki|Pages"
msgstr ""

msgid "Wiki|Title"
msgstr ""

msgid "Wiki|Wiki Pages"
msgstr ""

msgid "Will deploy to"
msgstr ""

msgid "With contribution analytics you can have an overview for the activity of issues, merge requests and push events of your organization and its members."
msgstr ""

msgid "Withdraw Access Request"
msgstr ""

msgid "Workflow Help"
msgstr ""

msgid "Write"
msgstr ""

msgid "Write a comment or drag your files here…"
msgstr ""

msgid "Write access allowed"
msgstr ""

msgid "Write milestone description..."
msgstr ""

msgid "Wrong extern UID provided. Make sure Auth0 is configured correctly."
msgstr ""

msgid "Yes"
msgstr ""

msgid "Yes or No"
msgstr ""

msgid "Yes, add it"
msgstr ""

msgid "Yes, let me map Google Code users to full names or GitLab users."
msgstr ""

msgid "Yesterday"
msgstr ""

msgid "You"
msgstr ""

msgid "You are an admin, which means granting access to <strong>%{client_name}</strong> will allow them to interact with GitLab as an admin as well. Proceed with caution."
msgstr ""

msgid "You are attempting to delete a file that has been previously updated."
msgstr ""

msgid "You are attempting to update a file that has changed since you started editing it."
msgstr ""

msgid "You are connected to the Prometheus server, but there is currently no data to display."
msgstr ""

msgid "You are going to remove %{group_name}, this will also remove all of its subgroups and projects. Removed groups CANNOT be restored! Are you ABSOLUTELY sure?"
msgstr ""

msgid "You are going to remove %{project_full_name}. Removed project CANNOT be restored! Are you ABSOLUTELY sure?"
msgstr ""

msgid "You are going to remove the fork relationship to source project %{forked_from_project}. Are you ABSOLUTELY sure?"
msgstr ""

msgid "You are going to transfer %{project_full_name} to another owner. Are you ABSOLUTELY sure?"
msgstr ""

msgid "You are not allowed to unlink your primary login account"
msgstr ""

msgid "You are now impersonating %{username}"
msgstr ""

msgid "You are on a read-only GitLab instance."
msgstr ""

msgid "You are receiving this message because you are a GitLab administrator for %{url}."
msgstr ""

msgid "You can %{linkStart}view the blob%{linkEnd} instead."
msgstr ""

msgid "You can also create a project from the command line."
msgstr ""

msgid "You can also press &#8984;-Enter"
msgstr ""

msgid "You can also press Ctrl-Enter"
msgstr ""

msgid "You can also star a label to make it a priority label."
msgstr ""

msgid "You can also test your %{gitlab_ci_yml} in %{lint_link_start}CI Lint%{lint_link_end}"
msgstr ""

msgid "You can also upload existing files from your computer using the instructions below."
msgstr ""

msgid "You can create files directly in GitLab using one of the following options."
msgstr ""

msgid "You can easily contribute to them by requesting to join these groups."
msgstr ""

msgid "You can easily install a Runner on a Kubernetes cluster. %{link_to_help_page}"
msgstr ""

msgid "You can invite a new member to <strong>%{project_name}</strong> or invite another group."
msgstr ""

msgid "You can invite a new member to <strong>%{project_name}</strong>."
msgstr ""

msgid "You can invite another group to <strong>%{project_name}</strong>."
msgstr ""

msgid "You can move around the graph by using the arrow keys."
msgstr ""

msgid "You can now submit a merge request to get this change into the original branch."
msgstr ""

msgid "You can now submit a merge request to get this change into the original project."
msgstr ""

msgid "You can only add files when you are on a branch"
msgstr ""

msgid "You can only edit files when you are on a branch"
msgstr ""

msgid "You can only merge once the items above are resolved"
msgstr ""

msgid "You can only transfer the project to namespaces you manage."
msgstr ""

msgid "You can resolve the merge conflict using either the Interactive mode, by choosing %{use_ours} or %{use_theirs} buttons, or by editing the files directly. Commit these changes into %{branch_name}"
msgstr ""

msgid "You can see your chat accounts."
msgstr ""

msgid "You can set up jobs to only use Runners with specific tags. Separate tags with commas."
msgstr ""

msgid "You can specify notification level per group or per project."
msgstr ""

msgid "You can test your .gitlab-ci.yml in %{linkStart}CI Lint%{linkEnd}."
msgstr ""

msgid "You cannot impersonate a blocked user"
msgstr ""

msgid "You cannot impersonate a user who cannot log in"
msgstr ""

msgid "You cannot impersonate an internal user"
msgstr ""

msgid "You cannot play this scheduled pipeline at the moment. Please wait a minute."
msgstr ""

msgid "You cannot write to a read-only secondary GitLab Geo instance. Please use %{link_to_primary_node} instead."
msgstr ""

msgid "You cannot write to this read-only GitLab instance."
msgstr ""

msgid "You could not create a new trigger."
msgstr ""

msgid "You could not take ownership of trigger."
msgstr ""

msgid "You do not have any subscriptions yet"
msgstr ""

msgid "You do not have permission to leave this %{namespaceType}."
msgstr ""

msgid "You do not have permission to run the Web Terminal. Please contact a project administrator."
msgstr ""

msgid "You do not have the correct permissions to override the settings from the LDAP group sync."
msgstr ""

msgid "You don't have any U2F devices registered yet."
msgstr ""

msgid "You don't have any active chat names."
msgstr ""

msgid "You don't have any applications"
msgstr ""

msgid "You don't have any authorized applications"
msgstr ""

msgid "You don't have any deployments right now."
msgstr ""

msgid "You don't have any recent searches"
msgstr ""

msgid "You have been granted %{access_level} access to the %{source_link} %{source_type}."
msgstr ""

msgid "You have been granted %{access_level} access to the %{source_name} %{source_type}."
msgstr ""

msgid "You have been granted %{member_human_access} access to %{label}."
msgstr ""

msgid "You have been unsubscribed from this thread."
msgstr ""

msgid "You have declined the invitation to join %{label}."
msgstr ""

msgid "You have no permissions"
msgstr ""

msgid "You have not added any approvers. Start by adding users or groups."
msgstr ""

msgid "You have reached your project limit"
msgstr ""

msgid "You haven't added any issues to your project yet"
msgstr ""

msgid "You haven't selected any issues yet"
msgstr ""

msgid "You left the \"%{membershipable_human_name}\" %{source_type}."
msgstr ""

msgid "You may also add variables that are made available to the running application by prepending the variable key with <code>K8S_SECRET_</code>."
msgstr ""

msgid "You must accept our Terms of Service and privacy policy in order to register an account"
msgstr ""

msgid "You must have maintainer access to force delete a lock"
msgstr ""

msgid "You must have permission to create a project in a namespace before forking."
msgstr ""

msgid "You must provide a valid current password"
msgstr ""

msgid "You must provide your current password in order to change it."
msgstr ""

msgid "You need a different license to enable FileLocks feature"
msgstr ""

msgid "You need a different license to use Geo replication."
msgstr ""

msgid "You need git-lfs version %{min_git_lfs_version} (or greater) to continue. Please visit https://git-lfs.github.com"
msgstr ""

msgid "You need permission."
msgstr ""

msgid "You need to be logged in."
msgstr ""

msgid "You need to register a two-factor authentication app before you can set up a U2F device."
msgstr ""

msgid "You need to specify both an Access Token and a Host URL."
msgstr ""

msgid "You need to upload a GitLab project export archive (ending in .gz)."
msgstr ""

msgid "You need to upload a Google Takeout archive."
msgstr ""

msgid "You tried to fork %{link_to_the_project} but it failed for the following reason:"
msgstr ""

msgid "You will lose all changes you've made to this file. This action cannot be undone."
msgstr ""

msgid "You will lose all the unstaged changes you've made in this project. This action cannot be undone."
msgstr ""

msgid "You will need to update your local repositories to point to the new location."
msgstr ""

msgid "You will not get any notifications via email"
msgstr ""

msgid "You will only receive notifications for the events you choose"
msgstr ""

msgid "You will only receive notifications for threads you have participated in"
msgstr ""

msgid "You will receive notifications for any activity"
msgstr ""

msgid "You will receive notifications only for comments in which you were @mentioned"
msgstr ""

msgid "You won't be able to pull or push project code via %{protocol} until you %{set_password_link} on your account"
msgstr ""

msgid "You won't be able to pull or push project code via SSH until you %{add_ssh_key_link} to your profile"
msgstr ""

msgid "You won't be able to pull or push project code via SSH until you add an SSH key to your profile"
msgstr ""

msgid "You'll be signed out from your current account automatically."
msgstr ""

msgid "You'll need to use different branch names to get a valid comparison."
msgstr ""

msgid "You're not allowed to make changes to this project directly. A fork of this project has been created that you can make changes in, so you can submit a merge request."
msgstr ""

msgid "You're not allowed to make changes to this project directly. A fork of this project is being created that you can make changes in, so you can submit a merge request."
msgstr ""

msgid "You're only seeing %{startTag}other activity%{endTag} in the feed. To add a comment, switch to one of the following options."
msgstr ""

msgid "You're receiving this email because %{reason}."
msgstr ""

msgid "You're receiving this email because of your account on %{host}."
msgstr ""

msgid "You're receiving this email because of your account on %{host}. %{manage_notifications_link} &middot; %{help_link}"
msgstr ""

msgid "You've already enabled two-factor authentication using one time password authenticators. In order to register a different device, you must first disable two-factor authentication."
msgstr ""

msgid "YouTube"
msgstr ""

msgid "Your Commit Email will be used for web based operations, such as edits and merges."
msgstr ""

msgid "Your Conversational Development Index gives an overview of how you are using GitLab from a feature perspective. View how you compare with other organizations, discover features you are not using, and learn best practices through blog posts and white papers."
msgstr ""

msgid "Your Default Notification Email will be used for account notifications if a %{openingTag}group-specific email address%{closingTag} is not set."
msgstr ""

msgid "Your GPG keys (%{count})"
msgstr ""

msgid "Your Groups"
msgstr ""

msgid "Your New Personal Access Token"
msgstr ""

msgid "Your Primary Email will be used for avatar detection."
msgstr ""

msgid "Your Projects (default)"
msgstr ""

msgid "Your Projects' Activity"
msgstr ""

msgid "Your Public Email will be displayed on your public profile."
msgstr ""

msgid "Your SSH keys (%{count})"
msgstr ""

msgid "Your Todos"
msgstr ""

msgid "Your U2F device did not send a valid JSON response."
msgstr ""

msgid "Your U2F device needs to be set up. Plug it in (if not already) and click the button on the left."
msgstr ""

msgid "Your U2F device was registered!"
msgstr ""

msgid "Your access request to the %{source_type} has been withdrawn."
msgstr ""

msgid "Your account uses dedicated credentials for the \"%{group_name}\" group and can only be updated through SSO."
msgstr ""

msgid "Your applications (%{size})"
msgstr ""

msgid "Your authorized applications"
msgstr ""

msgid "Your browser doesn't support U2F. Please use Google Chrome desktop (version 41 or newer)."
msgstr ""

msgid "Your changes can be committed to %{branch_name} because a merge request is open."
msgstr ""

msgid "Your changes have been committed. Commit %{commitId} %{commitStats}"
msgstr ""

msgid "Your changes have been saved"
msgstr ""

msgid "Your changes have been successfully committed."
msgstr ""

msgid "Your comment could not be submitted! Please check your network connection and try again."
msgstr ""

msgid "Your comment could not be updated! Please check your network connection and try again."
msgstr ""

msgid "Your deployment services will be broken, you will need to manually fix the services after renaming."
msgstr ""

msgid "Your device was successfully set up! Give it a name and register it with the GitLab server."
msgstr ""

msgid "Your groups"
msgstr ""

msgid "Your issues are being imported. Once finished, you'll get a confirmation email."
msgstr ""

msgid "Your issues will be imported in the background. Once finished, you'll get a confirmation email."
msgstr ""

msgid "Your message here"
msgstr ""

msgid "Your name"
msgstr ""

msgid "Your new SCIM token"
msgstr ""

msgid "Your new personal access token has been created."
msgstr ""

msgid "Your password reset token has expired."
msgstr ""

msgid "Your project limit is %{limit} projects! Please contact your administrator to increase it"
msgstr ""

msgid "Your projects"
msgstr ""

msgid "Your request for access has been queued for review."
msgstr ""

msgid "a deleted user"
msgstr ""

msgid "added %{created_at_timeago}"
msgstr ""

msgid "ago"
msgstr ""

msgid "allowed to fail"
msgstr ""

msgid "already being used for another group or project milestone."
msgstr ""

msgid "already shared with this group"
msgstr ""

msgid "among other things"
msgstr ""

msgid "attach a new file"
msgstr ""

msgid "authored"
msgstr ""

msgid "branch name"
msgstr ""

msgid "by"
msgstr ""

msgid "cannot be changed if a personal project has container registry tags."
msgstr ""

msgid "cannot be enabled unless all domains have TLS certificates"
msgstr ""

msgid "cannot block others"
msgstr ""

msgid "cannot include leading slash or directory traversal."
msgstr ""

msgid "cannot itself be blocked"
msgstr ""

msgid "ciReport|%{linkStartTag}Learn more about Container Scanning %{linkEndTag}"
msgstr ""

msgid "ciReport|%{linkStartTag}Learn more about DAST %{linkEndTag}"
msgstr ""

msgid "ciReport|%{linkStartTag}Learn more about Dependency Scanning %{linkEndTag}"
msgstr ""

msgid "ciReport|%{linkStartTag}Learn more about SAST %{linkEndTag}"
msgstr ""

msgid "ciReport|%{namespace} is affected by %{vulnerability}."
msgstr ""

msgid "ciReport|%{remainingPackagesCount} more"
msgstr ""

msgid "ciReport|%{reportType} %{status} detected %{dismissedCount} dismissed vulnerability"
msgid_plural "ciReport|%{reportType} %{status} detected %{dismissedCount} dismissed vulnerabilities"
msgstr[0] ""
msgstr[1] ""

msgid "ciReport|%{reportType} %{status} detected %{dismissedCount} dismissed vulnerability for the source branch only"
msgid_plural "ciReport|%{reportType} %{status} detected %{dismissedCount} dismissed vulnerabilities for the source branch only"
msgstr[0] ""
msgstr[1] ""

msgid "ciReport|%{reportType} %{status} detected %{fixedCount} fixed vulnerability"
msgid_plural "ciReport|%{reportType} %{status} detected %{fixedCount} fixed vulnerabilities"
msgstr[0] ""
msgstr[1] ""

msgid "ciReport|%{reportType} %{status} detected %{fixedCount} fixed, and %{dismissedCount} dismissed vulnerabilities"
msgstr ""

msgid "ciReport|%{reportType} %{status} detected %{newCount} new vulnerability"
msgid_plural "ciReport|%{reportType} %{status} detected %{newCount} new vulnerabilities"
msgstr[0] ""
msgstr[1] ""

msgid "ciReport|%{reportType} %{status} detected %{newCount} new, %{fixedCount} fixed, and %{dismissedCount} dismissed vulnerabilities"
msgstr ""

msgid "ciReport|%{reportType} %{status} detected %{newCount} new, and %{dismissedCount} dismissed vulnerabilities"
msgstr ""

msgid "ciReport|%{reportType} %{status} detected %{newCount} new, and %{dismissedCount} dismissed vulnerabilities for the source branch only"
msgstr ""

msgid "ciReport|%{reportType} %{status} detected %{newCount} new, and %{fixedCount} fixed vulnerabilities"
msgstr ""

msgid "ciReport|%{reportType} %{status} detected %{newCount} vulnerability for the source branch only"
msgid_plural "ciReport|%{reportType} %{status} detected %{newCount} vulnerabilities for the source branch only"
msgstr[0] ""
msgstr[1] ""

msgid "ciReport|%{reportType} %{status} detected no new vulnerabilities"
msgstr ""

msgid "ciReport|%{reportType} %{status} detected no vulnerabilities"
msgstr ""

msgid "ciReport|%{reportType} %{status} detected no vulnerabilities for the source branch only"
msgstr ""

msgid "ciReport|%{reportType} detected %{vulnerabilityCount} vulnerability"
msgid_plural "ciReport|%{reportType} detected %{vulnerabilityCount} vulnerabilities"
msgstr[0] ""
msgstr[1] ""

msgid "ciReport|%{reportType} detected no vulnerabilities"
msgstr ""

msgid "ciReport|%{reportType} is loading"
msgstr ""

msgid "ciReport|%{reportType}: Loading resulted in an error"
msgstr ""

msgid "ciReport|%{vulnerability} in %{featurename}"
msgstr ""

msgid "ciReport|(errors when loading results)"
msgstr ""

msgid "ciReport|(is loading)"
msgstr ""

msgid "ciReport|(is loading, errors when loading results)"
msgstr ""

msgid "ciReport|All confidence levels"
msgstr ""

msgid "ciReport|All projects"
msgstr ""

msgid "ciReport|All report types"
msgstr ""

msgid "ciReport|All severities"
msgstr ""

msgid "ciReport|Automatically apply the patch in a new branch"
msgstr ""

msgid "ciReport|Class"
msgstr ""

msgid "ciReport|Code quality"
msgstr ""

msgid "ciReport|Confidence"
msgstr ""

msgid "ciReport|Container Scanning"
msgstr ""

msgid "ciReport|Container scanning"
msgstr ""

msgid "ciReport|Container scanning detects known vulnerabilities in your docker images."
msgstr ""

msgid "ciReport|Create a merge request to implement this solution, or download and apply the patch manually."
msgstr ""

msgid "ciReport|Create issue"
msgstr ""

msgid "ciReport|DAST"
msgstr ""

msgid "ciReport|Dependency Scanning"
msgstr ""

msgid "ciReport|Dependency Scanning detects known vulnerabilities in your source code's dependencies."
msgstr ""

msgid "ciReport|Dependency scanning"
msgstr ""

msgid "ciReport|Description"
msgstr ""

msgid "ciReport|Download patch to resolve"
msgstr ""

msgid "ciReport|Download the patch to apply it manually"
msgstr ""

msgid "ciReport|Dynamic Application Security Testing (DAST) detects known vulnerabilities in your web application."
msgstr ""

msgid "ciReport|Failed to load %{reportName} report"
msgstr ""

msgid "ciReport|File"
msgstr ""

msgid "ciReport|Fixed:"
msgstr ""

msgid "ciReport|Identifiers"
msgstr ""

msgid "ciReport|Image"
msgstr ""

msgid "ciReport|Instances"
msgstr ""

msgid "ciReport|Investigate this vulnerability by creating an issue"
msgstr ""

msgid "ciReport|Learn more about interacting with security reports"
msgstr ""

msgid "ciReport|License management detected %d license for the source branch only"
msgid_plural "ciReport|License management detected %d licenses for the source branch only"
msgstr[0] ""
msgstr[1] ""

msgid "ciReport|License management detected %d new license"
msgid_plural "ciReport|License management detected %d new licenses"
msgstr[0] ""
msgstr[1] ""

msgid "ciReport|License management detected no licenses for the source branch only"
msgstr ""

msgid "ciReport|License management detected no new licenses"
msgstr ""

msgid "ciReport|Links"
msgstr ""

msgid "ciReport|Loading %{reportName} report"
msgstr ""

msgid "ciReport|Manage licenses"
msgstr ""

msgid "ciReport|Method"
msgstr ""

msgid "ciReport|Namespace"
msgstr ""

msgid "ciReport|No changes to code quality"
msgstr ""

msgid "ciReport|No changes to performance metrics"
msgstr ""

msgid "ciReport|Performance metrics"
msgstr ""

msgid "ciReport|Resolve with merge request"
msgstr ""

msgid "ciReport|SAST"
msgstr ""

msgid "ciReport|Security scanning"
msgstr ""

msgid "ciReport|Security scanning failed loading any results"
msgstr ""

msgid "ciReport|Severity"
msgstr ""

msgid "ciReport|Solution"
msgstr ""

msgid "ciReport|Static Application Security Testing (SAST) detects known vulnerabilities in your source code."
msgstr ""

msgid "ciReport|There was an error creating the issue. Please try again."
msgstr ""

msgid "ciReport|There was an error creating the merge request. Please try again."
msgstr ""

msgid "ciReport|There was an error dismissing the vulnerability. Please try again."
msgstr ""

msgid "ciReport|There was an error loading DAST report"
msgstr ""

msgid "ciReport|There was an error loading SAST report"
msgstr ""

msgid "ciReport|There was an error loading container scanning report"
msgstr ""

msgid "ciReport|There was an error loading dependency scanning report"
msgstr ""

msgid "ciReport|There was an error reverting the dismissal. Please try again."
msgstr ""

msgid "ciReport|Upgrade %{name} from %{version} to %{fixed}."
msgstr ""

msgid "ciReport|Upgrade %{name} to %{fixed}."
msgstr ""

msgid "ciReport|Upgrade to %{fixed}."
msgstr ""

msgid "ciReport|Used by %{packagesString}"
msgid_plural "ciReport|Used by %{packagesString}, and %{lastPackage}"
msgstr[0] ""
msgstr[1] ""

msgid "ciReport|View full report"
msgstr ""

msgid "commented on %{link_to_project}"
msgstr ""

msgid "commit %{commit_id}"
msgstr ""

msgid "confidence|Confirmed"
msgstr ""

msgid "confidence|Experimental"
msgstr ""

msgid "confidence|High"
msgstr ""

msgid "confidence|Ignore"
msgstr ""

msgid "confidence|Low"
msgstr ""

msgid "confidence|Medium"
msgstr ""

msgid "confidence|Undefined"
msgstr ""

msgid "confidence|Unknown"
msgstr ""

msgid "confidentiality|You are going to turn off the confidentiality. This means <strong>everyone</strong> will be able to see and leave a comment on this issue."
msgstr ""

msgid "confidentiality|You are going to turn on the confidentiality. This means that only team members with <strong>at least Reporter access</strong> are able to see and leave comments on the issue."
msgstr ""

msgid "connecting"
msgstr ""

msgid "could not read private key, is the passphrase correct?"
msgstr ""

msgid "customize"
msgstr ""

msgid "date must not be after 9999-12-31"
msgstr ""

msgid "day"
msgid_plural "days"
msgstr[0] ""
msgstr[1] ""

msgid "deleted"
msgstr ""

msgid "detached"
msgstr ""

msgid "disabled"
msgstr ""

msgid "discussion resolved"
msgid_plural "discussions resolved"
msgstr[0] ""
msgstr[1] ""

msgid "done"
msgstr ""

msgid "draft"
msgid_plural "drafts"
msgstr[0] ""
msgstr[1] ""

msgid "element is not a hierarchy"
msgstr ""

msgid "enabled"
msgstr ""

msgid "encrypted: needs to be a :required, :optional or :migrating!"
msgstr ""

msgid "epic"
msgstr ""

msgid "error"
msgstr ""

msgid "error code:"
msgstr ""

msgid "estimateCommand|%{slash_command} will update the estimated time with the latest command."
msgstr ""

msgid "expired on %{milestone_due_date}"
msgstr ""

msgid "expires on %{milestone_due_date}"
msgstr ""

msgid "failed"
msgstr ""

msgid "for %{link_to_merge_request} with %{link_to_merge_request_source_branch}"
msgstr ""

msgid "for %{link_to_merge_request} with %{link_to_merge_request_source_branch} into %{link_to_merge_request_target_branch}"
msgstr ""

msgid "for %{link_to_pipeline_ref}"
msgstr ""

msgid "for %{ref}"
msgstr ""

msgid "for this project"
msgstr ""

msgid "from"
msgstr ""

msgid "group"
msgstr ""

msgid "has already been taken"
msgstr ""

msgid "here"
msgstr ""

msgid "https://your-bitbucket-server"
msgstr ""

msgid "image diff"
msgstr ""

msgid "import flow"
msgstr ""

msgid "importing"
msgstr ""

msgid "in group %{link_to_group}"
msgstr ""

msgid "in project %{link_to_project}"
msgstr ""

msgid "index"
msgstr ""

msgid "instance completed"
msgid_plural "instances completed"
msgstr[0] ""
msgstr[1] ""

msgid "invalid milestone state `%{state}`"
msgstr ""

msgid "is an invalid IP address range"
msgstr ""

msgid "is enabled."
msgstr ""

msgid "is invalid because there is downstream lock"
msgstr ""

msgid "is invalid because there is upstream lock"
msgstr ""

msgid "is not a valid X509 certificate."
msgstr ""

msgid "is not an email you own"
msgstr ""

msgid "is out of the hierarchy of the Group owning the template"
msgstr ""

msgid "issue"
msgstr ""

msgid "issue boards"
msgstr ""

msgid "it is stored externally"
msgstr ""

msgid "it is stored in LFS"
msgstr ""

msgid "it is too large"
msgstr ""

msgid "jigsaw is not defined"
msgstr ""

msgid "latest"
msgstr ""

msgid "latest deployment"
msgstr ""

msgid "latest version"
msgstr ""

msgid "leave %{group_name}"
msgstr ""

msgid "license management"
msgstr ""

msgid "locked by %{path_lock_user_name} %{created_at}"
msgstr ""

msgid "manual"
msgstr ""

msgid "merge request"
msgid_plural "merge requests"
msgstr[0] ""
msgstr[1] ""

msgid "milestone should belong either to a project or a group."
msgstr ""

msgid "missing"
msgstr ""

msgid "mrWidgetCommitsAdded|%{commitCount} and %{mergeCommitCount} will be added to %{targetBranch}."
msgstr ""

msgid "mrWidgetCommitsAdded|%{commitCount} will be added to %{targetBranch}."
msgstr ""

msgid "mrWidgetCommitsAdded|1 merge commit"
msgstr ""

msgid "mrWidget| Please restore it or use a different %{missingBranchName} branch"
msgstr ""

msgid "mrWidget|%{link_start}Learn more about resolving conflicts%{link_end}"
msgstr ""

msgid "mrWidget|%{metricsLinkStart} Memory %{metricsLinkEnd} usage %{emphasisStart} decreased %{emphasisEnd} from %{memoryFrom}MB to %{memoryTo}MB"
msgstr ""

msgid "mrWidget|%{metricsLinkStart} Memory %{metricsLinkEnd} usage %{emphasisStart} increased %{emphasisEnd} from %{memoryFrom}MB to %{memoryTo}MB"
msgstr ""

msgid "mrWidget|%{metricsLinkStart} Memory %{metricsLinkEnd} usage is %{emphasisStart} unchanged %{emphasisEnd} at %{memoryFrom}MB"
msgstr ""

msgid "mrWidget|Added to the merge train at position %{mergeTrainPosition}"
msgstr ""

msgid "mrWidget|Added to the merge train by"
msgstr ""

msgid "mrWidget|Allows commits from members who can merge to the target branch"
msgstr ""

msgid "mrWidget|An error occurred while removing your approval."
msgstr ""

msgid "mrWidget|An error occurred while retrieving approval data for this merge request."
msgstr ""

msgid "mrWidget|An error occurred while submitting your approval."
msgstr ""

msgid "mrWidget|Approval password is invalid."
msgstr ""

msgid "mrWidget|Approve"
msgstr ""

msgid "mrWidget|Approve additionally"
msgstr ""

msgid "mrWidget|Approved by"
msgstr ""

msgid "mrWidget|Cancel automatic merge"
msgstr ""

msgid "mrWidget|Check out branch"
msgstr ""

msgid "mrWidget|Checking ability to merge automatically"
msgstr ""

msgid "mrWidget|Cherry-pick"
msgstr ""

msgid "mrWidget|Cherry-pick this merge request in a new merge request"
msgstr ""

msgid "mrWidget|Closed"
msgstr ""

msgid "mrWidget|Closed by"
msgstr ""

msgid "mrWidget|Closes"
msgstr ""

msgid "mrWidget|Create an issue to resolve them later"
msgstr ""

msgid "mrWidget|Delete source branch"
msgstr ""

msgid "mrWidget|Deployment statistics are not available currently"
msgstr ""

msgid "mrWidget|Did not close"
msgstr ""

msgid "mrWidget|Email patches"
msgstr ""

msgid "mrWidget|Failed to load deployment statistics"
msgstr ""

msgid "mrWidget|Fast-forward merge is not possible. To merge this request, first rebase locally."
msgstr ""

msgid "mrWidget|Fork merge requests do not create merge request pipelines which validate a post merge result"
msgstr ""

msgid "mrWidget|If the %{branch} branch exists in your local repository, you can merge this merge request manually using the"
msgstr ""

msgid "mrWidget|If the %{missingBranchName} branch exists in your local repository, you can merge this merge request manually using the command line"
msgstr ""

msgid "mrWidget|Loading deployment statistics"
msgstr ""

msgid "mrWidget|Mentions"
msgstr ""

msgid "mrWidget|Merge"
msgstr ""

msgid "mrWidget|Merge failed."
msgstr ""

msgid "mrWidget|Merge failed: %{mergeError}. Please try again."
msgstr ""

msgid "mrWidget|Merge locally"
msgstr ""

msgid "mrWidget|Merge request approved."
msgstr ""

msgid "mrWidget|Merged by"
msgstr ""

msgid "mrWidget|No approval required"
msgstr ""

msgid "mrWidget|No approval required; you can still approve"
msgstr ""

msgid "mrWidget|Open in Web IDE"
msgstr ""

msgid "mrWidget|Pipeline blocked. The pipeline for this merge request requires a manual action to proceed"
msgstr ""

msgid "mrWidget|Plain diff"
msgstr ""

msgid "mrWidget|Ready to be merged automatically. Ask someone with write access to this repository to merge this request"
msgstr ""

msgid "mrWidget|Refresh"
msgstr ""

msgid "mrWidget|Refresh now"
msgstr ""

msgid "mrWidget|Refreshing now"
msgstr ""

msgid "mrWidget|Remove from merge train"
msgstr ""

msgid "mrWidget|Request to merge"
msgstr ""

msgid "mrWidget|Resolve conflicts"
msgstr ""

msgid "mrWidget|Resolve these conflicts or ask someone with write access to this repository to merge it locally"
msgstr ""

msgid "mrWidget|Revert"
msgstr ""

msgid "mrWidget|Revert this merge request in a new merge request"
msgstr ""

msgid "mrWidget|Revoke approval"
msgstr ""

msgid "mrWidget|Set by"
msgstr ""

msgid "mrWidget|The changes were merged into"
msgstr ""

msgid "mrWidget|The changes were not merged into"
msgstr ""

msgid "mrWidget|The changes will be merged into"
msgstr ""

msgid "mrWidget|The pipeline for this merge request failed. Please retry the job or push a new commit to fix the failure"
msgstr ""

msgid "mrWidget|The source branch HEAD has recently changed. Please reload the page and review the changes before merging"
msgstr ""

msgid "mrWidget|The source branch has been deleted"
msgstr ""

msgid "mrWidget|The source branch is %{commitsBehindLinkStart}%{commitsBehind}%{commitsBehindLinkEnd} the target branch"
msgstr ""

msgid "mrWidget|The source branch is being deleted"
msgstr ""

msgid "mrWidget|The source branch will be deleted"
msgstr ""

msgid "mrWidget|The source branch will not be deleted"
msgstr ""

msgid "mrWidget|There are merge conflicts"
msgstr ""

msgid "mrWidget|There are unresolved discussions. Please resolve these discussions"
msgstr ""

msgid "mrWidget|This feature merges changes from the target branch to the source branch. You cannot use this feature since the source branch is protected."
msgstr ""

msgid "mrWidget|This merge request failed to be merged automatically"
msgstr ""

msgid "mrWidget|This merge request is in the process of being merged"
msgstr ""

msgid "mrWidget|This project is archived, write access has been disabled"
msgstr ""

msgid "mrWidget|You are not allowed to edit this project directly. Please fork to make changes."
msgstr ""

msgid "mrWidget|You can delete the source branch now"
msgstr ""

msgid "mrWidget|You can merge this merge request manually using the"
msgstr ""

msgid "mrWidget|branch does not exist."
msgstr ""

msgid "mrWidget|command line"
msgstr ""

msgid "mrWidget|into"
msgstr ""

msgid "mrWidget|to be added to the merge train when the pipeline succeeds"
msgstr ""

msgid "mrWidget|to be merged automatically when the pipeline succeeds"
msgstr ""

msgid "mrWidget|to start a merge train when the pipeline succeeds"
msgstr ""

msgid "must be greater than start date"
msgstr ""

msgid "n/a"
msgstr ""

msgid "needs to be beetween 10 minutes and 1 month"
msgstr ""

msgid "new merge request"
msgstr ""

msgid "no contributions"
msgstr ""

msgid "none"
msgstr ""

msgid "not found"
msgstr ""

msgid "notification emails"
msgstr ""

msgid "nounSeries|%{firstItem} and %{lastItem}"
msgstr ""

msgid "nounSeries|%{item}, %{nextItem}"
msgstr ""

msgid "nounSeries|%{item}, and %{lastItem}"
msgstr ""

msgid "or"
msgstr ""

msgid "out of %d total test"
msgid_plural "out of %d total tests"
msgstr[0] ""
msgstr[1] ""

msgid "parent"
msgid_plural "parents"
msgstr[0] ""
msgstr[1] ""

msgid "password"
msgstr ""

<<<<<<< HEAD
msgid "personal access token"
msgstr ""

msgid "point"
msgid_plural "points"
msgstr[0] ""
msgstr[1] ""

=======
>>>>>>> e07ebe66
msgid "private"
msgstr ""

msgid "private key does not match certificate."
msgstr ""

msgid "processing"
msgstr ""

msgid "project"
msgid_plural "projects"
msgstr[0] ""
msgstr[1] ""

msgid "quick actions"
msgstr ""

msgid "register"
msgstr ""

msgid "released %{time}"
msgstr ""

msgid "remaining"
msgstr ""

msgid "remove"
msgstr ""

msgid "remove due date"
msgstr ""

msgid "remove weight"
msgstr ""

msgid "rendered diff"
msgstr ""

msgid "reply"
msgid_plural "replies"
msgstr[0] ""
msgstr[1] ""

msgid "reset it."
msgstr ""

msgid "score"
msgstr ""

msgid "security Reports|There was an error creating the merge request"
msgstr ""

msgid "severity|Critical"
msgstr ""

msgid "severity|High"
msgstr ""

msgid "severity|Info"
msgstr ""

msgid "severity|Low"
msgstr ""

msgid "severity|Medium"
msgstr ""

msgid "severity|Undefined"
msgstr ""

msgid "severity|Unknown"
msgstr ""

msgid "should be greater than or equal to %{access} inherited membership from group %{group_name}"
msgstr ""

msgid "show less"
msgstr ""

msgid "sign in"
msgstr ""

msgid "sort:"
msgstr ""

msgid "source"
msgstr ""

msgid "source diff"
msgstr ""

msgid "specified top is not part of the tree"
msgstr ""

msgid "spendCommand|%{slash_command} will update the sum of the time spent."
msgstr ""

msgid "started"
msgstr ""

msgid "started on %{milestone_start_date}"
msgstr ""

msgid "starts on %{milestone_start_date}"
msgstr ""

msgid "stuck"
msgstr ""

msgid "success"
msgstr ""

msgid "syntax is correct"
msgstr ""

msgid "syntax is incorrect"
msgstr ""

msgid "this document"
msgstr ""

msgid "to help your contributors communicate effectively!"
msgstr ""

msgid "to list"
msgstr ""

msgid "triggered"
msgstr ""

msgid "updated"
msgstr ""

msgid "username"
msgstr ""

msgid "uses Kubernetes clusters to deploy your code!"
msgstr ""

msgid "verify ownership"
msgstr ""

msgid "version %{versionIndex}"
msgstr ""

msgid "via %{closed_via}"
msgstr ""

msgid "via merge request %{link}"
msgstr ""

msgid "view it on GitLab"
msgstr ""

msgid "view the blob"
msgstr ""

msgid "vulnerability|Add a comment or reason for dismissal"
msgstr ""

msgid "vulnerability|Add comment & dismiss"
msgstr ""

msgid "vulnerability|Dismiss vulnerability"
msgstr ""

msgid "vulnerability|Undo dismiss"
msgstr ""

msgid "vulnerability|dismissed"
msgstr ""

msgid "with %{additions} additions, %{deletions} deletions."
msgstr ""

msgid "within %d minute "
msgid_plural "within %d minutes "
msgstr[0] ""
msgstr[1] ""

msgid "yaml invalid"
msgstr ""<|MERGE_RESOLUTION|>--- conflicted
+++ resolved
@@ -8007,14 +8007,10 @@
 msgid "LicenseManagement|Remove license?"
 msgstr ""
 
-<<<<<<< HEAD
 msgid "LicenseManagement|Submit"
 msgstr ""
 
 msgid "LicenseManagement|There are currently no approved or blacklisted licenses in this project."
-=======
-msgid "No contributions"
->>>>>>> e07ebe66
 msgstr ""
 
 msgid "LicenseManagement|There are currently no approved or blacklisted licenses that match in this project."
@@ -17022,7 +17018,6 @@
 msgid "password"
 msgstr ""
 
-<<<<<<< HEAD
 msgid "personal access token"
 msgstr ""
 
@@ -17031,8 +17026,6 @@
 msgstr[0] ""
 msgstr[1] ""
 
-=======
->>>>>>> e07ebe66
 msgid "private"
 msgstr ""
 
