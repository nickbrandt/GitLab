--- conflicted
+++ resolved
@@ -9,7 +9,6 @@
 
 The source of GitLab Community Edition is [hosted on GitLab.com](https://gitlab.com/gitlab-org/gitlab-ce/) and there are mirrors to make [contributing](CONTRIBUTING.md) as easy as possible.
 
-<<<<<<< HEAD
 The source of GitLab Enterprise Edition is [hosted on GitLab.com](https://gitlab.com/gitlab-org/gitlab-ee).
 
 # ![logo](https://about.gitlab.com/images/gitlab_logo.png) GitLab
@@ -36,8 +35,6 @@
 
 For all other questions, contact us at sales@gitlab.com
 
-=======
->>>>>>> 5dd4dea9
 ## Open source software to collaborate on code
 
 To see how GitLab looks please see the [features page on our website](https://about.gitlab.com/features/).
