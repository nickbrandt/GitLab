--- conflicted
+++ resolved
@@ -6,13 +6,8 @@
           raise ArgumentError unless traits.include?(:enabled)
 
           Page::Main::Login.act { sign_in_using_credentials }
-<<<<<<< HEAD
-          Page::Menu::Main.act { go_to_admin_area }
-          Page::Menu::Admin.act { go_to_repository_settings }
-=======
           Page::Main::Menu.act { go_to_admin_area }
           Page::Admin::Menu.act { go_to_repository_settings }
->>>>>>> 12a11229
 
           Page::Admin::Settings::Repository.perform do |setting|
             setting.expand_repository_storage do |page|
