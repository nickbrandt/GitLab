module QA
  module Factory
    module Settings
      class HashedStorage < Factory::Base
        def fabricate!(*traits)
          raise ArgumentError unless traits.include?(:enabled)

          Page::Main::Login.act { sign_in_using_credentials }
          Page::Menu::Main.act { go_to_admin_area }
<<<<<<< HEAD
          Page::Menu::Admin.act { go_to_settings }
          Page::Menu::Side.act { click_repository }
=======
          Page::Menu::Admin.act { go_to_repository_settings }
>>>>>>> 111613a3

          Page::Admin::Settings::Repository.perform do |setting|
            setting.expand_repository_storage do |page|
              page.enable_hashed_storage
              page.save_settings
            end
          end

          QA::Page::Menu::Main.act { sign_out }
        end
      end
    end
  end
end<|MERGE_RESOLUTION|>--- conflicted
+++ resolved
@@ -7,12 +7,7 @@
 
           Page::Main::Login.act { sign_in_using_credentials }
           Page::Menu::Main.act { go_to_admin_area }
-<<<<<<< HEAD
-          Page::Menu::Admin.act { go_to_settings }
-          Page::Menu::Side.act { click_repository }
-=======
           Page::Menu::Admin.act { go_to_repository_settings }
->>>>>>> 111613a3
 
           Page::Admin::Settings::Repository.perform do |setting|
             setting.expand_repository_storage do |page|
