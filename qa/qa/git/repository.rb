# frozen_string_literal: true

require 'cgi'
require 'uri'
require 'open3'
require 'fileutils'
require 'tmpdir'

module QA
  module Git
    class Repository
      include Scenario::Actable

      attr_writer :password, :use_lfs
      attr_accessor :env_vars

      def initialize
        # We set HOME to the current working directory (which is a
        # temporary directory created in .perform()) so the temporarily dropped
        # .netrc can be utilised
        self.env_vars = [%Q{HOME="#{tmp_home_dir}"}]
        @use_lfs = false
      end

      def self.perform(*args)
        Dir.mktmpdir do |dir|
          Dir.chdir(dir) { super }
        end
      end

      def uri=(address)
        @uri = URI(address)
      end

      def username=(username)
        @username = username
        # Only include the user in the URI if we're using HTTP as this breaks
        # SSH authentication.
        @uri.user = username unless ssh_key_set?
      end

      def use_default_credentials
        self.username, self.password = default_credentials
      end

      def clone(opts = '')
        clone_result = run("git clone #{opts} #{uri} ./")
        return clone_result.response unless clone_result.success

        enable_lfs_result = enable_lfs if use_lfs?

<<<<<<< HEAD
        clone_result.to_s + enable_lfs_result.to_s
      end

=======
>>>>>>> e058ab10
      def checkout(branch_name, new_branch: false)
        opts = new_branch ? '-b' : ''
        run(%Q{git checkout #{opts} "#{branch_name}"}).to_s
      end

      def shallow_clone
        clone('--depth 1')
      end

      def configure_identity(name, email)
        run(%Q{git config user.name #{name}})
        run(%Q{git config user.email #{email}})
      end

      def commit_file(name, contents, message)
        add_file(name, contents)
        commit(message)
      end

      def add_file(name, contents)
        ::File.write(name, contents)

        if use_lfs?
          git_lfs_track_result = run(%Q{git lfs track #{name} --lockable})
          return git_lfs_track_result.response unless git_lfs_track_result.success
        end

        git_add_result = run(%Q{git add #{name}})

        git_lfs_track_result.to_s + git_add_result.to_s
      end

      def commit(message)
        run(%Q{git commit -m "#{message}"}).to_s
      end

      def push_changes(branch = 'master')
        run("git push #{uri} #{branch}").to_s
      end

      def merge(branch)
        run("git merge #{branch}")
      end

      def merge(branch)
        run("git merge #{branch}")
      end

      def commits
        run('git log --oneline').to_s.split("\n")
      end

      def use_ssh_key(key)
        @private_key_file = Tempfile.new("id_#{SecureRandom.hex(8)}")
        File.binwrite(private_key_file, key.private_key)
        File.chmod(0700, private_key_file)

        @known_hosts_file = Tempfile.new("known_hosts_#{SecureRandom.hex(8)}")
        keyscan_params = ['-H']
        keyscan_params << "-p #{uri.port}" if uri.port
        keyscan_params << uri.host
        res = run("ssh-keyscan #{keyscan_params.join(' ')} >> #{known_hosts_file.path}")
        return res.response unless res.success?

        self.env_vars << %Q{GIT_SSH_COMMAND="ssh -i #{private_key_file.path} -o UserKnownHostsFile=#{known_hosts_file.path}"}
      end

      def delete_ssh_key
        return unless ssh_key_set?

        private_key_file.close(true)
        known_hosts_file.close(true)
      end

      def push_with_git_protocol(version, file_name, file_content, commit_message = 'Initial commit')
        self.git_protocol = version
        add_file(file_name, file_content)
        commit(commit_message)
        push_changes

        fetch_supported_git_protocol
      end

      def git_protocol=(value)
        raise ArgumentError, "Please specify the protocol you would like to use: 0, 1, or 2" unless %w[0 1 2].include?(value.to_s)

        run("git config protocol.version #{value}")
      end

      def fetch_supported_git_protocol
        # ls-remote is one command known to respond to Git protocol v2 so we use
        # it to get output including the version reported via Git tracing
        output = run("git ls-remote #{uri}", "GIT_TRACE_PACKET=1")
        output[/git< version (\d+)/, 1] || 'unknown'
      end

      def try_add_credentials_to_netrc
        return unless add_credentials?
        return if netrc_already_contains_content?

        # Despite libcurl supporting a custom .netrc location through the
        # CURLOPT_NETRC_FILE environment variable, git does not support it :(
        # Info: https://curl.haxx.se/libcurl/c/CURLOPT_NETRC_FILE.html
        #
        # This will create a .netrc in the correct working directory, which is
        # a temporary directory created in .perform()
        #
        FileUtils.mkdir_p(tmp_home_dir)
        File.open(netrc_file_path, 'a') { |file| file.puts(netrc_content) }
        File.chmod(0600, netrc_file_path)
      end

      private

      attr_reader :uri, :username, :password, :known_hosts_file,
        :private_key_file, :use_lfs

      alias_method :use_lfs?, :use_lfs

      Result = Struct.new(:success, :response) do
        alias_method :success?, :success
        alias_method :to_s, :response
      end

      def add_credentials?
        return false if !username || !password
        return true unless ssh_key_set?
        return true if ssh_key_set? && use_lfs?

        false
      end

      def ssh_key_set?
        !private_key_file.nil?
      end

      def enable_lfs
        # git lfs install *needs* a .gitconfig defined at ${HOME}/.gitconfig
        FileUtils.mkdir_p(tmp_home_dir)
        touch_gitconfig_result = run("touch #{tmp_home_dir}/.gitconfig")
        return touch_gitconfig_result.response unless touch_gitconfig_result.success?

        git_lfs_install_result = run('git lfs install')

        touch_gitconfig_result.to_s + git_lfs_install_result.to_s
      end

      def run(command_str, *extra_env)
        command = [env_vars, *extra_env, command_str, '2>&1'].compact.join(' ')
        Runtime::Logger.debug "Git: pwd=[#{Dir.pwd}], command=[#{command}]"

        output, status = Open3.capture2e(command)
        output.chomp!
        Runtime::Logger.debug "Git: output=[#{output}], exitstatus=[#{status.exitstatus}]"

        Result.new(status.exitstatus == 0, output)
      end

      def default_credentials
        if ::QA::Runtime::User.ldap_user?
          [Runtime::User.ldap_username, Runtime::User.ldap_password]
        else
          [Runtime::User.username, Runtime::User.password]
        end
      end

      def tmp_home_dir
        @tmp_home_dir ||= File.join(Dir.tmpdir, "qa-netrc-credentials", $$.to_s)
      end

      def netrc_file_path
        @netrc_file_path ||= File.join(tmp_home_dir, '.netrc')
      end

      def netrc_content
        "machine #{uri.host} login #{username} password #{password}"
      end

      def netrc_already_contains_content?
        File.exist?(netrc_file_path) &&
          File.readlines(netrc_file_path).grep(/^#{netrc_content}$/).any?
      end
    end
  end
end<|MERGE_RESOLUTION|>--- conflicted
+++ resolved
@@ -49,12 +49,9 @@
 
         enable_lfs_result = enable_lfs if use_lfs?
 
-<<<<<<< HEAD
         clone_result.to_s + enable_lfs_result.to_s
       end
 
-=======
->>>>>>> e058ab10
       def checkout(branch_name, new_branch: false)
         opts = new_branch ? '-b' : ''
         run(%Q{git checkout #{opts} "#{branch_name}"}).to_s
