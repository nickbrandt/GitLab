# frozen_string_literal: true

require 'rspec/core'
require 'rspec/expectations'
<<<<<<< HEAD
=======
require 'knapsack'
>>>>>>> 1248cd71

module QA
  module Specs
    class Runner < Scenario::Template
      attr_accessor :tty, :tags, :options

      DEFAULT_TEST_PATH_ARGS = ['--', File.expand_path('./features', __dir__)].freeze

      def initialize
        @tty = false
        @tags = []
        @options = []
      end

      def perform
        args = []
        args.push('--tty') if tty

        if tags.any?
          tags.each { |tag| args.push(['--tag', tag.to_s]) }
        else
          args.push(%w[--tag ~orchestrated]) unless (%w[-t --tag] & options).any?
        end

        args.push(%w[--tag ~skip_signup_disabled]) if QA::Runtime::Env.signup_disabled?

        QA::Runtime::Env.supported_features.each_key do |key|
          args.push(["--tag", "~requires_#{key}"]) unless QA::Runtime::Env.can_test? key
        end

        args.push(options)

        Runtime::Browser.configure!

        if Runtime::Env.knapsack?
          allocator = Knapsack::AllocatorBuilder.new(Knapsack::Adapters::RSpecAdapter).allocator

          QA::Runtime::Logger.info ''
          QA::Runtime::Logger.info 'Report specs:'
          QA::Runtime::Logger.info allocator.report_node_tests.join(', ')
          QA::Runtime::Logger.info ''
          QA::Runtime::Logger.info 'Leftover specs:'
          QA::Runtime::Logger.info allocator.leftover_node_tests.join(', ')
          QA::Runtime::Logger.info ''

          args.push(['--', allocator.node_tests])
        else
          args.push(DEFAULT_TEST_PATH_ARGS) unless options.any? { |opt| opt =~ %r{/features/} }
        end

        RSpec::Core::Runner.run(args.flatten, $stderr, $stdout).tap do |status|
          abort if status.nonzero?
        end
      end
    end
  end
end<|MERGE_RESOLUTION|>--- conflicted
+++ resolved
@@ -2,10 +2,6 @@
 
 require 'rspec/core'
 require 'rspec/expectations'
-<<<<<<< HEAD
-=======
-require 'knapsack'
->>>>>>> 1248cd71
 
 module QA
   module Specs
