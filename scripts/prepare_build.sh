#!/bin/sh

. scripts/utils.sh

export SETUP_DB=${SETUP_DB:-true}
export GITLAB_DATABASE=$(echo $CI_JOB_NAME | cut -f2 -d' ')
export USE_BUNDLE_INSTALL=${USE_BUNDLE_INSTALL:-true}

if [ "$GITLAB_DATABASE" != 'mysql' ]; then
    export GITLAB_DATABASE='postgresql'
fi

<<<<<<< HEAD
if [ -f /.dockerenv ] || [ -f ./dockerinit ]; then
    cp config/database.yml.$GITLAB_DATABASE config/database.yml

    if [ "$GITLAB_DATABASE" = 'postgresql' ]; then
        sed -i 's/# host:.*/host: postgres/g' config/database.yml
    else # Assume it's mysql
        sed -i 's/username:.*/username: root/g' config/database.yml
        sed -i 's/password:.*/password:/g' config/database.yml
        sed -i 's/# host:.*/host: mysql/g' config/database.yml
    fi
=======
cp config/database.yml.mysql config/database.yml
sed -i 's/username:.*/username: root/g' config/database.yml
sed -i 's/password:.*/password:/g' config/database.yml
sed -i 's/# socket:.*/host: mysql/g' config/database.yml
>>>>>>> d59f4898

cp config/resque.yml.example config/resque.yml
sed -i 's/localhost/redis/g' config/resque.yml

<<<<<<< HEAD
    export FLAGS="--path vendor --retry 3 --quiet"
else
    rnd=$(awk 'BEGIN { srand() ; printf("%d\n",rand()*5) }')
    export PATH="$HOME/bin:/usr/local/bin:/usr/bin:/bin"
    cp config/database.yml.$GITLAB_DATABASE config/database.yml
    sed "s/username\:.*$/username\: runner/" -i config/database.yml
    sed "s/password\:.*$/password\: 'password'/" -i config/database.yml
    sed "s/gitlabhq_test/gitlabhq_test_$rnd/" -i config/database.yml
fi

cp config/gitlab.yml.example config/gitlab.yml

if [ "$USE_BUNDLE_INSTALL" != "false" ]; then
    retry bundle install --without production --jobs $(nproc) --clean $FLAGS
fi

# Only install knapsack after bundle install! Otherwise oddly some native
# gems could not be found under some circumstance. No idea why, hours wasted.
retry gem install knapsack fog-aws mime-types

if [ "$SETUP_DB" != "false" ]; then
    bundle exec rake db:drop db:create db:schema:load db:migrate

    if [ "$GITLAB_DATABASE" = "mysql" ]; then
        bundle exec rake add_limits_mysql
    fi
fi
=======
export FLAGS="--path vendor --retry 3 --quiet"
>>>>>>> d59f4898
<|MERGE_RESOLUTION|>--- conflicted
+++ resolved
@@ -10,37 +10,18 @@
     export GITLAB_DATABASE='postgresql'
 fi
 
-<<<<<<< HEAD
-if [ -f /.dockerenv ] || [ -f ./dockerinit ]; then
-    cp config/database.yml.$GITLAB_DATABASE config/database.yml
+cp config/database.yml.$GITLAB_DATABASE config/database.yml
 
-    if [ "$GITLAB_DATABASE" = 'postgresql' ]; then
-        sed -i 's/# host:.*/host: postgres/g' config/database.yml
-    else # Assume it's mysql
-        sed -i 's/username:.*/username: root/g' config/database.yml
-        sed -i 's/password:.*/password:/g' config/database.yml
-        sed -i 's/# host:.*/host: mysql/g' config/database.yml
-    fi
-=======
-cp config/database.yml.mysql config/database.yml
-sed -i 's/username:.*/username: root/g' config/database.yml
-sed -i 's/password:.*/password:/g' config/database.yml
-sed -i 's/# socket:.*/host: mysql/g' config/database.yml
->>>>>>> d59f4898
+if [ "$GITLAB_DATABASE" = 'postgresql' ]; then
+    sed -i 's/# host:.*/host: postgres/g' config/database.yml
+else # Assume it's mysql
+    sed -i 's/username:.*/username: root/g' config/database.yml
+    sed -i 's/password:.*/password:/g' config/database.yml
+    sed -i 's/# host:.*/host: mysql/g' config/database.yml
+fi
 
 cp config/resque.yml.example config/resque.yml
 sed -i 's/localhost/redis/g' config/resque.yml
-
-<<<<<<< HEAD
-    export FLAGS="--path vendor --retry 3 --quiet"
-else
-    rnd=$(awk 'BEGIN { srand() ; printf("%d\n",rand()*5) }')
-    export PATH="$HOME/bin:/usr/local/bin:/usr/bin:/bin"
-    cp config/database.yml.$GITLAB_DATABASE config/database.yml
-    sed "s/username\:.*$/username\: runner/" -i config/database.yml
-    sed "s/password\:.*$/password\: 'password'/" -i config/database.yml
-    sed "s/gitlabhq_test/gitlabhq_test_$rnd/" -i config/database.yml
-fi
 
 cp config/gitlab.yml.example config/gitlab.yml
 
@@ -59,6 +40,5 @@
         bundle exec rake add_limits_mysql
     fi
 fi
-=======
-export FLAGS="--path vendor --retry 3 --quiet"
->>>>>>> d59f4898
+
+export FLAGS="--path vendor --retry 3 --quiet"