function retry() {
    if eval "$@"; then
        return 0
    fi

    for i in 2 1; do
        sleep 3s
        echo "Retrying $i..."
        if eval "$@"; then
            return 0
        fi
    done
    return 1
}

function setup_db_user_only() {
    if [ "$GITLAB_DATABASE" = "postgresql" ]; then
        source scripts/create_postgres_user.sh
    else
        source scripts/create_mysql_user.sh
    fi
}

function setup_db() {
    setup_db_user_only

    bundle exec rake db:drop db:create db:schema:load db:migrate

    if [ "$GITLAB_DATABASE" = "mysql" ]; then
        bundle exec rake add_limits_mysql
    fi
<<<<<<< HEAD

    # EE-only
    bundle exec rake geo:db:drop geo:db:create geo:db:schema:load geo:db:migrate
=======
>>>>>>> 700976d0
}

function install_api_client_dependencies_with_apk() {
  apk add --update openssl curl jq
}

function install_api_client_dependencies_with_apt() {
  apt update && apt install jq -y
}

function install_gitlab_gem() {
  gem install gitlab --no-document
}

function echoerr() {
  local header="${2}"

  if [ -n "${header}" ]; then
    printf "\n\033[0;31m** %s **\n\033[0m" "${1}" >&2;
  else
    printf "\033[0;31m%s\n\033[0m" "${1}" >&2;
  fi
}

function echoinfo() {
  local header="${2}"

  if [ -n "${header}" ]; then
    printf "\n\033[0;33m** %s **\n\033[0m" "${1}" >&2;
  else
    printf "\033[0;33m%s\n\033[0m" "${1}" >&2;
  fi
}

function get_job_id() {
  local job_name="${1}"
  local query_string="${2:+&${2}}"
  local api_token="${API_TOKEN-${GITLAB_BOT_MULTI_PROJECT_PIPELINE_POLLING_TOKEN}}"
  if [ -z "${api_token}" ]; then
    echoerr "Please provide an API token with \$API_TOKEN or \$GITLAB_BOT_MULTI_PROJECT_PIPELINE_POLLING_TOKEN."
    return
  fi

  local max_page=3
  local page=1

  while true; do
    local url="https://gitlab.com/api/v4/projects/${CI_PROJECT_ID}/pipelines/${CI_PIPELINE_ID}/jobs?per_page=100&page=${page}${query_string}"
    echoinfo "GET ${url}"

    local job_id
    job_id=$(curl --silent --show-error --header "PRIVATE-TOKEN: ${api_token}" "${url}" | jq "map(select(.name == \"${job_name}\")) | map(.id) | last")
    [[ "${job_id}" == "null" && "${page}" -lt "$max_page" ]] || break

    let "page++"
  done

  if [[ "${job_id}" == "" ]]; then
    echoerr "The '${job_name}' job ID couldn't be retrieved!"
  else
    echoinfo "The '${job_name}' job ID is ${job_id}"
    echo "${job_id}"
  fi
}

function play_job() {
  local job_name="${1}"
  local job_id
  job_id=$(get_job_id "${job_name}" "scope=manual");
  if [ -z "${job_id}" ]; then return; fi

  local api_token="${API_TOKEN-${GITLAB_BOT_MULTI_PROJECT_PIPELINE_POLLING_TOKEN}}"
  if [ -z "${api_token}" ]; then
    echoerr "Please provide an API token with \$API_TOKEN or \$GITLAB_BOT_MULTI_PROJECT_PIPELINE_POLLING_TOKEN."
    return
  fi

  local url="https://gitlab.com/api/v4/projects/${CI_PROJECT_ID}/jobs/${job_id}/play"
  echoinfo "POST ${url}"

  local job_url
  job_url=$(curl --silent --show-error --request POST --header "PRIVATE-TOKEN: ${api_token}" "${url}" | jq ".web_url")
  echoinfo "Manual job '${job_name}' started at: ${job_url}"
}

function wait_for_job_to_be_done() {
  local job_name="${1}"
  local query_string="${2}"
  local job_id
  job_id=$(get_job_id "${job_name}" "${query_string}")
  if [ -z "${job_id}" ]; then return; fi

  local api_token="${API_TOKEN-${GITLAB_BOT_MULTI_PROJECT_PIPELINE_POLLING_TOKEN}}"
  if [ -z "${api_token}" ]; then
    echoerr "Please provide an API token with \$API_TOKEN or \$GITLAB_BOT_MULTI_PROJECT_PIPELINE_POLLING_TOKEN."
    return
  fi

  echoinfo "Waiting for the '${job_name}' job to finish..."

  local url="https://gitlab.com/api/v4/projects/${CI_PROJECT_ID}/jobs/${job_id}"
  echoinfo "GET ${url}"

  # In case the job hasn't finished yet. Keep trying until the job times out.
  local interval=30
  local elapsed_seconds=0
  while true; do
    local job_status
    job_status=$(curl --silent --show-error --header "PRIVATE-TOKEN: ${api_token}" "${url}" | jq ".status" | sed -e s/\"//g)
    [[ "${job_status}" == "pending" || "${job_status}" == "running" ]] || break

    printf "."
    let "elapsed_seconds+=interval"
    sleep ${interval}
  done

  local elapsed_minutes=$((elapsed_seconds / 60))
  echoinfo "Waited '${job_name}' for ${elapsed_minutes} minutes."

  if [[ "${job_status}" == "failed" ]]; then
    echoerr "The '${job_name}' failed."
  elif [[ "${job_status}" == "manual" ]]; then
    echoinfo "The '${job_name}' is manual."
  else
    echoinfo "The '${job_name}' passed."
  fi
}<|MERGE_RESOLUTION|>--- conflicted
+++ resolved
@@ -29,12 +29,9 @@
     if [ "$GITLAB_DATABASE" = "mysql" ]; then
         bundle exec rake add_limits_mysql
     fi
-<<<<<<< HEAD
 
     # EE-only
     bundle exec rake geo:db:drop geo:db:create geo:db:schema:load geo:db:migrate
-=======
->>>>>>> 700976d0
 }
 
 function install_api_client_dependencies_with_apk() {
@@ -161,4 +158,130 @@
   else
     echoinfo "The '${job_name}' passed."
   fi
+}
+
+function install_api_client_dependencies_with_apk() {
+  apk add --update openssl curl jq
+}
+
+function install_api_client_dependencies_with_apt() {
+  apt update && apt install jq -y
+}
+
+function install_gitlab_gem() {
+  gem install gitlab --no-document
+}
+
+function echoerr() {
+  local header="${2}"
+
+  if [ -n "${header}" ]; then
+    printf "\n\033[0;31m** %s **\n\033[0m" "${1}" >&2;
+  else
+    printf "\033[0;31m%s\n\033[0m" "${1}" >&2;
+  fi
+}
+
+function echoinfo() {
+  local header="${2}"
+
+  if [ -n "${header}" ]; then
+    printf "\n\033[0;33m** %s **\n\033[0m" "${1}" >&2;
+  else
+    printf "\033[0;33m%s\n\033[0m" "${1}" >&2;
+  fi
+}
+
+function get_job_id() {
+  local job_name="${1}"
+  local query_string="${2:+&${2}}"
+  local api_token="${API_TOKEN-${GITLAB_BOT_MULTI_PROJECT_PIPELINE_POLLING_TOKEN}}"
+  if [ -z "${api_token}" ]; then
+    echoerr "Please provide an API token with \$API_TOKEN or \$GITLAB_BOT_MULTI_PROJECT_PIPELINE_POLLING_TOKEN."
+    return
+  fi
+
+  local max_page=3
+  local page=1
+
+  while true; do
+    local url="https://gitlab.com/api/v4/projects/${CI_PROJECT_ID}/pipelines/${CI_PIPELINE_ID}/jobs?per_page=100&page=${page}${query_string}"
+    echoinfo "GET ${url}"
+
+    local job_id
+    job_id=$(curl --silent --show-error --header "PRIVATE-TOKEN: ${api_token}" "${url}" | jq "map(select(.name == \"${job_name}\")) | map(.id) | last")
+    [[ "${job_id}" == "null" && "${page}" -lt "$max_page" ]] || break
+
+    let "page++"
+  done
+
+  if [[ "${job_id}" == "" ]]; then
+    echoerr "The '${job_name}' job ID couldn't be retrieved!"
+  else
+    echoinfo "The '${job_name}' job ID is ${job_id}"
+    echo "${job_id}"
+  fi
+}
+
+function play_job() {
+  local job_name="${1}"
+  local job_id
+  job_id=$(get_job_id "${job_name}" "scope=manual");
+  if [ -z "${job_id}" ]; then return; fi
+
+  local api_token="${API_TOKEN-${GITLAB_BOT_MULTI_PROJECT_PIPELINE_POLLING_TOKEN}}"
+  if [ -z "${api_token}" ]; then
+    echoerr "Please provide an API token with \$API_TOKEN or \$GITLAB_BOT_MULTI_PROJECT_PIPELINE_POLLING_TOKEN."
+    return
+  fi
+
+  local url="https://gitlab.com/api/v4/projects/${CI_PROJECT_ID}/jobs/${job_id}/play"
+  echoinfo "POST ${url}"
+
+  local job_url
+  job_url=$(curl --silent --show-error --request POST --header "PRIVATE-TOKEN: ${api_token}" "${url}" | jq ".web_url")
+  echoinfo "Manual job '${job_name}' started at: ${job_url}"
+}
+
+function wait_for_job_to_be_done() {
+  local job_name="${1}"
+  local query_string="${2}"
+  local job_id
+  job_id=$(get_job_id "${job_name}" "${query_string}")
+  if [ -z "${job_id}" ]; then return; fi
+
+  local api_token="${API_TOKEN-${GITLAB_BOT_MULTI_PROJECT_PIPELINE_POLLING_TOKEN}}"
+  if [ -z "${api_token}" ]; then
+    echoerr "Please provide an API token with \$API_TOKEN or \$GITLAB_BOT_MULTI_PROJECT_PIPELINE_POLLING_TOKEN."
+    return
+  fi
+
+  echoinfo "Waiting for the '${job_name}' job to finish..."
+
+  local url="https://gitlab.com/api/v4/projects/${CI_PROJECT_ID}/jobs/${job_id}"
+  echoinfo "GET ${url}"
+
+  # In case the job hasn't finished yet. Keep trying until the job times out.
+  local interval=30
+  local elapsed_seconds=0
+  while true; do
+    local job_status
+    job_status=$(curl --silent --show-error --header "PRIVATE-TOKEN: ${api_token}" "${url}" | jq ".status" | sed -e s/\"//g)
+    [[ "${job_status}" == "pending" || "${job_status}" == "running" ]] || break
+
+    printf "."
+    let "elapsed_seconds+=interval"
+    sleep ${interval}
+  done
+
+  local elapsed_minutes=$((elapsed_seconds / 60))
+  echoinfo "Waited '${job_name}' for ${elapsed_minutes} minutes."
+
+  if [[ "${job_status}" == "failed" ]]; then
+    echoerr "The '${job_name}' failed."
+  elif [[ "${job_status}" == "manual" ]]; then
+    echoinfo "The '${job_name}' is manual."
+  else
+    echoinfo "The '${job_name}' passed."
+  fi
 }