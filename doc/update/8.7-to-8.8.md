--- conflicted
+++ resolved
@@ -145,7 +145,6 @@
 
 If all items are green, then congratulations, the upgrade is complete!
 
-<<<<<<< HEAD
 ### 10. Elasticsearch indexes update (if you currently use Elasticsearch)
 
 When index mapping is changed the whole index should be removed and built from the scratch.
@@ -194,10 +193,7 @@
 
 
 
-## Things went south? Revert to previous version (8.6)
-=======
 ## Things went south? Revert to previous version (8.7)
->>>>>>> e6389dfe
 
 ### 1. Revert the code to the previous version
 
