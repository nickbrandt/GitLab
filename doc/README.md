--- conflicted
+++ resolved
@@ -26,10 +26,7 @@
 
 ## Administrator documentation
 
-<<<<<<< HEAD
-=======
 - [Upload your GitLab License](user/admin_area/license.md) Upload the license you purchased for GitLab Enterprise Edition to unlock its features.
->>>>>>> 4d58ddc2
 - [Audit Events](administration/audit_events.md) Check how user access changed in projects and groups.
 - [Access restrictions](user/admin_area/settings/visibility_and_access_controls.md#enabled-git-access-protocols) Define which Git access protocols can be used to talk to GitLab
 - [Authentication/Authorization](administration/auth/README.md) Configure
@@ -40,10 +37,6 @@
 - [Push Rules](push_rules/push_rules.md) Advanced push rules for your project.
 - [Help message](customization/help_message.md) Set information about administrators of your GitLab instance.
 - [Install](install/README.md) Requirements, directory structures and installation from source.
-<<<<<<< HEAD
-- [Installing your license](license/README.md)
-=======
->>>>>>> 4d58ddc2
 - [Integration](integration/README.md) How to integrate with systems such as JIRA, Redmine, LDAP and Twitter.
 - [Restart GitLab](administration/restart_gitlab.md) Learn how to restart GitLab and its components.
 - [Issue closing](customization/issue_closing.md) Customize how to close an issue from commit messages.
