--- conflicted
+++ resolved
@@ -24,8 +24,8 @@
 
 ## Administrator documentation
 
-<<<<<<< HEAD
 - [Audit Events](administration/audit_events.md) Check how user access changed in projects and groups.
+- [Access restrictions](administration/access_restrictions.md) Define which Git access protocols can be used to talk to GitLab
 - [Authentication/Authorization](administration/auth/README.md) Configure
   external authentication with LDAP, SAML, CAS and additional Omniauth providers.
 - [Changing the appearance of the login page](customization/branded_login_page.md) Make the login page branded for your GitLab instance.
@@ -33,12 +33,6 @@
 - [Email](tools/email.md) Email GitLab users from GitLab
 - [Push Rules](push_rules/push_rules.md) Advanced push rules for your project.
 - [Help message](customization/help_message.md) Set information about administrators of your GitLab instance.
-=======
-- [Access restrictions](administration/access_restrictions.md) Define which Git access protocols can be used to talk to GitLab
-- [Authentication/Authorization](administration/auth/README.md) Configure
-  external authentication with LDAP, SAML, CAS and additional Omniauth providers.
-- [Custom Git hooks](administration/custom_hooks.md) Custom Git hooks (on the filesystem) for when webhooks aren't enough.
->>>>>>> 96684317
 - [Install](install/README.md) Requirements, directory structures and installation from source.
 - [Installing your license](license/README.md)
 - [Integration](integration/README.md) How to integrate with systems such as JIRA, Redmine, LDAP and Twitter.
