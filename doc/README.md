# Documentation

## User documentation

- [API](api/README.md) Automate GitLab via a simple and powerful API.
- [CI/CD](ci/README.md) GitLab Continuous Integration (CI) and Continuous Delivery (CD) getting started, `.gitlab-ci.yml` options, and examples.
- [GitLab as OAuth2 authentication service provider](integration/oauth_provider.md). It allows you to login to other applications from GitLab.
- [Container Registry](container_registry/README.md) Learn how to use GitLab Container Registry.
- [GitLab Basics](gitlab-basics/README.md) Find step by step how to start working on your commandline and on GitLab.
- [Importing to GitLab](workflow/importing/README.md).
- [Importing and exporting projects between instances](user/project/settings/import_export.md).
- [Markdown](user/markdown.md) GitLab's advanced formatting system.
- [Migrating from SVN](workflow/importing/migrating_from_svn.md) Convert a SVN repository to Git and GitLab.
- [Permissions](user/permissions.md) Learn what each role in a project (external/guest/reporter/developer/master/owner) can do.
- [Profile Settings](profile/README.md)
- [Project Services](project_services/project_services.md) Integrate a project with external services, such as CI and chat.
- [Public access](public_access/public_access.md) Learn how you can allow public and internal access to projects.
- [Analytics](analytics/README.md)
- [SSH](ssh/README.md) Setup your ssh keys and deploy keys for secure access to your projects.
- [Webhooks](web_hooks/web_hooks.md) Let GitLab notify you when new code has been pushed to your project.
- [Workflow](workflow/README.md) Using GitLab functionality and importing projects from GitHub and SVN.
<<<<<<< HEAD
- [GitLab Pages](pages/README.md) Using GitLab Pages.
- [Custom templates for issues and merge requests](customization/issue_and_merge_request_template.md) Pre-fill the description of issues and merge requests to your liking.
=======
>>>>>>> f74d3792
- [Koding](user/project/koding.md) Learn how to use Koding, the online IDE.

## Administrator documentation

- [Audit Events](administration/audit_events.md) Check how user access changed in projects and groups.
- [Access restrictions](user/admin_area/settings/visibility_and_access_controls.md#enabled-git-access-protocols) Define which Git access protocols can be used to talk to GitLab
- [Authentication/Authorization](administration/auth/README.md) Configure
  external authentication with LDAP, SAML, CAS and additional Omniauth providers.
- [Changing the appearance of the login page](customization/branded_login_page.md) Make the login page branded for your GitLab instance.
- [Custom git hooks](administration/custom_hooks.md) Custom git hooks (on the filesystem) for when webhooks aren't enough.
- [Email](tools/email.md) Email GitLab users from GitLab
- [Push Rules](push_rules/push_rules.md) Advanced push rules for your project.
- [Help message](customization/help_message.md) Set information about administrators of your GitLab instance.
- [Install](install/README.md) Requirements, directory structures and installation from source.
- [Installing your license](license/README.md)
- [Integration](integration/README.md) How to integrate with systems such as JIRA, Redmine, LDAP and Twitter.
- [Restart GitLab](administration/restart_gitlab.md) Learn how to restart GitLab and its components.
- [Issue closing](customization/issue_closing.md) Customize how to close an issue from commit messages.
- [Koding](administration/integration/koding.md) Set up Koding to use with GitLab.
- [Libravatar](customization/libravatar.md) Use Libravatar for user avatars.
- [Log system](administration/logs.md) Log system.
- [Environment Variables](administration/environment_variables.md) to configure GitLab.
- [Operations](operations/README.md) Keeping GitLab up and running.
- [Raketasks](raketasks/README.md) Backups, maintenance, automatic webhook setup and the importing of projects.
- [Repository checks](administration/repository_checks.md) Periodic Git repository checks.
- [Repository storages](administration/repository_storages.md) Manage the paths used to store repositories.
- [Security](security/README.md) Learn what you can do to further secure your GitLab instance.
- [System hooks](system_hooks/system_hooks.md) Notifications when users, projects and keys are changed.
- [Update](update/README.md) Update guides to upgrade your installation.
- [Welcome message](customization/welcome_message.md) Add a custom welcome message to the sign-in page.
- [Reply by email](incoming_email/README.md) Allow users to comment on issues and merge requests by replying to notification emails.
- [Migrate GitLab CI to CE/EE](migrate_ci_to_ce/README.md) Follow this guide to migrate your existing GitLab CI data to GitLab CE/EE.
- [Downgrade back to CE](downgrade_ee_to_ce/README.md) Follow this guide if you need to downgrade from EE to CE.
- [git-annex configuration](workflow/git_annex.md#configuration)
- [Git LFS configuration](workflow/lfs/lfs_administration.md)
- [Housekeeping](administration/housekeeping.md) Keep your Git repository tidy and fast.
- [GitLab Pages configuration](pages/administration.md) Configure GitLab Pages.
- [Elasticsearch](integration/elasticsearch.md) Enable Elasticsearch.
- [GitLab GEO](gitlab-geo/README.md) Configure GitLab GEO, a secondary read-only GitLab instance.
- [GitLab Performance Monitoring](monitoring/performance/introduction.md) Configure GitLab and InfluxDB for measuring performance metrics.
- [Monitoring uptime](monitoring/health_check.md) Check the server status using the health check endpoint.
- [Debugging Tips](administration/troubleshooting/debug.md) Tips to debug problems when things go wrong
- [Sidekiq Troubleshooting](administration/troubleshooting/sidekiq.md) Debug when Sidekiq appears hung and is not processing jobs.
- [High Availability](administration/high_availability/README.md) Configure multiple servers for scaling or high availability.
- [Container Registry](administration/container_registry.md) Configure Docker Registry with GitLab.
- [Multiple mountpoints for the repositories storage](administration/repository_storages.md) Define multiple repository storage paths to distribute the storage load.

## Contributor documentation

- [Development](development/README.md) All styleguides and explanations how to contribute.
- [Legal](legal/README.md) Contributor license agreements.<|MERGE_RESOLUTION|>--- conflicted
+++ resolved
@@ -4,11 +4,14 @@
 
 - [API](api/README.md) Automate GitLab via a simple and powerful API.
 - [CI/CD](ci/README.md) GitLab Continuous Integration (CI) and Continuous Delivery (CD) getting started, `.gitlab-ci.yml` options, and examples.
+- [Custom templates for issues and merge requests](customization/issue_and_merge_request_template.md) Pre-fill the description of issues and merge requests to your liking.
 - [GitLab as OAuth2 authentication service provider](integration/oauth_provider.md). It allows you to login to other applications from GitLab.
 - [Container Registry](container_registry/README.md) Learn how to use GitLab Container Registry.
 - [GitLab Basics](gitlab-basics/README.md) Find step by step how to start working on your commandline and on GitLab.
+- [GitLab Pages](pages/README.md) Using GitLab Pages.
 - [Importing to GitLab](workflow/importing/README.md).
 - [Importing and exporting projects between instances](user/project/settings/import_export.md).
+- [Koding](user/project/koding.md) Learn how to use Koding, the online IDE.
 - [Markdown](user/markdown.md) GitLab's advanced formatting system.
 - [Migrating from SVN](workflow/importing/migrating_from_svn.md) Convert a SVN repository to Git and GitLab.
 - [Permissions](user/permissions.md) Learn what each role in a project (external/guest/reporter/developer/master/owner) can do.
@@ -19,12 +22,6 @@
 - [SSH](ssh/README.md) Setup your ssh keys and deploy keys for secure access to your projects.
 - [Webhooks](web_hooks/web_hooks.md) Let GitLab notify you when new code has been pushed to your project.
 - [Workflow](workflow/README.md) Using GitLab functionality and importing projects from GitHub and SVN.
-<<<<<<< HEAD
-- [GitLab Pages](pages/README.md) Using GitLab Pages.
-- [Custom templates for issues and merge requests](customization/issue_and_merge_request_template.md) Pre-fill the description of issues and merge requests to your liking.
-=======
->>>>>>> f74d3792
-- [Koding](user/project/koding.md) Learn how to use Koding, the online IDE.
 
 ## Administrator documentation
 
