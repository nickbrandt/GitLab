# Introduction to pipelines and jobs

> Introduced in GitLab 8.8.

NOTE: **Note:**
If you have a [mirrored repository where GitLab pulls from](../workflow/repository_mirroring.md#pulling-from-a-remote-repository),
you may need to enable pipeline triggering in your project's
**Settings > Repository > Pull from a remote repository > Trigger pipelines for mirror updates**.

## Pipelines

A pipeline is a group of [jobs][] that get executed in [stages][](batches).
All of the jobs in a stage are executed in parallel (if there are enough
concurrent [Runners]), and if they all succeed, the pipeline moves on to the
next stage. If one of the jobs fails, the next stage is not (usually)
executed. You can access the pipelines page in your project's **Pipelines** tab.

In the following image you can see that the pipeline consists of four stages
(`build`, `test`, `staging`, `production`) each one having one or more jobs.

>**Note:**
GitLab capitalizes the stages' names when shown in the [pipeline graphs](#pipeline-graphs).

![Pipelines example](img/pipelines.png)

## Types of pipelines

There are three types of pipelines that often use the single shorthand of "pipeline". People often talk about them as if each one is "the" pipeline, but really, they're just pieces of a single, comprehensive pipeline.

![Types of Pipelines](img/types-of-pipelines.svg)

1. **CI Pipeline**: Build and test stages defined in `.gitlab-ci.yml`
2. **Deploy Pipeline**: Deploy stage(s) defined in `.gitlab-ci.yml` The flow of deploying code to servers through various stages: e.g. development to staging to production
3. **Project Pipeline**: Cross-project CI dependencies [triggered via API][triggers], particularly for micro-services, but also for complicated build dependencies: e.g. api -> front-end, ce/ee -> omnibus.

## Development workflows

Pipelines accommodate several development workflows:

1. **Branch Flow** (e.g. different branch for dev, qa, staging, production)
2. **Trunk-based Flow** (e.g. feature branches and single master branch, possibly with tags for releases)
3. **Fork-based Flow** (e.g. merge requests come from forks)

Example continuous delivery flow:

![CD Flow](img/pipelines-goal.svg)

## Jobs

Jobs can be defined in the [`.gitlab-ci.yml`][jobs-yaml] file. Not to be
confused with a `build` job or `build` stage.

## Defining pipelines

Pipelines are defined in `.gitlab-ci.yml` by specifying [jobs] that run in
[stages].

See the reference [documentation for jobs](yaml/README.md#jobs).

## Seeing pipeline status

You can find the current and historical pipeline runs under your project's
**Pipelines** tab. Clicking on a pipeline will show the jobs that were run for
that pipeline.

![Pipelines index page](img/pipelines_index.png)

## Seeing job status

When you visit a single pipeline you can see the related jobs for that pipeline.
Clicking on an individual job will show you its job trace, and allow you to
cancel the job, retry it, or erase the job trace.

![Pipelines example](img/pipelines.png)

## Seeing the failure reason for jobs

> [Introduced][ce-17782] in GitLab 10.7.

When a pipeline fails or is allowed to fail, there are several places where you
can quickly check the reason it failed:

- **In the pipeline graph** present on the pipeline detail view.
- **In the pipeline widgets** present in the merge requests and commit pages.
- **In the job views** present in the global and detailed views of a job.

In any case, if you hover over the failed job you can see the reason it failed.

![Pipeline detail](img/job_failure_reason.png)

From [GitLab 10.8][ce-17814] you can also see the reason it failed on the Job detail page.

## Pipeline graphs

> [Introduced][ce-5742] in GitLab 8.11.

Pipelines can be complex structures with many sequential and parallel jobs.
To make it a little easier to see what is going on, you can view a graph
of a single pipeline and its status.

A pipeline graph can be shown in two different ways depending on what page you
are on.

---

The regular pipeline graph that shows the names of the jobs of each stage can
be found when you are on a [single pipeline page](#seeing-pipeline-status).

![Pipelines example](img/pipelines.png)

Then, there is the pipeline mini graph which takes less space and can give you a
quick glance if all jobs pass or something failed. The pipeline mini graph can
be found when you visit:

- the pipelines index page
- a single commit page
- a merge request page

That way, you can see all related jobs for a single commit and the net result
of each stage of your pipeline. This allows you to quickly see what failed and
fix it. Stages in pipeline mini graphs are collapsible. Hover your mouse over
them and click to expand their jobs.

| **Mini graph** | **Mini graph expanded** |
| :------------: | :---------------------: |
| ![Pipelines mini graph](img/pipelines_mini_graph_simple.png) | ![Pipelines mini graph extended](img/pipelines_mini_graph.png) |

### Grouping similar jobs in the pipeline graph

> [Introduced][ce-6242] in GitLab 8.12.

If you have many similar jobs, your pipeline graph becomes very long and hard
to read. For that reason, similar jobs can automatically be grouped together.
If the job names are formatted in certain ways, they will be collapsed into
a single group in regular pipeline graphs (not the mini graphs).
You'll know when a pipeline has grouped jobs if you don't see the retry or
cancel button inside them. Hovering over them will show the number of grouped
jobs. Click to expand them.

![Grouped pipelines](img/pipelines_grouped.png)

The basic requirements is that there are two numbers separated with one of
the following (you can even use them interchangeably):

- a space
- a slash (`/`)
- a colon (`:`)

>**Note:**
More specifically, [it uses][regexp] this regular expression: `\d+[\s:\/\\]+\d+\s*`.

The jobs will be ordered by comparing those two numbers from left to right. You
usually want the first to be the index and the second the total.

For example, the following jobs will be grouped under a job named `test`:

- `test 0 3` => `test`
- `test 1 3` => `test`
- `test 2 3` => `test`

The following jobs will be grouped under a job named `test ruby`:

- `test 1:2 ruby` => `test ruby`
- `test 2:2 ruby` => `test ruby`

The following jobs will be grouped under a job named `test ruby` as well:

- `1/3 test ruby` => `test ruby`
- `2/3 test ruby` => `test ruby`
- `3/3 test ruby` => `test ruby`

### Manual actions from the pipeline graph

> [Introduced][ce-7931] in GitLab 8.15.

[Manual actions][manual] allow you to require manual interaction before moving
forward with a particular job in CI. Your entire pipeline can run automatically,
but the actual [deploy to production][env-manual] will require a click.

You can do this straight from the pipeline graph. Just click on the play button
to execute that particular job. For example, in the image below, the `production`
stage has a job with a manual action.

![Pipelines example](img/pipelines.png)

### Ordering of jobs in pipeline graphs

**Regular pipeline graph**

In the single pipeline page, jobs are sorted by name.

**Mini pipeline graph**

> [Introduced][ce-9760] in GitLab 9.0.

In the pipeline mini graphs, the jobs are sorted first by severity and then
by name. The order of severity is:

- failed
- warning
- pending
- running
- manual
- canceled
- success
- skipped
- created

![Pipeline mini graph sorting](img/pipelines_mini_graph_sorting.png)

### Multi-project pipelines graphs **[PREMIUM]**

<<<<<<< HEAD
With [multi-project pipeline graphs](multi_project_pipeline_graphs.md),
=======
With [multi-project pipelines](multi_project_pipelines.md),
>>>>>>> fa41cf93
you can visualize cross-project pipelines.

## How the pipeline duration is calculated

Total running time for a given pipeline would exclude retries and pending
(queue) time. We could reduce this problem down to finding the union of
periods.

So each job would be represented as a `Period`, which consists of
`Period#first` as when the job started and `Period#last` as when the
job was finished. A simple example here would be:

* A (1, 3)
* B (2, 4)
* C (6, 7)

Here A begins from 1, and ends to 3. B begins from 2, and ends to 4.
C begins from 6, and ends to 7. Visually it could be viewed as:

```
0  1  2  3  4  5  6  7
   AAAAAAA
      BBBBBBB
                  CCCC
```

The union of A, B, and C would be (1, 4) and (6, 7), therefore the
total running time should be:

```
(4 - 1) + (7 - 6) => 4
```

## Badges

Pipeline status and test coverage report badges are available. You can find their
respective link in the [Pipelines settings] page.

## Security on protected branches

A strict security model is enforced when pipelines are executed on
[protected branches](../user/project/protected_branches.md).

The following actions are allowed on protected branches only if the user is
[allowed to merge or push](../user/project/protected_branches.md#using-the-allowed-to-merge-and-allowed-to-push-settings)
on that specific branch:
- run **manual pipelines** (using Web UI or Pipelines API)
- run **scheduled pipelines**
- run pipelines using **triggers**
- trigger **manual actions** on existing pipelines
- **retry/cancel** existing jobs (using Web UI or Pipelines API)

**Variables** marked as **protected** are accessible only to jobs that
run on protected branches, avoiding untrusted users to get unintended access to
sensitive information like deployment credentials and tokens.

**Runners** marked as **protected** can run jobs only on protected
branches, avoiding untrusted code to be executed on the protected runner and
preserving deployment keys and other credentials from being unintentionally
accessed. In order to ensure that jobs intended to be executed on protected
runners will not use regular runners, they must be tagged accordingly.

[jobs]: #jobs
[jobs-yaml]: yaml/README.md#jobs
[manual]: yaml/README.md#manual
[env-manual]: environments.md#manually-deploying-to-environments
[stages]: yaml/README.md#stages
[runners]: runners/README.md
[pipelines settings]: ../user/project/pipelines/settings.md
[triggers]: triggers/README.md#ci-job-token
[ce-5742]: https://gitlab.com/gitlab-org/gitlab-ce/merge_requests/5742
[ce-6242]: https://gitlab.com/gitlab-org/gitlab-ce/merge_requests/6242
[ce-7931]: https://gitlab.com/gitlab-org/gitlab-ce/merge_requests/7931
[ce-9760]: https://gitlab.com/gitlab-org/gitlab-ce/merge_requests/9760
[ce-17782]: https://gitlab.com/gitlab-org/gitlab-ce/merge_requests/17782
[ce-17814]: https://gitlab.com/gitlab-org/gitlab-ce/merge_requests/17814
[regexp]: https://gitlab.com/gitlab-org/gitlab-ce/blob/2f3dc314f42dbd79813e6251792853bc231e69dd/app/models/commit_status.rb#L99
[eep]: https://about.gitlab.com/products/ "GitLab Premium"
[ee-2121]: https://gitlab.com/gitlab-org/gitlab-ee/issues/2121<|MERGE_RESOLUTION|>--- conflicted
+++ resolved
@@ -210,11 +210,7 @@
 
 ### Multi-project pipelines graphs **[PREMIUM]**
 
-<<<<<<< HEAD
-With [multi-project pipeline graphs](multi_project_pipeline_graphs.md),
-=======
 With [multi-project pipelines](multi_project_pipelines.md),
->>>>>>> fa41cf93
 you can visualize cross-project pipelines.
 
 ## How the pipeline duration is calculated
