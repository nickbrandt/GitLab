--- conflicted
+++ resolved
@@ -106,17 +106,11 @@
 
 They are:
 
-<<<<<<< HEAD
-- **Supported** for all definitions as [described in the table](#gitlab-ci-yml-file) where the "Expansion place" is "Runner".
-- **Not supported:**
-  - By the definitions [described in the table](#gitlab-ci-yml-file) where the "Expansion place" is "GitLab".
-=======
 - Supported for definitions where the ["Expansion place"](#gitlab-ci-yml-file) is:
   - Runner.
   - Script execution shell.
 - Not supported:
   - For definitions where the ["Expansion place"](#gitlab-ci-yml-file) is GitLab.
->>>>>>> 111613a3
   - In the `only` and `except` [variables expressions](README.md#variables-expressions).
 
 ## Variables with an environment scope
