--- conflicted
+++ resolved
@@ -66,11 +66,7 @@
 | **CI_JOB_NAME**                 | 9.0    | 0.5    | The name of the job as defined in `.gitlab-ci.yml` |
 | **CI_JOB_STAGE**                | 9.0    | 0.5    | The name of the stage as defined in `.gitlab-ci.yml` |
 | **CI_JOB_TOKEN**                | 9.0    | 1.2    | Token used for authenticating with the GitLab Container Registry. Also used to authenticate with multi-project pipelines when [triggers][trigger-job-token] are involved. |
-<<<<<<< HEAD
-| **CI_JOB_URL**                  | 11.0   | 0.5    | Job details URL |
-=======
 | **CI_JOB_URL**                  | 11.1   | 0.5    | Job details URL |
->>>>>>> 1cebbce3
 | **CI_REPOSITORY_URL**           | 9.0    | all    | The URL to clone the Git repository |
 | **CI_RUNNER_DESCRIPTION**       | 8.10   | 0.5    | The description of the runner as saved in GitLab |
 | **CI_RUNNER_ID**                | 8.10   | 0.5    | The unique id of runner being used |
@@ -578,11 +574,7 @@
     `/pattern/i` to make a pattern case-insensitive.
 
 [ee-2112]: https://gitlab.com/gitlab-org/gitlab-ee/merge_requests/2112
-<<<<<<< HEAD
-[premium]: https://about.gitlab.com/products/ "Available only in GitLab Premium"
-=======
 [premium]: https://about.gitlab.com/pricing/ "Available only in GitLab Premium"
->>>>>>> 1cebbce3
 [ce-13784]: https://gitlab.com/gitlab-org/gitlab-ce/issues/13784 "Simple protection of CI variables"
 [envs]: ../environments.md
 [protected branches]: ../../user/project/protected_branches.md
