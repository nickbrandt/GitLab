---
comments: false
---

# GitLab CI Examples

A collection of `.gitlab-ci.yml` files is maintained at the [GitLab CI Yml project][gitlab-ci-templates].
If your favorite programming language or framework are missing we would love your help by sending a merge request
with a `.gitlab-ci.yml`.

Apart from those, here is an collection of tutorials and guides on setting up your CI pipeline:

## Languages, frameworks, OSs

### PHP

- [Testing a PHP application](php.md)
- [Run PHP Composer & NPM scripts then deploy them to a staging server](deployment/composer-npm-deploy.md)

### Ruby

- [Test and deploy a Ruby application to Heroku](test-and-deploy-ruby-application-to-heroku.md)

### Python

- [Test and deploy a Python application to Heroku](test-and-deploy-python-application-to-heroku.md)

### Java

- [Continuous Delivery of a Spring Boot application with GitLab CI and Kubernetes](https://about.gitlab.com/2016/12/14/continuous-delivery-of-a-spring-boot-application-with-gitlab-ci-and-kubernetes/)

### Scala

- [Test a Scala application](test-scala-application.md)

### Clojure

- [Test a Clojure application](test-clojure-application.md)

### Elixir

- [Test a Phoenix application](test-phoenix-application.md)
- [Building an Elixir Release into a Docker image using GitLab CI](https://about.gitlab.com/2016/08/11/building-an-elixir-release-into-docker-image-using-gitlab-ci-part-1/)

### iOS

- [Setting up GitLab CI for iOS projects](https://about.gitlab.com/2016/03/10/setting-up-gitlab-ci-for-ios-projects/)

### Android

- [Setting up GitLab CI for Android projects](https://about.gitlab.com/2016/11/30/setting-up-gitlab-ci-for-android-projects/)

### Code quality analysis

- [Analyze code quality with the Code Climate CLI](code_climate.md)

### Static Application Security Testing (SAST)
<<<<<<< HEAD

- **(EEU)** [Scan your code for vulnerabilities](sast.md)
- [Scan your Docker images for vulnerabilities](sast_docker.md)

### Dynamic Application Security Testing (DAST)

- [Scan your app for vulnerabilities](dast.md)

### Browser Performance Testing with Sitespeed.io

- [Analyze browser performance with Sitespeed.io](browser_performance.md)

### Other
=======
>>>>>>> 31c28f21

- **(EEU)** [Scan your code for vulnerabilities](https://docs.gitlab.com/ee/ci/examples/sast.html)
- [Scan your Docker images for vulnerabilities](sast_docker.md)

### Dynamic Application Security Testing (DAST)

Scan your app for vulnerabilities with GitLab [Dynamic Application Security Testing (DAST)](dast.md).

### Browser Performance Testing with Sitespeed.io

Analyze your [browser performance with Sitespeed.io](browser_performance.md).

### GitLab CI/CD for Review Apps

## GitLab CI/CD for GitLab Pages

- [Example projects](https://gitlab.com/pages)
- [Creating and Tweaking `.gitlab-ci.yml` for GitLab Pages](../../user/project/pages/getting_started_part_four.md)
- [SSGs Part 3: Build any SSG site with GitLab Pages](https://about.gitlab.com/2016/06/17/ssg-overview-gitlab-pages-part-3-examples-ci/):
examples for Ruby-, NodeJS-, Python-, and GoLang-based SSGs
- [Building a new GitLab docs site with Nanoc, GitLab CI, and GitLab Pages](https://about.gitlab.com/2016/12/07/building-a-new-gitlab-docs-site-with-nanoc-gitlab-ci-and-gitlab-pages/)
- [Publish code coverage reports with GitLab Pages](https://about.gitlab.com/2016/11/03/publish-code-coverage-report-with-gitlab-pages/)

See the documentation on [GitLab Pages](../../user/project/pages/index.md) for a complete overview.

## More

Contributions are very much welcomed! You can help your favorite programming
language and GitLab by sending a merge request with a guide for that language.

[gitlab-ci-templates]: https://gitlab.com/gitlab-org/gitlab-ci-yml<|MERGE_RESOLUTION|>--- conflicted
+++ resolved
@@ -55,7 +55,6 @@
 - [Analyze code quality with the Code Climate CLI](code_climate.md)
 
 ### Static Application Security Testing (SAST)
-<<<<<<< HEAD
 
 - **(EEU)** [Scan your code for vulnerabilities](sast.md)
 - [Scan your Docker images for vulnerabilities](sast_docker.md)
@@ -69,8 +68,6 @@
 - [Analyze browser performance with Sitespeed.io](browser_performance.md)
 
 ### Other
-=======
->>>>>>> 31c28f21
 
 - **(EEU)** [Scan your code for vulnerabilities](https://docs.gitlab.com/ee/ci/examples/sast.html)
 - [Scan your Docker images for vulnerabilities](sast_docker.md)
