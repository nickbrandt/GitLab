# Analyze your project's Code Quality

CAUTION: **Caution:**
<<<<<<< HEAD
The job definition shown below is supported on GitLab 10.4 and later versions.
=======
The job definition shown below is supported on GitLab 11.4 and later versions.
>>>>>>> 111613a3
For earlier versions, use the [old job definition](#old-job-definition).

CAUTION: **Caution:**
Code Quality was previously using `codeclimate` and `codequality` for job name and
`codeclimate.json` for the artifact name. While these old names
are still maintained they have been deprecated with GitLab 11.0 and may be removed
in next major release, GitLab 12.0. You are advised to update your current `.gitlab-ci.yml`
configuration to reflect that change.

This example shows how to run Code Quality on your code by using GitLab CI/CD
and Docker.

First, you need GitLab Runner with [docker-in-docker executor][dind].

<<<<<<< HEAD
Once you set up the Runner, add a new job to `.gitlab-ci.yml`, called `code_quality`.
=======
Once you set up the Runner, add a new job to `.gitlab-ci.yml`.
>>>>>>> 111613a3

```yaml
code_quality:
  image: docker:stable
  variables:
    DOCKER_DRIVER: overlay2
  allow_failure: true
  services:
    - docker:stable-dind
  script:
    - export SP_VERSION=$(echo "$CI_SERVER_VERSION" | sed 's/^\([0-9]*\)\.\([0-9]*\).*/\1-\2-stable/')
    - docker run
        --env SOURCE_CODE="$PWD"
        --volume "$PWD":/code
        --volume /var/run/docker.sock:/var/run/docker.sock
        "registry.gitlab.com/gitlab-org/security-products/codequality:$SP_VERSION" /code
  artifacts:
    reports:
      codequality: [gl-code-quality-report.json]
```

The above example will create a `code_quality` job in your CI/CD pipeline which
will scan your source code for code quality issues. The report will be saved
as an artifact that you can later download and analyze.

TIP: **Tip:**
Starting with [GitLab Starter][ee] 11.4, this information will be automatically
extracted and shown right in the merge request widget. To do so, the CI/CD job
must have a codequality report artifact. Due to implementation limitations we
always take the latest codequality artifact available.
[Learn more on Code Quality in merge requests](https://docs.gitlab.com/ee/user/project/merge_requests/code_quality.html).

TIP: **Tip:**
Starting with [GitLab Starter][ee] 9.3, this information will
be automatically extracted and shown right in the merge request widget. To do
so, the CI/CD job must be named `code_quality` and the artifact path must be
`gl-code-quality-report.json`.

## Old job definition

<<<<<<< HEAD
=======
For GitLab 11.3 and earlier, the job should look like:

```yaml
code_quality:
  image: docker:stable
  variables:
    DOCKER_DRIVER: overlay2
  allow_failure: true
  services:
    - docker:stable-dind
  script:
    - export SP_VERSION=$(echo "$CI_SERVER_VERSION" | sed 's/^\([0-9]*\)\.\([0-9]*\).*/\1-\2-stable/')
    - docker run
        --env SOURCE_CODE="$PWD"
        --volume "$PWD":/code
        --volume /var/run/docker.sock:/var/run/docker.sock
        "registry.gitlab.com/gitlab-org/security-products/codequality:$SP_VERSION" /code
  artifacts:
      paths: [gl-code-quality-report.json]
```

>>>>>>> 111613a3
For GitLab 10.3 and earlier, the job should look like:

```yaml
codequality:
  image: docker:latest
  variables:
    DOCKER_DRIVER: overlay
  services:
    - docker:dind
  script:
    - docker pull codeclimate/codeclimate:0.69.0
    - docker run --env CODECLIMATE_CODE="$PWD" --volume "$PWD":/code --volume /var/run/docker.sock:/var/run/docker.sock --volume /tmp/cc:/tmp/cc codeclimate/codeclimate:0.69.0 init
    - docker run --env CODECLIMATE_CODE="$PWD" --volume "$PWD":/code --volume /var/run/docker.sock:/var/run/docker.sock --volume /tmp/cc:/tmp/cc codeclimate/codeclimate:0.69.0 analyze -f json > codeclimate.json || true
  artifacts:
    paths: [codeclimate.json]
```

[cli]: https://github.com/codeclimate/codeclimate
[dind]: ../docker/using_docker_build.md#use-docker-in-docker-executor
[ee]: https://about.gitlab.com/pricing/<|MERGE_RESOLUTION|>--- conflicted
+++ resolved
@@ -1,11 +1,7 @@
 # Analyze your project's Code Quality
 
 CAUTION: **Caution:**
-<<<<<<< HEAD
-The job definition shown below is supported on GitLab 10.4 and later versions.
-=======
 The job definition shown below is supported on GitLab 11.4 and later versions.
->>>>>>> 111613a3
 For earlier versions, use the [old job definition](#old-job-definition).
 
 CAUTION: **Caution:**
@@ -20,11 +16,7 @@
 
 First, you need GitLab Runner with [docker-in-docker executor][dind].
 
-<<<<<<< HEAD
-Once you set up the Runner, add a new job to `.gitlab-ci.yml`, called `code_quality`.
-=======
 Once you set up the Runner, add a new job to `.gitlab-ci.yml`.
->>>>>>> 111613a3
 
 ```yaml
 code_quality:
@@ -65,8 +57,6 @@
 
 ## Old job definition
 
-<<<<<<< HEAD
-=======
 For GitLab 11.3 and earlier, the job should look like:
 
 ```yaml
@@ -88,7 +78,6 @@
       paths: [gl-code-quality-report.json]
 ```
 
->>>>>>> 111613a3
 For GitLab 10.3 and earlier, the job should look like:
 
 ```yaml
