# Analyze your project's Code Quality

CAUTION: **Caution:**
The job definition shown below is supported on GitLab 11.5 and later versions.
It also requires the GitLab Runner 11.5 or later.
For earlier versions, use the [previous job definitions](#previous-job-definitions).

This example shows how to run Code Quality on your code by using GitLab CI/CD
and Docker.

First, you need GitLab Runner with
[docker-in-docker executor](../docker/using_docker_build.md#use-docker-in-docker-executor).

Once you set up the Runner, add a new job to `.gitlab-ci.yml` that
generates the expected report:

```yaml
code_quality:
  image: docker:stable
  variables:
    DOCKER_DRIVER: overlay2
  allow_failure: true
  services:
    - docker:stable-dind
  script:
    - export SP_VERSION=$(echo "$CI_SERVER_VERSION" | sed 's/^\([0-9]*\)\.\([0-9]*\).*/\1-\2-stable/')
    - docker run
        --env SOURCE_CODE="$PWD"
        --volume "$PWD":/code
        --volume /var/run/docker.sock:/var/run/docker.sock
        "registry.gitlab.com/gitlab-org/security-products/codequality:$SP_VERSION" /code
  artifacts:
    reports:
      codequality: gl-code-quality-report.json
```

The above example will create a `code_quality` job in your CI/CD pipeline which
will scan your source code for code quality issues. The report will be saved as a
[Code Quality report artifact](../../ci/yaml/README.md#artifactsreportscodequality)
that you can later download and analyze.
Due to implementation limitations we always take the latest Code Quality artifact available.

TIP: **Tip:**
For [GitLab Starter][ee] users, this information will be automatically
extracted and shown right in the merge request widget.
<<<<<<< HEAD
[Learn more on Code Quality in merge requests](../../user/project/merge_requests/code_quality.html).

## Previous job definitions
=======
[Learn more on Code Quality in merge requests](https://docs.gitlab.com/ee/user/project/merge_requests/code_quality.html).
>>>>>>> 8389898d

## Previous job definitions

CAUTION: **Caution:**
Before GitLab 11.5, Code Quality job and artifact had to be named specifically
to automatically extract report data and show it in the merge request widget.
While these old job definitions are still maintained they have been deprecated
and may be removed in next major release, GitLab 12.0.
You are advised to update your current `.gitlab-ci.yml` configuration to reflect that change.

For GitLab 11.4 and earlier, the job should look like:

```yaml
code_quality:
  image: docker:stable
  variables:
    DOCKER_DRIVER: overlay2
  allow_failure: true
  services:
    - docker:stable-dind
  script:
    - export SP_VERSION=$(echo "$CI_SERVER_VERSION" | sed 's/^\([0-9]*\)\.\([0-9]*\).*/\1-\2-stable/')
    - docker run
        --env SOURCE_CODE="$PWD"
        --volume "$PWD":/code
        --volume /var/run/docker.sock:/var/run/docker.sock
        "registry.gitlab.com/gitlab-org/security-products/codequality:$SP_VERSION" /code
  artifacts:
      paths: [gl-code-quality-report.json]
```

<<<<<<< HEAD
Alternatively the job name could be `codeclimate` or `codequality` and the artifact name could be
`codeclimate.json`. These names have been deprecated with GitLab 11.0 and may be removed
in next major release, GitLab 12.0.
=======
Alternatively the job name could be `codeclimate` or `codequality`
and the artifact name could be `codeclimate.json`.
These names have been deprecated with GitLab 11.0
and may be removed in next major release, GitLab 12.0.
>>>>>>> 8389898d

For GitLab 10.3 and earlier, the job should look like:

```yaml
codequality:
  image: docker:latest
  variables:
    DOCKER_DRIVER: overlay
  services:
    - docker:dind
  script:
    - docker pull codeclimate/codeclimate:0.69.0
    - docker run --env CODECLIMATE_CODE="$PWD" --volume "$PWD":/code --volume /var/run/docker.sock:/var/run/docker.sock --volume /tmp/cc:/tmp/cc codeclimate/codeclimate:0.69.0 init
    - docker run --env CODECLIMATE_CODE="$PWD" --volume "$PWD":/code --volume /var/run/docker.sock:/var/run/docker.sock --volume /tmp/cc:/tmp/cc codeclimate/codeclimate:0.69.0 analyze -f json > codeclimate.json || true
  artifacts:
    paths: [codeclimate.json]
```

[cli]: https://github.com/codeclimate/codeclimate
[ee]: https://about.gitlab.com/pricing/<|MERGE_RESOLUTION|>--- conflicted
+++ resolved
@@ -43,13 +43,7 @@
 TIP: **Tip:**
 For [GitLab Starter][ee] users, this information will be automatically
 extracted and shown right in the merge request widget.
-<<<<<<< HEAD
 [Learn more on Code Quality in merge requests](../../user/project/merge_requests/code_quality.html).
-
-## Previous job definitions
-=======
-[Learn more on Code Quality in merge requests](https://docs.gitlab.com/ee/user/project/merge_requests/code_quality.html).
->>>>>>> 8389898d
 
 ## Previous job definitions
 
@@ -64,33 +58,26 @@
 
 ```yaml
 code_quality:
-  image: docker:stable
-  variables:
-    DOCKER_DRIVER: overlay2
-  allow_failure: true
-  services:
-    - docker:stable-dind
-  script:
-    - export SP_VERSION=$(echo "$CI_SERVER_VERSION" | sed 's/^\([0-9]*\)\.\([0-9]*\).*/\1-\2-stable/')
-    - docker run
-        --env SOURCE_CODE="$PWD"
-        --volume "$PWD":/code
-        --volume /var/run/docker.sock:/var/run/docker.sock
-        "registry.gitlab.com/gitlab-org/security-products/codequality:$SP_VERSION" /code
-  artifacts:
-      paths: [gl-code-quality-report.json]
+image: docker:stable
+variables:
+DOCKER_DRIVER: overlay2
+allow_failure: true
+services:
+- docker:stable-dind
+script:
+- export SP_VERSION=$(echo "$CI_SERVER_VERSION" | sed 's/^\([0-9]*\)\.\([0-9]*\).*/\1-\2-stable/')
+- docker run
+    --env SOURCE_CODE="$PWD"
+    --volume "$PWD":/code
+    --volume /var/run/docker.sock:/var/run/docker.sock
+    "registry.gitlab.com/gitlab-org/security-products/codequality:$SP_VERSION" /code
+artifacts:
+  paths: [gl-code-quality-report.json]
 ```
 
-<<<<<<< HEAD
 Alternatively the job name could be `codeclimate` or `codequality` and the artifact name could be
 `codeclimate.json`. These names have been deprecated with GitLab 11.0 and may be removed
 in next major release, GitLab 12.0.
-=======
-Alternatively the job name could be `codeclimate` or `codequality`
-and the artifact name could be `codeclimate.json`.
-These names have been deprecated with GitLab 11.0
-and may be removed in next major release, GitLab 12.0.
->>>>>>> 8389898d
 
 For GitLab 10.3 and earlier, the job should look like:
 
