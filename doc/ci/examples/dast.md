# Dynamic Application Security Testing with GitLab CI/CD

CAUTION: **Caution:**
The job definition shown below is supported on GitLab 11.5 and later versions.
It also requires the GitLab Runner 11.5 or later.
For earlier versions, use the [previous job definitions](#previous-job-definitions).

[Dynamic Application Security Testing (DAST)](https://en.wikipedia.org/wiki/Dynamic_program_analysis)
is using the popular open source tool [OWASP ZAProxy](https://github.com/zaproxy/zaproxy)
to perform an analysis on your running web application.
Since it is based on [ZAP Baseline](https://github.com/zaproxy/zaproxy/wiki/ZAP-Baseline-Scan)
DAST will perform passive scanning only;
it will not actively attack your application.

It can be very useful combined with [Review Apps](../review_apps/index.md).

## Example

First, you need GitLab Runner with
<<<<<<< HEAD
[docker executor](https://docs.gitlab.com/runner/executors/docker.html).
=======
[docker-in-docker executor](../docker/using_docker_build.md#use-docker-in-docker-executor).
>>>>>>> 8389898d

Once you set up the Runner, add a new job to `.gitlab-ci.yml` that
generates the expected report:

```yaml
dast:
  image: registry.gitlab.com/gitlab-org/security-products/zaproxy
  variables:
    website: "https://example.com"
  allow_failure: true
  script:
    - mkdir /zap/wrk/
    - /zap/zap-baseline.py -J gl-dast-report.json -t $website || true
    - cp /zap/wrk/gl-dast-report.json .
  artifacts:
    reports:
      dast: gl-dast-report.json
```

The above example will create a `dast` job in your CI/CD pipeline which will run
the tests on the URL defined in the `website` variable (change it to use your
own) and scan it for possible vulnerabilities. The report will be saved as a
<<<<<<< HEAD
[DAST report artifact](../../ci/yaml/README.md#artifactsreportsdast)
=======
[DAST report artifact](https://docs.gitlab.com/ee//ci/yaml/README.html#artifactsreportsdast)
>>>>>>> 8389898d
that you can later download and analyze.
Due to implementation limitations we always take the latest DAST artifact available.

It's also possible to authenticate the user before performing DAST checks:

```yaml
dast:
  image: registry.gitlab.com/gitlab-org/security-products/zaproxy
  variables:
    website: "https://example.com"
    login_url: "https://example.com/sign-in"
    username: "john.doe@example.com"
    password: "john-doe-password"
  allow_failure: true
  script:
    - mkdir /zap/wrk/
    - /zap/zap-baseline.py -J gl-dast-report.json -t $website
        --auth-url $login_url
        --auth-username $username
        --auth-password $password || true
    - cp /zap/wrk/gl-dast-report.json .
  artifacts:
    reports:
      dast: gl-dast-report.json
```
See [zaproxy documentation](https://gitlab.com/gitlab-org/security-products/zaproxy)
to learn more about authentication settings.

TIP: **Tip:**
For [GitLab Ultimate][ee] users, this information will
be automatically extracted and shown right in the merge request widget.
<<<<<<< HEAD
[Learn more on DAST in merge requests](../../user/project/merge_requests/dast.md).
=======
[Learn more on DAST in merge requests](https://docs.gitlab.com/ee/user/project/merge_requests/dast.html).
>>>>>>> 8389898d

## Previous job definitions

CAUTION: **Caution:**
Before GitLab 11.5, DAST job and artifact had to be named specifically
to automatically extract report data and show it in the merge request widget.
While these old job definitions are still maintained they have been deprecated
and may be removed in next major release, GitLab 12.0.
You are advised to update your current `.gitlab-ci.yml` configuration to reflect that change.

For GitLab 11.4 and earlier, the job should look like:

```yaml
dast:
  image: registry.gitlab.com/gitlab-org/security-products/zaproxy
  variables:
    website: "https://example.com"
  allow_failure: true
  script:
    - mkdir /zap/wrk/
    - /zap/zap-baseline.py -J gl-dast-report.json -t $website || true
    - cp /zap/wrk/gl-dast-report.json .
  artifacts:
    paths: [gl-dast-report.json]
```

[ee]: https://about.gitlab.com/pricing/<|MERGE_RESOLUTION|>--- conflicted
+++ resolved
@@ -17,11 +17,7 @@
 ## Example
 
 First, you need GitLab Runner with
-<<<<<<< HEAD
-[docker executor](https://docs.gitlab.com/runner/executors/docker.html).
-=======
 [docker-in-docker executor](../docker/using_docker_build.md#use-docker-in-docker-executor).
->>>>>>> 8389898d
 
 Once you set up the Runner, add a new job to `.gitlab-ci.yml` that
 generates the expected report:
@@ -44,11 +40,7 @@
 The above example will create a `dast` job in your CI/CD pipeline which will run
 the tests on the URL defined in the `website` variable (change it to use your
 own) and scan it for possible vulnerabilities. The report will be saved as a
-<<<<<<< HEAD
 [DAST report artifact](../../ci/yaml/README.md#artifactsreportsdast)
-=======
-[DAST report artifact](https://docs.gitlab.com/ee//ci/yaml/README.html#artifactsreportsdast)
->>>>>>> 8389898d
 that you can later download and analyze.
 Due to implementation limitations we always take the latest DAST artifact available.
 
@@ -80,11 +72,7 @@
 TIP: **Tip:**
 For [GitLab Ultimate][ee] users, this information will
 be automatically extracted and shown right in the merge request widget.
-<<<<<<< HEAD
 [Learn more on DAST in merge requests](../../user/project/merge_requests/dast.md).
-=======
-[Learn more on DAST in merge requests](https://docs.gitlab.com/ee/user/project/merge_requests/dast.html).
->>>>>>> 8389898d
 
 ## Previous job definitions
 
