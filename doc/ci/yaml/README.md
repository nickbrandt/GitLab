--- conflicted
+++ resolved
@@ -1201,10 +1201,7 @@
 
 > Introduced in [GitLab Edition Premium][ee] 10.5.
 > Available for Starter, Premium and Ultimate [versions][gitlab-versions] since 10.6.
-<<<<<<< HEAD
-=======
 > Behaviour expanded in GitLab 10.8 to allow more flexible overriding
->>>>>>> 546a3b0e
 
 Using the `include` keyword, you can allow the inclusion of external YAML files.
 
@@ -1280,12 +1277,6 @@
 
 ---
 
-<<<<<<< HEAD
-Since external files defined by `include` are evaluated first, the content of
-`.gitlab-ci.yml` will always take precedence over the content of the external
-files, no matter of the position of the `include` keyword. This allows you to
-override values and functions with local definitions. For example:
-=======
 
 Since GitLab 10.8 we are now recursively merging the files defined in `include`
 with those in `.gitlab-ci.yml`. Files defined by `include` are always
@@ -1296,7 +1287,6 @@
 
 The following example shows specific YAML-defined variables and details of the
 `production` job from an include file being customized in `.gitlab-ci.yml`.
->>>>>>> 546a3b0e
 
 ```yaml
 # Content of https://company.com/autodevops-template.yml
@@ -1328,10 +1318,6 @@
 variables:
   POSTGRES_USER: root
   POSTGRES_PASSWORD: secure_password
-<<<<<<< HEAD
-  POSTGRES_DB: company_database
-=======
->>>>>>> 546a3b0e
 
 stages:
   - build
@@ -1339,22 +1325,6 @@
   - production
 
 production:
-<<<<<<< HEAD
-  stage: production
-  script:
-    - install_dependencies
-    - deploy
-  environment:
-    name: production
-    url: https://domain.com
-  only:
-    - master
-```
-
-In this case, the variables `POSTGRES_USER`, `POSTGRES_PASSWORD` and
-`POSTGRES_DB` along with the `production` job defined in
-`autodevops-template.yml` will be overridden by the ones defined in
-=======
   environment:
     url: https://domain.com
 ```
@@ -1362,15 +1332,12 @@
 In this case, the variables `POSTGRES_USER` and `POSTGRES_PASSWORD` along
 with the environment url of the `production` job defined in
 `autodevops-template.yml` have been overridden by new values defined in
->>>>>>> 546a3b0e
 `.gitlab-ci.yml`.
 
 NOTE: **Note:**
 Recursive includes are not supported meaning your external files
 should not use the `include` keyword, as it will be ignored.
 
-<<<<<<< HEAD
-=======
 Recursive merging lets you extend and override dictionary mappings, but
 you cannot add or modify items to an included array. For example, to add
 an additional item to the production job script, you must repeat the
@@ -1409,7 +1376,6 @@
 We currently do not support using YAML aliases across different YAML files
 sourced by `include`. You must only refer to aliases in the same file.
 
->>>>>>> 546a3b0e
 ## `variables`
 
 > Introduced in GitLab Runner v0.5.0.
