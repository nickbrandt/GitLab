--- conflicted
+++ resolved
@@ -636,7 +636,6 @@
 The cache is provided on best effort basis, so don't expect that cache will be
 always present. For implementation details please check GitLab Runner.
 
-<<<<<<< HEAD
 ### pages
 
 `pages` is a special job that is used to upload static content to GitLab that
@@ -665,7 +664,7 @@
 ```
 
 Read more on [GitLab Pages user documentation](../../pages/README.md).
-=======
+
 ## Hidden jobs
 
 >**Note:**
@@ -814,7 +813,6 @@
 ```
 
 You can see that the hidden jobs are conveniently used as templates.
->>>>>>> c4b35a62
 
 ## Validate the .gitlab-ci.yml
 
