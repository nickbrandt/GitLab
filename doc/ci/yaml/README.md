--- conflicted
+++ resolved
@@ -1337,11 +1337,7 @@
 an array of filenames (`junit: [rspec-1.xml, rspec-2.xml, rspec-3.xml]`), or a
 combination thereof (`junit: [rspec.xml, test-results/TEST-*.xml]`).
 
-<<<<<<< HEAD
-#### `artifacts:reports:codequality`
-=======
 #### `artifacts:reports:codequality` **[STARTER]**
->>>>>>> 8389898d
 
 > Introduced in GitLab 11.5. Requires GitLab Runner 11.5 and above.
 
@@ -1351,11 +1347,7 @@
 The collected Code Quality report will be uploaded to GitLab as an artifact and will
 be automatically shown in merge requests.
 
-<<<<<<< HEAD
-#### `artifacts:reports:sast`
-=======
 #### `artifacts:reports:sast` **[ULTIMATE]**
->>>>>>> 8389898d
 
 > Introduced in GitLab 11.5. Requires GitLab Runner 11.5 and above.
 
@@ -1366,11 +1358,7 @@
 be automatically shown in merge requests, pipeline view and provide data for security
 dashboards.
 
-<<<<<<< HEAD
-#### `artifacts:reports:dependency_scanning`
-=======
 #### `artifacts:reports:dependency_scanning` **[ULTIMATE]**
->>>>>>> 8389898d
 
 > Introduced in GitLab 11.5. Requires GitLab Runner 11.5 and above.
 
@@ -1381,11 +1369,7 @@
 be automatically shown in merge requests, pipeline view and provide data for security
 dashboards.
 
-<<<<<<< HEAD
-#### `artifacts:reports:container_scanning`
-=======
 #### `artifacts:reports:container_scanning` **[ULTIMATE]**
->>>>>>> 8389898d
 
 > Introduced in GitLab 11.5. Requires GitLab Runner 11.5 and above.
 
@@ -1396,11 +1380,7 @@
 be automatically shown in merge requests, pipeline view and provide data for security
 dashboards.
 
-<<<<<<< HEAD
-#### `artifacts:reports:dast`
-=======
 #### `artifacts:reports:dast` **[ULTIMATE]**
->>>>>>> 8389898d
 
 > Introduced in GitLab 11.5. Requires GitLab Runner 11.5 and above.
 
@@ -1411,11 +1391,7 @@
 be automatically shown in merge requests, pipeline view and provide data for security
 dashboards.
 
-<<<<<<< HEAD
-#### `artifacts:reports:license_management`
-=======
 #### `artifacts:reports:license_management` **[ULTIMATE]**
->>>>>>> 8389898d
 
 > Introduced in GitLab 11.5. Requires GitLab Runner 11.5 and above.
 
@@ -1426,11 +1402,7 @@
 be automatically shown in merge requests, pipeline view and provide data for security
 dashboards.
 
-<<<<<<< HEAD
-#### `artifacts:reports:performance`
-=======
 #### `artifacts:reports:performance` **[PREMIUM]**
->>>>>>> 8389898d
 
 > Introduced in GitLab 11.5. Requires GitLab Runner 11.5 and above.
 
