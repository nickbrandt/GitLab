--- conflicted
+++ resolved
@@ -25,21 +25,12 @@
 
 The following documentation provides the minimum required knowledge for making use of GitLab CI/CD:
 
-<<<<<<< HEAD
 | Topic                                                                                     | Description                                                                  |
 |:------------------------------------------------------------------------------------------|:-----------------------------------------------------------------------------|
 | [Getting started with GitLab CI/CD](quick_start/README.md)                                | Outlines the first steps for configuring GitLab CI/CD.                       |
 | [Introduction to pipelines and jobs](pipelines.md)                                        | Provides an overview of GitLab CI/CD and jobs.                               |
 | [Configuration of your pipelines with `.gitlab-ci.yml`](yaml/README.md)                   | A comprehensive reference for the `.gitlab-ci.yml` file.                     |
 | [GitLab CI/CD for external repositories](ci_cd_for_external_repos/index.md) **[PREMIUM]** | Get the benefits of GitLab CI/CD with repositories hosted outside of GitLab. |
-=======
-| Topic                                                                   | Description                                              |
-|:------------------------------------------------------------------------|:---------------------------------------------------------|
-| [Getting started with GitLab CI/CD](quick_start/README.md)              | Outlines the first steps for configuring GitLab CI/CD.   |
-| [Introduction to pipelines and jobs](pipelines.md)                      | Provides an overview of GitLab CI/CD and jobs.           |
-| [Configuration of your pipelines with `.gitlab-ci.yml`](yaml/README.md) | A comprehensive reference for the `.gitlab-ci.yml` file. |
-| [`.gitlab-ci.yml` introduction](../user/project/pages/getting_started_part_four.md)                            | A step-by-step introduction to writing a GitLab CI/CD configuration file (`.gitlab-ci.yml`) for the first time. |
->>>>>>> 90f4b656
 
 NOTE: **Note:**
 Familiarity with [GitLab Runner](https://docs.gitlab.com/runner/) is useful because it is
