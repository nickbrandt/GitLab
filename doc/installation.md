## Platform requirements:

**The project is designed for the Linux operating system.**

It may work on FreeBSD and Mac OS, but we don't test our application for these systems and can't guarantee stability and full functionality.

We officially support (recent versions of) these Linux distributions:

- Ubuntu Linux
- Debian/GNU Linux

It should work on:

- Fedora
- CentOs
- RedHat

You might have some luck using these, but no guarantees:

 - MacOS X
 - FreeBSD

GitLab does **not** run on Windows and we have no plans of making GitLab compatible.

## This installation guide created for Debian/Ubuntu and properly tested.

The installation consists of 6 steps:

1. Install packages / dependencies
2. Install ruby
3. Install Gitolite
4. Install and configure GitLab.
5. Start the web front-end
6. Start a Resque worker (for background processing)

### IMPORTANT

Please make sure you have followed all the steps below before posting to the mailing list with installation and configuration questions.

Only create a GitHub Issue if you want a specific part of this installation guide updated.

Also read the [Read this before you submit an issue](https://github.com/gitlabhq/gitlabhq/wiki/Read-this-before-you-submit-an-issue) wiki page.

> - - -
<<<<<<< HEAD
> First 3 steps can be easily skipped with simply install script:
=======
> The first 3 steps of this guide can be easily skipped by executing an install script:
>>>>>>> 4afb7b7c
>
>     # Install curl and sudo
>     apt-get install curl sudo
>
>     # 3 steps in 1 command :)
>     curl https://raw.github.com/gitlabhq/gitlab-recipes/master/install/debian_ubuntu.sh | sh
>
> Now you can go to [Step 4](#4-install-gitlab-and-configuration-check-status-configuration)
>
> Or if you are installing on Amazon Web Services using Ubuntu 12.04 you can do all steps (1 to 6) at once with:
>
>     curl https://raw.github.com/gitlabhq/gitlab-recipes/master/install/debian_ubuntu_aws.sh | sh
>
> for more detailed instructions read the HOWTO section of [the script](https://github.com/gitlabhq/gitlab-recipes/blob/master/install/debian_ubuntu_aws.sh)
> - - -

# 1. Install packages

*Keep in mind that `sudo` is not installed on Debian by default. You should install it as root:*

    apt-get update && apt-get upgrade && apt-get install sudo

Now install the required packages:

    sudo apt-get update
    sudo apt-get upgrade

    sudo apt-get install -y wget curl gcc checkinstall libxml2-dev libxslt-dev sqlite3 libsqlite3-dev libcurl4-openssl-dev libreadline6-dev libc6-dev libssl-dev libmysql++-dev make build-essential zlib1g-dev libicu-dev redis-server openssh-server git-core python-dev python-pip libyaml-dev postfix

    # If you want to use MySQL:
    sudo apt-get install -y mysql-server mysql-client libmysqlclient-dev

# 2. Install Ruby

    wget http://ftp.ruby-lang.org/pub/ruby/1.9/ruby-1.9.3-p194.tar.gz
    tar xfvz ruby-1.9.3-p194.tar.gz
    cd ruby-1.9.3-p194
    ./configure
    make
    sudo make install

# 3. Install Gitolite

Create user for git:

    sudo adduser \
      --system \
      --shell /bin/sh \
      --gecos 'git version control' \
      --group \
      --disabled-password \
      --home /home/git \
      git

Create user for GitLab:

    # ubuntu/debian
    sudo adduser --disabled-login --gecos 'gitlab system' gitlab

Add your user to the `git` group:

    sudo usermod -a -G git gitlab

Generate key:

    sudo -H -u gitlab ssh-keygen -q -N '' -t rsa -f /home/gitlab/.ssh/id_rsa

Clone GitLab's fork of the Gitolite source code:

    cd /home/git
<<<<<<< HEAD
    sudo -H -u git git clone git://github.com/gitlabhq/gitolite /home/git/gitolite
=======
    sudo -H -u git git clone -b gl-v304 https://github.com/gitlabhq/gitolite.git /home/git/gitolite
>>>>>>> 4afb7b7c

Setup:

    cd /home/git
    sudo -u git -H mkdir bin
    sudo -u git sh -c 'echo -e "PATH=\$PATH:/home/git/bin\nexport PATH" >> /home/git/.profile'
    sudo -u git sh -c 'gitolite/install -ln /home/git/bin'

    sudo cp /home/gitlab/.ssh/id_rsa.pub /home/git/gitlab.pub
    sudo chmod 0444 /home/git/gitlab.pub

<<<<<<< HEAD
    sudo -u git -H sed -i 's/0077/0007/g' /home/git/share/gitolite/conf/example.gitolite.rc
    sudo -u git -H sh -c "PATH=/home/git/bin:$PATH; gl-setup -q /home/git/gitlab.pub"
=======
    sudo -u git -H sh -c "PATH=/home/git/bin:$PATH; gitolite setup -pk /home/git/gitlab.pub"
    sudo -u git -H sed -i 's/0077/0007/g' /home/git/.gitolite.rc
>>>>>>> 4afb7b7c

Permissions:

    sudo chmod -R g+rwX /home/git/repositories/
    sudo chown -R git:git /home/git/repositories/

#### CHECK: Logout & login again to apply git group to your user

    # clone admin repo to add localhost to known_hosts
    # & be sure your user has access to gitolite
    sudo -u gitlab -H git clone git@localhost:gitolite-admin.git /tmp/gitolite-admin

    # if succeed  you can remove it
    sudo rm -rf /tmp/gitolite-admin

**IMPORTANT! If you can't clone `gitolite-admin` repository - DO NOT PROCEED WITH INSTALLATION**
Check the [Trouble Shooting Guide](https://github.com/gitlabhq/gitlab-public-wiki/wiki/Trouble-Shooting-Guide)
and ensure you have followed all of the above steps carefully.

# 4. Clone GitLab source and install prerequisites

    sudo gem install charlock_holmes --version '0.6.8'
    sudo pip install pygments
    sudo gem install bundler
    cd /home/gitlab

    # Get gitlab code. Use this for stable setup
    sudo -H -u gitlab git clone -b stable https://github.com/gitlabhq/gitlabhq.git gitlab

    # Skip this for stable setup.
    # Master branch (recent changes, less stable)
    sudo -H -u gitlab git clone -b master https://github.com/gitlabhq/gitlabhq.git gitlab

    cd gitlab
<<<<<<< HEAD

    sudo -u gitlab mkdir tmp
=======
>>>>>>> 4afb7b7c

    # Rename config files
    sudo -u gitlab cp config/gitlab.yml.example config/gitlab.yml

#### Select the database you want to use

    # SQLite
    sudo -u gitlab cp config/database.yml.sqlite config/database.yml

    # Or
    # Mysql
    # Install MySQL as directed in Step #1

    # Login to MySQL
    $ mysql -u root -p

<<<<<<< HEAD
    # Create the gitlabhq production database
=======
    # Create the GitLab production database
>>>>>>> 4afb7b7c
    mysql> CREATE DATABASE IF NOT EXISTS `gitlabhq_production` DEFAULT CHARACTER SET `utf8` COLLATE `utf8_unicode_ci`;

    # Create the MySQL User change $password to a real password
    mysql> CREATE USER 'gitlab'@'localhost' IDENTIFIED BY '$password';

    # Grant proper permissions to the MySQL User
    mysql> GRANT SELECT, INSERT, UPDATE, DELETE, CREATE, DROP, INDEX, ALTER ON `gitlabhq_production`.* TO 'gitlab'@'localhost';

    # Exit MySQL Server and copy the example config, make sure to update username/password in config/database.yml
    sudo -u gitlab cp config/database.yml.example config/database.yml

#### Install gems

    sudo -u gitlab -H bundle install --without development test --deployment

#### Setup database

    sudo -u gitlab bundle exec rake gitlab:app:setup RAILS_ENV=production

#### Setup GitLab hooks

    sudo cp ./lib/hooks/post-receive /home/git/.gitolite/hooks/common/post-receive
    sudo chown git:git /home/git/.gitolite/hooks/common/post-receive

#### Check application status

<<<<<<< HEAD
    sudo cp ./lib/hooks/post-receive /home/git/share/gitolite/hooks/common/post-receive
    sudo chown git:git /home/git/share/gitolite/hooks/common/post-receive

=======
>>>>>>> 4afb7b7c
Checking status:

    sudo -u gitlab bundle exec rake gitlab:app:status RAILS_ENV=production


    # OUTPUT EXAMPLE
    Starting diagnostic
    config/database.yml............exists
    config/gitlab.yml............exists
    /home/git/repositories/............exists
    /home/git/repositories/ is writable?............YES
    remote: Counting objects: 603, done.
    remote: Compressing objects: 100% (466/466), done.
    remote: Total 603 (delta 174), reused 0 (delta 0)
    Receiving objects: 100% (603/603), 53.29 KiB, done.
    Resolving deltas: 100% (174/174), done.
    Can clone gitolite-admin?............YES
    UMASK for .gitolite.rc is 0007? ............YES
    /home/git/share/gitolite/hooks/common/post-receive exists? ............YES

<<<<<<< HEAD
If you got all YES - congrats! You can go to next step.
=======
If you got all YES - congratulations! You can go to the next step.
>>>>>>> 4afb7b7c

# 5. Start the web server

Application can be started with next command:

    # For test purposes
    sudo -u gitlab bundle exec rails s -e production

    # As daemon
    sudo -u gitlab bundle exec rails s -e production -d

You can login via web using admin generated with setup:

    admin@local.host
    5iveL!fe

#  6. Run Resque process (for processing job queue).

    # Manually
    sudo -u gitlab bundle exec rake environment resque:work QUEUE=* RAILS_ENV=production BACKGROUND=yes

    # GitLab start script
    sudo -u gitlab ./resque.sh
    # if you run this as root /home/gitlab/gitlab/tmp/pids/resque_worker.pid will be owned by root
    # causing the resque worker not to start via init script on next boot/service restart

## Customizing Resque's Redis connection

If you'd like Resque to connect to a Redis server on a non-standard port or on
a different host, you can configure its connection string in the
**config/resque.yml** file:

    production: redis.example.com:6379

**Ok - we have a working application now. **
**But keep going - there are some things that should be done **

# Nginx && Unicorn

## 1. Unicorn

    cd /home/gitlab/gitlab
    sudo -u gitlab cp config/unicorn.rb.example config/unicorn.rb
    sudo -u gitlab bundle exec unicorn_rails -c config/unicorn.rb -E production -D

<<<<<<< HEAD
Add GitLab to nginx sites & change with your host specific settings

    sudo wget https://raw.github.com/gitlabhq/gitlab-recipes/master/nginx/gitlab -P /etc/nginx/sites-available/
    sudo ln -s /etc/nginx/sites-available/gitlab /etc/nginx/sites-enabled/gitlab

    # Change **YOUR_SERVER_IP** and **YOUR_SERVER_FQDN**
    # to the IP address and fully-qualified domain name
    # of the host serving GitLab.
    sudo vim /etc/nginx/sites-enabled/gitlab

Restart nginx:
=======
## 2. Nginx

    # Install first
    sudo apt-get install nginx

    # Add GitLab to nginx sites & change with your host specific settings
    sudo wget https://raw.github.com/gitlabhq/gitlab-recipes/master/nginx/gitlab -P /etc/nginx/sites-available/
    sudo ln -s /etc/nginx/sites-available/gitlab /etc/nginx/sites-enabled/gitlab
>>>>>>> 4afb7b7c

    # Change **YOUR_SERVER_IP** and **YOUR_SERVER_FQDN**
    # to the IP address and fully-qualified domain name
    # of the host serving GitLab.
    sudo vim /etc/nginx/sites-enabled/gitlab

    # Restart nginx:
    /etc/init.d/nginx restart

## 3. Init script

<<<<<<< HEAD
    sudo wget https://raw.github.com/gitlabhq/gitlab-recipes/master/init.d/gitlab -P /etc/init.d/

Adding permission:
=======
Create init script in /etc/init.d/gitlab:
>>>>>>> 4afb7b7c

    sudo wget https://raw.github.com/gitlabhq/gitlab-recipes/master/init.d/gitlab -P /etc/init.d/
    sudo chmod +x /etc/init.d/gitlab

GitLab autostart:

    sudo update-rc.d gitlab defaults

Now you can start/restart/stop GitLab like:

    sudo /etc/init.d/gitlab restart<|MERGE_RESOLUTION|>--- conflicted
+++ resolved
@@ -42,11 +42,7 @@
 Also read the [Read this before you submit an issue](https://github.com/gitlabhq/gitlabhq/wiki/Read-this-before-you-submit-an-issue) wiki page.
 
 > - - -
-<<<<<<< HEAD
-> First 3 steps can be easily skipped with simply install script:
-=======
 > The first 3 steps of this guide can be easily skipped by executing an install script:
->>>>>>> 4afb7b7c
 >
 >     # Install curl and sudo
 >     apt-get install curl sudo
@@ -117,11 +113,7 @@
 Clone GitLab's fork of the Gitolite source code:
 
     cd /home/git
-<<<<<<< HEAD
-    sudo -H -u git git clone git://github.com/gitlabhq/gitolite /home/git/gitolite
-=======
     sudo -H -u git git clone -b gl-v304 https://github.com/gitlabhq/gitolite.git /home/git/gitolite
->>>>>>> 4afb7b7c
 
 Setup:
 
@@ -133,13 +125,8 @@
     sudo cp /home/gitlab/.ssh/id_rsa.pub /home/git/gitlab.pub
     sudo chmod 0444 /home/git/gitlab.pub
 
-<<<<<<< HEAD
-    sudo -u git -H sed -i 's/0077/0007/g' /home/git/share/gitolite/conf/example.gitolite.rc
-    sudo -u git -H sh -c "PATH=/home/git/bin:$PATH; gl-setup -q /home/git/gitlab.pub"
-=======
     sudo -u git -H sh -c "PATH=/home/git/bin:$PATH; gitolite setup -pk /home/git/gitlab.pub"
     sudo -u git -H sed -i 's/0077/0007/g' /home/git/.gitolite.rc
->>>>>>> 4afb7b7c
 
 Permissions:
 
@@ -174,11 +161,6 @@
     sudo -H -u gitlab git clone -b master https://github.com/gitlabhq/gitlabhq.git gitlab
 
     cd gitlab
-<<<<<<< HEAD
-
-    sudo -u gitlab mkdir tmp
-=======
->>>>>>> 4afb7b7c
 
     # Rename config files
     sudo -u gitlab cp config/gitlab.yml.example config/gitlab.yml
@@ -195,11 +177,7 @@
     # Login to MySQL
     $ mysql -u root -p
 
-<<<<<<< HEAD
-    # Create the gitlabhq production database
-=======
     # Create the GitLab production database
->>>>>>> 4afb7b7c
     mysql> CREATE DATABASE IF NOT EXISTS `gitlabhq_production` DEFAULT CHARACTER SET `utf8` COLLATE `utf8_unicode_ci`;
 
     # Create the MySQL User change $password to a real password
@@ -226,12 +204,6 @@
 
 #### Check application status
 
-<<<<<<< HEAD
-    sudo cp ./lib/hooks/post-receive /home/git/share/gitolite/hooks/common/post-receive
-    sudo chown git:git /home/git/share/gitolite/hooks/common/post-receive
-
-=======
->>>>>>> 4afb7b7c
 Checking status:
 
     sudo -u gitlab bundle exec rake gitlab:app:status RAILS_ENV=production
@@ -252,11 +224,7 @@
     UMASK for .gitolite.rc is 0007? ............YES
     /home/git/share/gitolite/hooks/common/post-receive exists? ............YES
 
-<<<<<<< HEAD
-If you got all YES - congrats! You can go to next step.
-=======
 If you got all YES - congratulations! You can go to the next step.
->>>>>>> 4afb7b7c
 
 # 5. Start the web server
 
@@ -302,9 +270,12 @@
     sudo -u gitlab cp config/unicorn.rb.example config/unicorn.rb
     sudo -u gitlab bundle exec unicorn_rails -c config/unicorn.rb -E production -D
 
-<<<<<<< HEAD
-Add GitLab to nginx sites & change with your host specific settings
-
+## 2. Nginx
+
+    # Install first
+    sudo apt-get install nginx
+
+    # Add GitLab to nginx sites & change with your host specific settings
     sudo wget https://raw.github.com/gitlabhq/gitlab-recipes/master/nginx/gitlab -P /etc/nginx/sites-available/
     sudo ln -s /etc/nginx/sites-available/gitlab /etc/nginx/sites-enabled/gitlab
 
@@ -313,35 +284,12 @@
     # of the host serving GitLab.
     sudo vim /etc/nginx/sites-enabled/gitlab
 
-Restart nginx:
-=======
-## 2. Nginx
-
-    # Install first
-    sudo apt-get install nginx
-
-    # Add GitLab to nginx sites & change with your host specific settings
-    sudo wget https://raw.github.com/gitlabhq/gitlab-recipes/master/nginx/gitlab -P /etc/nginx/sites-available/
-    sudo ln -s /etc/nginx/sites-available/gitlab /etc/nginx/sites-enabled/gitlab
->>>>>>> 4afb7b7c
-
-    # Change **YOUR_SERVER_IP** and **YOUR_SERVER_FQDN**
-    # to the IP address and fully-qualified domain name
-    # of the host serving GitLab.
-    sudo vim /etc/nginx/sites-enabled/gitlab
-
     # Restart nginx:
     /etc/init.d/nginx restart
 
 ## 3. Init script
 
-<<<<<<< HEAD
-    sudo wget https://raw.github.com/gitlabhq/gitlab-recipes/master/init.d/gitlab -P /etc/init.d/
-
-Adding permission:
-=======
 Create init script in /etc/init.d/gitlab:
->>>>>>> 4afb7b7c
 
     sudo wget https://raw.github.com/gitlabhq/gitlab-recipes/master/init.d/gitlab -P /etc/init.d/
     sudo chmod +x /etc/init.d/gitlab
