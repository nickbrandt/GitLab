--- conflicted
+++ resolved
@@ -36,15 +36,11 @@
 
 ### Filtering issue and merge request lists
 
-<<<<<<< HEAD
-Follow these steps to filter the **Issues** and **Merge Requests** list pages in projects and
-=======
 > - Filtering by Epics was [introduced](https://gitlab.com/gitlab-org/gitlab/-/issues/195704) in [GitLab Ultimate](https://about.gitlab.com/pricing/) 12.9.
 > - Filtering by child Epics was [introduced](https://gitlab.com/gitlab-org/gitlab/-/issues/9029) in [GitLab Ultimate](https://about.gitlab.com/pricing/) 13.0.
 > - Filtering by Iterations was [introduced](https://gitlab.com/gitlab-org/gitlab/-/issues/118742) in [GitLab Starter](https://about.gitlab.com/pricing/) 13.6.
 
-Follow these steps to filter the **Issues** and **Merge Requests** list pages within projects and
->>>>>>> b9037bae
+Follow these steps to filter the **Issues** and **Merge Requests** list pages in projects and
 groups:
 
 1. Click in the field **Search or filter results...**.
