--- conflicted
+++ resolved
@@ -2,16 +2,6 @@
 
 > [Introduced](https://gitlab.com/gitlab-org/gitlab-ce/issues/35954) in GitLab 10.1.
 
-<<<<<<< HEAD
-CAUTION: **Warning:**
-The Cluster integration is currently in **Beta**.
-
-NOTE: **Note:**
-The Cluster integration will eventually supersede the
-[Kubernetes integration](../integrations/kubernetes.md).
-
-=======
->>>>>>> 09b07d84
 With a cluster associated to your project, you can use Review Apps, deploy your
 applications, run your pipelines, and much more, in an easy way.
 
