# Merge requests

Merge requests allow you to exchange changes you made to source code and
collaborate with other people on the same project.

![Merge request view](img/merge_request.png)

## Overview

A Merge Request (**MR**) is the basis of GitLab as a code collaboration
and version control platform.
Is it simple as the name implies: a _request_ to _merge_ one branch into another.

With GitLab merge requests, you can:

- Compare the changes between two [branches](https://git-scm.com/book/en/v2/Git-Branching-Branches-in-a-Nutshell#_git_branching)
- [Review and discuss](../../discussions/index.md#discussions) the proposed modifications inline
- Live preview the changes when [Review Apps](../../../ci/review_apps/index.md) is configured for your project
- Build, test, and deploy your code in a per-branch basis with built-in [GitLab CI/CD](../../../ci/README.md)
- Prevent the merge request from being merged before it's ready with [WIP MRs](#work-in-progress-merge-requests)
- View the deployment process through [Pipeline Graphs](../../../ci/pipelines.md#pipeline-graphs)
- [Automatically close the issue(s)](../../project/issues/closing_issues.md#via-merge-request) that originated the implementation proposed in the merge request
- Assign it to any registered user, and change the assignee how many times you need
- Assign a [milestone](../../project/milestones/index.md) and track the development of a broader implementation
- Organize your issues and merge requests consistently throughout the project with [labels](../../project/labels.md)
- Add a time estimation and the time spent with that merge request with [Time Tracking](../../../workflow/time_tracking.md#time-tracking)
- [Resolve merge conflicts from the UI](#resolve-conflicts)
- Enable [fast-forward merge requests](#fast-forward-merge-requests)
- Enable [semi-linear history merge requests](#semi-linear-history-merge-requests) as another security layer to guarantee the pipeline is passing in the target branch
- [Create new merge requests by email](#create-new-merge-requests-by-email)
- [Allow collaboration](allow_collaboration.md) so members of the target project can push directly to the fork
- [Squash and merge](squash_and_merge.md) for a cleaner commit history

With **[GitLab Enterprise Edition][ee]**, you can also:

- Prepare a full review and submit it once it's ready with [Merge Request Reviews](../../discussions/index.md#merge-request-reviews) **[PREMIUM]**
- View the deployment process across projects with [Multi-Project Pipelines](../../../ci/multi_project_pipelines.md#multi-project-pipeline-graphs) **[PREMIUM]**
- Request [approvals](merge_request_approvals.md) from your managers **[STARTER]**
- Analyze the impact of your changes with [Code Quality reports](code_quality.md) **[STARTER]**
- Manage the licenses of your dependencies with [License Management](#license-management) **[ULTIMATE]**
- Analyze your source code for vulnerabilities with [Static Application Security Testing](sast.md) **[ULTIMATE]**
- Analyze your running web applications for vulnerabilities with [Dynamic Application Security Testing](dast.md) **[ULTIMATE]**
- Analyze your dependencies for vulnerabilities with [Dependency Scanning](dependency_scanning.md) **[ULTIMATE]**
- Analyze your Docker images for vulnerabilities with [Container Scanning](container_scanning.md) **[ULTIMATE]**
- Determine the performance impact of changes with [Browser Performance Testing](#browser-performance-testing) **[PREMIUM]**

## Use cases

A. Consider you are a software developer working in a team:

1. You checkout a new branch, and submit your changes through a merge request
1. You gather feedback from your team
1. You work on the implementation optimizing code with [Code Quality reports](code_quality.md) **[STARTER]**
1. You verify your changes with [JUnit test reports](../../../ci/junit_test_reports.md) in GitLab CI/CD
1. You avoid using dependencies whose license is not compatible with your project with [License Management reports](license_management.md) **[ULTIMATE]**
1. You request the [approval](#merge-request-approvals) from your manager
1. Your manager pushes a commit with their final review, [approves the merge request](merge_request_approvals.md), and set it to [merge when pipeline succeeds](#merge-when-pipeline-succeeds) (Merge Request Approvals are available in GitLab Starter)
1. Your changes get deployed to production with [manual actions](../../../ci/yaml/README.md#manual-actions) for GitLab CI/CD
1. Your implementations were successfully shipped to your customer

B. Consider you're a web developer writing a webpage for your company's website:

1. You checkout a new branch, and submit a new page through a merge request
1. You gather feedback from your reviewers
1. Your changes are previewed with [Review Apps](../../../ci/review_apps/index.md)
1. You request your web designers for their implementation
1. You request the [approval](merge_request_approvals.md) from your manager **[STARTER]**
1. Once approved, your merge request is [squashed and merged](squash_and_merge.md), and [deployed to staging with GitLab Pages](https://about.gitlab.com/2016/08/26/ci-deployment-and-environments/)
1. Your production team [cherry picks](#cherry-pick-changes) the merge commit into production

## Merge requests per project

View all the merge requests within a project by navigating to **Project > Merge Requests**.

When you access your project's merge requests, GitLab will present them in a list,
and you can use the tabs available to quickly filter by open and closed. You can also [search and filter the results](../../search/index.md#issues-and-merge-requests-per-project).

![Project merge requests list view](img/project_merge_requests_list_view.png)

## Merge requests per group

View merge requests in all projects in the group, including all projects of all descendant subgroups of the group. Navigate to **Group > Merge Requests** to view these merge requests. This view also has the open and closed merge requests tabs.

You can [search and filter the results](../../search/index.md#issues-and-merge-requests-per-group) from here.

![Group Issues list view](img/group_merge_requests_list_view.png)

## Removing the source branch

When creating a merge request, select the "Remove source branch when merge
request accepted" option and the source branch will be removed when the merge
request is merged.

This option is also visible in an existing merge request next to the merge
request button and can be selected/deselected before merging. It's only visible
to users with [Maintainer permissions](../../permissions.md) in the source project.

If the user viewing the merge request does not have the correct permissions to
remove the source branch and the source branch is set for removal, the merge
request widget will show the "Removes source branch" text.

![Remove source branch status](img/remove_source_branch_status.png)

## Authorization for merge requests

There are two main ways to have a merge request flow with GitLab:

1. Working with [protected branches][] in a single repository
1. Working with forks of an authoritative project

[Learn more about the authorization for merge requests.](authorization_for_merge_requests.md)

## Cherry-pick changes

Cherry-pick any commit in the UI by simply clicking the **Cherry-pick** button
in a merged merge requests or a commit.

[Learn more about cherry-picking changes.](cherry_pick_changes.md)

## Semi-linear history merge requests

A merge commit is created for every merge, but the branch is only merged if
a fast-forward merge is possible. This ensures that if the merge request build
succeeded, the target branch build will also succeed after merging.

Navigate to a project's settings, select the **Merge commit with semi-linear
history** option under **Merge Requests: Merge method** and save your changes.

## Fast-forward merge requests

If you prefer a linear Git history and a way to accept merge requests without
creating merge commits, you can configure this on a per-project basis.

[Read more about fast-forward merge requests.](fast_forward_merge.md)

## Merge when pipeline succeeds

When reviewing a merge request that looks ready to merge but still has one or
more CI jobs running, you can set it to be merged automatically when CI
pipeline succeeds. This way, you don't have to wait for the pipeline to finish
and remember to merge the request manually.

[Learn more about merging when pipeline succeeds.](merge_when_pipeline_succeeds.md)

## Resolve discussion comments in merge requests reviews

Keep track of the progress during a code review with resolving comments.
Resolving comments prevents you from forgetting to address feedback and lets
you hide discussions that are no longer relevant.

[Read more about resolving discussion comments in merge requests reviews.](../../discussions/index.md)

<<<<<<< HEAD
## Perform a Review **[PREMIUM]**

Start a review in order to create multiple comments on a diff and publish them once you're ready.
Starting a review allows you to get all your thoughts in order and ensure you haven't missed anything
before submitting all your comments.

[Learn more about Merge Request Reviews](../../discussions/index.md#merge-request-reviews)

## Squash and merge

GitLab allows you to squash all changes present in a merge request into a single
commit when merging, to allow for a neater commit history.

[Learn more about squash and merge.](squash_and_merge.md)
=======
## Commenting on any file line in merge requests

> [Introduced](https://gitlab.com/gitlab-org/gitlab-ce/issues/13950) in GitLab 11.5.

GitLab provides a way of leaving comments in any part of the file being changed
in a Merge Request. To do so, click the **...** button in the gutter of the Merge Request diff UI to expand the diff lines and leave a comment, just as you would for a changed line.

![Comment on any diff file line](img/comment-on-any-diff-line.png)
>>>>>>> 541e638d

## Resolve conflicts

When a merge request has conflicts, GitLab may provide the option to resolve
those conflicts in the GitLab UI.

[Learn more about resolving merge conflicts in the UI.](resolve_conflicts.md)

## Create new merge requests by email

*This feature needs [incoming email](../../../administration/incoming_email.md)
to be configured by a GitLab administrator to be available for CE/EE users, and
it's available on GitLab.com.*

You can create a new merge request by sending an email to a user-specific email
address. The address can be obtained on the merge requests page by clicking on
a **Email a new merge request to this project** button.  The subject will be
used as the source branch name for the new merge request and the target branch
will be the default branch for the project. The message body (if not empty)
will be used as the merge request description. You need
["Reply by email"](../../../administration/reply_by_email.md) enabled to use
this feature. If it's not enabled to your instance, you may ask your GitLab
administrator to do so.

![Create new merge requests by email](img/create_from_email.png)

### Adding patches when creating a merge request via e-mail

> **Note**: This feature was [implemented in GitLab 11.5](https://gitlab.com/gitlab-org/gitlab-ce/merge_requests/22723)

You can add commits to the merge request being created by adding
patches as attachments to the email, all attachments with a filename
ending in `.patch` will be considered patches. The patches will be processed
ordered by name.

The combined size of the patches can be 2MB.

If the source branch from the subject does not exist, it will be
created from the repository's HEAD or the specified target branch to
apply the patches. The target branch can be specified using the
[`/target_branch` quick action](../quick_actions.md). If the source
branch already exists, the patches will be applied on top of it.

## Find the merge request that introduced a change

> **Note**: this feature was [implemented in GitLab 10.5](https://gitlab.com/gitlab-org/gitlab-ce/issues/2383).

When viewing the commit details page, GitLab will link to the merge request (or
merge requests, if it's in more than one) containing that commit.

This only applies to commits that are in the most recent version of a merge
request - if a commit was in a merge request, then rebased out of that merge
request, they will not be linked.

[Read more about merge request versions](versions.md)

## Revert changes

GitLab implements Git's powerful feature to revert any commit with introducing
a **Revert** button in merge requests and commit details.

[Learn more about reverting changes in the UI](revert_changes.md)

## Merge requests versions

Every time you push to a branch that is tied to a merge request, a new version
of merge request diff is created. When you visit a merge request that contains
more than one pushes, you can select and compare the versions of those merge
request diffs.

[Read more about merge request versions](versions.md)

## Work In Progress merge requests

To prevent merge requests from accidentally being accepted before they're
completely ready, GitLab blocks the "Accept" button for merge requests that
have been marked as a **Work In Progress**.

[Learn more about settings a merge request as "Work In Progress".](work_in_progress_merge_requests.md)

## Merge request approvals **[STARTER]**

> Included in [GitLab Starter][products].

If you want to make sure every merge request is approved by one or more people,
you can enforce this workflow by using merge request approvals. Merge request
approvals allow you to set the number of necessary approvals and predefine a
list of approvers that will need to approve every merge request in a project.

[Read more about merge request approvals.](merge_request_approvals.md)

## Code Quality **[STARTER]**

> Introduced in [GitLab Starter][products] 9.3.

If you are using [GitLab CI][ci], you can analyze your source code quality using
the [Code Climate][cc] analyzer [Docker image][cd]. Going a step further, GitLab
can show the Code Climate report right in the merge request widget area.

[Read more about Code Quality reports.](code_quality.md)

## Browser Performance Testing **[PREMIUM]**

> Introduced in [GitLab Premium][products] 10.3.

If your application offers a web interface and you are using [GitLab CI/CD][ci], you can quickly determine the performance impact of pending code changes. GitLab uses [Sitespeed.io][sitespeed], a free and open source tool for measuring the performance of web sites, to analyze the performance of specific pages.

GitLab runs the [Sitespeed.io container][sitespeed-container] and displays the difference in overall performance scores between the source and target branches.

[Read more about Browser Performance Testing.](browser_performance_testing.md)

## License Management **[ULTIMATE]**

> Introduced in [GitLab Ultimate][products] 11.0.

If you are using [GitLab CI/CD][ci], you can search your dependencies for their
licenses using License Management.
Going a step further, GitLab can show the licenses report right in the
merge request widget area.

[Read more about License Management reports.](license_management.md)

## Security reports **[ULTIMATE]**

GitLab can scan and report any vulnerabilities found in your project. The
following security reports are available:

- [Static Application Security Testing reports](sast.md) - Analyze your source
  code for known vulnerabilities using Static Application Security Testing (SAST)
  and see the security report right in your merge requests.
- [Dynamic Application Security Testing reports](dast.md) - Analyze your running
  web application(s) for known vulnerabilities using Dynamic Application Security
  Testing (DAST) and see the security report right in your merge requests.
- [Dependency Scanning reports](dependency_scanning.md) - Analyze your
  dependencies for known vulnerabilities using Dependency Scanning and see the
  security report right in your merge requests.
- [Container Scanning reports](container_scanning.md) - Analyze your Docker
  images for known vulnerabilities and see the security report right in your
  merge requests.

### Interacting with security reports **[ULTIMATE]**

> Introduced in [GitLab Ultimate][products] 10.8.

CAUTION: **Warning:**
This feature is currently [Alpha](https://about.gitlab.com/handbook/product/#alpha-beta-ga) and while you can start using it, it may receive important changes in the future.

Each security vulnerability in the report is actionable. Clicking on an entry,
a detailed information will pop up with two different possible options:

- **Dismiss vulnerability** - Dismissing a vulnerability will place a
  <s>strikethrough</s> styling on it.
- **Create issue** - The new issue will have the title and description
  pre-populated with the information of the vulnerability report.

![Interacting with security reports](img/interactive_reports.png)

You can also revert your dismissal or see the linked issue after the action has
been taken.

## Live preview with Review Apps

If you configured [Review Apps](https://about.gitlab.com/features/review-apps/) for your project,
you can preview the changes submitted to a feature-branch through a merge request
in a per-branch basis. No need to checkout the branch, install and preview locally;
all your changes will be available to preview by anyone with the Review Apps link.

[Read more about Review Apps.](../../../ci/review_apps/index.md)

## Merge request diff file navigation

The diff view has a file tree for file navigation. As you scroll through
diffs with a large number of files, you can easily jump to any changed file
using the file tree.

![Merge request diff file navigation](img/merge_request_diff_file_navigation.png)

## Ignore whitespace changes in Merge Request diff view

If you click the **Hide whitespace changes** button, you can see the diff
without whitespace changes (if there are any). This is also working when on a
specific commit page.

![MR diff](img/merge_request_diff.png)

>**Tip:**
You can append `?w=1` while on the diffs page of a merge request to ignore any
whitespace changes.

## Live preview with Review Apps

If you configured [Review Apps](https://about.gitlab.com/features/review-apps/) for your project,
you can preview the changes submitted to a feature-branch through a merge request
in a per-branch basis. No need to checkout the branch, install and preview locally;
all your changes will be available to preview by anyone with the Review Apps link.

[Read more about Review Apps.](../../../ci/review_apps/index.md)

## Bulk editing merge requests

Find out about [bulk editing merge requests](../../project/bulk_editing.md).

## Troubleshooting

Sometimes things don't go as expected in a merge request, here are some
troubleshooting steps.

### Merge request cannot retrieve the pipeline status

This can occur for one of two reasons:

* Sidekiq doesn't pick up the changes fast enough
* Because of the bug described in [#41545](https://gitlab.com/gitlab-org/gitlab-ce/issues/41545)

#### Sidekiq

Sidekiq didn't process the CI state change fast enough. Please wait a few
seconds and the status will update automatically.

#### Bug

Merge Request pipeline statuses can't be retrieved when the following occurs:

1. A Merge Requst is created
1. The Merge Request is closed
1. Changes are made in the project
1. The Merge Request is reopened

To enable the pipeline status to be properly retrieved, close and reopen the
Merge Request again.

## Tips

Here are some tips that will help you be more efficient with merge requests in
the command line.

> **Note:**
This section might move in its own document in the future.

### Checkout merge requests locally

A merge request contains all the history from a repository, plus the additional
commits added to the branch associated with the merge request. Here's a few
tricks to checkout a merge request locally.

Please note that you can checkout a merge request locally even if the source
project is a fork (even a private fork) of the target project.

#### Checkout locally by adding a git alias

Add the following alias to your `~/.gitconfig`:

```
[alias]
    mr = !sh -c 'git fetch $1 merge-requests/$2/head:mr-$1-$2 && git checkout mr-$1-$2' -
```

Now you can check out a particular merge request from any repository and any
remote. For example, to check out the merge request with ID 5 as shown in GitLab
from the `upstream` remote, do:

```
git mr upstream 5
```

This will fetch the merge request into a local `mr-upstream-5` branch and check
it out.

#### Checkout locally by modifying `.git/config` for a given repository

Locate the section for your GitLab remote in the `.git/config` file. It looks
like this:

```
[remote "origin"]
  url = https://gitlab.com/gitlab-org/gitlab-ce.git
  fetch = +refs/heads/*:refs/remotes/origin/*
```

You can open the file with:

```
git config -e
```

Now add the following line to the above section:

```
fetch = +refs/merge-requests/*/head:refs/remotes/origin/merge-requests/*
```

In the end, it should look like this:

```
[remote "origin"]
  url = https://gitlab.com/gitlab-org/gitlab-ce.git
  fetch = +refs/heads/*:refs/remotes/origin/*
  fetch = +refs/merge-requests/*/head:refs/remotes/origin/merge-requests/*
```

Now you can fetch all the merge requests:

```
git fetch origin

...
From https://gitlab.com/gitlab-org/gitlab-ce.git
 * [new ref]         refs/merge-requests/1/head -> origin/merge-requests/1
 * [new ref]         refs/merge-requests/2/head -> origin/merge-requests/2
...
```

And to check out a particular merge request:

```
git checkout origin/merge-requests/1
```

[products]: https://about.gitlab.com/products/ "GitLab products page"
[protected branches]: ../protected_branches.md
[ci]: ../../../ci/README.md
[cc]: https://codeclimate.com/
[cd]: https://hub.docker.com/r/codeclimate/codeclimate/
[sitespeed]: https://www.sitespeed.io
[sitespeed-container]: https://hub.docker.com/r/sitespeedio/sitespeed.io/
[ee]: https://about.gitlab.com/pricing/ "GitLab Enterprise Edition"<|MERGE_RESOLUTION|>--- conflicted
+++ resolved
@@ -150,7 +150,15 @@
 
 [Read more about resolving discussion comments in merge requests reviews.](../../discussions/index.md)
 
-<<<<<<< HEAD
+## Commenting on any file line in merge requests
+
+> [Introduced](https://gitlab.com/gitlab-org/gitlab-ce/issues/13950) in GitLab 11.5.
+
+GitLab provides a way of leaving comments in any part of the file being changed
+in a Merge Request. To do so, click the **...** button in the gutter of the Merge Request diff UI to expand the diff lines and leave a comment, just as you would for a changed line.
+
+![Comment on any diff file line](img/comment-on-any-diff-line.png)
+
 ## Perform a Review **[PREMIUM]**
 
 Start a review in order to create multiple comments on a diff and publish them once you're ready.
@@ -165,16 +173,6 @@
 commit when merging, to allow for a neater commit history.
 
 [Learn more about squash and merge.](squash_and_merge.md)
-=======
-## Commenting on any file line in merge requests
-
-> [Introduced](https://gitlab.com/gitlab-org/gitlab-ce/issues/13950) in GitLab 11.5.
-
-GitLab provides a way of leaving comments in any part of the file being changed
-in a Merge Request. To do so, click the **...** button in the gutter of the Merge Request diff UI to expand the diff lines and leave a comment, just as you would for a changed line.
-
-![Comment on any diff file line](img/comment-on-any-diff-line.png)
->>>>>>> 541e638d
 
 ## Resolve conflicts
 
