# Merge requests

Merge requests allow you to exchange changes you made to source code and
collaborate with other people on the same project.

![Merge request view](img/merge_request.png)

## Overview

A Merge Request (**MR**) is the basis of GitLab as a code collaboration
and version control platform.
It is as simple as the name implies: a _request_ to _merge_ one branch into another.

With GitLab merge requests, you can:

- Compare the changes between two [branches](https://git-scm.com/book/en/v2/Git-Branching-Branches-in-a-Nutshell#_git_branching)
- [Review and discuss](../../discussions/index.md#discussions) the proposed modifications inline
- Live preview the changes when [Review Apps](../../../ci/review_apps/index.md) is configured for your project
- Build, test, and deploy your code in a per-branch basis with built-in [GitLab CI/CD](../../../ci/README.md)
- Prevent the merge request from being merged before it's ready with [WIP MRs](#work-in-progress-merge-requests)
- View the deployment process through [Pipeline Graphs](../../../ci/pipelines.md#pipeline-graphs)
- [Automatically close the issue(s)](../../project/issues/closing_issues.md#via-merge-request) that originated the implementation proposed in the merge request
- Assign it to any registered user, and change the assignee how many times you need
- Assign a [milestone](../../project/milestones/index.md) and track the development of a broader implementation
- Organize your issues and merge requests consistently throughout the project with [labels](../../project/labels.md)
- Add a time estimation and the time spent with that merge request with [Time Tracking](../../../workflow/time_tracking.md#time-tracking)
- [Resolve merge conflicts from the UI](#resolve-conflicts)
- Enable [fast-forward merge requests](#fast-forward-merge-requests)
- Enable [semi-linear history merge requests](#semi-linear-history-merge-requests) as another security layer to guarantee the pipeline is passing in the target branch
- [Create new merge requests by email](#create-new-merge-requests-by-email)
- [Allow collaboration](allow_collaboration.md) so members of the target project can push directly to the fork
- [Squash and merge](squash_and_merge.md) for a cleaner commit history

With **[GitLab Enterprise Edition][ee]**, you can also:

- Prepare a full review and submit it once it's ready with [Merge Request Reviews](../../discussions/index.md#merge-request-reviews) **[PREMIUM]**
- View the deployment process across projects with [Multi-Project Pipelines](../../../ci/multi_project_pipelines.md#multi-project-pipeline-graphs) **[PREMIUM]**
- Request [approvals](merge_request_approvals.md) from your managers **[STARTER]**
- Analyze the impact of your changes with [Code Quality reports](code_quality.md) **[STARTER]**
- Manage the licenses of your dependencies with [License Management](#license-management) **[ULTIMATE]**
- Analyze your source code for vulnerabilities with [Static Application Security Testing](sast.md) **[ULTIMATE]**
- Analyze your running web applications for vulnerabilities with [Dynamic Application Security Testing](dast.md) **[ULTIMATE]**
- Analyze your dependencies for vulnerabilities with [Dependency Scanning](dependency_scanning.md) **[ULTIMATE]**
- Analyze your Docker images for vulnerabilities with [Container Scanning](container_scanning.md) **[ULTIMATE]**
- Determine the performance impact of changes with [Browser Performance Testing](#browser-performance-testing) **[PREMIUM]**

## Use cases

A. Consider you are a software developer working in a team:

1. You checkout a new branch, and submit your changes through a merge request
1. You gather feedback from your team
1. You work on the implementation optimizing code with [Code Quality reports](code_quality.md) **[STARTER]**
1. You verify your changes with [JUnit test reports](../../../ci/junit_test_reports.md) in GitLab CI/CD
1. You avoid using dependencies whose license is not compatible with your project with [License Management reports](license_management.md) **[ULTIMATE]**
1. You request the [approval](#merge-request-approvals) from your manager
1. Your manager pushes a commit with their final review, [approves the merge request](merge_request_approvals.md), and set it to [merge when pipeline succeeds](#merge-when-pipeline-succeeds) (Merge Request Approvals are available in GitLab Starter)
1. Your changes get deployed to production with [manual actions](../../../ci/yaml/README.md#manual-actions) for GitLab CI/CD
1. Your implementations were successfully shipped to your customer

B. Consider you're a web developer writing a webpage for your company's website:

1. You checkout a new branch, and submit a new page through a merge request
1. You gather feedback from your reviewers
1. Your changes are previewed with [Review Apps](../../../ci/review_apps/index.md)
1. You request your web designers for their implementation
1. You request the [approval](merge_request_approvals.md) from your manager **[STARTER]**
1. Once approved, your merge request is [squashed and merged](squash_and_merge.md), and [deployed to staging with GitLab Pages](https://about.gitlab.com/2016/08/26/ci-deployment-and-environments/)
1. Your production team [cherry picks](#cherry-pick-changes) the merge commit into production

## Merge requests per project

View all the merge requests within a project by navigating to **Project > Merge Requests**.

When you access your project's merge requests, GitLab will present them in a list,
and you can use the tabs available to quickly filter by open and closed. You can also [search and filter the results](../../search/index.md#issues-and-merge-requests-per-project).

![Project merge requests list view](img/project_merge_requests_list_view.png)

## Merge requests per group

View merge requests in all projects in the group, including all projects of all descendant subgroups of the group. Navigate to **Group > Merge Requests** to view these merge requests. This view also has the open and closed merge requests tabs.

You can [search and filter the results](../../search/index.md#issues-and-merge-requests-per-group) from here.

![Group Issues list view](img/group_merge_requests_list_view.png)

## Removing the source branch

When creating a merge request, select the "Remove source branch when merge
request accepted" option and the source branch will be removed when the merge
request is merged.

This option is also visible in an existing merge request next to the merge
request button and can be selected/deselected before merging. It's only visible
to users with [Maintainer permissions](../../permissions.md) in the source project.

If the user viewing the merge request does not have the correct permissions to
remove the source branch and the source branch is set for removal, the merge
request widget will show the "Removes source branch" text.

![Remove source branch status](img/remove_source_branch_status.png)

## Authorization for merge requests

There are two main ways to have a merge request flow with GitLab:

1. Working with [protected branches][] in a single repository
1. Working with forks of an authoritative project

[Learn more about the authorization for merge requests.](authorization_for_merge_requests.md)

## Cherry-pick changes

Cherry-pick any commit in the UI by simply clicking the **Cherry-pick** button
in a merged merge requests or a commit.

[Learn more about cherry-picking changes.](cherry_pick_changes.md)

## Semi-linear history merge requests

A merge commit is created for every merge, but the branch is only merged if
a fast-forward merge is possible. This ensures that if the merge request build
succeeded, the target branch build will also succeed after merging.

Navigate to a project's settings, select the **Merge commit with semi-linear
history** option under **Merge Requests: Merge method** and save your changes.

## Fast-forward merge requests

If you prefer a linear Git history and a way to accept merge requests without
creating merge commits, you can configure this on a per-project basis.

[Read more about fast-forward merge requests.](fast_forward_merge.md)

## Merge when pipeline succeeds

When reviewing a merge request that looks ready to merge but still has one or
more CI jobs running, you can set it to be merged automatically when CI
pipeline succeeds. This way, you don't have to wait for the pipeline to finish
and remember to merge the request manually.

[Learn more about merging when pipeline succeeds.](merge_when_pipeline_succeeds.md)

## Resolve discussion comments in merge requests reviews

Keep track of the progress during a code review with resolving comments.
Resolving comments prevents you from forgetting to address feedback and lets
you hide discussions that are no longer relevant.

[Read more about resolving discussion comments in merge requests reviews.](../../discussions/index.md)

## Commenting on any file line in merge requests

> [Introduced](https://gitlab.com/gitlab-org/gitlab-ce/issues/13950) in GitLab 11.5.

GitLab provides a way of leaving comments in any part of the file being changed
in a Merge Request. To do so, click the **...** button in the gutter of the Merge Request diff UI to expand the diff lines and leave a comment, just as you would for a changed line.

![Comment on any diff file line](img/comment-on-any-diff-line.png)

## Perform a Review **[PREMIUM]**

Start a review in order to create multiple comments on a diff and publish them once you're ready.
Starting a review allows you to get all your thoughts in order and ensure you haven't missed anything
before submitting all your comments.

[Learn more about Merge Request Reviews](../../discussions/index.md#merge-request-reviews)

## Squash and merge

GitLab allows you to squash all changes present in a merge request into a single
commit when merging, to allow for a neater commit history.

[Learn more about squash and merge.](squash_and_merge.md)

## Suggest changes

> [Introduced](https://gitlab.com/gitlab-org/gitlab-ce/issues/18008) in GitLab 11.6.

As a reviewer, you can add suggestions to change the content in
merge request discussions, and users with appropriate [permission](../../permissions.md)
can easily apply them to the codebase directly from the UI. Read
through the documentation on [Suggest changes](../../discussions/index.md#suggest-changes)
to learn more.

## Resolve conflicts

When a merge request has conflicts, GitLab may provide the option to resolve
those conflicts in the GitLab UI.

[Learn more about resolving merge conflicts in the UI.](resolve_conflicts.md)

## Create new merge requests by email

_This feature needs [incoming email](../../../administration/incoming_email.md)
to be configured by a GitLab administrator to be available for CE/EE users, and
it's available on GitLab.com._

You can create a new merge request by sending an email to a user-specific email
address. The address can be obtained on the merge requests page by clicking on
a **Email a new merge request to this project** button.  The subject will be
used as the source branch name for the new merge request and the target branch
will be the default branch for the project. The message body (if not empty)
will be used as the merge request description. You need
["Reply by email"](../../../administration/reply_by_email.md) enabled to use
this feature. If it's not enabled to your instance, you may ask your GitLab
administrator to do so.

This is a private email address, generated just for you. **Keep it to yourself**
as anyone who gets ahold of it can create issues or merge requests as if they were you.
You can add this address to your contact list for easy access.

![Create new merge requests by email](img/create_from_email.png)

_In GitLab 11.7, we updated the format of the generated email address.
However the older format is still supported, allowing existing aliases
or contacts to continue working._

### Adding patches when creating a merge request via e-mail

> [Introduced](https://gitlab.com/gitlab-org/gitlab-ce/merge_requests/22723) in GitLab 11.5.

You can add commits to the merge request being created by adding
patches as attachments to the email. All attachments with a filename
ending in `.patch` will be considered patches and they will be processed
ordered by name.

The combined size of the patches can be 2MB.

If the source branch from the subject does not exist, it will be
created from the repository's HEAD or the specified target branch to
apply the patches. The target branch can be specified using the
[`/target_branch` quick action](../quick_actions.md). If the source
branch already exists, the patches will be applied on top of it.

## Find the merge request that introduced a change

> [Introduced](https://gitlab.com/gitlab-org/gitlab-ce/issues/2383) in GitLab 10.5.

When viewing the commit details page, GitLab will link to the merge request (or
merge requests, if it's in more than one) containing that commit.

This only applies to commits that are in the most recent version of a merge
request - if a commit was in a merge request, then rebased out of that merge
request, they will not be linked.

[Read more about merge request versions](versions.md)

## Revert changes

GitLab implements Git's powerful feature to revert any commit with introducing
a **Revert** button in merge requests and commit details.

[Learn more about reverting changes in the UI](revert_changes.md)

## Merge requests versions

Every time you push to a branch that is tied to a merge request, a new version
of merge request diff is created. When you visit a merge request that contains
more than one pushes, you can select and compare the versions of those merge
request diffs.

[Read more about merge request versions](versions.md)

## Work In Progress merge requests

To prevent merge requests from accidentally being accepted before they're
completely ready, GitLab blocks the "Accept" button for merge requests that
have been marked as a **Work In Progress**.

[Learn more about settings a merge request as "Work In Progress".](work_in_progress_merge_requests.md)

## Merge request approvals **[STARTER]**

> Included in [GitLab Starter][products].

If you want to make sure every merge request is approved by one or more people,
you can enforce this workflow by using merge request approvals. Merge request
approvals allow you to set the number of necessary approvals and predefine a
list of approvers that will need to approve every merge request in a project.

[Read more about merge request approvals.](merge_request_approvals.md)

## Code Quality **[STARTER]**

> Introduced in [GitLab Starter][products] 9.3.

If you are using [GitLab CI][ci], you can analyze your source code quality using
the [Code Climate][cc] analyzer [Docker image][cd]. Going a step further, GitLab
can show the Code Climate report right in the merge request widget area.

[Read more about Code Quality reports.](code_quality.md)

## Browser Performance Testing **[PREMIUM]**

> Introduced in [GitLab Premium][products] 10.3.

If your application offers a web interface and you are using [GitLab CI/CD][ci], you can quickly determine the performance impact of pending code changes. GitLab uses [Sitespeed.io][sitespeed], a free and open source tool for measuring the performance of web sites, to analyze the performance of specific pages.

GitLab runs the [Sitespeed.io container][sitespeed-container] and displays the difference in overall performance scores between the source and target branches.

[Read more about Browser Performance Testing.](browser_performance_testing.md)

## License Management **[ULTIMATE]**

> Introduced in [GitLab Ultimate][products] 11.0.

If you are using [GitLab CI/CD][ci], you can search your dependencies for their
licenses using License Management.
Going a step further, GitLab can show the licenses report right in the
merge request widget area.

[Read more about License Management reports.](license_management.md)

## Security reports **[ULTIMATE]**

GitLab can scan and report any vulnerabilities found in your project. The
following security reports are available:

- [Static Application Security Testing reports](sast.md) - Analyze your source
  code for known vulnerabilities using Static Application Security Testing (SAST)
  and see the security report right in your merge requests.
- [Dynamic Application Security Testing reports](dast.md) - Analyze your running
  web application(s) for known vulnerabilities using Dynamic Application Security
  Testing (DAST) and see the security report right in your merge requests.
- [Dependency Scanning reports](dependency_scanning.md) - Analyze your
  dependencies for known vulnerabilities using Dependency Scanning and see the
  security report right in your merge requests.
- [Container Scanning reports](container_scanning.md) - Analyze your Docker
  images for known vulnerabilities and see the security report right in your
  merge requests.

### Interacting with security reports **[ULTIMATE]**

> Introduced in [GitLab Ultimate][products] 10.8.

CAUTION: **Warning:**
This feature is currently [Alpha](https://about.gitlab.com/handbook/product/#alpha-beta-ga) and while you can start using it, it may receive important changes in the future.

Each security vulnerability in the report is actionable. Clicking on an entry,
a detailed information will pop up with two different possible options:

<<<<<<< HEAD
- **Dismiss vulnerability** - Dismissing a vulnerability will place a
  <s>strikethrough</s> styling on it.
- **Create issue** - The new issue will have the title and description
  pre-populated with the information of the vulnerability report.
=======
- **Dismiss vulnerability** - Dismissing a vulnerability will place a <s>strikethrough</s> styling on it.
- **Create issue** - The new issue will have the title and description
  pre-populated with the information from the vulnerability report.
- **Solution** - For some vulnerabilities ([Dependency Scanning](dependency_scanning.md) and [Container Scanning](container_scanning.md))
  a solution is provided for how to fix the vulnerability.
>>>>>>> a29ae2bb

![Interacting with security reports](img/interactive_reports.png)

You can also revert your dismissal or see the linked issue after the action has
been taken.

<<<<<<< HEAD
=======
### Solutions for Dependency Scanning **[ULTIMATE]**

> Introduced in [GitLab Ultimate][products] 11.7.

CAUTION: **Warning:** Automatic Patch creation is only available for a subset of [Dependency Scanning](dependency_scanning.md). At the moment only Node.JS projects managed with yarn are supported.

Some Vulnerabilities can be fixed by applying a patch that is automatically generated by GitLab. To apply the fix:

1. Download and review the patch file `remediation.patch`.
2. Ensure your local project has the same commit checked out that was used to generate the patch.
3. Run `git apply remediation.patch`.
4. Verify and commit the changes to your branch.

![Solutions for dependency scanning](img/vulnerability_solution.png)

>>>>>>> a29ae2bb
## Live preview with Review Apps

If you configured [Review Apps](https://about.gitlab.com/features/review-apps/) for your project,
you can preview the changes submitted to a feature-branch through a merge request
in a per-branch basis. No need to checkout the branch, install and preview locally;
all your changes will be available to preview by anyone with the Review Apps link.

[Read more about Review Apps.](../../../ci/review_apps/index.md)

## Merge request diff file navigation

When reviewing changes in the **Changes** tab the diff can be navigated using
the file tree or file list. As you scroll through large diffs with many
changes, you can quickly jump to any changed file using the file tree or file
list.

![Merge request diff file navigation](img/merge_request_diff_file_navigation.png)

## Ignore whitespace changes in Merge Request diff view

If you click the **Hide whitespace changes** button, you can see the diff
without whitespace changes (if there are any). This is also working when on a
specific commit page.

![MR diff](img/merge_request_diff.png)

>**Tip:**
You can append `?w=1` while on the diffs page of a merge request to ignore any
whitespace changes.

## Live preview with Review Apps

If you configured [Review Apps](https://about.gitlab.com/features/review-apps/) for your project,
you can preview the changes submitted to a feature-branch through a merge request
in a per-branch basis. No need to checkout the branch, install and preview locally;
all your changes will be available to preview by anyone with the Review Apps link.

[Read more about Review Apps.](../../../ci/review_apps/index.md)

## Pipelines for merge requests

When a developer updates a merge request, a pipeline should quickly report back
its result to the developer, but often pipelines take long time to complete
because general branch pipelines contain unnecessary jobs from the merge request standpoint.
You can customize a specific pipeline structure for merge requests in order to
speed the cycle up by running only important jobs.

Learn more about [pipelines for merge requests](../../../ci/merge_request_pipelines/index.md).

## Pipeline status in merge requests

If you've set up [GitLab CI/CD](../../../ci/README.md) in your project,
you will be able to see:

- Both pre and post-merge pipelines and the environment information if any.
- Which deployments are in progress.

If there's an [environment](../../../ci/environments.md) and the application is
successfully deployed to it, the deployed environment and the link to the
Review App will be shown as well.

### Post-merge pipeline status

When a merge request is merged, you can see the post-merge pipeline status of
the branch the merge request was merged into. For example, when a merge request
is merged into the master branch and then triggers a deployment to the staging
environment.

Deployments that are ongoing will be shown, as well as the deploying/deployed state
for environments. If it's the first time the branch is deployed, the link
will return a `404` error until done. During the deployment, the stop button will
be disabled. If the pipeline fails to deploy, the deployment info will be hidden.

![Merge request pipeline](img/merge_request_pipeline.png)

For more information, [read about pipelines](../../../ci/pipelines.md).

## Bulk editing merge requests

Find out about [bulk editing merge requests](../../project/bulk_editing.md).

## Troubleshooting

Sometimes things don't go as expected in a merge request, here are some
troubleshooting steps.

### Merge request cannot retrieve the pipeline status

This can occur for one of two reasons:

* Sidekiq doesn't pick up the changes fast enough
* Because of the bug described in [#41545](https://gitlab.com/gitlab-org/gitlab-ce/issues/41545)

#### Sidekiq

Sidekiq didn't process the CI state change fast enough. Please wait a few
seconds and the status will update automatically.

#### Bug

Merge Request pipeline statuses can't be retrieved when the following occurs:

1. A Merge Requst is created
1. The Merge Request is closed
1. Changes are made in the project
1. The Merge Request is reopened

To enable the pipeline status to be properly retrieved, close and reopen the
Merge Request again.

## Tips

Here are some tips that will help you be more efficient with merge requests in
the command line.

> **Note:**
This section might move in its own document in the future.

### Checkout merge requests locally

A merge request contains all the history from a repository, plus the additional
commits added to the branch associated with the merge request. Here's a few
tricks to checkout a merge request locally.

Please note that you can checkout a merge request locally even if the source
project is a fork (even a private fork) of the target project.

#### Checkout locally by adding a git alias

Add the following alias to your `~/.gitconfig`:

```
[alias]
    mr = !sh -c 'git fetch $1 merge-requests/$2/head:mr-$1-$2 && git checkout mr-$1-$2' -
```

Now you can check out a particular merge request from any repository and any
remote. For example, to check out the merge request with ID 5 as shown in GitLab
from the `upstream` remote, do:

```
git mr upstream 5
```

This will fetch the merge request into a local `mr-upstream-5` branch and check
it out.

#### Checkout locally by modifying `.git/config` for a given repository

Locate the section for your GitLab remote in the `.git/config` file. It looks
like this:

```
[remote "origin"]
  url = https://gitlab.com/gitlab-org/gitlab-ce.git
  fetch = +refs/heads/*:refs/remotes/origin/*
```

You can open the file with:

```
git config -e
```

Now add the following line to the above section:

```
fetch = +refs/merge-requests/*/head:refs/remotes/origin/merge-requests/*
```

In the end, it should look like this:

```
[remote "origin"]
  url = https://gitlab.com/gitlab-org/gitlab-ce.git
  fetch = +refs/heads/*:refs/remotes/origin/*
  fetch = +refs/merge-requests/*/head:refs/remotes/origin/merge-requests/*
```

Now you can fetch all the merge requests:

```
git fetch origin

...
From https://gitlab.com/gitlab-org/gitlab-ce.git
 * [new ref]         refs/merge-requests/1/head -> origin/merge-requests/1
 * [new ref]         refs/merge-requests/2/head -> origin/merge-requests/2
...
```

And to check out a particular merge request:

```
git checkout origin/merge-requests/1
```

[products]: https://about.gitlab.com/products/ "GitLab products page"
[protected branches]: ../protected_branches.md
[ci]: ../../../ci/README.md
[cc]: https://codeclimate.com/
[cd]: https://hub.docker.com/r/codeclimate/codeclimate/
[sitespeed]: https://www.sitespeed.io
[sitespeed-container]: https://hub.docker.com/r/sitespeedio/sitespeed.io/
[ee]: https://about.gitlab.com/pricing/ "GitLab Enterprise Edition"<|MERGE_RESOLUTION|>--- conflicted
+++ resolved
@@ -341,26 +341,17 @@
 Each security vulnerability in the report is actionable. Clicking on an entry,
 a detailed information will pop up with two different possible options:
 
-<<<<<<< HEAD
-- **Dismiss vulnerability** - Dismissing a vulnerability will place a
-  <s>strikethrough</s> styling on it.
-- **Create issue** - The new issue will have the title and description
-  pre-populated with the information of the vulnerability report.
-=======
 - **Dismiss vulnerability** - Dismissing a vulnerability will place a <s>strikethrough</s> styling on it.
 - **Create issue** - The new issue will have the title and description
   pre-populated with the information from the vulnerability report.
 - **Solution** - For some vulnerabilities ([Dependency Scanning](dependency_scanning.md) and [Container Scanning](container_scanning.md))
   a solution is provided for how to fix the vulnerability.
->>>>>>> a29ae2bb
 
 ![Interacting with security reports](img/interactive_reports.png)
 
 You can also revert your dismissal or see the linked issue after the action has
 been taken.
 
-<<<<<<< HEAD
-=======
 ### Solutions for Dependency Scanning **[ULTIMATE]**
 
 > Introduced in [GitLab Ultimate][products] 11.7.
@@ -376,7 +367,6 @@
 
 ![Solutions for dependency scanning](img/vulnerability_solution.png)
 
->>>>>>> a29ae2bb
 ## Live preview with Review Apps
 
 If you configured [Review Apps](https://about.gitlab.com/features/review-apps/) for your project,
