--- conflicted
+++ resolved
@@ -1,65 +1,5 @@
 # GitLab quick actions
 
-<<<<<<< HEAD
-Quick actions are textual shortcuts for common actions on issues, epics, merge requests, 
-and commits that are usually done by clicking buttons or dropdowns in GitLab's UI.
-You can enter these commands while creating a new issue or merge request, or
-in comments of issues, epics, merge requests, and commits. Each command should be 
-on a separate line in order to be properly detected and executed. Once executed,
-the commands are removed from the text body and not visible to anyone else.
-
-Below is a list of all of the available commands, where they apply, and descriptions
-about what they do.
-
-docs-quick-actions-table
-
-
-
-| Command                    | Action                 | Issue | Epic | Merge request | Commit |
-|:---------------------------|:-----------------------|:------|:-----|:--------------|:-------|
-| `/close`                   | Close                  | ✓     | ✓    | ✓             |        |
-| `/reopen`                  | Reopen                 | ✓     | ✓    | ✓             |        |
-| `/merge`                   | Merge (when pipeline succeeds) | |    | ✓             |        |
-| `/title <New title>`       | Change title |         | ✓     |  ✓   | ✓             |        |
-| `/assign @username`        | Assign                 | ✓     |      | ✓             |        |  
-| `/unassign`                | Remove assignee        | ✓     |      | ✓             |        |  
-| `/milestone %milestone`    | Set milestone          | ✓     |      | ✓             |        |  
-| `/remove_milestone`        | Remove milestone       | ✓     |      | ✓             |        |  
-| `/label ~foo ~"bar baz"`   | Add label(s)           | ✓     |      | ✓             |        |  
-| `/unlabel ~foo ~"bar baz"` | Remove all or specific label(s)| ✓ |  | ✓             |        |
-| `/relabel ~foo ~"bar baz"` | Replace all label(s)   | ✓     |      | ✓             |        |  
-| `/todo`                    | Add a todo             | ✓     | ✓    | ✓             |        |  
-| `/done`                    | Mark todo as done      | ✓     | ✓    | ✓             |        |  
-| `/subscribe`               | Subscribe              | ✓     | ✓    | ✓             |        |  
-| `/unsubscribe`             | Unsubscribe            | ✓     | ✓    | ✓             |        |  
-| <code>/due &lt;in 2 days &#124; this Friday &#124; December 31st&gt;</code> | Set due date | ✓ | | | |
-| `/remove_due_date`         | Remove due date        | ✓     |      |               |        |  
-| `/wip`                     | Toggle the Work In Progress status | | | ✓ | |
-| <code>/estimate &lt;1w 3d 2h 14m&gt;</code> | Set time estimate | ✓ | | ✓ | |
-| `/remove_estimate`       | Remove estimated time | ✓ | | ✓ | |
-| <code>/spend &lt;time(1h 30m &#124; -1h 5m)&gt; &lt;date(YYYY-MM-DD)&gt;</code> | Add or subtract spent time; optionally, specify the date that time was spent on | ✓ | | | ✓ |
-| `/remove_time_spent`       | Remove time spent | ✓ | | ✓ | |
-| `/target_branch <Branch Name>` | Set target branch for current merge request | | | ✓ | |
-| `/award :emoji:`  | Toggle award for :emoji: | ✓ | ✓ | ✓ | |
-| `/weight <0-999999999>` | Set the weight of the issue | ✓     |      |             |        |  
-| `/clear_weight` | Clears the issue weight | ✓     |      |             |        |  
-| `/board_move ~column`      | Move issue to column on the board | ✓ | | | |
-| `/duplicate #issue`        | Closes this issue and marks it as a duplicate of another issue | ✓ | | | |
-| `/move path/to/project`        | Moves issue to another project | ✓ | | | |
-| `/tag v1.2.3 <message>`    | Tags a commit with a given tag name and optional message | | | | ✓ |
-| `/tableflip`               | Append the comment with `(╯°□°)╯︵ ┻━┻` | ✓ | ✓ | ✓ | ✓ |
-| `/shrug`                   | Append the comment with `¯\＿(ツ)＿/¯` | ✓ | ✓ | ✓ | ✓ |
-| <code>/copy_metadata #issue &#124; !merge_request</code> | Copy labels and milestone from other issue or merge request | ✓ | | ✓ | |
-| `/confidential`            | Makes the issue confidential | ✓ | | | |
-| `/epic <group&epic OR Epic URL>` | Adds an issue to an epic | | ✓ | | |
-| `/remove_epic`             | Removes an issue from an epic | | ✓ | | |
-| `/lock`                    | Lock the discussion | ✓ | | | ✓ |
-| `/unlock`                  | Unlock the discussion | ✓ | | |  ✓|
-
-
-Note: In GitLab Starter every issue can have more than one assignee, so commands `/assign`, `/unassign` and `/reassign`
-support multiple assignees.
-=======
 Quick actions are textual shortcuts for common actions on issues, epics, merge requests,
 and commits that are usually done by clicking buttons or dropdowns in GitLab's UI.
 You can enter these commands while creating a new issue or merge request, or
@@ -140,5 +80,4 @@
 | `/award :emoji:`           | Toggle emoji award                      |
 | `/label ~label1 ~label2`   | Add label(s)                            |
 | `/unlabel ~label1 ~label2` | Remove all or specific label(s)         |
-| `/relabel ~label1 ~label2` | Replace label                           |
->>>>>>> 111613a3
+| `/relabel ~label1 ~label2` | Replace label                           |