--- conflicted
+++ resolved
@@ -113,13 +113,10 @@
 >- For a real use case, please check why
 [Codepen decided to adopt Issue Boards](https://about.gitlab.com/2017/01/27/codepen-welcome-to-gitlab/#project-management-everything-in-one-place)
 to improve their workflow with multiple boards.
-<<<<<<< HEAD
-=======
 
 #### Quick assignments
 
 Create lists for each of your team members and quickly drag-and-drop issues onto each team member.
->>>>>>> fa41cf93
 
 ## Issue Board terminology
 
