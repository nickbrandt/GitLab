--- conflicted
+++ resolved
@@ -41,15 +41,11 @@
 1. Click 'Atlassian Bamboo CI'
 1. Select the 'Active' checkbox.
 1. Enter the base URL of your Bamboo server. 'https://bamboo.example.com'
-<<<<<<< HEAD
-1. Enter the build key from your Bamboo build plan. Build keys are typically made up from the Project Key and Plan Key that are set on project/plan creation and seperated with a '-' for example  **PROJ-PLAN**. This is a short, all capital letter, identifier that is unique. When viewing a plan within Bamboo, the build key is also shown in the browser URL for example https://bamboo.example.com/browse/PROJ-PLAN
-=======
 1. Enter the build key from your Bamboo build plan. Build keys are typically made
    up from the Project Key and Plan Key that are set on project/plan creation and
    separated with a dash (`-`), for example  **PROJ-PLAN**. This is a short, all
    uppercase identifier that is unique. When viewing a plan within Bamboo, the
    build key is also shown in the browser URL, for example `https://bamboo.example.com/browse/PROJ-PLAN`.
->>>>>>> a9122d43
 1. If necessary, enter username and password for a Bamboo user that has
    access to trigger the build plan. Leave these fields blank if you do not require
    authentication.
