--- conflicted
+++ resolved
@@ -35,11 +35,7 @@
 See also [Always start a discussion with an issue](https://about.gitlab.com/blog/2016/03/03/start-with-an-issue/).
 
 <i class="fa fa-youtube-play youtube" aria-hidden="true"></i>
-<<<<<<< HEAD
-To learn how the Strategic Marketing department at GitLab uses GitLab issues with [labels](../labels.md) and
-=======
 To learn how our Strategic Marketing department uses GitLab issues with [labels](../labels.md) and
->>>>>>> eae72cb0
 [issue boards](../issue_board.md), see the video on
 [Managing Commitments with Issues](https://www.youtube.com/watch?v=cuIHNintg1o&t=3).
 
@@ -95,7 +91,6 @@
 
 ## Viewing and managing issues
 
-<<<<<<< HEAD
 While you can view and manage details of an issue on the [issue page](#issue-page),
 you can also work with multiple issues at a time using:
 
@@ -103,11 +98,6 @@
 - [Issue Boards](#issue-boards)
 - Issue references
 - [Epics](#epics)**(PREMIUM)**.
-=======
-While you can view and manage the full details of an issue on the [issue page](#issue-page),
-you can also work with multiple issues at a time using the [Issues List](#issues-list),
-[Issue Boards](#issue-boards), Issue references, and [Epics](#epics). **(PREMIUM)**
->>>>>>> eae72cb0
 
 Key actions for issues include:
 
