# Issues

The GitLab Issue Tracker is an advanced and complete tool
for tracking the evolution of a new idea or the process
of solving a problem.

It allows you, your team, and your collaborators to share
and discuss proposals before and while implementing them.

GitLab Issues and the GitLab Issue Tracker are available in all
[GitLab Products](https://about.gitlab.com/pricing/) as
part of the [GitLab Workflow](https://about.gitlab.com/2016/10/25/gitlab-workflow-an-overview/).

## Use cases

Issues can have endless applications. Just to exemplify, these are
some cases for which creating issues are most used:

- Discussing the implementation of a new idea
- Submitting feature proposals
- Asking questions
- Reporting bugs and malfunction
- Obtaining support
- Elaborating new code implementations

See also the blog post "[Always start a discussion with an issue](https://about.gitlab.com/2016/03/03/start-with-an-issue/)".

### Keep private things private

For instance, let's assume you have a public project but want to start a discussion on something
you don't want to be public. With [Confidential Issues](#confidential-issues),
you can discuss private matters among the project members, and still keep
your project public, open to collaboration.

### Streamline collaboration

With [Multiple Assignees for Issues](multiple_assignees_for_issues.md),
<<<<<<< HEAD
available in [GitLab Starter](https://about.gitlab.com/products/)
=======
available in [GitLab Starter](https://about.gitlab.com/pricing/)
>>>>>>> 6e8d50d9
you can streamline collaboration and allow shared responsibilities to be clearly displayed.
All assignees are shown across your workflows and receive notifications (as they
would as single assignees), simplifying communication and ownership.

### Consistent collaboration

Create [issue templates](#issue-templates) to make collaboration consistent and
containing all information you need. For example, you can create a template
for feature proposals and another one for bug reports.

## Issue Tracker

The Issue Tracker is the collection of opened and closed issues created in a project.
It is available for all projects, from the moment the project is created.

Find the issue tracker by navigating to your **Project's homepage** > **Issues**.

### Issues per project

When you access your project's issues, GitLab will present them in a list,
and you can use the tabs available to quickly filter by open and closed issues.

![Project issues list view](img/project_issues_list_view.png)

You can also [search and filter](../../search/index.md#issues-and-merge-requests-per-project) the results more deeply with GitLab's search capacities.

### Issues per group

View issues in all projects in the group, including all projects of all descendant subgroups of the group. Navigate to **Group > Issues** to view these issues. This view also has the open and closed issues tabs.

![Group Issues list view](img/group_issues_list_view.png)

## GitLab Issues Functionalities

The image bellow illustrates how an issue looks like:

![Issue view](img/issues_main_view.png)

Learn more about it on the [GitLab Issues Functionalities documentation](issues_functionalities.md).

## New issue

Read through the [documentation on creating issues](create_new_issue.md).

## Closing issues

Learn distinct ways to [close issues](closing_issues.md) in GitLab.

## Moving issues

Read through the [documentation on moving issues](moving_issues.md).

## Deleting issues

Read through the [documentation on deleting issues](deleting_issues.md)

## Create a merge request from an issue

Learn more about it on the [GitLab Issues Functionalities documentation](issues_functionalities.md#18-new-merge-request).

## Search for an issue

Learn how to [find an issue](../../search/index.md) by searching for and filtering them.

## Advanced features

### Confidential Issues

Whenever you want to keep the discussion presented in a
issue within your team only, you can make that
[issue confidential](confidential_issues.md). Even if your project
is public, that issue will be preserved. The browser will
respond with a 404 error whenever someone who is not a project
member with at least [Reporter level](../../permissions.md#project) tries to
access that issue's URL.

Learn more about them on the [confidential issues documentation](confidential_issues.md).

### Issue templates

Create templates for every new issue. They will be available from
the dropdown menu **Choose a template** when you create a new issue:

![issue template](img/issue_template.png)

Learn more about them on the [issue templates documentation](../../project/description_templates.md#creating-issue-templates).

### Crosslinking issues

Learn more about [crosslinking](crosslinking_issues.md) issues and merge requests.

### Issue Board

The [GitLab Issue Board](https://about.gitlab.com/features/issueboard/) is a way to
enhance your workflow by organizing and prioritizing issues in GitLab.

![Issue board](img/issue_board.png)

Find GitLab Issue Boards by navigating to your **Project's Dashboard** > **Issues** > **Board**.

Read through the documentation for [Issue Boards](../issue_board.md)
to find out more about this feature.

### Export Issues to CSV **[STARTER]**

Issues can be [exported as CSV](csv_export.md) from GitLab and are sent to your email as an attachment.

_Exporting issues to CSV is available only in [GitLab Enterprise Edition](https://about.gitlab.com/products/)._

<<<<<<< HEAD
## Related Issues **[STARTER]**
=======
### Related Issues **[STARTER]**
>>>>>>> 6e8d50d9

Related Issues are a bi-directional relationship between any two issues
and appear in a block below the issue description. Issues can be across groups
and projects.

Read more about [Related Issues](related_issues.md).

### External Issue Tracker

Alternatively to GitLab's built-in Issue Tracker, you can also use an [external
tracker](../../../integration/external-issue-tracker.md) such as Jira, Redmine,
or Bugzilla.

### Issue's API

Read through the [API documentation](../../../api/issues.md).

### Bulk editing issues

Find out about [bulk editing issues](../../project/bulk_editing.md).<|MERGE_RESOLUTION|>--- conflicted
+++ resolved
@@ -35,11 +35,7 @@
 ### Streamline collaboration
 
 With [Multiple Assignees for Issues](multiple_assignees_for_issues.md),
-<<<<<<< HEAD
-available in [GitLab Starter](https://about.gitlab.com/products/)
-=======
 available in [GitLab Starter](https://about.gitlab.com/pricing/)
->>>>>>> 6e8d50d9
 you can streamline collaboration and allow shared responsibilities to be clearly displayed.
 All assignees are shown across your workflows and receive notifications (as they
 would as single assignees), simplifying communication and ownership.
@@ -149,11 +145,7 @@
 
 _Exporting issues to CSV is available only in [GitLab Enterprise Edition](https://about.gitlab.com/products/)._
 
-<<<<<<< HEAD
-## Related Issues **[STARTER]**
-=======
 ### Related Issues **[STARTER]**
->>>>>>> 6e8d50d9
 
 Related Issues are a bi-directional relationship between any two issues
 and appear in a block below the issue description. Issues can be across groups
