--- conflicted
+++ resolved
@@ -222,17 +222,12 @@
 
 ## Locked files
 
-<<<<<<< HEAD
-Use [File Locking](../file_lock.md) to lock your files to prevent
-any conflicting changes.
-=======
 > Available in [GitLab Premium](https://about.gitlab.com/pricing/).
 
 Lock your files to prevent any conflicting changes.
 
 [File Locking](https://docs.gitlab.com/ee/user/project/file_lock.html) is available only in
 [GitLab Premium](https://about.gitlab.com/pricing/).
->>>>>>> 21dc9c78
 
 ## Repository's API
 
