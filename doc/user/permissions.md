--- conflicted
+++ resolved
@@ -25,12 +25,8 @@
 | Create confidential issue             | ✓ [^1]  | ✓          | ✓           | ✓        | ✓      |
 | View confidential issues              | (✓) [^2] | ✓          | ✓           | ✓        | ✓      |
 | Leave comments                        | ✓ [^1]  | ✓          | ✓           | ✓        | ✓      |
-<<<<<<< HEAD
 | See related issues                    | ✓       | ✓          | ✓           | ✓        | ✓      |
-| Lock comments                         |         |            |             | ✓        | ✓      |
-=======
 | Lock discussions (issues and merge requests) |  |            |             | ✓        | ✓      |
->>>>>>> 7358c69f
 | See a list of jobs                    | ✓ [^3]  | ✓          | ✓           | ✓        | ✓      |
 | See a job   log                       | ✓ [^3]  | ✓          | ✓           | ✓        | ✓      |
 | Download and browse job artifacts     | ✓ [^3]  | ✓          | ✓           | ✓        | ✓      |
