# Discussions

The ability to contribute conversationally is offered throughout GitLab.

You can leave a comment in the following places:

- issues
- epics
- merge requests
- snippets
- commits
- commit diffs

The comment area supports [Markdown] and [quick actions]. One can edit their
own comment at any time, and anyone with [Maintainer access level][permissions] or
higher can also edit a comment made by someone else.

You could also reply to the notification email in order to reply to a comment,
provided that [Reply by email] is configured by your GitLab admin. This also
supports [Markdown] and [quick actions] as if replied from the web.

Apart from the standard comments, you also have the option to create a comment
in the form of a resolvable or threaded discussion.

## Resolvable discussions

> **Notes:**
> - The main feature was [introduced][ce-5022] in GitLab 8.11.
> - Resolvable discussions can be added only to merge request diffs.

Discussion resolution helps keep track of progress during planning or code review.
Resolving comments prevents you from forgetting to address feedback and lets you
hide discussions that are no longer relevant.

!["A discussion between two people on a piece of code"][discussion-view]

Comments and discussions can be resolved by anyone with at least Developer
access to the project or the author of the merge request.

### Commit discussions in the context of a merge request

> [Introduced][ce-31847] in GitLab 10.3.

For reviewers with commit-based workflow, it may be useful to add discussions to
specific commit diffs in the context of a merge request. These discussions will
persist through a commit ID change when:

- force-pushing after a rebase
- amending a commit

To create a commit diff discussion:

1. Navigate to the merge request **Commits** tab. A list of commits that
   constitute the merge request will be shown.

    ![Merge request commits tab](img/merge_request_commits_tab.png)

1. Navigate to a specific commit, click on the **Changes** tab (where you
   will only be presented diffs from the selected commit), and leave a comment.

    ![Commit diff discussion in merge request context](img/commit_comment_mr_context.png)

1. Any discussions created this way will be shown in the merge request's
   **Discussions** tab and are resolvable.

    ![Merge request Discussions tab](img/commit_comment_mr_discussions_tab.png)

Discussions created this way will only appear in the original merge request
and not when navigating to that commit under your project's
**Repository > Commits** page.

TIP: **Tip:**
When a link of a commit reference is found in a discussion inside a merge
request, it will be automatically converted to a link in the context of the
current merge request.

### Jumping between unresolved discussions

When a merge request has a large number of comments it can be difficult to track
what remains unresolved. You can jump between unresolved discussions with the
Jump button next to the Reply field on a discussion.

You can also jump to the first unresolved discussion from the button next to the
resolved discussions tracker.

!["3/4 discussions resolved"][discussions-resolved]

### Marking a comment or discussion as resolved

You can mark a discussion as resolved by clicking the **Resolve discussion**
button at the bottom of the discussion.

!["Resolve discussion" button][resolve-discussion-button]

Alternatively, you can mark each comment as resolved individually.

!["Resolve comment" button][resolve-comment-button]

### Move all unresolved discussions in a merge request to an issue

> [Introduced][ce-8266] in GitLab 9.1

To continue all open discussions from a merge request in a new issue, click the
**Resolve all discussions in new issue** button.

![Open new issue for all unresolved discussions](img/btn_new_issue_for_all_discussions.png)

Alternatively, when your project only accepts merge requests [when all discussions
are resolved](#only-allow-merge-requests-to-be-merged-if-all-discussions-are-resolved),
there will be an **open an issue to resolve them later** link in the merge
request widget.

![Link in merge request widget](img/resolve_discussion_open_issue.png)

This will prepare an issue with its content referring to the merge request and
the unresolved discussions.

![Issue mentioning discussions in a merge request](img/preview_issue_for_discussions.png)

Hitting **Submit issue** will cause all discussions to be marked as resolved and
add a note referring to the newly created issue.

![Mark discussions as resolved notice](img/resolve_discussion_issue_notice.png)

You can now proceed to merge the merge request from the UI.

### Moving a single discussion to a new issue

> [Introduced][ce-8266] in GitLab 9.1

To create a new issue for a single discussion, you can use the **Resolve this
discussion in a new issue** button.

![Create issue for discussion](img/new_issue_for_discussion.png)

This will direct you to a new issue prefilled with the content of the
discussion, similar to the issues created for delegating multiple
discussions at once. Saving the issue will mark the discussion as resolved and
add a note to the merge request discussion referencing the new issue.

![New issue for a single discussion](img/preview_issue_for_discussion.png)

### Only allow merge requests to be merged if all discussions are resolved

> [Introduced][ce-7125] in GitLab 8.14.

You can prevent merge requests from being merged until all discussions are
resolved.

Navigate to your project's settings page, select the
**Only allow merge requests to be merged if all discussions are resolved** check
box and hit **Save** for the changes to take effect.

![Only allow merge if all the discussions are resolved settings](img/only_allow_merge_if_all_discussions_are_resolved.png)

From now on, you will not be able to merge from the UI until all discussions
are resolved.

![Only allow merge if all the discussions are resolved message](img/only_allow_merge_if_all_discussions_are_resolved_msg.png)

### Automatically resolve merge request diff discussions when they become outdated

> [Introduced][ce-14053] in GitLab 10.0.

You can automatically resolve merge request diff discussions on lines modified
with a new push.

Navigate to your project's settings page, select the **Automatically resolve
merge request diffs discussions on lines changed with a push** check box and hit
**Save** for the changes to take effect.

![Automatically resolve merge request diff discussions when they become outdated](img/automatically_resolve_outdated_discussions.png)

From now on, any discussions on a diff will be resolved by default if a push
makes that diff section outdated. Discussions on lines that don't change and
top-level resolvable discussions are not automatically resolved.

## Commit discussions

You can add comments and discussion threads to a particular commit under your
project's **Repository > Commits**.

CAUTION: **Attention:**
Discussions created this way will be lost if the commit ID changes after a
force push.

## Threaded discussions

> [Introduced][ce-7527] in GitLab 9.1.

While resolvable discussions are only available to merge request diffs,
discussions can also be added without a diff. You can start a specific
discussion which will look like a thread, on issues, commits, snippets, and
merge requests.

To start a threaded discussion, click on the **Comment** button toggle dropdown,
select **Start discussion** and click **Start discussion** when you're ready to
post the comment.

![Comment type toggle](img/comment_type_toggle.gif)

This will post a comment with a single thread to allow you to discuss specific
comments in greater detail.

![Discussion comment](img/discussion_comment.png)

## Image discussions

> [Introduced][ce-14061] in GitLab 10.1.

Sometimes a discussion is revolved around an image. With image discussions,
you can easily target a specific coordinate of an image and start a discussion
around it. Image discussions are available in merge requests and commit detail views.

To start an image discussion, hover your mouse over the image. Your mouse pointer
should convert into an icon, indicating that the image is available for commenting.
Simply click anywhere on the image to create a new discussion.

![Start image discussion](img/start_image_discussion.gif)

After you click on the image, a comment form will be displayed that would be the start
of your discussion. Once you save your comment, you will see a new badge displayed on
top of your image. This badge represents your discussion.

>**Note:**
This discussion badge is typically associated with a number that is only used as a visual
reference for each discussion. In the merge request discussion tab,
this badge will be indicated with a comment icon since each discussion will render a new
image section.

Image discussions also work on diffs that replace an existing image. In this diff view
mode, you can toggle the different view modes and still see the discussion point badges.

| 2-up | Swipe | Onion Skin |
| :-----------: | :----------: | :----------: |
| ![2-up view](img/two_up_view.png) | ![swipe view](img/swipe_view.png) | ![onion skin view](img/onion_skin_view.png) |

Image discussions also work well with resolvable discussions. Resolved discussions
on diffs (not on the merge request discussion tab) will appear collapsed on page
load and will have a corresponding badge counter to match the counter on the image.

![Image resolved discussion](img/image_resolved_discussion.png)

## Lock discussions

> [Introduced][ce-14531] in GitLab 10.1.

For large projects with many contributors, it may be useful to stop discussions
in issues or merge requests in these scenarios:

- The project maintainer has already resolved the discussion and it is not helpful
for continued feedback. The project maintainer has already directed new conversation
to newer issues or merge requests.
- The people participating in the discussion are trolling, abusive, or otherwise
being unproductive.

In these cases, a user with Maintainer permissions or higher in the project can lock (and unlock)
an issue or a merge request, using the "Lock" section in the sidebar:

| Unlock | Lock |
| :-----------: | :----------: |
| ![Turn off discussion lock](img/turn_off_lock.png) | ![Turn on discussion lock](img/turn_on_lock.png) |

System notes indicate locking and unlocking.

![Discussion lock system notes](img/discussion_lock_system_notes.png)

In a locked issue or merge request, only team members can add new comments and
edit existing comments. Non-team members are restricted from adding or editing comments.

| Team member | Non-team member |
| :-----------: | :----------: |
| ![Comment form member](img/lock_form_member.png) | ![Comment form non-member](img/lock_form_non_member.png) |

Additionally locked issues can not be reopened.

<<<<<<< HEAD
## Merge Request Reviews **[PREMIUM]**

> [Introduced](https://gitlab.com/gitlab-org/gitlab-ee/merge_requests/4213) in GitLab 11.4.

When looking at a Merge Request diff, you are able to start a review.
This allows you to create comments inside a Merge Request that are **only visible to you** until published,
in order to allow you to submit them all as a single action.

### Starting a review

In order to start a review, simply write a comment on a diff as normal under the **Changes** tab
in an MR and click on the **Start a review** button.

![Starting a review](img/mr_review_start.png)

Once a review is started, you will see any comments that are part of this review marked `Pending`.
All comments that are part of a review show two buttons:

- **Submit review**: Submits all comments that are part of the review, making them visible to other users.
- **Add comment now**: Submits the specific comment as a regular comment instead of as part of the review.

![A comment that is part of a review](img/pending_review_comment.png)

You can use [quick actions] inside review comments. The comment will show the actions that will be performed once published.

![A review comment with quick actions](img/review_comment_quickactions.png)

To add more comments to a review, start writing a comment as normal and click the **Add to review** button.

![Adding a second comment to a review](img/mr_review_second_comment.png)

This will add the comment to the review.

![Second review comment](img/mr_review_second_comment_added.png)

### Resolving/Unresolving discussions

Review comments can also resolve/unresolve [resolvable discussions](#resolvable-discussions).
When replying to a comment, you will see a checkbox that you can click in order to resolve or unresolve
the discussion once published.

![Resolve checkbox](img/mr_review_resolve.png)
![Unresolve checkbox](img/mr_review_unresolve.png)

If a particular pending comment will resolve or unresolve the discussion, this will be shown on the pending
comment itself.

![Resolve status](img/mr_review_resolve2.png)
![Unresolve status](img/mr_review_unresolve2.png)

### Submitting a review

If you have any comments that have not been submitted, you will see a bar at the
bottom of the screen with two buttons:

- **Discard**: Discards all comments that have not been submitted.
- **Finish review**: Opens a list of comments ready to be submitted for review.
   Clicking **Submit review** will publish all comments. Any quick actions
   submitted are performed at this time.

Alternatively, every pending comment has a button to finish the entire review.

![Review submission](img/review_preview.png)
=======
## Filtering notes

> [Introduced](https://gitlab.com/gitlab-org/gitlab-ce/issues/26723) in GitLab 11.5. 

For issues with many comments like activity notes and user comments, sometimes 
finding useful information can be hard. There is a way to filter comments from single notes and discussions for merge requests and issues.  

From a merge request's **Discussion** tab, or from an issue overview, find the filter's dropdown menu on the right side of the page, from which you can choose one of the following options:

- **Show all activity**: displays all user comments and system notes
(issue updates, mentions from other issues, changes to the description, etc).
- **Show comments only**: only displays user comments in the list.
- **Show history only**: only displays activity notes. 

![Notes filters dropdown options](img/index_notes_filters.png)

Once you select one of the filters in a given issue or MR, GitLab will save
your preference, so that it will persist when you visit the same page again
from any device you're logged into.
>>>>>>> 7c22aa5c

[ce-5022]: https://gitlab.com/gitlab-org/gitlab-ce/merge_requests/5022
[ce-7125]: https://gitlab.com/gitlab-org/gitlab-ce/merge_requests/7125
[ce-7527]: https://gitlab.com/gitlab-org/gitlab-ce/merge_requests/7527
[ce-7180]: https://gitlab.com/gitlab-org/gitlab-ce/merge_requests/7180
[ce-8266]: https://gitlab.com/gitlab-org/gitlab-ce/merge_requests/8266
[ce-14053]: https://gitlab.com/gitlab-org/gitlab-ce/merge_requests/14053
[ce-14061]: https://gitlab.com/gitlab-org/gitlab-ce/merge_requests/14061
[ce-14531]: https://gitlab.com/gitlab-org/gitlab-ce/merge_requests/14531
[ce-31847]: https://gitlab.com/gitlab-org/gitlab-ce/issues/31847
[resolve-discussion-button]: img/resolve_discussion_button.png
[resolve-comment-button]: img/resolve_comment_button.png
[discussion-view]: img/discussion_view.png
[discussions-resolved]: img/discussions_resolved.png
[markdown]: ../markdown.md
[quick actions]: ../project/quick_actions.md
[permissions]: ../permissions.md
[Reply by email]: ../../administration/reply_by_email.md<|MERGE_RESOLUTION|>--- conflicted
+++ resolved
@@ -274,7 +274,6 @@
 
 Additionally locked issues can not be reopened.
 
-<<<<<<< HEAD
 ## Merge Request Reviews **[PREMIUM]**
 
 > [Introduced](https://gitlab.com/gitlab-org/gitlab-ee/merge_requests/4213) in GitLab 11.4.
@@ -338,27 +337,26 @@
 Alternatively, every pending comment has a button to finish the entire review.
 
 ![Review submission](img/review_preview.png)
-=======
+
 ## Filtering notes
 
-> [Introduced](https://gitlab.com/gitlab-org/gitlab-ce/issues/26723) in GitLab 11.5. 
-
-For issues with many comments like activity notes and user comments, sometimes 
-finding useful information can be hard. There is a way to filter comments from single notes and discussions for merge requests and issues.  
+> [Introduced](https://gitlab.com/gitlab-org/gitlab-ce/issues/26723) in GitLab 11.5.
+
+For issues with many comments like activity notes and user comments, sometimes
+finding useful information can be hard. There is a way to filter comments from single notes and discussions for merge requests and issues.
 
 From a merge request's **Discussion** tab, or from an issue overview, find the filter's dropdown menu on the right side of the page, from which you can choose one of the following options:
 
 - **Show all activity**: displays all user comments and system notes
 (issue updates, mentions from other issues, changes to the description, etc).
 - **Show comments only**: only displays user comments in the list.
-- **Show history only**: only displays activity notes. 
+- **Show history only**: only displays activity notes.
 
 ![Notes filters dropdown options](img/index_notes_filters.png)
 
 Once you select one of the filters in a given issue or MR, GitLab will save
 your preference, so that it will persist when you visit the same page again
 from any device you're logged into.
->>>>>>> 7c22aa5c
 
 [ce-5022]: https://gitlab.com/gitlab-org/gitlab-ce/merge_requests/5022
 [ce-7125]: https://gitlab.com/gitlab-org/gitlab-ce/merge_requests/7125
