--- conflicted
+++ resolved
@@ -188,11 +188,7 @@
 created, and is uploaded as an artifact which you can later download and check
 out. In GitLab Enterprise Edition Starter, differences between the source and
 target branches are
-<<<<<<< HEAD
-[shown in the merge request widget](../../user/project/merge_requests/code_quality_diff.md).
-=======
 [shown in the merge request widget](https://docs.gitlab.com/ee/user/project/merge_requests/code_quality_diff.html).
->>>>>>> 0f9ac77e
 
 ### Auto Review Apps
 
@@ -371,11 +367,7 @@
 | `AUTO_DEVOPS_DOMAIN`        | The [Auto DevOps domain](#auto-devops-domain); by default set automatically by the [Auto DevOps setting](#enabling-auto-devops). |
 | `AUTO_DEVOPS_CHART`         | The Helm Chart used to deploy your apps; defaults to the one [provided by GitLab](https://gitlab.com/charts/charts.gitlab.io/tree/master/charts/auto-deploy-app). |
 | `PRODUCTION_REPLICAS`       | The number of replicas to deploy in the production environment; defaults to 1. |
-<<<<<<< HEAD
-| `CANARY_PRODUCTION_REPLICAS`| The number of canary replicas to deploy for [Canary Deployments](../../user/project/canary_deployments.md) in the production environment. |
-=======
 | `CANARY_PRODUCTION_REPLICAS`| The number of canary replicas to deploy for [Canary Deployments](https://docs.gitlab.com/ee/user/project/canary_deployments.html) in the production environment. |
->>>>>>> 0f9ac77e
 | `POSTGRES_ENABLED`  | Whether PostgreSQL is enabled; defaults to `"true"`. Set to `false` to disable the automatic deployment of PostgreSQL. |
 | `POSTGRES_USER`     | The PostgreSQL user; defaults to `user`. Set it to use a custom username. |
 | `POSTGRES_PASSWORD` | The PostgreSQL password; defaults to `testing-password`. Set it to use a custom password. |
