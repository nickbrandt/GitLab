---
stage: none
group: unassigned
info: To determine the technical writer assigned to the Stage/Group associated with this page, see https://about.gitlab.com/handbook/engineering/ux/technical-writing/#assignments
---

# Frontend testing standards and style guidelines

There are two types of test suites you'll encounter while developing frontend code
at GitLab. We use Karma with Jasmine and Jest for JavaScript unit and integration testing,
and RSpec feature tests with Capybara for e2e (end-to-end) integration testing.

Unit and feature tests need to be written for all new features.
Most of the time, you should use [RSpec](https://github.com/rspec/rspec-rails#feature-specs) for your feature tests.

Regression tests should be written for bug fixes to prevent them from recurring
in the future.

See the [Testing Standards and Style Guidelines](index.md) page for more
information on general testing practices at GitLab.

## Vue.js testing

If you are looking for a guide on Vue component testing, you can jump right away to this [section](../fe_guide/vue.md#testing-vue-components).

## Jest

We use Jest to write frontend unit and integration tests.
Jest tests can be found in `/spec/frontend` and `/ee/spec/frontend` in EE.

## Karma test suite

While GitLab has switched over to [Jest](https://jestjs.io) you'll still find Karma tests in our
application because some of our specs require a browser and can't be easiliy migrated to Jest.
Those specs will eventually drop Karma in favor of either Jest or RSpec. You can track this migration
in the [related epic](https://gitlab.com/groups/gitlab-org/-/epics/4900).

[Karma](http://karma-runner.github.io/) is a test runner which uses
[Jasmine](https://jasmine.github.io/) as its test framework. Jest also uses Jasmine as foundation,
that's why it's looking quite similar.

Karma tests live in `spec/javascripts/` and `/ee/spec/javascripts` in EE.

`app/assets/javascripts/behaviors/autosize.js`
might have a corresponding `spec/javascripts/behaviors/autosize_spec.js` file.

Keep in mind that in a CI environment, these tests are run in a headless
browser and you will not have access to certain APIs, such as
[`Notification`](https://developer.mozilla.org/en-US/docs/Web/API/notification),
which have to be stubbed.

### Differences to Karma

- Jest runs in a Node.js environment, not in a browser. Support for running Jest tests in a browser [is planned](https://gitlab.com/gitlab-org/gitlab/-/issues/26982).
- Because Jest runs in a Node.js environment, it uses [jsdom](https://github.com/jsdom/jsdom) by default. See also its [limitations](#limitations-of-jsdom) below.
- Jest does not have access to Webpack loaders or aliases.
  The aliases used by Jest are defined in its [own configuration](https://gitlab.com/gitlab-org/gitlab/blob/master/jest.config.js).
- All calls to `setTimeout` and `setInterval` are mocked away. See also [Jest Timer Mocks](https://jestjs.io/docs/en/timer-mocks).
- `rewire` is not required because Jest supports mocking modules. See also [Manual Mocks](https://jestjs.io/docs/en/manual-mocks).
- No [context object](https://jasmine.github.io/tutorials/your_first_suite#section-The_%3Ccode%3Ethis%3C/code%3E_keyword) is passed to tests in Jest.
  This means sharing `this.something` between `beforeEach()` and `it()` for example does not work.
  Instead you should declare shared variables in the context that they are needed (via `const` / `let`).
- The following will cause tests to fail in Jest:
  - Unmocked requests.
  - Unhandled Promise rejections.
  - Calls to `console.warn`, including warnings from libraries like Vue.

### Limitations of jsdom

As mentioned [above](#differences-to-karma), Jest uses jsdom instead of a browser for running tests.
This comes with a number of limitations, namely:

- [No scrolling support](https://github.com/jsdom/jsdom/blob/15.1.1/lib/jsdom/browser/Window.js#L623-L625)
- [No element sizes or positions](https://github.com/jsdom/jsdom/blob/15.1.1/lib/jsdom/living/nodes/Element-impl.js#L334-L371)
- [No layout engine](https://github.com/jsdom/jsdom/issues/1322) in general

See also the issue for [support running Jest tests in browsers](https://gitlab.com/gitlab-org/gitlab/-/issues/26982).

### Debugging Jest tests

Running `yarn jest-debug` will run Jest in debug mode, allowing you to debug/inspect as described in the [Jest docs](https://jestjs.io/docs/en/troubleshooting#tests-are-failing-and-you-don-t-know-why).

### Timeout error

The default timeout for Jest is set in
[`/spec/frontend/test_setup.js`](https://gitlab.com/gitlab-org/gitlab/blob/master/spec/frontend/test_setup.js).

If your test exceeds that time, it will fail.

If you cannot improve the performance of the tests, you can increase the timeout
for a specific test using
[`setTestTimeout`](https://gitlab.com/gitlab-org/gitlab/blob/master/spec/frontend/helpers/timeout.js).

```javascript
import { setTestTimeout } from 'helpers/timeout';

describe('Component', () => {
  it('does something amazing', () => {
    setTestTimeout(500);
    // ...
  });
});
```

Remember that the performance of each test depends on the environment.

<<<<<<< HEAD
=======
### Timout error due to async components

If your component is fetching some other components asynchroneously based on some conditions, it might happen so that your Jest suite for this component will become flaky timing out from time to time.

```javascript
// ide.vue
export default {
  components: {
    'error-message': () => import('./error_message.vue'),
    'gl-button': () => import('@gitlab/ui/src/components/base/button/button.vue'),
    ...
};
```

To address this issue, you can "help" Jest by stubbing the async components so that Jest would not need to fetch those asynchroneously at the run-time.

```javascript
// ide_spec.js
import { GlButton } from '@gitlab/ui';
import ErrorMessage from '~/ide/components/error_message.vue';
...
return shallowMount(ide, {
  ...
  stubs: {
    ErrorMessage,
    GlButton,
    ...
  },
})
```

>>>>>>> 5891d8c0
## What and how to test

Before jumping into more gritty details about Jest-specific workflows like mocks and spies, we should briefly cover what to test with Jest.

### Don't test the library

Libraries are an integral part of any JavaScript developer's life. The general advice would be to not test library internals, but expect that the library knows what it's supposed to do and has test coverage on its own.
A general example could be something like this

```javascript
import { convertToFahrenheit } from 'temperatureLibrary'

function getFahrenheit(celsius) {
  return convertToFahrenheit(celsius)
}
```

It does not make sense to test our `getFahrenheit` function because underneath it does nothing else but invoking the library function, and we can expect that one is working as intended. (Simplified, I know)

Let's take a short look into Vue land. Vue is a critical part of the GitLab JavaScript codebase. When writing specs for Vue components, a common gotcha is to actually end up testing Vue provided functionality, because it appears to be the easiest thing to test. Here's an example taken from our codebase.

```javascript
// Component
{
  computed: {
    hasMetricTypes() {
      return this.metricTypes.length;
    },
}
```

and here's the corresponding spec

```javascript
 describe('computed', () => {
    describe('hasMetricTypes', () => {
      it('returns true if metricTypes exist', () => {
        factory({ metricTypes });
        expect(wrapper.vm.hasMetricTypes).toBe(2);
      });

      it('returns true if no metricTypes exist', () => {
        factory();
        expect(wrapper.vm.hasMetricTypes).toBe(0);
      });
    });
});
```

Testing the `hasMetricTypes` computed prop would seem like a given, but to test if the computed property is returning the length of `metricTypes`, is testing the Vue library itself. There is no value in this, besides it adding to the test suite. Better is to test it in the way the user interacts with it. Probably through the template.

Keep an eye out for these kinds of tests, as they just make updating logic more fragile and tedious than it needs to be. This is also true for other libraries.

Some more examples can be found in the [Frontend unit tests section](testing_levels.md#frontend-unit-tests)

### Don't test your mock

Another common gotcha is that the specs end up verifying the mock is working. If you are using mocks, the mock should support the test, but not be the target of the test.

```javascript
const spy = jest.spyOn(idGenerator, 'create')
spy.mockImplementation = () = '1234'

// Bad
expect(idGenerator.create()).toBe('1234')

// Good: actually focusing on the logic of your component and just leverage the controllable mocks output
expect(wrapper.find('div').html()).toBe('<div id="1234">...</div>')
```

### Follow the user

The line between unit and integration tests can be quite blurry in a component heavy world. The most important guideline to give is the following:

- Write clean unit tests if there is actual value in testing a complex piece of logic in isolation to prevent it from breaking in the future
- Otherwise, try to write your specs as close to the user's flow as possible

For example, it's better to use the generated markup to trigger a button click and validate the markup changed accordingly than to call a method manually and verify data structures or computed properties. There's always the chance of accidentally breaking the user flow, while the tests pass and provide a false sense of security.

## Common practices

Following you'll find some general common practices you will find as part of our test suite. Should you stumble over something not following this guide, ideally fix it right away. 🎉

### How to query DOM elements

When it comes to querying DOM elements in your tests, it is best to uniquely and semantically target
the element.

Preferentially, this is done by targeting what the user actually sees using [DOM Testing Library](https://testing-library.com/docs/dom-testing-library/intro/).
When selecting by text it is best to use [`getByRole` or `findByRole`](https://testing-library.com/docs/dom-testing-library/api-queries/#byrole)
as these enforce accessibility best practices as well. The examples below demonstrate the order of preference.

When writing Vue component unit tests, it can be wise to query children by component, so that the unit test can focus on comprehensive value coverage
rather than dealing with the complexity of a child component's behavior.

Sometimes, neither of the above are feasible. In these cases, adding test attributes to simplify the selectors might be the best option. A list of
possible selectors include:

- A semantic attribute like `name` (also verifies that `name` was setup properly)
- A `data-testid` attribute ([recommended by maintainers of `@vue/test-utils`](https://github.com/vuejs/vue-test-utils/issues/1498#issuecomment-610133465))
- a Vue `ref` (if using `@vue/test-utils`)

```javascript
import { getByRole, getByText } from '@testing-library/dom'

// In this example, `wrapper` is a `@vue/test-utils` wrapper returned from `mount` or `shallowMount`.
it('exists', () => {
  // Best (especially for integration tests)
  getByRole(wrapper.element, 'link', { name: /Click Me/i })
  getByRole(wrapper.element, 'link', { name: 'Click Me' })
  getByText(wrapper.element, 'Click Me')
  getByText(wrapper.element, /Click Me/i)

  // Good (especially for unit tests)
  wrapper.find(FooComponent);
  wrapper.find('input[name=foo]');
  wrapper.find('[data-testid="foo"]');
  wrapper.find({ ref: 'foo'});

  // Bad
  wrapper.find('.js-foo');
  wrapper.find('.btn-primary');
  wrapper.find('.qa-foo-component');
  wrapper.find('[data-qa-selector="foo"]');
});
```

It is not recommended that you add `.js-*` classes just for testing purposes. Only do this if there are no other feasible options available.

Do not use a `.qa-*` class or `data-qa-selector` attribute for any tests other than QA end-to-end testing.

### Querying for child components

When testing Vue components with `@vue/test-utils` another possible approach is querying for child
components instead of querying for DOM nodes. This assumes that implementation details of behavior
under test should be covered by that component's individual unit test. There is no strong preference
in writing DOM or component queries as long as your tests reliably cover expected behavior for the
component under test.

Example:

```javascript
it('exists', () => {
    wrapper.find(FooComponent);
});
```

### Naming unit tests

When writing describe test blocks to test specific functions/methods,
please use the method name as the describe block name.

**Bad**:

```javascript
describe('#methodName', () => {
  it('passes', () => {
    expect(true).toEqual(true);
  });
});

describe('.methodName', () => {
  it('passes', () => {
    expect(true).toEqual(true);
  });
});
```

**Good**:

```javascript
describe('methodName', () => {
  it('passes', () => {
    expect(true).toEqual(true);
  });
});
```

### Testing promises

When testing Promises you should always make sure that the test is asynchronous and rejections are handled. It's now possible to use the `async/await` syntax in the test suite:

```javascript
it('tests a promise', async () => {
  const users = await fetchUsers()
  expect(users.length).toBe(42)
});

it('tests a promise rejection', async () => {
  await expect(user.getUserName(1)).rejects.toThrow('User with 1 not found.');
});
```

You can also simply return a promise from the test function.

Using the `done` and `done.fail` callbacks is discouraged when working with
promises. They should only be used when testing callback-based code.

**Bad**:

```javascript
// missing return
it('tests a promise', () => {
  promise.then(data => {
    expect(data).toBe(asExpected);
  });
});

// uses done/done.fail
it('tests a promise', done => {
  promise
    .then(data => {
      expect(data).toBe(asExpected);
    })
    .then(done)
    .catch(done.fail);
});
```

**Good**:

```javascript
// verifying a resolved promise
it('tests a promise', () => {
  return promise
    .then(data => {
      expect(data).toBe(asExpected);
    });
});

// verifying a resolved promise using Jest's `resolves` matcher
it('tests a promise', () => {
  return expect(promise).resolves.toBe(asExpected);
});

// verifying a rejected promise using Jest's `rejects` matcher
it('tests a promise rejection', () => {
  return expect(promise).rejects.toThrow(expectedError);
});
```

### Manipulating Time

Sometimes we have to test time-sensitive code. For example, recurring events that run every X amount of seconds or similar. Here you'll find some strategies to deal with that:

#### `setTimeout()` / `setInterval()` in application

If the application itself is waiting for some time, mock await the waiting. In Jest this is already
[done by default](https://gitlab.com/gitlab-org/gitlab/blob/a2128edfee799e49a8732bfa235e2c5e14949c68/jest.config.js#L47)
(see also [Jest Timer Mocks](https://jestjs.io/docs/en/timer-mocks)). In Karma you can use the
[Jasmine mock clock](https://jasmine.github.io/api/2.9/Clock.html).

```javascript
const doSomethingLater = () => {
  setTimeout(() => {
    // do something
  }, 4000);
};
```

**in Jest:**

```javascript
it('does something', () => {
  doSomethingLater();
  jest.runAllTimers();

  expect(something).toBe('done');
});
```

**in Karma:**

```javascript
it('does something', () => {
  jasmine.clock().install();

  doSomethingLater();
  jasmine.clock().tick(4000);

  expect(something).toBe('done');
  jasmine.clock().uninstall();
});
```

### Waiting in tests

Sometimes a test needs to wait for something to happen in the application before it continues.
Avoid using [`setTimeout`](https://developer.mozilla.org/en-US/docs/Web/API/WindowOrWorkerGlobalScope/setTimeout)
because it makes the reason for waiting unclear and if used within Karma with a time larger than zero it will slow down our test suite.
Instead use one of the following approaches.

#### Promises and Ajax calls

Register handler functions to wait for the `Promise` to be resolved.

```javascript
const askTheServer = () => {
  return axios
    .get('/endpoint')
    .then(response => {
      // do something
    })
    .catch(error => {
      // do something else
    });
};
```

**in Jest:**

```javascript
it('waits for an Ajax call', async () => {
  await askTheServer()
  expect(something).toBe('done');
});
```

**in Karma:**

```javascript
it('waits for an Ajax call', done => {
  askTheServer()
    .then(() => {
      expect(something).toBe('done');
    })
    .then(done)
    .catch(done.fail);
});
```

If you are not able to register handlers to the `Promise`, for example because it is executed in a synchronous Vue life cycle hook, please take a look at the [waitFor](#wait-until-axios-requests-finish) helpers or you can flush all pending `Promise`s:

**in Jest:**

```javascript
it('waits for an Ajax call', () => {
  synchronousFunction();
  jest.runAllTicks();

  expect(something).toBe('done');
});
```

#### Vue rendering

To wait until a Vue component is re-rendered, use either of the equivalent
[`Vue.nextTick()`](https://vuejs.org/v2/api/#Vue-nextTick) or `vm.$nextTick()`.

**in Jest:**

```javascript
it('renders something', () => {
  wrapper.setProps({ value: 'new value' });

  return wrapper.vm.$nextTick().then(() => {
    expect(wrapper.text()).toBe('new value');
  });
});
```

**in Karma:**

```javascript
it('renders something', done => {
  wrapper.setProps({ value: 'new value' });

  wrapper.vm
    .$nextTick()
    .then(() => {
      expect(wrapper.text()).toBe('new value');
    })
    .then(done)
    .catch(done.fail);
});
```

#### Events

If the application triggers an event that you need to wait for in your test, register an event handler which contains
the assertions:

```javascript
it('waits for an event', done => {
  eventHub.$once('someEvent', eventHandler);

  someFunction();

  function eventHandler() {
    expect(something).toBe('done');
    done();
  }
});
```

In Jest you can also use a `Promise` for this:

```javascript
it('waits for an event', () => {
  const eventTriggered = new Promise(resolve => eventHub.$once('someEvent', resolve));

  someFunction();

  return eventTriggered.then(() => {
    expect(something).toBe('done');
  });
});
```

### Ensuring that tests are isolated

Tests are normally architected in a pattern which requires a recurring setup and breakdown of the component under test. This is done by making use of the `beforeEach` and `afterEach` hooks.

Example

```javascript
  let wrapper;

  beforeEach(() => {
    wrapper = mount(Component);
  });

  afterEach(() => {
    wrapper.destroy();
  });
```

When looking at this initially you'd suspect that the component is setup before each test and then broken down afterwards, providing isolation between tests.

This is however not entirely true as the `destroy` method does not remove everything which has been mutated on the `wrapper` object. For functional components, destroy only removes the rendered DOM elements from the document.

In order to ensure that a clean wrapper object and DOM are being used in each test, the breakdown of the component should rather be performed as follows:

```javascript
  afterEach(() => {
    wrapper.destroy();
    wrapper = null;
  });
```

See also the [Vue Test Utils documentation on `destroy`](https://vue-test-utils.vuejs.org/api/wrapper/#destroy).

### Jest best practices

> [Introduced](https://gitlab.com/gitlab-org/gitlab/-/merge_requests/34209) in GitLab 13.2.

#### Prefer `toBe` over `toEqual` when comparing primitive values

Jest has [`toBe`](https://jestjs.io/docs/en/expect#tobevalue) and
[`toEqual`](https://jestjs.io/docs/en/expect#toequalvalue) matchers.
As [`toBe`](https://jestjs.io/docs/en/expect#tobevalue) uses
[`Object.is`](https://developer.mozilla.org/en-US/docs/Web/JavaScript/Reference/Global_Objects/Object/is)
to compare values, it's faster (by default) than using `toEqual`.
While the latter will eventually fallback to leverage [`Object.is`](https://github.com/facebook/jest/blob/master/packages/expect/src/jasmineUtils.ts#L91),
for primitive values, it should only be used when complex objects need a comparison.

Examples:

```javascript
const foo = 1;

// Bad
expect(foo).toEqual(1);

// Good
expect(foo).toBe(1);
```

#### Prefer more befitting matchers

Jest provides useful matchers like `toHaveLength` or `toBeUndefined` to make your tests more
readable and to produce more understandable error messages. Check their docs for the
[full list of matchers](https://jestjs.io/docs/en/expect#methods).

Examples:

```javascript
const arr = [1, 2];

// prints:
// Expected length: 1
// Received length: 2
expect(arr).toHaveLength(1);

// prints:
// Expected: 1
// Received: 2
expect(arr.length).toBe(1);

// prints:
// expect(received).toBe(expected) // Object.is equality
// Expected: undefined
// Received: "bar"
const foo = 'bar';
expect(foo).toBe(undefined);

// prints:
// expect(received).toBeUndefined()
// Received: "bar"
const foo = 'bar';
expect(foo).toBeUndefined();
```

#### Avoid using `toBeTruthy` or `toBeFalsy`

Jest also provides following matchers: `toBeTruthy` and `toBeFalsy`. We should not use them because
they make tests weaker and produce false-positive results.

For example, `expect(someBoolean).toBeFalsy()` passes when `someBoolean === null`, and when
`someBoolean === false`.

#### Tricky `toBeDefined` matcher

Jest has the tricky `toBeDefined` matcher that can produce false positive test. Because it
[validates](https://github.com/facebook/jest/blob/master/packages/expect/src/matchers.ts#L204)
the given value for `undefined` only.

```javascript
// Bad: if finder returns null, the test will pass
expect(wrapper.find('foo')).toBeDefined();

// Good
expect(wrapper.find('foo').exists()).toBe(true);
```

#### Avoid using `setImmediate`

Try to avoid using `setImmediate`. `setImmediate` is an ad-hoc solution to run your callback after
the I/O completes. And it's not part of the Web API, hence, we target NodeJS environments in our
unit tests.

Instead of `setImmediate`, use `jest.runAllTimers` or `jest.runOnlyPendingTimers` to run pending timers.
The latter is useful when you have `setInterval` in the code. **Remember:** our Jest configuration uses fake timers.

## Avoid non-deterministic specs

Non-determinism is the breeding ground for flaky and brittle specs. Such specs end up breaking the CI pipeline, interrupting the work flow of other contributors.

1. Make sure your test subject's collaborators (e.g., axios, apollo, lodash helpers) and test environment (e.g., Date) behave consistently across systems and over time.
1. Make sure tests are focused and not doing "extra work" (e.g., needlessly creating the test subject more than once in an individual test)

### Faking `Date` for determinism

Consider using `useFakeDate` to ensure a consistent value is returned with every `new Date()` or `Date.now()`.

```javascript
import { useFakeDate } from 'helpers/fake_date';

describe('cool/component', () => {
  useFakeDate();

  // ...
});
```

### Faking `Math.random` for determinism

Consider replacing `Math.random` with a fake when the test subject depends on it.

```javascript
beforeEach(() => {
  // https://xkcd.com/221/
  jest.spyOn(Math, 'random').mockReturnValue(0.4);
});
```

## Factories

TBU

## Mocking Strategies with Jest

### Stubbing and Mocking

Jasmine provides stubbing and mocking capabilities. There are some subtle differences in how to use it within Karma and Jest.

Stubs or spies are often used synonymously. In Jest it's quite easy thanks to the `.spyOn` method.
[Official docs](https://jestjs.io/docs/en/jest-object#jestspyonobject-methodname)
The more challenging part are mocks, which can be used for functions or even dependencies.

### Manual module mocks

Manual mocks are used to mock modules across the entire Jest environment. This is a very powerful testing tool that helps simplify
unit testing by mocking out modules which cannot be easily consumed in our test environment.

> **WARNING:** Do not use manual mocks if a mock should not be consistently applied in every spec (i.e. it's only needed by a few specs).
> Instead, consider using [`jest.mock(..)`](https://jestjs.io/docs/en/jest-object#jestmockmodulename-factory-options)
> (or a similar mocking function) in the relevant spec file.

#### Where should I put manual mocks?

Jest supports [manual module mocks](https://jestjs.io/docs/en/manual-mocks) by placing a mock in a `__mocks__/` directory next to the source module
(e.g. `app/assets/javascripts/ide/__mocks__`). **Don't do this.** We want to keep all of our test-related code in one place (the `spec/` folder).

If a manual mock is needed for a `node_modules` package, please use the `spec/frontend/__mocks__` folder. Here's an example of
a [Jest mock for the package `monaco-editor`](https://gitlab.com/gitlab-org/gitlab/blob/b7f914cddec9fc5971238cdf12766e79fa1629d7/spec/frontend/__mocks__/monaco-editor/index.js#L1).

If a manual mock is needed for a CE module, please place it in `spec/frontend/mocks/ce`.

- Files in `spec/frontend/mocks/ce` will mock the corresponding CE module from `app/assets/javascripts`, mirroring the source module's path.
  - Example: `spec/frontend/mocks/ce/lib/utils/axios_utils` will mock the module `~/lib/utils/axios_utils`.
- We don't support mocking EE modules yet.
- If a mock is found for which a source module doesn't exist, the test suite will fail. 'Virtual' mocks, or mocks that don't have a 1-to-1 association with a source module, are not supported yet.

#### Manual mock examples

- [`mocks/axios_utils`](https://gitlab.com/gitlab-org/gitlab/blob/bd20aeb64c4eed117831556c54b40ff4aee9bfd1/spec/frontend/mocks/ce/lib/utils/axios_utils.js#L1) -
  This mock is helpful because we don't want any unmocked requests to pass any tests. Also, we are able to inject some test helpers such as `axios.waitForAll`.
- [`__mocks__/mousetrap/index.js`](https://gitlab.com/gitlab-org/gitlab/blob/cd4c086d894226445be9d18294a060ba46572435/spec/frontend/__mocks__/mousetrap/index.js#L1) -
  This mock is helpful because the module itself uses AMD format which webpack understands, but is incompatible with the jest environment. This mock doesn't remove
  any behavior, only provides a nice es6 compatible wrapper.
- [`__mocks__/monaco-editor/index.js`](https://gitlab.com/gitlab-org/gitlab/blob/b7f914cddec9fc5971238cdf12766e79fa1629d7/spec/frontend/__mocks__/monaco-editor/index.js) -
  This mock is helpful because the Monaco package is completely incompatible in a Jest environment. In fact, webpack requires a special loader to make it work. This mock
  simply makes this package consumable by Jest.

### Keep mocks light

Global mocks introduce magic and technically can reduce test coverage. When mocking is deemed profitable:

- Keep the mock short and focused.
- Please leave a top-level comment in the mock on why it is necessary.

### Additional mocking techniques

Please consult the [official Jest docs](https://jestjs.io/docs/en/jest-object#mock-modules) for a full overview of the available mocking features.

## Running Frontend Tests

For running the frontend tests, you need the following commands:

- `rake frontend:fixtures` (re-)generates [fixtures](#frontend-test-fixtures). Make sure that
  fixtures are up-to-date before running tests that require them.
- `yarn jest` runs Jest tests.
- `yarn karma` runs Karma tests.

### Live testing and focused testing -- Jest

While you work on a test suite, you may want to run these specs in watch mode, so they rerun automatically on every save.

```shell
# Watch and rerun all specs matching the name icon
yarn jest --watch icon

# Watch and rerun one specific file
yarn jest --watch path/to/spec/file.spec.js
```

You can also run some focused tests without the `--watch` flag

```shell
# Run specific jest file
yarn jest ./path/to/local_spec.js
# Run specific jest folder
yarn jest ./path/to/folder/
# Run all jest files which path contain term
yarn jest term
```

### Live testing and focused testing -- Karma

Karma allows something similar, but it's way more costly.

Running Karma with `yarn run karma-start` will compile the JavaScript
assets and run a server at `http://localhost:9876/` where it will automatically
run the tests on any browser which connects to it. You can enter that URL on
multiple browsers at once to have it run the tests on each in parallel.

While Karma is running, any changes you make will instantly trigger a recompile
and retest of the **entire test suite**, so you can see instantly if you've broken
a test with your changes. You can use [Jasmine focused](https://jasmine.github.io/2.5/focused_specs.html) or
excluded tests (with `fdescribe` or `xdescribe`) to get Karma to run only the
tests you want while you're working on a specific feature, but make sure to
remove these directives when you commit your code.

It is also possible to only run Karma on specific folders or files by filtering
the run tests via the argument `--filter-spec` or short `-f`:

```shell
# Run all files
yarn karma-start
# Run specific spec files
yarn karma-start --filter-spec profile/account/components/update_username_spec.js
# Run specific spec folder
yarn karma-start --filter-spec profile/account/components/
# Run all specs which path contain vue_shared or vie
yarn karma-start -f vue_shared -f vue_mr_widget
```

You can also use glob syntax to match files. Remember to put quotes around the
glob otherwise your shell may split it into multiple arguments:

```shell
# Run all specs named `file_spec` within the IDE subdirectory
yarn karma -f 'spec/javascripts/ide/**/file_spec.js'
```

## Frontend test fixtures

Frontend fixtures are files containing responses from backend controllers. These responses can be either HTML
generated from haml templates or JSON payloads. Frontend tests that rely on these responses are
often using fixtures to validate correct integration with the backend code.

### Generate fixtures

You can find code to generate test fixtures in:

- `spec/frontend/fixtures/`, for running tests in CE.
- `ee/spec/frontend/fixtures/`, for running tests in EE.

You can generate fixtures by running:

- `bin/rake frontend:fixtures` to generate all fixtures
- `bin/rspec spec/frontend/fixtures/merge_requests.rb` to generate specific fixtures (in this case for `merge_request.rb`)

You can find generated fixtures are in `tmp/tests/frontend/fixtures-ee`.

#### Creating new fixtures

For each fixture, you can find the content of the `response` variable in the output file.
For example, test named `"merge_requests/diff_discussion.json"` in `spec/frontend/fixtures/merge_requests.rb`
will produce output file `tmp/tests/frontend/fixtures-ee/merge_requests/diff_discussion.json`.
The `response` variable gets automatically set if the test is marked as `type: :request` or `type: :controller`.

When creating a new fixture, it often makes sense to take a look at the corresponding tests for the
endpoint in `(ee/)spec/controllers/` or `(ee/)spec/requests/`.

### Use fixtures

Jest and Karma test suites import fixtures in different ways:

- The Karma test suite are served by [jasmine-jquery](https://github.com/velesin/jasmine-jquery).
- Jest use `spec/frontend/helpers/fixtures.js`.

The following are examples of tests that work for both Karma and Jest:

```javascript
it('makes a request', () => {
  const responseBody = getJSONFixture('some/fixture.json'); // loads spec/frontend/fixtures/some/fixture.json
  axiosMock.onGet(endpoint).reply(200, responseBody);

  myButton.click();

  // ...
});

it('uses some HTML element', () => {
  loadFixtures('some/page.html'); // loads spec/frontend/fixtures/some/page.html and adds it to the DOM

  const element = document.getElementById('#my-id');

  // ...
});
```

## Data-driven tests

Similar to [RSpec's parameterized tests](best_practices.md#table-based--parameterized-tests),
Jest supports data-driven tests for:

- Individual tests using [`test.each`](https://jestjs.io/docs/en/api#testeachtable-name-fn-timeout) (aliased to `it.each`).
- Groups of tests using [`describe.each`](https://jestjs.io/docs/en/api#describeeachtable-name-fn-timeout).

These can be useful for reducing repetition within tests. Each option can take an array of
data values or a tagged template literal.

For example:

```javascript
// function to test
const icon = status => status ? 'pipeline-passed' : 'pipeline-failed'
const message = status => status ? 'pipeline-passed' : 'pipeline-failed'

// test with array block
it.each([
    [false, 'pipeline-failed'],
    [true, 'pipeline-passed']
])('icon with %s will return %s',
 (status, icon) => {
    expect(renderPipeline(status)).toEqual(icon)
 }
);
```

**Note**: only use template literal block if pretty print is **not** needed for spec output. For example, empty strings, nested objects etc.

For example, when testing the difference between an empty search string and a non-empty search string, the use of the array block syntax with the pretty print option would be preferred. That way the differences between an empty string e.g. `''` and a non-empty string e.g. `'search string'` would be visible in the spec output. Whereas with a template literal block, the empty string would be shown as a space, which could lead to a confusing developer experience

```javascript
// bad
it.each`
    searchTerm | expected
    ${''} | ${{ issue: { users: { nodes: [] } } }}
    ${'search term'} | ${{ issue: { other: { nested: [] } } }}
`('when search term is $searchTerm, it returns $expected', ({ searchTerm, expected }) => {
  expect(search(searchTerm)).toEqual(expected)
});

// good
it.each([
    ['', { issue: { users: { nodes: [] } } }],
    ['search term', { issue: { other: { nested: [] } } }],
])('when search term is %p, expect to return %p',
 (searchTerm, expected) => {
    expect(search(searchTerm)).toEqual(expected)
 }
);

```

```javascript
// test suite with tagged template literal block
describe.each`
    status   | icon                 | message
    ${false} | ${'pipeline-failed'} | ${'Pipeline failed - boo-urns'}
    ${true}  | ${'pipeline-passed'} | ${'Pipeline succeeded - win!'}
`('pipeline component', ({ status, icon, message }) => {
    it(`returns icon ${icon} with status ${status}`, () => {
        expect(icon(status)).toEqual(message)
    })

    it(`returns message ${message} with status ${status}`, () => {
        expect(message(status)).toEqual(message)
    })
});
```

## Gotchas

### RSpec errors due to JavaScript

By default RSpec unit tests will not run JavaScript in the headless browser
and will simply rely on inspecting the HTML generated by rails.

If an integration test depends on JavaScript to run correctly, you need to make
sure the spec is configured to enable JavaScript when the tests are run. If you
don't do this you'll see vague error messages from the spec runner.

To enable a JavaScript driver in an `rspec` test, add `:js` to the
individual spec or the context block containing multiple specs that need
JavaScript enabled:

```ruby
# For one spec
it 'presents information about abuse report', :js do
  # assertions...
end

describe "Admin::AbuseReports", :js do
  it 'presents information about abuse report' do
    # assertions...
  end
  it 'shows buttons for adding to abuse report' do
    # assertions...
  end
end
```

## Overview of Frontend Testing Levels

Main information on frontend testing levels can be found in the [Testing Levels page](testing_levels.md).

Tests relevant for frontend development can be found at the following places:

- `spec/javascripts/`, for Karma tests
- `spec/frontend/`, for Jest tests
- `spec/features/`, for RSpec tests

RSpec runs complete [feature tests](testing_levels.md#frontend-feature-tests), while the Jest and Karma directories contain [frontend unit tests](testing_levels.md#frontend-unit-tests), [frontend component tests](testing_levels.md#frontend-component-tests), and [frontend integration tests](testing_levels.md#frontend-integration-tests).

All tests in `spec/javascripts/` will eventually be migrated to `spec/frontend/` (see also [#52483](https://gitlab.com/gitlab-org/gitlab-foss/-/issues/52483)).

Before May 2018, `features/` also contained feature tests run by Spinach. These tests were removed from the codebase in May 2018 ([#23036](https://gitlab.com/gitlab-org/gitlab-foss/-/issues/23036)).

See also [Notes on testing Vue components](../fe_guide/vue.md#testing-vue-components).

## Test helpers

### Vuex Helper: `testAction`

We have a helper available to make testing actions easier, as per [official documentation](https://vuex.vuejs.org/guide/testing.html):

```javascript
testAction(
  actions.actionName, // action
  { }, // params to be passed to action
  state, // state
  [
    { type: types.MUTATION},
    { type: types.MUTATION_1, payload: {}},
  ], // mutations committed
  [
    { type: 'actionName', payload: {}},
    { type: 'actionName1', payload: {}},
  ] // actions dispatched
  done,
);
```

Check an example in [`spec/javascripts/ide/stores/actions_spec.jsspec/javascripts/ide/stores/actions_spec.js`](https://gitlab.com/gitlab-org/gitlab/blob/master/spec/javascripts/ide/stores/actions_spec.js).

### Wait until Axios requests finish

The Axios Utils mock module located in `spec/frontend/mocks/ce/lib/utils/axios_utils.js` contains two helper methods for Jest tests that spawn HTTP requests.
These are very useful if you don't have a handle to the request's Promise, for example when a Vue component does a request as part of its life cycle.

- `waitFor(url, callback)`: Runs `callback` after a request to `url` finishes (either successfully or unsuccessfully).
- `waitForAll(callback)`: Runs `callback` once all pending requests have finished. If no requests are pending, runs `callback` on the next tick.

Both functions run `callback` on the next tick after the requests finish (using `setImmediate()`), to allow any `.then()` or `.catch()` handlers to run.

## Testing with older browsers

Some regressions only affect a specific browser version. We can install and test in particular browsers with either Firefox or BrowserStack using the following steps:

### BrowserStack

[BrowserStack](https://www.browserstack.com/) allows you to test more than 1200 mobile devices and browsers.
You can use it directly through the [live app](https://www.browserstack.com/live) or you can install the [chrome extension](https://chrome.google.com/webstore/detail/browserstack/nkihdmlheodkdfojglpcjjmioefjahjb) for easy access.
Sign in to BrowserStack with the credentials saved in the **Engineering** vault of GitLab's
[shared 1Password account](https://about.gitlab.com/handbook/security/#1password-guide).

### Firefox

#### macOS

You can download any older version of Firefox from the releases FTP server, <https://ftp.mozilla.org/pub/firefox/releases/>:

1. From the website, select a version, in this case `50.0.1`.
1. Go to the mac folder.
1. Select your preferred language, you will find the DMG package inside, download it.
1. Drag and drop the application to any other folder but the `Applications` folder.
1. Rename the application to something like `Firefox_Old`.
1. Move the application to the `Applications` folder.
1. Open up a terminal and run `/Applications/Firefox_Old.app/Contents/MacOS/firefox-bin -profilemanager` to create a new profile specific to that Firefox version.
1. Once the profile has been created, quit the app, and run it again like normal. You now have a working older Firefox version.

---

[Return to Testing documentation](index.md)<|MERGE_RESOLUTION|>--- conflicted
+++ resolved
@@ -104,40 +104,6 @@
 
 Remember that the performance of each test depends on the environment.
 
-<<<<<<< HEAD
-=======
-### Timout error due to async components
-
-If your component is fetching some other components asynchroneously based on some conditions, it might happen so that your Jest suite for this component will become flaky timing out from time to time.
-
-```javascript
-// ide.vue
-export default {
-  components: {
-    'error-message': () => import('./error_message.vue'),
-    'gl-button': () => import('@gitlab/ui/src/components/base/button/button.vue'),
-    ...
-};
-```
-
-To address this issue, you can "help" Jest by stubbing the async components so that Jest would not need to fetch those asynchroneously at the run-time.
-
-```javascript
-// ide_spec.js
-import { GlButton } from '@gitlab/ui';
-import ErrorMessage from '~/ide/components/error_message.vue';
-...
-return shallowMount(ide, {
-  ...
-  stubs: {
-    ErrorMessage,
-    GlButton,
-    ...
-  },
-})
-```
-
->>>>>>> 5891d8c0
 ## What and how to test
 
 Before jumping into more gritty details about Jest-specific workflows like mocks and spies, we should briefly cover what to test with Jest.
