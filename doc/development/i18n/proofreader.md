# Proofread Translations

Most translations are contributed, reviewed, and accepted by the community. We
are very appreciative of the work done by translators and proofreaders!

## Proofreaders

- Albanian
  - Proofreaders needed.
- Arabic
  - Proofreaders needed.
- Bulgarian
  - Lyubomir Vasilev - [Crowdin](https://crowdin.com/profile/lyubomirv)
- Catalan
  - Proofreaders needed.
- Chinese Simplified
  - Huang Tao - [GitLab](https://gitlab.com/htve), [Crowdin](https://crowdin.com/profile/htve)
- Chinese Traditional
  - Huang Tao - [GitLab](https://gitlab.com/htve), [Crowdin](https://crowdin.com/profile/htve)
  - Weizhe Ding - [GitLab](https://gitlab.com/d.weizhe), [Crowdin](https://crowdin.com/profile/d.weizhe)
  - Yi-Jyun Pan - [GitLab](https://gitlab.com/pan93412), [Crowdin](https://crowdin.com/profile/pan93412)
- Chinese Traditional, Hong Kong
  - Huang Tao - [GitLab](https://gitlab.com/htve), [Crowdin](https://crowdin.com/profile/htve)
- Czech
  - Proofreaders needed.
- Danish
  - Proofreaders needed.
- Dutch
  - Emily Hendle - [GitLab](https://gitlab.com/pundachan), [Crowdin](https://crowdin.com/profile/pandachan)
- Esperanto
- Lyubomir Vasilev - [Crowdin](https://crowdin.com/profile/lyubomirv)
- Estonian
  - Proofreaders needed.
- Filipino
  - Proofreaders needed.
- French
  - Davy Defaud - [GitLab](https://gitlab.com/DevDef), [Crowdin](https://crowdin.com/profile/DevDef)
- Galician
  - Antón Méixome - [Crowdin](https://crowdin.com/profile/meixome)
  - Pedro Garcia - [GitLab](https://gitlab.com/pedgarrod), [Crowdin](https://crowdin.com/profile/breaking_pitt)
- German
<<<<<<< HEAD
- Hebrew
  - Yaron Shahrabani - [GitLab](https://gitlab.com/yarons), [Crowdin](https://crowdin.com/profile/YaronSh)
=======
  - Michael Hahnle - [GitLab](https://gitlab.com/mhah), [Crowdin](https://crowdin.com/profile/mhah)
- Greek
  - Proofreaders needed.
- Hebrew
  - Proofreaders needed.
- Hungarian
  - Proofreaders needed.
>>>>>>> 77f215b3
- Indonesian
  - Ahmad Naufal Mukhtar - [GitLab](https://gitlab.com/anaufalm), [Crowdin](https://crowdin.com/profile/anaufalm)
- Italian
  - Paolo Falomo - [GitLab](https://gitlab.com/paolofalomo), [Crowdin](https://crowdin.com/profile/paolo.falomo)
- Japanese
  - Yamana Tokiuji - [GitLab](https://gitlab.com/tokiuji), [Crowdin](https://crowdin.com/profile/yamana)
  - Hiroyuki Sato - [GitLab](https://gitlab.com/hiroponz), [Crowdin](https://crowdin.com/profile/hiroponz)
- Korean
  - Chang-Ho Cha - [GitLab](https://gitlab.com/changho-cha), [Crowdin](https://crowdin.com/profile/zzazang)
  - Huang Tao - [GitLab](https://gitlab.com/htve), [Crowdin](https://crowdin.com/profile/htve)
  - Ji Hun Oh - [GitLab](https://gitlab.com/Baw-Appie), [Crowdin](https://crowdin.com/profile/BawAppie)
- Mongolian
  - Proofreaders needed.
- Norwegian Bokmal
  - Proofreaders needed.
- Polish
  - Filip Mech - [GitLab](https://gitlab.com/mehenz), [Crowdin](https://crowdin.com/profile/mehenz)
- Portuguese
  - Proofreaders needed.
- Portuguese, Brazilian
  - Paulo George Gomes Bezerra - [GitLab](https://gitlab.com/paulobezerra), [Crowdin](https://crowdin.com/profile/paulogomes.rep)
  - André Gama - [GitLab](https://gitlab.com/andregamma), [Crowdin](https://crowdin.com/profile/ToeOficial)
- Romanian
  - Proofreaders needed.
- Russian
  - Nikita Grylov - [GitLab](https://gitlab.com/nixel2007), [Crowdin](https://crowdin.com/profile/nixel2007)
  - Alexy Lustin - [GitLab](https://gitlab.com/allustin), [Crowdin](https://crowdin.com/profile/lustin)
  - NickVolynkin - [Crowdin](https://crowdin.com/profile/NickVolynkin)
- Serbian (Cyrillic)
  - Proofreaders needed.
- Serbian (Latin)
  - Proofreaders needed.
- Slovak
  - Proofreaders needed.
- Spanish
  - Pedro Garcia - [GitLab](https://gitlab.com/pedgarrod), [Crowdin](https://crowdin.com/profile/breaking_pitt)
- Turkish
  - Proofreaders needed.
- Ukrainian
  - Volodymyr Sobotovych - [GitLab](https://gitlab.com/wheleph), [Crowdin](https://crowdin.com/profile/wheleph)
  - Andrew Vityuk - [GitLab](https://gitlab.com/3_1_3_u), [Crowdin](https://crowdin.com/profile/andruwa13)
- Welsh
  - Proofreaders needed.

## Become a proofreader

> **Note:** Before requesting Proofreader permissions in Crowdin please make
> sure that you have a history of contributing translations to the GitLab
> project.

1. Contribute translations to GitLab. See instructions for
   [translating GitLab](translation.md).

    Translating GitLab is a community effort that requires team work and
    attention to detail. Proofreaders play an important role helping new
    contributors, and ensuring the consistency and quality of translations.
    Your conduct and contributions as a translator should reflect this before
    requesting to be a proofreader.

1. Request proofreader permissions by opening a merge request to add yourself
   to the list of proofreaders.

    Open the [proofreader.md source file][proofreader-src] and click **Edit**.

    Add your language in alphabetical order, and add yourself to the list
    including:
    - name
    - link to your GitLab profile
    - link to your CrowdIn profile

    In the merge request description, please include links to any projects you
    have previously translated.

1. Your request to become a proofreader will be considered on the merits of
   your previous translations by [GitLab team members](https://about.gitlab.com/team/)
   or [Core team members](https://about.gitlab.com/core-team/) who are fluent in
   the language or current proofreaders.

[proofreader-src]: https://gitlab.com/gitlab-org/gitlab-ce/blob/master/doc/development/i18n/proofreader.md<|MERGE_RESOLUTION|>--- conflicted
+++ resolved
@@ -39,18 +39,13 @@
   - Antón Méixome - [Crowdin](https://crowdin.com/profile/meixome)
   - Pedro Garcia - [GitLab](https://gitlab.com/pedgarrod), [Crowdin](https://crowdin.com/profile/breaking_pitt)
 - German
-<<<<<<< HEAD
-- Hebrew
-  - Yaron Shahrabani - [GitLab](https://gitlab.com/yarons), [Crowdin](https://crowdin.com/profile/YaronSh)
-=======
   - Michael Hahnle - [GitLab](https://gitlab.com/mhah), [Crowdin](https://crowdin.com/profile/mhah)
 - Greek
   - Proofreaders needed.
 - Hebrew
-  - Proofreaders needed.
+  - Yaron Shahrabani - [GitLab](https://gitlab.com/yarons), [Crowdin](https://crowdin.com/profile/YaronSh)
 - Hungarian
   - Proofreaders needed.
->>>>>>> 77f215b3
 - Indonesian
   - Ahmad Naufal Mukhtar - [GitLab](https://gitlab.com/anaufalm), [Crowdin](https://crowdin.com/profile/anaufalm)
 - Italian
