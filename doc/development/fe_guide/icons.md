# Icons

We are using SVG Icons in GitLab with a SVG Sprite, due to this the icons are only loaded once and then referenced through an ID. The sprite SVG is located under `/assets/icons.svg`. Our goal is to replace one by one all inline SVG Icons (as those currently bloat the HTML) and also all Font Awesome usages.

### Usage in HAML/Rails

To use a sprite Icon in HAML or Rails we use a specific helper function :

`sprite_icon(icon_name, size: nil, css_class: '')`

**icon_name** Use the icon_name that you can find in the SVG Sprite ([Overview is available here](http://gitlab-org.gitlab.io/gitlab-svgs/)`).

**size (optional)** Use one of the following sizes : 16,24,32,48,72 (this will be translated into a `s16` class)

**css_class (optional)** If you want to add additional css classes

**Example**

`= sprite_icon('issues', size: 72, css_class: 'icon-danger')`

**Output from example above**

`<svg class="s72 icon-danger"><use xmlns:xlink="http://www.w3.org/1999/xlink" xlink:href="/assets/icons.svg#issues"></use></svg>`

### Usage in Vue

We have a special Vue component for our sprite icons in `\vue_shared\components\icon.vue`.

Sample usage :

`<icon
    name="retry"
    :size="32"
    css-classes="top"
  />`

**name** Name of the Icon in the SVG Sprite  ([Overview is available here](http://gitlab-org.gitlab.io/gitlab-svgs/)`).

**size (optional)** Number value for the size which is then mapped to a specific CSS class (Available Sizes: 8,12,16,18,24,32,48,72 are mapped to `sXX` css classes)

**css-classes (optional)** Additional CSS Classes to add to the svg tag.

### Usage in HTML/JS

Please use the following function inside JS to render an icon :
`gl.utils.spriteIcon(iconName)`

## Adding a new icon to the sprite

All Icons and Illustrations are managed in the [gitlab-svgs](https://gitlab.com/gitlab-org/gitlab-svgs) repository which is added as a dev-dependency.

<<<<<<< HEAD
To upgrade to a new SVG Sprite version run `yarn upgrade @gitlab-org/gitlab-svgs` and then run `yarn run svg`. This task will copy the svg sprite and all illustrations in the correct folders.
=======
To upgrade to a new SVG Sprite version run `yarn upgrade @gitlab-org/gitlab-svgs` and then run `yarn run svg`. This task will copy the svg sprite and all illustrations in the correct folders. The updated files should be tracked in Git as those are referenced.
>>>>>>> 39e52710

# SVG Illustrations

Please use from now on for any SVG based illustrations simple `img` tags to show an illustration by simply using either `image_tag` or `image_path` helpers. Please use the class `svg-content` around it to ensure nice rendering. The illustrations are also organised in the [gitlab-svgs](https://gitlab.com/gitlab-org/gitlab-svgs) repository (as they are then automatically optimised).

**Example**

`= image_tag 'illustrations/merge_requests.svg'`<|MERGE_RESOLUTION|>--- conflicted
+++ resolved
@@ -49,11 +49,7 @@
 
 All Icons and Illustrations are managed in the [gitlab-svgs](https://gitlab.com/gitlab-org/gitlab-svgs) repository which is added as a dev-dependency.
 
-<<<<<<< HEAD
-To upgrade to a new SVG Sprite version run `yarn upgrade @gitlab-org/gitlab-svgs` and then run `yarn run svg`. This task will copy the svg sprite and all illustrations in the correct folders.
-=======
 To upgrade to a new SVG Sprite version run `yarn upgrade @gitlab-org/gitlab-svgs` and then run `yarn run svg`. This task will copy the svg sprite and all illustrations in the correct folders. The updated files should be tracked in Git as those are referenced.
->>>>>>> 39e52710
 
 # SVG Illustrations
 
