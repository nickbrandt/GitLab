---
stage: Growth
group: Product Intelligence
info: To determine the technical writer assigned to the Stage/Group associated with this page, see https://about.gitlab.com/handbook/engineering/ux/technical-writing/#assignments
---

# Metrics Dictionary Guide

This guide describes Metrics Dictionary and how it's implemented

## Metrics Definition and validation

We are using [JSON Schema](https://gitlab.com/gitlab-org/gitlab/-/blob/master/config/metrics/schema.json) to validate the metrics definition.

This process is meant to ensure consistent and valid metrics defined for Usage Ping. All metrics *must*:

- Comply with the defined [JSON schema](https://gitlab.com/gitlab-org/gitlab/-/blob/master/config/metrics/schema.json).
- Have a unique `key_path` .
- Have an owner.

All metrics are stored in YAML files:

- [`config/metrics`](https://gitlab.com/gitlab-org/gitlab/-/tree/master/config/metrics)

Each metric is defined in a separate YAML file consisting of a number of fields:

| Field               | Required | Additional information                                         |
|---------------------|----------|----------------------------------------------------------------|
| `key_path`          | yes      | JSON key path for the metric, location in Usage Ping payload.  |
| `name`              | no       | Metric name suggestion. Can replace the last part of `key_path`. |
| `description`       | yes      |                                                                |
| `product_section`   | yes      | The [section](https://gitlab.com/gitlab-com/www-gitlab-com/-/blob/master/data/sections.yml). |
| `product_stage`     | no       | The [stage](https://gitlab.com/gitlab-com/www-gitlab-com/blob/master/data/stages.yml) for the metric. |
| `product_group`     | yes      | The [group](https://gitlab.com/gitlab-com/www-gitlab-com/blob/master/data/stages.yml) that owns the metric. |
| `product_category`  | no       | The [product category](https://gitlab.com/gitlab-com/www-gitlab-com/blob/master/data/categories.yml) for the metric. |
| `value_type`        | yes      | `string`; one of [`string`, `number`, `boolean`, `object`](https://json-schema.org/understanding-json-schema/reference/type.html).                                                     |
| `status`            | yes      | `string`; [status](#metric-statuses) of the metric, may be set to `data_available`, `implemented`, `not_used`, `deprecated`, `removed`. |
| `time_frame`        | yes      | `string`; may be set to a value like `7d`, `28d`, `all`, `none`. |
<<<<<<< HEAD
| `data_source`       | yes      | `string`; may be set to a value like `database`, `redis`, `redis_hll`, `prometheus`, `system`. |
=======
| `data_source`       | yes      | `string`; may be set to a value like `database`, `redis`, `redis_hll`, `prometheus`, `ruby`. |
| `instrumentation_class` | no   | `string`; [the class that implements the metric](metrics_instrumentation.md).  |
>>>>>>> 1762ca57
| `distribution`      | yes      | `array`; may be set to one of `ce, ee` or `ee`. The [distribution](https://about.gitlab.com/handbook/marketing/strategic-marketing/tiers/#definitions) where the tracked feature is available.  |
| `tier`              | yes      | `array`; may be set to one of `free, premium, ultimate`, `premium, ultimate` or `ultimate`. The [tier]( https://about.gitlab.com/handbook/marketing/strategic-marketing/tiers/) where the tracked feature is available. |
| `milestone`         | no       | The milestone when the metric is introduced. |
| `milestone_removed` | no       | The milestone when the metric is removed. |
| `introduced_by_url` | no       | The URL to the Merge Request that introduced the metric. |
| `skip_validation`   | no       | This should **not** be set. [Used for imported metrics until we review, update and make them valid](https://gitlab.com/groups/gitlab-org/-/epics/5425). |

### Metric statuses

Metric definitions can have one of the following statuses:

- `data_available`: Metric data is available and used in a Sisense dashboard.
- `implemented`: Metric is implemented but data is not yet available. This is a temporary
  status for newly added metrics awaiting inclusion in a new release.
- `not_used`: Metric is not used in any dashboard.
- `deprecated`: Metric is deprecated and possibly planned to be removed.
- `removed`: Metric was removed, but it may appear in Usage Ping payloads sent from instances running on older versions of GitLab.

### Metric name

To improve metric discoverability by a wider audience, each metric with
instrumentation added at an appointed `key_path` receives a `name` attribute
filled with the name suggestion, corresponding to the metric `data_source` and instrumentation.
Metric name suggestions can contain two types of elements:

1. **User input prompts**: Enclosed by `<>`, these pieces should be replaced or
   removed when you create a metrics YAML file.
1. **Fixed suggestion**: Plaintext parts generated according to well-defined algorithms.
   They are based on underlying instrumentation, and should not be changed.

For a metric name to be valid, it must not include any prompt, and no fixed suggestions
should be changed.

### Metric name suggestion examples

#### Metric with `data_source: database`

For a metric instrumented with SQL:

```sql
SELECT COUNT(DISTINCT user_id) FROM clusters WHERE clusters.management_project_id IS NOT NULL
```

- **Suggested name**: `count_distinct_user_id_from_<adjective describing: '(clusters.management_project_id IS NOT NULL)'>_clusters`
- **Prompt**: `<adjective describing: '(clusters.management_project_id IS NOT NULL)'>`
  should be replaced with an adjective that best represents filter conditions, such as `project_management`
- **Final metric name**: For example, `count_distinct_user_id_from_project_management_clusters`

For metric instrumented with SQL:

```sql
SELECT COUNT(DISTINCT clusters.user_id)
FROM clusters_applications_helm
INNER JOIN clusters ON clusters.id = clusters_applications_helm.cluster_id
WHERE clusters_applications_helm.status IN (3, 5)
```

- **Suggested name**: `count_distinct_user_id_from_<adjective describing: '(clusters_applications_helm.status IN (3, 5))'>_clusters_<with>_<adjective describing: '(clusters_applications_helm.status IN (3, 5))'>_clusters_applications_helm`
- **Prompt**: `<adjective describing: '(clusters_applications_helm.status IN (3, 5))'>`
  should be replaced with an adjective that best represents filter conditions
- **Final metric name**: `count_distinct_user_id_from_clusters_with_available_clusters_applications_helm`

In the previous example, the prompt is irrelevant, and user can remove it. The second
occurrence corresponds with the `available` scope defined in `Clusters::Concerns::ApplicationStatus`.
It can be used as the right adjective to replace prompt.

The `<with>` represents a suggested conjunction for the suggested name of the joined relation.
The person documenting the metric can use it by either:

- Removing the surrounding `<>`.
- Using a different conjunction, such as `having` or `including`.

#### Metric with `data_source: redis` or `redis_hll`

For metrics instrumented with a Redis-based counter, the suggested name includes
only the single prompt to be replaced by the person working with metrics YAML.

- **Prompt**: `<please fill metric name, suggested format is: {subject}_{verb}{ing|ed}_{object} eg: users_creating_epics or merge_requests_viewed_in_single_file_mode>`
- **Final metric name**: We suggest the metric name should follow the format of
  `{subject}_{verb}{ing|ed}_{object}`, such as `user_creating_epics`, `users_triggering_security_scans`,
  or `merge_requests_viewed_in_single_file_mode`

#### Metric with `data_source: prometheus` or `system`

For metrics instrumented with Prometheus or coming from the operating system,
the suggested name includes only the single prompt by person working with metrics YAML.

- **Prompt**: `<please fill metric name>`
- **Final metric name**: Due to the variety of cases that can apply to this kind of metric,
  no naming convention exists. Each person instrumenting a metric should use their
  best judgment to come up with a descriptive name.

### Example YAML metric definition

The linked [`uuid`](https://gitlab.com/gitlab-org/gitlab/-/blob/master/config/metrics/license/uuid.yml)
YAML file includes an example metric definition, where the `uuid` metric is the GitLab
instance unique identifier.

```yaml
key_path: uuid
description: GitLab instance unique identifier
product_category: collection
product_section: growth
product_stage: growth
product_group: group::product intelligence
value_type: string
status: data_available
milestone: 9.1
introduced_by_url: https://gitlab.com/gitlab-org/gitlab/-/merge_requests/1521
time_frame: none
data_source: database
distribution:
- ce
- ee
tier:
- free
- premium
- ultimate
```

## Create a new metric definition

The GitLab codebase provides a dedicated [generator](https://gitlab.com/gitlab-org/gitlab/-/blob/master/lib/generators/gitlab/usage_metric_definition_generator.rb) to create new metric definitions.

For uniqueness, the generated file includes a timestamp prefix, in ISO 8601 format.

The generator takes the key path argument and 2 options and creates the metric YAML definition in corresponding location:

- `--ee`, `--no-ee` Indicates if metric is for EE.
- `--dir=DIR` indicates the metric directory. It must be one of: `counts_7d`, `7d`, `counts_28d`, `28d`, `counts_all`, `all`, `settings`, `license`.

```shell
bundle exec rails generate gitlab:usage_metric_definition counts.issues --dir=7d
create  config/metrics/counts_7d/issues.yml
```

NOTE:
To create a metric definition used in EE, add the `--ee` flag.

```shell
bundle exec rails generate gitlab:usage_metric_definition counts.issues --ee --dir=7d
create  ee/config/metrics/counts_7d/issues.yml
```

## Metrics added dynamic to Usage Ping payload

The [Redis HLL metrics](index.md#known-events-are-added-automatically-in-usage-data-payload) are added automatically to Usage Ping payload.

A YAML metric definition is required for each metric. A dedicated generator is provided to create metric definitions for Redis HLL events.

The generator takes `category` and `event` arguments, as the root key will be `redis_hll_counters`, and creates two metric definitions for weekly and monthly timeframes:

```shell
bundle exec rails generate gitlab:usage_metric_definition:redis_hll issues i_closed
create  config/metrics/counts_7d/i_closed_weekly.yml
create  config/metrics/counts_28d/i_closed_monthly.yml
```

To create a metric definition used in EE, add the `--ee` flag.

```shell
bundle exec rails generate gitlab:usage_metric_definition:redis_hll issues users_closing_issues --ee
create  config/metrics/counts_7d/i_closed_weekly.yml
create  config/metrics/counts_28d/i_closed_monthly.yml
```<|MERGE_RESOLUTION|>--- conflicted
+++ resolved
@@ -36,12 +36,8 @@
 | `value_type`        | yes      | `string`; one of [`string`, `number`, `boolean`, `object`](https://json-schema.org/understanding-json-schema/reference/type.html).                                                     |
 | `status`            | yes      | `string`; [status](#metric-statuses) of the metric, may be set to `data_available`, `implemented`, `not_used`, `deprecated`, `removed`. |
 | `time_frame`        | yes      | `string`; may be set to a value like `7d`, `28d`, `all`, `none`. |
-<<<<<<< HEAD
 | `data_source`       | yes      | `string`; may be set to a value like `database`, `redis`, `redis_hll`, `prometheus`, `system`. |
-=======
-| `data_source`       | yes      | `string`; may be set to a value like `database`, `redis`, `redis_hll`, `prometheus`, `ruby`. |
 | `instrumentation_class` | no   | `string`; [the class that implements the metric](metrics_instrumentation.md).  |
->>>>>>> 1762ca57
 | `distribution`      | yes      | `array`; may be set to one of `ce, ee` or `ee`. The [distribution](https://about.gitlab.com/handbook/marketing/strategic-marketing/tiers/#definitions) where the tracked feature is available.  |
 | `tier`              | yes      | `array`; may be set to one of `free, premium, ultimate`, `premium, ultimate` or `ultimate`. The [tier]( https://about.gitlab.com/handbook/marketing/strategic-marketing/tiers/) where the tracked feature is available. |
 | `milestone`         | no       | The milestone when the metric is introduced. |
