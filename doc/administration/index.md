--- conflicted
+++ resolved
@@ -49,10 +49,7 @@
 - [Plugins](plugins.md): With custom plugins, GitLab administrators can introduce custom integrations without modifying GitLab's source code.
 - [Elasticsearch](../integration/elasticsearch.md): Enable Elasticsearch to empower GitLab's Advanced Global Search. Useful when you deal with a huge amount of data. **[STARTER ONLY]**
 - [External Classification Policy Authorization](../user/admin_area/settings/external_authorization.md) **[PREMIUM ONLY]**
-<<<<<<< HEAD
-=======
 - [Enforcing Terms of Service](../user/admin_area/settings/terms.md)
->>>>>>> 546a3b0e
 
 #### Customizing GitLab's appearance
 
