--- conflicted
+++ resolved
@@ -19,14 +19,6 @@
 setting up and maintaining it. High availability is not free and every HA
 solution should balance the costs against the benefits.
 
-<<<<<<< HEAD
-# Architecture
-
-There are many options when choosing a highly-available GitLab architecture. We
-recommend engaging with GitLab Support to choose the best architecture for your
-use-case. This page contains some various options and guidelines based on
-experience with GitLab.com and EE on-premises customers.
-=======
 There are many options when choosing a highly-available GitLab architecture. We
 recommend engaging with GitLab Support to choose the best architecture for your
 use-case. This page contains some various options and guidelines based on
@@ -36,7 +28,6 @@
 watch [this 1 hour Q&A](https://www.youtube.com/watch?v=uCU8jdYzpac)
 with [John Northrup](https://gitlab.com/northrup), one of our infrastructure
 engineers, and live questions coming in from some of our customers.
->>>>>>> 6e8d50d9
 
 ## GitLab Components
 
