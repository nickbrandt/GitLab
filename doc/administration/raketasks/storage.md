# Repository Storage Rake Tasks

This is a collection of rake tasks you can use to help you list and migrate 
existing projects and attachments associated with it from Legacy storage to 
the new Hashed storage type.

You can read more about the storage types [here][storage-types].

## Migrate existing projects to Hashed storage

Before migrating your existing projects, you should 
[enable hashed storage][storage-migration] for the new projects as well.

This task will schedule all your existing projects and attachments associated with it to be migrated to the 
**Hashed** storage type:

**Omnibus Installation**

```bash
sudo gitlab-rake gitlab:storage:migrate_to_hashed
```

**Source Installation**

```bash
sudo -u git -H bundle exec rake gitlab:storage:migrate_to_hashed RAILS_ENV=production
```

They both also accept a range as environment variable:

```bash
# to migrate any non migrated project from ID 20 to 50.
export ID_FROM=20 
export ID_TO=50
```

You can monitor the progress in the **Admin Area > Monitoring > Background Jobs** page.
There is a specific Queue you can watch to see how long it will take to finish: 
`hashed_storage:hashed_storage_project_migrate`

After it reaches zero, you can confirm every project has been migrated by running the commands bellow. 
If you find it necessary, you can run this migration script again to schedule missing projects.

Any error or warning will be logged in Sidekiq's log file.
<<<<<<< HEAD

NOTE: **Note:**
If Geo is enabled, each project that is successfully migrated generates an event to replicate the changes on any **secondary** nodes.
=======
>>>>>>> d32f9b23

You only need the `gitlab:storage:migrate_to_hashed` rake task to migrate your repositories, but we have additional
commands below that helps you inspect projects and attachments in both legacy and hashed storage.

## Rollback from Hashed storage to Legacy storage

If you need to rollback the storage migration for any reason, you can follow the steps described here.

NOTE: **Note:** Hashed Storage will be required in future version of GitLab.

To prevent new projects from being created in the Hashed storage, 
you need to undo the [enable hashed storage][storage-migration] changes.

This task will schedule all your existing projects and associated attachments to be rolled back to the
Legacy storage type.

For Omnibus installations, run the following:

```bash
sudo gitlab-rake gitlab:storage:rollback_to_legacy
```

For source installations, run the following:

```bash
sudo -u git -H bundle exec rake gitlab:storage:rollback_to_legacy RAILS_ENV=production
```

Both commands accept a range as environment variable:

```bash
# to rollback any migrated project from ID 20 to 50.
export ID_FROM=20 
export ID_TO=50
```

You can monitor the progress in the **Admin Area > Monitoring > Background Jobs** page.
On the **Queues** tab, you can watch the `hashed_storage:hashed_storage_project_rollback` queue to see how long the process will take to finish.


After it reaches zero, you can confirm every project has been rolled back by running the commands bellow. 
If some projects weren't rolled back, you can run this rollback script again to schedule further rollbacks.

Any error or warning will be logged in Sidekiq's log file.

## List projects on Legacy storage

To have a simple summary of projects using **Legacy** storage:

**Omnibus Installation**

```bash
sudo gitlab-rake gitlab:storage:legacy_projects
```

**Source Installation**

```bash
sudo -u git -H bundle exec rake gitlab:storage:legacy_projects RAILS_ENV=production
```

------

To list projects using **Legacy** storage:

**Omnibus Installation**

```bash
sudo gitlab-rake gitlab:storage:list_legacy_projects
```

**Source Installation**

```bash
sudo -u git -H bundle exec rake gitlab:storage:list_legacy_projects RAILS_ENV=production

```

## List projects on Hashed storage

To have a simple summary of projects using **Hashed** storage:

**Omnibus Installation**

```bash
sudo gitlab-rake gitlab:storage:hashed_projects
```

**Source Installation**

```bash
sudo -u git -H bundle exec rake gitlab:storage:hashed_projects RAILS_ENV=production
```

------

To list projects using **Hashed** storage:

**Omnibus Installation**

```bash
sudo gitlab-rake gitlab:storage:list_hashed_projects
```

**Source Installation**

```bash
sudo -u git -H bundle exec rake gitlab:storage:list_hashed_projects RAILS_ENV=production
```

## List attachments on Legacy storage

To have a simple summary of project attachments using **Legacy** storage:

**Omnibus Installation**

```bash
sudo gitlab-rake gitlab:storage:legacy_attachments
```

**Source Installation**

```bash
sudo -u git -H bundle exec rake gitlab:storage:legacy_attachments RAILS_ENV=production
```

------

To list project attachments using **Legacy** storage:

**Omnibus Installation**

```bash
sudo gitlab-rake gitlab:storage:list_legacy_attachments
```

**Source Installation**

```bash
sudo -u git -H bundle exec rake gitlab:storage:list_legacy_attachments RAILS_ENV=production
```

## List attachments on Hashed storage

To have a simple summary of project attachments using **Hashed** storage:

**Omnibus Installation**

```bash
sudo gitlab-rake gitlab:storage:hashed_attachments
```

**Source Installation**

```bash
sudo -u git -H bundle exec rake gitlab:storage:hashed_attachments RAILS_ENV=production
```

------

To list project attachments using **Hashed** storage:

**Omnibus Installation**

```bash
sudo gitlab-rake gitlab:storage:list_hashed_attachments
```

**Source Installation**

```bash
sudo -u git -H bundle exec rake gitlab:storage:list_hashed_attachments RAILS_ENV=production
```

[storage-types]: ../repository_storage_types.md
[storage-migration]: ../repository_storage_types.md#how-to-migrate-to-hashed-storage<|MERGE_RESOLUTION|>--- conflicted
+++ resolved
@@ -1,17 +1,17 @@
 # Repository Storage Rake Tasks
 
-This is a collection of rake tasks you can use to help you list and migrate 
-existing projects and attachments associated with it from Legacy storage to 
+This is a collection of rake tasks you can use to help you list and migrate
+existing projects and attachments associated with it from Legacy storage to
 the new Hashed storage type.
 
 You can read more about the storage types [here][storage-types].
 
 ## Migrate existing projects to Hashed storage
 
-Before migrating your existing projects, you should 
+Before migrating your existing projects, you should
 [enable hashed storage][storage-migration] for the new projects as well.
 
-This task will schedule all your existing projects and attachments associated with it to be migrated to the 
+This task will schedule all your existing projects and attachments associated with it to be migrated to the
 **Hashed** storage type:
 
 **Omnibus Installation**
@@ -30,24 +30,21 @@
 
 ```bash
 # to migrate any non migrated project from ID 20 to 50.
-export ID_FROM=20 
+export ID_FROM=20
 export ID_TO=50
 ```
 
 You can monitor the progress in the **Admin Area > Monitoring > Background Jobs** page.
-There is a specific Queue you can watch to see how long it will take to finish: 
+There is a specific Queue you can watch to see how long it will take to finish:
 `hashed_storage:hashed_storage_project_migrate`
 
-After it reaches zero, you can confirm every project has been migrated by running the commands bellow. 
+After it reaches zero, you can confirm every project has been migrated by running the commands bellow.
 If you find it necessary, you can run this migration script again to schedule missing projects.
 
 Any error or warning will be logged in Sidekiq's log file.
-<<<<<<< HEAD
 
 NOTE: **Note:**
 If Geo is enabled, each project that is successfully migrated generates an event to replicate the changes on any **secondary** nodes.
-=======
->>>>>>> d32f9b23
 
 You only need the `gitlab:storage:migrate_to_hashed` rake task to migrate your repositories, but we have additional
 commands below that helps you inspect projects and attachments in both legacy and hashed storage.
@@ -58,7 +55,7 @@
 
 NOTE: **Note:** Hashed Storage will be required in future version of GitLab.
 
-To prevent new projects from being created in the Hashed storage, 
+To prevent new projects from being created in the Hashed storage,
 you need to undo the [enable hashed storage][storage-migration] changes.
 
 This task will schedule all your existing projects and associated attachments to be rolled back to the
@@ -80,7 +77,7 @@
 
 ```bash
 # to rollback any migrated project from ID 20 to 50.
-export ID_FROM=20 
+export ID_FROM=20
 export ID_TO=50
 ```
 
@@ -88,7 +85,7 @@
 On the **Queues** tab, you can watch the `hashed_storage:hashed_storage_project_rollback` queue to see how long the process will take to finish.
 
 
-After it reaches zero, you can confirm every project has been rolled back by running the commands bellow. 
+After it reaches zero, you can confirm every project has been rolled back by running the commands bellow.
 If some projects weren't rolled back, you can run this rollback script again to schedule further rollbacks.
 
 Any error or warning will be logged in Sidekiq's log file.
