--- conflicted
+++ resolved
@@ -86,11 +86,8 @@
 | geo_wikis_verified_count                    | Gauge   | 10.7  | Number of wikis verified on secondary | url
 | geo_wikis_verification_failed_count         | Gauge   | 10.7  | Number of wikis failed to verify on secondary | url
 | geo_wikis_checksum_mismatch_count           | Gauge   | 10.7  | Number of wikis that checksum mismatch on secondary | url
-<<<<<<< HEAD
-=======
 | geo_repositories_checked_count              | Gauge   | 11.1  | Number of repositories that have been checked via `git fsck` | url
 | geo_repositories_checked_failed_count       | Gauge   | 11.1  | Number of repositories that have a failure from `git fsck` | url
->>>>>>> 6e8d50d9
 
 ### Ruby metrics
 
