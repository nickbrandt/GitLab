# GitLab LDAP integration

GitLab can be configured to allow your users to sign with their LDAP credentials to integrate with e.g. Active Directory.
To enable LDAP integration, edit [gitlab.rb (omnibus-gitlab)`](https://gitlab.com/gitlab-org/omnibus-gitlab/blob/master/README.md#setting-up-ldap-sign-in) or [gitlab.yml (source installations)](https://gitlab.com/gitlab-org/gitlab-ce/blob/master/config/gitlab.yml.example) on your GitLab server and restart GitLab.

The first time a user signs in with LDAP credentials, GitLab will create a new GitLab user associated with the LDAP Distinguished Name (DN) of the LDAP user.

GitLab user attributes such as nickname and email will be copied from the LDAP user entry.

## Security

GitLab assumes that LDAP users are not able to change their LDAP 'mail', 'email' or 'userPrincipalName' attribute.
An LDAP user who is allowed to change their email on the LDAP server can [take over any account](#enabling-ldap-sign-in-for-existing-gitlab-users) on your GitLab server.

We recommend against using GitLab LDAP integration if your LDAP users are allowed to change their 'mail', 'email' or 'userPrincipalName'  attribute on the LDAP server.

## Configuring GitLab for LDAP integration

To enable GitLab LDAP integration you need to add your LDAP server settings in `/etc/gitlab/gitlab.rb` or `/home/git/gitlab/config/gitlab.yml`.
In GitLab Enterprise Edition you can have multiple LDAP servers connected to one GitLab server.

Please note that before version 7.4, GitLab used a different syntax for configuring LDAP integration.
The old LDAP integration syntax still works in GitLab 7.4.
If your `gitlab.rb` or `gitlab.yml` file contains LDAP settings in both the old syntax and the new syntax, only the __old__ syntax will be used by GitLab.

```ruby
# For omnibus packages
gitlab_rails['ldap_enabled'] = true
gitlab_rails['ldap_servers'] = YAML.load <<-EOS # remember to close this block with 'EOS' below
main: # 'main' is the GitLab 'provider ID' of this LDAP server
  ## label
  #
  # A human-friendly name for your LDAP server. It is OK to change the label later,
  # for instance if you find out it is too large to fit on the web page.
  #
  # Example: 'Paris' or 'Acme, Ltd.'
  label: 'LDAP'

  host: '_your_ldap_server'
  port: 389
  uid: 'sAMAccountName'
  method: 'plain' # "tls" or "ssl" or "plain"
  bind_dn: '_the_full_dn_of_the_user_you_will_bind_with'
  password: '_the_password_of_the_bind_user'

  # This setting allows an LDAP group to become GitLab administrators
  admin_group: ''

  # This setting specifies if LDAP server is Active Directory LDAP server.
  # For non AD servers it skips the AD specific queries.
  # If your LDAP server is not AD, set this to false.
  active_directory: true

  # If allow_username_or_email_login is enabled, GitLab will ignore everything
  # after the first '@' in the LDAP username submitted by the user on login.
  #
  # Example:
  # - the user enters 'jane.doe@example.com' and 'p@ssw0rd' as LDAP credentials;
  # - GitLab queries the LDAP server with 'jane.doe' and 'p@ssw0rd'.
  #
  # If you are using "uid: 'userPrincipalName'" on ActiveDirectory you need to
  # disable this setting, because the userPrincipalName contains an '@'.
  allow_username_or_email_login: false

  # To maintain tight control over the number of active users on your GitLab installation,
  # enable this setting to keep new users blocked until they have been cleared by the admin 
  # (default: false).
  block_auto_created_users: false

  # Base where we can search for users
  #
  #   Ex. ou=People,dc=gitlab,dc=example
  #
  base: ''

  # Filter LDAP users
  #
  #   Format: RFC 4515 http://tools.ietf.org/search/rfc4515
  #   Ex. (employeeType=developer)
  #
  #   Note: GitLab does not support omniauth-ldap's custom filter syntax.
  #
  user_filter: ''

  # LDAP attributes that GitLab will use to create an account for the LDAP user.
  # The specified attribute can either be the attribute name as a string (e.g. 'mail'),
  # or an array of attribute names to try in order (e.g. ['mail', 'email']).
  # Note that the user's LDAP login will always be the attribute specified as `uid` above.
  attributes:
    # The username will be used in paths for the user's own projects
    # (like `gitlab.example.com/username/project`) and when mentioning
    # them in issues, merge request and comments (like `@username`).
    # If the attribute specified for `username` contains an email address, 
    # the GitLab username will be the part of the email address before the '@'.
    username: ['uid', 'userid', 'sAMAccountName']
    email:    ['mail', 'email', 'userPrincipalName']

    # If no full name could be found at the attribute specified for `name`,
    # the full name is determined using the attributes specified for 
    # `first_name` and `last_name`.
    name:       'cn'
    first_name: 'givenName'
    last_name:  'sn'

# GitLab EE only: add more LDAP servers
# Choose an ID made of a-z and 0-9 . This ID will be stored in the database
# so that GitLab can remember which LDAP server a user belongs to.
# uswest2:
#   label:
#   host:
#   ....
EOS
```

If you are getting 'Connection Refused' errors when trying to connect to the LDAP server please double-check the LDAP `port` and `method` settings used by GitLab.
Common combinations are `method: 'plain'` and `port: 389`, OR `method: 'ssl'` and `port: 636`.

If you are using a GitLab installation from source you can find the LDAP settings in `/home/git/gitlab/config/gitlab.yml`:

```
production:
  # snip...
  ldap:
    enabled: false
    servers:
      main: # 'main' is the GitLab 'provider ID' of this LDAP server
        ## label
        #
        # A human-friendly name for your LDAP server. It is OK to change the label later,
        # for instance if you find out it is too large to fit on the web page.
        #
        # Example: 'Paris' or 'Acme, Ltd.'
        label: 'LDAP'
        # snip...
```

## Enabling LDAP sign-in for existing GitLab users

When a user signs in to GitLab with LDAP for the first time, and their LDAP email address is the primary email address of an existing GitLab user, then the LDAP DN will be associated with the existing user.

If the LDAP email attribute is not found in GitLab's database, a new user is created.

In other words, if an existing GitLab user wants to enable LDAP sign-in for themselves, they should check that their GitLab email address matches their LDAP email address, and then sign into GitLab via their LDAP credentials.

GitLab recognizes the following LDAP attributes as email addresses: `mail`, `email` and `userPrincipalName`.

If multiple LDAP email attributes are present, e.g. `mail: foo@bar.com` and `email: foo@example.com`, then the first attribute found wins -- in this case `foo@bar.com`.

## LDAP group synchronization (GitLab Enterprise Edition)

LDAP group synchronization in GitLab Enterprise Edition allows you to synchronize the members of a GitLab group with one or more LDAP groups.

### Setting up LDAP group synchronization

Before enabling group synchronization, you need to make sure that the `group_base` field is set in your LDAP settings on
your `gitlab.rb` or `gitlab.yml` file. This setting will tell GitLab where to look for groups within your LDAP server.

```
group_base: 'OU=groups,DC=example,DC=com'
```

Suppose we want to synchronize the GitLab group 'example group' with the LDAP group 'Engineering'.

1. As an owner, go to the group settings page for 'example group'.

![LDAP group settings](ldap/select_group_cn.png)

As an admin you can also go to the group edit page in the admin area.

![LDAP group settings for admins](ldap/select_group_cn_admin.png)

2. Enter 'Engineering' as the LDAP Common Name (CN) in the 'LDAP Group cn' field.

3. Enter a default group access level in the 'LDAP Access' field; let's say Developer.

![LDAP group settings filled in](ldap/select_group_cn_engineering.png)

4. Click 'Add synchronization' to add the new LDAP group link.

Now every time a member of the 'Engineering' LDAP group signs in, they automatically become a Developer-level member of the 'example group' GitLab group. Users who are already signed in will see the change in membership after up to one hour.

### Synchronizing with more than one LDAP group (GitLab EE 7.3 and newer)

If you want to add the members of LDAP group to your GitLab group you can add an additional LDAP group link.
If you have two LDAP group links, e.g. 'cn=Engineering' at level 'Developer' and 'cn=QA' at level 'Reporter', and user Jane belongs to both the 'Engineering' and 'QA' LDAP groups, she will get the _highest_ access level of the two, namely 'Developer'.

![Two linked LDAP groups](ldap/two_linked_ldap_groups.png)

### Locking yourself out of your own group

As an LDAP-enabled GitLab user, if you create a group and then set it to synchronize with an LDAP group you do not belong to, you will be removed from the group as soon as the synchronization takes effect for you, unless you are the last owner of the group.

If you accidentally lock yourself out of your own GitLab group, ask another owner of the group or a GitLab administrator to change the LDAP synchronization settings for your group.

### Non-LDAP GitLab users

Your GitLab instance may have users on it for whom LDAP is not enabled.
If this is the case, these users will not be affected by LDAP group synchronization settings: they will be neither added nor removed automatically.

### ActiveDirectory nested group support

If you are using ActiveDirectory, it is possible to create nested LDAP groups: the 'Engineering' LDAP group may contain another LDAP group 'Software', with 'Software' containing LDAP users Alice and Bob.
GitLab will recognize Alice and Bob as members of the 'Engineering' group.

## Define GitLab admin status via LDAP

It is possible to configure GitLab Enterprise Edition (7.1 and newer) so that GitLab admin rights are bestowed on the members of a given LDAP group.
GitLab administrator users who do not have LDAP enabled are not affected by the LDAP admin group feature.

### Enabling the admin group feature

Below we assume that you have an LDAP group with the common name (CN) 'GitLab administrators' containing the users that should be GitLab administrators.
We recommend that you keep a non-LDAP GitLab administrator user around on your GitLab instance in case you accidentally remove the admin status from your own LDAP-enabled GitLab user.

For omnibus-gitlab, add the following to the LDAP part of `/etc/gitlab/gitlab.rb` under one (or more) of the servers in
the `servers:` section and run `gitlab-ctl reconfigure`.

```yaml
    admin_group: 'GitLab administrators'
```

For installations from source, add the following setting in the 'ldap' section of gitlab.yml, and run `service gitlab reload` afterwards.

```yaml
    admin_group: 'Gitlab administrators'
```

## Synchronising user SSH keys with LDAP

It is possible to configure GitLab Enterprise Edition (7.1 and newer) so that users have their SSH public keys synchronised with an attribute in their LDAP object.
Existing SSH public keys that are manually manged in GitLab are not affected by this feature.

### Enabling the key synchronisation feature

Below we assume that you have LDAP users with an attribute  'sshpublickey' containing the users ssh public key.

For omnibus-gitlab, add the following to `/etc/gitlab/gitlab.rb` and run `gitlab-ctl reconfigure`.

```ruby
gitlab_rails['ldap_sync_ssh_keys'] = 'sshpublickey'
```

For installations from source, add the following setting in the 'ldap' section of gitlab.yml, and run `service gitlab reload` afterwards.

```yaml
    sync_ssh_keys: 'sshpublickey'
```

## Using an LDAP filter to limit access to your GitLab server

If you want to limit all GitLab access to a subset of the LDAP users on your LDAP server you can set up an LDAP user filter.
The filter must comply with [RFC 4515](http://tools.ietf.org/search/rfc4515).

```ruby
# For omnibus packages; new LDAP server syntax
gitlab_rails['ldap_servers'] = YAML.load <<-EOS
main:
  # snip...
  user_filter: '(employeeType=developer)'
EOS
```

```yaml
# For installations from source; new LDAP server syntax
production:
  ldap:
    servers:
      main:
        # snip...
        user_filter: '(employeeType=developer)'
```

Tip: if you want to limit access to the nested members of an Active Directory group you can use the following syntax:

```
(memberOf:1.2.840.113556.1.4.1941:=CN=My Group,DC=Example,DC=com)
```

Please note that GitLab does not support the custom filter syntax used by omniauth-ldap.

<<<<<<< HEAD
## Integrate GitLab with more than one LDAP server (Enterprise Edition)

Starting with GitLab Enterprise Edition 7.4 it is possible to give users from more than one LDAP server access to the same GitLab server.

Please use the following steps to enable support for multiple LDAP servers.

### 1. Check your GitLab version

Go to gitlab.example.com/help and verify you are running GitLab Enterprise Edition 7.4.0 or newer.

### 2. Make sure your GitLab server uses the new LDAP syntax

```
# For omnibus packages
sudo gitlab-rails runner 'puts (Gitlab.config.ldap["host"] ? :old_syntax : :new_syntax)'

# For installations from source
cd /home/git/gitlab
bundle exec rails runner -e production 'puts (Gitlab.config.ldap["host"] ? :old_syntax : :new_syntax)'
```

If you are not using the new syntax yet, please edit `/etc/gitlab/gitlab.rb` or
`gitlab.yml` (for installations from source) and make your LDAP configuration
setting look as above. With the new syntax, LDAP server blocks are named. Your
existing LDAP server should be named 'main'.

### 3. Add new LDAP servers

Now you can add new LDAP servers via `/etc/gitlab/gitlab.rb` (omnibus packages) or `gitlab.yml` (installations from source).
Remember to run `sudo gitlab-ctl reconfigure` or `sudo service gitlab reload` for the new servers to become available.

Tip: you can assign labels to the different servers to give them human-friendly names.

```
ldap:
  servers:
    main:
      label: 'LDAP HQ'
```

## Automatic Daily LDAP Sync

GitLab Enterprise Edition will now automatically sync all LDAP members on a daily basis. You can configure the time that it happens.

LDAP group synchronization in GitLab Enterprise Edition works by GitLab periodically updating the group memberships of _active_ GitLab users.
If a GitLab user becomes _inactive_ however, their group memberships in GitLab can start to lag behind the LDAP server group memberships.
Starting with GitLab 7.5 Enterprise Edition, GitLab will also update the LDAP group memberships of inactive users, by doing a daily LDAP check for _all_ GitLab users.

> Example:
John Doe leaves the company and is removed from the LDAP server.
At this point he can no longer log in to GitLab 7.4 EE.
But because he is no longer active on the GitLab EE server (he cannot log in!), his LDAP group memberships in GitLab no longer get updated, and he stays listed as a group member on the GitLab server.

> Now with GitLab 7.5 Enterprise Edition, within 24 hours of John being removed from the LDAP server, his user will also stop being listed as member of any GitLab groups.


### Blocked users and Daily sync

If you use Active directory and you block user in AD - user will be automatically blocked in GitLab during next LDAP Sync.


## LDAP Synchronization

LDAP membership is checked for a GitLab user:

- when they sign in to the GitLab instance
- on a daily basis
- on any request that they do, once the LDAP cache has expired (default 1 hour, configurable, cache is per user)

If you want a shorter or longer LDAP sync time, you can easily set this with the `sync_time` attribute in your config.

For Omnibus package installations, simply add `"sync_time"` in `/etc/gitlab/gitlab.rb` to your LDAP config.
A typical LDAP configuration for GitLab installed with an Omnibus package might look like this:

```
gitlab_rails['ldap_servers'] = YAML.load <<-EOS
main:
  label: 'LDAP'
  host: '_your_ldap_server'
  port: 636
  uid: 'sAMAccountName'
  method: 'ssl' # "tls" or "ssl" or "plain"
  bind_dn: '_the_full_dn_of_the_user_you_will_bind_with'
  password: '_the_password_of_the_bind_user'
  active_directory: true
  allow_username_or_email_login: false
  base: ''
  user_filter: ''
  sync_time: 1800
  ## EE only
  group_base: ''
  admin_group: ''
  sync_ssh_keys: false
EOS
```

Here, `sync_time` is set to `1800` seconds, meaning the LDAP cache will expire every 30 minutes.

For manual GitLab installations, simply uncomment the `sync_time` entry in your `gitlab.yml` and set it to the value you desire.

Please note that changing the LDAP sync time can influence the performance of your GitLab instance.

## What sort of queries can my LDAP server expect from GitLab EE?

Active GitLab users trigger 'permission updates' by signing in or
interacting with GitLab, and in addtion all GitLab users (active or not) get a
permission update during the daily sweep. The number of permission updates per
day depends on how many of your GitLab users are active and on how many
LDAP-enabled GitLab users exist in your GitLab SQL database.

During a 'permission update' for a user, GitLab does 1-2 queries for the
specific user, and 1 queries for each LDAP group known to GitLab. GitLab
fetches all available attributes of LDAP user and group objects on most
queries. If you use Active Directory, GitLab performs additional
'extensibleMatch' queries to check for nested group membership and whether the
user is blocked, one of each per user and group.

Note that usually not all user and group objects in an organization's LDAP tree
will be known to GitLab. GitLab only queries LDAP user objects corresponding to
users who use or have used GitLab. Similarly, GitLab only queries LDAP group
objects that have been (manually) linked to a GitLab group by a GitLab user or
administrator.
=======
## Limitations

GitLab's LDAP client is based on [omniauth-ldap](https://gitlab.com/gitlab-org/omniauth-ldap)
which encapsulates Ruby's `Net::LDAP` class. It provides a pure-Ruby implementation
of the LDAP client protocol. As a result, GitLab is limited by `omniauth-ldap` and may impact your LDAP 
server settings.

### TLS Client Authentication  
Not implemented by `Net::LDAP`.  
So you should disable anonymous LDAP authentication and enable simple or SASL 
authentication. TLS client authentication setting in your LDAP server cannot be
mandatory and clients cannot be authenticated with the TLS protocol. 

### TLS Server Authentication  
Not supported by GitLab's configuration options.  
When setting `method: ssl`, the underlying authentication method used by 
`omniauth-ldap` is `simple_tls`.  This method establishes TLS encryption with 
the LDAP server before any LDAP-protocol data is exchanged but no validation of
the LDAP server's SSL certificate is performed.
>>>>>>> c0a6836b
<|MERGE_RESOLUTION|>--- conflicted
+++ resolved
@@ -278,7 +278,6 @@
 
 Please note that GitLab does not support the custom filter syntax used by omniauth-ldap.
 
-<<<<<<< HEAD
 ## Integrate GitLab with more than one LDAP server (Enterprise Edition)
 
 Starting with GitLab Enterprise Edition 7.4 it is possible to give users from more than one LDAP server access to the same GitLab server.
@@ -401,7 +400,7 @@
 users who use or have used GitLab. Similarly, GitLab only queries LDAP group
 objects that have been (manually) linked to a GitLab group by a GitLab user or
 administrator.
-=======
+
 ## Limitations
 
 GitLab's LDAP client is based on [omniauth-ldap](https://gitlab.com/gitlab-org/omniauth-ldap)
@@ -420,5 +419,4 @@
 When setting `method: ssl`, the underlying authentication method used by 
 `omniauth-ldap` is `simple_tls`.  This method establishes TLS encryption with 
 the LDAP server before any LDAP-protocol data is exchanged but no validation of
-the LDAP server's SSL certificate is performed.
->>>>>>> c0a6836b
+the LDAP server's SSL certificate is performed.