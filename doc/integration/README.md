--- conflicted
+++ resolved
@@ -11,11 +11,7 @@
 
 - [Akismet](akismet.md) Configure Akismet to stop spam
 - [Auth0 OmniAuth](auth0.md) Enable the Auth0 OmniAuth provider
-<<<<<<< HEAD
-- [Bitbucket](bitbucket.md) Import projects from Bitbucket.org and login to your GitLab instance with your
-=======
 - [Bitbucket](bitbucket.md) Import projects from Bitbucket.org and login to your GitLab instance with your Bitbucket.org account
->>>>>>> a29ae2bb
 - [CAS](cas.md) Configure GitLab to sign in using CAS
 - [External issue tracker](external-issue-tracker.md) Redmine, JIRA, etc.
 - [Gmail actions buttons](gmail_action_buttons_for_gitlab.md) Adds GitLab actions to messages
@@ -30,7 +26,6 @@
 - [reCAPTCHA](recaptcha.md) Configure GitLab to use Google reCAPTCHA for new users
 - [SAML](saml.md) Configure GitLab as a SAML 2.0 Service Provider
 - [Trello](trello_power_up.md) Integrate Trello with GitLab
-Bitbucket.org account
 
 > GitLab Enterprise Edition contains [advanced Jenkins support][jenkins].
 
