--- conflicted
+++ resolved
@@ -112,11 +112,7 @@
 
 | Attribute   | Type           | Required | Description                                                                                                                 |
 |-------------|----------------|----------|-----------------------------------------------------------------------------------------------------------------------------|
-<<<<<<< HEAD
-| `id`        | integer        | yes      | The ID of a group                                                                                                           |
-=======
 | `id`        | integer/string | yes      | The ID or [URL-encoded path of the group](README.md#namespaced-path-encoding) owned by the authenticated user  |
->>>>>>> dc4945f2
 | `state`     | string         | no       | Return all issues or just those that are `opened` or `closed`                                                               |
 | `labels`    | string         | no       | Comma-separated list of label names, issues must have all labels to be returned. `No+Label` lists all issues with no labels |
 | `iids`      | Array[integer] | no       | Return only the issues having the given `iid`                                                                               |
@@ -199,11 +195,7 @@
 
 | Attribute   | Type           | Required | Description                                                                                                                 |
 |-------------|----------------|----------|-----------------------------------------------------------------------------------------------------------------------------|
-<<<<<<< HEAD
-| `id`        | integer        | yes      | The ID of a project                                                                                                         |
-=======
 | `id`        | integer/string        | yes      | The ID or [URL-encoded path of the project](README.md#namespaced-path-encoding) owned by the authenticated user      |
->>>>>>> dc4945f2
 | `iids`      | Array[integer] | no       | Return only the milestone having the given `iid`                                                                            |
 | `state`     | string         | no       | Return all issues or just those that are `opened` or `closed`                                                               |
 | `labels`    | string         | no       | Comma-separated list of label names, issues must have all labels to be returned. `No+Label` lists all issues with no labels |
@@ -277,11 +269,7 @@
 
 | Attribute   | Type    | Required | Description                          |
 |-------------|---------|----------|--------------------------------------|
-<<<<<<< HEAD
-| `id`        | integer | yes      | The ID of a project                  |
-=======
 | `id`        | integer/string | yes      | The ID or [URL-encoded path of the project](README.md#namespaced-path-encoding) owned by the authenticated user  |
->>>>>>> dc4945f2
 | `issue_iid` | integer | yes      | The internal ID of a project's issue |
 
 ```bash
@@ -409,11 +397,7 @@
 
 | Attribute      | Type    | Required | Description                                                                                                |
 |----------------|---------|----------|------------------------------------------------------------------------------------------------------------|
-<<<<<<< HEAD
-| `id`           | integer | yes      | The ID of a project                                                                                        |
-=======
 | `id`           | integer/string | yes      | The ID or [URL-encoded path of the project](README.md#namespaced-path-encoding) owned by the authenticated user |
->>>>>>> dc4945f2
 | `issue_iid`    | integer | yes      | The internal ID of a project's issue                                                                       |
 | `title`        | string  | no       | The title of an issue                                                                                      |
 | `description`  | string  | no       | The description of an issue                                                                                |
@@ -474,11 +458,7 @@
 
 | Attribute   | Type    | Required | Description                          |
 |-------------|---------|----------|--------------------------------------|
-<<<<<<< HEAD
-| `id`        | integer | yes      | The ID of a project                  |
-=======
 | `id`        | integer/string | yes      | The ID or [URL-encoded path of the project](README.md#namespaced-path-encoding) owned by the authenticated user  |
->>>>>>> dc4945f2
 | `issue_iid` | integer | yes      | The internal ID of a project's issue |
 
 ```bash
@@ -500,11 +480,7 @@
 
 | Attribute       | Type    | Required | Description                          |
 |-----------------|---------|----------|--------------------------------------|
-<<<<<<< HEAD
-| `id`            | integer | yes      | The ID of a project                  |
-=======
 | `id`            | integer/string | yes      | The ID or [URL-encoded path of the project](README.md#namespaced-path-encoding) owned by the authenticated user  |
->>>>>>> dc4945f2
 | `issue_iid`     | integer | yes      | The internal ID of a project's issue |
 | `to_project_id` | integer | yes      | The ID of the new project            |
 
@@ -561,11 +537,7 @@
 
 | Attribute   | Type    | Required | Description                          |
 |-------------|---------|----------|--------------------------------------|
-<<<<<<< HEAD
-| `id`        | integer | yes      | The ID of a project                  |
-=======
 | `id`        | integer/string | yes      | The ID or [URL-encoded path of the project](README.md#namespaced-path-encoding) owned by the authenticated user  |
->>>>>>> dc4945f2
 | `issue_iid` | integer | yes      | The internal ID of a project's issue |
 
 ```bash
@@ -621,11 +593,7 @@
 
 | Attribute   | Type    | Required | Description                          |
 |-------------|---------|----------|--------------------------------------|
-<<<<<<< HEAD
-| `id`        | integer | yes      | The ID of a project                  |
-=======
 | `id`        | integer/string | yes      | The ID or [URL-encoded path of the project](README.md#namespaced-path-encoding) owned by the authenticated user  |
->>>>>>> dc4945f2
 | `issue_iid` | integer | yes      | The internal ID of a project's issue |
 
 ```bash
@@ -644,11 +612,7 @@
 
 | Attribute   | Type    | Required | Description                          |
 |-------------|---------|----------|--------------------------------------|
-<<<<<<< HEAD
-| `id`        | integer | yes      | The ID of a project                  |
-=======
 | `id`        | integer/string | yes      | The ID or [URL-encoded path of the project](README.md#namespaced-path-encoding) owned by the authenticated user  |
->>>>>>> dc4945f2
 | `issue_iid` | integer | yes      | The internal ID of a project's issue |
 
 ```bash
@@ -740,11 +704,7 @@
 
 | Attribute   | Type    | Required | Description                              |
 |-------------|---------|----------|------------------------------------------|
-<<<<<<< HEAD
-| `id`        | integer | yes      | The ID of a project                      |
-=======
 | `id`        | integer/string | yes      | The ID or [URL-encoded path of the project](README.md#namespaced-path-encoding) owned by the authenticated user      |
->>>>>>> dc4945f2
 | `issue_iid` | integer | yes      | The internal ID of a project's issue     |
 | `duration`  | string  | yes      | The duration in human format. e.g: 3h30m |
 
@@ -773,11 +733,7 @@
 
 | Attribute   | Type    | Required | Description                          |
 |-------------|---------|----------|--------------------------------------|
-<<<<<<< HEAD
-| `id`        | integer | yes      | The ID of a project                  |
-=======
 | `id`        | integer/string | yes      | The ID or [URL-encoded path of the project](README.md#namespaced-path-encoding) owned by the authenticated user  |
->>>>>>> dc4945f2
 | `issue_iid` | integer | yes      | The internal ID of a project's issue |
 
 ```bash
@@ -805,11 +761,7 @@
 
 | Attribute   | Type    | Required | Description                              |
 |-------------|---------|----------|------------------------------------------|
-<<<<<<< HEAD
-| `id`        | integer | yes      | The ID of a project                      |
-=======
 | `id`        | integer/string | yes      | The ID or [URL-encoded path of the project](README.md#namespaced-path-encoding) owned by the authenticated user      |
->>>>>>> dc4945f2
 | `issue_iid` | integer | yes      | The internal ID of a project's issue     |
 | `duration`  | string  | yes      | The duration in human format. e.g: 3h30m |
 
@@ -838,11 +790,7 @@
 
 | Attribute   | Type    | Required | Description                          |
 |-------------|---------|----------|--------------------------------------|
-<<<<<<< HEAD
-| `id`        | integer | yes      | The ID of a project                  |
-=======
 | `id`        | integer/string | yes      | The ID or [URL-encoded path of the project](README.md#namespaced-path-encoding) owned by the authenticated user |
->>>>>>> dc4945f2
 | `issue_iid` | integer | yes      | The internal ID of a project's issue |
 
 ```bash
@@ -868,11 +816,7 @@
 
 | Attribute   | Type    | Required | Description                          |
 |-------------|---------|----------|--------------------------------------|
-<<<<<<< HEAD
-| `id`        | integer | yes      | The ID of a project                  |
-=======
 | `id`        | integer/string | yes      | The ID or [URL-encoded path of the project](README.md#namespaced-path-encoding) owned by the authenticated user  |
->>>>>>> dc4945f2
 | `issue_iid` | integer | yes      | The internal ID of a project's issue |
 
 ```bash
