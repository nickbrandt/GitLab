# Project clusters API

> [Introduced](https://gitlab.com/gitlab-org/gitlab-ce/merge_requests/23922)
in GitLab 11.7.

NOTE: **Note:**
User will need at least maintainer access to use these endpoints.

## List project clusters

Returns a list of project clusters.

```
GET /projects/:id/clusters
```

Parameters:

| Attribute | Type | Required | Description |
| --------- | ---- | -------- | ----------- |
| `id` | integer | yes | The ID of the project owned by the authenticated user |

Example request:

```bash
curl --header 'Private-Token: <your_access_token>' https://gitlab.example.com/api/v4/projects/26/clusters
```

Example response:

```json
[
  {
    "id":18,
    "name":"cluster-1",
    "created_at":"2019-01-02T20:18:12.563Z",
    "provider_type":"user",
    "platform_type":"kubernetes",
    "environment_scope":"*",
    "cluster_type":"project_type",
    "user":
    {
      "id":1,
      "name":"Administrator",
      "username":"root",
      "state":"active",
      "avatar_url":"https://www.gravatar.com/avatar/4249f4df72b..",
      "web_url":"https://gitlab.example.com/root"
    },
    "platform_kubernetes":
    {
      "api_url":"https://104.197.68.152",
      "namespace":"cluster-1-namespace",
      "authorization_type":"rbac",
      "ca_cert":"-----BEGIN CERTIFICATE-----\r\nhFiK1L61owwDQYJKoZIhvcNAQELBQAw\r\nLzEtMCsGA1UEAxMkZDA1YzQ1YjctNzdiMS00NDY0LThjNmEtMTQ0ZDJkZjM4ZDBj\r\nMB4XDTE4MTIyNzIwMDM1MVoXDTIzMTIyNjIxMDM1MVowLzEtMCsGA1UEAxMkZDA1\r\nYzQ1YjctNzdiMS00NDY0LThjNmEtMTQ0ZDJkZjM.......-----END CERTIFICATE-----"
    }
  },
  {
    "id":19,
    "name":"cluster-2",
    ...
  }
]
```

## Get a single project cluster

Gets a single project cluster.

```bash
GET /projects/:id/clusters/:cluster_id
```

Parameters:

| Attribute | Type | Required | Description |
| --------- | ---- | -------- | ----------- |
| `id` | integer | yes | The ID of the project owned by the authenticated user |
| `cluster_id` | integer | yes | The ID of the cluster |

Example request:

```bash
curl --header 'Private-Token: <your_access_token>' https://gitlab.example.com/api/v4/projects/26/clusters/18
```

Example response:

```json
{
  "id":18,
  "name":"cluster-1",
  "created_at":"2019-01-02T20:18:12.563Z",
  "provider_type":"user",
  "platform_type":"kubernetes",
  "environment_scope":"*",
  "cluster_type":"project_type",
  "user":
  {
    "id":1,
    "name":"Administrator",
    "username":"root",
    "state":"active",
    "avatar_url":"https://www.gravatar.com/avatar/4249f4df72b..",
    "web_url":"https://gitlab.example.com/root"
  },
  "platform_kubernetes":
  {
    "api_url":"https://104.197.68.152",
    "namespace":"cluster-1-namespace",
    "authorization_type":"rbac",
    "ca_cert":"-----BEGIN CERTIFICATE-----\r\nhFiK1L61owwDQYJKoZIhvcNAQELBQAw\r\nLzEtMCsGA1UEAxMkZDA1YzQ1YjctNzdiMS00NDY0LThjNmEtMTQ0ZDJkZjM4ZDBj\r\nMB4XDTE4MTIyNzIwMDM1MVoXDTIzMTIyNjIxMDM1MVowLzEtMCsGA1UEAxMkZDA1\r\nYzQ1YjctNzdiMS00NDY0LThjNmEtMTQ0ZDJkZjM.......-----END CERTIFICATE-----"
  },
  "project":
  {
    "id":26,
    "description":"",
    "name":"project-with-clusters-api",
    "name_with_namespace":"Administrator / project-with-clusters-api",
    "path":"project-with-clusters-api",
    "path_with_namespace":"root/project-with-clusters-api",
    "created_at":"2019-01-02T20:13:32.600Z",
    "default_branch":null,
    "tag_list":[],
    "ssh_url_to_repo":"ssh://gitlab.example.com/root/project-with-clusters-api.git",
    "http_url_to_repo":"https://gitlab.example.com/root/project-with-clusters-api.git",
    "web_url":"https://gitlab.example.com/root/project-with-clusters-api",
    "readme_url":null,
    "avatar_url":null,
    "star_count":0,
    "forks_count":0,
    "last_activity_at":"2019-01-02T20:13:32.600Z",
    "namespace":
    {
      "id":1,
      "name":"root",
      "path":"root",
      "kind":"user",
      "full_path":"root",
      "parent_id":null
    }
  }
}
```

## Add existing cluster to project

Adds an existing Kubernetes cluster to the project.

```bash
POST /projects/:id/clusters/user
```

Parameters:

| Attribute | Type | Required | Description |
| --------- | ---- | -------- | ----------- |
| `id` | integer | yes | The ID of the project owned by the authenticated user |
| `name` | String | yes | The name of the cluster |
| `enabled` | Boolean | no | Determines if cluster is active or not, defaults to true |
| `platform_kubernetes_attributes[api_url]` | String | yes | The URL to access the Kubernetes API |
| `platform_kubernetes_attributes[token]` | String | yes | The token to authenticate against Kubernetes |
<<<<<<< HEAD
| `platform_kubernetes_attributes[ca_cert]` | String | no | TLS certificate (needed if API is using a self-signed TLS certificate |
| `platform_kubernetes_attributes[namespace]` | String | no | The unique namespace related to the project |
| `platform_kubernetes_attributes[authorization_type]` | String | no | The cluster authorization type: `rbac`, `abac` or `unknown_authorization`. Defaults to `rbac`. |
| `environment_scope` | String | no | The associated environment to the cluster. Defaults to `*` |
=======
| `platform_kubernetes_attributes[ca_cert]` | String | no | TLS certificate (needed if API is using a self-signed TLS certificate |
| `platform_kubernetes_attributes[namespace]` | String | no | The unique namespace related to the project |
| `platform_kubernetes_attributes[authorization_type]` | String | no | The cluster authorization type: `rbac`, `abac` or `unknown_authorization`. Defaults to `rbac`. |
>>>>>>> f60bf03f

Example request:

```bash
curl --header 'Private-Token: <your_access_token>' https://gitlab.example.com/api/v4/projects/26/clusters/user \
-H "Accept: application/json" \
-H "Content-Type:application/json" \
-X POST --data '{"name":"cluster-5", "platform_kubernetes_attributes":{"api_url":"https://35.111.51.20","token":"12345","namespace":"cluster-5-namespace","ca_cert":"-----BEGIN CERTIFICATE-----\r\nhFiK1L61owwDQYJKoZIhvcNAQELBQAw\r\nLzEtMCsGA1UEAxMkZDA1YzQ1YjctNzdiMS00NDY0LThjNmEtMTQ0ZDJkZjM4ZDBj\r\nMB4XDTE4MTIyNzIwMDM1MVoXDTIzMTIyNjIxMDM1MVowLzEtMCsGA1UEAxMkZDA1\r\nYzQ1YjctNzdiMS00NDY0LThjNmEtMTQ0ZDJkZjM.......-----END CERTIFICATE-----"}}'
```

Example response:

```json
{
  "id":24,
  "name":"cluster-5",
  "created_at":"2019-01-03T21:53:40.610Z",
  "provider_type":"user",
  "platform_type":"kubernetes",
  "environment_scope":"*",
  "cluster_type":"project_type",
  "user":
  {
    "id":1,
    "name":"Administrator",
    "username":"root",
    "state":"active",
    "avatar_url":"https://www.gravatar.com/avatar/4249f4df72b..",
    "web_url":"https://gitlab.example.com/root"
  },
  "platform_kubernetes":
  {
    "api_url":"https://35.111.51.20",
    "namespace":"cluster-5-namespace",
    "authorization_type":"rbac",
    "ca_cert":"-----BEGIN CERTIFICATE-----\r\nhFiK1L61owwDQYJKoZIhvcNAQELBQAw\r\nLzEtMCsGA1UEAxMkZDA1YzQ1YjctNzdiMS00NDY0LThjNmEtMTQ0ZDJkZjM4ZDBj\r\nMB4XDTE4MTIyNzIwMDM1MVoXDTIzMTIyNjIxMDM1MVowLzEtMCsGA1UEAxMkZDA1\r\nYzQ1YjctNzdiMS00NDY0LThjNmEtMTQ0ZDJkZjM.......-----END CERTIFICATE-----"
  },
  "project":
  {
    "id":26,
    "description":"",
    "name":"project-with-clusters-api",
    "name_with_namespace":"Administrator / project-with-clusters-api",
    "path":"project-with-clusters-api",
    "path_with_namespace":"root/project-with-clusters-api",
    "created_at":"2019-01-02T20:13:32.600Z",
    "default_branch":null,
    "tag_list":[],
    "ssh_url_to_repo":"ssh:://gitlab.example.com/root/project-with-clusters-api.git",
    "http_url_to_repo":"https://gitlab.example.com/root/project-with-clusters-api.git",
    "web_url":"https://gitlab.example.com/root/project-with-clusters-api",
    "readme_url":null,
    "avatar_url":null,
    "star_count":0,
    "forks_count":0,
    "last_activity_at":"2019-01-02T20:13:32.600Z",
    "namespace":
    {
      "id":1,
      "name":"root",
      "path":"root",
      "kind":"user",
      "full_path":"root",
      "parent_id":null
    }
  }
}
```

## Edit project cluster

Updates an existing project cluster.

```bash
PUT /projects/:id/clusters/:cluster_id
```

Parameters:

| Attribute | Type | Required | Description |
| --------- | ---- | -------- | ----------- |
| `id` | integer | yes | The ID of the project owned by the authenticated user |
| `cluster_id` | integer | yes | The ID of the cluster |
<<<<<<< HEAD
| `name` | String | no | The name of the cluster |
| `platform_kubernetes_attributes[api_url]` | String | no | The URL to access the Kubernetes API |
| `platform_kubernetes_attributes[token]` | String | no | The token to authenticate against Kubernetes |
| `platform_kubernetes_attributes[ca_cert]` | String | no | TLS certificate (needed if API is using a self-signed TLS certificate |
| `platform_kubernetes_attributes[namespace]` | String | no | The unique namespace related to the project |
| `environment_scope` | String | no | The associated environment to the cluster |
=======
| `name` | String | no | The name of the cluster |
| `platform_kubernetes_attributes[api_url]` | String | no | The URL to access the Kubernetes API |
| `platform_kubernetes_attributes[token]` | String | no | The token to authenticate against Kubernetes |
| `platform_kubernetes_attributes[ca_cert]` | String | no | TLS certificate (needed if API is using a self-signed TLS certificate |
| `platform_kubernetes_attributes[namespace]` | String | no | The unique namespace related to the project |
>>>>>>> f60bf03f

NOTE: **Note:**
`name`, `api_url`, `ca_cert` and `token` can only be updated if the cluster was added
through the ["Add an existing Kubernetes Cluster"](../user/project/clusters/index.md#adding-an-existing-kubernetes-cluster) option or
through the ["Add existing cluster to project"](#add-existing-cluster-to-project) endpoint.

Example request:

```bash
curl --header 'Private-Token: <your_access_token>' https://gitlab.example.com/api/v4/projects/26/clusters/24 \
-H "Content-Type:application/json" \
-X PUT --data '{"name":"new-cluster-name","api_url":"https://new-api-url.com"}'
```

Example response:

```json
{
  "id":24,
  "name":"new-cluster-name",
  "created_at":"2019-01-03T21:53:40.610Z",
  "provider_type":"user",
  "platform_type":"kubernetes",
  "environment_scope":"*",
  "cluster_type":"project_type",
  "user":
  {
    "id":1,
    "name":"Administrator",
    "username":"root",
    "state":"active",
    "avatar_url":"https://www.gravatar.com/avatar/4249f4df72b..",
    "web_url":"https://gitlab.example.com/root"
  },
  "platform_kubernetes":
  {
    "api_url":"https://new-api-url.com",
    "namespace":"cluster-5-namespace",
    "authorization_type":"rbac",
    "ca_cert":null
  },
  "project":
  {
    "id":26,
    "description":"",
    "name":"project-with-clusters-api",
    "name_with_namespace":"Administrator / project-with-clusters-api",
    "path":"project-with-clusters-api",
    "path_with_namespace":"root/project-with-clusters-api",
    "created_at":"2019-01-02T20:13:32.600Z",
    "default_branch":null,
    "tag_list":[],
    "ssh_url_to_repo":"ssh:://gitlab.example.com/root/project-with-clusters-api.git",
    "http_url_to_repo":"https://gitlab.example.com/root/project-with-clusters-api.git",
    "web_url":"https://gitlab.example.com/root/project-with-clusters-api",
    "readme_url":null,
    "avatar_url":null,
    "star_count":0,
    "forks_count":0,
    "last_activity_at":"2019-01-02T20:13:32.600Z",
    "namespace":
    {
      "id":1,
      "name":"root",
      "path":"root",
      "kind":"user",
      "full_path":"root",
      "parent_id":null
    }
  }
}

```

## Delete project cluster

Deletes an existing project cluster.

```
DELETE /projects/:id/clusters/:cluster_id
```

Parameters:

| Attribute | Type | Required | Description |
| --------- | ---- | -------- | ----------- |
| `id` | integer | yes | The ID of the project owned by the authenticated user |
| `cluster_id` | integer | yes | The ID of the cluster |

Example request:

```bash
curl --header 'Private-Token: <your_access_token>' https://gitlab.example.com/api/v4/projects/26/clusters/23'
```<|MERGE_RESOLUTION|>--- conflicted
+++ resolved
@@ -160,16 +160,10 @@
 | `enabled` | Boolean | no | Determines if cluster is active or not, defaults to true |
 | `platform_kubernetes_attributes[api_url]` | String | yes | The URL to access the Kubernetes API |
 | `platform_kubernetes_attributes[token]` | String | yes | The token to authenticate against Kubernetes |
-<<<<<<< HEAD
 | `platform_kubernetes_attributes[ca_cert]` | String | no | TLS certificate (needed if API is using a self-signed TLS certificate |
 | `platform_kubernetes_attributes[namespace]` | String | no | The unique namespace related to the project |
 | `platform_kubernetes_attributes[authorization_type]` | String | no | The cluster authorization type: `rbac`, `abac` or `unknown_authorization`. Defaults to `rbac`. |
 | `environment_scope` | String | no | The associated environment to the cluster. Defaults to `*` |
-=======
-| `platform_kubernetes_attributes[ca_cert]` | String | no | TLS certificate (needed if API is using a self-signed TLS certificate |
-| `platform_kubernetes_attributes[namespace]` | String | no | The unique namespace related to the project |
-| `platform_kubernetes_attributes[authorization_type]` | String | no | The cluster authorization type: `rbac`, `abac` or `unknown_authorization`. Defaults to `rbac`. |
->>>>>>> f60bf03f
 
 Example request:
 
@@ -253,20 +247,12 @@
 | --------- | ---- | -------- | ----------- |
 | `id` | integer | yes | The ID of the project owned by the authenticated user |
 | `cluster_id` | integer | yes | The ID of the cluster |
-<<<<<<< HEAD
 | `name` | String | no | The name of the cluster |
 | `platform_kubernetes_attributes[api_url]` | String | no | The URL to access the Kubernetes API |
 | `platform_kubernetes_attributes[token]` | String | no | The token to authenticate against Kubernetes |
 | `platform_kubernetes_attributes[ca_cert]` | String | no | TLS certificate (needed if API is using a self-signed TLS certificate |
 | `platform_kubernetes_attributes[namespace]` | String | no | The unique namespace related to the project |
 | `environment_scope` | String | no | The associated environment to the cluster |
-=======
-| `name` | String | no | The name of the cluster |
-| `platform_kubernetes_attributes[api_url]` | String | no | The URL to access the Kubernetes API |
-| `platform_kubernetes_attributes[token]` | String | no | The token to authenticate against Kubernetes |
-| `platform_kubernetes_attributes[ca_cert]` | String | no | TLS certificate (needed if API is using a self-signed TLS certificate |
-| `platform_kubernetes_attributes[namespace]` | String | no | The unique namespace related to the project |
->>>>>>> f60bf03f
 
 NOTE: **Note:**
 `name`, `api_url`, `ca_cert` and `token` can only be updated if the cluster was added
