# Application settings API **(CORE ONLY)**

These API calls allow you to read and modify GitLab instance
[application settings](#list-of-settings-that-can-be-accessed-via-api-calls)
as appear in `/admin/application_settings/general`. You have to be an
administrator in order to perform this action.

## Get current application settings

List the current [application settings](#list-of-settings-that-can-be-accessed-via-api-calls)
of the GitLab instance.

```plaintext
GET /application/settings
```

```shell
curl --header "PRIVATE-TOKEN: <your_access_token>" "https://gitlab.example.com/api/v4/application/settings"
```

Example response:

```json
{
   "default_projects_limit" : 100000,
   "signup_enabled" : true,
   "id" : 1,
   "default_branch_protection" : 2,
   "restricted_visibility_levels" : [],
   "password_authentication_enabled_for_web" : true,
   "after_sign_out_path" : null,
   "max_attachment_size" : 10,
   "max_import_size": 50,
   "user_oauth_applications" : true,
   "updated_at" : "2016-01-04T15:44:55.176Z",
   "session_expire_delay" : 10080,
   "home_page_url" : null,
   "default_snippet_visibility" : "private",
   "outbound_local_requests_whitelist": [],
   "domain_whitelist" : [],
   "domain_blacklist_enabled" : false,
   "domain_blacklist" : [],
   "created_at" : "2016-01-04T15:44:55.176Z",
   "default_ci_config_path" : null,
   "default_project_visibility" : "private",
   "default_group_visibility" : "private",
   "gravatar_enabled" : true,
   "sign_in_text" : null,
   "container_expiration_policies_enable_historic_entries": true,
   "container_registry_token_expire_delay": 5,
   "repository_storages_weighted": {"default": 100},
   "plantuml_enabled": false,
   "plantuml_url": null,
   "terminal_max_session_time": 0,
   "polling_interval_multiplier": 1.0,
   "rsa_key_restriction": 0,
   "dsa_key_restriction": 0,
   "ecdsa_key_restriction": 0,
   "ed25519_key_restriction": 0,
   "first_day_of_week": 0,
   "enforce_terms": true,
   "terms": "Hello world!",
   "performance_bar_allowed_group_id": 42,
   "instance_statistics_visibility_private": false,
   "user_show_add_ssh_key_message": true,
   "local_markdown_version": 0,
   "allow_local_requests_from_hooks_and_services": true,
   "allow_local_requests_from_web_hooks_and_services": true,
   "allow_local_requests_from_system_hooks": false,
   "asset_proxy_enabled": true,
   "asset_proxy_url": "https://assets.example.com",
   "asset_proxy_whitelist": ["example.com", "*.example.com", "your-instance.com"],
   "npm_package_requests_forwarding": true,
   "snippet_size_limit": 52428800,
   "issues_create_limit": 300,
   "raw_blob_request_limit": 300,
   "wiki_page_max_content_bytes": 52428800
}
```

Users on GitLab [Premium or Ultimate](https://about.gitlab.com/pricing/) may also see
the `file_template_project_id`, `deletion_adjourned_period`, or the `geo_node_allowed_ips` parameters:

```json
{
   "id" : 1,
   "signup_enabled" : true,
   "file_template_project_id": 1,
   "geo_node_allowed_ips": "0.0.0.0/0, ::/0",
   "deletion_adjourned_period": 7,
   ...
}
```

## Change application settings

Use an API call to modify GitLab instance
[application settings](#list-of-settings-that-can-be-accessed-via-api-calls).

```plaintext
PUT /application/settings
```

```shell
curl --request PUT --header "PRIVATE-TOKEN: <your_access_token>" "https://gitlab.example.com/api/v4/application/settings?signup_enabled=false&default_project_visibility=internal"
```

Example response:

```json
{
  "id": 1,
  "default_projects_limit": 100000,
  "signup_enabled": false,
  "password_authentication_enabled_for_web": true,
  "gravatar_enabled": true,
  "sign_in_text": "",
  "created_at": "2015-06-12T15:51:55.432Z",
  "updated_at": "2015-06-30T13:22:42.210Z",
  "home_page_url": "",
  "default_branch_protection": 2,
  "restricted_visibility_levels": [],
  "max_attachment_size": 10,
  "max_import_size": 50,
  "session_expire_delay": 10080,
  "default_ci_config_path" : null,
  "default_project_visibility": "internal",
  "default_snippet_visibility": "private",
  "default_group_visibility": "private",
  "outbound_local_requests_whitelist": [],
  "domain_whitelist": [],
  "domain_blacklist_enabled" : false,
  "domain_blacklist" : [],
  "external_authorization_service_enabled": true,
  "external_authorization_service_url": "https://authorize.me",
  "external_authorization_service_default_label": "default",
  "external_authorization_service_timeout": 0.5,
  "user_oauth_applications": true,
  "after_sign_out_path": "",
  "container_registry_token_expire_delay": 5,
  "repository_storages": ["default"],
  "plantuml_enabled": false,
  "plantuml_url": null,
  "terminal_max_session_time": 0,
  "polling_interval_multiplier": 1.0,
  "rsa_key_restriction": 0,
  "dsa_key_restriction": 0,
  "ecdsa_key_restriction": 0,
  "ed25519_key_restriction": 0,
  "first_day_of_week": 0,
  "enforce_terms": true,
  "terms": "Hello world!",
  "performance_bar_allowed_group_id": 42,
  "instance_statistics_visibility_private": false,
  "user_show_add_ssh_key_message": true,
  "file_template_project_id": 1,
  "local_markdown_version": 0,
  "asset_proxy_enabled": true,
  "asset_proxy_url": "https://assets.example.com",
  "asset_proxy_whitelist": ["example.com", "*.example.com", "your-instance.com"],
  "geo_node_allowed_ips": "0.0.0.0/0, ::/0",
  "allow_local_requests_from_hooks_and_services": true,
  "allow_local_requests_from_web_hooks_and_services": true,
  "allow_local_requests_from_system_hooks": false,
  "npm_package_requests_forwarding": true,
  "snippet_size_limit": 52428800,
  "issues_create_limit": 300,
  "raw_blob_request_limit": 300,
  "wiki_page_max_content_bytes": 52428800
}
```

Users on GitLab [Premium or Ultimate](https://about.gitlab.com/pricing/) may also see
these parameters:

- `file_template_project_id`
- `geo_node_allowed_ips`
- `geo_status_timeout`
- `deletion_adjourned_period`

Example responses: **(PREMIUM ONLY)**

```json
  "file_template_project_id": 1,
  "geo_node_allowed_ips": "0.0.0.0/0, ::/0"
```

## List of settings that can be accessed via API calls

In general, all settings are optional. Certain settings though, if enabled, will
require other settings to be set in order to function properly. These requirements
are listed in the descriptions of the relevant settings.

| Attribute | Type | Required | Description |
| --------- | ---- | :------: | ----------- |
| `admin_notification_email`               | string           | no                                   | Abuse reports will be sent to this address if it is set. Abuse reports are always available in the Admin Area. |
| `after_sign_out_path`                    | string           | no                                   | Where to redirect users after logout. |
| `after_sign_up_text`                     | string           | no                                   | Text shown to the user after signing up |
| `akismet_api_key`                        | string           | required by: `akismet_enabled`       | API key for Akismet spam protection. |
| `akismet_enabled`                        | boolean          | no                                   | (**If enabled, requires:** `akismet_api_key`) Enable or disable Akismet spam protection. |
| `allow_group_owners_to_manage_ldap`      | boolean          | no                                   | **(PREMIUM)** Set to `true` to allow group owners to manage LDAP |
| `allow_local_requests_from_hooks_and_services` | boolean    | no                                   | (Deprecated: Use `allow_local_requests_from_web_hooks_and_services` instead) Allow requests to the local network from hooks and services. |
| `allow_local_requests_from_system_hooks` | boolean    | no                                   | Allow requests to the local network from system hooks. |
| `allow_local_requests_from_web_hooks_and_services` | boolean    | no                                   | Allow requests to the local network from web hooks and services. |
| `archive_builds_in_human_readable`       | string           | no                                   | Set the duration for which the jobs will be considered as old and expired. Once that time passes, the jobs will be archived and no longer able to be retried. Make it empty to never expire jobs. It has to be no less than 1 day, for example: <code>15 days</code>, <code>1 month</code>, <code>2 years</code>. |
| `asset_proxy_enabled`                    | boolean          | no                                   | (**If enabled, requires:** `asset_proxy_url`) Enable proxying of assets. GitLab restart is required to apply changes. |
| `asset_proxy_secret_key`                 | string           | no                                   | Shared secret with the asset proxy server. GitLab restart is required to apply changes. |
| `asset_proxy_url`                        | string           | no                                   | URL of the asset proxy server. GitLab restart is required to apply changes. |
| `asset_proxy_whitelist`                  | string or array of strings | no                         | Assets that match these domain(s) will NOT be proxied. Wildcards allowed. Your GitLab installation URL is automatically whitelisted. GitLab restart is required to apply changes. |
| `authorized_keys_enabled`                | boolean          | no                                   | By default, we write to the `authorized_keys` file to support Git over SSH without additional configuration. GitLab can be optimized to authenticate SSH keys via the database file. Only disable this if you have configured your OpenSSH server to use the AuthorizedKeysCommand. |
| `auto_devops_domain`                     | string           | no                                   | Specify a domain to use by default for every project's Auto Review Apps and Auto Deploy stages. |
| `auto_devops_enabled`                    | boolean          | no                                   | Enable Auto DevOps for projects by default. It will automatically build, test, and deploy applications based on a predefined CI/CD configuration. |
| `check_namespace_plan`                   | boolean          | no                                   | **(PREMIUM)** Enabling this will make only licensed EE features available to projects if the project namespace's plan includes the feature or if the project is public. |
| `commit_email_hostname`                  | string           | no                                   | Custom hostname (for private commit emails). |
| `container_registry_token_expire_delay`  | integer          | no                                   | Container Registry token duration in minutes. |
| `default_artifacts_expire_in`            | string           | no                                   | Set the default expiration time for each job's artifacts. |
| `default_branch_protection`              | integer          | no                                   | Determine if developers can push to master. Can take: `0` _(not protected, both developers and maintainers can push new commits, force push, or delete the branch)_, `1` _(partially protected, developers and maintainers can push new commits, but cannot force push, or delete, the branch)_ or `2` _(fully protected, developers cannot push new commits, but maintainers can; no-one can force push or delete the branch)_ as a parameter. Default is `2`. |
| `default_ci_config_path`                 | string           | no                                   | Default CI configuration path for new projects (`.gitlab-ci.yml` if not set). |
| `default_group_visibility`               | string           | no                                   | What visibility level new groups receive. Can take `private`, `internal` and `public` as a parameter. Default is `private`. |
| `default_project_creation`               | integer          | no                                   | Default project creation protection. Can take: `0` _(No one)_, `1` _(Maintainers)_ or `2` _(Developers + Maintainers)_|
| `default_projects_limit`                 | integer          | no                                   | Project limit per user. Default is `100000`. |
| `default_project_visibility`             | string           | no                                   | What visibility level new projects receive. Can take `private`, `internal` and `public` as a parameter. Default is `private`. |
| `default_snippet_visibility`             | string           | no                                   | What visibility level new snippets receive. Can take `private`, `internal` and `public` as a parameter. Default is `private`. |
| `diff_max_patch_bytes`                   | integer          | no                                   | Maximum diff patch size (Bytes). |
| `disabled_oauth_sign_in_sources`         | array of strings | no                                   | Disabled OAuth sign-in sources. |
| `dns_rebinding_protection_enabled`       | boolean          | no                                   | Enforce DNS rebinding attack protection. |
| `domain_blacklist`                       | array of strings | no                                   | Users with e-mail addresses that match these domain(s) will NOT be able to sign-up. Wildcards allowed. Use separate lines for multiple entries. Ex: `domain.com`, `*.domain.com`. |
| `domain_blacklist_enabled`               | boolean          | no                                   | (**If enabled, requires:** `domain_blacklist`) Allows blocking sign-ups from emails from specific domains. |
| `domain_whitelist`                       | array of strings | no                                   | Force people to use only corporate emails for sign-up. Default is `null`, meaning there is no restriction. |
| `dsa_key_restriction`                    | integer          | no                                   | The minimum allowed bit length of an uploaded DSA key. Default is `0` (no restriction). `-1` disables DSA keys. |
| `ecdsa_key_restriction`                  | integer          | no                                   | The minimum allowed curve size (in bits) of an uploaded ECDSA key. Default is `0` (no restriction). `-1` disables ECDSA keys. |
| `ed25519_key_restriction`                | integer          | no                                   | The minimum allowed curve size (in bits) of an uploaded ED25519 key. Default is `0` (no restriction). `-1` disables ED25519 keys. |
| `eks_integration_enabled`                | boolean          | no                                   | Enable integration with Amazon EKS |
| `eks_account_id`                         | string           | no                                   | Amazon account ID |
| `eks_access_key_id`                      | string           | no                                   | AWS IAM access key ID |
| `eks_secret_access_key`                  | string           | no                                   | AWS IAM secret access key |
| `elasticsearch_aws_access_key`           | string           | no                                   | **(PREMIUM)** AWS IAM access key |
| `elasticsearch_aws`                      | boolean          | no                                   | **(PREMIUM)** Enable the use of AWS hosted Elasticsearch |
| `elasticsearch_aws_region`               | string           | no                                   | **(PREMIUM)** The AWS region the Elasticsearch domain is configured |
| `elasticsearch_aws_secret_access_key`    | string           | no                                   | **(PREMIUM)** AWS IAM secret access key |
| `elasticsearch_indexed_field_length_limit` | integer          | no                                   | **(PREMIUM)**  Maximum size of text fields that will be indexed by Elasticsearch. 0 value means no limit. This does not apply to repository and wiki indexing. |
| `elasticsearch_indexing`                 | boolean          | no                                   | **(PREMIUM)** Enable Elasticsearch indexing |
| `elasticsearch_limit_indexing`           | boolean          | no                                   | **(PREMIUM)** Limit Elasticsearch to index certain namespaces and projects |
| `elasticsearch_max_bulk_concurrency`     | integer          | no                                   | **(PREMIUM)**  Maximum concurrency of Elasticsearch bulk requests per indexing operation. This only applies to repository indexing operations. |
| `elasticsearch_max_bulk_size_mb`         | integer          | no                                   | **(PREMIUM)**  Maximum size of Elasticsearch bulk indexing requests in MB. This only applies to repository indexing operations. |
| `elasticsearch_namespace_ids`            | array of integers | no                                  | **(PREMIUM)** The namespaces to index via Elasticsearch if `elasticsearch_limit_indexing` is enabled. |
| `elasticsearch_project_ids`              | array of integers | no                                  | **(PREMIUM)** The projects to index via Elasticsearch if `elasticsearch_limit_indexing` is enabled. |
| `elasticsearch_search`                   | boolean          | no                                   | **(PREMIUM)** Enable Elasticsearch search |
| `elasticsearch_url`                      | string           | no                                   | **(PREMIUM)** The URL to use for connecting to Elasticsearch. Use a comma-separated list to support cluster (for example, `http://localhost:9200, http://localhost:9201"`). If your Elasticsearch instance is password protected, pass the `username:password` in the URL (for example, `http://<username>:<password>@<elastic_host>:9200/`). |
| `email_additional_text`                  | string           | no                                   | **(PREMIUM)** Additional text added to the bottom of every email for legal/auditing/compliance reasons |
| `email_author_in_body`                   | boolean          | no                                   | Some email servers do not support overriding the email sender name. Enable this option to include the name of the author of the issue, merge request or comment in the email body instead. |
| `enabled_git_access_protocol`            | string           | no                                   | Enabled protocols for Git access. Allowed values are: `ssh`, `http`, and `nil` to allow both protocols. |
| `enforce_terms`                          | boolean          | no                                   | (**If enabled, requires:** `terms`) Enforce application ToS to all users. |
| `external_auth_client_cert`              | string           | no                                   | (**If enabled, requires:** `external_auth_client_key`) The certificate to use to authenticate with the external authorization service |
| `external_auth_client_key_pass`          | string           | no                                   | Passphrase to use for the private key when authenticating with the external service this is encrypted when stored |
| `external_auth_client_key`               | string           | required by: `external_auth_client_cert` | Private key for the certificate when authentication is required for the external authorization service, this is encrypted when stored |
| `external_authorization_service_default_label` | string     | required by: `external_authorization_service_enabled` | The default classification label to use when requesting authorization and no classification label has been specified on the project |
| `external_authorization_service_enabled` | boolean          | no                                   | (**If enabled, requires:** `external_authorization_service_default_label`, `external_authorization_service_timeout` and `external_authorization_service_url`) Enable using an external authorization service for accessing projects |
| `external_authorization_service_timeout` | float            | required by: `external_authorization_service_enabled` | The timeout after which an authorization request is aborted, in seconds. When a request times out, access is denied to the user. (min: 0.001, max: 10, step: 0.001) |
| `external_authorization_service_url`     | string           | required by: `external_authorization_service_enabled` | URL to which authorization requests will be directed |
| `file_template_project_id`               | integer          | no                                   | **(PREMIUM)** The ID of a project to load custom file templates from |
| `first_day_of_week`                      | integer          | no                                   | Start day of the week for calendar views and date pickers. Valid values are `0` (default) for Sunday, `1` for Monday, and `6` for Saturday. |
| `geo_node_allowed_ips`                   | string           | yes                                  | **(PREMIUM)** Comma-separated list of IPs and CIDRs of allowed secondary nodes. For example, `1.1.1.1, 2.2.2.0/24`. |
| `geo_status_timeout`                     | integer          | no                                   | **(PREMIUM)** The amount of seconds after which a request to get a secondary node status will time out. |
| `gitaly_timeout_default`                 | integer          | no                                   | Default Gitaly timeout, in seconds. This timeout is not enforced for Git fetch/push operations or Sidekiq jobs. Set to `0` to disable timeouts. |
| `gitaly_timeout_fast`                    | integer          | no                                   | Gitaly fast operation timeout, in seconds. Some Gitaly operations are expected to be fast. If they exceed this threshold, there may be a problem with a storage shard and 'failing fast' can help maintain the stability of the GitLab instance. Set to `0` to disable timeouts. |
| `gitaly_timeout_medium`                  | integer          | no                                   | Medium Gitaly timeout, in seconds. This should be a value between the Fast and the Default timeout. Set to `0` to disable timeouts. |
| `grafana_enabled`                        | boolean          | no                                   | Enable Grafana. |
| `grafana_url`                            | string           | no                                   | Grafana URL. |
| `gravatar_enabled`                       | boolean          | no                                   | Enable Gravatar. |
| `hashed_storage_enabled`                 | boolean          | no                                   | Create new projects using hashed storage paths: Enable immutable, hash-based paths and repository names to store repositories on disk. This prevents repositories from having to be moved or renamed when the Project URL changes and may improve disk I/O performance. (Always enabled since 13.0, configuration will be removed in 14.0) |
| `help_page_hide_commercial_content`      | boolean          | no                                   | Hide marketing-related entries from help. |
| `help_page_support_url`                  | string           | no                                   | Alternate support URL for help page and help dropdown. |
| `help_page_text`                         | string           | no                                   | Custom text displayed on the help page. |
| `help_text`                              | string           | no                                   | **(PREMIUM)** GitLab server administrator information |
| `hide_third_party_offers`                | boolean          | no                                   | Do not display offers from third parties within GitLab. |
| `home_page_url`                          | string           | no                                   | Redirect to this URL when not logged in. |
| `housekeeping_bitmaps_enabled`           | boolean          | required by: `housekeeping_enabled`  | Enable Git pack file bitmap creation. |
| `housekeeping_enabled`                   | boolean          | no                                   | (**If enabled, requires:** `housekeeping_bitmaps_enabled`, `housekeeping_full_repack_period`, `housekeeping_gc_period`, and `housekeeping_incremental_repack_period`) Enable or disable Git housekeeping. |
| `housekeeping_full_repack_period`        | integer          | required by: `housekeeping_enabled`  | Number of Git pushes after which an incremental `git repack` is run. |
| `housekeeping_gc_period`                 | integer          | required by: `housekeeping_enabled`  | Number of Git pushes after which `git gc` is run. |
| `housekeeping_incremental_repack_period` | integer          | required by: `housekeeping_enabled`  | Number of Git pushes after which an incremental `git repack` is run. |
| `html_emails_enabled`                    | boolean          | no                                   | Enable HTML emails. |
| `import_sources`                         | array of strings | no                                   | Sources to allow project import from, possible values: `github`, `bitbucket`, `bitbucket_server`, `gitlab`, `google_code`, `fogbugz`, `git`, `gitlab_project`, `gitea`, `manifest`, and `phabricator`. |
| `instance_statistics_visibility_private` | boolean          | no                                   | When set to `true` Instance statistics will only be available to admins. |
| `local_markdown_version`                 | integer          | no                                   | Increase this value when any cached Markdown should be invalidated. |
| `max_artifacts_size`                     | integer          | no                                   | Maximum artifacts size in MB |
| `max_attachment_size`                    | integer          | no                                   | Limit attachment size in MB |
| `max_import_size`                        | integer          | no                                   | Maximum import size in MB. 0 for unlimited. Default = 50 |
| `max_pages_size`                         | integer          | no                                   | Maximum size of pages repositories in MB |
| `max_personal_access_token_lifetime`     | integer          | no                                   | **(ULTIMATE ONLY)** Maximum allowable lifetime for personal access tokens in days |
| `metrics_method_call_threshold`          | integer          | no                                   | A method call is only tracked when it takes longer than the given amount of milliseconds. |
| `mirror_available`                       | boolean          | no                                   | Allow repository mirroring to configured by project Maintainers. If disabled, only Admins will be able to configure repository mirroring. |
| `mirror_capacity_threshold`              | integer          | no                                   | **(PREMIUM)** Minimum capacity to be available before scheduling more mirrors preemptively |
| `mirror_max_capacity`                    | integer          | no                                   | **(PREMIUM)** Maximum number of mirrors that can be synchronizing at the same time. |
| `mirror_max_delay`                       | integer          | no                                   | **(PREMIUM)** Maximum time (in minutes) between updates that a mirror can have when scheduled to synchronize. |
| `npm_package_requests_forwarding`        | boolean          | no                                   | **(PREMIUM)** Use npmjs.org as a default remote repository when the package is not found in the GitLab NPM Registry  |
| `maintenance_mode`                       | boolean          | no                                   | **(PREMIUM)** When instance is in maintenance mode, non-admin users can sign in with read-only access and make read-only API requests |
| `maintenance_mode_message`               | string           | no                                   | **(PREMIUM)** Message displayed when instance is in maintenance mode |
| `outbound_local_requests_whitelist`      | array of strings | no                                   | Define a list of trusted domains or ip addresses to which local requests are allowed when local requests for hooks and services are disabled.
| `pages_domain_verification_enabled`      | boolean          | no                                   | Require users to prove ownership of custom domains. Domain verification is an essential security measure for public GitLab sites. Users are required to demonstrate they control a domain before it is enabled. |
| `password_authentication_enabled_for_git` | boolean         | no                                   | Enable authentication for Git over HTTP(S) via a GitLab account password. Default is `true`. |
| `password_authentication_enabled_for_web` | boolean         | no                                   | Enable authentication for the web interface via a GitLab account password. Default is `true`. |
| `performance_bar_allowed_group_id`       | string           | no                                   | (Deprecated: Use `performance_bar_allowed_group_path` instead) Path of the group that is allowed to toggle the performance bar. |
| `performance_bar_allowed_group_path`     | string           | no                                   | Path of the group that is allowed to toggle the performance bar. |
| `performance_bar_enabled`                | boolean          | no                                   | (Deprecated: Pass `performance_bar_allowed_group_path: nil` instead) Allow enabling the performance bar. |
| `plantuml_enabled`                       | boolean          | no                                   | (**If enabled, requires:** `plantuml_url`) Enable PlantUML integration. Default is `false`. |
| `plantuml_url`                           | string           | required by: `plantuml_enabled`      | The PlantUML instance URL for integration. |
| `polling_interval_multiplier`            | decimal          | no                                   | Interval multiplier used by endpoints that perform polling. Set to `0` to disable polling. |
| `deletion_adjourned_period`      | integer          | no                                   | **(PREMIUM ONLY)** The number of days to wait before removing a project or group that is marked for deletion. Value must be between 0 and 90.
| `project_export_enabled`                 | boolean          | no                                   | Enable project export. |
| `prometheus_metrics_enabled`             | boolean          | no                                   | Enable Prometheus metrics. |
| `protected_ci_variables`                 | boolean          | no                                   | Environment variables are protected by default. |
| `pseudonymizer_enabled`                  | boolean          | no                                   | **(PREMIUM)** When enabled, GitLab will run a background job that will produce pseudonymized CSVs of the GitLab database that will be uploaded to your configured object storage directory.
| `push_event_hooks_limit`                 | integer          | no                                   | Number of changes (branches or tags) in a single push to determine whether webhooks and services will be fired or not. Webhooks and services won't be submitted if it surpasses that value. |
| `push_event_activities_limit`            | integer          | no                                   | Number of changes (branches or tags) in a single push to determine whether individual push events or bulk push events will be created. [Bulk push events will be created](../user/admin_area/settings/push_event_activities_limit.md) if it surpasses that value. |
| `recaptcha_enabled`                      | boolean          | no                                   | (**If enabled, requires:** `recaptcha_private_key` and `recaptcha_site_key`) Enable reCAPTCHA. |
| `recaptcha_private_key`                  | string           | required by: `recaptcha_enabled`     | Private key for reCAPTCHA. |
| `recaptcha_site_key`                     | string           | required by: `recaptcha_enabled`     | Site key for reCAPTCHA. |
| `receive_max_input_size`                 | integer          | no                                   | Maximum push size (MB). |
| `repository_checks_enabled`              | boolean          | no                                   | GitLab will periodically run `git fsck` in all project and wiki repositories to look for silent disk corruption issues. |
| `repository_size_limit`                  | integer          | no                                   | **(PREMIUM)** Size limit per repository (MB) |
| `repository_storages`                    | array of strings | no                                   | (GitLab 13.0 and earlier) List of names of enabled storage paths, taken from `gitlab.yml`. New projects are created in one of these stores, chosen at random. |
| `repository_storages_weighted`           | hash of strings to integers | no                        | (GitLab 13.1 and later) Hash of names of taken from `gitlab.yml` to weights. New projects are created in one of these stores, chosen by a weighted random selection. |
| `require_two_factor_authentication`      | boolean          | no                                   | (**If enabled, requires:** `two_factor_grace_period`) Require all users to set up Two-factor authentication. |
| `restricted_visibility_levels`           | array of strings | no                                   | Selected levels cannot be used by non-admin users for groups, projects or snippets. Can take `private`, `internal` and `public` as a parameter. Default is `null` which means there is no restriction. |
| `rsa_key_restriction`                    | integer          | no                                   | The minimum allowed bit length of an uploaded RSA key. Default is `0` (no restriction). `-1` disables RSA keys. |
| `send_user_confirmation_email`           | boolean          | no                                   | Send confirmation email on sign-up. |
| `session_expire_delay`                   | integer          | no                                   | Session duration in minutes. GitLab restart is required to apply changes |
| `shared_runners_enabled`                 | boolean          | no                                   | (**If enabled, requires:** `shared_runners_text` and `shared_runners_minutes`) Enable shared runners for new projects. |
| `shared_runners_minutes`                 | integer          | required by: `shared_runners_enabled` | **(PREMIUM)** Set the maximum number of pipeline minutes that a group can use on shared Runners per month. |
| `shared_runners_text`                    | string           | required by: `shared_runners_enabled` | Shared runners text. |
| `signin_enabled`                         | string           | no                                   | (Deprecated: Use `password_authentication_enabled_for_web` instead) Flag indicating if password authentication is enabled for the web interface. |
| `sign_in_text`                           | string           | no                                   | Text on the login page. |
| `signup_enabled`                         | boolean          | no                                   | Enable registration. Default is `true`. |
| `slack_app_enabled`                      | boolean          | no                                   | **(PREMIUM)** (**If enabled, requires:** `slack_app_id`, `slack_app_secret` and `slack_app_secret`) Enable Slack app. |
| `slack_app_id`                           | string           | required by: `slack_app_enabled`      | **(PREMIUM)** The app ID of the Slack-app. |
| `slack_app_secret`                       | string           | required by: `slack_app_enabled`      | **(PREMIUM)** The app secret of the Slack-app. |
| `slack_app_verification_token`           | string           | required by: `slack_app_enabled`      | **(PREMIUM)** The verification token of the Slack-app. |
| `snowplow_collector_hostname`            | string           | required by: `snowplow_enabled`      | The Snowplow collector hostname. (for example, `snowplow.trx.gitlab.net`) |
| `snowplow_cookie_domain`                 | string           | no                                   | The Snowplow cookie domain. (for example, `.gitlab.com`) |
| `snowplow_enabled`                       | boolean          | no                                   | Enable snowplow tracking. |
| `snowplow_app_id`                        | string           | no                                   | The Snowplow site name / application ID. (for example, `gitlab`) |
| `snowplow_iglu_registry_url`             | string           | no                                   | The Snowplow base Iglu Schema Registry URL to use for custom context and self describing events'|
| `sourcegraph_enabled`                    | boolean          | no                                    | Enables Sourcegraph integration. Default is `false`. **If enabled, requires** `sourcegraph_url`. |
| `sourcegraph_url`                        | string           | required by: `sourcegraph_enabled`    | The Sourcegraph instance URL for integration. |
| `sourcegraph_public_only`                | boolean          | no                                   | Blocks Sourcegraph from being loaded on private and internal projects. Default is `true`. |
| `spam_check_endpoint_enabled`            | boolean          | no                                   | Enables Spam Check via external API endpoint. Default is `false`. |
| `spam_check_endpoint_url`                | string           | no                                   | URL of the external Spam Check service endpoint. |
| `terminal_max_session_time`              | integer          | no                                   | Maximum time for web terminal websocket connection (in seconds). Set to `0` for unlimited time. |
| `terms`                                  | text             | required by: `enforce_terms`         | (**Required by:** `enforce_terms`) Markdown content for the ToS. |
| `throttle_authenticated_api_enabled`     | boolean          | no                                   | (**If enabled, requires:** `throttle_authenticated_api_period_in_seconds` and `throttle_authenticated_api_requests_per_period`) Enable authenticated API request rate limit. Helps reduce request volume (for example, from crawlers or abusive bots). |
| `throttle_authenticated_api_period_in_seconds` | integer    | required by: `throttle_authenticated_api_enabled` | Rate limit period in seconds.  |
| `throttle_authenticated_api_requests_per_period` | integer  | required by: `throttle_authenticated_api_enabled` | Max requests per period per user. |
| `throttle_authenticated_web_enabled`     | boolean          | no                                   | (**If enabled, requires:** `throttle_authenticated_web_period_in_seconds` and `throttle_authenticated_web_requests_per_period`) Enable authenticated web request rate limit. Helps reduce request volume (for example, from crawlers or abusive bots). |
| `throttle_authenticated_web_period_in_seconds` | integer    | required by: `throttle_authenticated_web_enabled` | Rate limit period in seconds. |
| `throttle_authenticated_web_requests_per_period` | integer  | required by: `throttle_authenticated_web_enabled` | Max requests per period per user. |
| `throttle_unauthenticated_enabled`       | boolean          | no                                   | (**If enabled, requires:** `throttle_unauthenticated_period_in_seconds` and `throttle_unauthenticated_requests_per_period`) Enable unauthenticated request rate limit. Helps reduce request volume (for example, from crawlers or abusive bots). |
| `throttle_unauthenticated_period_in_seconds` | integer      | required by: `throttle_unauthenticated_enabled` | Rate limit period in seconds.  |
| `throttle_unauthenticated_requests_per_period` | integer    | required by: `throttle_unauthenticated_enabled` | Max requests per period per IP. |
| `time_tracking_limit_to_hours`           | boolean          | no                                   | Limit display of time tracking units to hours. Default is `false`. |
| `two_factor_grace_period`                | integer          | required by: `require_two_factor_authentication` | Amount of time (in hours) that users are allowed to skip forced configuration of two-factor authentication. |
| `unique_ips_limit_enabled`               | boolean          | no                                   | (**If enabled, requires:** `unique_ips_limit_per_user` and `unique_ips_limit_time_window`) Limit sign in from multiple ips. |
| `unique_ips_limit_per_user`              | integer          | required by: `unique_ips_limit_enabled` | Maximum number of IPs per user. |
| `unique_ips_limit_time_window`           | integer          | required by: `unique_ips_limit_enabled` | How many seconds an IP will be counted towards the limit. |
| `usage_ping_enabled`                     | boolean          | no                                   | Every week GitLab will report license usage back to GitLab, Inc. |
| `user_default_external`                  | boolean          | no                                   | Newly registered users will be external by default. |
| `user_default_internal_regex`            | string           | no                                   | Specify an e-mail address regex pattern to identify default internal users. |
| `user_oauth_applications`                | boolean          | no                                   | Allow users to register any application to use GitLab as an OAuth provider. |
| `user_show_add_ssh_key_message`          | boolean          | no                                   | When set to `false` disable the "You won't be able to pull or push project code via SSH" warning shown to users with no uploaded SSH key. |
| `version_check_enabled`                  | boolean          | no                                   | Let GitLab inform you when an update is available. |
| `web_ide_clientside_preview_enabled`     | boolean          | no                                   | Live Preview (allow live previews of JavaScript projects in the Web IDE using CodeSandbox Live Preview). |
| `snippet_size_limit`                     | integer          | no                                   | Max snippet content size in **bytes**. Default: 52428800 Bytes (50MB).|
<<<<<<< HEAD
| `issues_create_limit`                    | integer          | no                                   | Max number of issue creation requests per minute per user. Default: 300. To disable throttling set to 0.|
| `raw_blob_request_limit`                 | integer          | no                                   | Max number of requests per minute for each raw path. Default: 300. To disable throttling set to 0.|
| `wiki_page_max_content_bytes`            | integer          | no                                   | Max wiki page content size in **bytes**. Default: 52428800 Bytes (50MB).|
=======
| `issues_create_limit`                    | integer          | no                                   | Max number of issue creation requests per minute per user. Disabled by default.|
| `raw_blob_request_limit`                 | integer          | no                                   | Max number of requests per minute for each raw path. Default: 300. To disable throttling set to 0.|
>>>>>>> 0d62f024
<|MERGE_RESOLUTION|>--- conflicted
+++ resolved
@@ -371,11 +371,6 @@
 | `version_check_enabled`                  | boolean          | no                                   | Let GitLab inform you when an update is available. |
 | `web_ide_clientside_preview_enabled`     | boolean          | no                                   | Live Preview (allow live previews of JavaScript projects in the Web IDE using CodeSandbox Live Preview). |
 | `snippet_size_limit`                     | integer          | no                                   | Max snippet content size in **bytes**. Default: 52428800 Bytes (50MB).|
-<<<<<<< HEAD
-| `issues_create_limit`                    | integer          | no                                   | Max number of issue creation requests per minute per user. Default: 300. To disable throttling set to 0.|
-| `raw_blob_request_limit`                 | integer          | no                                   | Max number of requests per minute for each raw path. Default: 300. To disable throttling set to 0.|
-| `wiki_page_max_content_bytes`            | integer          | no                                   | Max wiki page content size in **bytes**. Default: 52428800 Bytes (50MB).|
-=======
 | `issues_create_limit`                    | integer          | no                                   | Max number of issue creation requests per minute per user. Disabled by default.|
 | `raw_blob_request_limit`                 | integer          | no                                   | Max number of requests per minute for each raw path. Default: 300. To disable throttling set to 0.|
->>>>>>> 0d62f024
+| `wiki_page_max_content_bytes`            | integer          | no                                   | Max wiki page content size in **bytes**. Default: 52428800 Bytes (50MB).|