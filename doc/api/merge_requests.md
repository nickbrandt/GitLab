# Merge requests

## List merge requests

Get all merge requests for this project.
The `state` parameter can be used to get only merge requests with a given state (`opened`, `closed`, or `merged`) or all of them (`all`).
The pagination parameters `page` and `per_page` can be used to restrict the list of merge requests.

```
GET /projects/:id/merge_requests
GET /projects/:id/merge_requests?state=opened
GET /projects/:id/merge_requests?state=all
GET /projects/:id/merge_requests?iid=42
GET /projects/:id/merge_requests?iid[]=42&iid[]=43
```

Parameters:

- `id` (required) - The ID of a project
- `iid` (optional) - Return the request having the given `iid`
- `state` (optional) - Return `all` requests or just those that are `merged`, `opened` or `closed`
- `order_by` (optional) - Return requests ordered by `created_at` or `updated_at` fields. Default is `created_at`
- `sort` (optional) - Return requests sorted in `asc` or `desc` order. Default is `desc`

```json
[
  {
    "id": 1,
    "iid": 1,
    "target_branch": "master",
    "source_branch": "test1",
    "project_id": 3,
    "title": "test1",
    "state": "opened",
    "upvotes": 0,
    "downvotes": 0,
    "author": {
      "id": 1,
      "username": "admin",
      "email": "admin@example.com",
      "name": "Administrator",
      "state": "active",
      "created_at": "2012-04-29T08:46:00Z"
    },
    "assignee": {
      "id": 1,
      "username": "admin",
      "email": "admin@example.com",
      "name": "Administrator",
      "state": "active",
      "created_at": "2012-04-29T08:46:00Z"
    },
    "source_project_id": 2,
    "target_project_id": 3,
    "labels": [ ],
    "description": "fixed login page css paddings",
    "work_in_progress": false,
    "milestone": {
      "id": 5,
      "iid": 1,
      "project_id": 3,
      "title": "v2.0",
      "description": "Assumenda aut placeat expedita exercitationem labore sunt enim earum.",
      "state": "closed",
      "created_at": "2015-02-02T19:49:26.013Z",
      "updated_at": "2015-02-02T19:49:26.013Z",
      "due_date": null
    },
    "merge_when_build_succeeds": true,
    "merge_status": "can_be_merged",
    "subscribed" : false,
    "sha": "8888888888888888888888888888888888888888",
    "merge_commit_sha": null,
    "user_notes_count": 1,
    "approvals_before_merge": null
    "should_remove_source_branch": true,
    "force_remove_source_branch": false,
    "squash": false,
    "web_url": "http://example.com/example/example/merge_requests/1"
  }
]
```

## Get single MR

Shows information about a single merge request.

```
GET /projects/:id/merge_requests/:merge_request_id
```

Parameters:

- `id` (required) - The ID of a project
- `merge_request_id` (required) - The ID of MR

```json
{
  "id": 1,
  "iid": 1,
  "target_branch": "master",
  "source_branch": "test1",
  "project_id": 3,
  "title": "test1",
  "state": "merged",
  "upvotes": 0,
  "downvotes": 0,
  "author": {
    "id": 1,
    "username": "admin",
    "email": "admin@example.com",
    "name": "Administrator",
    "state": "active",
    "created_at": "2012-04-29T08:46:00Z"
  },
  "assignee": {
    "id": 1,
    "username": "admin",
    "email": "admin@example.com",
    "name": "Administrator",
    "state": "active",
    "created_at": "2012-04-29T08:46:00Z"
  },
  "source_project_id": 2,
  "target_project_id": 3,
  "labels": [ ],
  "description": "fixed login page css paddings",
  "work_in_progress": false,
  "milestone": {
    "id": 5,
    "iid": 1,
    "project_id": 3,
    "title": "v2.0",
    "description": "Assumenda aut placeat expedita exercitationem labore sunt enim earum.",
    "state": "closed",
    "created_at": "2015-02-02T19:49:26.013Z",
    "updated_at": "2015-02-02T19:49:26.013Z",
    "due_date": null
  },
  "merge_when_build_succeeds": true,
  "merge_status": "can_be_merged",
  "subscribed" : true,
  "sha": "8888888888888888888888888888888888888888",
  "merge_commit_sha": "9999999999999999999999999999999999999999",
  "user_notes_count": 1,
  "approvals_before_merge": null
  "should_remove_source_branch": true,
  "force_remove_source_branch": false,
  "squash": false,
  "web_url": "http://example.com/example/example/merge_requests/1"
}
```

## Get single MR commits

Get a list of merge request commits.

```
GET /projects/:id/merge_requests/:merge_request_id/commits
```

Parameters:

- `id` (required) - The ID of a project
- `merge_request_id` (required) - The ID of MR


```json
[
  {
    "id": "ed899a2f4b50b4370feeea94676502b42383c746",
    "short_id": "ed899a2f4b5",
    "title": "Replace sanitize with escape once",
    "author_name": "Dmitriy Zaporozhets",
    "author_email": "dzaporozhets@sphereconsultinginc.com",
    "created_at": "2012-09-20T11:50:22+03:00",
    "message": "Replace sanitize with escape once"
  },
  {
    "id": "6104942438c14ec7bd21c6cd5bd995272b3faff6",
    "short_id": "6104942438c",
    "title": "Sanitize for network graph",
    "author_name": "randx",
    "author_email": "dmitriy.zaporozhets@gmail.com",
    "created_at": "2012-09-20T09:06:12+03:00",
    "message": "Sanitize for network graph"
  }
]
```

## Get single MR changes

Shows information about the merge request including its files and changes.

```
GET /projects/:id/merge_requests/:merge_request_id/changes
```

Parameters:

- `id` (required) - The ID of a project
- `merge_request_id` (required) - The ID of MR

```json
{
  "id": 21,
  "iid": 1,
  "project_id": 4,
  "title": "Blanditiis beatae suscipit hic assumenda et molestias nisi asperiores repellat et.",
  "state": "reopened",
  "created_at": "2015-02-02T19:49:39.159Z",
  "updated_at": "2015-02-02T20:08:49.959Z",
  "target_branch": "secret_token",
  "source_branch": "version-1-9",
  "upvotes": 0,
  "downvotes": 0,
  "author": {
    "name": "Chad Hamill",
    "username": "jarrett",
    "id": 5,
    "state": "active",
    "avatar_url": "http://www.gravatar.com/avatar/b95567800f828948baf5f4160ebb2473?s=40&d=identicon"
  },
  "assignee": {
    "name": "Administrator",
    "username": "root",
    "id": 1,
    "state": "active",
    "avatar_url": "http://www.gravatar.com/avatar/e64c7d89f26bd1972efa854d13d7dd61?s=40&d=identicon"
  },
  "source_project_id": 4,
  "target_project_id": 4,
  "labels": [ ],
  "description": "Qui voluptatibus placeat ipsa alias quasi. Deleniti rem ut sint. Optio velit qui distinctio.",
  "work_in_progress": false,
  "milestone": {
    "id": 5,
    "iid": 1,
    "project_id": 4,
    "title": "v2.0",
    "description": "Assumenda aut placeat expedita exercitationem labore sunt enim earum.",
    "state": "closed",
    "created_at": "2015-02-02T19:49:26.013Z",
    "updated_at": "2015-02-02T19:49:26.013Z",
    "due_date": null
  },
  "merge_when_build_succeeds": true,
  "merge_status": "can_be_merged",
  "subscribed" : true,
  "sha": "8888888888888888888888888888888888888888",
  "merge_commit_sha": null,
  "user_notes_count": 1,
  "approvals_before_merge": null,
  "should_remove_source_branch": true,
  "force_remove_source_branch": false,
  "squash": false,
  "web_url": "http://example.com/example/example/merge_requests/1",
  "changes": [
    {
    "old_path": "VERSION",
    "new_path": "VERSION",
    "a_mode": "100644",
    "b_mode": "100644",
    "diff": "--- a/VERSION\ +++ b/VERSION\ @@ -1 +1 @@\ -1.9.7\ +1.9.8",
    "new_file": false,
    "renamed_file": false,
    "deleted_file": false
    }
  ]
}
```

## Create MR

Creates a new merge request.
```
POST /projects/:id/merge_requests
```

| Attribute | Type | Required | Description |
| --------- | ---- | -------- | ----------- |
| `id`            | string  | yes | The ID of a project |
| `source_branch` | string  | yes | The source branch |
| `target_branch` | string  | yes | The target branch |
| `title`         | string  | yes | Title of MR |
| `assignee_id`   | integer | no  | Assignee user ID |
| `description`   | string  | no  | Description of MR |
| `target_project_id` | integer  | no | The target project (numeric id) |
| `labels` | string  | no | Labels for MR as a comma-separated list |
| `milestone_id` | integer  | no | The ID of a milestone |
| `remove_source_branch` | boolean  | no | Flag indicating if a merge request should remove the source branch when merging |
| `approvals_before_merge` | integer| no | Number of approvals required before this can be merged (see below) |
<<<<<<< HEAD
=======
| `squash` | boolean| no | Squash commits into a single commit when merging |
>>>>>>> d3c1f030

If `approvals_before_merge` is not provided, it inherits the value from the
target project. If it is provided, then the following conditions must hold in
order for it to take effect:

1. The target project's `approvals_before_merge` must be greater than zero. (A
   value of zero disables approvals for that project.)
2. The provided value of `approvals_before_merge` must be greater than the
   target project's `approvals_before_merge`.

```json
{
  "id": 1,
  "iid": 1,
  "target_branch": "master",
  "source_branch": "test1",
  "project_id": 3,
  "title": "test1",
  "state": "opened",
  "upvotes": 0,
  "downvotes": 0,
  "author": {
    "id": 1,
    "username": "admin",
    "email": "admin@example.com",
    "name": "Administrator",
    "state": "active",
    "created_at": "2012-04-29T08:46:00Z"
  },
  "assignee": {
    "id": 1,
    "username": "admin",
    "email": "admin@example.com",
    "name": "Administrator",
    "state": "active",
    "created_at": "2012-04-29T08:46:00Z"
  },
  "source_project_id": 4,
  "target_project_id": 4,
  "labels": [ ],
  "description": "fixed login page css paddings",
  "work_in_progress": false,
  "milestone": {
    "id": 5,
    "iid": 1,
    "project_id": 4,
    "title": "v2.0",
    "description": "Assumenda aut placeat expedita exercitationem labore sunt enim earum.",
    "state": "closed",
    "created_at": "2015-02-02T19:49:26.013Z",
    "updated_at": "2015-02-02T19:49:26.013Z",
    "due_date": null
  },
  "merge_when_build_succeeds": true,
  "merge_status": "can_be_merged",
  "subscribed" : true,
  "sha": "8888888888888888888888888888888888888888",
  "merge_commit_sha": null,
  "user_notes_count": 0,
  "approvals_before_merge": null
  "should_remove_source_branch": true,
  "force_remove_source_branch": false,
  "squash": false,
  "web_url": "http://example.com/example/example/merge_requests/1"
}
```

## Update MR

Updates an existing merge request. You can change the target branch, title, or even close the MR.

```
PUT /projects/:id/merge_requests/:merge_request_id
```

| Attribute | Type | Required | Description |
| --------- | ---- | -------- | ----------- |
| `id`            | string  | yes | The ID of a project |
| `merge_request_id` | integer  | yes | The ID of a merge request |
| `source_branch` | string  | yes | The source branch |
| `target_branch` | string  | yes | The target branch |
| `title`         | string  | yes | Title of MR |
| `assignee_id`   | integer | no  | Assignee user ID |
| `description`   | string  | no  | Description of MR |
| `target_project_id` | integer  | no | The target project (numeric id) |
| `labels` | string  | no | Labels for MR as a comma-separated list |
| `milestone_id` | integer  | no | The ID of a milestone |
| `remove_source_branch` | boolean  | no | Flag indicating if a merge request should remove the source branch when merging |
| `squash` | boolean| no | Squash commits into a single commit when merging |

```json
{
  "id": 1,
  "iid": 1,
  "target_branch": "master",
  "project_id": 3,
  "title": "test1",
  "state": "opened",
  "upvotes": 0,
  "downvotes": 0,
  "author": {
    "id": 1,
    "username": "admin",
    "email": "admin@example.com",
    "name": "Administrator",
    "state": "active",
    "created_at": "2012-04-29T08:46:00Z"
  },
  "assignee": {
    "id": 1,
    "username": "admin",
    "email": "admin@example.com",
    "name": "Administrator",
    "state": "active",
    "created_at": "2012-04-29T08:46:00Z"
  },
  "source_project_id": 4,
  "target_project_id": 4,
  "labels": [ ],
  "description": "description1",
  "work_in_progress": false,
  "milestone": {
    "id": 5,
    "iid": 1,
    "project_id": 4,
    "title": "v2.0",
    "description": "Assumenda aut placeat expedita exercitationem labore sunt enim earum.",
    "state": "closed",
    "created_at": "2015-02-02T19:49:26.013Z",
    "updated_at": "2015-02-02T19:49:26.013Z",
    "due_date": null
  },
  "merge_when_build_succeeds": true,
  "merge_status": "can_be_merged",
  "subscribed" : true,
  "sha": "8888888888888888888888888888888888888888",
  "merge_commit_sha": null,
  "user_notes_count": 1,
  "approvals_before_merge": null
  "should_remove_source_branch": true,
  "force_remove_source_branch": false,
  "squash": false,
  "web_url": "http://example.com/example/example/merge_requests/1"
}
```

## Delete a merge request

Only for admins and project owners. Soft deletes the merge request in question.

```
DELETE /projects/:id/merge_requests/:merge_request_id
```

| Attribute | Type | Required | Description |
| --------- | ---- | -------- | ----------- |
| `id`            | integer | yes | The ID of a project |
| `merge_request_id` | integer | yes | The ID of a project's merge request |

```bash
curl --request DELETE --header "PRIVATE-TOKEN: 9koXpg98eAheJpvBs5tK" https://gitlab.example.com/api/v3/projects/4/merge_requests/85
```

## Accept MR

Merge changes submitted with MR using this API.


If it has some conflicts and can not be merged - you'll get a `405` and the error message 'Branch cannot be merged'

If merge request is already merged or closed - you'll get a `406` and the error message 'Method Not Allowed'

If the `sha` parameter is passed and does not match the HEAD of the source - you'll get a `409` and the error message 'SHA does not match HEAD of source branch'

If you don't have permissions to accept this merge request - you'll get a `401`

```
PUT /projects/:id/merge_requests/:merge_request_id/merge
```

Parameters:

- `id` (required)                           - The ID of a project
- `merge_request_id` (required)             - ID of MR
- `merge_commit_message` (optional)         - Custom merge commit message
- `should_remove_source_branch` (optional)  - if `true` removes the source branch
- `merge_when_build_succeeds` (optional)    - if `true` the MR is merged when the build succeeds
- `sha` (optional)                          - if present, then this SHA must


| Attribute | Type | Required | Description |
| --------- | ---- | -------- | ----------- |
| `id` | string | yes | The ID of a project |
| `merge_request_id` | integer | yes | The ID of the merge request |
| `merge_commit_message` | string | no | Custom merge commit message |
| `should_remove_source_branch` | boolean | no | Remove the source branch after merge |
| `merge_when_build_succeeds` | boolean | no | Merge when build succeeds, rather than immediately |
| `sha` | string | no  | If present, then this SHA must match the HEAD of the source branch, otherwise the merge will fail |
| `squash` | boolean | no | Squash the merge request into a single commit |


```json
{
  "id": 1,
  "iid": 1,
  "target_branch": "master",
  "source_branch": "test1",
  "project_id": 3,
  "title": "test1",
  "state": "merged",
  "upvotes": 0,
  "downvotes": 0,
  "author": {
    "id": 1,
    "username": "admin",
    "email": "admin@example.com",
    "name": "Administrator",
    "state": "active",
    "created_at": "2012-04-29T08:46:00Z"
  },
  "assignee": {
    "id": 1,
    "username": "admin",
    "email": "admin@example.com",
    "name": "Administrator",
    "state": "active",
    "created_at": "2012-04-29T08:46:00Z"
  },
  "source_project_id": 4,
  "target_project_id": 4,
  "labels": [ ],
  "description": "fixed login page css paddings",
  "work_in_progress": false,
  "milestone": {
    "id": 5,
    "iid": 1,
    "project_id": 4,
    "title": "v2.0",
    "description": "Assumenda aut placeat expedita exercitationem labore sunt enim earum.",
    "state": "closed",
    "created_at": "2015-02-02T19:49:26.013Z",
    "updated_at": "2015-02-02T19:49:26.013Z",
    "due_date": null
  },
  "merge_when_build_succeeds": true,
  "merge_status": "can_be_merged",
  "subscribed" : true,
  "sha": "8888888888888888888888888888888888888888",
  "merge_commit_sha": "9999999999999999999999999999999999999999",
  "user_notes_count": 1,
  "approvals_before_merge": null
  "should_remove_source_branch": true,
  "force_remove_source_branch": false,
  "squash": false,
  "web_url": "http://example.com/example/example/merge_requests/1"
}
```

## Merge Request Approvals

>**Note:** This API endpoint is only available on 8.9 EE and above.

You can request information about a merge request's approval status using the
following endpoint:

```
GET /projects/:id/merge_requests/:merge_request_id/approvals
```

**Parameters:**

| Attribute          | Type    | Required | Description         |
|--------------------|---------|----------|---------------------|
| `id`               | integer | yes      | The ID of a project |
| `merge_request_id` | integer | yes      | The ID of MR        |

```json
{
  "id": 5,
  "iid": 5,
  "project_id": 1,
  "title": "Approvals API",
  "description": "Test",
  "state": "opened",
  "created_at": "2016-06-08T00:19:52.638Z",
  "updated_at": "2016-06-08T21:20:42.470Z",
  "merge_status": "can_be_merged",
  "approvals_required": 2,
  "approvals_missing": 1,
  "approved_by": [
    {
      "user": {
        "name": "Administrator",
        "username": "root",
        "id": 1,
        "state": "active",
        "avatar_url": "http://www.gravatar.com/avatar/e64c7d89f26bd1972efa854d13d7dd61?s=80\u0026d=identicon",
        "web_url": "http://localhost:3000/u/root"
      }
    }
  ]
}
```

## Approve Merge Request

>**Note:** This API endpoint is only available on 8.9 EE and above.

If you are allowed to, you can approve a merge request using the following
endpoint:

```
POST /projects/:id/merge_requests/:merge_request_id/approve
```

**Parameters:**

| Attribute          | Type    | Required | Description         |
|--------------------|---------|----------|---------------------|
| `id`               | integer | yes      | The ID of a project |
| `merge_request_id` | integer | yes      | The ID of MR        |

```json
{
  "id": 5,
  "iid": 5,
  "project_id": 1,
  "title": "Approvals API",
  "description": "Test",
  "state": "opened",
  "created_at": "2016-06-08T00:19:52.638Z",
  "updated_at": "2016-06-09T21:32:14.105Z",
  "merge_status": "can_be_merged",
  "approvals_required": 2,
  "approvals_left": 0,
  "approved_by": [
    {
      "user": {
        "name": "Administrator",
        "username": "root",
        "id": 1,
        "state": "active",
        "avatar_url": "http://www.gravatar.com/avatar/e64c7d89f26bd1972efa854d13d7dd61?s=80\u0026d=identicon",
        "web_url": "http://localhost:3000/u/root"
      }
    },
    {
      "user": {
        "name": "Nico Cartwright",
        "username": "ryley",
        "id": 2,
        "state": "active",
        "avatar_url": "http://www.gravatar.com/avatar/cf7ad14b34162a76d593e3affca2adca?s=80\u0026d=identicon",
        "web_url": "http://localhost:3000/u/ryley"
      }
    }
  ]
}
```

## Cancel Merge When Pipeline Succeeds

If you don't have permissions to accept this merge request - you'll get a `401`

If the merge request is already merged or closed - you get `405` and error message 'Method Not Allowed'

In case the merge request is not set to be merged when the build succeeds, you'll also get a `406` error.
```
PUT /projects/:id/merge_requests/:merge_request_id/cancel_merge_when_build_succeeds
```
Parameters:

- `id` (required)                           - The ID of a project
- `merge_request_id` (required)             - ID of MR

```json
{
  "id": 1,
  "iid": 1,
  "target_branch": "master",
  "source_branch": "test1",
  "project_id": 3,
  "title": "test1",
  "state": "opened",
  "upvotes": 0,
  "downvotes": 0,
  "author": {
    "id": 1,
    "username": "admin",
    "email": "admin@example.com",
    "name": "Administrator",
    "state": "active",
    "created_at": "2012-04-29T08:46:00Z"
  },
  "assignee": {
    "id": 1,
    "username": "admin",
    "email": "admin@example.com",
    "name": "Administrator",
    "state": "active",
    "created_at": "2012-04-29T08:46:00Z"
  },
  "source_project_id": 4,
  "target_project_id": 4,
  "labels": [ ],
  "description": "fixed login page css paddings",
  "work_in_progress": false,
  "milestone": {
    "id": 5,
    "iid": 1,
    "project_id": 4,
    "title": "v2.0",
    "description": "Assumenda aut placeat expedita exercitationem labore sunt enim earum.",
    "state": "closed",
    "created_at": "2015-02-02T19:49:26.013Z",
    "updated_at": "2015-02-02T19:49:26.013Z",
    "due_date": null
  },
  "merge_when_build_succeeds": true,
  "merge_status": "can_be_merged",
  "subscribed" : true,
  "sha": "8888888888888888888888888888888888888888",
  "merge_commit_sha": null,
  "user_notes_count": 1,
  "approvals_before_merge": null
  "should_remove_source_branch": true,
  "force_remove_source_branch": false,
  "squash": false,
  "web_url": "http://example.com/example/example/merge_requests/1"
}
```

## Comments on merge requests

Comments are done via the [notes](notes.md) resource.

## List issues that will close on merge

Get all the issues that would be closed by merging the provided merge request.

```
GET /projects/:id/merge_requests/:merge_request_id/closes_issues
```

| Attribute | Type | Required | Description |
| --------- | ---- | -------- | ----------- |
| `id`      | integer | yes   | The ID of a project |
| `merge_request_id` | integer | yes   | The ID of the merge request |

```bash
curl --header "PRIVATE-TOKEN: 9koXpg98eAheJpvBs5tK" https://gitlab.example.com/api/v3/projects/76/merge_requests/1/closes_issues
```

Example response when the GitLab issue tracker is used:

```json
[
   {
      "state" : "opened",
      "description" : "Ratione dolores corrupti mollitia soluta quia.",
      "author" : {
         "state" : "active",
         "id" : 18,
         "web_url" : "https://gitlab.example.com/eileen.lowe",
         "name" : "Alexandra Bashirian",
         "avatar_url" : null,
         "username" : "eileen.lowe"
      },
      "milestone" : {
         "project_id" : 1,
         "description" : "Ducimus nam enim ex consequatur cumque ratione.",
         "state" : "closed",
         "due_date" : null,
         "iid" : 2,
         "created_at" : "2016-01-04T15:31:39.996Z",
         "title" : "v4.0",
         "id" : 17,
         "updated_at" : "2016-01-04T15:31:39.996Z"
      },
      "project_id" : 1,
      "assignee" : {
         "state" : "active",
         "id" : 1,
         "name" : "Administrator",
         "web_url" : "https://gitlab.example.com/root",
         "avatar_url" : null,
         "username" : "root"
      },
      "updated_at" : "2016-01-04T15:31:51.081Z",
      "id" : 76,
      "title" : "Consequatur vero maxime deserunt laboriosam est voluptas dolorem.",
      "created_at" : "2016-01-04T15:31:51.081Z",
      "iid" : 6,
      "labels" : [],
      "user_notes_count": 1,
      "approvals_before_merge": null
   },
]
```

Example response when an external issue tracker (e.g. JIRA) is used:

```json
[
   {
       "id" : "PROJECT-123",
       "title" : "Title of this issue"
   }
]
```

## Subscribe to a merge request

Subscribes the authenticated user to a merge request to receive notification. If the user is already subscribed to the merge request, the
status code `304` is returned.

```
POST /projects/:id/merge_requests/:merge_request_id/subscription
```

| Attribute | Type | Required | Description |
| --------- | ---- | -------- | ----------- |
| `id` | integer | yes | The ID of a project |
| `merge_request_id` | integer | yes   | The ID of the merge request |

```bash
curl --request POST --header "PRIVATE-TOKEN: 9koXpg98eAheJpvBs5tK" https://gitlab.example.com/api/v3/projects/5/merge_requests/17/subscription
```

Example response:

```json
{
  "id": 17,
  "iid": 1,
  "project_id": 5,
  "title": "Et et sequi est impedit nulla ut rem et voluptatem.",
  "description": "Consequatur velit eos rerum optio autem. Quia id officia quaerat dolorum optio. Illo laudantium aut ipsum dolorem.",
  "state": "opened",
  "created_at": "2016-04-05T21:42:23.233Z",
  "updated_at": "2016-04-05T22:11:52.900Z",
  "target_branch": "ui-dev-kit",
  "source_branch": "version-1-9",
  "upvotes": 0,
  "downvotes": 0,
  "author": {
    "name": "Eileen Skiles",
    "username": "leila",
    "id": 19,
    "state": "active",
    "avatar_url": "http://www.gravatar.com/avatar/39ce4a2822cc896933ffbd68c1470e55?s=80&d=identicon",
    "web_url": "https://gitlab.example.com/leila"
  },
  "assignee": {
    "name": "Celine Wehner",
    "username": "carli",
    "id": 16,
    "state": "active",
    "avatar_url": "http://www.gravatar.com/avatar/f4cd5605b769dd2ce405a27c6e6f2684?s=80&d=identicon",
    "web_url": "https://gitlab.example.com/carli"
  },
  "source_project_id": 5,
  "target_project_id": 5,
  "labels": [],
  "work_in_progress": false,
  "milestone": {
    "id": 7,
    "iid": 1,
    "project_id": 5,
    "title": "v2.0",
    "description": "Corrupti eveniet et velit occaecati dolorem est rerum aut.",
    "state": "closed",
    "created_at": "2016-04-05T21:41:40.905Z",
    "updated_at": "2016-04-05T21:41:40.905Z",
    "due_date": null
  },
  "merge_when_build_succeeds": false,
  "merge_status": "cannot_be_merged",
  "subscribed": true,
  "sha": "8888888888888888888888888888888888888888",
  "merge_commit_sha": null
}
```

## Unsubscribe from a merge request

Unsubscribes the authenticated user from a merge request to not receive
notifications from that merge request. If the user is
not subscribed to the merge request, the status code `304` is returned.

```
DELETE /projects/:id/merge_requests/:merge_request_id/subscription
```

| Attribute | Type | Required | Description |
| --------- | ---- | -------- | ----------- |
| `id` | integer | yes | The ID of a project |
| `merge_request_id` | integer | yes   | The ID of the merge request |

```bash
curl --request DELETE --header "PRIVATE-TOKEN: 9koXpg98eAheJpvBs5tK" https://gitlab.example.com/api/v3/projects/5/merge_requests/17/subscription
```

Example response:

```json
{
  "id": 17,
  "iid": 1,
  "project_id": 5,
  "title": "Et et sequi est impedit nulla ut rem et voluptatem.",
  "description": "Consequatur velit eos rerum optio autem. Quia id officia quaerat dolorum optio. Illo laudantium aut ipsum dolorem.",
  "state": "opened",
  "created_at": "2016-04-05T21:42:23.233Z",
  "updated_at": "2016-04-05T22:11:52.900Z",
  "target_branch": "ui-dev-kit",
  "source_branch": "version-1-9",
  "upvotes": 0,
  "downvotes": 0,
  "author": {
    "name": "Eileen Skiles",
    "username": "leila",
    "id": 19,
    "state": "active",
    "avatar_url": "http://www.gravatar.com/avatar/39ce4a2822cc896933ffbd68c1470e55?s=80&d=identicon",
    "web_url": "https://gitlab.example.com/leila"
  },
  "assignee": {
    "name": "Celine Wehner",
    "username": "carli",
    "id": 16,
    "state": "active",
    "avatar_url": "http://www.gravatar.com/avatar/f4cd5605b769dd2ce405a27c6e6f2684?s=80&d=identicon",
    "web_url": "https://gitlab.example.com/carli"
  },
  "source_project_id": 5,
  "target_project_id": 5,
  "labels": [],
  "work_in_progress": false,
  "milestone": {
    "id": 7,
    "iid": 1,
    "project_id": 5,
    "title": "v2.0",
    "description": "Corrupti eveniet et velit occaecati dolorem est rerum aut.",
    "state": "closed",
    "created_at": "2016-04-05T21:41:40.905Z",
    "updated_at": "2016-04-05T21:41:40.905Z",
    "due_date": null
  },
  "merge_when_build_succeeds": false,
  "merge_status": "cannot_be_merged",
  "subscribed": false,
  "sha": "8888888888888888888888888888888888888888",
  "merge_commit_sha": null
}
```

## Create a todo

Manually creates a todo for the current user on a merge request.
If there already exists a todo for the user on that merge request,
status code `304` is returned.

```
POST /projects/:id/merge_requests/:merge_request_id/todo
```

| Attribute | Type | Required | Description |
| --------- | ---- | -------- | ----------- |
| `id` | integer | yes | The ID of a project |
| `merge_request_id` | integer | yes   | The ID of the merge request |

```bash
curl --request POST --header "PRIVATE-TOKEN: 9koXpg98eAheJpvBs5tK" https://gitlab.example.com/api/v3/projects/5/merge_requests/27/todo
```

Example response:

```json
{
  "id": 113,
  "project": {
    "id": 3,
    "name": "Gitlab Ci",
    "name_with_namespace": "Gitlab Org / Gitlab Ci",
    "path": "gitlab-ci",
    "path_with_namespace": "gitlab-org/gitlab-ci"
  },
  "author": {
    "name": "Administrator",
    "username": "root",
    "id": 1,
    "state": "active",
    "avatar_url": "http://www.gravatar.com/avatar/e64c7d89f26bd1972efa854d13d7dd61?s=80&d=identicon",
    "web_url": "https://gitlab.example.com/root"
  },
  "action_name": "marked",
  "target_type": "MergeRequest",
  "target": {
    "id": 27,
    "iid": 7,
    "project_id": 3,
    "title": "Et voluptas laudantium minus nihil recusandae ut accusamus earum aut non.",
    "description": "Veniam sunt nihil modi earum cumque illum delectus. Nihil ad quis distinctio quia. Autem eligendi at quibusdam repellendus.",
    "state": "opened",
    "created_at": "2016-06-17T07:48:04.330Z",
    "updated_at": "2016-07-01T11:14:15.537Z",
    "target_branch": "allow_regex_for_project_skip_ref",
    "source_branch": "backup",
    "upvotes": 0,
    "downvotes": 0,
    "author": {
      "name": "Jarret O'Keefe",
      "username": "francisca",
      "id": 14,
      "state": "active",
      "avatar_url": "http://www.gravatar.com/avatar/a7fa515d53450023c83d62986d0658a8?s=80&d=identicon",
      "web_url": "https://gitlab.example.com/francisca"
    },
    "assignee": {
      "name": "Dr. Gabrielle Strosin",
      "username": "barrett.krajcik",
      "id": 4,
      "state": "active",
      "avatar_url": "http://www.gravatar.com/avatar/733005fcd7e6df12d2d8580171ccb966?s=80&d=identicon",
      "web_url": "https://gitlab.example.com/barrett.krajcik"
    },
    "source_project_id": 3,
    "target_project_id": 3,
    "labels": [],
    "work_in_progress": false,
    "milestone": {
      "id": 27,
      "iid": 2,
      "project_id": 3,
      "title": "v1.0",
      "description": "Quis ea accusantium animi hic fuga assumenda.",
      "state": "active",
      "created_at": "2016-06-17T07:47:33.840Z",
      "updated_at": "2016-06-17T07:47:33.840Z",
      "due_date": null
    },
    "merge_when_build_succeeds": false,
    "merge_status": "unchecked",
    "subscribed": true,
    "sha": "8888888888888888888888888888888888888888",
    "merge_commit_sha": null,
    "user_notes_count": 7,
    "should_remove_source_branch": true,
    "force_remove_source_branch": false,
    "squash": true,
    "web_url": "http://example.com/example/example/merge_requests/1"
  },
  "target_url": "https://gitlab.example.com/gitlab-org/gitlab-ci/merge_requests/7",
  "body": "Et voluptas laudantium minus nihil recusandae ut accusamus earum aut non.",
  "state": "pending",
  "created_at": "2016-07-01T11:14:15.530Z"
}
```

## Get MR diff versions

Get a list of merge request diff versions.

```
GET /projects/:id/merge_requests/:merge_request_id/versions
```

| Attribute | Type    | Required | Description           |
| --------- | ------- | -------- | --------------------- |
| `id`      | String  | yes      | The ID of the project |
| `merge_request_id` | integer | yes | The ID of the merge request |

```bash
curl --header "PRIVATE-TOKEN: 9koXpg98eAheJpvBs5tK" https://gitlab.example.com/api/v3/projects/1/merge_requests/1/versions
```

Example response:

```json
[{
  "id": 110,
  "head_commit_sha": "33e2ee8579fda5bc36accc9c6fbd0b4fefda9e30",
  "base_commit_sha": "eeb57dffe83deb686a60a71c16c32f71046868fd",
  "start_commit_sha": "eeb57dffe83deb686a60a71c16c32f71046868fd",
  "created_at": "2016-07-26T14:44:48.926Z",
  "merge_request_id": 105,
  "state": "collected",
  "real_size": "1"
}, {
  "id": 108,
  "head_commit_sha": "3eed087b29835c48015768f839d76e5ea8f07a24",
  "base_commit_sha": "eeb57dffe83deb686a60a71c16c32f71046868fd",
  "start_commit_sha": "eeb57dffe83deb686a60a71c16c32f71046868fd",
  "created_at": "2016-07-25T14:21:33.028Z",
  "merge_request_id": 105,
  "state": "collected",
  "real_size": "1"
}]
```

## Get a single MR diff version

Get a single merge request diff version.

```
GET /projects/:id/merge_requests/:merge_request_id/versions/:version_id
```

| Attribute | Type    | Required | Description           |
| --------- | ------- | -------- | --------------------- |
| `id`      | String  | yes      | The ID of the project |
| `merge_request_id` | integer | yes | The ID of the merge request |
| `version_id` | integer | yes | The ID of the merge request diff version |

```bash
curl --header "PRIVATE-TOKEN: 9koXpg98eAheJpvBs5tK" https://gitlab.example.com/api/v3/projects/1/merge_requests/1/versions/1
```

Example response:

```json
{
  "id": 110,
  "head_commit_sha": "33e2ee8579fda5bc36accc9c6fbd0b4fefda9e30",
  "base_commit_sha": "eeb57dffe83deb686a60a71c16c32f71046868fd",
  "start_commit_sha": "eeb57dffe83deb686a60a71c16c32f71046868fd",
  "created_at": "2016-07-26T14:44:48.926Z",
  "merge_request_id": 105,
  "state": "collected",
  "real_size": "1",
  "commits": [{
    "id": "33e2ee8579fda5bc36accc9c6fbd0b4fefda9e30",
    "short_id": "33e2ee85",
    "title": "Change year to 2018",
    "author_name": "Administrator",
    "author_email": "admin@example.com",
    "created_at": "2016-07-26T17:44:29.000+03:00",
    "message": "Change year to 2018"
  }, {
    "id": "aa24655de48b36335556ac8a3cd8bb521f977cbd",
    "short_id": "aa24655d",
    "title": "Update LICENSE",
    "author_name": "Administrator",
    "author_email": "admin@example.com",
    "created_at": "2016-07-25T17:21:53.000+03:00",
    "message": "Update LICENSE"
  }, {
    "id": "3eed087b29835c48015768f839d76e5ea8f07a24",
    "short_id": "3eed087b",
    "title": "Add license",
    "author_name": "Administrator",
    "author_email": "admin@example.com",
    "created_at": "2016-07-25T17:21:20.000+03:00",
    "message": "Add license"
  }],
  "diffs": [{
    "old_path": "LICENSE",
    "new_path": "LICENSE",
    "a_mode": "0",
    "b_mode": "100644",
    "diff": "--- /dev/null\n+++ b/LICENSE\n@@ -0,0 +1,21 @@\n+The MIT License (MIT)\n+\n+Copyright (c) 2018 Administrator\n+\n+Permission is hereby granted, free of charge, to any person obtaining a copy\n+of this software and associated documentation files (the \"Software\"), to deal\n+in the Software without restriction, including without limitation the rights\n+to use, copy, modify, merge, publish, distribute, sublicense, and/or sell\n+copies of the Software, and to permit persons to whom the Software is\n+furnished to do so, subject to the following conditions:\n+\n+The above copyright notice and this permission notice shall be included in all\n+copies or substantial portions of the Software.\n+\n+THE SOFTWARE IS PROVIDED \"AS IS\", WITHOUT WARRANTY OF ANY KIND, EXPRESS OR\n+IMPLIED, INCLUDING BUT NOT LIMITED TO THE WARRANTIES OF MERCHANTABILITY,\n+FITNESS FOR A PARTICULAR PURPOSE AND NONINFRINGEMENT. IN NO EVENT SHALL THE\n+AUTHORS OR COPYRIGHT HOLDERS BE LIABLE FOR ANY CLAIM, DAMAGES OR OTHER\n+LIABILITY, WHETHER IN AN ACTION OF CONTRACT, TORT OR OTHERWISE, ARISING FROM,\n+OUT OF OR IN CONNECTION WITH THE SOFTWARE OR THE USE OR OTHER DEALINGS IN THE\n+SOFTWARE.\n",
    "new_file": true,
    "renamed_file": false,
    "deleted_file": false
  }]
}
```
## Set a time estimate for a merge request

Sets an estimated time of work for this merge request.

```
POST /projects/:id/merge_requests/:merge_request_id/time_estimate
```

| Attribute | Type | Required | Description |
| --------- | ---- | -------- | ----------- |
| `id`      | integer | yes   | The ID of a project |
| `merge_request_id` | integer | yes | The ID of a project's merge request |
| `duration` | string | yes | The duration in human format. e.g: 3h30m |

```bash
curl --request POST --header "PRIVATE-TOKEN: 9koXpg98eAheJpvBs5tK" https://gitlab.example.com/api/v3/projects/5/merge_requests/93/time_estimate?duration=3h30m
```

Example response:

```json
{
  "human_time_estimate": "3h 30m",
  "human_total_time_spent": null,
  "time_estimate": 12600,
  "total_time_spent": 0
}
```

## Reset the time estimate for a merge request

Resets the estimated time for this merge request to 0 seconds.

```
POST /projects/:id/merge_requests/:merge_request_id/reset_time_estimate
```

| Attribute | Type | Required | Description |
| --------- | ---- | -------- | ----------- |
| `id`      | integer | yes   | The ID of a project |
| `merge_request_id` | integer | yes | The ID of a project's merge_request |

```bash
curl --request POST --header "PRIVATE-TOKEN: 9koXpg98eAheJpvBs5tK" https://gitlab.example.com/api/v3/projects/5/merge_requests/93/reset_time_estimate
```

Example response:

```json
{
  "human_time_estimate": null,
  "human_total_time_spent": null,
  "time_estimate": 0,
  "total_time_spent": 0
}
```

## Add spent time for a merge request

Adds spent time for this merge request

```
POST /projects/:id/merge_requests/:merge_request_id/add_spent_time
```

| Attribute | Type | Required | Description |
| --------- | ---- | -------- | ----------- |
| `id`      | integer | yes   | The ID of a project |
| `merge_request_id` | integer | yes | The ID of a project's merge request |
| `duration` | string | yes | The duration in human format. e.g: 3h30m |

```bash
curl --request POST --header "PRIVATE-TOKEN: 9koXpg98eAheJpvBs5tK" https://gitlab.example.com/api/v3/projects/5/merge_requests/93/add_spent_time?duration=1h
```

Example response:

```json
{
  "human_time_estimate": null,
  "human_total_time_spent": "1h",
  "time_estimate": 0,
  "total_time_spent": 3600
}
```

## Reset spent time for a merge request

Resets the total spent time for this merge request to 0 seconds.

```
POST /projects/:id/merge_requests/:merge_request_id/reset_spent_time
```

| Attribute | Type | Required | Description |
| --------- | ---- | -------- | ----------- |
| `id`      | integer | yes   | The ID of a project |
| `merge_request_id` | integer | yes | The ID of a project's merge_request |

```bash
curl --request POST --header "PRIVATE-TOKEN: 9koXpg98eAheJpvBs5tK" https://gitlab.example.com/api/v3/projects/5/merge_requests/93/reset_spent_time
```

Example response:

```json
{
  "human_time_estimate": null,
  "human_total_time_spent": null,
  "time_estimate": 0,
  "total_time_spent": 0
}
```

## Get time tracking stats

```
GET /projects/:id/merge_requests/:merge_request_id/time_stats
```

| Attribute | Type | Required | Description |
| --------- | ---- | -------- | ----------- |
| `id`      | integer | yes   | The ID of a project |
| `merge_request_id` | integer | yes | The ID of a project's merge request |

```bash
curl --request GET --header "PRIVATE-TOKEN: 9koXpg98eAheJpvBs5tK" https://gitlab.example.com/api/v3/projects/5/merge_requests/93/time_stats
```

Example response:

```json
{
  "human_time_estimate": "2h",
  "human_total_time_spent": "1h",
  "time_estimate": 7200,
  "total_time_spent": 3600
}
```<|MERGE_RESOLUTION|>--- conflicted
+++ resolved
@@ -290,10 +290,7 @@
 | `milestone_id` | integer  | no | The ID of a milestone |
 | `remove_source_branch` | boolean  | no | Flag indicating if a merge request should remove the source branch when merging |
 | `approvals_before_merge` | integer| no | Number of approvals required before this can be merged (see below) |
-<<<<<<< HEAD
-=======
 | `squash` | boolean| no | Squash commits into a single commit when merging |
->>>>>>> d3c1f030
 
 If `approvals_before_merge` is not provided, it inherits the value from the
 target project. If it is provided, then the following conditions must hold in
