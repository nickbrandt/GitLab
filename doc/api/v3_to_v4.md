--- conflicted
+++ resolved
@@ -73,13 +73,10 @@
 - Simplify project payload exposed on Environment endpoints [!9675](https://gitlab.com/gitlab-org/gitlab-ce/merge_requests/9675)
 - API uses merge request `IID`s (internal ID, as in the web UI) rather than `ID`s. This affects the merge requests, award emoji, todos, and time tracking APIs. [!9530](https://gitlab.com/gitlab-org/gitlab-ce/merge_requests/9530)
 - API uses issue `IID`s (internal ID, as in the web UI) rather than `ID`s. This affects the issues, award emoji, todos, and time tracking APIs. [!9530](https://gitlab.com/gitlab-org/gitlab-ce/merge_requests/9530)
-<<<<<<< HEAD
 - Change initial page from `0` to `1` on `GET projects/:id/repository/commits` (like on the rest of the API) [!9679] (https://gitlab.com/gitlab-org/gitlab-ce/merge_requests/9679)
 - Return correct `Link` header data for `GET projects/:id/repository/commits` [!9679] (https://gitlab.com/gitlab-org/gitlab-ce/merge_requests/9679)
-=======
 - Update endpoints for repository files [!9637](https://gitlab.com/gitlab-org/gitlab-ce/merge_requests/9637)
   - Moved `/projects/:id/repository/files?file_path=:file_path` to `/projects/:id/repository/files/:file_path` (`:file_path` should be URL-encoded)
   - `/projects/:id/repository/blobs/:sha` now returns JSON attributes for the blob identified by `:sha`, instead of finding the commit identified by `:sha` and returning the raw content of the blob in that commit identified by the required `?filepath=:filepath`
   - Moved `/projects/:id/repository/commits/:sha/blob?file_path=:file_path`  and `/projects/:id/repository/blobs/:sha?file_path=:file_path`  to `/projects/:id/repository/files/:file_path/raw?ref=:sha`
-  - `/projects/:id/repository/tree` parameter `ref_name` has been renamed to `ref` for consistency
->>>>>>> a61bb7cd
+  - `/projects/:id/repository/tree` parameter `ref_name` has been renamed to `ref` for consistency