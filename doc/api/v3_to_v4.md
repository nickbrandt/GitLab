--- conflicted
+++ resolved
@@ -28,14 +28,10 @@
 - Return pagination headers for all endpoints that return an array
 - Removed `DELETE projects/:id/deploy_keys/:key_id/disable`. Use `DELETE projects/:id/deploy_keys/:key_id` instead
 - Moved `PUT /users/:id/(block|unblock)` to `POST /users/:id/(block|unblock)`
-<<<<<<< HEAD
+- Make subscription API more RESTful. Use `post ":id/#{type}/:subscribable_id/subscribe"` to subscribe and `post ":id/#{type}/:subscribable_id/unsubscribe"` to unsubscribe from a resource.
 - Labels filter on `projects/:id/issues` and `/issues` now matches only issues containing all labels (i.e.: Logical AND, not OR)
 - Renamed param `branch_name` to `branch` on the following endpoints
   - POST `:id/repository/branches`
   - POST `:id/repository/commits`
   - POST/PUT/DELETE `:id/repository/files`
-- Renamed `branch_name` to `branch` on DELETE `id/repository/branches/:branch` response
-=======
-- Make subscription API more RESTful. Use `post ":id/#{type}/:subscribable_id/subscribe"` to subscribe and `post ":id/#{type}/:subscribable_id/unsubscribe"` to unsubscribe from a resource.
-- Labels filter on `projects/:id/issues` and `/issues` now matches only issues containing all labels (i.e.: Logical AND, not OR)
->>>>>>> 8c5d328c
+- Renamed `branch_name` to `branch` on DELETE `id/repository/branches/:branch` response