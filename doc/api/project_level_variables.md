# Project-level Variables API

## List project variables

Get list of a project's variables.

```
GET /projects/:id/variables
```

| Attribute | Type    | required | Description         |
|-----------|---------|----------|---------------------|
| `id`      | integer/string | yes      | The ID of a project or [urlencoded NAMESPACE/PROJECT_NAME of the project](README.md#namespaced-path-encoding) owned by the authenticated user |

```
curl --header "PRIVATE-TOKEN: <your_access_token>" "https://gitlab.example.com/api/v4/projects/1/variables"
```

```json
[
    {
        "key": "TEST_VARIABLE_1",
        "variable_type": "env_var",
        "value": "TEST_1"
    },
    {
        "key": "TEST_VARIABLE_2",
        "variable_type": "env_var",
        "value": "TEST_2"
    }
]
```

## Show variable details

Get the details of a project's specific variable.

```
GET /projects/:id/variables/:key
```

| Attribute | Type    | required | Description           |
|-----------|---------|----------|-----------------------|
| `id`      | integer/string | yes      | The ID of a project or [urlencoded NAMESPACE/PROJECT_NAME of the project](README.md#namespaced-path-encoding) owned by the authenticated user   |
| `key`     | string  | yes      | The `key` of a variable |

```
curl --header "PRIVATE-TOKEN: <your_access_token>" "https://gitlab.example.com/api/v4/projects/1/variables/TEST_VARIABLE_1"
```

```json
{
    "key": "TEST_VARIABLE_1",
    "variable_type": "env_var",
    "value": "TEST_1",
    "protected": false,
    "masked": true
}
```

## Create variable

Create a new variable.

```
POST /projects/:id/variables
```

<<<<<<< HEAD
| Attribute       | Type    | required | Description           |
|-----------------|---------|----------|-----------------------|
| `id`            | integer/string | yes      | The ID of a project or [urlencoded NAMESPACE/PROJECT_NAME of the project](README.md#namespaced-path-encoding) owned by the authenticated user   |
| `key`           | string  | yes      | The `key` of a variable; must have no more than 255 characters; only `A-Z`, `a-z`, `0-9`, and `_` are allowed |
| `value`         | string  | yes      | The `value` of a variable |
| `variable_type` | string  | no       | The type of a variable. Available types are: `env_var` (default) and `file` |
| `protected`     | boolean | no       | Whether the variable is protected |
| `environment_scope` | string  | no   | The `environment_scope` of the variable |
| `masked`        | boolean | no       | Whether the variable is masked |
=======
| Attribute           | Type    | required | Description           |
|---------------------|---------|----------|-----------------------|
| `id`                | integer/string | yes      | The ID of a project or [urlencoded NAMESPACE/PROJECT_NAME of the project](README.md#namespaced-path-encoding) owned by the authenticated user   |
| `key`               | string  | yes      | The `key` of a variable; must have no more than 255 characters; only `A-Z`, `a-z`, `0-9`, and `_` are allowed |
| `value`             | string  | yes      | The `value` of a variable |
| `variable_type`     | string  | no       | The type of a variable. Available types are: `env_var` (default) and `file` |
| `protected`         | boolean | no       | Whether the variable is protected |
| `masked`            | boolean | no       | Whether the variable is masked |
| `environment_scope` | string  | no       | The `environment_scope` of the variable **[PREMIUM]** |
>>>>>>> 33537616

```
curl --request POST --header "PRIVATE-TOKEN: <your_access_token>" "https://gitlab.example.com/api/v4/projects/1/variables" --form "key=NEW_VARIABLE" --form "value=new value"
```

```json
{
    "key": "NEW_VARIABLE",
    "value": "new value",
    "protected": false,
    "variable_type": "env_var",
    "protected": false,
<<<<<<< HEAD
    "environment_scope": "*",
    "masked": false
=======
    "masked": false,
    "environment_scope": "*"
>>>>>>> 33537616
}
```

## Update variable

Update a project's variable.

```
PUT /projects/:id/variables/:key
```

<<<<<<< HEAD
| Attribute       | Type    | required | Description             |
|-----------------|---------|----------|-------------------------|
| `id`            | integer/string | yes      | The ID of a project or [urlencoded NAMESPACE/PROJECT_NAME of the project](README.md#namespaced-path-encoding) owned by the authenticated user     |
| `key`           | string  | yes      | The `key` of a variable   |
| `value`         | string  | yes      | The `value` of a variable |
| `variable_type` | string  | no       | The type of a variable. Available types are: `env_var` (default) and `file` |
| `protected`     | boolean | no       | Whether the variable is protected |
| `environment_scope` | string | no    | The `environment_scope` of the variable |
| `masked`        | boolean | no       | Whether the variable is masked |
=======
| Attribute           | Type    | required | Description             |
|---------------------|---------|----------|-------------------------|
| `id`                | integer/string | yes      | The ID of a project or [urlencoded NAMESPACE/PROJECT_NAME of the project](README.md#namespaced-path-encoding) owned by the authenticated user     |
| `key`               | string  | yes      | The `key` of a variable   |
| `value`             | string  | yes      | The `value` of a variable |
| `variable_type`     | string  | no       | The type of a variable. Available types are: `env_var` (default) and `file` |
| `protected`         | boolean | no       | Whether the variable is protected |
| `masked`            | boolean | no       | Whether the variable is masked |
| `environment_scope` | string  | no       | The `environment_scope` of the variable **[PREMIUM]** |
>>>>>>> 33537616

```
curl --request PUT --header "PRIVATE-TOKEN: <your_access_token>" "https://gitlab.example.com/api/v4/projects/1/variables/NEW_VARIABLE" --form "value=updated value"
```

```json
{
    "key": "NEW_VARIABLE",
    "value": "updated value",
    "variable_type": "env_var",
    "protected": true,
<<<<<<< HEAD
    "environment_scope": "*",
    "masked": false
=======
    "masked": false,
    "environment_scope": "*"
>>>>>>> 33537616
}
```

## Remove variable

Remove a project's variable.

```
DELETE /projects/:id/variables/:key
```

| Attribute | Type    | required | Description             |
|-----------|---------|----------|-------------------------|
| `id`      | integer/string | yes      | The ID of a project or [urlencoded NAMESPACE/PROJECT_NAME of the project](README.md#namespaced-path-encoding) owned by the authenticated user     |
| `key`     | string  | yes      | The `key` of a variable |

```
curl --request DELETE --header "PRIVATE-TOKEN: <your_access_token>" "https://gitlab.example.com/api/v4/projects/1/variables/VARIABLE_1"
```<|MERGE_RESOLUTION|>--- conflicted
+++ resolved
@@ -66,7 +66,6 @@
 POST /projects/:id/variables
 ```
 
-<<<<<<< HEAD
 | Attribute       | Type    | required | Description           |
 |-----------------|---------|----------|-----------------------|
 | `id`            | integer/string | yes      | The ID of a project or [urlencoded NAMESPACE/PROJECT_NAME of the project](README.md#namespaced-path-encoding) owned by the authenticated user   |
@@ -76,17 +75,6 @@
 | `protected`     | boolean | no       | Whether the variable is protected |
 | `environment_scope` | string  | no   | The `environment_scope` of the variable |
 | `masked`        | boolean | no       | Whether the variable is masked |
-=======
-| Attribute           | Type    | required | Description           |
-|---------------------|---------|----------|-----------------------|
-| `id`                | integer/string | yes      | The ID of a project or [urlencoded NAMESPACE/PROJECT_NAME of the project](README.md#namespaced-path-encoding) owned by the authenticated user   |
-| `key`               | string  | yes      | The `key` of a variable; must have no more than 255 characters; only `A-Z`, `a-z`, `0-9`, and `_` are allowed |
-| `value`             | string  | yes      | The `value` of a variable |
-| `variable_type`     | string  | no       | The type of a variable. Available types are: `env_var` (default) and `file` |
-| `protected`         | boolean | no       | Whether the variable is protected |
-| `masked`            | boolean | no       | Whether the variable is masked |
-| `environment_scope` | string  | no       | The `environment_scope` of the variable **[PREMIUM]** |
->>>>>>> 33537616
 
 ```
 curl --request POST --header "PRIVATE-TOKEN: <your_access_token>" "https://gitlab.example.com/api/v4/projects/1/variables" --form "key=NEW_VARIABLE" --form "value=new value"
@@ -99,13 +87,8 @@
     "protected": false,
     "variable_type": "env_var",
     "protected": false,
-<<<<<<< HEAD
     "environment_scope": "*",
     "masked": false
-=======
-    "masked": false,
-    "environment_scope": "*"
->>>>>>> 33537616
 }
 ```
 
@@ -117,7 +100,6 @@
 PUT /projects/:id/variables/:key
 ```
 
-<<<<<<< HEAD
 | Attribute       | Type    | required | Description             |
 |-----------------|---------|----------|-------------------------|
 | `id`            | integer/string | yes      | The ID of a project or [urlencoded NAMESPACE/PROJECT_NAME of the project](README.md#namespaced-path-encoding) owned by the authenticated user     |
@@ -127,17 +109,6 @@
 | `protected`     | boolean | no       | Whether the variable is protected |
 | `environment_scope` | string | no    | The `environment_scope` of the variable |
 | `masked`        | boolean | no       | Whether the variable is masked |
-=======
-| Attribute           | Type    | required | Description             |
-|---------------------|---------|----------|-------------------------|
-| `id`                | integer/string | yes      | The ID of a project or [urlencoded NAMESPACE/PROJECT_NAME of the project](README.md#namespaced-path-encoding) owned by the authenticated user     |
-| `key`               | string  | yes      | The `key` of a variable   |
-| `value`             | string  | yes      | The `value` of a variable |
-| `variable_type`     | string  | no       | The type of a variable. Available types are: `env_var` (default) and `file` |
-| `protected`         | boolean | no       | Whether the variable is protected |
-| `masked`            | boolean | no       | Whether the variable is masked |
-| `environment_scope` | string  | no       | The `environment_scope` of the variable **[PREMIUM]** |
->>>>>>> 33537616
 
 ```
 curl --request PUT --header "PRIVATE-TOKEN: <your_access_token>" "https://gitlab.example.com/api/v4/projects/1/variables/NEW_VARIABLE" --form "value=updated value"
@@ -149,13 +120,8 @@
     "value": "updated value",
     "variable_type": "env_var",
     "protected": true,
-<<<<<<< HEAD
     "environment_scope": "*",
     "masked": false
-=======
-    "masked": false,
-    "environment_scope": "*"
->>>>>>> 33537616
 }
 ```
 
