--- conflicted
+++ resolved
@@ -104,19 +104,5 @@
 | `token`   | string  | yes      | The `token` of a trigger |
 
 ```
-<<<<<<< HEAD
 curl --request DELETE --header "PRIVATE-TOKEN: 9koXpg98eAheJpvBs5tK" "https://gitlab.example.com/api/v4/projects/1/triggers/7b9148c158980bbd9bcea92c17522d"
-```
-
-```json
-{
-    "created_at": "2015-12-23T16:25:56.760Z",
-    "deleted_at": "2015-12-24T12:32:20.100Z",
-    "last_used": null,
-    "token": "7b9148c158980bbd9bcea92c17522d",
-    "updated_at": "2015-12-24T12:32:20.100Z"
-}
-=======
-curl --request DELETE --header "PRIVATE-TOKEN: 9koXpg98eAheJpvBs5tK" "https://gitlab.example.com/api/v3/projects/1/triggers/7b9148c158980bbd9bcea92c17522d"
->>>>>>> 164942db
 ```