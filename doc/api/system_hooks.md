# System hooks

All methods require administrator authorization.

The URL endpoint of the system hooks can also be configured using the UI in
the admin area under **Hooks** (`/admin/hooks`).

Read more about [system hooks](../system_hooks/system_hooks.md).

## List system hooks

Get a list of all system hooks.

---

```
GET /hooks
```

Example request:

```bash
curl --header "PRIVATE-TOKEN: 9koXpg98eAheJpvBs5tK" https://gitlab.example.com/api/v4/hooks
```

Example response:

```json
[
  {
    "id":1,
    "url":"https://gitlab.example.com/hook",
    "created_at":"2016-10-31T12:32:15.192Z",
    "push_events":true,
    "tag_push_events":false,
    "enable_ssl_verification":true
  }
]
```

## Add new system hook

Add a new system hook.

---

```
POST /hooks
```

| Attribute | Type | Required | Description |
| --------- | ---- | -------- | ----------- |
| `url` | string | yes | The hook URL |
| `token` | string | no | Secret token to validate received payloads; this will not be returned in the response |
| `push_events` | boolean |  no | When true, the hook will fire on push events |
| `tag_push_events` | boolean | no | When true, the hook will fire on new tags being pushed |
| `enable_ssl_verification` | boolean | no | Do SSL verification when triggering the hook |

Example request:

```bash
curl --request POST --header "PRIVATE-TOKEN: 9koXpg98eAheJpvBs5tK" "https://gitlab.example.com/api/v4/hooks?url=https://gitlab.example.com/hook"
```

Example response:

```json
[
  {
    "id":1,
    "url":"https://gitlab.example.com/hook",
    "created_at":"2016-10-31T12:32:15.192Z",
    "push_events":true,
    "tag_push_events":false,
    "enable_ssl_verification":true
  }
]
```

## Test system hook

```
GET /hooks/:id
```

| Attribute | Type | Required | Description |
| --------- | ---- | -------- | ----------- |
| `id` | integer | yes | The ID of the hook |

Example request:

```bash
curl --header "PRIVATE-TOKEN: 9koXpg98eAheJpvBs5tK" https://gitlab.example.com/api/v4/hooks/2
```

Example response:

```json
{
   "project_id" : 1,
   "owner_email" : "example@gitlabhq.com",
   "owner_name" : "Someone",
   "name" : "Ruby",
   "path" : "ruby",
   "event_name" : "project_create"
}
```

## Delete system hook

Deletes a system hook.

---

```
DELETE /hooks/:id
```

| Attribute | Type | Required | Description |
| --------- | ---- | -------- | ----------- |
| `id` | integer | yes | The ID of the hook |

Example request:

```bash
<<<<<<< HEAD
curl --request DELETE --header "PRIVATE-TOKEN: 9koXpg98eAheJpvBs5tK" https://gitlab.example.com/api/v4/hooks/2
```

Example response:

```json
{
   "note_events" : false,
   "project_id" : null,
   "enable_ssl_verification" : true,
   "url" : "https://gitlab.example.com/hook",
   "updated_at" : "2015-11-04T20:12:15.931Z",
   "issues_events" : false,
   "merge_requests_events" : false,
   "created_at" : "2015-11-04T20:12:15.931Z",
   "service_id" : null,
   "id" : 2,
   "push_events" : true,
   "tag_push_events" : false
}
=======
curl --request DELETE --header "PRIVATE-TOKEN: 9koXpg98eAheJpvBs5tK" https://gitlab.example.com/api/v3/hooks/2
>>>>>>> 164942db
```<|MERGE_RESOLUTION|>--- conflicted
+++ resolved
@@ -123,28 +123,5 @@
 Example request:
 
 ```bash
-<<<<<<< HEAD
 curl --request DELETE --header "PRIVATE-TOKEN: 9koXpg98eAheJpvBs5tK" https://gitlab.example.com/api/v4/hooks/2
-```
-
-Example response:
-
-```json
-{
-   "note_events" : false,
-   "project_id" : null,
-   "enable_ssl_verification" : true,
-   "url" : "https://gitlab.example.com/hook",
-   "updated_at" : "2015-11-04T20:12:15.931Z",
-   "issues_events" : false,
-   "merge_requests_events" : false,
-   "created_at" : "2015-11-04T20:12:15.931Z",
-   "service_id" : null,
-   "id" : 2,
-   "push_events" : true,
-   "tag_push_events" : false
-}
-=======
-curl --request DELETE --header "PRIVATE-TOKEN: 9koXpg98eAheJpvBs5tK" https://gitlab.example.com/api/v3/hooks/2
->>>>>>> 164942db
 ```