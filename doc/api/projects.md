--- conflicted
+++ resolved
@@ -1337,11 +1337,8 @@
 
 | Attribute | Type | Required | Description |
 | --------- | ---- | -------- | ----------- |
-<<<<<<< HEAD
-| `query` (required) - A string contained in the project name
-| `per_page` (optional) - number of projects to return per page
-| `page` (optional) - the page to retrieve
-| `order_by` (optional) - Return requests ordered by `id`, `name`, `created_at` or `last_activity_at` fields
+| `query` | string | yes | A string contained in the project name |
+| `order_by` | string | no | Return requests ordered by `id`, `name`, `created_at` or `last_activity_at` fields |
 | `sort` | string | no | Return requests sorted in `asc` or `desc` order |
 
 ## Push Rules (EE only)
@@ -1411,9 +1408,4 @@
 - `id` (required) - The ID of a project
 
 Note the JSON response differs if the push rule is available or not. If the project push rule
-is available before it is returned in the JSON response or an empty response is returned.
-=======
-| `query` | string | yes | A string contained in the project name |
-| `order_by` | string | no | Return requests ordered by `id`, `name`, `created_at` or `last_activity_at` fields |
-| `sort` | string | no | Return requests sorted in `asc` or `desc` order |
->>>>>>> 6c09fbd8
+is available before it is returned in the JSON response or an empty response is returned.