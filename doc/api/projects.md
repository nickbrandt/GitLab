# Projects API

## Project visibility level

Project in GitLab can be either private, internal or public.
This is determined by the `visibility` field in the project.

Values for the project visibility level are:

* `private`:
  Project access must be granted explicitly for each user.

* `internal`:
  The project can be cloned by any logged in user.

* `public`:
  The project can be accessed without any authentication.

## Project merge method

There are currently three options for `merge_method` to choose from:

* `merge`:
  A merge commit is created for every merge, and merging is allowed as long as there are no conflicts.

* `rebase_merge`:
  A merge commit is created for every merge, but merging is only allowed if fast-forward merge is possible.
  This way you could make sure that if this merge request would build, after merging to target branch it would also build.

* `ff`:
  No merge commits are created and all merges are fast-forwarded, which means that merging is only allowed if the branch could be fast-forwarded.


## Project merge method

There are currently three options for `merge_method` to choose from:

* `merge`:
  A merge commit is created for every merge, and merging is allowed as long as there are no conflicts.

* `rebase_merge`:
  A merge commit is created for every merge, but merging is only allowed if fast-forward merge is possible.
  This way you could make sure that if this merge request would build, after merging to target branch it would also build.

* `ff`:
  No merge commits are created and all merges are fast-forwarded, which means that merging is only allowed if the branch could be fast-forwarded.


## List all projects

Get a list of all visible projects across GitLab for the authenticated user.
When accessed without authentication, only public projects are returned.

```
GET /projects
```

| Attribute | Type | Required | Description |
| --------- | ---- | -------- | ----------- |
| `archived` | boolean | no | Limit by archived status |
| `visibility` | string | no | Limit by visibility `public`, `internal`, or `private` |
| `order_by` | string | no | Return projects ordered by `id`, `name`, `path`, `created_at`, `updated_at`, or `last_activity_at` fields. Default is `created_at` |
| `sort` | string | no | Return projects sorted in `asc` or `desc` order. Default is `desc` |
| `search` | string | no | Return list of projects matching the search criteria |
| `simple` | boolean | no | Return only the ID, URL, name, and path of each project |
| `owned` | boolean | no | Limit by projects owned by the current user |
| `membership` | boolean | no | Limit by projects that the current user is a member of |
| `starred` | boolean | no | Limit by projects starred by the current user |
| `statistics` | boolean | no | Include project statistics |
| `with_custom_attributes` | boolean | no | Include [custom attributes](custom_attributes.md) in response (admins only) |
| `with_issues_enabled` | boolean | no | Limit by enabled issues feature |
| `with_merge_requests_enabled` | boolean | no | Limit by enabled merge requests feature |

```json
[
  {
    "id": 4,
    "description": null,
    "default_branch": "master",
    "visibility": "private",
    "ssh_url_to_repo": "git@example.com:diaspora/diaspora-client.git",
    "http_url_to_repo": "http://example.com/diaspora/diaspora-client.git",
    "web_url": "http://example.com/diaspora/diaspora-client",
    "readme_url": "http://example.com/diaspora/diaspora-client/blob/master/README.md",
    "tag_list": [
      "example",
      "disapora client"
    ],
    "owner": {
      "id": 3,
      "name": "Diaspora",
      "created_at": "2013-09-30T13:46:02Z"
    },
    "name": "Diaspora Client",
    "name_with_namespace": "Diaspora / Diaspora Client",
    "path": "diaspora-client",
    "path_with_namespace": "diaspora/diaspora-client",
    "issues_enabled": true,
    "open_issues_count": 1,
    "merge_requests_enabled": true,
    "jobs_enabled": true,
    "wiki_enabled": true,
    "snippets_enabled": false,
    "resolve_outdated_diff_discussions": false,
    "container_registry_enabled": false,
    "created_at": "2013-09-30T13:46:02Z",
    "last_activity_at": "2013-09-30T13:46:02Z",
    "creator_id": 3,
    "namespace": {
      "id": 3,
      "name": "Diaspora",
      "path": "diaspora",
      "kind": "group",
      "full_path": "diaspora"
    },
    "import_status": "none",
    "archived": false,
    "avatar_url": "http://example.com/uploads/project/avatar/4/uploads/avatar.png",
    "shared_runners_enabled": true,
    "forks_count": 0,
    "star_count": 0,
    "runners_token": "b8547b1dc37721d05889db52fa2f02",
    "public_jobs": true,
    "shared_with_groups": [],
    "only_allow_merge_if_pipeline_succeeds": false,
    "only_allow_merge_if_all_discussions_are_resolved": false,
    "request_access_enabled": false,
    "merge_method": "merge",
    "approvals_before_merge": 0,
    "statistics": {
      "commit_count": 37,
      "storage_size": 1038090,
      "repository_size": 1038090,
      "lfs_objects_size": 0,
      "job_artifacts_size": 0
    },
    "_links": {
      "self": "http://example.com/api/v4/projects",
      "issues": "http://example.com/api/v4/projects/1/issues",
      "merge_requests": "http://example.com/api/v4/projects/1/merge_requests",
      "repo_branches": "http://example.com/api/v4/projects/1/repository_branches",
      "labels": "http://example.com/api/v4/projects/1/labels",
      "events": "http://example.com/api/v4/projects/1/events",
      "members": "http://example.com/api/v4/projects/1/members"
    },
  },
  {
    "id": 6,
    "description": null,
    "default_branch": "master",
    "visibility": "private",
    "ssh_url_to_repo": "git@example.com:brightbox/puppet.git",
    "http_url_to_repo": "http://example.com/brightbox/puppet.git",
    "web_url": "http://example.com/brightbox/puppet",
    "readme_url": "http://example.com/brightbox/puppet/blob/master/README.md",
    "tag_list": [
      "example",
      "puppet"
    ],
    "owner": {
      "id": 4,
      "name": "Brightbox",
      "created_at": "2013-09-30T13:46:02Z"
    },
    "name": "Puppet",
    "name_with_namespace": "Brightbox / Puppet",
    "path": "puppet",
    "path_with_namespace": "brightbox/puppet",
    "issues_enabled": true,
    "open_issues_count": 1,
    "merge_requests_enabled": true,
    "jobs_enabled": true,
    "wiki_enabled": true,
    "snippets_enabled": false,
    "resolve_outdated_diff_discussions": false,
    "container_registry_enabled": false,
    "created_at": "2013-09-30T13:46:02Z",
    "last_activity_at": "2013-09-30T13:46:02Z",
    "creator_id": 3,
    "namespace": {
      "id": 4,
      "name": "Brightbox",
      "path": "brightbox",
      "kind": "group",
      "full_path": "brightbox"
    },
    "import_status": "none",
    "import_error": null,
    "permissions": {
      "project_access": {
        "access_level": 10,
        "notification_level": 3
      },
      "group_access": {
        "access_level": 50,
        "notification_level": 3
      }
    },
    "archived": false,
    "avatar_url": null,
    "shared_runners_enabled": true,
    "forks_count": 0,
    "star_count": 0,
    "runners_token": "b8547b1dc37721d05889db52fa2f02",
    "public_jobs": true,
    "shared_with_groups": [],
    "only_allow_merge_if_pipeline_succeeds": false,
    "only_allow_merge_if_all_discussions_are_resolved": false,
    "request_access_enabled": false,
    "merge_method": "merge",
    "approvals_before_merge": 0,
    "statistics": {
      "commit_count": 12,
      "storage_size": 2066080,
      "repository_size": 2066080,
      "lfs_objects_size": 0,
      "job_artifacts_size": 0
    },
    "_links": {
      "self": "http://example.com/api/v4/projects",
      "issues": "http://example.com/api/v4/projects/1/issues",
      "merge_requests": "http://example.com/api/v4/projects/1/merge_requests",
      "repo_branches": "http://example.com/api/v4/projects/1/repository_branches",
      "labels": "http://example.com/api/v4/projects/1/labels",
      "events": "http://example.com/api/v4/projects/1/events",
      "members": "http://example.com/api/v4/projects/1/members"
    }
  }
]
```

You can filter by [custom attributes](custom_attributes.md) with:

```
GET /projects?custom_attributes[key]=value&custom_attributes[other_key]=other_value
```

## List user projects

Get a list of visible projects for the given user. When accessed without
authentication, only public projects are returned.

```
GET /users/:user_id/projects
```

| Attribute | Type | Required | Description |
| --------- | ---- | -------- | ----------- |
| `user_id` | string | yes | The ID or username of the user |
| `archived` | boolean | no | Limit by archived status |
| `visibility` | string | no | Limit by visibility `public`, `internal`, or `private` |
| `order_by` | string | no | Return projects ordered by `id`, `name`, `path`, `created_at`, `updated_at`, or `last_activity_at` fields. Default is `created_at` |
| `sort` | string | no | Return projects sorted in `asc` or `desc` order. Default is `desc` |
| `search` | string | no | Return list of projects matching the search criteria |
| `simple` | boolean | no | Return only the ID, URL, name, and path of each project |
| `owned` | boolean | no | Limit by projects owned by the current user |
| `membership` | boolean | no | Limit by projects that the current user is a member of |
| `starred` | boolean | no | Limit by projects starred by the current user |
| `statistics` | boolean | no | Include project statistics |
| `with_custom_attributes` | boolean | no | Include [custom attributes](custom_attributes.md) in response (admins only) |
| `with_issues_enabled` | boolean | no | Limit by enabled issues feature |
| `with_merge_requests_enabled` | boolean | no | Limit by enabled merge requests feature |

```json
[
  {
    "id": 4,
    "description": null,
    "default_branch": "master",
    "visibility": "private",
    "ssh_url_to_repo": "git@example.com:diaspora/diaspora-client.git",
    "http_url_to_repo": "http://example.com/diaspora/diaspora-client.git",
    "web_url": "http://example.com/diaspora/diaspora-client",
    "readme_url": "http://example.com/diaspora/diaspora-client/blob/master/README.md",
    "tag_list": [
      "example",
      "disapora client"
    ],
    "owner": {
      "id": 3,
      "name": "Diaspora",
      "created_at": "2013-09-30T13:46:02Z"
    },
    "name": "Diaspora Client",
    "name_with_namespace": "Diaspora / Diaspora Client",
    "path": "diaspora-client",
    "path_with_namespace": "diaspora/diaspora-client",
    "issues_enabled": true,
    "open_issues_count": 1,
    "merge_requests_enabled": true,
    "jobs_enabled": true,
    "wiki_enabled": true,
    "snippets_enabled": false,
    "resolve_outdated_diff_discussions": false,
    "container_registry_enabled": false,
    "created_at": "2013-09-30T13:46:02Z",
    "last_activity_at": "2013-09-30T13:46:02Z",
    "creator_id": 3,
    "namespace": {
      "id": 3,
      "name": "Diaspora",
      "path": "diaspora",
      "kind": "group",
      "full_path": "diaspora"
    },
    "import_status": "none",
    "archived": false,
    "avatar_url": "http://example.com/uploads/project/avatar/4/uploads/avatar.png",
    "shared_runners_enabled": true,
    "forks_count": 0,
    "star_count": 0,
    "runners_token": "b8547b1dc37721d05889db52fa2f02",
    "public_jobs": true,
    "shared_with_groups": [],
    "only_allow_merge_if_pipeline_succeeds": false,
    "only_allow_merge_if_all_discussions_are_resolved": false,
    "request_access_enabled": false,
    "merge_method": "merge",
    "statistics": {
      "commit_count": 37,
      "storage_size": 1038090,
      "repository_size": 1038090,
      "lfs_objects_size": 0,
      "job_artifacts_size": 0
    },
    "_links": {
      "self": "http://example.com/api/v4/projects",
      "issues": "http://example.com/api/v4/projects/1/issues",
      "merge_requests": "http://example.com/api/v4/projects/1/merge_requests",
      "repo_branches": "http://example.com/api/v4/projects/1/repository_branches",
      "labels": "http://example.com/api/v4/projects/1/labels",
      "events": "http://example.com/api/v4/projects/1/events",
      "members": "http://example.com/api/v4/projects/1/members"
    }
  },
  {
    "id": 6,
    "description": null,
    "default_branch": "master",
    "visibility": "private",
    "ssh_url_to_repo": "git@example.com:brightbox/puppet.git",
    "http_url_to_repo": "http://example.com/brightbox/puppet.git",
    "web_url": "http://example.com/brightbox/puppet",
    "readme_url": "http://example.com/brightbox/puppet/blob/master/README.md",
    "tag_list": [
      "example",
      "puppet"
    ],
    "owner": {
      "id": 4,
      "name": "Brightbox",
      "created_at": "2013-09-30T13:46:02Z"
    },
    "name": "Puppet",
    "name_with_namespace": "Brightbox / Puppet",
    "path": "puppet",
    "path_with_namespace": "brightbox/puppet",
    "issues_enabled": true,
    "open_issues_count": 1,
    "merge_requests_enabled": true,
    "jobs_enabled": true,
    "wiki_enabled": true,
    "snippets_enabled": false,
    "resolve_outdated_diff_discussions": false,
    "container_registry_enabled": false,
    "created_at": "2013-09-30T13:46:02Z",
    "last_activity_at": "2013-09-30T13:46:02Z",
    "creator_id": 3,
    "namespace": {
      "id": 4,
      "name": "Brightbox",
      "path": "brightbox",
      "kind": "group",
      "full_path": "brightbox"
    },
    "import_status": "none",
    "import_error": null,
    "permissions": {
      "project_access": {
        "access_level": 10,
        "notification_level": 3
      },
      "group_access": {
        "access_level": 50,
        "notification_level": 3
      }
    },
    "archived": false,
    "avatar_url": null,
    "shared_runners_enabled": true,
    "forks_count": 0,
    "star_count": 0,
    "runners_token": "b8547b1dc37721d05889db52fa2f02",
    "public_jobs": true,
    "shared_with_groups": [],
    "only_allow_merge_if_pipeline_succeeds": false,
    "only_allow_merge_if_all_discussions_are_resolved": false,
    "request_access_enabled": false,
    "merge_method": "merge",
    "statistics": {
      "commit_count": 12,
      "storage_size": 2066080,
      "repository_size": 2066080,
      "lfs_objects_size": 0,
      "job_artifacts_size": 0
    },
    "_links": {
      "self": "http://example.com/api/v4/projects",
      "issues": "http://example.com/api/v4/projects/1/issues",
      "merge_requests": "http://example.com/api/v4/projects/1/merge_requests",
      "repo_branches": "http://example.com/api/v4/projects/1/repository_branches",
      "labels": "http://example.com/api/v4/projects/1/labels",
      "events": "http://example.com/api/v4/projects/1/events",
      "members": "http://example.com/api/v4/projects/1/members"
    }
  }
]
```

## Get single project

Get a specific project. This endpoint can be accessed without authentication if
the project is publicly accessible.

```
GET /projects/:id
```

| Attribute | Type | Required | Description |
| --------- | ---- | -------- | ----------- |
| `id` | integer/string | yes | The ID or [URL-encoded path of the project](README.md#namespaced-path-encoding) |
| `statistics` | boolean | no | Include project statistics |
| `with_custom_attributes` | boolean | no | Include [custom attributes](custom_attributes.md) in response (admins only) |

```json
{
  "id": 3,
  "description": null,
  "default_branch": "master",
  "visibility": "private",
  "ssh_url_to_repo": "git@example.com:diaspora/diaspora-project-site.git",
  "http_url_to_repo": "http://example.com/diaspora/diaspora-project-site.git",
  "web_url": "http://example.com/diaspora/diaspora-project-site",
  "readme_url": "http://example.com/diaspora/diaspora-project-site/blob/master/README.md",
  "tag_list": [
    "example",
    "disapora project"
  ],
  "owner": {
    "id": 3,
    "name": "Diaspora",
    "created_at": "2013-09-30T13:46:02Z"
  },
  "name": "Diaspora Project Site",
  "name_with_namespace": "Diaspora / Diaspora Project Site",
  "path": "diaspora-project-site",
  "path_with_namespace": "diaspora/diaspora-project-site",
  "issues_enabled": true,
  "open_issues_count": 1,
  "merge_requests_enabled": true,
  "jobs_enabled": true,
  "wiki_enabled": true,
  "snippets_enabled": false,
  "resolve_outdated_diff_discussions": false,
  "container_registry_enabled": false,
  "created_at": "2013-09-30T13:46:02Z",
  "last_activity_at": "2013-09-30T13:46:02Z",
  "creator_id": 3,
  "namespace": {
    "id": 3,
    "name": "Diaspora",
    "path": "diaspora",
    "kind": "group",
    "full_path": "diaspora"
  },
  "import_status": "none",
  "import_error": null,
  "permissions": {
    "project_access": {
      "access_level": 10,
      "notification_level": 3
    },
    "group_access": {
      "access_level": 50,
      "notification_level": 3
    }
  },
  "archived": false,
  "avatar_url": "http://example.com/uploads/project/avatar/3/uploads/avatar.png",
  "shared_runners_enabled": true,
  "forks_count": 0,
  "star_count": 0,
  "runners_token": "b8bc4a7a29eb76ea83cf79e4908c2b",
  "public_jobs": true,
  "shared_with_groups": [
    {
      "group_id": 4,
      "group_name": "Twitter",
      "group_access_level": 30
    },
    {
      "group_id": 3,
      "group_name": "Gitlab Org",
      "group_access_level": 10
    }
  ],
  "repository_storage": "default",
  "only_allow_merge_if_pipeline_succeeds": false,
  "only_allow_merge_if_all_discussions_are_resolved": false,
  "printing_merge_requests_link_enabled": true,
  "request_access_enabled": false,
  "merge_method": "merge",
  "approvals_before_merge": 0,
  "statistics": {
    "commit_count": 37,
    "storage_size": 1038090,
    "repository_size": 1038090,
    "lfs_objects_size": 0,
    "job_artifacts_size": 0
  },
  "_links": {
    "self": "http://example.com/api/v4/projects",
    "issues": "http://example.com/api/v4/projects/1/issues",
    "merge_requests": "http://example.com/api/v4/projects/1/merge_requests",
    "repo_branches": "http://example.com/api/v4/projects/1/repository_branches",
    "labels": "http://example.com/api/v4/projects/1/labels",
    "events": "http://example.com/api/v4/projects/1/events",
    "members": "http://example.com/api/v4/projects/1/members"
  }
}
```

## Get project users

Get the users list of a project.

```
GET /projects/:id/users
```

| Attribute | Type | Required | Description |
| --------- | ---- | -------- | ----------- |
| `search` | string | no | Search for specific users |

```json
[
  {
    "id": 1,
    "username": "john_smith",
    "name": "John Smith",
    "state": "active",
    "avatar_url": "http://localhost:3000/uploads/user/avatar/1/cd8.jpeg",
    "web_url": "http://localhost:3000/john_smith"
  },
  {
    "id": 2,
    "username": "jack_smith",
    "name": "Jack Smith",
    "state": "blocked",
    "avatar_url": "http://gravatar.com/../e32131cd8.jpeg",
    "web_url": "http://localhost:3000/jack_smith"
  }
]
```

## Get project events

Please refer to the [Events API documentation](events.md#list-a-projects-visible-events).

## Create project

Creates a new project owned by the authenticated user.

```
POST /projects
```

| Attribute | Type | Required | Description |
| --------- | ---- | -------- | ----------- |
| `name` | string | yes if path is not provided | The name of the new project. Equals path if not provided. |
| `path` | string | yes if name is not provided | Repository name for new project. Generated based on name if not provided (generated lowercased with dashes). |
| `namespace_id` | integer | no | Namespace for the new project (defaults to the current user's namespace) |
| `default_branch` | string | no | `master` by default |
| `description` | string | no | Short project description |
| `issues_enabled` | boolean | no | Enable issues for this project |
| `merge_requests_enabled` | boolean | no | Enable merge requests for this project |
| `jobs_enabled` | boolean | no | Enable jobs for this project |
| `wiki_enabled` | boolean | no | Enable wiki for this project |
| `snippets_enabled` | boolean | no | Enable snippets for this project |
| `resolve_outdated_diff_discussions` | boolean | no | Automatically resolve merge request diffs discussions on lines changed with a push |
| `container_registry_enabled` | boolean | no | Enable container registry for this project |
| `shared_runners_enabled` | boolean | no | Enable shared runners for this project |
| `visibility` | string | no | See [project visibility level](#project-visibility-level) |
| `import_url` | string | no | URL to import repository from |
| `public_jobs` | boolean | no | If `true`, jobs can be viewed by non-project-members |
| `only_allow_merge_if_pipeline_succeeds` | boolean | no | Set whether merge requests can only be merged with successful jobs |
| `only_allow_merge_if_all_discussions_are_resolved` | boolean | no | Set whether merge requests can only be merged when all the discussions are resolved |
| `merge_method` | string | no | Set the merge method used |
| `lfs_enabled` | boolean | no | Enable LFS |
| `request_access_enabled` | boolean | no | Allow users to request member access |
| `tag_list`    | array   | no       | The list of tags for a project; put array of tags, that should be finally assigned to a project |
| `avatar`    | mixed   | no      | Image file for avatar of the project                |
| `printing_merge_request_link_enabled` | boolean | no | Show link to create/view merge request when pushing from the command line |
| `ci_config_path` | string | no | The path to CI config file |
| `repository_storage` | string | no | Which storage shard the repository is on. Available only to admins |
| `approvals_before_merge` | integer | no | How many approvers should approve merge request by default |

## Create project for user

Creates a new project owned by the specified user. Available only for admins.

```
POST /projects/user/:user_id
```

| Attribute | Type | Required | Description |
| --------- | ---- | -------- | ----------- |
| `user_id` | integer | yes | The user ID of the project owner |
| `name` | string | yes | The name of the new project |
| `path` | string | no | Custom repository name for new project. By default generated based on name |
| `namespace_id` | integer | no | Namespace for the new project (defaults to the current user's namespace) |
| `description` | string | no | Short project description |
| `issues_enabled` | boolean | no | Enable issues for this project |
| `merge_requests_enabled` | boolean | no | Enable merge requests for this project |
| `jobs_enabled` | boolean | no | Enable jobs for this project |
| `wiki_enabled` | boolean | no | Enable wiki for this project |
| `snippets_enabled` | boolean | no | Enable snippets for this project |
| `resolve_outdated_diff_discussions` | boolean | no | Automatically resolve merge request diffs discussions on lines changed with a push |
| `container_registry_enabled` | boolean | no | Enable container registry for this project |
| `shared_runners_enabled` | boolean | no | Enable shared runners for this project |
| `visibility` | string | no | See [project visibility level](#project-visibility-level) |
| `import_url` | string | no | URL to import repository from |
| `public_jobs` | boolean | no | If `true`, jobs can be viewed by non-project-members |
| `only_allow_merge_if_pipeline_succeeds` | boolean | no | Set whether merge requests can only be merged with successful jobs |
| `only_allow_merge_if_all_discussions_are_resolved` | boolean | no | Set whether merge requests can only be merged when all the discussions are resolved |
| `merge_method` | string | no | Set the merge method used |
| `lfs_enabled` | boolean | no | Enable LFS |
| `request_access_enabled` | boolean | no | Allow users to request member access |
| `tag_list`    | array   | no       | The list of tags for a project; put array of tags, that should be finally assigned to a project |
| `avatar`    | mixed   | no      | Image file for avatar of the project                |
| `printing_merge_request_link_enabled` | boolean | no | Show link to create/view merge request when pushing from the command line |
| `ci_config_path` | string | no | The path to CI config file |
| `repository_storage` | string | no | Which storage shard the repository is on. Available only to admins |
| `approvals_before_merge` | integer | no | How many approvers should approve merge request by default |
| `external_authorization_classification_label` | string | no | The classification label for the project |

## Edit project

Updates an existing project.

```
PUT /projects/:id
```

| Attribute | Type | Required | Description |
| --------- | ---- | -------- | ----------- |
| `id` | integer/string | yes | The ID or [URL-encoded path of the project](README.md#namespaced-path-encoding) |
| `name` | string | yes | The name of the project |
| `path` | string | no | Custom repository name for the project. By default generated based on name |
| `default_branch` | string | no | `master` by default |
| `description` | string | no | Short project description |
| `issues_enabled` | boolean | no | Enable issues for this project |
| `merge_requests_enabled` | boolean | no | Enable merge requests for this project |
| `jobs_enabled` | boolean | no | Enable jobs for this project |
| `wiki_enabled` | boolean | no | Enable wiki for this project |
| `snippets_enabled` | boolean | no | Enable snippets for this project |
| `resolve_outdated_diff_discussions` | boolean | no | Automatically resolve merge request diffs discussions on lines changed with a push |
| `container_registry_enabled` | boolean | no | Enable container registry for this project |
| `shared_runners_enabled` | boolean | no | Enable shared runners for this project |
| `visibility` | string | no | See [project visibility level](#project-visibility-level) |
| `import_url` | string | no | URL to import repository from |
| `public_jobs` | boolean | no | If `true`, jobs can be viewed by non-project-members |
| `only_allow_merge_if_pipeline_succeeds` | boolean | no | Set whether merge requests can only be merged with successful jobs |
| `only_allow_merge_if_all_discussions_are_resolved` | boolean | no | Set whether merge requests can only be merged when all the discussions are resolved |
| `merge_method` | string | no | Set the merge method used |
| `lfs_enabled` | boolean | no | Enable LFS |
| `request_access_enabled` | boolean | no | Allow users to request member access |
| `tag_list`    | array   | no       | The list of tags for a project; put array of tags, that should be finally assigned to a project |
| `avatar`    | mixed   | no      | Image file for avatar of the project                |
| `ci_config_path` | string | no | The path to CI config file |
| `repository_storage` | string | no | Which storage shard the repository is on. Available only to admins |
| `approvals_before_merge` | integer | no | How many approvers should approve merge request by default |
| `external_authorization_classification_label` | string | no | The classification label for the project |

## Fork project

Forks a project into the user namespace of the authenticated user or the one provided.

The forking operation for a project is asynchronous and is completed in a
background job. The request will return immediately. To determine whether the
fork of the project has completed, query the `import_status` for the new project.

```
POST /projects/:id/fork
```

| Attribute | Type | Required | Description |
| --------- | ---- | -------- | ----------- |
| `id` | integer/string | yes | The ID or [URL-encoded path of the project](README.md#namespaced-path-encoding) |
| `namespace` | integer/string | yes | The ID or path of the namespace that the project will be forked to |

## List Forks of a project

>**Note:** This feature was introduced in GitLab 10.1

List the projects accessible to the calling user that have an established, forked relationship with the specified project

```
GET /projects/:id/forks
```

| Attribute | Type | Required | Description |
| --------- | ---- | -------- | ----------- |
| `id` | integer/string | yes | The ID or [URL-encoded path of the project](README.md#namespaced-path-encoding) |
| `archived` | boolean | no | Limit by archived status |
| `visibility` | string | no | Limit by visibility `public`, `internal`, or `private` |
| `order_by` | string | no | Return projects ordered by `id`, `name`, `path`, `created_at`, `updated_at`, or `last_activity_at` fields. Default is `created_at` |
| `sort` | string | no | Return projects sorted in `asc` or `desc` order. Default is `desc` |
| `search` | string | no | Return list of projects matching the search criteria |
| `simple` | boolean | no | Return only the ID, URL, name, and path of each project |
| `owned` | boolean | no | Limit by projects owned by the current user |
| `membership` | boolean | no | Limit by projects that the current user is a member of |
| `starred` | boolean | no | Limit by projects starred by the current user |
| `statistics` | boolean | no | Include project statistics |
| `with_custom_attributes` | boolean | no | Include [custom attributes](custom_attributes.md) in response (admins only) |
| `with_issues_enabled` | boolean | no | Limit by enabled issues feature |
| `with_merge_requests_enabled` | boolean | no | Limit by enabled merge requests feature |

```bash
curl --header "PRIVATE-TOKEN: 9koXpg98eAheJpvBs5tK" "https://gitlab.example.com/api/v4/projects/5/forks"
```

Example responses:

```json
[
  {
    "id": 3,
    "description": null,
    "default_branch": "master",
    "visibility": "internal",
    "ssh_url_to_repo": "git@example.com:diaspora/diaspora-project-site.git",
    "http_url_to_repo": "http://example.com/diaspora/diaspora-project-site.git",
    "web_url": "http://example.com/diaspora/diaspora-project-site",
    "readme_url": "http://example.com/diaspora/diaspora-project-site/blob/master/README.md",
    "tag_list": [
      "example",
      "disapora project"
    ],
    "name": "Diaspora Project Site",
    "name_with_namespace": "Diaspora / Diaspora Project Site",
    "path": "diaspora-project-site",
    "path_with_namespace": "diaspora/diaspora-project-site",
    "issues_enabled": true,
    "open_issues_count": 1,
    "merge_requests_enabled": true,
    "jobs_enabled": true,
    "wiki_enabled": true,
    "snippets_enabled": false,
    "resolve_outdated_diff_discussions": false,
    "container_registry_enabled": false,
    "created_at": "2013-09-30T13:46:02Z",
    "last_activity_at": "2013-09-30T13:46:02Z",
    "creator_id": 3,
    "namespace": {
      "id": 3,
      "name": "Diaspora",
      "path": "diaspora",
      "kind": "group",
      "full_path": "diaspora"
    },
    "import_status": "none",
    "archived": true,
    "avatar_url": "http://example.com/uploads/project/avatar/3/uploads/avatar.png",
    "shared_runners_enabled": true,
    "forks_count": 0,
    "star_count": 1,
    "public_jobs": true,
    "shared_with_groups": [],
    "only_allow_merge_if_pipeline_succeeds": false,
    "only_allow_merge_if_all_discussions_are_resolved": false,
    "request_access_enabled": false,
    "merge_method": "merge",
    "_links": {
      "self": "http://example.com/api/v4/projects",
      "issues": "http://example.com/api/v4/projects/1/issues",
      "merge_requests": "http://example.com/api/v4/projects/1/merge_requests",
      "repo_branches": "http://example.com/api/v4/projects/1/repository_branches",
      "labels": "http://example.com/api/v4/projects/1/labels",
      "events": "http://example.com/api/v4/projects/1/events",
      "members": "http://example.com/api/v4/projects/1/members"
    }
  }
]
```

## Star a project

Stars a given project. Returns status code `304` if the project is already starred.

```
POST /projects/:id/star
```

| Attribute | Type | Required | Description |
| --------- | ---- | -------- | ----------- |
| `id` | integer/string | yes | The ID or [URL-encoded path of the project](README.md#namespaced-path-encoding) |

```bash
curl --request POST --header "PRIVATE-TOKEN: 9koXpg98eAheJpvBs5tK" "https://gitlab.example.com/api/v4/projects/5/star"
```

Example response:

```json
{
  "id": 3,
  "description": null,
  "default_branch": "master",
  "visibility": "internal",
  "ssh_url_to_repo": "git@example.com:diaspora/diaspora-project-site.git",
  "http_url_to_repo": "http://example.com/diaspora/diaspora-project-site.git",
  "web_url": "http://example.com/diaspora/diaspora-project-site",
  "readme_url": "http://example.com/diaspora/diaspora-project-site/blob/master/README.md",
  "tag_list": [
    "example",
    "disapora project"
  ],
  "name": "Diaspora Project Site",
  "name_with_namespace": "Diaspora / Diaspora Project Site",
  "path": "diaspora-project-site",
  "path_with_namespace": "diaspora/diaspora-project-site",
  "issues_enabled": true,
  "open_issues_count": 1,
  "merge_requests_enabled": true,
  "jobs_enabled": true,
  "wiki_enabled": true,
  "snippets_enabled": false,
  "resolve_outdated_diff_discussions": false,
  "container_registry_enabled": false,
  "created_at": "2013-09-30T13:46:02Z",
  "last_activity_at": "2013-09-30T13:46:02Z",
  "creator_id": 3,
  "namespace": {
    "id": 3,
    "name": "Diaspora",
    "path": "diaspora",
    "kind": "group",
    "full_path": "diaspora"
  },
  "import_status": "none",
  "archived": true,
  "avatar_url": "http://example.com/uploads/project/avatar/3/uploads/avatar.png",
  "shared_runners_enabled": true,
  "forks_count": 0,
  "star_count": 1,
  "public_jobs": true,
  "shared_with_groups": [],
  "only_allow_merge_if_pipeline_succeeds": false,
  "only_allow_merge_if_all_discussions_are_resolved": false,
  "request_access_enabled": false,
  "merge_method": "merge",
  "_links": {
    "self": "http://example.com/api/v4/projects",
    "issues": "http://example.com/api/v4/projects/1/issues",
    "merge_requests": "http://example.com/api/v4/projects/1/merge_requests",
    "repo_branches": "http://example.com/api/v4/projects/1/repository_branches",
    "labels": "http://example.com/api/v4/projects/1/labels",
    "events": "http://example.com/api/v4/projects/1/events",
    "members": "http://example.com/api/v4/projects/1/members"
  }
}
```

## Unstar a project

Unstars a given project. Returns status code `304` if the project is not starred.

```
POST /projects/:id/unstar
```

| Attribute | Type | Required | Description |
| --------- | ---- | -------- | ----------- |
| `id` | integer/string | yes | The ID or [URL-encoded path of the project](README.md#namespaced-path-encoding) |

```bash
curl --request POST --header "PRIVATE-TOKEN: 9koXpg98eAheJpvBs5tK" "https://gitlab.example.com/api/v4/projects/5/unstar"
```

Example response:

```json
{
  "id": 3,
  "description": null,
  "default_branch": "master",
  "visibility": "internal",
  "ssh_url_to_repo": "git@example.com:diaspora/diaspora-project-site.git",
  "http_url_to_repo": "http://example.com/diaspora/diaspora-project-site.git",
  "web_url": "http://example.com/diaspora/diaspora-project-site",
  "readme_url": "http://example.com/diaspora/diaspora-project-site/blob/master/README.md",
  "tag_list": [
    "example",
    "disapora project"
  ],
  "name": "Diaspora Project Site",
  "name_with_namespace": "Diaspora / Diaspora Project Site",
  "path": "diaspora-project-site",
  "path_with_namespace": "diaspora/diaspora-project-site",
  "issues_enabled": true,
  "open_issues_count": 1,
  "merge_requests_enabled": true,
  "jobs_enabled": true,
  "wiki_enabled": true,
  "snippets_enabled": false,
  "resolve_outdated_diff_discussions": false,
  "container_registry_enabled": false,
  "created_at": "2013-09-30T13:46:02Z",
  "last_activity_at": "2013-09-30T13:46:02Z",
  "creator_id": 3,
  "namespace": {
    "id": 3,
    "name": "Diaspora",
    "path": "diaspora",
    "kind": "group",
    "full_path": "diaspora"
  },
  "import_status": "none",
  "archived": true,
  "avatar_url": "http://example.com/uploads/project/avatar/3/uploads/avatar.png",
  "shared_runners_enabled": true,
  "forks_count": 0,
  "star_count": 0,
  "public_jobs": true,
  "shared_with_groups": [],
  "only_allow_merge_if_pipeline_succeeds": false,
  "only_allow_merge_if_all_discussions_are_resolved": false,
  "request_access_enabled": false,
  "merge_method": "merge",
  "_links": {
    "self": "http://example.com/api/v4/projects",
    "issues": "http://example.com/api/v4/projects/1/issues",
    "merge_requests": "http://example.com/api/v4/projects/1/merge_requests",
    "repo_branches": "http://example.com/api/v4/projects/1/repository_branches",
    "labels": "http://example.com/api/v4/projects/1/labels",
    "events": "http://example.com/api/v4/projects/1/events",
    "members": "http://example.com/api/v4/projects/1/members"
  }
}
```

## Languages

Get languages used in a project with percentage value.

```
GET /projects/:id/languages
```

```bash
curl --header "PRIVATE-TOKEN: 9koXpg98eAheJpvBs5tK" "https://gitlab.example.com/api/v4/projects/5/languages"
```

Example response:

```json
{
  "Ruby": 66.69,
  "JavaScript": 22.98,
  "HTML": 7.91,
  "CoffeeScript": 2.42
}
```

## Archive a project

Archives the project if the user is either admin or the project owner of this project. This action is
idempotent, thus archiving an already archived project will not change the project.

```
POST /projects/:id/archive
```

| Attribute | Type | Required | Description |
| --------- | ---- | -------- | ----------- |
| `id` | integer/string | yes | The ID or [URL-encoded path of the project](README.md#namespaced-path-encoding) |

```bash
curl --request POST --header "PRIVATE-TOKEN: 9koXpg98eAheJpvBs5tK" "https://gitlab.example.com/api/v4/projects/5/archive"
```

Example response:

```json
{
  "id": 3,
  "description": null,
  "default_branch": "master",
  "visibility": "private",
  "ssh_url_to_repo": "git@example.com:diaspora/diaspora-project-site.git",
  "http_url_to_repo": "http://example.com/diaspora/diaspora-project-site.git",
  "web_url": "http://example.com/diaspora/diaspora-project-site",
  "readme_url": "http://example.com/diaspora/diaspora-project-site/blob/master/README.md",
  "tag_list": [
    "example",
    "disapora project"
  ],
  "owner": {
    "id": 3,
    "name": "Diaspora",
    "created_at": "2013-09-30T13:46:02Z"
  },
  "name": "Diaspora Project Site",
  "name_with_namespace": "Diaspora / Diaspora Project Site",
  "path": "diaspora-project-site",
  "path_with_namespace": "diaspora/diaspora-project-site",
  "issues_enabled": true,
  "open_issues_count": 1,
  "merge_requests_enabled": true,
  "jobs_enabled": true,
  "wiki_enabled": true,
  "snippets_enabled": false,
  "resolve_outdated_diff_discussions": false,
  "container_registry_enabled": false,
  "created_at": "2013-09-30T13:46:02Z",
  "last_activity_at": "2013-09-30T13:46:02Z",
  "creator_id": 3,
  "namespace": {
    "id": 3,
    "name": "Diaspora",
    "path": "diaspora",
    "kind": "group",
    "full_path": "diaspora"
  },
  "import_status": "none",
  "import_error": null,
  "permissions": {
    "project_access": {
      "access_level": 10,
      "notification_level": 3
    },
    "group_access": {
      "access_level": 50,
      "notification_level": 3
    }
  },
  "archived": true,
  "avatar_url": "http://example.com/uploads/project/avatar/3/uploads/avatar.png",
  "shared_runners_enabled": true,
  "forks_count": 0,
  "star_count": 0,
  "runners_token": "b8bc4a7a29eb76ea83cf79e4908c2b",
  "public_jobs": true,
  "shared_with_groups": [],
  "only_allow_merge_if_pipeline_succeeds": false,
  "only_allow_merge_if_all_discussions_are_resolved": false,
  "request_access_enabled": false,
  "merge_method": "merge",
  "_links": {
    "self": "http://example.com/api/v4/projects",
    "issues": "http://example.com/api/v4/projects/1/issues",
    "merge_requests": "http://example.com/api/v4/projects/1/merge_requests",
    "repo_branches": "http://example.com/api/v4/projects/1/repository_branches",
    "labels": "http://example.com/api/v4/projects/1/labels",
    "events": "http://example.com/api/v4/projects/1/events",
    "members": "http://example.com/api/v4/projects/1/members"
  }
}
```

## Unarchive a project

Unarchives the project if the user is either admin or the project owner of this project. This action is
idempotent, thus unarchiving a non-archived project will not change the project.

```
POST /projects/:id/unarchive
```

| Attribute | Type | Required | Description |
| --------- | ---- | -------- | ----------- |
| `id` | integer/string | yes | The ID or [URL-encoded path of the project](README.md#namespaced-path-encoding) |

```bash
curl --request POST --header "PRIVATE-TOKEN: 9koXpg98eAheJpvBs5tK" "https://gitlab.example.com/api/v4/projects/5/unarchive"
```

Example response:

```json
{
  "id": 3,
  "description": null,
  "default_branch": "master",
  "visibility": "private",
  "ssh_url_to_repo": "git@example.com:diaspora/diaspora-project-site.git",
  "http_url_to_repo": "http://example.com/diaspora/diaspora-project-site.git",
  "web_url": "http://example.com/diaspora/diaspora-project-site",
  "readme_url": "http://example.com/diaspora/diaspora-project-site/blob/master/README.md",
  "tag_list": [
    "example",
    "disapora project"
  ],
  "owner": {
    "id": 3,
    "name": "Diaspora",
    "created_at": "2013-09-30T13:46:02Z"
  },
  "name": "Diaspora Project Site",
  "name_with_namespace": "Diaspora / Diaspora Project Site",
  "path": "diaspora-project-site",
  "path_with_namespace": "diaspora/diaspora-project-site",
  "issues_enabled": true,
  "open_issues_count": 1,
  "merge_requests_enabled": true,
  "jobs_enabled": true,
  "wiki_enabled": true,
  "snippets_enabled": false,
  "resolve_outdated_diff_discussions": false,
  "container_registry_enabled": false,
  "created_at": "2013-09-30T13:46:02Z",
  "last_activity_at": "2013-09-30T13:46:02Z",
  "creator_id": 3,
  "namespace": {
    "id": 3,
    "name": "Diaspora",
    "path": "diaspora",
    "kind": "group",
    "full_path": "diaspora"
  },
  "import_status": "none",
  "import_error": null,
  "permissions": {
    "project_access": {
      "access_level": 10,
      "notification_level": 3
    },
    "group_access": {
      "access_level": 50,
      "notification_level": 3
    }
  },
  "archived": false,
  "avatar_url": "http://example.com/uploads/project/avatar/3/uploads/avatar.png",
  "shared_runners_enabled": true,
  "forks_count": 0,
  "star_count": 0,
  "runners_token": "b8bc4a7a29eb76ea83cf79e4908c2b",
  "public_jobs": true,
  "shared_with_groups": [],
  "only_allow_merge_if_pipeline_succeeds": false,
  "only_allow_merge_if_all_discussions_are_resolved": false,
  "request_access_enabled": false,
  "merge_method": "merge",
  "_links": {
    "self": "http://example.com/api/v4/projects",
    "issues": "http://example.com/api/v4/projects/1/issues",
    "merge_requests": "http://example.com/api/v4/projects/1/merge_requests",
    "repo_branches": "http://example.com/api/v4/projects/1/repository_branches",
    "labels": "http://example.com/api/v4/projects/1/labels",
    "events": "http://example.com/api/v4/projects/1/events",
    "members": "http://example.com/api/v4/projects/1/members"
  }
}
```

## Remove project

Removes a project including all associated resources (issues, merge requests etc.)

```
DELETE /projects/:id
```

| Attribute | Type | Required | Description |
| --------- | ---- | -------- | ----------- |
| `id` | integer/string | yes | The ID or [URL-encoded path of the project](README.md#namespaced-path-encoding) |

## Upload a file

Uploads a file to the specified project to be used in an issue or merge request description, or a comment.

```
POST /projects/:id/uploads
```

| Attribute | Type | Required | Description |
| --------- | ---- | -------- | ----------- |
| `id` | integer/string | yes | The ID or [URL-encoded path of the project](README.md#namespaced-path-encoding) |
| `file` | string | yes | The file to be uploaded |

To upload a file from your filesystem, use the `--form` argument. This causes
cURL to post data using the header `Content-Type: multipart/form-data`.
The `file=` parameter must point to a file on your filesystem and be preceded
by `@`. For example:

```bash
curl --request POST --header "PRIVATE-TOKEN: 9koXpg98eAheJpvBs5tK" --form "file=@dk.png" https://gitlab.example.com/api/v4/projects/5/uploads
```

Returned object:

```json
{
  "alt": "dk",
  "url": "/uploads/66dbcd21ec5d24ed6ea225176098d52b/dk.png",
  "markdown": "![dk](/uploads/66dbcd21ec5d24ed6ea225176098d52b/dk.png)"
}
```

>**Note**: The returned `url` is relative to the project path.
In Markdown contexts, the link is automatically expanded when the format in
`markdown` is used.

## Share project with group

Allow to share project with group.

```
POST /projects/:id/share
```

| Attribute | Type | Required | Description |
| --------- | ---- | -------- | ----------- |
| `id` | integer/string | yes | The ID or [URL-encoded path of the project](README.md#namespaced-path-encoding) |
| `group_id` | integer | yes | The ID of the group to share with |
| `group_access` | integer | yes | The [permissions level](members.md) to grant the group |
| `expires_at` | string | no | Share expiration date in ISO 8601 format: 2016-09-26 |

## Delete a shared project link within a group

Unshare the project from the group. Returns `204` and no content on success.

```
DELETE /projects/:id/share/:group_id
```

| Attribute | Type | Required | Description |
| --------- | ---- | -------- | ----------- |
| `id` | integer/string | yes | The ID or [URL-encoded path of the project](README.md#namespaced-path-encoding) |
| `group_id` | integer | yes | The ID of the group |

```bash
curl --request DELETE --header "PRIVATE-TOKEN: 9koXpg98eAheJpvBs5tK" https://gitlab.example.com/api/v4/projects/5/share/17
```

## Hooks

Also called Project Hooks and Webhooks.
These are different for [System Hooks](system_hooks.md) that are system wide.

### List project hooks

Get a list of project hooks.

```
GET /projects/:id/hooks
```

| Attribute | Type | Required | Description |
| --------- | ---- | -------- | ----------- |
| `id` | integer/string | yes | The ID or [URL-encoded path of the project](README.md#namespaced-path-encoding) |

### Get project hook

Get a specific hook for a project.

```
GET /projects/:id/hooks/:hook_id
```

| Attribute | Type | Required | Description |
| --------- | ---- | -------- | ----------- |
| `id` | integer/string | yes | The ID or [URL-encoded path of the project](README.md#namespaced-path-encoding) |
| `hook_id` | integer | yes | The ID of a project hook |

```json
{
  "id": 1,
  "url": "http://example.com/hook",
  "project_id": 3,
  "push_events": true,
  "issues_events": true,
  "confidential_issues_events": true,
  "merge_requests_events": true,
  "tag_push_events": true,
  "note_events": true,
  "job_events": true,
  "pipeline_events": true,
  "wiki_page_events": true,
  "enable_ssl_verification": true,
  "created_at": "2012-10-12T17:04:47Z"
}
```

### Add project hook

Adds a hook to a specified project.

```
POST /projects/:id/hooks
```

| Attribute | Type | Required | Description |
| --------- | ---- | -------- | ----------- |
| `id` | integer/string | yes | The ID or [URL-encoded path of the project](README.md#namespaced-path-encoding) |
| `url` | string | yes | The hook URL |
| `push_events` | boolean | no | Trigger hook on push events |
| `issues_events` | boolean | no | Trigger hook on issues events |
| `confidential_issues_events` | boolean | no | Trigger hook on confidential issues events |
| `merge_requests_events` | boolean | no | Trigger hook on merge requests events |
| `tag_push_events` | boolean | no | Trigger hook on tag push events |
| `note_events` | boolean | no | Trigger hook on note events |
| `job_events` | boolean | no | Trigger hook on job events |
| `pipeline_events` | boolean | no | Trigger hook on pipeline events |
| `wiki_page_events` | boolean | no | Trigger hook on wiki events |
| `enable_ssl_verification` | boolean | no | Do SSL verification when triggering the hook |
| `token` | string | no | Secret token to validate received payloads; this will not be returned in the response |

### Edit project hook

Edits a hook for a specified project.

```
PUT /projects/:id/hooks/:hook_id
```

| Attribute | Type | Required | Description |
| --------- | ---- | -------- | ----------- |
| `id` | integer/string | yes | The ID or [URL-encoded path of the project](README.md#namespaced-path-encoding) |
| `hook_id` | integer | yes | The ID of the project hook |
| `url` | string | yes | The hook URL |
| `push_events` | boolean | no | Trigger hook on push events |
| `issues_events` | boolean | no | Trigger hook on issues events |
| `confidential_issues_events` | boolean | no | Trigger hook on confidential issues events |
| `merge_requests_events` | boolean | no | Trigger hook on merge requests events |
| `tag_push_events` | boolean | no | Trigger hook on tag push events |
| `note_events` | boolean | no | Trigger hook on note events |
| `job_events` | boolean | no | Trigger hook on job events |
| `pipeline_events` | boolean | no | Trigger hook on pipeline events |
| `wiki_events` | boolean | no | Trigger hook on wiki events |
| `enable_ssl_verification` | boolean | no | Do SSL verification when triggering the hook |
| `token` | string | no | Secret token to validate received payloads; this will not be returned in the response |

### Delete project hook

Removes a hook from a project. This is an idempotent method and can be called multiple times.
Either the hook is available or not.

```
DELETE /projects/:id/hooks/:hook_id
```

| Attribute | Type | Required | Description |
| --------- | ---- | -------- | ----------- |
| `id` | integer/string | yes | The ID or [URL-encoded path of the project](README.md#namespaced-path-encoding) |
| `hook_id` | integer | yes | The ID of the project hook |

Note the JSON response differs if the hook is available or not. If the project hook
is available before it is returned in the JSON response or an empty response is returned.

## Admin fork relation

Allows modification of the forked relationship between existing projects. Available only for admins.

### Create a forked from/to relation between existing projects

```
POST /projects/:id/fork/:forked_from_id
```

| Attribute | Type | Required | Description |
| --------- | ---- | -------- | ----------- |
| `id` | integer/string | yes | The ID or [URL-encoded path of the project](README.md#namespaced-path-encoding) |
| `forked_from_id` | ID | yes | The ID of the project that was forked from |

### Delete an existing forked from relationship

```
DELETE /projects/:id/fork
```

| Attribute | Type | Required | Description |
| --------- | ---- | -------- | ----------- |
| `id` | integer/string | yes | The ID or [URL-encoded path of the project](README.md#namespaced-path-encoding) |

## Search for projects by name

Search for projects by name which are accessible to the authenticated user. This
endpoint can be accessed without authentication if the project is publicly
accessible.

```
GET /projects
```

| Attribute | Type | Required | Description |
| --------- | ---- | -------- | ----------- |
| `search` | string | yes | A string contained in the project name |
| `order_by` | string | no | Return requests ordered by `id`, `name`, `created_at` or `last_activity_at` fields |
| `sort` | string | no | Return requests sorted in `asc` or `desc` order |

```bash
curl --header "PRIVATE-TOKEN: 9koXpg98eAheJpvBs5tK" https://gitlab.example.com/api/v4/projects?search=test
```

## Start the Housekeeping task for a Project

> Introduced in GitLab 9.0.

```
POST /projects/:id/housekeeping
```

| Attribute | Type | Required | Description |
| --------- | ---- | -------- | ----------- |
| `id` | integer/string | yes | The ID of the project or NAMESPACE/PROJECT_NAME |

## Push Rules **[STARTER]**

### Get project push rules

Get the push rules of a project.

```
GET /projects/:id/push_rule
```

| Attribute | Type | Required | Description |
| --------- | ---- | -------- | ----------- |
| `id` | integer/string | yes | The ID of the project or NAMESPACE/PROJECT_NAME |

```json
{
  "id": 1,
  "project_id": 3,
  "commit_message_regex": "Fixes \d +\",
  "branch_name_regex": "",
  "deny_delete_tag": false,
  "created_at": "2012-10-12T17:04:47Z",
  "member_check": false,
  "prevent_secrets": false,
  "author_email_regex": "",
  "file_name_regex": "",
  "max_file_size": 5
}
```

### Add project push rule

Adds a push rule to a specified project.

```
POST /projects/:id/push_rule
```

| Attribute | Type | Required | Description |
| --------- | ---- | -------- | ----------- |
| `id` | integer/string | yes | The ID of the project or NAMESPACE/PROJECT_NAME |
| `deny_delete_tag` | boolean | no | Deny deleting a tag |
| `member_check` | boolean | no | Restrict commits by author (email) to existing GitLab users |
| `prevent_secrets` | boolean | no | GitLab will reject any files that are likely to contain secrets |
| `commit_message_regex` | string | no | All commit messages must match this, e.g. `Fixed \d+\..*` |
| `branch_name_regex` | string | no | All branch names must match this, e.g. `(feature|hotfix)\/*` |
| `author_email_regex` | string | no | All commit author emails must match this, e.g. `@my-company.com$` |
| `file_name_regex` | string | no | All commited filenames must **not** match this, e.g. `(jar|exe)$` |
| `max_file_size` | integer | no | Maximum file size (MB) |

### Edit project push rule

Edits a push rule for a specified project.

```
PUT /projects/:id/push_rule
```

| Attribute | Type | Required | Description |
| --------- | ---- | -------- | ----------- |
| `id` | integer/string | yes | The ID of the project or NAMESPACE/PROJECT_NAME |
| `deny_delete_tag` | boolean | no | Deny deleting a tag |
| `member_check` | boolean | no | Restrict commits by author (email) to existing GitLab users |
| `prevent_secrets` | boolean | no | GitLab will reject any files that are likely to contain secrets |
| `commit_message_regex` | string | no | All commit messages must match this, e.g. `Fixed \d+\..*` |
| `branch_name_regex` | string | no | All branch names must match this, e.g. `(feature|hotfix)\/*` |
| `author_email_regex` | string | no | All commit author emails must match this, e.g. `@my-company.com$` |
| `file_name_regex` | string | no | All commited filenames must **not** match this, e.g. `(jar|exe)$` |
| `max_file_size` | integer | no | Maximum file size (MB) |

### Delete project push rule

> Introduced in GitLab 9.0.

Removes a push rule from a project. This is an idempotent method and can be called multiple times.
Either the push rule is available or not.

```
DELETE /projects/:id/push_rule
```

| Attribute | Type | Required | Description |
| --------- | ---- | -------- | ----------- |
| `id` | integer/string | yes | The ID or [URL-encoded path of the project](README.md#namespaced-path-encoding) |

### Transfer a project to a new namespace

```
PUT /projects/:id/transfer
```

| Attribute | Type | Required | Description |
| --------- | ---- | -------- | ----------- |
| `namespace` | integer/string | yes | The ID or path of the namespace to transfer to project to |

## Branches

Read more in the [Branches](branches.md) documentation.

## Project Import/Export

Read more in the [Project import/export](project_import_export.md) documentation.

## Project members

Read more in the [Project members](members.md) documentation.

## Start the pull mirroring process for a Project **[STARTER]**

<<<<<<< HEAD
> Introduced in [GitLab Starter](https://about.gitlab.com/products) 10.3.
=======
> Introduced in [GitLab Starter](https://about.gitlab.com/pricing) 10.3.
>>>>>>> 6e8d50d9

```
POST /projects/:id/mirror/pull
```

| Attribute | Type | Required | Description |
| --------- | ---- | -------- | ----------- |
| `id` | integer/string | yes | The ID or [URL-encoded path of the project](README.md#namespaced-path-encoding) |

## Project badges

Read more in the [Project Badges](project_badges.md) documentation.

## Issue and merge request description templates

The non-default [issue and merge request description templates](../user/project/description_templates.md) are managed inside the project's repository. So you can manage them via the API through the [Repositories API](repositories.md) and the [Repository Files API](repository_files.md).

## Download snapshot of a git repository

> Introduced in GitLab 10.7

This endpoint may only be accessed by an administrative user.

Download a snapshot of the project (or wiki, if requested) git repository. This
snapshot is always in uncompressed [tar](https://en.wikipedia.org/wiki/Tar_(computing))
format.

If a repository is corrupted to the point where `git clone` does not work, the
snapshot may allow some of the data to be retrieved.

```
GET /projects/:id/snapshot
```

| Attribute | Type | Required | Description |
| --------- | ---- | -------- | ----------- |
| `id`      | integer/string | yes | The ID or [URL-encoded path of the project](README.md#namespaced-path-encoding) |
| `wiki`    | boolean | no | Whether to download the wiki, rather than project, repository |<|MERGE_RESOLUTION|>--- conflicted
+++ resolved
@@ -1526,11 +1526,7 @@
 
 ## Start the pull mirroring process for a Project **[STARTER]**
 
-<<<<<<< HEAD
-> Introduced in [GitLab Starter](https://about.gitlab.com/products) 10.3.
-=======
 > Introduced in [GitLab Starter](https://about.gitlab.com/pricing) 10.3.
->>>>>>> 6e8d50d9
 
 ```
 POST /projects/:id/mirror/pull
