# Projects


### Project visibility level

Project in GitLab has be either private, internal or public.
You can determine it by `visibility_level` field in project.

Constants for project visibility levels are next:

* Private. `visibility_level` is `0`.
  Project access must be granted explicitly for each user.

* Internal. `visibility_level` is `10`.
  The project can be cloned by any logged in user.

* Public. `visibility_level` is `20`.
  The project can be cloned without any authentication.


## List projects

Get a list of projects accessible by the authenticated user.

```
GET /projects
```

Parameters:

- `archived` (optional) - if passed, limit by archived status
- `visibility` (optional) - if passed, limit by visibility `public`, `internal`, `private`
- `order_by` (optional) - Return requests ordered by `id`, `name`, `path`, `created_at`, `updated_at` or `last_activity_at` fields. Default is `created_at`
- `sort` (optional) - Return requests sorted in `asc` or `desc` order. Default is `desc`
- `search` (optional) - Return list of authorized projects according to a search criteria

```json
[
  {
    "id": 4,
    "description": null,
    "default_branch": "master",
    "public": false,
    "visibility_level": 0,
    "ssh_url_to_repo": "git@example.com:diaspora/diaspora-client.git",
    "http_url_to_repo": "http://example.com/diaspora/diaspora-client.git",
    "web_url": "http://example.com/diaspora/diaspora-client",
    "tag_list": [
      "example",
      "disapora client"
    ],
    "owner": {
      "id": 3,
      "name": "Diaspora",
      "created_at": "2013-09-30T13: 46: 02Z"
    },
    "name": "Diaspora Client",
    "name_with_namespace": "Diaspora / Diaspora Client",
    "path": "diaspora-client",
    "path_with_namespace": "diaspora/diaspora-client",
    "issues_enabled": true,
    "open_issues_count": 1,
    "merge_requests_enabled": true,
    "builds_enabled": true,
    "wiki_enabled": true,
    "snippets_enabled": false,
    "created_at": "2013-09-30T13: 46: 02Z",
    "last_activity_at": "2013-09-30T13: 46: 02Z",
    "creator_id": 3,
    "namespace": {
      "created_at": "2013-09-30T13: 46: 02Z",
      "description": "",
      "id": 3,
      "name": "Diaspora",
      "owner_id": 1,
      "path": "diaspora",
      "updated_at": "2013-09-30T13: 46: 02Z"
    },
    "archived": false,
    "avatar_url": "http://example.com/uploads/project/avatar/4/uploads/avatar.png",
    "shared_runners_enabled": true,
    "forks_count": 0,
    "star_count": 0,
    "runners_token": "b8547b1dc37721d05889db52fa2f02",
    "public_builds": true,
    "shared_with_groups": []
  },
  {
    "id": 6,
    "description": null,
    "default_branch": "master",
    "public": false,
    "visibility_level": 0,
    "ssh_url_to_repo": "git@example.com:brightbox/puppet.git",
    "http_url_to_repo": "http://example.com/brightbox/puppet.git",
    "web_url": "http://example.com/brightbox/puppet",
    "tag_list": [
      "example",
      "puppet"
    ],
    "owner": {
      "id": 4,
      "name": "Brightbox",
      "created_at": "2013-09-30T13:46:02Z"
    },
    "name": "Puppet",
    "name_with_namespace": "Brightbox / Puppet",
    "path": "puppet",
    "path_with_namespace": "brightbox/puppet",
    "issues_enabled": true,
    "open_issues_count": 1,
    "merge_requests_enabled": true,
    "builds_enabled": true,
    "wiki_enabled": true,
    "snippets_enabled": false,
    "created_at": "2013-09-30T13:46:02Z",
    "last_activity_at": "2013-09-30T13:46:02Z",
    "creator_id": 3,
    "namespace": {
      "created_at": "2013-09-30T13:46:02Z",
      "description": "",
      "id": 4,
      "name": "Brightbox",
      "owner_id": 1,
      "path": "brightbox",
      "updated_at": "2013-09-30T13:46:02Z"
    },
    "permissions": {
      "project_access": {
        "access_level": 10,
        "notification_level": 3
      },
      "group_access": {
        "access_level": 50,
        "notification_level": 3
      }
    },
    "archived": false,
    "avatar_url": null,
    "shared_runners_enabled": true,
    "forks_count": 0,
    "star_count": 0,
    "runners_token": "b8547b1dc37721d05889db52fa2f02",
    "public_builds": true,
    "shared_with_groups": []
  }
]
```

### List owned projects

Get a list of projects which are owned by the authenticated user.

```
GET /projects/owned
```

Parameters:

- `archived` (optional) - if passed, limit by archived status
- `visibility` (optional) - if passed, limit by visibility `public`, `internal`, `private`
- `order_by` (optional) - Return requests ordered by `id`, `name`, `path`, `created_at`, `updated_at` or `last_activity_at` fields. Default is `created_at`
- `sort` (optional) - Return requests sorted in `asc` or `desc` order. Default is `desc`
- `search` (optional) - Return list of authorized projects according to a search criteria

### List starred projects

Get a list of projects which are starred by the authenticated user.

```
GET /projects/starred
```

Parameters:

- `archived` (optional) - if passed, limit by archived status
- `visibility` (optional) - if passed, limit by visibility `public`, `internal`, `private`
- `order_by` (optional) - Return requests ordered by `id`, `name`, `path`, `created_at`, `updated_at` or `last_activity_at` fields. Default is `created_at`
- `sort` (optional) - Return requests sorted in `asc` or `desc` order. Default is `desc`
- `search` (optional) - Return list of authorized projects according to a search criteria

### List ALL projects

Get a list of all GitLab projects (admin only).

```
GET /projects/all
```

Parameters:

- `archived` (optional) - if passed, limit by archived status
- `visibility` (optional) - if passed, limit by visibility `public`, `internal`, `private`
- `order_by` (optional) - Return requests ordered by `id`, `name`, `path`, `created_at`, `updated_at` or `last_activity_at` fields. Default is `created_at`
- `sort` (optional) - Return requests sorted in `asc` or `desc` order. Default is `desc`
- `search` (optional) - Return list of authorized projects according to a search criteria

### Get single project

Get a specific project, identified by project ID or NAMESPACE/PROJECT_NAME, which is owned by the authenticated user.
If using namespaced projects call make sure that the NAMESPACE/PROJECT_NAME is URL-encoded, eg. `/api/v3/projects/diaspora%2Fdiaspora` (where `/` is represented by `%2F`).

```
GET /projects/:id
```

Parameters:

- `id` (required) - The ID or NAMESPACE/PROJECT_NAME of a project

```json
{
  "id": 3,
  "description": null,
  "default_branch": "master",
  "public": false,
  "visibility_level": 0,
  "ssh_url_to_repo": "git@example.com:diaspora/diaspora-project-site.git",
  "http_url_to_repo": "http://example.com/diaspora/diaspora-project-site.git",
  "web_url": "http://example.com/diaspora/diaspora-project-site",
  "tag_list": [
    "example",
    "disapora project"
  ],
  "owner": {
    "id": 3,
    "name": "Diaspora",
    "created_at": "2013-09-30T13: 46: 02Z"
  },
  "name": "Diaspora Project Site",
  "name_with_namespace": "Diaspora / Diaspora Project Site",
  "path": "diaspora-project-site",
  "path_with_namespace": "diaspora/diaspora-project-site",
  "issues_enabled": true,
  "open_issues_count": 1,
  "merge_requests_enabled": true,
  "builds_enabled": true,
  "wiki_enabled": true,
  "snippets_enabled": false,
  "created_at": "2013-09-30T13: 46: 02Z",
  "last_activity_at": "2013-09-30T13: 46: 02Z",
  "creator_id": 3,
  "namespace": {
    "created_at": "2013-09-30T13: 46: 02Z",
    "description": "",
    "id": 3,
    "name": "Diaspora",
    "owner_id": 1,
    "path": "diaspora",
    "updated_at": "2013-09-30T13: 46: 02Z"
  },
  "permissions": {
    "project_access": {
      "access_level": 10,
      "notification_level": 3
    },
    "group_access": {
      "access_level": 50,
      "notification_level": 3
    }
  },
  "archived": false,
  "avatar_url": "http://example.com/uploads/project/avatar/3/uploads/avatar.png",
  "shared_runners_enabled": true,
  "forks_count": 0,
  "star_count": 0,
  "runners_token": "b8bc4a7a29eb76ea83cf79e4908c2b",
  "public_builds": true,
  "shared_with_groups": [
    {
      "group_id": 4,
      "group_name": "Twitter",
      "group_access_level": 30
    },
    {
      "group_id": 3,
      "group_name": "Gitlab Org",
      "group_access_level": 10
    }
  ]
}
```

### Get project events

Get the events for the specified project.
Sorted from newest to latest

```
GET /projects/:id/events
```

Parameters:

- `id` (required) - The ID or NAMESPACE/PROJECT_NAME of a project

```json
[
  {
    "title": null,
    "project_id": 15,
    "action_name": "closed",
    "target_id": 830,
    "target_type": "Issue",
    "author_id": 1,
    "data": null,
    "target_title": "Public project search field",
    "author": {
      "name": "Dmitriy Zaporozhets",
      "username": "root",
      "id": 1,
      "state": "active",
      "avatar_url": "http://localhost:3000/uploads/user/avatar/1/fox_avatar.png",
      "web_url": "http://localhost:3000/u/root"
    },
    "author_username": "root"
  },
  {
    "title": null,
    "project_id": 15,
    "action_name": "opened",
    "target_id": null,
    "target_type": null,
    "author_id": 1,
    "author": {
      "name": "Dmitriy Zaporozhets",
      "username": "root",
      "id": 1,
      "state": "active",
      "avatar_url": "http://localhost:3000/uploads/user/avatar/1/fox_avatar.png",
      "web_url": "http://localhost:3000/u/root"
    },
    "author_username": "john",
    "data": {
      "before": "50d4420237a9de7be1304607147aec22e4a14af7",
      "after": "c5feabde2d8cd023215af4d2ceeb7a64839fc428",
      "ref": "refs/heads/master",
      "user_id": 1,
      "user_name": "Dmitriy Zaporozhets",
      "repository": {
        "name": "gitlabhq",
        "url": "git@dev.gitlab.org:gitlab/gitlabhq.git",
        "description": "GitLab: self hosted Git management software. \r\nDistributed under the MIT License.",
        "homepage": "https://dev.gitlab.org/gitlab/gitlabhq"
      },
      "commits": [
        {
          "id": "c5feabde2d8cd023215af4d2ceeb7a64839fc428",
          "message": "Add simple search to projects in public area",
          "timestamp": "2013-05-13T18:18:08+00:00",
          "url": "https://dev.gitlab.org/gitlab/gitlabhq/commit/c5feabde2d8cd023215af4d2ceeb7a64839fc428",
          "author": {
            "name": "Dmitriy Zaporozhets",
            "email": "dmitriy.zaporozhets@gmail.com"
          }
        }
      ],
      "total_commits_count": 1
    },
    "target_title": null
  },
  {
    "title": null,
    "project_id": 15,
    "action_name": "closed",
    "target_id": 840,
    "target_type": "Issue",
    "author_id": 1,
    "data": null,
    "target_title": "Finish & merge Code search PR",
    "author": {
      "name": "Dmitriy Zaporozhets",
      "username": "root",
      "id": 1,
      "state": "active",
      "avatar_url": "http://localhost:3000/uploads/user/avatar/1/fox_avatar.png",
      "web_url": "http://localhost:3000/u/root"
    },
    "author_username": "root"
  },
  {
    "title": null,
    "project_id": 15,
    "action_name": "commented on",
    "target_id": 1312,
    "target_type": "Note",
    "author_id": 1,
    "data": null,
    "target_title": null,
    "created_at": "2015-12-04T10:33:58.089Z",
    "note": {
      "id": 1312,
      "body": "What an awesome day!",
      "attachment": null,
      "author": {
        "name": "Dmitriy Zaporozhets",
        "username": "root",
        "id": 1,
        "state": "active",
        "avatar_url": "http://localhost:3000/uploads/user/avatar/1/fox_avatar.png",
        "web_url": "http://localhost:3000/u/root"
      },
      "created_at": "2015-12-04T10:33:56.698Z",
      "system": false,
      "upvote": false,
      "downvote": false,
      "noteable_id": 377,
      "noteable_type": "Issue"
    },
    "author": {
      "name": "Dmitriy Zaporozhets",
      "username": "root",
      "id": 1,
      "state": "active",
      "avatar_url": "http://localhost:3000/uploads/user/avatar/1/fox_avatar.png",
      "web_url": "http://localhost:3000/u/root"
    },
    "author_username": "root"
  }
]
```

### Create project

Creates a new project owned by the authenticated user.

```
POST /projects
```

Parameters:

- `name` (required) - new project name
- `path` (optional) - custom repository name for new project. By default generated based on name
- `namespace_id` (optional) - namespace for the new project (defaults to user)
- `description` (optional) - short project description
- `issues_enabled` (optional)
- `merge_requests_enabled` (optional)
- `builds_enabled` (optional)
- `wiki_enabled` (optional)
- `snippets_enabled` (optional)
<<<<<<< HEAD
- `container_registry_enabled` (optional)
=======
- `shared_runners_enabled` (optional)
>>>>>>> 461c5585
- `public` (optional) - if `true` same as setting visibility_level = 20
- `visibility_level` (optional)
- `import_url` (optional)
- `public_builds` (optional)

### Create project for user

Creates a new project owned by the specified user. Available only for admins.

```
POST /projects/user/:user_id
```

Parameters:

- `user_id` (required) - user_id of owner
- `name` (required) - new project name
- `description` (optional) - short project description
- `issues_enabled` (optional)
- `merge_requests_enabled` (optional)
- `builds_enabled` (optional)
- `wiki_enabled` (optional)
- `snippets_enabled` (optional)
<<<<<<< HEAD
- `container_registry_enabled` (optional)
=======
- `shared_runners_enabled` (optional)
>>>>>>> 461c5585
- `public` (optional) - if `true` same as setting visibility_level = 20
- `visibility_level` (optional)
- `import_url` (optional)
- `public_builds` (optional)

### Edit project

Updates an existing project

```
PUT /projects/:id
```

Parameters:

- `id` (required) - The ID of a project
- `name` (optional) - project name
- `path` (optional) - repository name for project
- `description` (optional) - short project description
- `default_branch` (optional)
- `issues_enabled` (optional)
- `merge_requests_enabled` (optional)
- `builds_enabled` (optional)
- `wiki_enabled` (optional)
- `snippets_enabled` (optional)
<<<<<<< HEAD
- `container_registry_enabled` (optional)
=======
- `shared_runners_enabled` (optional)
>>>>>>> 461c5585
- `public` (optional) - if `true` same as setting visibility_level = 20
- `visibility_level` (optional)
- `public_builds` (optional)

On success, method returns 200 with the updated project. If parameters are
invalid, 400 is returned.

### Fork project

Forks a project into the user namespace of the authenticated user.

```
POST /projects/fork/:id
```

Parameters:

- `id` (required) - The ID of the project to be forked

### Star a project

Stars a given project. Returns status code `201` and the project on success and
`304` if the project is already starred.

```
POST /projects/:id/star
```

| Attribute | Type | Required | Description |
| --------- | ---- | -------- | ----------- |
| `id`      | integer | yes | The ID of the project |

```bash
curl -X POST -H "PRIVATE-TOKEN: 9koXpg98eAheJpvBs5tK" "https://gitlab.example.com/api/v3/projects/5/star"
```

Example response:

```json
{
  "id": 3,
  "description": null,
  "default_branch": "master",
  "public": false,
  "visibility_level": 10,
  "ssh_url_to_repo": "git@example.com:diaspora/diaspora-project-site.git",
  "http_url_to_repo": "http://example.com/diaspora/diaspora-project-site.git",
  "web_url": "http://example.com/diaspora/diaspora-project-site",
  "tag_list": [
    "example",
    "disapora project"
  ],
  "name": "Diaspora Project Site",
  "name_with_namespace": "Diaspora / Diaspora Project Site",
  "path": "diaspora-project-site",
  "path_with_namespace": "diaspora/diaspora-project-site",
  "issues_enabled": true,
  "open_issues_count": 1,
  "merge_requests_enabled": true,
  "builds_enabled": true,
  "wiki_enabled": true,
  "snippets_enabled": false,
  "created_at": "2013-09-30T13: 46: 02Z",
  "last_activity_at": "2013-09-30T13: 46: 02Z",
  "creator_id": 3,
  "namespace": {
    "created_at": "2013-09-30T13: 46: 02Z",
    "description": "",
    "id": 3,
    "name": "Diaspora",
    "owner_id": 1,
    "path": "diaspora",
    "updated_at": "2013-09-30T13: 46: 02Z"
  },
  "archived": true,
  "avatar_url": "http://example.com/uploads/project/avatar/3/uploads/avatar.png",
  "shared_runners_enabled": true,
  "forks_count": 0,
  "star_count": 1,
  "public_builds": true,
  "shared_with_groups": []
}
```

### Unstar a project

Unstars a given project. Returns status code `200` and the project on success
and `304` if the project is not starred.

```
DELETE /projects/:id/star
```

| Attribute | Type | Required | Description |
| --------- | ---- | -------- | ----------- |
| `id`      | integer | yes | The ID of the project |

```bash
curl -X DELETE -H "PRIVATE-TOKEN: 9koXpg98eAheJpvBs5tK" "https://gitlab.example.com/api/v3/projects/5/star"
```

Example response:

```json
{
  "id": 3,
  "description": null,
  "default_branch": "master",
  "public": false,
  "visibility_level": 10,
  "ssh_url_to_repo": "git@example.com:diaspora/diaspora-project-site.git",
  "http_url_to_repo": "http://example.com/diaspora/diaspora-project-site.git",
  "web_url": "http://example.com/diaspora/diaspora-project-site",
  "tag_list": [
    "example",
    "disapora project"
  ],
  "name": "Diaspora Project Site",
  "name_with_namespace": "Diaspora / Diaspora Project Site",
  "path": "diaspora-project-site",
  "path_with_namespace": "diaspora/diaspora-project-site",
  "issues_enabled": true,
  "open_issues_count": 1,
  "merge_requests_enabled": true,
  "builds_enabled": true,
  "wiki_enabled": true,
  "snippets_enabled": false,
  "created_at": "2013-09-30T13: 46: 02Z",
  "last_activity_at": "2013-09-30T13: 46: 02Z",
  "creator_id": 3,
  "namespace": {
    "created_at": "2013-09-30T13: 46: 02Z",
    "description": "",
    "id": 3,
    "name": "Diaspora",
    "owner_id": 1,
    "path": "diaspora",
    "updated_at": "2013-09-30T13: 46: 02Z"
  },
  "archived": true,
  "avatar_url": "http://example.com/uploads/project/avatar/3/uploads/avatar.png",
  "shared_runners_enabled": true,
  "forks_count": 0,
  "star_count": 0,
  "public_builds": true,
  "shared_with_groups": []
}
```

### Archive a project

Archives the project if the user is either admin or the project owner of this project. This action is
idempotent, thus archiving an already archived project will not change the project.

Status code 201 with the project as body is given when successful, in case the user doesn't
have the proper access rights, code 403 is returned. Status 404 is returned if the project
doesn't exist, or is hidden to the user.

```
POST /projects/:id/archive
```

| Attribute | Type | Required | Description |
| --------- | ---- | -------- | ----------- |
| `id`      | integer | yes | The ID of the project |

```bash
curl -X POST -H "PRIVATE-TOKEN: 9koXpg98eAheJpvBs5tK" "https://gitlab.example.com/api/v3/projects/archive"
```

Example response:

```json
{
  "id": 3,
  "description": null,
  "default_branch": "master",
  "public": false,
  "visibility_level": 0,
  "ssh_url_to_repo": "git@example.com:diaspora/diaspora-project-site.git",
  "http_url_to_repo": "http://example.com/diaspora/diaspora-project-site.git",
  "web_url": "http://example.com/diaspora/diaspora-project-site",
  "tag_list": [
    "example",
    "disapora project"
  ],
  "owner": {
    "id": 3,
    "name": "Diaspora",
    "created_at": "2013-09-30T13: 46: 02Z"
  },
  "name": "Diaspora Project Site",
  "name_with_namespace": "Diaspora / Diaspora Project Site",
  "path": "diaspora-project-site",
  "path_with_namespace": "diaspora/diaspora-project-site",
  "issues_enabled": true,
  "open_issues_count": 1,
  "merge_requests_enabled": true,
  "builds_enabled": true,
  "wiki_enabled": true,
  "snippets_enabled": false,
  "created_at": "2013-09-30T13: 46: 02Z",
  "last_activity_at": "2013-09-30T13: 46: 02Z",
  "creator_id": 3,
  "namespace": {
    "created_at": "2013-09-30T13: 46: 02Z",
    "description": "",
    "id": 3,
    "name": "Diaspora",
    "owner_id": 1,
    "path": "diaspora",
    "updated_at": "2013-09-30T13: 46: 02Z"
  },
  "permissions": {
    "project_access": {
      "access_level": 10,
      "notification_level": 3
    },
    "group_access": {
      "access_level": 50,
      "notification_level": 3
    }
  },
  "archived": true,
  "avatar_url": "http://example.com/uploads/project/avatar/3/uploads/avatar.png",
  "shared_runners_enabled": true,
  "forks_count": 0,
  "star_count": 0,
  "runners_token": "b8bc4a7a29eb76ea83cf79e4908c2b",
  "public_builds": true,
  "shared_with_groups": []
}
```

### Unarchive a project

Unarchives the project if the user is either admin or the project owner of this project. This action is
idempotent, thus unarchiving an non-archived project will not change the project.

Status code 201 with the project as body is given when successful, in case the user doesn't
have the proper access rights, code 403 is returned. Status 404 is returned if the project
doesn't exist, or is hidden to the user.

```
POST /projects/:id/unarchive
```

| Attribute | Type | Required | Description |
| --------- | ---- | -------- | ----------- |
| `id`      | integer | yes | The ID of the project |

```bash
curl -X POST -H "PRIVATE-TOKEN: 9koXpg98eAheJpvBs5tK" "https://gitlab.example.com/api/v3/projects/unarchive"
```

Example response:

```json
{
  "id": 3,
  "description": null,
  "default_branch": "master",
  "public": false,
  "visibility_level": 0,
  "ssh_url_to_repo": "git@example.com:diaspora/diaspora-project-site.git",
  "http_url_to_repo": "http://example.com/diaspora/diaspora-project-site.git",
  "web_url": "http://example.com/diaspora/diaspora-project-site",
  "tag_list": [
    "example",
    "disapora project"
  ],
  "owner": {
    "id": 3,
    "name": "Diaspora",
    "created_at": "2013-09-30T13: 46: 02Z"
  },
  "name": "Diaspora Project Site",
  "name_with_namespace": "Diaspora / Diaspora Project Site",
  "path": "diaspora-project-site",
  "path_with_namespace": "diaspora/diaspora-project-site",
  "issues_enabled": true,
  "open_issues_count": 1,
  "merge_requests_enabled": true,
  "builds_enabled": true,
  "wiki_enabled": true,
  "snippets_enabled": false,
  "created_at": "2013-09-30T13: 46: 02Z",
  "last_activity_at": "2013-09-30T13: 46: 02Z",
  "creator_id": 3,
  "namespace": {
    "created_at": "2013-09-30T13: 46: 02Z",
    "description": "",
    "id": 3,
    "name": "Diaspora",
    "owner_id": 1,
    "path": "diaspora",
    "updated_at": "2013-09-30T13: 46: 02Z"
  },
  "permissions": {
    "project_access": {
      "access_level": 10,
      "notification_level": 3
    },
    "group_access": {
      "access_level": 50,
      "notification_level": 3
    }
  },
  "archived": false,
  "avatar_url": "http://example.com/uploads/project/avatar/3/uploads/avatar.png",
  "shared_runners_enabled": true,
  "forks_count": 0,
  "star_count": 0,
  "runners_token": "b8bc4a7a29eb76ea83cf79e4908c2b",
  "public_builds": true,
  "shared_with_groups": []
}
```

### Remove project

Removes a project including all associated resources (issues, merge requests etc.)

```
DELETE /projects/:id
```

Parameters:

- `id` (required) - The ID of a project

## Uploads

### Upload a file

Uploads a file to the specified project to be used in an issue or merge request description, or a comment.

```
POST /projects/:id/uploads
```

Parameters:

- `id` (required) - The ID of the project
- `file` (required) - The file to be uploaded

```json
{
  "alt": "dk",
  "url": "/uploads/66dbcd21ec5d24ed6ea225176098d52b/dk.png",
  "is_image": true,
  "markdown": "![dk](/uploads/66dbcd21ec5d24ed6ea225176098d52b/dk.png)"
}
```

**Note**: The returned `url` is relative to the project path.
In Markdown contexts, the link is automatically expanded when the format in `markdown` is used.


## Team members

### List project team members

Get a list of a project's team members.

```
GET /projects/:id/members
```

Parameters:

- `id` (required) - The ID or NAMESPACE/PROJECT_NAME of a project
- `query` (optional) - Query string to search for members

### Get project team member

Gets a project team member.

```
GET /projects/:id/members/:user_id
```

Parameters:

- `id` (required) - The ID or NAMESPACE/PROJECT_NAME of a project
- `user_id` (required) - The ID of a user

```json
{
  "id": 1,
  "username": "john_smith",
  "email": "john@example.com",
  "name": "John Smith",
  "state": "active",
  "created_at": "2012-05-23T08:00:58Z",
  "access_level": 40
}
```

### Add project team member

Adds a user to a project team. This is an idempotent method and can be called multiple times
with the same parameters. Adding team membership to a user that is already a member does not
affect the existing membership.

```
POST /projects/:id/members
```

Parameters:

- `id` (required) - The ID or NAMESPACE/PROJECT_NAME of a project
- `user_id` (required) - The ID of a user to add
- `access_level` (required) - Project access level

### Edit project team member

Updates a project team member to a specified access level.

```
PUT /projects/:id/members/:user_id
```

Parameters:

- `id` (required) - The ID or NAMESPACE/PROJECT_NAME of a project
- `user_id` (required) - The ID of a team member
- `access_level` (required) - Project access level

### Remove project team member

Removes a user from a project team.

```
DELETE /projects/:id/members/:user_id
```

Parameters:

- `id` (required) - The ID or NAMESPACE/PROJECT_NAME of a project
- `user_id` (required) - The ID of a team member

This method removes the project member if the user has the proper access rights to do so.
It returns a status code 403 if the member does not have the proper rights to perform this action.
In all other cases this method is idempotent and revoking team membership for a user who is not
currently a team member is considered success.
Please note that the returned JSON currently differs slightly. Thus you should not
rely on the returned JSON structure.

### Share project with group

Allow to share project with group.

```
POST /projects/:id/share
```

Parameters:

- `id` (required) - The ID of a project
- `group_id` (required) - The ID of a group
- `group_access` (required) - Level of permissions for sharing

## Hooks

Also called Project Hooks and Webhooks.
These are different for [System Hooks](system_hooks.md) that are system wide.

### List project hooks

Get a list of project hooks.

```
GET /projects/:id/hooks
```

Parameters:

- `id` (required) - The ID or NAMESPACE/PROJECT_NAME of a project

### Get project hook

Get a specific hook for a project.

```
GET /projects/:id/hooks/:hook_id
```

Parameters:

- `id` (required) - The ID or NAMESPACE/PROJECT_NAME of a project
- `hook_id` (required) - The ID of a project hook

```json
{
  "id": 1,
  "url": "http://example.com/hook",
  "project_id": 3,
  "push_events": "true",
  "issues_events": "true",
  "merge_requests_events": "true",
  "note_events": "true",
  "enable_ssl_verification": "true",
  "created_at": "2012-10-12T17:04:47Z"
}
```

### Add project hook

Adds a hook to a specified project.

```
POST /projects/:id/hooks
```

Parameters:

- `id` (required) - The ID or NAMESPACE/PROJECT_NAME of a project
- `url` (required) - The hook URL
- `push_events` - Trigger hook on push events
- `issues_events` - Trigger hook on issues events
- `merge_requests_events` - Trigger hook on merge_requests events
- `tag_push_events` - Trigger hook on push_tag events
- `note_events` - Trigger hook on note events
- `enable_ssl_verification` - Do SSL verification when triggering the hook

### Edit project hook

Edits a hook for a specified project.

```
PUT /projects/:id/hooks/:hook_id
```

Parameters:

- `id` (required) - The ID or NAMESPACE/PROJECT_NAME of a project
- `hook_id` (required) - The ID of a project hook
- `url` (required) - The hook URL
- `push_events` - Trigger hook on push events
- `issues_events` - Trigger hook on issues events
- `merge_requests_events` - Trigger hook on merge_requests events
- `tag_push_events` - Trigger hook on push_tag events
- `note_events` - Trigger hook on note events
- `enable_ssl_verification` - Do SSL verification when triggering the hook

### Delete project hook

Removes a hook from a project. This is an idempotent method and can be called multiple times.
Either the hook is available or not.

```
DELETE /projects/:id/hooks/:hook_id
```

Parameters:

- `id` (required) - The ID or NAMESPACE/PROJECT_NAME of a project
- `hook_id` (required) - The ID of hook to delete

Note the JSON response differs if the hook is available or not. If the project hook
is available before it is returned in the JSON response or an empty response is returned.

## Branches

### List branches

Lists all branches of a project.

```
GET /projects/:id/repository/branches
```

Parameters:

- `id` (required) - The ID or NAMESPACE/PROJECT_NAME of a project

```json
[
  {
    "name": "async",
    "commit": {
      "id": "a2b702edecdf41f07b42653eb1abe30ce98b9fca",
      "parents": [
        {
          "id": "3f94fc7c85061973edc9906ae170cc269b07ca55"
        }
      ],
      "tree": "c68537c6534a02cc2b176ca1549f4ffa190b58ee",
      "message": "give Caolan credit where it's due (up top)",
      "author": {
        "name": "Jeremy Ashkenas",
        "email": "jashkenas@example.com"
      },
      "committer": {
        "name": "Jeremy Ashkenas",
        "email": "jashkenas@example.com"
      },
      "authored_date": "2010-12-08T21:28:50+00:00",
      "committed_date": "2010-12-08T21:28:50+00:00"
    },
    "protected": false
  },
  {
    "name": "gh-pages",
    "commit": {
      "id": "101c10a60019fe870d21868835f65c25d64968fc",
      "parents": [
        {
          "id": "9c15d2e26945a665131af5d7b6d30a06ba338aaa"
        }
      ],
      "tree": "fb5cc9d45da3014b17a876ad539976a0fb9b352a",
      "message": "Underscore.js 1.5.2",
      "author": {
        "name": "Jeremy Ashkenas",
        "email": "jashkenas@example.com"
      },
      "committer": {
        "name": "Jeremy Ashkenas",
        "email": "jashkenas@example.com"
      },
      "authored_date": "2013-09-07T12: 58: 21+00: 00",
      "committed_date": "2013-09-07T12: 58: 21+00: 00"
    },
    "protected": false
  }
]
```

### List single branch

Lists a specific branch of a project.

```
GET /projects/:id/repository/branches/:branch
```

Parameters:

- `id` (required) - The ID or NAMESPACE/PROJECT_NAME of a project
- `branch` (required) - The name of the branch.

### Protect single branch

Protects a single branch of a project.

```
PUT /projects/:id/repository/branches/:branch/protect
```

Parameters:

- `id` (required) - The ID or NAMESPACE/PROJECT_NAME of a project
- `branch` (required) - The name of the branch.

### Unprotect single branch

Unprotects a single branch of a project.

```
PUT /projects/:id/repository/branches/:branch/unprotect
```

Parameters:

- `id` (required) - The ID or NAMESPACE/PROJECT_NAME of a project
- `branch` (required) - The name of the branch.

## Admin fork relation

Allows modification of the forked relationship between existing projects. Available only for admins.

### Create a forked from/to relation between existing projects.

```
POST /projects/:id/fork/:forked_from_id
```

Parameters:

- `id` (required) - The ID of the project
- `forked_from_id:` (required) - The ID of the project that was forked from

### Delete an existing forked from relationship

```
DELETE /projects/:id/fork
```

Parameter:

- `id` (required) - The ID of the project

## Search for projects by name

Search for projects by name which are accessible to the authenticated user.

```
GET /projects/search/:query
```

Parameters:

- `query` (required) - A string contained in the project name
- `per_page` (optional) - number of projects to return per page
- `page` (optional) - the page to retrieve
- `order_by` (optional) - Return requests ordered by `id`, `name`, `created_at` or `last_activity_at` fields
- `sort` (optional) - Return requests sorted in `asc` or `desc` order<|MERGE_RESOLUTION|>--- conflicted
+++ resolved
@@ -439,11 +439,8 @@
 - `builds_enabled` (optional)
 - `wiki_enabled` (optional)
 - `snippets_enabled` (optional)
-<<<<<<< HEAD
 - `container_registry_enabled` (optional)
-=======
 - `shared_runners_enabled` (optional)
->>>>>>> 461c5585
 - `public` (optional) - if `true` same as setting visibility_level = 20
 - `visibility_level` (optional)
 - `import_url` (optional)
@@ -467,11 +464,8 @@
 - `builds_enabled` (optional)
 - `wiki_enabled` (optional)
 - `snippets_enabled` (optional)
-<<<<<<< HEAD
 - `container_registry_enabled` (optional)
-=======
 - `shared_runners_enabled` (optional)
->>>>>>> 461c5585
 - `public` (optional) - if `true` same as setting visibility_level = 20
 - `visibility_level` (optional)
 - `import_url` (optional)
@@ -497,11 +491,8 @@
 - `builds_enabled` (optional)
 - `wiki_enabled` (optional)
 - `snippets_enabled` (optional)
-<<<<<<< HEAD
 - `container_registry_enabled` (optional)
-=======
 - `shared_runners_enabled` (optional)
->>>>>>> 461c5585
 - `public` (optional) - if `true` same as setting visibility_level = 20
 - `visibility_level` (optional)
 - `public_builds` (optional)
