# Projects API

## Project visibility level

Project in GitLab can be either private, internal or public.
This is determined by the `visibility` field in the project.

Values for the project visibility level are:

- `private`:
  Project access must be granted explicitly for each user.

- `internal`:
  The project can be cloned by any logged in user.

- `public`:
  The project can be accessed without any authentication.

## Project merge method

There are currently three options for `merge_method` to choose from:

- `merge`:
  A merge commit is created for every merge, and merging is allowed as long as there are no conflicts.

- `rebase_merge`:
  A merge commit is created for every merge, but merging is only allowed if fast-forward merge is possible.
  This way you could make sure that if this merge request would build, after merging to target branch it would also build.

- `ff`:
  No merge commits are created and all merges are fast-forwarded, which means that merging is only allowed if the branch could be fast-forwarded.

## List all projects

Get a list of all visible projects across GitLab for the authenticated user.
When accessed without authentication, only public projects with "simple" fields are returned.

```
GET /projects
```

| Attribute | Type | Required | Description |
| --------- | ---- | -------- | ----------- |
| `archived` | boolean | no | Limit by archived status |
| `visibility` | string | no | Limit by visibility `public`, `internal`, or `private` |
| `order_by` | string | no | Return projects ordered by `id`, `name`, `path`, `created_at`, `updated_at`, or `last_activity_at` fields. Default is `created_at` |
| `sort` | string | no | Return projects sorted in `asc` or `desc` order. Default is `desc` |
| `search` | string | no | Return list of projects matching the search criteria |
| `simple` | boolean | no | Return only limited fields for each project. This is a no-op without authentication as then _only_ simple fields are returned. |
| `owned` | boolean | no | Limit by projects explicitly owned by the current user |
| `membership` | boolean | no | Limit by projects that the current user is a member of |
| `starred` | boolean | no | Limit by projects starred by the current user |
| `statistics` | boolean | no | Include project statistics |
| `with_custom_attributes` | boolean | no | Include [custom attributes](custom_attributes.md) in response (admins only) |
| `with_issues_enabled` | boolean | no | Limit by enabled issues feature |
| `with_merge_requests_enabled` | boolean | no | Limit by enabled merge requests feature |
| `with_programming_language` | string | no | Limit by projects which use the given programming language |
| `wiki_checksum_failed` | boolean | no | Limit projects where the wiki checksum calculation has failed _([Introduced][ee-6137] in [GitLab Premium][eep] 11.2)_ |
| `repository_checksum_failed` | boolean | no | Limit projects where the repository checksum calculation has failed _([Introduced][ee-6137] in [GitLab Premium][eep] 11.2)_ |
| `min_access_level` | integer | no | Limit by current user minimal [access level](members.md) |

When `simple=true` or the user is unauthenticated this returns something like:

```json
[
  {
    "id": 4,
    "description": null,
    "default_branch": "master",
    "ssh_url_to_repo": "git@example.com:diaspora/diaspora-client.git",
    "http_url_to_repo": "http://example.com/diaspora/diaspora-client.git",
    "web_url": "http://example.com/diaspora/diaspora-client",
    "readme_url": "http://example.com/diaspora/diaspora-client/blob/master/README.md",
    "tag_list": [
      "example",
      "disapora client"
    ],
    "name": "Diaspora Client",
    "name_with_namespace": "Diaspora / Diaspora Client",
    "path": "diaspora-client",
    "path_with_namespace": "diaspora/diaspora-client",
    "created_at": "2013-09-30T13:46:02Z",
    "last_activity_at": "2013-09-30T13:46:02Z",
    "forks_count": 0,
    "avatar_url": "http://example.com/uploads/project/avatar/4/uploads/avatar.png",
    "star_count": 0,
  },
  {
    "id": 6,
    "description": null,
    "default_branch": "master",
...
```

When the user is authenticated and `simple` is not set this returns something like:

```json
[
  {
    "id": 4,
    "description": null,
    "default_branch": "master",
    "visibility": "private",
    "ssh_url_to_repo": "git@example.com:diaspora/diaspora-client.git",
    "http_url_to_repo": "http://example.com/diaspora/diaspora-client.git",
    "web_url": "http://example.com/diaspora/diaspora-client",
    "readme_url": "http://example.com/diaspora/diaspora-client/blob/master/README.md",
    "tag_list": [
      "example",
      "disapora client"
    ],
    "owner": {
      "id": 3,
      "name": "Diaspora",
      "created_at": "2013-09-30T13:46:02Z"
    },
    "name": "Diaspora Client",
    "name_with_namespace": "Diaspora / Diaspora Client",
    "path": "diaspora-client",
    "path_with_namespace": "diaspora/diaspora-client",
    "issues_enabled": true,
    "open_issues_count": 1,
    "merge_requests_enabled": true,
    "jobs_enabled": true,
    "wiki_enabled": true,
    "snippets_enabled": false,
    "resolve_outdated_diff_discussions": false,
    "container_registry_enabled": false,
    "created_at": "2013-09-30T13:46:02Z",
    "last_activity_at": "2013-09-30T13:46:02Z",
    "creator_id": 3,
    "namespace": {
      "id": 3,
      "name": "Diaspora",
      "path": "diaspora",
      "kind": "group",
      "full_path": "diaspora"
    },
    "import_status": "none",
    "archived": false,
    "avatar_url": "http://example.com/uploads/project/avatar/4/uploads/avatar.png",
    "shared_runners_enabled": true,
    "forks_count": 0,
    "star_count": 0,
    "runners_token": "b8547b1dc37721d05889db52fa2f02",
    "ci_default_git_depth": 50,
    "public_jobs": true,
    "shared_with_groups": [],
    "only_allow_merge_if_pipeline_succeeds": false,
    "only_allow_merge_if_all_discussions_are_resolved": false,
    "request_access_enabled": false,
    "merge_method": "merge",
    "approvals_before_merge": 0,
    "statistics": {
      "commit_count": 37,
      "storage_size": 1038090,
      "repository_size": 1038090,
      "wiki_size" : 0,
      "lfs_objects_size": 0,
      "job_artifacts_size": 0,
      "packages_size": 0
    },
    "_links": {
      "self": "http://example.com/api/v4/projects",
      "issues": "http://example.com/api/v4/projects/1/issues",
      "merge_requests": "http://example.com/api/v4/projects/1/merge_requests",
      "repo_branches": "http://example.com/api/v4/projects/1/repository_branches",
      "labels": "http://example.com/api/v4/projects/1/labels",
      "events": "http://example.com/api/v4/projects/1/events",
      "members": "http://example.com/api/v4/projects/1/members"
    },
  },
  {
    "id": 6,
    "description": null,
    "default_branch": "master",
    "visibility": "private",
    "ssh_url_to_repo": "git@example.com:brightbox/puppet.git",
    "http_url_to_repo": "http://example.com/brightbox/puppet.git",
    "web_url": "http://example.com/brightbox/puppet",
    "readme_url": "http://example.com/brightbox/puppet/blob/master/README.md",
    "tag_list": [
      "example",
      "puppet"
    ],
    "owner": {
      "id": 4,
      "name": "Brightbox",
      "created_at": "2013-09-30T13:46:02Z"
    },
    "name": "Puppet",
    "name_with_namespace": "Brightbox / Puppet",
    "path": "puppet",
    "path_with_namespace": "brightbox/puppet",
    "issues_enabled": true,
    "open_issues_count": 1,
    "merge_requests_enabled": true,
    "jobs_enabled": true,
    "wiki_enabled": true,
    "snippets_enabled": false,
    "resolve_outdated_diff_discussions": false,
    "container_registry_enabled": false,
    "created_at": "2013-09-30T13:46:02Z",
    "last_activity_at": "2013-09-30T13:46:02Z",
    "creator_id": 3,
    "namespace": {
      "id": 4,
      "name": "Brightbox",
      "path": "brightbox",
      "kind": "group",
      "full_path": "brightbox"
    },
    "import_status": "none",
    "import_error": null,
    "permissions": {
      "project_access": {
        "access_level": 10,
        "notification_level": 3
      },
      "group_access": {
        "access_level": 50,
        "notification_level": 3
      }
    },
    "archived": false,
    "avatar_url": null,
    "shared_runners_enabled": true,
    "forks_count": 0,
    "star_count": 0,
    "runners_token": "b8547b1dc37721d05889db52fa2f02",
    "ci_default_git_depth": 0,
    "public_jobs": true,
    "shared_with_groups": [],
    "only_allow_merge_if_pipeline_succeeds": false,
    "only_allow_merge_if_all_discussions_are_resolved": false,
    "request_access_enabled": false,
    "merge_method": "merge",
    "approvals_before_merge": 0,
    "statistics": {
      "commit_count": 12,
      "storage_size": 2066080,
      "repository_size": 2066080,
      "wiki_size" : 0,
      "lfs_objects_size": 0,
      "job_artifacts_size": 0,
      "packages_size": 0
    },
    "_links": {
      "self": "http://example.com/api/v4/projects",
      "issues": "http://example.com/api/v4/projects/1/issues",
      "merge_requests": "http://example.com/api/v4/projects/1/merge_requests",
      "repo_branches": "http://example.com/api/v4/projects/1/repository_branches",
      "labels": "http://example.com/api/v4/projects/1/labels",
      "events": "http://example.com/api/v4/projects/1/events",
      "members": "http://example.com/api/v4/projects/1/members"
    }
  }
]
```

You can filter by [custom attributes](custom_attributes.md) with:

```
GET /projects?custom_attributes[key]=value&custom_attributes[other_key]=other_value
```

## List user projects

Get a list of visible projects owned by the given user. When accessed without authentication, only public projects are returned.

```
GET /users/:user_id/projects
```

| Attribute | Type | Required | Description |
| --------- | ---- | -------- | ----------- |
| `user_id` | string | yes | The ID or username of the user |
| `archived` | boolean | no | Limit by archived status |
| `visibility` | string | no | Limit by visibility `public`, `internal`, or `private` |
| `order_by` | string | no | Return projects ordered by `id`, `name`, `path`, `created_at`, `updated_at`, or `last_activity_at` fields. Default is `created_at` |
| `sort` | string | no | Return projects sorted in `asc` or `desc` order. Default is `desc` |
| `search` | string | no | Return list of projects matching the search criteria |
| `simple` | boolean | no | Return only limited fields for each project. This is a no-op without authentication as then _only_ simple fields are returned. |
| `owned` | boolean | no | Limit by projects explicitly owned by the current user |
| `membership` | boolean | no | Limit by projects that the current user is a member of |
| `starred` | boolean | no | Limit by projects starred by the current user |
| `statistics` | boolean | no | Include project statistics |
| `with_custom_attributes` | boolean | no | Include [custom attributes](custom_attributes.md) in response (admins only) |
| `with_issues_enabled` | boolean | no | Limit by enabled issues feature |
| `with_merge_requests_enabled` | boolean | no | Limit by enabled merge requests feature |
| `with_programming_language` | string | no | Limit by projects which use the given programming language |
| `min_access_level` | integer | no | Limit by current user minimal [access level](members.md) |

```json
[
  {
    "id": 4,
    "description": null,
    "default_branch": "master",
    "visibility": "private",
    "ssh_url_to_repo": "git@example.com:diaspora/diaspora-client.git",
    "http_url_to_repo": "http://example.com/diaspora/diaspora-client.git",
    "web_url": "http://example.com/diaspora/diaspora-client",
    "readme_url": "http://example.com/diaspora/diaspora-client/blob/master/README.md",
    "tag_list": [
      "example",
      "disapora client"
    ],
    "owner": {
      "id": 3,
      "name": "Diaspora",
      "created_at": "2013-09-30T13:46:02Z"
    },
    "name": "Diaspora Client",
    "name_with_namespace": "Diaspora / Diaspora Client",
    "path": "diaspora-client",
    "path_with_namespace": "diaspora/diaspora-client",
    "issues_enabled": true,
    "open_issues_count": 1,
    "merge_requests_enabled": true,
    "jobs_enabled": true,
    "wiki_enabled": true,
    "snippets_enabled": false,
    "resolve_outdated_diff_discussions": false,
    "container_registry_enabled": false,
    "created_at": "2013-09-30T13:46:02Z",
    "last_activity_at": "2013-09-30T13:46:02Z",
    "creator_id": 3,
    "namespace": {
      "id": 3,
      "name": "Diaspora",
      "path": "diaspora",
      "kind": "group",
      "full_path": "diaspora"
    },
    "import_status": "none",
    "archived": false,
    "avatar_url": "http://example.com/uploads/project/avatar/4/uploads/avatar.png",
    "shared_runners_enabled": true,
    "forks_count": 0,
    "star_count": 0,
    "runners_token": "b8547b1dc37721d05889db52fa2f02",
    "ci_default_git_depth": 50,
    "public_jobs": true,
    "shared_with_groups": [],
    "only_allow_merge_if_pipeline_succeeds": false,
    "only_allow_merge_if_all_discussions_are_resolved": false,
    "request_access_enabled": false,
    "merge_method": "merge",
    "statistics": {
      "commit_count": 37,
      "storage_size": 1038090,
      "repository_size": 1038090,
      "wiki_size" : 0,
      "lfs_objects_size": 0,
      "job_artifacts_size": 0,
      "packages_size": 0
    },
    "_links": {
      "self": "http://example.com/api/v4/projects",
      "issues": "http://example.com/api/v4/projects/1/issues",
      "merge_requests": "http://example.com/api/v4/projects/1/merge_requests",
      "repo_branches": "http://example.com/api/v4/projects/1/repository_branches",
      "labels": "http://example.com/api/v4/projects/1/labels",
      "events": "http://example.com/api/v4/projects/1/events",
      "members": "http://example.com/api/v4/projects/1/members"
    }
  },
  {
    "id": 6,
    "description": null,
    "default_branch": "master",
    "visibility": "private",
    "ssh_url_to_repo": "git@example.com:brightbox/puppet.git",
    "http_url_to_repo": "http://example.com/brightbox/puppet.git",
    "web_url": "http://example.com/brightbox/puppet",
    "readme_url": "http://example.com/brightbox/puppet/blob/master/README.md",
    "tag_list": [
      "example",
      "puppet"
    ],
    "owner": {
      "id": 4,
      "name": "Brightbox",
      "created_at": "2013-09-30T13:46:02Z"
    },
    "name": "Puppet",
    "name_with_namespace": "Brightbox / Puppet",
    "path": "puppet",
    "path_with_namespace": "brightbox/puppet",
    "issues_enabled": true,
    "open_issues_count": 1,
    "merge_requests_enabled": true,
    "jobs_enabled": true,
    "wiki_enabled": true,
    "snippets_enabled": false,
    "resolve_outdated_diff_discussions": false,
    "container_registry_enabled": false,
    "created_at": "2013-09-30T13:46:02Z",
    "last_activity_at": "2013-09-30T13:46:02Z",
    "creator_id": 3,
    "namespace": {
      "id": 4,
      "name": "Brightbox",
      "path": "brightbox",
      "kind": "group",
      "full_path": "brightbox"
    },
    "import_status": "none",
    "import_error": null,
    "permissions": {
      "project_access": {
        "access_level": 10,
        "notification_level": 3
      },
      "group_access": {
        "access_level": 50,
        "notification_level": 3
      }
    },
    "archived": false,
    "avatar_url": null,
    "shared_runners_enabled": true,
    "forks_count": 0,
    "star_count": 0,
    "runners_token": "b8547b1dc37721d05889db52fa2f02",
    "ci_default_git_depth": 0,
    "public_jobs": true,
    "shared_with_groups": [],
    "only_allow_merge_if_pipeline_succeeds": false,
    "only_allow_merge_if_all_discussions_are_resolved": false,
    "request_access_enabled": false,
    "merge_method": "merge",
    "statistics": {
      "commit_count": 12,
      "storage_size": 2066080,
      "repository_size": 2066080,
      "wiki_size" : 0,
      "lfs_objects_size": 0,
      "job_artifacts_size": 0,
      "packages_size": 0
    },
    "_links": {
      "self": "http://example.com/api/v4/projects",
      "issues": "http://example.com/api/v4/projects/1/issues",
      "merge_requests": "http://example.com/api/v4/projects/1/merge_requests",
      "repo_branches": "http://example.com/api/v4/projects/1/repository_branches",
      "labels": "http://example.com/api/v4/projects/1/labels",
      "events": "http://example.com/api/v4/projects/1/events",
      "members": "http://example.com/api/v4/projects/1/members"
    }
  }
]
```

## Get single project

Get a specific project. This endpoint can be accessed without authentication if
the project is publicly accessible.

```
GET /projects/:id
```

| Attribute | Type | Required | Description |
| --------- | ---- | -------- | ----------- |
| `id` | integer/string | yes | The ID or [URL-encoded path of the project](README.md#namespaced-path-encoding) |
| `statistics` | boolean | no | Include project statistics |
| `license` | boolean | no | Include project license data |
| `with_custom_attributes` | boolean | no | Include [custom attributes](custom_attributes.md) in response (admins only) |

```json
{
  "id": 3,
  "description": null,
  "default_branch": "master",
  "visibility": "private",
  "ssh_url_to_repo": "git@example.com:diaspora/diaspora-project-site.git",
  "http_url_to_repo": "http://example.com/diaspora/diaspora-project-site.git",
  "web_url": "http://example.com/diaspora/diaspora-project-site",
  "readme_url": "http://example.com/diaspora/diaspora-project-site/blob/master/README.md",
  "tag_list": [
    "example",
    "disapora project"
  ],
  "owner": {
    "id": 3,
    "name": "Diaspora",
    "created_at": "2013-09-30T13:46:02Z"
  },
  "name": "Diaspora Project Site",
  "name_with_namespace": "Diaspora / Diaspora Project Site",
  "path": "diaspora-project-site",
  "path_with_namespace": "diaspora/diaspora-project-site",
  "issues_enabled": true,
  "open_issues_count": 1,
  "merge_requests_enabled": true,
  "jobs_enabled": true,
  "wiki_enabled": true,
  "snippets_enabled": false,
  "resolve_outdated_diff_discussions": false,
  "container_registry_enabled": false,
  "created_at": "2013-09-30T13:46:02Z",
  "last_activity_at": "2013-09-30T13:46:02Z",
  "creator_id": 3,
  "namespace": {
    "id": 3,
    "name": "Diaspora",
    "path": "diaspora",
    "kind": "group",
    "full_path": "diaspora",
    "avatar_url": "http://localhost:3000/uploads/group/avatar/3/foo.jpg",
    "web_url": "http://localhost:3000/groups/diaspora"
  },
  "import_status": "none",
  "import_error": null,
  "permissions": {
    "project_access": {
      "access_level": 10,
      "notification_level": 3
    },
    "group_access": {
      "access_level": 50,
      "notification_level": 3
    }
  },
  "archived": false,
  "avatar_url": "http://example.com/uploads/project/avatar/3/uploads/avatar.png",
  "license_url": "http://example.com/diaspora/diaspora-client/blob/master/LICENSE",
  "license": {
    "key": "lgpl-3.0",
    "name": "GNU Lesser General Public License v3.0",
    "nickname": "GNU LGPLv3",
    "html_url": "http://choosealicense.com/licenses/lgpl-3.0/",
    "source_url": "http://www.gnu.org/licenses/lgpl-3.0.txt"
  },
  "shared_runners_enabled": true,
  "forks_count": 0,
  "star_count": 0,
  "runners_token": "b8bc4a7a29eb76ea83cf79e4908c2b",
  "ci_default_git_depth": 50,
  "public_jobs": true,
  "shared_with_groups": [
    {
      "group_id": 4,
      "group_name": "Twitter",
      "group_full_path": "twitter",
      "group_access_level": 30
    },
    {
      "group_id": 3,
      "group_name": "Gitlab Org",
      "group_full_path": "gitlab-org",
      "group_access_level": 10
    }
  ],
  "repository_storage": "default",
  "only_allow_merge_if_pipeline_succeeds": false,
  "only_allow_merge_if_all_discussions_are_resolved": false,
  "printing_merge_requests_link_enabled": true,
  "request_access_enabled": false,
  "merge_method": "merge",
  "approvals_before_merge": 0,
  "statistics": {
    "commit_count": 37,
    "storage_size": 1038090,
    "repository_size": 1038090,
    "wiki_size" : 0,
    "lfs_objects_size": 0,
    "job_artifacts_size": 0,
    "packages_size": 0
  },
  "_links": {
    "self": "http://example.com/api/v4/projects",
    "issues": "http://example.com/api/v4/projects/1/issues",
    "merge_requests": "http://example.com/api/v4/projects/1/merge_requests",
    "repo_branches": "http://example.com/api/v4/projects/1/repository_branches",
    "labels": "http://example.com/api/v4/projects/1/labels",
    "events": "http://example.com/api/v4/projects/1/events",
    "members": "http://example.com/api/v4/projects/1/members"
  }
}
```

**Note**: The `web_url` and `avatar_url` attributes on `namespace` were [introduced][ce-27427] in GitLab 11.11.

If the project is a fork, and you provide a valid token to authenticate, the
`forked_from_project` field will appear in the response.

```json
{
   "id":3,

   ...

   "forked_from_project":{
      "id":13083,
      "description":"GitLab Community Edition",
      "name":"GitLab Community Edition",
      "name_with_namespace":"GitLab.org / GitLab Community Edition",
      "path":"gitlab-ce",
      "path_with_namespace":"gitlab-org/gitlab-ce",
      "created_at":"2013-09-26T06:02:36.000Z",
      "default_branch":"master",
      "tag_list":[],
      "ssh_url_to_repo":"git@gitlab.com:gitlab-org/gitlab-ce.git",
      "http_url_to_repo":"https://gitlab.com/gitlab-org/gitlab-ce.git",
      "web_url":"https://gitlab.com/gitlab-org/gitlab-ce",
      "avatar_url":"https://assets.gitlab-static.net/uploads/-/system/project/avatar/13083/logo-extra-whitespace.png",
      "license_url": "https://gitlab.com/gitlab-org/gitlab-ce/blob/master/LICENSE",
      "license": {
        "key": "mit",
        "name": "MIT License",
        "nickname": null,
        "html_url": "http://choosealicense.com/licenses/mit/",
        "source_url": "https://opensource.org/licenses/MIT",
      },
      "star_count":3812,
      "forks_count":3561,
      "last_activity_at":"2018-01-02T11:40:26.570Z",
      "namespace": {
            "id": 72,
            "name": "GitLab.org",
            "path": "gitlab-org",
            "kind": "group",
            "full_path": "gitlab-org",
            "parent_id": null
      }
   }

   ...

}
```

## Get project users

Get the users list of a project.

```
GET /projects/:id/users
```

| Attribute | Type | Required | Description |
| --------- | ---- | -------- | ----------- |
| `search` | string | no | Search for specific users |

```json
[
  {
    "id": 1,
    "username": "john_smith",
    "name": "John Smith",
    "state": "active",
    "avatar_url": "http://localhost:3000/uploads/user/avatar/1/cd8.jpeg",
    "web_url": "http://localhost:3000/john_smith"
  },
  {
    "id": 2,
    "username": "jack_smith",
    "name": "Jack Smith",
    "state": "blocked",
    "avatar_url": "http://gravatar.com/../e32131cd8.jpeg",
    "web_url": "http://localhost:3000/jack_smith"
  }
]
```

## Get project events

Please refer to the [Events API documentation](events.md#list-a-projects-visible-events).

## Create project

Creates a new project owned by the authenticated user.

```
POST /projects
```

| Attribute | Type | Required | Description |
| --------- | ---- | -------- | ----------- |
| `name` | string | yes if path is not provided | The name of the new project. Equals path if not provided. |
| `path` | string | yes if name is not provided | Repository name for new project. Generated based on name if not provided (generated lowercased with dashes). |
| `namespace_id` | integer | no | Namespace for the new project (defaults to the current user's namespace) |
| `default_branch` | string | no | `master` by default |
| `description` | string | no | Short project description |
| `issues_enabled` | boolean | no | Enable issues for this project |
| `merge_requests_enabled` | boolean | no | Enable merge requests for this project |
| `jobs_enabled` | boolean | no | Enable jobs for this project |
| `wiki_enabled` | boolean | no | Enable wiki for this project |
| `snippets_enabled` | boolean | no | Enable snippets for this project |
| `resolve_outdated_diff_discussions` | boolean | no | Automatically resolve merge request diffs discussions on lines changed with a push |
| `container_registry_enabled` | boolean | no | Enable container registry for this project |
| `shared_runners_enabled` | boolean | no | Enable shared runners for this project |
| `visibility` | string | no | See [project visibility level](#project-visibility-level) |
| `import_url` | string | no | URL to import repository from |
| `public_builds` | boolean | no | If `true`, jobs can be viewed by non-project-members |
| `only_allow_merge_if_pipeline_succeeds` | boolean | no | Set whether merge requests can only be merged with successful jobs |
| `only_allow_merge_if_all_discussions_are_resolved` | boolean | no | Set whether merge requests can only be merged when all the discussions are resolved |
| `merge_method` | string | no | Set the merge method used |
| `lfs_enabled` | boolean | no | Enable LFS |
| `request_access_enabled` | boolean | no | Allow users to request member access |
| `tag_list`    | array   | no       | The list of tags for a project; put array of tags, that should be finally assigned to a project |
| `avatar`    | mixed   | no      | Image file for avatar of the project                |
| `printing_merge_request_link_enabled` | boolean | no | Show link to create/view merge request when pushing from the command line |
| `ci_config_path` | string | no | The path to CI config file |
| `repository_storage` | string | no | Which storage shard the repository is on. Available only to admins |
| `approvals_before_merge` | integer | no | How many approvers should approve merge request by default |
| `mirror` | boolean | no | Enables pull mirroring in a project |
| `mirror_trigger_builds` | boolean | no | Pull mirroring triggers builds |
| `initialize_with_readme` | boolean | no | `false` by default |

>**Note**: If your HTTP repository is not publicly accessible,
add authentication information to the URL: `https://username:password@gitlab.company.com/group/project.git`
where `password` is a public access key with the `api` scope enabled.

## Create project for user

Creates a new project owned by the specified user. Available only for admins.

```
POST /projects/user/:user_id
```

| Attribute | Type | Required | Description |
| --------- | ---- | -------- | ----------- |
| `user_id` | integer | yes | The user ID of the project owner |
| `name` | string | yes | The name of the new project |
| `path` | string | no | Custom repository name for new project. By default generated based on name |
| `namespace_id` | integer | no | Namespace for the new project (defaults to the current user's namespace) |
| `description` | string | no | Short project description |
| `issues_enabled` | boolean | no | Enable issues for this project |
| `merge_requests_enabled` | boolean | no | Enable merge requests for this project |
| `jobs_enabled` | boolean | no | Enable jobs for this project |
| `wiki_enabled` | boolean | no | Enable wiki for this project |
| `snippets_enabled` | boolean | no | Enable snippets for this project |
| `resolve_outdated_diff_discussions` | boolean | no | Automatically resolve merge request diffs discussions on lines changed with a push |
| `container_registry_enabled` | boolean | no | Enable container registry for this project |
| `shared_runners_enabled` | boolean | no | Enable shared runners for this project |
| `visibility` | string | no | See [project visibility level](#project-visibility-level) |
| `import_url` | string | no | URL to import repository from |
| `public_builds` | boolean | no | If `true`, jobs can be viewed by non-project-members |
| `only_allow_merge_if_pipeline_succeeds` | boolean | no | Set whether merge requests can only be merged with successful jobs |
| `only_allow_merge_if_all_discussions_are_resolved` | boolean | no | Set whether merge requests can only be merged when all the discussions are resolved |
| `merge_method` | string | no | Set the merge method used |
| `lfs_enabled` | boolean | no | Enable LFS |
| `request_access_enabled` | boolean | no | Allow users to request member access |
| `tag_list`    | array   | no       | The list of tags for a project; put array of tags, that should be finally assigned to a project |
| `avatar`    | mixed   | no      | Image file for avatar of the project                |
| `printing_merge_request_link_enabled` | boolean | no | Show link to create/view merge request when pushing from the command line |
| `ci_config_path` | string | no | The path to CI config file |
| `repository_storage` | string | no | Which storage shard the repository is on. Available only to admins |
| `approvals_before_merge` | integer | no | How many approvers should approve merge request by default |
| `external_authorization_classification_label` | string | no | The classification label for the project |
| `mirror` | boolean | no | Enables pull mirroring in a project |
| `mirror_trigger_builds` | boolean | no | Pull mirroring triggers builds |

>**Note**: If your HTTP repository is not publicly accessible,
add authentication information to the URL: `https://username:password@gitlab.company.com/group/project.git`
where `password` is a public access key with the `api` scope enabled.

## Edit project

Updates an existing project.

```
PUT /projects/:id
```

| Attribute | Type | Required | Description |
| --------- | ---- | -------- | ----------- |
| `id` | integer/string | yes | The ID or [URL-encoded path of the project](README.md#namespaced-path-encoding) |
| `name` | string | no | The name of the project |
| `path` | string | no | Custom repository name for the project. By default generated based on name |
| `default_branch` | string | no | `master` by default |
| `description` | string | no | Short project description |
| `issues_enabled` | boolean | no | Enable issues for this project |
| `merge_requests_enabled` | boolean | no | Enable merge requests for this project |
| `jobs_enabled` | boolean | no | Enable jobs for this project |
| `wiki_enabled` | boolean | no | Enable wiki for this project |
| `snippets_enabled` | boolean | no | Enable snippets for this project |
| `resolve_outdated_diff_discussions` | boolean | no | Automatically resolve merge request diffs discussions on lines changed with a push |
| `container_registry_enabled` | boolean | no | Enable container registry for this project |
| `shared_runners_enabled` | boolean | no | Enable shared runners for this project |
| `visibility` | string | no | See [project visibility level](#project-visibility-level) |
| `import_url` | string | no | URL to import repository from |
| `public_builds` | boolean | no | If `true`, jobs can be viewed by non-project-members |
| `only_allow_merge_if_pipeline_succeeds` | boolean | no | Set whether merge requests can only be merged with successful jobs |
| `only_allow_merge_if_all_discussions_are_resolved` | boolean | no | Set whether merge requests can only be merged when all the discussions are resolved |
| `merge_method` | string | no | Set the merge method used |
| `lfs_enabled` | boolean | no | Enable LFS |
| `request_access_enabled` | boolean | no | Allow users to request member access |
| `tag_list`    | array   | no       | The list of tags for a project; put array of tags, that should be finally assigned to a project |
| `avatar`    | mixed   | no      | Image file for avatar of the project                |
| `ci_config_path` | string | no | The path to CI config file |
<<<<<<< HEAD
| `repository_storage` | string | no | Which storage shard the repository is on. Available only to admins |
| `approvals_before_merge` | integer | no | How many approvers should approve merge request by default |
| `external_authorization_classification_label` | string | no | The classification label for the project |
| `mirror` | boolean | no | Enables pull mirroring in a project |
| `mirror_user_id` | integer | no | User responsible for all the activity surrounding a pull mirror event |
| `mirror_trigger_builds` | boolean | no | Pull mirroring triggers builds |
| `only_mirror_protected_branches` | boolean | no | Only mirror protected branches |
| `mirror_overwrites_diverged_branches` | boolean | no | Pull mirror overwrites diverged branches |
| `packages_enabled` | boolean | no | Enable or disable packages repository feature |

>**Note**: If your HTTP repository is not publicly accessible,
add authentication information to the URL: `https://username:password@gitlab.company.com/group/project.git`
where `password` is a public access key with the `api` scope enabled.
=======
| `ci_default_git_depth` | integer | no | Default number of revisions for [shallow cloning](../user/project/pipelines/settings.md#git-shallow-clone) |
>>>>>>> 99197664

## Fork project

Forks a project into the user namespace of the authenticated user or the one provided.

The forking operation for a project is asynchronous and is completed in a
background job. The request will return immediately. To determine whether the
fork of the project has completed, query the `import_status` for the new project.

```
POST /projects/:id/fork
```

| Attribute | Type | Required | Description |
| --------- | ---- | -------- | ----------- |
| `id` | integer/string | yes | The ID or [URL-encoded path of the project](README.md#namespaced-path-encoding) |
| `namespace` | integer/string | yes | The ID or path of the namespace that the project will be forked to |
| `path` | string | no | The path that will be assigned to the resultant project after forking |
| `name` | string | no | The name that will be assigned to the resultant project after forking |

## List Forks of a project

>**Note:** This feature was introduced in GitLab 10.1

List the projects accessible to the calling user that have an established, forked relationship with the specified project

```
GET /projects/:id/forks
```

| Attribute | Type | Required | Description |
| --------- | ---- | -------- | ----------- |
| `id` | integer/string | yes | The ID or [URL-encoded path of the project](README.md#namespaced-path-encoding) |
| `archived` | boolean | no | Limit by archived status |
| `visibility` | string | no | Limit by visibility `public`, `internal`, or `private` |
| `order_by` | string | no | Return projects ordered by `id`, `name`, `path`, `created_at`, `updated_at`, or `last_activity_at` fields. Default is `created_at` |
| `sort` | string | no | Return projects sorted in `asc` or `desc` order. Default is `desc` |
| `search` | string | no | Return list of projects matching the search criteria |
| `simple` | boolean | no | Return only limited fields for each project. This is a no-op without authentication as then _only_ simple fields are returned. |
| `owned` | boolean | no | Limit by projects explicitly owned by the current user |
| `membership` | boolean | no | Limit by projects that the current user is a member of |
| `starred` | boolean | no | Limit by projects starred by the current user |
| `statistics` | boolean | no | Include project statistics |
| `with_custom_attributes` | boolean | no | Include [custom attributes](custom_attributes.md) in response (admins only) |
| `with_issues_enabled` | boolean | no | Limit by enabled issues feature |
| `with_merge_requests_enabled` | boolean | no | Limit by enabled merge requests feature |
| `min_access_level` | integer | no | Limit by current user minimal [access level](members.md) |

```bash
curl --header "PRIVATE-TOKEN: <your_access_token>" "https://gitlab.example.com/api/v4/projects/5/forks"
```

Example responses:

```json
[
  {
    "id": 3,
    "description": null,
    "default_branch": "master",
    "visibility": "internal",
    "ssh_url_to_repo": "git@example.com:diaspora/diaspora-project-site.git",
    "http_url_to_repo": "http://example.com/diaspora/diaspora-project-site.git",
    "web_url": "http://example.com/diaspora/diaspora-project-site",
    "readme_url": "http://example.com/diaspora/diaspora-project-site/blob/master/README.md",
    "tag_list": [
      "example",
      "disapora project"
    ],
    "name": "Diaspora Project Site",
    "name_with_namespace": "Diaspora / Diaspora Project Site",
    "path": "diaspora-project-site",
    "path_with_namespace": "diaspora/diaspora-project-site",
    "issues_enabled": true,
    "open_issues_count": 1,
    "merge_requests_enabled": true,
    "jobs_enabled": true,
    "wiki_enabled": true,
    "snippets_enabled": false,
    "resolve_outdated_diff_discussions": false,
    "container_registry_enabled": false,
    "created_at": "2013-09-30T13:46:02Z",
    "last_activity_at": "2013-09-30T13:46:02Z",
    "creator_id": 3,
    "namespace": {
      "id": 3,
      "name": "Diaspora",
      "path": "diaspora",
      "kind": "group",
      "full_path": "diaspora"
    },
    "import_status": "none",
    "archived": true,
    "avatar_url": "http://example.com/uploads/project/avatar/3/uploads/avatar.png",
    "shared_runners_enabled": true,
    "forks_count": 0,
    "star_count": 1,
    "public_jobs": true,
    "shared_with_groups": [],
    "only_allow_merge_if_pipeline_succeeds": false,
    "only_allow_merge_if_all_discussions_are_resolved": false,
    "request_access_enabled": false,
    "merge_method": "merge",
    "_links": {
      "self": "http://example.com/api/v4/projects",
      "issues": "http://example.com/api/v4/projects/1/issues",
      "merge_requests": "http://example.com/api/v4/projects/1/merge_requests",
      "repo_branches": "http://example.com/api/v4/projects/1/repository_branches",
      "labels": "http://example.com/api/v4/projects/1/labels",
      "events": "http://example.com/api/v4/projects/1/events",
      "members": "http://example.com/api/v4/projects/1/members"
    }
  }
]
```

## Star a project

Stars a given project. Returns status code `304` if the project is already starred.

```
POST /projects/:id/star
```

| Attribute | Type | Required | Description |
| --------- | ---- | -------- | ----------- |
| `id` | integer/string | yes | The ID or [URL-encoded path of the project](README.md#namespaced-path-encoding) |

```bash
curl --request POST --header "PRIVATE-TOKEN: <your_access_token>" "https://gitlab.example.com/api/v4/projects/5/star"
```

Example response:

```json
{
  "id": 3,
  "description": null,
  "default_branch": "master",
  "visibility": "internal",
  "ssh_url_to_repo": "git@example.com:diaspora/diaspora-project-site.git",
  "http_url_to_repo": "http://example.com/diaspora/diaspora-project-site.git",
  "web_url": "http://example.com/diaspora/diaspora-project-site",
  "readme_url": "http://example.com/diaspora/diaspora-project-site/blob/master/README.md",
  "tag_list": [
    "example",
    "disapora project"
  ],
  "name": "Diaspora Project Site",
  "name_with_namespace": "Diaspora / Diaspora Project Site",
  "path": "diaspora-project-site",
  "path_with_namespace": "diaspora/diaspora-project-site",
  "issues_enabled": true,
  "open_issues_count": 1,
  "merge_requests_enabled": true,
  "jobs_enabled": true,
  "wiki_enabled": true,
  "snippets_enabled": false,
  "resolve_outdated_diff_discussions": false,
  "container_registry_enabled": false,
  "created_at": "2013-09-30T13:46:02Z",
  "last_activity_at": "2013-09-30T13:46:02Z",
  "creator_id": 3,
  "namespace": {
    "id": 3,
    "name": "Diaspora",
    "path": "diaspora",
    "kind": "group",
    "full_path": "diaspora"
  },
  "import_status": "none",
  "archived": true,
  "avatar_url": "http://example.com/uploads/project/avatar/3/uploads/avatar.png",
  "license_url": "http://example.com/diaspora/diaspora-client/blob/master/LICENSE",
  "license": {
    "key": "lgpl-3.0",
    "name": "GNU Lesser General Public License v3.0",
    "nickname": "GNU LGPLv3",
    "html_url": "http://choosealicense.com/licenses/lgpl-3.0/",
    "source_url": "http://www.gnu.org/licenses/lgpl-3.0.txt"
  },
  "shared_runners_enabled": true,
  "forks_count": 0,
  "star_count": 1,
  "public_jobs": true,
  "shared_with_groups": [],
  "only_allow_merge_if_pipeline_succeeds": false,
  "only_allow_merge_if_all_discussions_are_resolved": false,
  "request_access_enabled": false,
  "merge_method": "merge",
  "_links": {
    "self": "http://example.com/api/v4/projects",
    "issues": "http://example.com/api/v4/projects/1/issues",
    "merge_requests": "http://example.com/api/v4/projects/1/merge_requests",
    "repo_branches": "http://example.com/api/v4/projects/1/repository_branches",
    "labels": "http://example.com/api/v4/projects/1/labels",
    "events": "http://example.com/api/v4/projects/1/events",
    "members": "http://example.com/api/v4/projects/1/members"
  }
}
```

## Unstar a project

Unstars a given project. Returns status code `304` if the project is not starred.

```
POST /projects/:id/unstar
```

| Attribute | Type | Required | Description |
| --------- | ---- | -------- | ----------- |
| `id` | integer/string | yes | The ID or [URL-encoded path of the project](README.md#namespaced-path-encoding) |

```bash
curl --request POST --header "PRIVATE-TOKEN: <your_access_token>" "https://gitlab.example.com/api/v4/projects/5/unstar"
```

Example response:

```json
{
  "id": 3,
  "description": null,
  "default_branch": "master",
  "visibility": "internal",
  "ssh_url_to_repo": "git@example.com:diaspora/diaspora-project-site.git",
  "http_url_to_repo": "http://example.com/diaspora/diaspora-project-site.git",
  "web_url": "http://example.com/diaspora/diaspora-project-site",
  "readme_url": "http://example.com/diaspora/diaspora-project-site/blob/master/README.md",
  "tag_list": [
    "example",
    "disapora project"
  ],
  "name": "Diaspora Project Site",
  "name_with_namespace": "Diaspora / Diaspora Project Site",
  "path": "diaspora-project-site",
  "path_with_namespace": "diaspora/diaspora-project-site",
  "issues_enabled": true,
  "open_issues_count": 1,
  "merge_requests_enabled": true,
  "jobs_enabled": true,
  "wiki_enabled": true,
  "snippets_enabled": false,
  "resolve_outdated_diff_discussions": false,
  "container_registry_enabled": false,
  "created_at": "2013-09-30T13:46:02Z",
  "last_activity_at": "2013-09-30T13:46:02Z",
  "creator_id": 3,
  "namespace": {
    "id": 3,
    "name": "Diaspora",
    "path": "diaspora",
    "kind": "group",
    "full_path": "diaspora"
  },
  "import_status": "none",
  "archived": true,
  "avatar_url": "http://example.com/uploads/project/avatar/3/uploads/avatar.png",
  "license_url": "http://example.com/diaspora/diaspora-client/blob/master/LICENSE",
  "license": {
    "key": "lgpl-3.0",
    "name": "GNU Lesser General Public License v3.0",
    "nickname": "GNU LGPLv3",
    "html_url": "http://choosealicense.com/licenses/lgpl-3.0/",
    "source_url": "http://www.gnu.org/licenses/lgpl-3.0.txt"
  },
  "shared_runners_enabled": true,
  "forks_count": 0,
  "star_count": 0,
  "public_jobs": true,
  "shared_with_groups": [],
  "only_allow_merge_if_pipeline_succeeds": false,
  "only_allow_merge_if_all_discussions_are_resolved": false,
  "request_access_enabled": false,
  "merge_method": "merge",
  "_links": {
    "self": "http://example.com/api/v4/projects",
    "issues": "http://example.com/api/v4/projects/1/issues",
    "merge_requests": "http://example.com/api/v4/projects/1/merge_requests",
    "repo_branches": "http://example.com/api/v4/projects/1/repository_branches",
    "labels": "http://example.com/api/v4/projects/1/labels",
    "events": "http://example.com/api/v4/projects/1/events",
    "members": "http://example.com/api/v4/projects/1/members"
  }
}
```

## Languages

Get languages used in a project with percentage value.

```
GET /projects/:id/languages
```

```bash
curl --header "PRIVATE-TOKEN: <your_access_token>" "https://gitlab.example.com/api/v4/projects/5/languages"
```

Example response:

```json
{
  "Ruby": 66.69,
  "JavaScript": 22.98,
  "HTML": 7.91,
  "CoffeeScript": 2.42
}
```

## Archive a project

Archives the project if the user is either admin or the project owner of this project. This action is
idempotent, thus archiving an already archived project will not change the project.

```
POST /projects/:id/archive
```

| Attribute | Type | Required | Description |
| --------- | ---- | -------- | ----------- |
| `id` | integer/string | yes | The ID or [URL-encoded path of the project](README.md#namespaced-path-encoding) |

```bash
curl --request POST --header "PRIVATE-TOKEN: <your_access_token>" "https://gitlab.example.com/api/v4/projects/5/archive"
```

Example response:

```json
{
  "id": 3,
  "description": null,
  "default_branch": "master",
  "visibility": "private",
  "ssh_url_to_repo": "git@example.com:diaspora/diaspora-project-site.git",
  "http_url_to_repo": "http://example.com/diaspora/diaspora-project-site.git",
  "web_url": "http://example.com/diaspora/diaspora-project-site",
  "readme_url": "http://example.com/diaspora/diaspora-project-site/blob/master/README.md",
  "tag_list": [
    "example",
    "disapora project"
  ],
  "owner": {
    "id": 3,
    "name": "Diaspora",
    "created_at": "2013-09-30T13:46:02Z"
  },
  "name": "Diaspora Project Site",
  "name_with_namespace": "Diaspora / Diaspora Project Site",
  "path": "diaspora-project-site",
  "path_with_namespace": "diaspora/diaspora-project-site",
  "issues_enabled": true,
  "open_issues_count": 1,
  "merge_requests_enabled": true,
  "jobs_enabled": true,
  "wiki_enabled": true,
  "snippets_enabled": false,
  "resolve_outdated_diff_discussions": false,
  "container_registry_enabled": false,
  "created_at": "2013-09-30T13:46:02Z",
  "last_activity_at": "2013-09-30T13:46:02Z",
  "creator_id": 3,
  "namespace": {
    "id": 3,
    "name": "Diaspora",
    "path": "diaspora",
    "kind": "group",
    "full_path": "diaspora"
  },
  "import_status": "none",
  "import_error": null,
  "permissions": {
    "project_access": {
      "access_level": 10,
      "notification_level": 3
    },
    "group_access": {
      "access_level": 50,
      "notification_level": 3
    }
  },
  "archived": true,
  "avatar_url": "http://example.com/uploads/project/avatar/3/uploads/avatar.png",
  "license_url": "http://example.com/diaspora/diaspora-client/blob/master/LICENSE",
  "license": {
    "key": "lgpl-3.0",
    "name": "GNU Lesser General Public License v3.0",
    "nickname": "GNU LGPLv3",
    "html_url": "http://choosealicense.com/licenses/lgpl-3.0/",
    "source_url": "http://www.gnu.org/licenses/lgpl-3.0.txt"
  },
  "shared_runners_enabled": true,
  "forks_count": 0,
  "star_count": 0,
  "runners_token": "b8bc4a7a29eb76ea83cf79e4908c2b",
  "ci_default_git_depth": 50,
  "public_jobs": true,
  "shared_with_groups": [],
  "only_allow_merge_if_pipeline_succeeds": false,
  "only_allow_merge_if_all_discussions_are_resolved": false,
  "request_access_enabled": false,
  "merge_method": "merge",
  "_links": {
    "self": "http://example.com/api/v4/projects",
    "issues": "http://example.com/api/v4/projects/1/issues",
    "merge_requests": "http://example.com/api/v4/projects/1/merge_requests",
    "repo_branches": "http://example.com/api/v4/projects/1/repository_branches",
    "labels": "http://example.com/api/v4/projects/1/labels",
    "events": "http://example.com/api/v4/projects/1/events",
    "members": "http://example.com/api/v4/projects/1/members"
  }
}
```

## Unarchive a project

Unarchives the project if the user is either admin or the project owner of this project. This action is
idempotent, thus unarchiving a non-archived project will not change the project.

```
POST /projects/:id/unarchive
```

| Attribute | Type | Required | Description |
| --------- | ---- | -------- | ----------- |
| `id` | integer/string | yes | The ID or [URL-encoded path of the project](README.md#namespaced-path-encoding) |

```bash
curl --request POST --header "PRIVATE-TOKEN: <your_access_token>" "https://gitlab.example.com/api/v4/projects/5/unarchive"
```

Example response:

```json
{
  "id": 3,
  "description": null,
  "default_branch": "master",
  "visibility": "private",
  "ssh_url_to_repo": "git@example.com:diaspora/diaspora-project-site.git",
  "http_url_to_repo": "http://example.com/diaspora/diaspora-project-site.git",
  "web_url": "http://example.com/diaspora/diaspora-project-site",
  "readme_url": "http://example.com/diaspora/diaspora-project-site/blob/master/README.md",
  "tag_list": [
    "example",
    "disapora project"
  ],
  "owner": {
    "id": 3,
    "name": "Diaspora",
    "created_at": "2013-09-30T13:46:02Z"
  },
  "name": "Diaspora Project Site",
  "name_with_namespace": "Diaspora / Diaspora Project Site",
  "path": "diaspora-project-site",
  "path_with_namespace": "diaspora/diaspora-project-site",
  "issues_enabled": true,
  "open_issues_count": 1,
  "merge_requests_enabled": true,
  "jobs_enabled": true,
  "wiki_enabled": true,
  "snippets_enabled": false,
  "resolve_outdated_diff_discussions": false,
  "container_registry_enabled": false,
  "created_at": "2013-09-30T13:46:02Z",
  "last_activity_at": "2013-09-30T13:46:02Z",
  "creator_id": 3,
  "namespace": {
    "id": 3,
    "name": "Diaspora",
    "path": "diaspora",
    "kind": "group",
    "full_path": "diaspora"
  },
  "import_status": "none",
  "import_error": null,
  "permissions": {
    "project_access": {
      "access_level": 10,
      "notification_level": 3
    },
    "group_access": {
      "access_level": 50,
      "notification_level": 3
    }
  },
  "archived": false,
  "avatar_url": "http://example.com/uploads/project/avatar/3/uploads/avatar.png",
  "license_url": "http://example.com/diaspora/diaspora-client/blob/master/LICENSE",
  "license": {
    "key": "lgpl-3.0",
    "name": "GNU Lesser General Public License v3.0",
    "nickname": "GNU LGPLv3",
    "html_url": "http://choosealicense.com/licenses/lgpl-3.0/",
    "source_url": "http://www.gnu.org/licenses/lgpl-3.0.txt"
  },
  "shared_runners_enabled": true,
  "forks_count": 0,
  "star_count": 0,
  "runners_token": "b8bc4a7a29eb76ea83cf79e4908c2b",
  "ci_default_git_depth": 50,
  "public_jobs": true,
  "shared_with_groups": [],
  "only_allow_merge_if_pipeline_succeeds": false,
  "only_allow_merge_if_all_discussions_are_resolved": false,
  "request_access_enabled": false,
  "merge_method": "merge",
  "_links": {
    "self": "http://example.com/api/v4/projects",
    "issues": "http://example.com/api/v4/projects/1/issues",
    "merge_requests": "http://example.com/api/v4/projects/1/merge_requests",
    "repo_branches": "http://example.com/api/v4/projects/1/repository_branches",
    "labels": "http://example.com/api/v4/projects/1/labels",
    "events": "http://example.com/api/v4/projects/1/events",
    "members": "http://example.com/api/v4/projects/1/members"
  }
}
```

## Remove project

Removes a project including all associated resources (issues, merge requests etc.)

```
DELETE /projects/:id
```

| Attribute | Type | Required | Description |
| --------- | ---- | -------- | ----------- |
| `id` | integer/string | yes | The ID or [URL-encoded path of the project](README.md#namespaced-path-encoding) |

## Upload a file

Uploads a file to the specified project to be used in an issue or merge request description, or a comment.

```
POST /projects/:id/uploads
```

| Attribute | Type | Required | Description |
| --------- | ---- | -------- | ----------- |
| `id` | integer/string | yes | The ID or [URL-encoded path of the project](README.md#namespaced-path-encoding) |
| `file` | string | yes | The file to be uploaded |

To upload a file from your filesystem, use the `--form` argument. This causes
cURL to post data using the header `Content-Type: multipart/form-data`.
The `file=` parameter must point to a file on your filesystem and be preceded
by `@`. For example:

```bash
curl --request POST --header "PRIVATE-TOKEN: <your_access_token>" --form "file=@dk.png" https://gitlab.example.com/api/v4/projects/5/uploads
```

Returned object:

```json
{
  "alt": "dk",
  "url": "/uploads/66dbcd21ec5d24ed6ea225176098d52b/dk.png",
  "markdown": "![dk](/uploads/66dbcd21ec5d24ed6ea225176098d52b/dk.png)"
}
```

>**Note**: The returned `url` is relative to the project path.
In Markdown contexts, the link is automatically expanded when the format in
`markdown` is used.

## Share project with group

Allow to share project with group.

```
POST /projects/:id/share
```

| Attribute | Type | Required | Description |
| --------- | ---- | -------- | ----------- |
| `id` | integer/string | yes | The ID or [URL-encoded path of the project](README.md#namespaced-path-encoding) |
| `group_id` | integer | yes | The ID of the group to share with |
| `group_access` | integer | yes | The [permissions level](members.md) to grant the group |
| `expires_at` | string | no | Share expiration date in ISO 8601 format: 2016-09-26 |

## Delete a shared project link within a group

Unshare the project from the group. Returns `204` and no content on success.

```
DELETE /projects/:id/share/:group_id
```

| Attribute | Type | Required | Description |
| --------- | ---- | -------- | ----------- |
| `id` | integer/string | yes | The ID or [URL-encoded path of the project](README.md#namespaced-path-encoding) |
| `group_id` | integer | yes | The ID of the group |

```bash
curl --request DELETE --header "PRIVATE-TOKEN: <your_access_token>" https://gitlab.example.com/api/v4/projects/5/share/17
```

## Hooks

Also called Project Hooks and Webhooks.
These are different for [System Hooks](system_hooks.md) that are system wide.

### List project hooks

Get a list of project hooks.

```
GET /projects/:id/hooks
```

| Attribute | Type | Required | Description |
| --------- | ---- | -------- | ----------- |
| `id` | integer/string | yes | The ID or [URL-encoded path of the project](README.md#namespaced-path-encoding) |

### Get project hook

Get a specific hook for a project.

```
GET /projects/:id/hooks/:hook_id
```

| Attribute | Type | Required | Description |
| --------- | ---- | -------- | ----------- |
| `id` | integer/string | yes | The ID or [URL-encoded path of the project](README.md#namespaced-path-encoding) |
| `hook_id` | integer | yes | The ID of a project hook |

```json
{
  "id": 1,
  "url": "http://example.com/hook",
  "project_id": 3,
  "push_events": true,
  "push_events_branch_filter": "",
  "issues_events": true,
  "confidential_issues_events": true,
  "merge_requests_events": true,
  "tag_push_events": true,
  "note_events": true,
  "job_events": true,
  "pipeline_events": true,
  "wiki_page_events": true,
  "enable_ssl_verification": true,
  "created_at": "2012-10-12T17:04:47Z"
}
```

### Add project hook

Adds a hook to a specified project.

```
POST /projects/:id/hooks
```

| Attribute | Type | Required | Description |
| --------- | ---- | -------- | ----------- |
| `id` | integer/string | yes | The ID or [URL-encoded path of the project](README.md#namespaced-path-encoding) |
| `url` | string | yes | The hook URL |
| `push_events` | boolean | no | Trigger hook on push events |
| `push_events_branch_filter` | string | no | Trigger hook on push events for matching branches only |
| `issues_events` | boolean | no | Trigger hook on issues events |
| `confidential_issues_events` | boolean | no | Trigger hook on confidential issues events |
| `merge_requests_events` | boolean | no | Trigger hook on merge requests events |
| `tag_push_events` | boolean | no | Trigger hook on tag push events |
| `note_events` | boolean | no | Trigger hook on note events |
| `job_events` | boolean | no | Trigger hook on job events |
| `pipeline_events` | boolean | no | Trigger hook on pipeline events |
| `wiki_page_events` | boolean | no | Trigger hook on wiki events |
| `enable_ssl_verification` | boolean | no | Do SSL verification when triggering the hook |
| `token` | string | no | Secret token to validate received payloads; this will not be returned in the response |

### Edit project hook

Edits a hook for a specified project.

```
PUT /projects/:id/hooks/:hook_id
```

| Attribute | Type | Required | Description |
| --------- | ---- | -------- | ----------- |
| `id` | integer/string | yes | The ID or [URL-encoded path of the project](README.md#namespaced-path-encoding) |
| `hook_id` | integer | yes | The ID of the project hook |
| `url` | string | yes | The hook URL |
| `push_events` | boolean | no | Trigger hook on push events |
| `push_events_branch_filter` | string | no | Trigger hook on push events for matching branches only |
| `issues_events` | boolean | no | Trigger hook on issues events |
| `confidential_issues_events` | boolean | no | Trigger hook on confidential issues events |
| `merge_requests_events` | boolean | no | Trigger hook on merge requests events |
| `tag_push_events` | boolean | no | Trigger hook on tag push events |
| `note_events` | boolean | no | Trigger hook on note events |
| `job_events` | boolean | no | Trigger hook on job events |
| `pipeline_events` | boolean | no | Trigger hook on pipeline events |
| `wiki_events` | boolean | no | Trigger hook on wiki events |
| `enable_ssl_verification` | boolean | no | Do SSL verification when triggering the hook |
| `token` | string | no | Secret token to validate received payloads; this will not be returned in the response |

### Delete project hook

Removes a hook from a project. This is an idempotent method and can be called multiple times.
Either the hook is available or not.

```
DELETE /projects/:id/hooks/:hook_id
```

| Attribute | Type | Required | Description |
| --------- | ---- | -------- | ----------- |
| `id` | integer/string | yes | The ID or [URL-encoded path of the project](README.md#namespaced-path-encoding) |
| `hook_id` | integer | yes | The ID of the project hook |

Note the JSON response differs if the hook is available or not. If the project hook
is available before it is returned in the JSON response or an empty response is returned.

## Fork relationship

Allows modification of the forked relationship between existing projects. Available only for project owners and admins.

### Create a forked from/to relation between existing projects

CAUTION: **Warning:**
This will destroy the LFS objects stored in the fork.
So to retain the LFS objects, make sure you've pulled them **before** creating the fork relation,
and push them again **after** creating the fork relation.

```
POST /projects/:id/fork/:forked_from_id
```

| Attribute | Type | Required | Description |
| --------- | ---- | -------- | ----------- |
| `id` | integer/string | yes | The ID or [URL-encoded path of the project](README.md#namespaced-path-encoding) |
| `forked_from_id` | ID | yes | The ID of the project that was forked from |

### Delete an existing forked from relationship

```
DELETE /projects/:id/fork
```

| Attribute | Type | Required | Description |
| --------- | ---- | -------- | ----------- |
| `id` | integer/string | yes | The ID or [URL-encoded path of the project](README.md#namespaced-path-encoding) |

## Search for projects by name

Search for projects by name which are accessible to the authenticated user. This
endpoint can be accessed without authentication if the project is publicly
accessible.

```
GET /projects
```

| Attribute | Type | Required | Description |
| --------- | ---- | -------- | ----------- |
| `search` | string | yes | A string contained in the project name |
| `order_by` | string | no | Return requests ordered by `id`, `name`, `created_at` or `last_activity_at` fields |
| `sort` | string | no | Return requests sorted in `asc` or `desc` order |

```bash
curl --header "PRIVATE-TOKEN: <your_access_token>" https://gitlab.example.com/api/v4/projects?search=test
```

## Start the Housekeeping task for a Project

> Introduced in GitLab 9.0.

```
POST /projects/:id/housekeeping
```

| Attribute | Type | Required | Description |
| --------- | ---- | -------- | ----------- |
| `id` | integer/string | yes | The ID of the project or NAMESPACE/PROJECT_NAME |

## Push Rules **[STARTER]**

### Get project push rules

Get the push rules of a project.

```
GET /projects/:id/push_rule
```

| Attribute | Type | Required | Description |
| --------- | ---- | -------- | ----------- |
| `id` | integer/string | yes | The ID of the project or NAMESPACE/PROJECT_NAME |

```json
{
  "id": 1,
  "project_id": 3,
  "commit_message_regex": "Fixes \d+\..*",
  "branch_name_regex": "",
  "deny_delete_tag": false,
  "created_at": "2012-10-12T17:04:47Z",
  "member_check": false,
  "prevent_secrets": false,
  "author_email_regex": "",
  "file_name_regex": "",
  "max_file_size": 5,
  "commit_committer_check": false
}
```

The following attributes are restricted to certain plans, and will not appear if
you do not have access to those features:

* `commit_committer_check` only available on **[PREMIUM]**

### Add project push rule

Adds a push rule to a specified project.

```
POST /projects/:id/push_rule
```

| Attribute                              | Type           | Required | Description |
| -------------------------------------- | -------------- | -------- | ----------- |
| `id`                                   | integer/string | yes      | The ID of the project or NAMESPACE/PROJECT_NAME |
| `deny_delete_tag` **[STARTER]**        | boolean        | no       | Deny deleting a tag |
| `member_check` **[STARTER]**           | boolean        | no       | Restrict commits by author (email) to existing GitLab users |
| `prevent_secrets` **[STARTER]**        | boolean        | no       | GitLab will reject any files that are likely to contain secrets |
| `commit_message_regex` **[STARTER]**   | string         | no       | All commit messages must match this, e.g. `Fixed \d+\..*` |
| `branch_name_regex` **[STARTER]**      | string         | no       | All branch names must match this, e.g. `(feature|hotfix)\/*` |
| `author_email_regex` **[STARTER]**     | string         | no       | All commit author emails must match this, e.g. `@my-company.com$` |
| `file_name_regex` **[STARTER]**        | string         | no       | All commited filenames must **not** match this, e.g. `(jar|exe)$` |
| `max_file_size` **[STARTER]**          | integer        | no       | Maximum file size (MB) |
| `commit_committer_check` **[PREMIUM]** | boolean        | no       | Users can only push commits to this repository that were committed with one of their own verified emails. |

### Edit project push rule

Edits a push rule for a specified project.

```
PUT /projects/:id/push_rule
```

| Attribute                              | Type           | Required | Description |
| -------------------------------------- | -------------- | -------- | ----------- |
| `id`                                   | integer/string | yes      | The ID of the project or NAMESPACE/PROJECT_NAME |
| `deny_delete_tag` **[STARTER]**        | boolean        | no       | Deny deleting a tag |
| `member_check` **[STARTER]**           | boolean        | no       | Restrict commits by author (email) to existing GitLab users |
| `prevent_secrets` **[STARTER]**        | boolean        | no       | GitLab will reject any files that are likely to contain secrets |
| `commit_message_regex` **[STARTER]**   | string         | no       | All commit messages must match this, e.g. `Fixed \d+\..*` |
| `branch_name_regex` **[STARTER]**      | string         | no       | All branch names must match this, e.g. `(feature|hotfix)\/*` |
| `author_email_regex` **[STARTER]**     | string         | no       | All commit author emails must match this, e.g. `@my-company.com$` |
| `file_name_regex` **[STARTER]**        | string         | no       | All commited filenames must **not** match this, e.g. `(jar|exe)$` |
| `max_file_size` **[STARTER]**          | integer        | no       | Maximum file size (MB) |
| `commit_committer_check` **[PREMIUM]** | boolean        | no       | Users can only push commits to this repository that were committed with one of their own verified emails. |

### Delete project push rule

> Introduced in GitLab 9.0.

Removes a push rule from a project. This is an idempotent method and can be called multiple times.
Either the push rule is available or not.

```
DELETE /projects/:id/push_rule
```

| Attribute | Type | Required | Description |
| --------- | ---- | -------- | ----------- |
| `id` | integer/string | yes | The ID or [URL-encoded path of the project](README.md#namespaced-path-encoding) |

## Transfer a project to a new namespace

> Introduced in GitLab 11.1.

```
PUT /projects/:id/transfer
```

| Attribute | Type | Required | Description |
| --------- | ---- | -------- | ----------- |
| `namespace` | integer/string | yes | The ID or path of the namespace to transfer to project to |

## Branches

Read more in the [Branches](branches.md) documentation.

## Project Import/Export

Read more in the [Project import/export](project_import_export.md) documentation.

## Project members

Read more in the [Project members](members.md) documentation.

## Start the pull mirroring process for a Project **[STARTER]**

> Introduced in [GitLab Starter](https://about.gitlab.com/pricing) 10.3.

```
POST /projects/:id/mirror/pull
```

| Attribute | Type | Required | Description |
| --------- | ---- | -------- | ----------- |
| `id` | integer/string | yes | The ID or [URL-encoded path of the project](README.md#namespaced-path-encoding) |

```bash
curl --request POST --header "PRIVATE-TOKEN: <your_access_token>" https://gitlab.example.com/api/v4/projects/:id/mirror/pull
```

## Project badges

Read more in the [Project Badges](project_badges.md) documentation.

## Issue and merge request description templates

The non-default [issue and merge request description templates](../user/project/description_templates.md) are managed inside the project's repository. So you can manage them via the API through the [Repositories API](repositories.md) and the [Repository Files API](repository_files.md).

## Download snapshot of a git repository

> Introduced in GitLab 10.7

This endpoint may only be accessed by an administrative user.

Download a snapshot of the project (or wiki, if requested) git repository. This
snapshot is always in uncompressed [tar](https://en.wikipedia.org/wiki/Tar_(computing))
format.

If a repository is corrupted to the point where `git clone` does not work, the
snapshot may allow some of the data to be retrieved.

```
GET /projects/:id/snapshot
```

| Attribute | Type | Required | Description |
| --------- | ---- | -------- | ----------- |
| `id`      | integer/string | yes | The ID or [URL-encoded path of the project](README.md#namespaced-path-encoding) |
| `wiki`    | boolean | no | Whether to download the wiki, rather than project, repository |

[eep]: https://about.gitlab.com/pricing/ "Available only in GitLab Premium"
[ee-6137]: https://gitlab.com/gitlab-org/gitlab-ee/merge_requests/6137
[ce-27427]: https://gitlab.com/gitlab-org/gitlab-ce/merge_requests/27427<|MERGE_RESOLUTION|>--- conflicted
+++ resolved
@@ -794,7 +794,6 @@
 | `tag_list`    | array   | no       | The list of tags for a project; put array of tags, that should be finally assigned to a project |
 | `avatar`    | mixed   | no      | Image file for avatar of the project                |
 | `ci_config_path` | string | no | The path to CI config file |
-<<<<<<< HEAD
 | `repository_storage` | string | no | Which storage shard the repository is on. Available only to admins |
 | `approvals_before_merge` | integer | no | How many approvers should approve merge request by default |
 | `external_authorization_classification_label` | string | no | The classification label for the project |
@@ -808,9 +807,6 @@
 >**Note**: If your HTTP repository is not publicly accessible,
 add authentication information to the URL: `https://username:password@gitlab.company.com/group/project.git`
 where `password` is a public access key with the `api` scope enabled.
-=======
-| `ci_default_git_depth` | integer | no | Default number of revisions for [shallow cloning](../user/project/pipelines/settings.md#git-shallow-clone) |
->>>>>>> 99197664
 
 ## Fork project
 
