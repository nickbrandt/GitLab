# Build Variables

## List project variables

Get list of a project's build variables.

```
GET /projects/:id/variables
```

| Attribute | Type    | required | Description         |
|-----------|---------|----------|---------------------|
| `id`      | integer | yes      | The ID of a project |

```
curl --header "PRIVATE-TOKEN: 9koXpg98eAheJpvBs5tK" "https://gitlab.example.com/api/v4/projects/1/variables"
```

```json
[
    {
        "key": "TEST_VARIABLE_1",
        "value": "TEST_1"
    },
    {
        "key": "TEST_VARIABLE_2",
        "value": "TEST_2"
    }
]
```

## Show variable details

Get the details of a project's specific build variable.

```
GET /projects/:id/variables/:key
```

| Attribute | Type    | required | Description           |
|-----------|---------|----------|-----------------------|
| `id`      | integer | yes      | The ID of a project   |
| `key`     | string  | yes      | The `key` of a variable |

```
curl --header "PRIVATE-TOKEN: 9koXpg98eAheJpvBs5tK" "https://gitlab.example.com/api/v4/projects/1/variables/TEST_VARIABLE_1"
```

```json
{
    "key": "TEST_VARIABLE_1",
    "value": "TEST_1"
}
```

## Create variable

Create a new build variable.

```
POST /projects/:id/variables
```

| Attribute | Type    | required | Description           |
|-----------|---------|----------|-----------------------|
| `id`      | integer | yes      | The ID of a project   |
| `key`     | string  | yes      | The `key` of a variable; must have no more than 255 characters; only `A-Z`, `a-z`, `0-9`, and `_` are allowed |
| `value`   | string  | yes      | The `value` of a variable |

```
curl --request POST --header "PRIVATE-TOKEN: 9koXpg98eAheJpvBs5tK" "https://gitlab.example.com/api/v4/projects/1/variables" --form "key=NEW_VARIABLE" --form "value=new value"
```

```json
{
    "key": "NEW_VARIABLE",
    "value": "new value"
}
```

## Update variable

Update a project's build variable.

```
PUT /projects/:id/variables/:key
```

| Attribute | Type    | required | Description             |
|-----------|---------|----------|-------------------------|
| `id`      | integer | yes      | The ID of a project     |
| `key`     | string  | yes      | The `key` of a variable   |
| `value`   | string  | yes      | The `value` of a variable |

```
curl --request PUT --header "PRIVATE-TOKEN: 9koXpg98eAheJpvBs5tK" "https://gitlab.example.com/api/v4/projects/1/variables/NEW_VARIABLE" --form "value=updated value"
```

```json
{
    "key": "NEW_VARIABLE",
    "value": "updated value"
}
```

## Remove variable

Remove a project's build variable.

```
DELETE /projects/:id/variables/:key
```

| Attribute | Type    | required | Description             |
|-----------|---------|----------|-------------------------|
| `id`      | integer | yes      | The ID of a project     |
| `key`     | string  | yes      | The `key` of a variable |

```
<<<<<<< HEAD
curl --request DELETE --header "PRIVATE-TOKEN: 9koXpg98eAheJpvBs5tK" "https://gitlab.example.com/api/v4/projects/1/variables/VARIABLE_1"
```

```json
{
    "key": "VARIABLE_1",
    "value": "VALUE_1"
}
=======
curl --request DELETE --header "PRIVATE-TOKEN: 9koXpg98eAheJpvBs5tK" "https://gitlab.example.com/api/v3/projects/1/variables/VARIABLE_1"
>>>>>>> 164942db
```<|MERGE_RESOLUTION|>--- conflicted
+++ resolved
@@ -117,16 +117,5 @@
 | `key`     | string  | yes      | The `key` of a variable |
 
 ```
-<<<<<<< HEAD
 curl --request DELETE --header "PRIVATE-TOKEN: 9koXpg98eAheJpvBs5tK" "https://gitlab.example.com/api/v4/projects/1/variables/VARIABLE_1"
-```
-
-```json
-{
-    "key": "VARIABLE_1",
-    "value": "VALUE_1"
-}
-=======
-curl --request DELETE --header "PRIVATE-TOKEN: 9koXpg98eAheJpvBs5tK" "https://gitlab.example.com/api/v3/projects/1/variables/VARIABLE_1"
->>>>>>> 164942db
 ```