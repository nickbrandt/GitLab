# Select Version to Install
Make sure you view this installation guide from the branch (version) of GitLab you would like to install. In most cases
this should be the highest numbered stable branch (example shown below). 

![capture](https://f.cloud.github.com/assets/1192780/564911/2f9f3e1e-c5b7-11e2-9f89-98e527d1adec.png)

If this is unclear check the [GitLab Blog](http://blog.gitlab.org/) for installation guide links by version.

# Important notes

This installation guide was created for and tested on **Debian/Ubuntu** operating systems. Please read [`doc/install/requirements.md`](./requirements.md) for hardware and operating system requirements.

This is the official installation guide to set up a production server. To set up a **development installation** or for many other installation options please consult [the installation section in the readme](https://github.com/gitlabhq/gitlabhq#installation).

The following steps have been known to work. Please **use caution when you deviate** from this guide. Make sure you don't violate any assumptions GitLab makes about its environment. For example many people run into permission problems because they changed the location of directories or run services as the wrong user.

If you find a bug/error in this guide please **submit a pull request** following the [contributing guide](../../CONTRIBUTING.md).

- - -

# Overview

The GitLab installation consists of setting up the following components:

1. Packages / Dependencies
2. Ruby
3. System Users
4. GitLab shell
5. Database
6. GitLab
7. Nginx


# 1. Packages / Dependencies

`sudo` is not installed on Debian by default. Make sure your system is
up-to-date and install it.

    # run as root!
    apt-get update -y
    apt-get upgrade -y
    apt-get install sudo -y

**Note:**
Vim is an editor that is used here whenever there are files that need to be
edited by hand. But, you can use any editor you like instead.

    # Install vim
    sudo apt-get install -y vim

Install the required packages:

    sudo apt-get install -y build-essential zlib1g-dev libyaml-dev libssl-dev libgdbm-dev libreadline-dev libncurses5-dev libffi-dev curl git-core openssh-server redis-server checkinstall libxml2-dev libxslt-dev libcurl4-openssl-dev libicu-dev

Make sure you have the right version of Python installed.

    # Install Python
    sudo apt-get install -y python

    # Make sure that Python is 2.5+ (3.x is not supported at the moment)
    python --version

    # If it's Python 3 you might need to install Python 2 separately
    sudo apt-get install python2.7

    # Make sure you can access Python via python2
    python2 --version

    # If you get a "command not found" error create a link to the python binary
    sudo ln -s /usr/bin/python /usr/bin/python2

**Note:** In order to receive mail notifications, make sure to install a
mail server. By default, Debian is shipped with exim4 whereas Ubuntu
does not ship with one. The recommended mail server is postfix and you can install it with:

	sudo apt-get install -y postfix 

Then select 'Internet Site' and press enter to confirm the hostname.

# 2. Ruby

Remove the old Ruby 1.8 if present

    sudo apt-get remove -y ruby1.8

Download Ruby and compile it:

    mkdir /tmp/ruby && cd /tmp/ruby
    curl --progress http://ftp.ruby-lang.org/pub/ruby/1.9/ruby-1.9.3-p392.tar.gz | tar xz
    cd ruby-1.9.3-p392
    ./configure
    make
    sudo make install

Install the Bundler Gem:

    sudo gem install bundler --no-ri --no-rdoc


# 3. System Users

Create a `git` user for Gitlab:

    sudo adduser --disabled-login --gecos 'GitLab' git


# 4. GitLab shell

GitLab Shell is a ssh access and repository management software developed specially for GitLab.

    # Go to home directory
    cd /home/git

    # Clone gitlab shell
    sudo -u git -H git clone https://github.com/gitlabhq/gitlab-shell.git

    cd gitlab-shell

    # switch to right version
    sudo -u git -H git checkout v1.4.0

    sudo -u git -H cp config.yml.example config.yml

    # Edit config and replace gitlab_url
    # with something like 'http://domain.com/'
    sudo -u git -H vim config.yml

    # Do setup
    sudo -u git -H ./bin/install


# 5. Database

To setup the MySQL/PostgreSQL database and dependencies please see [`doc/install/databases.md`](./databases.md).


# 6. GitLab

    # We'll install GitLab into home directory of the user "git"
    cd /home/git

## Clone the Source

    # Clone GitLab repository
    sudo -u git -H git clone https://github.com/gitlabhq/gitlabhq.git gitlab

    # Go to gitlab dir
    cd /home/git/gitlab

    # Checkout to stable release
    sudo -u git -H git checkout 5-3-stable

**Note:**
<<<<<<< HEAD
You can change `5-2-stable` to `master` if you want the *bleeding edge* version, but do so with caution!
=======
You can change `5-3-stable` to `master` if you want the *bleeding edge* version, but
do so with caution!
>>>>>>> 48d37272

## Configure it

    cd /home/git/gitlab

    # Copy the example GitLab config
    sudo -u git -H cp config/gitlab.yml.example config/gitlab.yml

    # Make sure to change "localhost" to the fully-qualified domain name of your
    # host serving GitLab where necessary
    sudo -u git -H vim config/gitlab.yml

    # Make sure GitLab can write to the log/ and tmp/ directories
    sudo chown -R git log/
    sudo chown -R git tmp/
    sudo chmod -R u+rwX  log/
    sudo chmod -R u+rwX  tmp/

    # Create directory for satellites
    sudo -u git -H mkdir /home/git/gitlab-satellites

    # Create directories for sockets/pids and make sure GitLab can write to them
    sudo -u git -H mkdir tmp/pids/
    sudo -u git -H mkdir tmp/sockets/
    sudo chmod -R u+rwX  tmp/pids/
    sudo chmod -R u+rwX  tmp/sockets/

    # Create public/uploads directory otherwise backup will fail
    sudo -u git -H mkdir public/uploads
    sudo chmod -R u+rwX  public/uploads

    # Copy the example Puma config
    sudo -u git -H cp config/puma.rb.example config/puma.rb

    # Enable cluster mode if you expect to have a high load instance
    # Ex. change amount of workers to 3 for 2GB RAM server
    sudo -u git -H vim config/puma.rb

    # Configure Git global settings for git user, useful when editing via web
    # Edit user.email according to what is set in gitlab.yml
    sudo -u git -H git config --global user.name "GitLab"
    sudo -u git -H git config --global user.email "gitlab@localhost"

**Important Note:**
Make sure to edit both `gitlab.yml` and `puma.rb` to match your setup.

## Configure GitLab DB settings

    # Mysql
    sudo -u git cp config/database.yml.mysql config/database.yml

    or

    # PostgreSQL
    sudo -u git cp config/database.yml.postgresql config/database.yml

    # Make sure to update username/password in config/database.yml.
    # You only need to adapt the production settings (first part).
    # If you followed the database guide then please do as follows:
    # Change 'root' to 'gitlab'
    # Change 'secure password' with the value you have given to $password
    # You can keep the double quotes around the password
    sudo -u git -H vim config/database.yml

## Install Gems

    cd /home/git/gitlab

    sudo gem install charlock_holmes --version '0.6.9.4'

    # For MySQL (note, the option says "without ... postgres")
    sudo -u git -H bundle install --deployment --without development test postgres

    # Or for PostgreSQL (note, the option says "without ... mysql")
    sudo -u git -H bundle install --deployment --without development test mysql


## Initialize Database and Activate Advanced Features

    sudo -u git -H bundle exec rake gitlab:setup RAILS_ENV=production

    # Type 'yes' to create the database.

    # When done you see 'Administrator account created:'


## Install Init Script

Download the init script (will be /etc/init.d/gitlab):

    sudo cp lib/support/init.d/gitlab /etc/init.d/gitlab
    sudo chmod +x /etc/init.d/gitlab

Make GitLab start on boot:

    sudo update-rc.d gitlab defaults 21


## Check Application Status

Check if GitLab and its environment are configured correctly:

    sudo -u git -H bundle exec rake gitlab:env:info RAILS_ENV=production

## Start Your GitLab Instance

    sudo service gitlab start
    # or
    sudo /etc/init.d/gitlab restart

## Double-check Application Status

To make sure you didn't miss anything run a more thorough check with:

    sudo -u git -H bundle exec rake gitlab:check RAILS_ENV=production

If all items are green, then congratulations on successfully installing GitLab!
However there are still a few steps left.


# 7. Nginx

**Note:**
If you can't or don't want to use Nginx as your web server, have a look at the
[`Advanced Setup Tips`](./installation.md#advanced-setup-tips) section.

## Installation
    sudo apt-get install -y nginx

## Site Configuration

Download an example site config:

    sudo cp lib/support/nginx/gitlab /etc/nginx/sites-available/gitlab
    sudo ln -s /etc/nginx/sites-available/gitlab /etc/nginx/sites-enabled/gitlab

Make sure to edit the config file to match your setup:

    # Change YOUR_SERVER_FQDN to the fully-qualified
    # domain name of your host serving GitLab.
    sudo vim /etc/nginx/sites-available/gitlab

## Restart

    sudo service nginx restart


# Done!

Visit YOUR_SERVER for your first GitLab login.
The setup has created an admin account for you. You can use it to log in:

    admin@local.host
    5iveL!fe

**Important Note:**
Please go over to your profile page and immediately change the password, so
nobody can access your GitLab by using this login information later on.

**Enjoy!**


- - -


# Advanced Setup Tips

## Custom Redis Connection

If you'd like Resque to connect to a Redis server on a non-standard port or on
a different host, you can configure its connection string via the
`config/resque.yml` file.

    # example
    production: redis://redis.example.tld:6379

## Custom SSH Connection

If you are running SSH on a non-standard port, you must change the gitlab user's SSH config.

    # Add to /home/git/.ssh/config
    host localhost          # Give your setup a name (here: override localhost)
        user git            # Your remote git user
        port 2222           # Your port number
        hostname 127.0.0.1; # Your server name or IP

You also need to change the corresponding options (e.g. ssh_user, ssh_host, admin_uri) in the `config\gitlab.yml` file.

## LDAP authentication

You can configure LDAP authentication in config/gitlab.yml. Please restart GitLab after editing this file.

## Using Custom Omniauth Providers

GitLab uses [Omniauth](http://www.omniauth.org/) for authentication and already ships with a few providers preinstalled (e.g. LDAP, GitHub, Twitter). But sometimes that is not enough and you need to integrate with other authentication solutions. For these cases you can use the Omniauth provider.

### Steps

These steps are fairly general and you will need to figure out the exact details from the Omniauth provider's documentation.

* Add `gem "omniauth-your-auth-provider"` to the [Gemfile](https://github.com/gitlabhq/gitlabhq/blob/5-3-stable/Gemfile#L18)
* Run `sudo -u git -H bundle install` to install the new gem(s)
* Add provider specific configuration options to your `config/gitlab.yml` (you can use the [auth providers section of the example config](https://github.com/gitlabhq/gitlabhq/blob/5-3-stable/config/gitlab.yml.example#L53) as a reference)
* Add icons for the new provider into the [vendor/assets/images/authbuttons](https://github.com/gitlabhq/gitlabhq/tree/5-3-stable/vendor/assets/images/authbuttons) directory (you can find some more popular ones over at https://github.com/intridea/authbuttons)
* Restart GitLab

### Examples

If you have successfully set up a provider that is not shipped with GitLab itself, please let us know.
You can help others by reporting successful configurations and probably share a few insights or provide warnings for common errors or pitfalls by sharing your experience [in the public Wiki](https://github.com/gitlabhq/gitlab-public-wiki/wiki/Working-Custom-Omniauth-Provider-Configurations).
While we can't officially support every possible auth mechanism out there, we'd like to at least help those with special needs.<|MERGE_RESOLUTION|>--- conflicted
+++ resolved
@@ -151,12 +151,7 @@
     sudo -u git -H git checkout 5-3-stable
 
 **Note:**
-<<<<<<< HEAD
-You can change `5-2-stable` to `master` if you want the *bleeding edge* version, but do so with caution!
-=======
-You can change `5-3-stable` to `master` if you want the *bleeding edge* version, but
-do so with caution!
->>>>>>> 48d37272
+You can change `5-3-stable` to `master` if you want the *bleeding edge* version, but do so with caution!
 
 ## Configure it
 
