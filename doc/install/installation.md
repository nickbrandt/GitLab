--- conflicted
+++ resolved
@@ -271,15 +271,7 @@
     # Clone GitLab repository
     sudo -u git -H git clone https://gitlab.com/gitlab-org/gitlab-ee.git -b 8-8-stable-ee gitlab
 
-<<<<<<< HEAD
 **Note:** You can change `8-8-stable-ee` to `master` if you want the *bleeding edge* version, but never install master on a production server!
-
-### Configure It
-
-    # Go to GitLab installation folder
-=======
-**Note:** You can change `8-8-stable` to `master` if you want the *bleeding edge* version, but never install master on a production server!
->>>>>>> e6389dfe
 
 ### Configure It
 
