# Installation from source

## Consider the Omnibus package installation

Since an installation from source is a lot of work and error prone we strongly recommend the fast and reliable [Omnibus package installation](https://about.gitlab.com/downloads/) (deb/rpm).

One reason the Omnibus package is more reliable is its use of Runit to restart any of the GitLab processes in case one crashes.
On heavily used GitLab instances the memory usage of the Sidekiq background worker will grow over time.
Omnibus packages solve this by [letting the Sidekiq terminate gracefully](http://doc.gitlab.com/ce/operations/sidekiq_memory_killer.html) if it uses too much memory.
After this termination Runit will detect Sidekiq is not running and will start it.
Since installations from source don't have Runit, Sidekiq can't be terminated and its memory usage will grow over time.

## Select Version to Install

Make sure you view [this installation guide](https://gitlab.com/gitlab-org/gitlab-ce/blob/master/doc/install/installation.md) from the tag (version) of GitLab you would like to install.
In most cases this should be the highest numbered production tag (without rc in it).
You can select the tag in the version dropdown in the top left corner of GitLab (below the menu bar).

If the highest number stable branch is unclear please check the [GitLab Blog](https://about.gitlab.com/blog/) for installation guide links by version.

## Important Notes

This guide is long because it covers many cases and includes all commands you need, this is [one of the few installation scripts that actually works out of the box](https://twitter.com/robinvdvleuten/status/424163226532986880).

This installation guide was created for and tested on **Debian/Ubuntu** operating systems. Please read [doc/install/requirements.md](./requirements.md) for hardware and operating system requirements. If you want to install on RHEL/CentOS we recommend using the [Omnibus packages](https://about.gitlab.com/downloads/).

This is the official installation guide to set up a production server. To set up a **development installation** or for many other installation options please see [the installation section of the readme](https://gitlab.com/gitlab-org/gitlab-ce/blob/master/README.md#installation).

The following steps have been known to work. Please **use caution when you deviate** from this guide. Make sure you don't violate any assumptions GitLab makes about its environment. For example many people run into permission problems because they changed the location of directories or run services as the wrong user.

If you find a bug/error in this guide please **submit a merge request**
following the
[contributing guide](https://gitlab.com/gitlab-org/gitlab-ce/blob/master/CONTRIBUTING.md).

## Overview

The GitLab installation consists of setting up the following components:

1. Packages / Dependencies
1. Ruby
1. Go
1. System Users
1. Database
1. Redis
1. GitLab
1. Nginx

## 1. Packages / Dependencies

`sudo` is not installed on Debian by default. Make sure your system is
up-to-date and install it.

    # run as root!
    apt-get update -y
    apt-get upgrade -y
    apt-get install sudo -y

**Note:** During this installation some files will need to be edited manually. If you are familiar with vim set it as default editor with the commands below. If you are not familiar with vim please skip this and keep using the default editor.

    # Install vim and set as default editor
    sudo apt-get install -y vim
    sudo update-alternatives --set editor /usr/bin/vim.basic

Install the required packages (needed to compile Ruby and native extensions to Ruby gems):

    sudo apt-get install -y build-essential zlib1g-dev libyaml-dev libssl-dev libgdbm-dev libreadline-dev libncurses5-dev libffi-dev curl openssh-server checkinstall libxml2-dev libxslt-dev libcurl4-openssl-dev libicu-dev logrotate python-docutils pkg-config cmake nodejs

If you want to use Kerberos for user authentication, then install libkrb5-dev:

    sudo apt-get install libkrb5-dev

**Note:** If you don't know what Kerberos is, you can assume you don't need it.

Make sure you have the right version of Git installed

    # Install Git
    sudo apt-get install -y git-core

    # Make sure Git is version 1.7.10 or higher, for example 1.7.12 or 2.0.0
    git --version

Is the system packaged Git too old? Remove it and compile from source.

    # Remove packaged Git
    sudo apt-get remove git-core

    # Install dependencies
    sudo apt-get install -y libcurl4-openssl-dev libexpat1-dev gettext libz-dev libssl-dev build-essential

    # Download and compile from source
    cd /tmp
    curl -L --progress https://www.kernel.org/pub/software/scm/git/git-2.4.3.tar.gz | tar xz
    cd git-2.4.3/
    ./configure
    make prefix=/usr/local all

    # Install into /usr/local/bin
    sudo make prefix=/usr/local install

    # When editing config/gitlab.yml (Step 5), change the git -> bin_path to /usr/local/bin/git

**Note:** In order to receive mail notifications, make sure to install a mail server. By default, Debian is shipped with exim4 but this [has problems](https://github.com/gitlabhq/gitlabhq/issues/4866#issuecomment-32726573) while Ubuntu does not ship with one. The recommended mail server is postfix and you can install it with:

    sudo apt-get install -y postfix

Then select 'Internet Site' and press enter to confirm the hostname.

## 2. Ruby

_**Note:** The current supported Ruby version is 2.1.x. Ruby 2.2 and 2.3 are
currently not supported._

The use of Ruby version managers such as [RVM], [rbenv] or [chruby] with GitLab
in production, frequently leads to hard to diagnose problems. For example,
GitLab Shell is called from OpenSSH, and having a version manager can prevent
pushing and pulling over SSH. Version managers are not supported and we strongly
advise everyone to follow the instructions below to use a system Ruby.

Remove the old Ruby 1.8 if present:

    sudo apt-get remove ruby1.8

Download Ruby and compile it:

    mkdir /tmp/ruby && cd /tmp/ruby
    curl -O --progress https://cache.ruby-lang.org/pub/ruby/2.1/ruby-2.1.8.tar.gz
    echo 'c7e50159357afd87b13dc5eaf4ac486a70011149  ruby-2.1.8.tar.gz' | shasum -c - && tar xzf ruby-2.1.8.tar.gz
    cd ruby-2.1.8
    ./configure --disable-install-rdoc
    make
    sudo make install

Install the Bundler Gem:

    sudo gem install bundler --no-ri --no-rdoc

## 3. Go

Since GitLab 8.0, Git HTTP requests are handled by gitlab-workhorse (formerly
gitlab-git-http-server). This is a small daemon written in Go. To install
gitlab-workhorse we need a Go compiler. The instructions below assume you
use 64-bit Linux. You can find downloads for other platforms at the [Go download
page](https://golang.org/dl).

    curl -O --progress https://storage.googleapis.com/golang/go1.5.3.linux-amd64.tar.gz
    echo '43afe0c5017e502630b1aea4d44b8a7f059bf60d7f29dfd58db454d4e4e0ae53  go1.5.3.linux-amd64.tar.gz' | shasum -c - && \
      sudo tar -C /usr/local -xzf go1.5.3.linux-amd64.tar.gz
    sudo ln -sf /usr/local/go/bin/{go,godoc,gofmt} /usr/local/bin/
    rm go1.5.3.linux-amd64.tar.gz

## 4. System Users

Create a `git` user for GitLab:

    sudo adduser --disabled-login --gecos 'GitLab' git

## 5. Database

We recommend using a PostgreSQL database. For MySQL check [MySQL setup guide](database_mysql.md). *Note*: because we need to make use of extensions you need at least pgsql 9.1.

    # Install the database packages
    sudo apt-get install -y postgresql postgresql-client libpq-dev

    # Login to PostgreSQL
    sudo -u postgres psql -d template1

    # Create a user for GitLab
    # Do not type the 'template1=#', this is part of the prompt
    template1=# CREATE USER git CREATEDB;

    # Create the GitLab production database & grant all privileges on database
    template1=# CREATE DATABASE gitlabhq_production OWNER git;

    # Quit the database session
    template1=# \q

    # Try connecting to the new database with the new user
    sudo -u git -H psql -d gitlabhq_production

    # Quit the database session
    gitlabhq_production> \q

## 6. Redis

GitLab requires at least Redis 2.8.

If you are using Debian 8 or Ubuntu 14.04 and up, then you can simply install
Redis 2.8 with:

```sh
sudo apt-get install redis-server
```

If you are using Debian 7 or Ubuntu 12.04, follow the special documentation
on [an alternate Redis installation](redis.md). Once done, follow the rest of
the guide here.

```
# Configure redis to use sockets
sudo cp /etc/redis/redis.conf /etc/redis/redis.conf.orig

# Disable Redis listening on TCP by setting 'port' to 0
sed 's/^port .*/port 0/' /etc/redis/redis.conf.orig | sudo tee /etc/redis/redis.conf

# Enable Redis socket for default Debian / Ubuntu path
echo 'unixsocket /var/run/redis/redis.sock' | sudo tee -a /etc/redis/redis.conf

# Grant permission to the socket to all members of the redis group
echo 'unixsocketperm 770' | sudo tee -a /etc/redis/redis.conf

# Create the directory which contains the socket
mkdir /var/run/redis
chown redis:redis /var/run/redis
chmod 755 /var/run/redis

# Persist the directory which contains the socket, if applicable
if [ -d /etc/tmpfiles.d ]; then
  echo 'd  /var/run/redis  0755  redis  redis  10d  -' | sudo tee -a /etc/tmpfiles.d/redis.conf
fi

# Activate the changes to redis.conf
sudo service redis-server restart

# Add git to the redis group
sudo usermod -aG redis git
```

## 7. GitLab

    # We'll install GitLab into home directory of the user "git"
    cd /home/git

### Clone the Source

    # Clone GitLab repository
<<<<<<< HEAD
    sudo -u git -H git clone https://gitlab.com/gitlab-org/gitlab-ee.git -b 8-5-stable-ee gitlab

**Note:** You can change `8-5-stable-ee` to `master` if you want the *bleeding edge* version, but never install master on a production server!
=======
    sudo -u git -H git clone https://gitlab.com/gitlab-org/gitlab-ce.git -b 8-6-stable gitlab

**Note:** You can change `8-6-stable` to `master` if you want the *bleeding edge* version, but never install master on a production server!
>>>>>>> d213758a

### Configure It

    # Go to GitLab installation folder
    cd /home/git/gitlab

    # Copy the example GitLab config
    sudo -u git -H cp config/gitlab.yml.example config/gitlab.yml

    # Update GitLab config file, follow the directions at top of file
    sudo -u git -H editor config/gitlab.yml

    # Copy the example secrets file
    sudo -u git -H cp config/secrets.yml.example config/secrets.yml
    sudo -u git -H chmod 0600 config/secrets.yml

    # Make sure GitLab can write to the log/ and tmp/ directories
    sudo chown -R git log/
    sudo chown -R git tmp/
    sudo chmod -R u+rwX,go-w log/
    sudo chmod -R u+rwX tmp/

    # Make sure GitLab can write to the tmp/pids/ and tmp/sockets/ directories
    sudo chmod -R u+rwX tmp/pids/
    sudo chmod -R u+rwX tmp/sockets/

    # Create the public/uploads/ directory
    sudo -u git -H mkdir public/uploads/

    # Make sure only the GitLab user has access to the public/uploads/ directory
    # now that files in public/uploads are served by gitlab-workhorse
    sudo chmod 0700 public/uploads

    # Change the permissions of the directory where CI build traces are stored
    sudo chmod -R u+rwX builds/

    # Change the permissions of the directory where CI artifacts are stored
    sudo chmod -R u+rwX shared/artifacts/

    # Change the permissions of the directory where GitLab Pages are stored
    sudo chmod -R ug+rwX shared/pages/

    # Copy the example Unicorn config
    sudo -u git -H cp config/unicorn.rb.example config/unicorn.rb

    # Find number of cores
    nproc

    # Enable cluster mode if you expect to have a high load instance
    # Set the number of workers to at least the number of cores
    # Ex. change amount of workers to 3 for 2GB RAM server
    sudo -u git -H editor config/unicorn.rb

    # Copy the example Rack attack config
    sudo -u git -H cp config/initializers/rack_attack.rb.example config/initializers/rack_attack.rb

    # Configure Git global settings for git user, used when editing via web editor
    sudo -u git -H git config --global core.autocrlf input

    # Configure Redis connection settings
    sudo -u git -H cp config/resque.yml.example config/resque.yml

    # Change the Redis socket path if you are not using the default Debian / Ubuntu configuration
    sudo -u git -H editor config/resque.yml

**Important Note:** Make sure to edit both `gitlab.yml` and `unicorn.rb` to match your setup.

**Note:** If you want to use HTTPS, see [Using HTTPS](#using-https) for the additional steps.

### Configure GitLab DB Settings

    # PostgreSQL only:
    sudo -u git cp config/database.yml.postgresql config/database.yml

    # MySQL only:
    sudo -u git cp config/database.yml.mysql config/database.yml

    # MySQL and remote PostgreSQL only:
    # Update username/password in config/database.yml.
    # You only need to adapt the production settings (first part).
    # If you followed the database guide then please do as follows:
    # Change 'secure password' with the value you have given to $password
    # You can keep the double quotes around the password
    sudo -u git -H editor config/database.yml

    # PostgreSQL and MySQL:
    # Make config/database.yml readable to git only
    sudo -u git -H chmod o-rwx config/database.yml

### Install Gems

**Note:** As of bundler 1.5.2, you can invoke `bundle install -jN` (where `N` the number of your processor cores) and enjoy the parallel gems installation with measurable difference in completion time (~60% faster). Check the number of your cores with `nproc`. For more information check this [post](https://robots.thoughtbot.com/parallel-gem-installing-using-bundler). First make sure you have bundler >= 1.5.2 (run `bundle -v`) as it addresses some [issues](https://devcenter.heroku.com/changelog-items/411) that were [fixed](https://github.com/bundler/bundler/pull/2817) in 1.5.2.

    # For PostgreSQL (note, the option says "without ... mysql")
    sudo -u git -H bundle install --deployment --without development test mysql aws kerberos

    # Or if you use MySQL (note, the option says "without ... postgres")
    sudo -u git -H bundle install --deployment --without development test postgres aws kerberos

**Note:** If you want to use Kerberos for user authentication, then omit `kerberos` in the `--without` option above.

### Install GitLab Shell

GitLab Shell is an SSH access and repository management software developed specially for GitLab.

    # Run the installation task for gitlab-shell (replace `REDIS_URL` if needed):
    sudo -u git -H bundle exec rake gitlab:shell:install REDIS_URL=unix:/var/run/redis/redis.sock RAILS_ENV=production

    # By default, the gitlab-shell config is generated from your main GitLab config.
    # You can review (and modify) the gitlab-shell config as follows:
    sudo -u git -H editor /home/git/gitlab-shell/config.yml

**Note:** If you want to use HTTPS, see [Using HTTPS](#using-https) for the additional steps.

**Note:** Make sure your hostname can be resolved on the machine itself by either a proper DNS record or an additional line in /etc/hosts ("127.0.0.1  hostname"). This might be necessary for example if you set up GitLab behind a reverse proxy. If the hostname cannot be resolved, the final installation check will fail with "Check GitLab API access: FAILED. code: 401" and pushing commits will be rejected with "[remote rejected] master -> master (hook declined)".

### Install gitlab-workhorse

    cd /home/git
    sudo -u git -H git clone https://gitlab.com/gitlab-org/gitlab-workhorse.git
    cd gitlab-workhorse
    sudo -u git -H git checkout 0.6.5
    sudo -u git -H make

### Initialize Database and Activate Advanced Features

    # Go to GitLab installation folder

    cd /home/git/gitlab

    sudo -u git -H bundle exec rake gitlab:setup RAILS_ENV=production

    # Type 'yes' to create the database tables.

    # When done you see 'Administrator account created:'

**Note:** You can set the Administrator/root password and e-mail by supplying them in environmental variables, `GITLAB_ROOT_PASSWORD` and `GITLAB_ROOT_EMAIL` respectively, as seen below. If you don't set the password (and it is set to the default one) please wait with exposing GitLab to the public internet until the installation is done and you've logged into the server the first time. During the first login you'll be forced to change the default password.

    sudo -u git -H bundle exec rake gitlab:setup RAILS_ENV=production GITLAB_ROOT_PASSWORD=yourpassword GITLAB_ROOT_EMAIL=youremail

### Secure secrets.yml

The `secrets.yml` file stores encryption keys for sessions and secure variables.
Backup `secrets.yml` someplace safe, but don't store it in the same place as your database backups.
Otherwise your secrets are exposed if one of your backups is compromised.

### Install Init Script

Download the init script (will be `/etc/init.d/gitlab`):

    sudo cp lib/support/init.d/gitlab /etc/init.d/gitlab

And if you are installing with a non-default folder or user copy and edit the defaults file:

    sudo cp lib/support/init.d/gitlab.default.example /etc/default/gitlab

If you installed GitLab in another directory or as a user other than the default you should change these settings in `/etc/default/gitlab`. Do not edit `/etc/init.d/gitlab` as it will be changed on upgrade.

Make GitLab start on boot:

    sudo update-rc.d gitlab defaults 21

### Setup Logrotate

    sudo cp lib/support/logrotate/gitlab /etc/logrotate.d/gitlab

### Check Application Status

Check if GitLab and its environment are configured correctly:

    sudo -u git -H bundle exec rake gitlab:env:info RAILS_ENV=production

### Compile Assets

    sudo -u git -H bundle exec rake assets:precompile RAILS_ENV=production

### Start Your GitLab Instance

    sudo service gitlab start
    # or
    sudo /etc/init.d/gitlab restart

## 8. Nginx

**Note:** Nginx is the officially supported web server for GitLab. If you cannot or do not want to use Nginx as your web server, have a look at the [GitLab recipes](https://gitlab.com/gitlab-org/gitlab-recipes/).

### Installation

    sudo apt-get install -y nginx

### Site Configuration

Copy the example site config:

    sudo cp lib/support/nginx/gitlab /etc/nginx/sites-available/gitlab
    sudo ln -s /etc/nginx/sites-available/gitlab /etc/nginx/sites-enabled/gitlab

Make sure to edit the config file to match your setup:

    # Change YOUR_SERVER_FQDN to the fully-qualified
    # domain name of your host serving GitLab.
    # If using Ubuntu default nginx install:
    # either remove the default_server from the listen line
    # or else sudo rm -f /etc/nginx/sites-enabled/default
    sudo editor /etc/nginx/sites-available/gitlab

If you intend to enable GitLab pages, there is a separate Nginx config you need
to use. Read all about the needed configuration at the
[GitLab Pages administration guide](../pages/administration.md).

**Note:** If you want to use HTTPS, replace the `gitlab` Nginx config with `gitlab-ssl`. See [Using HTTPS](#using-https) for HTTPS configuration details.

### Test Configuration

Validate your `gitlab` or `gitlab-ssl` Nginx config file with the following command:

    sudo nginx -t

You should receive `syntax is okay` and `test is successful` messages. If you receive errors check your `gitlab` or `gitlab-ssl` Nginx config file for typos, etc. as indicated in the error message given.

### Restart

    sudo service nginx restart

## Done!

### Double-check Application Status

To make sure you didn't miss anything run a more thorough check with:

    sudo -u git -H bundle exec rake gitlab:check RAILS_ENV=production

If all items are green, then congratulations on successfully installing GitLab!

NOTE: Supply `SANITIZE=true` environment variable to `gitlab:check` to omit project names from the output of the check command.

### Initial Login

Visit YOUR_SERVER in your web browser for your first GitLab login.

If you didn't [provide a root password during setup](#initialize-database-and-activate-advanced-features),
you'll be redirected to a password reset screen to provide the password for the
initial administrator account. Enter your desired password and you'll be
redirected back to the login screen.

The default account's username is **root**. Provide the password you created
earlier and login. After login you can change the username if you wish.

**Enjoy!**

You can use `sudo service gitlab start` and `sudo service gitlab stop` to start and stop GitLab.

## Advanced Setup Tips

### Relative URL support

See the [Relative URL documentation](relative_url.md) for more information on
how to configure GitLab with a relative URL.

### Using HTTPS

To use GitLab with HTTPS:

1. In `gitlab.yml`:
    1. Set the `port` option in section 1 to `443`.
    1. Set the `https` option in section 1 to `true`.
1. In the `config.yml` of gitlab-shell:
    1. Set `gitlab_url` option to the HTTPS endpoint of GitLab (e.g. `https://git.example.com`).
    1. Set the certificates using either the `ca_file` or `ca_path` option.
1. Use the `gitlab-ssl` Nginx example config instead of the `gitlab` config.
    1. Update `YOUR_SERVER_FQDN`.
    1. Update `ssl_certificate` and `ssl_certificate_key`.
    1. Review the configuration file and consider applying other security and performance enhancing features.

Using a self-signed certificate is discouraged but if you must use it follow the normal directions then:

1. Generate a self-signed SSL certificate:

    ```
    mkdir -p /etc/nginx/ssl/
    cd /etc/nginx/ssl/
    sudo openssl req -newkey rsa:2048 -x509 -nodes -days 3560 -out gitlab.crt -keyout gitlab.key
    sudo chmod o-r gitlab.key
    ```
1. In the `config.yml` of gitlab-shell set `self_signed_cert` to `true`.

### Enable Reply by email

See the ["Reply by email" documentation](../incoming_email/README.md) for more information on how to set this up.

### LDAP Authentication

You can configure LDAP authentication in `config/gitlab.yml`. Please restart GitLab after editing this file.

### Using Custom Omniauth Providers

See the [omniauth integration document](../integration/omniauth.md)

### Build your projects

GitLab can build your projects. To enable that feature you need GitLab Runners to do that for you.
Checkout the [GitLab Runner section](https://about.gitlab.com/gitlab-ci/#gitlab-runner) to install it

### Custom Redis Connection

If you'd like Resque to connect to a Redis server on a non-standard port or on a different host, you can configure its connection string via the `config/resque.yml` file.

    # example
    production: redis://redis.example.tld:6379

If you want to connect the Redis server via socket, then use the "unix:" URL scheme and the path to the Redis socket file in the `config/resque.yml` file.

    # example
    production: unix:/path/to/redis/socket

### Custom SSH Connection

If you are running SSH on a non-standard port, you must change the GitLab user's SSH config.

    # Add to /home/git/.ssh/config
    host localhost          # Give your setup a name (here: override localhost)
        user git            # Your remote git user
        port 2222           # Your port number
        hostname 127.0.0.1; # Your server name or IP

You also need to change the corresponding options (e.g. `ssh_user`, `ssh_host`, `admin_uri`) in the `config\gitlab.yml` file.

### Additional Markup Styles

Apart from the always supported markdown style there are other rich text files that GitLab can display. But you might have to install a dependency to do so. Please see the [github-markup gem readme](https://github.com/gitlabhq/markup#markups) for more information.

## Troubleshooting

### "You appear to have cloned an empty repository."

If you see this message when attempting to clone a repository hosted by GitLab,
this is likely due to an outdated Nginx or Apache configuration, or a missing or
misconfigured gitlab-workhorse instance. Double-check that you've
[installed Go](#3-go), [installed gitlab-workhorse](#install-gitlab-workhorse),
and correctly [configured Nginx](#site-configuration).

[RVM]: https://rvm.io/ "RVM Homepage"
[rbenv]: https://github.com/sstephenson/rbenv "rbenv on GitHub"
[chruby]: https://github.com/postmodern/chruby "chruby on GitHub"<|MERGE_RESOLUTION|>--- conflicted
+++ resolved
@@ -233,15 +233,9 @@
 ### Clone the Source
 
     # Clone GitLab repository
-<<<<<<< HEAD
-    sudo -u git -H git clone https://gitlab.com/gitlab-org/gitlab-ee.git -b 8-5-stable-ee gitlab
-
-**Note:** You can change `8-5-stable-ee` to `master` if you want the *bleeding edge* version, but never install master on a production server!
-=======
-    sudo -u git -H git clone https://gitlab.com/gitlab-org/gitlab-ce.git -b 8-6-stable gitlab
-
-**Note:** You can change `8-6-stable` to `master` if you want the *bleeding edge* version, but never install master on a production server!
->>>>>>> d213758a
+    sudo -u git -H git clone https://gitlab.com/gitlab-org/gitlab-ee.git -b 8-6-stable-ee gitlab
+
+**Note:** You can change `8-6-stable-ee` to `master` if you want the *bleeding edge* version, but never install master on a production server!
 
 ### Configure It
 
