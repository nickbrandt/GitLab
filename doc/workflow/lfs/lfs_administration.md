--- conflicted
+++ resolved
@@ -46,12 +46,8 @@
 
 ## Storing the LFS objects in an S3-compatible object storage
 
-<<<<<<< HEAD
-> [Introduced][ee-2760] in [GitLab Premium][eep] 10.0.
-=======
-> **Note:** [Introduced][ee-2760] in [GitLab Premium][eep] 10.0.
-> Available in [GitLab CE][ce] 10.7
->>>>>>> ebd83f3c
+> [Introduced][ee-2760] in [GitLab Premium][eep] 10.0. Brought in GitLab Libre
+in 10.7.
 
 It is possible to store LFS objects on a remote object storage which allows you
 to offload storage to an external AWS S3 compatible service, freeing up disk
