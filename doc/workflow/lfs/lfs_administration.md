--- conflicted
+++ resolved
@@ -20,7 +20,6 @@
 * Setting up AWS S3 compatible object storage
 
 ### Omnibus packages
-
 
 In `/etc/gitlab/gitlab.rb`:
 
@@ -48,10 +47,7 @@
 ## Setting up S3 compatible object storage
 
 > **Note:** [Introduced][ee-2760] in [GitLab Premium][eep] 10.0.
-<<<<<<< HEAD
 > Available in [GitLab CE][ce] 10.7
-=======
->>>>>>> 15727fbd
 
 It is possible to store LFS objects on remote object storage instead of on a local disk.
 
@@ -69,11 +65,7 @@
 | `remote_directory` | The bucket name where LFS objects will be stored| |
 | `direct_upload` | Set to true to enable direct upload of LFS without the need of local shared storage. Option may be removed once we decide to support only single storage for all files. | `false` |
 | `background_upload` | Set to false to disable automatic upload. Option may be removed once upload is direct to S3 | `true` |
-<<<<<<< HEAD
-| `proxy_download` | Set to false to disable proxying all files served. Option allows to reduce egress traffic as this allows clients to download directly from remote storage instead of proxying all data | `false` |
-=======
 | `proxy_download` | Set to true to enable proxying all files served. Option allows to reduce egress traffic as this allows clients to download directly from remote storage instead of proxying all data | `false` |
->>>>>>> 15727fbd
 | `connection` | Various connection options described below | |
 
 #### S3 compatible connection settings
