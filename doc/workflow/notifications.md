--- conflicted
+++ resolved
@@ -56,7 +56,6 @@
 | Project access level changed | User                                                              | Sent when user project access level is changed |
 | User added to group          | User                                                              | Sent when user is added to group |
 | Group access level changed   | User                                                              | Sent when user group access level is changed |
-<<<<<<< HEAD
 | Close issue                  | Issue author [1], issue assignee [2], project members [3]         | [1] [2] not disabled, [3] higher than participating |
 | Reassign issue               | New issue assignee [1], old issue assignee [2]                    | [1] [2] not disabled |
 | Reopen issue                 | Project members [1]                                               | [1] higher than participating |
@@ -66,9 +65,6 @@
 | Reopen merge request         | Project members [1]                                               | [1] higher than participating |
 | Merge merge request          | MR author [1], MR assignee [2], project members [3]               | [1] [2] not disabled, [3] higher than participating |
 | New comment                  | Mentioned users [1], users participating [2], project members [3] | [1] [2] not disabled, [3] higher than participating |
-
-You won't receive notifications for Issues, Merge Requests or Milestones created by yourself. You will only receive automatic notifications when somebody else creates one and they mention you. Also, when somebody comments or adds changes to the ones that you've created. 
-=======
 | Project moved                | Project members [1]                                               | [1] not disabled |
 
 ### Issue / Merge Request events
@@ -97,4 +93,8 @@
 | Reopen merge request   | |
 | Merge merge request    | |
 | New comment            | The above, plus anyone mentioned by `@username` in the comment, with notification level "Mention" or higher |
->>>>>>> 151d9fb3
+
+You won't receive notifications for Issues, Merge Requests or Milestones
+created by yourself. You will only receive automatic notifications when
+somebody else comments or adds changes to the ones that you've created or
+mentions you. 