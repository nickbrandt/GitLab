# Web hooks

Project web hooks allow you to trigger an URL if new code is pushed or a new issue is created.

You can configure web hooks to listen for specific events like pushes, issues or merge requests. GitLab will send a POST request with data to the web hook URL.

Web hooks can be used to update an external issue tracker, trigger CI builds, update a backup mirror, or even deploy to your production server.

In GitLab Enterprise Edition you can configure web hooks globally for the whole
group. You can add the group level web hooks on the group settings page
**Settings > Web Hooks**.

## SSL Verification

By default, the SSL certificate of the webhook endpoint is verified based on
an internal list of Certificate Authorities,
which means the certificate cannot be self-signed.

You can turn this off in the web hook settings in your GitLab projects.

![SSL Verification](ssl.png)

## Push events

Triggered when you push to the repository except when pushing tags.

**Request header**:

```
X-Gitlab-Event: Push Hook
```

**Request body:**

```json
{
  "object_kind": "push",
  "before": "95790bf891e76fee5e1747ab589903a6a1f80f22",
  "after": "da1560886d4f094c3e6c9ef40349f7d38b5d27d7",
  "ref": "refs/heads/master",
  "user_id": 4,
  "user_name": "John Smith",
  "user_email": "john@example.com",
  "project_id": 15,
  "repository": {
    "name": "Diaspora",
    "url": "git@example.com:mike/diasporadiaspora.git",
    "description": "",
    "homepage": "http://example.com/mike/diaspora",
    "git_http_url":"http://example.com/mike/diaspora.git",
    "git_ssh_url":"git@example.com:mike/diaspora.git",
    "visibility_level":0
  },
  "commits": [
    {
      "id": "b6568db1bc1dcd7f8b4d5a946b0b91f9dacd7327",
      "message": "Update Catalan translation to e38cb41.",
      "timestamp": "2011-12-12T14:27:31+02:00",
      "url": "http://example.com/mike/diaspora/commit/b6568db1bc1dcd7f8b4d5a946b0b91f9dacd7327",
      "author": {
        "name": "Jordi Mallach",
        "email": "jordi@softcatala.org"
      },
      "added": ["CHANGELOG"],
      "modified": ["app/controller/application.rb"],
      "removed": []
    },
    {
      "id": "da1560886d4f094c3e6c9ef40349f7d38b5d27d7",
      "message": "fixed readme",
      "timestamp": "2012-01-03T23:36:29+02:00",
      "url": "http://example.com/mike/diaspora/commit/da1560886d4f094c3e6c9ef40349f7d38b5d27d7",
      "author": {
        "name": "GitLab dev user",
        "email": "gitlabdev@dv6700.(none)"
      },
      "added": ["CHANGELOG"],
      "modified": ["app/controller/application.rb"],
      "removed": []
    }
  ],
  "total_commits_count": 4
<<<<<<< HEAD

=======
>>>>>>> e654e68c
}
```

## Tag events

Triggered when you create (or delete) tags to the repository.

**Request header**:

```
X-Gitlab-Event: Tag Push Hook
```


**Request body:**

```json
{
  "object_kind": "tag_push",
  "ref": "refs/tags/v1.0.0",
  "before": "0000000000000000000000000000000000000000",
  "after": "82b3d5ae55f7080f1e6022629cdb57bfae7cccc7",
  "user_id": 1,
  "user_name": "John Smith",
  "project_id": 1,
  "repository": {
    "name": "jsmith",
    "url": "ssh://git@example.com/jsmith/example.git",
    "description": "",
    "homepage": "http://example.com/jsmith/example",
    "git_http_url":"http://example.com/jsmith/example.git",
    "git_ssh_url":"git@example.com:jsmith/example.git",
    "visibility_level":0
  },
  "commits": [],
  "total_commits_count": 0
}
```

## Issues events

Triggered when a new issue is created or an existing issue was updated/closed/reopened.

**Request header**:

```
X-Gitlab-Event: Issue Hook
```

**Request body:**

```json
{
  "object_kind": "issue",
  "user": {
    "name": "Administrator",
    "username": "root",
    "avatar_url": "http://www.gravatar.com/avatar/e64c7d89f26bd1972efa854d13d7dd61?s=40\u0026d=identicon"
  },
  "repository": {
    "name": "Gitlab Test",
    "url": "http://example.com/gitlabhq/gitlab-test.git",
    "description": "Aut reprehenderit ut est.",
    "homepage": "http://example.com/gitlabhq/gitlab-test"
  },
  "object_attributes": {
    "id": 301,
    "title": "New API: create/update/delete file",
    "assignee_id": 51,
    "author_id": 51,
    "project_id": 14,
    "created_at": "2013-12-03T17:15:43Z",
    "updated_at": "2013-12-03T17:15:43Z",
    "position": 0,
    "branch_name": null,
    "description": "Create new API for manipulations with repository",
    "milestone_id": null,
    "state": "opened",
    "iid": 23,
    "url": "http://example.com/diaspora/issues/23",
    "action": "open"
  },
  "assignee": {
    "name": "User1",
    "username": "user1",
    "avatar_url": "http://www.gravatar.com/avatar/e64c7d89f26bd1972efa854d13d7dd61?s=40\u0026d=identicon"
  }
}
```
## Comment events

Triggered when a new comment is made on commits, merge requests, issues, and code snippets.
The note data will be stored in `object_attributes` (e.g. `note`, `noteable_type`). The
payload will also include information about the target of the comment. For example,
a comment on a issue will include the specific issue information under the `issue` key.
Valid target types:

1. `commit`
2. `merge_request`
3. `issue`
4. `snippet`

### Comment on commit

**Request header**:

```
X-Gitlab-Event: Note Hook
```

**Request body:**

```json
{
  "object_kind": "note",
  "user": {
    "name": "Administrator",
    "username": "root",
    "avatar_url": "http://www.gravatar.com/avatar/e64c7d89f26bd1972efa854d13d7dd61?s=40\u0026d=identicon"
  },
  "project_id": 5,
  "repository": {
    "name": "Gitlab Test",
    "url": "http://localhost/gitlab-org/gitlab-test.git",
    "description": "Aut reprehenderit ut est.",
    "homepage": "http://example.com/gitlab-org/gitlab-test"
  },
  "object_attributes": {
    "id": 1243,
    "note": "This is a commit comment. How does this work?",
    "noteable_type": "Commit",
    "author_id": 1,
    "created_at": "2015-05-17 18:08:09 UTC",
    "updated_at": "2015-05-17 18:08:09 UTC",
    "project_id": 5,
    "attachment":null,
    "line_code": "bec9703f7a456cd2b4ab5fb3220ae016e3e394e3_0_1",
    "commit_id": "cfe32cf61b73a0d5e9f13e774abde7ff789b1660",
    "noteable_id": null,
    "system": false,
    "st_diff": {
      "diff": "--- /dev/null\n+++ b/six\n@@ -0,0 +1 @@\n+Subproject commit 409f37c4f05865e4fb208c771485f211a22c4c2d\n",
      "new_path": "six",
      "old_path": "six",
      "a_mode": "0",
      "b_mode": "160000",
      "new_file": true,
      "renamed_file": false,
      "deleted_file": false
    },
    "url": "http://example.com/gitlab-org/gitlab-test/commit/cfe32cf61b73a0d5e9f13e774abde7ff789b1660#note_1243"
  },
  "commit": {
    "id": "cfe32cf61b73a0d5e9f13e774abde7ff789b1660",
    "message": "Add submodule\n\nSigned-off-by: Dmitriy Zaporozhets \u003cdmitriy.zaporozhets@gmail.com\u003e\n",
    "timestamp": "2014-02-27T10:06:20+02:00",
    "url": "http://example.com/gitlab-org/gitlab-test/commit/cfe32cf61b73a0d5e9f13e774abde7ff789b1660",
    "author": {
      "name": "Dmitriy Zaporozhets",
      "email": "dmitriy.zaporozhets@gmail.com"
    }
  }
}
```

### Comment on merge request

**Request header**:

```
X-Gitlab-Event: Note Hook
```

**Request body:**

```json
{
  "object_kind": "note",
  "user": {
    "name": "Administrator",
    "username": "root",
    "avatar_url": "http://www.gravatar.com/avatar/e64c7d89f26bd1972efa854d13d7dd61?s=40\u0026d=identicon"
  },
  "project_id": 5,
  "repository": {
    "name": "Gitlab Test",
    "url": "http://example.com/gitlab-org/gitlab-test.git",
    "description": "Aut reprehenderit ut est.",
    "homepage": "http://example.com/gitlab-org/gitlab-test"
  },
  "object_attributes": {
    "id": 1244,
    "note": "This MR needs work.",
    "noteable_type": "MergeRequest",
    "author_id": 1,
    "created_at": "2015-05-17 18:21:36 UTC",
    "updated_at": "2015-05-17 18:21:36 UTC",
    "project_id": 5,
    "attachment": null,
    "line_code": null,
    "commit_id": "",
    "noteable_id": 7,
    "system": false,
    "st_diff": null,
    "url": "http://example.com/gitlab-org/gitlab-test/merge_requests/1#note_1244"
  },
  "merge_request": {
    "id": 7,
    "target_branch": "markdown",
    "source_branch": "master",
    "source_project_id": 5,
    "author_id": 8,
    "assignee_id": 28,
    "title": "Tempora et eos debitis quae laborum et.",
    "created_at": "2015-03-01 20:12:53 UTC",
    "updated_at": "2015-03-21 18:27:27 UTC",
    "milestone_id": 11,
    "state": "opened",
    "merge_status": "cannot_be_merged",
    "target_project_id": 5,
    "iid": 1,
    "description": "Et voluptas corrupti assumenda temporibus. Architecto cum animi eveniet amet asperiores. Vitae numquam voluptate est natus sit et ad id.",
    "position": 0,
    "locked_at": null,
    "source": {
      "name": "Gitlab Test",
      "ssh_url": "git@example.com:gitlab-org/gitlab-test.git",
      "http_url": "http://example.com/gitlab-org/gitlab-test.git",
      "web_url": "http://example.com/gitlab-org/gitlab-test",
      "namespace": "Gitlab Org",
      "visibility_level": 10
    },
    "target": {
      "name": "Gitlab Test",
      "ssh_url": "git@example.com:gitlab-org/gitlab-test.git",
      "http_url": "http://example.com/gitlab-org/gitlab-test.git",
      "web_url": "http://example.com/gitlab-org/gitlab-test",
      "namespace": "Gitlab Org",
      "visibility_level": 10
    },
    "last_commit": {
      "id": "562e173be03b8ff2efb05345d12df18815438a4b",
      "message": "Merge branch 'another-branch' into 'master'\n\nCheck in this test\n",
      "timestamp": "2015-04-08T21: 00:25-07:00",
      "url": "http://example.com/gitlab-org/gitlab-test/commit/562e173be03b8ff2efb05345d12df18815438a4b",
      "author": {
        "name": "John Smith",
        "email": "john@example.com"
      }
    },
    "work_in_progress": false,
    "assignee": {
      "name": "User1",
      "username": "user1",
      "avatar_url": "http://www.gravatar.com/avatar/e64c7d89f26bd1972efa854d13d7dd61?s=40\u0026d=identicon"
    }
  }
}
```

### Comment on issue

**Request header**:

```
X-Gitlab-Event: Note Hook
```

**Request body:**

```json
{
  "object_kind": "note",
  "user": {
    "name": "Administrator",
    "username": "root",
    "avatar_url": "http://www.gravatar.com/avatar/e64c7d89f26bd1972efa854d13d7dd61?s=40\u0026d=identicon"
  },
  "project_id": 5,
  "repository": {
    "name": "Gitlab Test",
    "url": "http://example.com/gitlab-org/gitlab-test.git",
    "description": "Aut reprehenderit ut est.",
    "homepage": "http://example.com/gitlab-org/gitlab-test"
  },
  "object_attributes": {
    "id": 1241,
    "note": "Hello world",
    "noteable_type": "Issue",
    "author_id": 1,
    "created_at": "2015-05-17 17:06:40 UTC",
    "updated_at": "2015-05-17 17:06:40 UTC",
    "project_id": 5,
    "attachment": null,
    "line_code": null,
    "commit_id": "",
    "noteable_id": 92,
    "system": false,
    "st_diff": null,
    "url": "http://example.com/gitlab-org/gitlab-test/issues/17#note_1241"
  },
  "issue": {
    "id": 92,
    "title": "test",
    "assignee_id": null,
    "author_id": 1,
    "project_id": 5,
    "created_at": "2015-04-12 14:53:17 UTC",
    "updated_at": "2015-04-26 08:28:42 UTC",
    "position": 0,
    "branch_name": null,
    "description": "test",
    "milestone_id": null,
    "state": "closed",
    "iid": 17
  }
}
```

### Comment on code snippet


**Request header**:

```
X-Gitlab-Event: Note Hook
```

**Request body:**

```json
{
  "object_kind": "note",
  "user": {
    "name": "Administrator",
    "username": "root",
    "avatar_url": "http://www.gravatar.com/avatar/e64c7d89f26bd1972efa854d13d7dd61?s=40\u0026d=identicon"
  },
  "project_id": 5,
  "repository": {
    "name": "Gitlab Test",
    "url": "http://example.com/gitlab-org/gitlab-test.git",
    "description": "Aut reprehenderit ut est.",
    "homepage": "http://example.com/gitlab-org/gitlab-test"
  },
  "object_attributes": {
    "id": 1245,
    "note": "Is this snippet doing what it's supposed to be doing?",
    "noteable_type": "Snippet",
    "author_id": 1,
    "created_at": "2015-05-17 18:35:50 UTC",
    "updated_at": "2015-05-17 18:35:50 UTC",
    "project_id": 5,
    "attachment": null,
    "line_code": null,
    "commit_id": "",
    "noteable_id": 53,
    "system": false,
    "st_diff": null,
    "url": "http://example.com/gitlab-org/gitlab-test/snippets/53#note_1245"
  },
  "snippet": {
    "id": 53,
    "title": "test",
    "content": "puts 'Hello world'",
    "author_id": 1,
    "project_id": 5,
    "created_at": "2015-04-09 02:40:38 UTC",
    "updated_at": "2015-04-09 02:40:38 UTC",
    "file_name": "test.rb",
    "expires_at": null,
    "type": "ProjectSnippet",
    "visibility_level": 0
  }
}
```

## Merge request events

Triggered when a new merge request is created, an existing merge request was updated/merged/closed or a commit is added in the source branch.

**Request header**:

```
X-Gitlab-Event: Merge Request Hook
```

**Request body:**

```json
{
  "object_kind": "merge_request",
  "user": {
    "name": "Administrator",
    "username": "root",
    "avatar_url": "http://www.gravatar.com/avatar/e64c7d89f26bd1972efa854d13d7dd61?s=40\u0026d=identicon"
  },
  "object_attributes": {
    "id": 99,
    "target_branch": "master",
    "source_branch": "ms-viewport",
    "source_project_id": 14,
    "author_id": 51,
    "assignee_id": 6,
    "title": "MS-Viewport",
    "created_at": "2013-12-03T17:23:34Z",
    "updated_at": "2013-12-03T17:23:34Z",
    "st_commits": null,
    "st_diffs": null,
    "milestone_id": null,
    "state": "opened",
    "merge_status": "unchecked",
    "target_project_id": 14,
    "iid": 1,
    "description": "",
    "source": {
      "name": "awesome_project",
      "ssh_url": "ssh://git@example.com/awesome_space/awesome_project.git",
      "http_url": "http://example.com/awesome_space/awesome_project.git",
      "web_url": "http://example.com/awesome_space/awesome_project",
      "visibility_level": 20,
      "namespace": "awesome_space"
    },
    "target": {
      "name": "awesome_project",
      "ssh_url": "ssh://git@example.com/awesome_space/awesome_project.git",
      "http_url": "http://example.com/awesome_space/awesome_project.git",
      "web_url": "http://example.com/awesome_space/awesome_project",
      "visibility_level": 20,
      "namespace": "awesome_space"
    },
    "last_commit": {
      "id": "da1560886d4f094c3e6c9ef40349f7d38b5d27d7",
      "message": "fixed readme",
      "timestamp": "2012-01-03T23:36:29+02:00",
      "url": "http://example.com/awesome_space/awesome_project/commits/da1560886d4f094c3e6c9ef40349f7d38b5d27d7",
      "author": {
        "name": "GitLab dev user",
        "email": "gitlabdev@dv6700.(none)"
      }
    },
    "work_in_progress": false,
    "url": "http://example.com/diaspora/merge_requests/1",
    "action": "open",
    "assignee": {
      "name": "User1",
      "username": "user1",
      "avatar_url": "http://www.gravatar.com/avatar/e64c7d89f26bd1972efa854d13d7dd61?s=40\u0026d=identicon"
    }
  }
}
```

#### Example webhook receiver

If you want to see GitLab's webhooks in action for testing purposes you can use
a simple echo script running in a console session.

Save the following file as `print_http_body.rb`.

```ruby
require 'webrick'

server = WEBrick::HTTPServer.new(:Port => ARGV.first)
server.mount_proc '/' do |req, res|
  puts req.body
end

trap 'INT' do
  server.shutdown
end
server.start
```

Pick an unused port (e.g. 8000) and start the script: `ruby print_http_body.rb
8000`.  Then add your server as a webhook receiver in GitLab as
`http://my.host:8000/`.

When you press 'Test Hook' in GitLab, you should see something like this in the console.

```
{"before":"077a85dd266e6f3573ef7e9ef8ce3343ad659c4e","after":"95cd4a99e93bc4bbabacfa2cd10e6725b1403c60",<SNIP>}
example.com - - [14/May/2014:07:45:26 EDT] "POST / HTTP/1.1" 200 0
- -> /
```<|MERGE_RESOLUTION|>--- conflicted
+++ resolved
@@ -80,10 +80,6 @@
     }
   ],
   "total_commits_count": 4
-<<<<<<< HEAD
-
-=======
->>>>>>> e654e68c
 }
 ```
 
