# For DEVELOPMENT only. Production uses Runit in
# https://gitlab.com/gitlab-org/omnibus-gitlab or the init scripts in
# lib/support/init.d, which call scripts in bin/ .
#
<<<<<<< HEAD
web: bundle exec unicorn_rails -p ${PORT:="3000"} -E ${RAILS_ENV:="development"} -c ${UNICORN_CONFIG:="config/unicorn.rb"}
worker: bundle exec sidekiq -q post_receive -q mailers -q archive_repo -q system_hook -q project_web_hook -q gitlab_shell -q incoming_email -q runner -q common -q default -q pages
=======
web: RAILS_ENV=development bin/web start_foreground
worker: RAILS_ENV=development bin/background_jobs start_foreground
>>>>>>> d04eadf8
# mail_room: bundle exec mail_room -q -c config/mail_room.yml<|MERGE_RESOLUTION|>--- conflicted
+++ resolved
@@ -2,11 +2,6 @@
 # https://gitlab.com/gitlab-org/omnibus-gitlab or the init scripts in
 # lib/support/init.d, which call scripts in bin/ .
 #
-<<<<<<< HEAD
-web: bundle exec unicorn_rails -p ${PORT:="3000"} -E ${RAILS_ENV:="development"} -c ${UNICORN_CONFIG:="config/unicorn.rb"}
-worker: bundle exec sidekiq -q post_receive -q mailers -q archive_repo -q system_hook -q project_web_hook -q gitlab_shell -q incoming_email -q runner -q common -q default -q pages
-=======
 web: RAILS_ENV=development bin/web start_foreground
 worker: RAILS_ENV=development bin/background_jobs start_foreground
->>>>>>> d04eadf8
 # mail_room: bundle exec mail_room -q -c config/mail_room.yml