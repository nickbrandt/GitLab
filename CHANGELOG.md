--- conflicted
+++ resolved
@@ -13,11 +13,8 @@
 
 ## 8.13.1 (unreleased)
   - Fix error in generating labels
-<<<<<<< HEAD
   - Fix reply-by-email not working due to queue name mismatch
-=======
   - Expire and build repository cache after project import
->>>>>>> 8a3710f4
 
 ## 8.13.0 (2016-10-22)
   - Removes extra line for empty issue description. (!7045)
