--- conflicted
+++ resolved
@@ -33,12 +33,8 @@
 gem 'omniauth-gitlab', '~> 1.0.0'
 gem 'omniauth-bitbucket', '~> 0.0.2'
 gem 'omniauth-saml', '~> 1.4.0'
-<<<<<<< HEAD
 gem 'doorkeeper', '~> 2.1.3'
-=======
 gem 'omniauth_crowd'
-gem 'doorkeeper', '2.1.3'
->>>>>>> 0d610270
 gem "rack-oauth2", "~> 1.0.5"
 
 # Two-factor authentication
@@ -277,12 +273,8 @@
   gem 'shoulda-matchers', '~> 2.8.0', require: false
   gem 'email_spec', '~> 1.6.0'
   gem 'webmock', '~> 1.21.0'
-<<<<<<< HEAD
   gem 'test_after_commit', '~> 0.2.2'
-=======
-  gem 'test_after_commit'
   gem 'sham_rack'
->>>>>>> 0d610270
 end
 
 group :production do
