source 'https://rubygems.org'

gem 'rails', '4.2.8'
gem 'rails-deprecated_sanitizer', '~> 1.0.3'

# Responders respond_to and respond_with
gem 'responders', '~> 2.0'

gem 'sprockets', '~> 3.7.0'

# Default values for AR models
gem 'default_value_for', '~> 3.0.0'

# Supported DBs
gem 'mysql2', '~> 0.4.5', group: :mysql
gem 'pg', '~> 0.18.2', group: :postgres

gem 'rugged', '~> 0.26.0'
gem 'grape-route-helpers', '~> 2.1.0'

gem 'faraday', '~> 0.12'

# Authentication libraries
gem 'devise', '~> 4.2'
gem 'doorkeeper', '~> 4.2.0'
gem 'doorkeeper-openid_connect', '~> 1.1.0'
gem 'omniauth', '~> 1.4.2'
gem 'omniauth-auth0', '~> 1.4.1'
gem 'omniauth-azure-oauth2', '~> 0.0.6'
gem 'omniauth-cas3', '~> 1.1.4'
gem 'omniauth-facebook', '~> 4.0.0'
gem 'omniauth-github', '~> 1.1.1'
gem 'omniauth-gitlab', '~> 1.0.2'
gem 'omniauth-google-oauth2', '~> 0.5.2'
gem 'omniauth-kerberos', '~> 0.3.0', group: :kerberos
gem 'omniauth-oauth2-generic', '~> 0.2.2'
gem 'omniauth-saml', '~> 1.7.0'
gem 'omniauth-shibboleth', '~> 1.2.0'
gem 'omniauth-twitter', '~> 1.2.0'
gem 'omniauth_crowd', '~> 2.2.0'
gem 'omniauth-authentiq', '~> 0.3.1'
gem 'rack-oauth2', '~> 1.2.1'
gem 'jwt', '~> 1.5.6'

# Spam and anti-bot protection
gem 'recaptcha', '~> 3.0', require: 'recaptcha/rails'
gem 'akismet', '~> 2.0'

# Two-factor authentication
gem 'devise-two-factor', '~> 3.0.0'
gem 'rqrcode-rails3', '~> 0.1.7'
gem 'attr_encrypted', '~> 3.0.0'
gem 'u2f', '~> 0.2.1'

# GitLab Pages
gem 'validates_hostname', '~> 1.0.6'

# Browser detection
gem 'browser', '~> 2.2'

# GPG
gem 'gpgme'

# LDAP Auth
# GitLab fork with several improvements to original library. For full list of changes
# see https://github.com/intridea/omniauth-ldap/compare/master...gitlabhq:master
gem 'gitlab_omniauth-ldap', '~> 2.0.4', require: 'omniauth-ldap'
gem 'net-ldap'

# Git Wiki
# Required manually in config/initializers/gollum.rb to control load order
gem 'gollum-lib', '~> 4.2', require: false
gem 'gollum-rugged_adapter', '~> 0.4.4', require: false

# Language detection
gem 'github-linguist', '~> 4.7.0', require: 'linguist'

# API
gem 'grape', '~> 1.0'
gem 'grape-entity', '~> 0.6.0'
gem 'rack-cors', '~> 0.4.0', require: 'rack/cors'

# Disable strong_params so that Mash does not respond to :permitted?
gem 'hashie-forbidden_attributes'

# Pagination
gem 'kaminari', '~> 1.0'

# HAML
gem 'hamlit', '~> 2.6.1'

# Files attachments
gem 'carrierwave', '~> 1.1'

# Drag and Drop UI
gem 'dropzonejs-rails', '~> 0.7.1'

# for backups
gem 'fog-aws', '~> 1.4'
gem 'fog-core', '~> 1.44'
gem 'fog-google', '~> 0.5'
gem 'fog-local', '~> 0.3'
gem 'fog-openstack', '~> 0.1'
gem 'fog-rackspace', '~> 0.1.1'
gem 'fog-aliyun', '~> 0.1.0'

# for Google storage
gem 'google-api-client', '~> 0.8.6'

# for aws storage
gem 'unf', '~> 0.1.4'

# Seed data
gem 'seed-fu', '~> 2.3.5'

# Markdown and HTML processing
gem 'html-pipeline', '~> 1.11.0'
gem 'deckar01-task_list', '2.0.0'
gem 'gitlab-markup', '~> 1.5.1'
gem 'redcarpet', '~> 3.4'
gem 'RedCloth', '~> 4.3.2'
gem 'rdoc', '~> 4.2'
gem 'org-ruby', '~> 0.9.12'
gem 'creole', '~> 0.5.0'
gem 'wikicloth', '0.8.1'
gem 'asciidoctor', '~> 1.5.2'
gem 'asciidoctor-plantuml', '0.0.7'
gem 'rouge', '~> 2.0'
gem 'truncato', '~> 0.7.9'
gem 'bootstrap_form', '~> 2.7.0'
gem 'nokogiri', '~> 1.8.0'

# Diffs
gem 'diffy', '~> 3.1.0'

# Application server
group :unicorn do
  gem 'unicorn', '~> 5.1.0'
  gem 'unicorn-worker-killer', '~> 0.4.4'
end

# State machine
gem 'state_machines-activerecord', '~> 0.4.0'

# Issue tags
gem 'acts-as-taggable-on', '~> 4.0'

# Background jobs
gem 'sidekiq', '~> 5.0'
gem 'sidekiq-cron', '~> 0.6.0'
gem 'redis-namespace', '~> 1.5.2'
gem 'sidekiq-limit_fetch', '~> 3.4', require: false

# Cron Parser
gem 'rufus-scheduler', '~> 3.4'

# HTTP requests
gem 'httparty', '~> 0.13.3'

# Colored output to console
gem 'rainbow', '~> 2.2'

# GitLab settings
gem 'settingslogic', '~> 2.0.9'

# Linear-time regex library for untrusted regular expressions
gem 're2', '~> 1.1.1'

# Misc

gem 'version_sorter', '~> 2.1.0'

# Cache
gem 'redis-rails', '~> 5.0.1'

# Redis
gem 'redis', '~> 3.2'
gem 'connection_pool', '~> 2.0'

# HipChat integration
gem 'hipchat', '~> 1.5.0'

# JIRA integration
gem 'jira-ruby', '~> 1.4'

# Flowdock integration
gem 'gitlab-flowdock-git-hook', '~> 1.0.1'

# Gemnasium integration
gem 'gemnasium-gitlab-service', '~> 0.2'

# Slack integration
gem 'slack-notifier', '~> 1.5.1'

# Asana integration
gem 'asana', '~> 0.6.0'

# FogBugz integration
gem 'ruby-fogbugz', '~> 0.2.1'

# Kubernetes integration
gem 'kubeclient', '~> 2.2.0'

# d3
gem 'd3_rails', '~> 3.5.0'

# Sanitize user input
gem 'sanitize', '~> 2.0'
gem 'babosa', '~> 1.0.2'

# Sanitizes SVG input
gem 'loofah', '~> 2.0.3'

# Working with license
gem 'licensee', '~> 8.7.0'

# Protect against bruteforcing
gem 'rack-attack', '~> 4.4.1'

# Ace editor
gem 'ace-rails-ap', '~> 4.1.0'

# Keyboard shortcuts
gem 'mousetrap-rails', '~> 1.4.6'

# Detect and convert string character encoding
gem 'charlock_holmes', '~> 0.7.5'

# Faster JSON
gem 'oj', '~> 2.17.4'

# Parse time & duration
gem 'chronic', '~> 0.10.2'
gem 'chronic_duration', '~> 0.10.6'

gem 'webpack-rails', '~> 0.9.10'
gem 'rack-proxy', '~> 0.6.0'

gem 'sass-rails', '~> 5.0.6'
gem 'uglifier', '~> 2.7.2'

gem 'addressable', '~> 2.3.8'
gem 'bootstrap-sass', '~> 3.3.0'
gem 'font-awesome-rails', '~> 4.7'
gem 'gemojione', '~> 3.3'
gem 'gon', '~> 6.1.0'
gem 'jquery-atwho-rails', '~> 1.3.2'
gem 'jquery-rails', '~> 4.1.0'
gem 'request_store', '~> 1.3'
gem 'select2-rails', '~> 3.5.9'
gem 'virtus', '~> 1.0.1'
gem 'base32', '~> 0.3.0'

# Sentry integration
gem 'sentry-raven', '~> 2.5.3'

gem 'premailer-rails', '~> 1.9.7'

# I18n
gem 'ruby_parser', '~> 3.8', require: false
gem 'rails-i18n', '~> 4.0.9'
gem 'gettext_i18n_rails', '~> 1.8.0'
gem 'gettext_i18n_rails_js', '~> 1.2.0'
gem 'gettext', '~> 3.2.2', require: false, group: :development

# Perf bar
gem 'peek', '~> 1.0.1'
gem 'peek-gc', '~> 0.0.2'
gem 'peek-host', '~> 1.0.0'
gem 'peek-mysql2', '~> 1.1.0', group: :mysql
gem 'peek-performance_bar', '~> 1.3.0'
gem 'peek-pg', '~> 1.3.0', group: :postgres
gem 'peek-rblineprof', '~> 0.2.0'
gem 'peek-redis', '~> 1.2.0'
gem 'peek-sidekiq', '~> 1.0.3'

# Metrics
group :metrics do
  gem 'allocations', '~> 1.0', require: false, platform: :mri
  gem 'method_source', '~> 0.8', require: false
  gem 'influxdb', '~> 0.2', require: false

  # Prometheus
  gem 'prometheus-client-mmap', '~>0.7.0.beta14'
  gem 'raindrops', '~> 0.18'
end

group :development do
  gem 'foreman', '~> 0.78.0'
  gem 'brakeman', '~> 3.6.0', require: false

  gem 'letter_opener_web', '~> 1.3.0'
  gem 'rblineprof', '~> 0.3.6', platform: :mri, require: false

  # Better errors handler
  gem 'better_errors', '~> 2.1.0'
  gem 'binding_of_caller', '~> 0.7.2'

  # thin instead webrick
  gem 'thin', '~> 1.7.0'
end

group :development, :test do
  gem 'bullet', '~> 5.5.0', require: !!ENV['ENABLE_BULLET']
  gem 'pry-byebug', '~> 3.4.1', platform: :mri
  gem 'pry-rails', '~> 0.3.4'

  gem 'awesome_print', '~> 1.2.0', require: false
  gem 'fuubar', '~> 2.2.0'

  gem 'database_cleaner', '~> 1.5.0'
  gem 'factory_girl_rails', '~> 4.7.0'
  gem 'rspec-rails', '~> 3.6.0'
  gem 'rspec-retry', '~> 0.4.5'
  gem 'spinach-rails', '~> 0.2.1'
  gem 'spinach-rerun-reporter', '~> 0.0.2'
  gem 'rspec_profiling', '~> 0.0.5'
  gem 'rspec-set', '~> 0.1.3'
  gem 'rspec-parameterized'

  # Prevent occasions where minitest is not bundled in packaged versions of ruby (see #3826)
  gem 'minitest', '~> 5.7.0'

  # Generate Fake data
  gem 'ffaker', '~> 2.4'

<<<<<<< HEAD
  gem 'capybara', '~> 2.15'
=======
  gem 'capybara', '~> 2.15.0'
>>>>>>> 33010da2
  gem 'capybara-screenshot', '~> 1.0.0'
  gem 'selenium-webdriver', '~> 3.5'

  gem 'spring', '~> 2.0.0'
  gem 'spring-commands-rspec', '~> 1.0.4'
  gem 'spring-commands-spinach', '~> 1.1.0'

  gem 'rubocop', '~> 0.49.1', require: false
  gem 'rubocop-rspec', '~> 1.15.1', require: false
  gem 'rubocop-gitlab-security', '~> 0.1.0', require: false
  gem 'scss_lint', '~> 0.54.0', require: false
  gem 'haml_lint', '~> 0.26.0', require: false
  gem 'simplecov', '~> 0.14.0', require: false
  gem 'flay', '~> 2.8.0', require: false
  gem 'bundler-audit', '~> 0.5.0', require: false

  gem 'benchmark-ips', '~> 2.3.0', require: false

  gem 'license_finder', '~> 2.1.0', require: false
  gem 'knapsack', '~> 1.11.0'

  gem 'activerecord_sane_schema_dumper', '0.2'

  gem 'stackprof', '~> 0.2.10', require: false

  gem 'simple_po_parser', '~> 1.1.2', require: false
end

group :test do
  gem 'shoulda-matchers', '~> 3.1.2', require: false
  gem 'email_spec', '~> 1.6.0'
  gem 'json-schema', '~> 2.6.2'
  gem 'webmock', '~> 2.3.2'
  gem 'test_after_commit', '~> 1.1'
  gem 'sham_rack', '~> 1.3.6'
  gem 'timecop', '~> 0.8.0'
  gem 'concurrent-ruby', '~> 1.0.5'
end

gem 'octokit', '~> 4.6.2'

gem 'mail_room', '~> 0.9.1'

gem 'email_reply_trimmer', '~> 0.1'
gem 'html2text'

gem 'ruby-prof', '~> 0.16.2'

# OAuth
gem 'oauth2', '~> 1.4'

# Soft deletion
gem 'paranoia', '~> 2.3.1'

# Health check
gem 'health_check', '~> 2.6.0'

# System information
gem 'vmstat', '~> 2.3.0'
gem 'sys-filesystem', '~> 1.1.6'

# SSH host key support
gem 'net-ssh', '~> 4.1.0'

# Required for ED25519 SSH host key support
group :ed25519 do
  gem 'rbnacl-libsodium'
  gem 'rbnacl', '~> 4.0'
  gem 'bcrypt_pbkdf', '~> 1.0'
end

# Gitaly GRPC client
gem 'gitaly-proto', '~> 0.33.0', require: 'gitaly'

gem 'toml-rb', '~> 0.3.15', require: false

# Feature toggles
gem 'flipper', '~> 0.10.2'
gem 'flipper-active_record', '~> 0.10.2'

# Structured logging
gem 'lograge', '~> 0.5'
gem 'grape_logging', '~> 1.7'<|MERGE_RESOLUTION|>--- conflicted
+++ resolved
@@ -324,11 +324,7 @@
   # Generate Fake data
   gem 'ffaker', '~> 2.4'
 
-<<<<<<< HEAD
   gem 'capybara', '~> 2.15'
-=======
-  gem 'capybara', '~> 2.15.0'
->>>>>>> 33010da2
   gem 'capybara-screenshot', '~> 1.0.0'
   gem 'selenium-webdriver', '~> 3.5'
 
