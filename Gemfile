# frozen_string_literal: true

source 'https://rubygems.org'

gem 'rails', '~> 6.0.3.1'

gem 'bootsnap', '~> 1.4.6'

# Responders respond_to and respond_with
gem 'responders', '~> 3.0'

gem 'sprockets', '~> 3.7.0'

# Default values for AR models
gem 'default_value_for', '~> 3.4.0'

# Supported DBs
gem 'pg', '~> 1.1'

gem 'rugged', '~> 1.0.1'
gem 'grape-path-helpers', '~> 1.6.1'

gem 'faraday', '~> 1.0'
gem 'marginalia', '~> 1.10.0'

# Authentication libraries
gem 'devise', '~> 4.7.2'
# TODO: verify ARM compile issue on 3.1.13+ version (see https://gitlab.com/gitlab-org/gitlab/-/merge_requests/18828)
gem 'bcrypt', '3.1.12'
gem 'doorkeeper', '~> 5.5.0.rc2'
gem 'doorkeeper-openid_connect', '~> 1.7.5'
gem 'omniauth', '~> 1.8'
gem 'omniauth-auth0', '~> 2.0.0'
gem 'omniauth-azure-activedirectory-v2', '~> 0.1'
gem 'omniauth-azure-oauth2', '~> 0.0.9' # Deprecated v1 version
gem 'omniauth-cas3', '~> 1.1.4'
gem 'omniauth-facebook', '~> 4.0.0'
gem 'omniauth-github', '~> 1.4'
gem 'omniauth-gitlab', '~> 1.0.2'
gem 'omniauth-google-oauth2', '~> 0.6.0'
gem 'omniauth-kerberos', '~> 0.3.0', group: :kerberos
gem 'omniauth-oauth2-generic', '~> 0.2.2'
gem 'omniauth-saml', '~> 1.10'
gem 'omniauth-shibboleth', '~> 1.3.0'
gem 'omniauth-twitter', '~> 1.4'
gem 'omniauth_crowd', '~> 2.4.0'
gem 'omniauth-authentiq', '~> 0.3.3'
gem 'omniauth_openid_connect', '~> 0.3.5'
gem 'omniauth-salesforce', '~> 1.0.5'
gem 'omniauth-atlassian-oauth2', '~> 0.2.0'
gem 'rack-oauth2', '~> 1.16.0'
gem 'jwt', '~> 2.1.0'

# Kerberos authentication. EE-only
gem 'gssapi', group: :kerberos

# Spam and anti-bot protection
gem 'recaptcha', '~> 4.11', require: 'recaptcha/rails'
gem 'akismet', '~> 3.0'
gem 'invisible_captcha', '~> 1.1.0'

# Two-factor authentication
gem 'devise-two-factor', '~> 3.1.0'
gem 'rqrcode-rails3', '~> 0.1.7'
gem 'attr_encrypted', '~> 3.1.0'
gem 'u2f', '~> 0.2.1'

# GitLab Pages
gem 'validates_hostname', '~> 1.0.11'
gem 'rubyzip', '~> 2.0.0', require: 'zip'
# GitLab Pages letsencrypt support
gem 'acme-client', '~> 2.0', '>= 2.0.6'

# Browser detection
gem 'browser', '~> 4.2'

# OS detection for usage ping
gem 'ohai', '~> 16.10'

# GPG
gem 'gpgme', '~> 2.0.19'

# LDAP Auth
# GitLab fork with several improvements to original library. For full list of changes
# see https://github.com/intridea/omniauth-ldap/compare/master...gitlabhq:master
gem 'gitlab_omniauth-ldap', '~> 2.1.1', require: 'omniauth-ldap'
gem 'net-ldap', '~> 0.16.3'

# API
gem 'grape', '~> 1.5.2'
gem 'grape-entity', '~> 0.7.1'
gem 'rack-cors', '~> 1.0.6', require: 'rack/cors'

# GraphQL API
gem 'graphql', '~> 1.11.8'
# NOTE: graphiql-rails v1.5+ doesn't work: https://gitlab.com/gitlab-org/gitlab/issues/31771
# TODO: remove app/views/graphiql/rails/editors/show.html.erb when https://github.com/rmosolgo/graphiql-rails/pull/71 is released:
# https://gitlab.com/gitlab-org/gitlab/issues/31747
gem 'graphiql-rails', '~> 1.4.10'
gem 'apollo_upload_server', '~> 2.0.2'
gem 'graphql-docs', '~> 1.6.0', group: [:development, :test]
gem 'graphlient', '~> 0.4.0' # Used by BulkImport feature (group::import)

gem 'hashie'
# Disable strong_params so that Mash does not respond to :permitted?
gem 'hashie-forbidden_attributes'

# Pagination
gem 'kaminari', '~> 1.0'

# HAML
gem 'hamlit', '~> 2.14.4'

# Files attachments
gem 'carrierwave', '~> 1.3'
gem 'mini_magick', '~> 4.10.1'

# for backups
gem 'fog-aws', '~> 3.9'
# Locked until fog-google resolves https://github.com/fog/fog-google/issues/421.
# Also see config/initializers/fog_core_patch.rb.
gem 'fog-core', '= 2.1.0'
gem 'fog-google', '~> 1.12'
gem 'fog-local', '~> 0.6'
gem 'fog-openstack', '~> 1.0'
gem 'fog-rackspace', '~> 0.1.1'
gem 'fog-aliyun', '~> 0.3'
gem 'gitlab-fog-azure-rm', '~> 1.0.1', require: false

# for Google storage
gem 'google-api-client', '~> 0.33'

# for aws storage
gem 'unf', '~> 0.1.4'

# Seed data
gem 'seed-fu', '~> 2.3.7'

# Search
gem 'elasticsearch-model', '~> 6.1'
gem 'elasticsearch-rails', '~> 6.1', require: 'elasticsearch/rails/instrumentation'
gem 'elasticsearch-api',   '~> 6.8.2'
gem 'aws-sdk-core', '~> 3'
gem 'aws-sdk-cloudformation', '~> 1'
gem 'aws-sdk-s3', '~> 1'
gem 'faraday_middleware-aws-sigv4', '~>0.3.0'

# Markdown and HTML processing
gem 'html-pipeline', '~> 2.13.2'
gem 'deckar01-task_list', '2.3.1'
gem 'gitlab-markup', '~> 1.7.1'
gem 'github-markup', '~> 1.7.0', require: 'github/markup'
gem 'commonmarker', '~> 0.21'
gem 'kramdown', '~> 2.3.0'
gem 'RedCloth', '~> 4.3.2'
gem 'rdoc', '~> 6.1.2'
gem 'org-ruby', '~> 0.9.12'
gem 'creole', '~> 0.5.0'
gem 'wikicloth', '0.8.1'
gem 'asciidoctor', '~> 2.0.10'
gem 'asciidoctor-include-ext', '~> 0.3.1', require: false
gem 'asciidoctor-plantuml', '~> 0.0.12'
gem 'asciidoctor-kroki', '~> 0.4.0', require: false
gem 'rouge', '~> 3.26.0'
gem 'truncato', '~> 0.7.11'
gem 'bootstrap_form', '~> 4.2.0'
gem 'nokogiri', '~> 1.11.1'
gem 'escape_utils', '~> 1.1'

# Calendar rendering
gem 'icalendar'

# Diffs
gem 'diffy', '~> 3.3'
gem 'diff_match_patch', '~> 0.1.0'

# Application server
gem 'rack', '~> 2.2.3'
# https://github.com/sharpstone/rack-timeout/blob/master/README.md#rails-apps-manually
gem 'rack-timeout', '~> 0.5.1', require: 'rack/timeout/base'

group :unicorn do
  gem 'unicorn', '~> 5.5'
  gem 'unicorn-worker-killer', '~> 0.4.4'
end

group :puma do
  gem 'puma', '~> 5.1.1', require: false
  gem 'puma_worker_killer', '~> 0.3.1', require: false
end

# State machine
gem 'state_machines-activerecord', '~> 0.8.0'

# Issue tags
gem 'acts-as-taggable-on', '~> 7.0'

# Background jobs
gem 'sidekiq', '~> 5.2.7'
gem 'sidekiq-cron', '~> 1.0'
gem 'redis-namespace', '~> 1.7.0'
gem 'gitlab-sidekiq-fetcher', '0.5.5', require: 'sidekiq-reliable-fetch'

# Cron Parser
gem 'fugit', '~> 1.2.1'

# HTTP requests
gem 'httparty', '~> 0.16.4'

# Colored output to console
gem 'rainbow', '~> 3.0'

# Progress bar
gem 'ruby-progressbar', '~> 1.10'

# GitLab settings
gem 'settingslogic', '~> 2.0.9'

# Linear-time regex library for untrusted regular expressions
gem 're2', '~> 1.2.0'

# Misc

gem 'version_sorter', '~> 2.2.4'

# Export Ruby Regex to Javascript
gem 'js_regex', '~> 3.4'

# User agent parsing
gem 'device_detector'

# Redis
gem 'redis', '~> 4.0'
gem 'connection_pool', '~> 2.0'

# Redis session store
gem 'redis-rails', '~> 5.0.2'

# Discord integration
gem 'discordrb-webhooks', '~> 3.4', require: false

# HipChat integration
gem 'hipchat', '~> 1.5.0'

# Jira integration
gem 'jira-ruby', '~> 2.1.4'
gem 'atlassian-jwt', '~> 0.2.0'

# Flowdock integration
gem 'flowdock', '~> 0.7'

# Slack integration
gem 'slack-messenger', '~> 2.3.4'

# Hangouts Chat integration
gem 'hangouts-chat', '~> 0.0.5'

# Asana integration
gem 'asana', '~> 0.10.3'

# FogBugz integration
gem 'ruby-fogbugz', '~> 0.2.1'

# Kubernetes integration
gem 'kubeclient', '~> 4.9.1'

# Sanitize user input
gem 'sanitize', '~> 5.2.1'
gem 'babosa', '~> 1.0.2'

# Sanitizes SVG input
gem 'loofah', '~> 2.2'

# Working with license
gem 'licensee', '~> 9.14.1'

# Detect and convert string character encoding
gem 'charlock_holmes', '~> 0.7.7'

# Detect mime content type from content
gem 'mimemagic', '~> 0.3.2'

# Faster blank
gem 'fast_blank'

# Parse time & duration
gem 'gitlab-chronic', '~> 0.10.5'
gem 'gitlab_chronic_duration', '~> 0.10.6.2'

gem 'rack-proxy', '~> 0.6.0'

gem 'sassc-rails', '~> 2.1.0'
gem 'autoprefixer-rails', '10.2.0.0'
gem 'terser', '1.0.2'

gem 'addressable', '~> 2.7'
gem 'gemojione', '~> 3.3'
gem 'gon', '~> 6.2'
gem 'request_store', '~> 1.5'
gem 'base32', '~> 0.3.0'

gem "gitlab-license", "~> 1.3"

# Protect against bruteforcing
gem 'rack-attack', '~> 6.3.0'

# Sentry integration
gem 'sentry-raven', '~> 3.0'

# PostgreSQL query parsing
gem 'pg_query', '~> 1.3.0'

gem 'premailer-rails', '~> 1.10.3'

# LabKit: Tracing and Correlation
<<<<<<< HEAD
gem 'gitlab-labkit', '0.14.0'
# Thrift is a dependency of gitlab-labkit, we want a version higher than 0.14.0
# because of https://gitlab.com/gitlab-org/gitlab/-/issues/321900
gem 'thrift', '>= 0.14.0'
=======
gem 'gitlab-labkit', '~> 0.16.0'
>>>>>>> 95a1c067

# I18n
gem 'ruby_parser', '~> 3.15', require: false
gem 'rails-i18n', '~> 6.0'
gem 'gettext_i18n_rails', '~> 1.8.0'
gem 'gettext_i18n_rails_js', '~> 1.3'
gem 'gettext', '~> 3.3', require: false, group: :development

gem 'batch-loader', '~> 2.0.1'

# Perf bar
gem 'peek', '~> 1.1'

# Snowplow events tracking
gem 'snowplow-tracker', '~> 0.6.1'

# Metrics
group :metrics do
  gem 'method_source', '~> 1.0', require: false
  gem 'webrick', '~> 1.6.1', require: false

  # Prometheus
  gem 'prometheus-client-mmap', '~> 0.12.0'
  gem 'raindrops', '~> 0.18'
end

group :development do
  gem 'brakeman', '~> 4.2', require: false
  gem 'danger', '~> 8.0.6', require: false
  gem 'lefthook', '~> 0.7', require: false

  gem 'letter_opener_web', '~> 1.3.4'

  # Better errors handler
  gem 'better_errors', '~> 2.7.1'

  # thin instead webrick
  gem 'thin', '~> 1.8.0'
end

group :development, :test do
  gem 'deprecation_toolkit', '~> 1.5.1', require: false
  gem 'bullet', '~> 6.1.3'
  gem 'gitlab-pry-byebug', platform: :mri, require: ['pry-byebug', 'pry-byebug/pry_remote_ext']
  gem 'pry-rails', '~> 0.3.9'
  gem 'pry-remote'

  gem 'awesome_print', require: false

  gem 'database_cleaner', '~> 1.7.0'
  gem 'factory_bot_rails', '~> 6.1.0'
  gem 'rspec-rails', '~> 4.0.2'

  # Prevent occasions where minitest is not bundled in packaged versions of ruby (see #3826)
  gem 'minitest', '~> 5.11.0'

  # Generate Fake data
  gem 'ffaker', '~> 2.10'

  gem 'spring', '~> 2.1.0'
  gem 'spring-commands-rspec', '~> 1.0.4'

  gem 'gitlab-styles', '~> 6.0.0', require: false

  gem 'haml_lint', '~> 0.36.0', require: false
  gem 'bundler-audit', '~> 0.7.0.1', require: false

  gem 'benchmark-ips', '~> 2.3.0', require: false

  gem 'knapsack', '~> 1.17'
  gem 'crystalball', '~> 0.7.0', require: false

  gem 'simple_po_parser', '~> 1.1.2', require: false

  gem 'timecop', '~> 0.9.1'

  gem 'png_quantizator', '~> 0.2.1', require: false

  gem 'parallel', '~> 1.19', require: false

  gem 'rblineprof', '~> 0.3.6', platform: :mri, require: false
end

group :development, :test, :coverage do
  gem 'simplecov', '~> 0.18.5', require: false
  gem 'simplecov-cobertura', '~> 1.3.1', require: false
end

# Gems required in omnibus-gitlab pipeline
group :development, :test, :omnibus do
  gem 'license_finder', '~> 6.0', require: false
end

group :test do
  gem 'fuubar', '~> 2.2.0'
  gem 'rspec-retry', '~> 0.6.1'
  gem 'rspec_profiling', '~> 0.0.6'
  gem 'rspec-parameterized', require: false

  gem 'capybara', '~> 3.34.0'
  gem 'capybara-screenshot', '~> 1.0.22'
  gem 'selenium-webdriver', '~> 3.142'

  gem 'shoulda-matchers', '~> 4.0.1', require: false
  gem 'email_spec', '~> 2.2.0'
  gem 'webmock', '~> 3.9.1'
  gem 'rails-controller-testing'
  gem 'concurrent-ruby', '~> 1.1'
  gem 'test-prof', '~> 0.12.0'
  gem 'rspec_junit_formatter'
  gem 'guard-rspec'

  # Moved in `test` because https://gitlab.com/gitlab-org/gitlab/-/issues/217527
  gem 'derailed_benchmarks', require: false
end

gem 'octokit', '~> 4.15'

# https://gitlab.com/gitlab-org/gitlab/issues/207207
gem 'gitlab-mail_room', '~> 0.0.8', require: 'mail_room'

gem 'email_reply_trimmer', '~> 0.1'
gem 'html2text'

gem 'ruby-prof', '~> 1.3.0'
gem 'stackprof', '~> 0.2.15', require: false
gem 'rbtrace', '~> 0.4', require: false
gem 'memory_profiler', '~> 0.9', require: false
gem 'benchmark-memory', '~> 0.1', require: false
gem 'activerecord-explain-analyze', '~> 0.1', require: false

# OAuth
gem 'oauth2', '~> 1.4'

# Health check
gem 'health_check', '~> 3.0'

# System information
gem 'vmstat', '~> 2.3.0'
gem 'sys-filesystem', '~> 1.1.6'

# NTP client
gem 'net-ntp'

# SSH host key support
gem 'net-ssh', '~> 6.0'
gem 'sshkey', '~> 2.0'

# Required for ED25519 SSH host key support
group :ed25519 do
  gem 'ed25519', '~> 1.2'
  gem 'bcrypt_pbkdf', '~> 1.0'
end

# Gitaly GRPC protocol definitions
gem 'gitaly', '~> 13.9.0.pre.rc1'

gem 'grpc', '~> 1.30.2'

gem 'google-protobuf', '~> 3.12'

gem 'toml-rb', '~> 1.0.0'

# Feature toggles
gem 'flipper', '~> 0.17.1'
gem 'flipper-active_record', '~> 0.17.1'
gem 'flipper-active_support_cache_store', '~> 0.17.1'
gem 'unleash', '~> 0.1.5'
gem 'gitlab-experiment', '~> 0.4.12'

# Structured logging
gem 'lograge', '~> 0.5'
gem 'grape_logging', '~> 1.7'

# DNS Lookup
gem 'gitlab-net-dns', '~> 0.9.1'

# Countries list
gem 'countries', '~> 3.0'

gem 'retriable', '~> 3.1.2'

# LRU cache
gem 'lru_redux'

gem 'erubi', '~> 1.9.0'

# Locked as long as quoted-printable encoding issues are not resolved
# Monkey-patched in `config/initializers/mail_encoding_patch.rb`
# See https://gitlab.com/gitlab-org/gitlab/issues/197386
gem 'mail', '= 2.7.1'

# File encryption
gem 'lockbox', '~> 0.3.3'

# Email validation
gem 'valid_email', '~> 0.1'

# JSON
gem 'json', '~> 2.3.0'
gem 'json-schema', '~> 2.8.0'
gem 'json_schemer', '~> 0.2.12'
gem 'oj', '~> 3.10.6'
gem 'multi_json', '~> 1.14.1'
gem 'yajl-ruby', '~> 1.4.1', require: 'yajl'

gem 'webauthn', '~> 2.3'

# IPAddress utilities
gem 'ipaddress', '~> 0.8.3'

gem 'parslet', '~> 1.8'<|MERGE_RESOLUTION|>--- conflicted
+++ resolved
@@ -313,14 +313,10 @@
 gem 'premailer-rails', '~> 1.10.3'
 
 # LabKit: Tracing and Correlation
-<<<<<<< HEAD
-gem 'gitlab-labkit', '0.14.0'
+gem 'gitlab-labkit', '~> 0.16.0'
 # Thrift is a dependency of gitlab-labkit, we want a version higher than 0.14.0
 # because of https://gitlab.com/gitlab-org/gitlab/-/issues/321900
 gem 'thrift', '>= 0.14.0'
-=======
-gem 'gitlab-labkit', '~> 0.16.0'
->>>>>>> 95a1c067
 
 # I18n
 gem 'ruby_parser', '~> 3.15', require: false
