source 'https://rubygems.org'

gem 'rails', '4.2.8'
gem 'rails-deprecated_sanitizer', '~> 1.0.3'

# Responders respond_to and respond_with
gem 'responders', '~> 2.0'

gem 'sprockets', '~> 3.7.0'

# Default values for AR models
gem 'default_value_for', '~> 3.0.0'

# Supported DBs
gem 'mysql2', '~> 0.4.5', group: :mysql
gem 'pg', '~> 0.18.2', group: :postgres

gem 'rugged', '~> 0.26.0'
gem 'grape-route-helpers', '~> 2.1.0'

gem 'faraday', '~> 0.12'

# Authentication libraries
gem 'devise', '~> 4.2'
gem 'doorkeeper', '~> 4.2.0'
gem 'doorkeeper-openid_connect', '~> 1.1.0'
gem 'omniauth', '~> 1.4.2'
gem 'omniauth-auth0', '~> 1.4.1'
gem 'omniauth-azure-oauth2', '~> 0.0.9'
gem 'omniauth-cas3', '~> 1.1.4'
gem 'omniauth-facebook', '~> 4.0.0'
gem 'omniauth-github', '~> 1.1.1'
gem 'omniauth-gitlab', '~> 1.0.2'
gem 'omniauth-google-oauth2', '~> 0.5.2'
gem 'omniauth-kerberos', '~> 0.3.0', group: :kerberos
gem 'omniauth-oauth2-generic', '~> 0.2.2'
gem 'omniauth-saml', '~> 1.7.0'
gem 'omniauth-shibboleth', '~> 1.2.0'
gem 'omniauth-twitter', '~> 1.2.0'
gem 'omniauth_crowd', '~> 2.2.0'
gem 'omniauth-authentiq', '~> 0.3.1'
gem 'rack-oauth2', '~> 1.2.1'
gem 'jwt', '~> 1.5.6'

# Kerberos authentication. EE-only
gem 'gssapi', group: :kerberos

# Spam and anti-bot protection
gem 'recaptcha', '~> 3.0', require: 'recaptcha/rails'
gem 'akismet', '~> 2.0'

# Two-factor authentication
gem 'devise-two-factor', '~> 3.0.0'
gem 'rqrcode-rails3', '~> 0.1.7'
gem 'attr_encrypted', '~> 3.0.0'
gem 'u2f', '~> 0.2.1'

# GitLab Pages
gem 'validates_hostname', '~> 1.0.6'

# Browser detection
gem 'browser', '~> 2.2'

# GPG
gem 'gpgme'

# LDAP Auth
# GitLab fork with several improvements to original library. For full list of changes
# see https://github.com/intridea/omniauth-ldap/compare/master...gitlabhq:master
gem 'gitlab_omniauth-ldap', '~> 2.0.4', require: 'omniauth-ldap'
gem 'net-ldap'

# Git Wiki
# Required manually in config/initializers/gollum.rb to control load order
gem 'gollum-lib', '~> 4.2', require: false
gem 'gollum-rugged_adapter', '~> 0.4.4', require: false

# Language detection
gem 'github-linguist', '~> 4.7.0', require: 'linguist'

# API
gem 'grape', '~> 1.0'
gem 'grape-entity', '~> 0.6.0'
gem 'rack-cors', '~> 0.4.0', require: 'rack/cors'

# Disable strong_params so that Mash does not respond to :permitted?
gem 'hashie-forbidden_attributes'

# Pagination
gem 'kaminari', '~> 1.0'

# HAML
gem 'hamlit', '~> 2.6.1'

# Files attachments
gem 'carrierwave', '~> 1.1'

# Drag and Drop UI
gem 'dropzonejs-rails', '~> 0.7.1'

# for backups
gem 'fog-aws', '~> 1.4'
gem 'fog-core', '~> 1.44'
gem 'fog-google', '~> 0.5'
gem 'fog-local', '~> 0.3'
gem 'fog-openstack', '~> 0.1'
gem 'fog-rackspace', '~> 0.1.1'
gem 'fog-aliyun', '~> 0.1.0'

# for Google storage
gem 'google-api-client', '~> 0.8.6'

# for aws storage
gem 'unf', '~> 0.1.4'

# Seed data
gem 'seed-fu', '~> 2.3.5'

# Search
gem 'elasticsearch-model', '~> 0.1.9'
gem 'elasticsearch-rails', '~> 0.1.9'
gem 'elasticsearch-api',   '5.0.3'
gem 'aws-sdk'
gem 'faraday_middleware-aws-signers-v4'

# Markdown and HTML processing
gem 'html-pipeline', '~> 1.11.0'
gem 'deckar01-task_list', '2.0.0'
gem 'gitlab-markup', '~> 1.6.2'
gem 'redcarpet', '~> 3.4'
gem 'RedCloth', '~> 4.3.2'
gem 'rdoc', '~> 4.2'
gem 'org-ruby', '~> 0.9.12'
gem 'creole', '~> 0.5.0'
gem 'wikicloth', '0.8.1'
gem 'asciidoctor', '~> 1.5.2'
gem 'asciidoctor-plantuml', '0.0.7'
gem 'rouge', '~> 2.0'
gem 'truncato', '~> 0.7.9'
gem 'bootstrap_form', '~> 2.7.0'
gem 'nokogiri', '~> 1.8.1'

# Diffs
gem 'diffy', '~> 3.1.0'

# Application server
group :unicorn do
  gem 'unicorn', '~> 5.1.0'
  gem 'unicorn-worker-killer', '~> 0.4.4'
end

# State machine
gem 'state_machines-activerecord', '~> 0.4.0'

# Issue tags
gem 'acts-as-taggable-on', '~> 4.0'

# Background jobs
gem 'sidekiq', '~> 5.0'
gem 'sidekiq-cron', '~> 0.6.0'
gem 'redis-namespace', '~> 1.5.2'
gem 'sidekiq-limit_fetch', '~> 3.4', require: false

# Cron Parser
gem 'rufus-scheduler', '~> 3.4'

# HTTP requests
gem 'httparty', '~> 0.13.3'

# Colored output to console
gem 'rainbow', '~> 2.2'

# GitLab settings
gem 'settingslogic', '~> 2.0.9'

# Linear-time regex library for untrusted regular expressions
gem 're2', '~> 1.1.1'

# Misc

gem 'version_sorter', '~> 2.1.0'

# Cache
gem 'redis-rails', '~> 5.0.1'

# Redis
gem 'redis', '~> 3.2'
gem 'connection_pool', '~> 2.0'

# HipChat integration
gem 'hipchat', '~> 1.5.0'

# JIRA integration
gem 'jira-ruby', '~> 1.4'

# Flowdock integration
gem 'gitlab-flowdock-git-hook', '~> 1.0.1'

# Gemnasium integration
gem 'gemnasium-gitlab-service', '~> 0.2'

# Slack integration
gem 'slack-notifier', '~> 1.5.1'

# Asana integration
gem 'asana', '~> 0.6.0'

# FogBugz integration
gem 'ruby-fogbugz', '~> 0.2.1'

# Kubernetes integration
gem 'kubeclient', '~> 2.2.0'

# d3
gem 'd3_rails', '~> 3.5.0'

# Sanitize user input
gem 'sanitize', '~> 2.0'
gem 'babosa', '~> 1.0.2'

# Sanitizes SVG input
gem 'loofah', '~> 2.0.3'

# Working with license
gem 'licensee', '~> 8.7.0'

# Protect against bruteforcing
gem 'rack-attack', '~> 4.4.1'

# Ace editor
gem 'ace-rails-ap', '~> 4.1.0'

# Keyboard shortcuts
gem 'mousetrap-rails', '~> 1.4.6'

# Detect and convert string character encoding
gem 'charlock_holmes', '~> 0.7.5'

# Faster JSON
gem 'oj', '~> 2.17.4'

# Parse time & duration
gem 'chronic', '~> 0.10.2'
gem 'chronic_duration', '~> 0.10.6'

gem 'webpack-rails', '~> 0.9.10'
gem 'rack-proxy', '~> 0.6.0'

gem 'sass-rails', '~> 5.0.6'
gem 'uglifier', '~> 2.7.2'

gem 'addressable', '~> 2.3.8'
gem 'bootstrap-sass', '~> 3.3.0'
gem 'font-awesome-rails', '~> 4.7'
gem 'gemojione', '~> 3.3'
gem 'gon', '~> 6.1.0'
gem 'jquery-atwho-rails', '~> 1.3.2'
gem 'jquery-rails', '~> 4.1.0'
gem 'request_store', '~> 1.3'
gem 'select2-rails', '~> 3.5.9'
gem 'virtus', '~> 1.0.1'
gem 'base32', '~> 0.3.0'

gem "gitlab-license", "~> 1.0"

# Sentry integration
gem 'sentry-raven', '~> 2.5.3'

gem 'premailer-rails', '~> 1.9.7'

# I18n
gem 'ruby_parser', '~> 3.8', require: false
gem 'rails-i18n', '~> 4.0.9'
gem 'gettext_i18n_rails', '~> 1.8.0'
gem 'gettext_i18n_rails_js', '~> 1.2.0'
gem 'gettext', '~> 3.2.2', require: false, group: :development

# Perf bar
gem 'peek', '~> 1.0.1'
gem 'peek-gc', '~> 0.0.2'
gem 'peek-host', '~> 1.0.0'
gem 'peek-mysql2', '~> 1.1.0', group: :mysql
gem 'peek-performance_bar', '~> 1.3.0'
gem 'peek-pg', '~> 1.3.0', group: :postgres
gem 'peek-rblineprof', '~> 0.2.0'
gem 'peek-redis', '~> 1.2.0'
gem 'peek-sidekiq', '~> 1.0.3'

# Metrics
group :metrics do
  gem 'allocations', '~> 1.0', require: false, platform: :mri
  gem 'method_source', '~> 0.8', require: false
  gem 'influxdb', '~> 0.2', require: false

  # Prometheus
  gem 'prometheus-client-mmap', '~>0.7.0.beta14'
  gem 'raindrops', '~> 0.18'
end

group :development do
  gem 'foreman', '~> 0.78.0'
  gem 'brakeman', '~> 3.6.0', require: false

  gem 'letter_opener_web', '~> 1.3.0'
  gem 'rblineprof', '~> 0.3.6', platform: :mri, require: false

  # Better errors handler
  gem 'better_errors', '~> 2.1.0'
  gem 'binding_of_caller', '~> 0.7.2'

  # thin instead webrick
  gem 'thin', '~> 1.7.0'
end

group :development, :test do
  gem 'bullet', '~> 5.5.0', require: !!ENV['ENABLE_BULLET']
  gem 'pry-byebug', '~> 3.4.1', platform: :mri
  gem 'pry-rails', '~> 0.3.4'

  gem 'awesome_print', '~> 1.2.0', require: false
  gem 'fuubar', '~> 2.2.0'

  gem 'database_cleaner', '~> 1.5.0'
  gem 'factory_girl_rails', '~> 4.7.0'
  gem 'rspec-rails', '~> 3.6.0'
  gem 'rspec-retry', '~> 0.4.5'
  gem 'spinach-rails', '~> 0.2.1'
  gem 'spinach-rerun-reporter', '~> 0.0.2'
  gem 'rspec_profiling', '~> 0.0.5'
  gem 'rspec-set', '~> 0.1.3'
  gem 'rspec-parameterized'

  # Prevent occasions where minitest is not bundled in packaged versions of ruby (see #3826)
  gem 'minitest', '~> 5.7.0'

  # Generate Fake data
  gem 'ffaker', '~> 2.4'

  gem 'capybara', '~> 2.15.0'
  gem 'capybara-screenshot', '~> 1.0.0'
  gem 'poltergeist', '~> 1.9.0'

  gem 'spring', '~> 2.0.0'
  gem 'spring-commands-rspec', '~> 1.0.4'
  gem 'spring-commands-spinach', '~> 1.1.0'

  gem 'rubocop', '~> 0.49.1', require: false
  gem 'rubocop-rspec', '~> 1.15.1', require: false
  gem 'rubocop-gitlab-security', '~> 0.1.0', require: false
  gem 'scss_lint', '~> 0.54.0', require: false
  gem 'haml_lint', '~> 0.26.0', require: false
  gem 'simplecov', '~> 0.14.0', require: false
  gem 'flay', '~> 2.8.0', require: false
  gem 'bundler-audit', '~> 0.5.0', require: false

  gem 'benchmark-ips', '~> 2.3.0', require: false

  gem 'license_finder', '~> 2.1.0', require: false
  gem 'knapsack', '~> 1.11.0'

  gem 'activerecord_sane_schema_dumper', '0.2'

  gem 'stackprof', '~> 0.2.10', require: false

  gem 'simple_po_parser', '~> 1.1.2', require: false
end

group :test do
  gem 'shoulda-matchers', '~> 3.1.2', require: false
  gem 'email_spec', '~> 1.6.0'
  gem 'json-schema', '~> 2.6.2'
  gem 'webmock', '~> 2.3.2'
  gem 'test_after_commit', '~> 1.1'
  gem 'sham_rack', '~> 1.3.6'
  gem 'timecop', '~> 0.8.0'
  gem 'concurrent-ruby', '~> 1.0.5'
  gem 'test-prof', '~> 0.2.5'
end

gem 'octokit', '~> 4.6.2'

gem 'mail_room', '~> 0.9.1'

gem 'email_reply_trimmer', '~> 0.1'
gem 'html2text'

gem 'ruby-prof', '~> 0.16.2'

# OAuth
gem 'oauth2', '~> 1.4'

# Soft deletion
gem 'paranoia', '~> 2.3.1'

# Health check
gem 'health_check', '~> 2.6.0'

# System information
gem 'vmstat', '~> 2.3.0'
gem 'sys-filesystem', '~> 1.1.6'

# NTP client
gem 'net-ntp'

# SSH host key support
gem 'net-ssh', '~> 4.1.0'
gem 'sshkey', '~> 1.9.0'

# Required for ED25519 SSH host key support
group :ed25519 do
  gem 'rbnacl-libsodium'
  gem 'rbnacl', '~> 4.0'
  gem 'bcrypt_pbkdf', '~> 1.0'
end

# Gitaly GRPC client
<<<<<<< HEAD
gem 'gitaly-proto', '~> 0.37.0', require: 'gitaly'
=======
gem 'gitaly-proto', '~> 0.38.0', require: 'gitaly'
>>>>>>> 3f8c0079

gem 'toml-rb', '~> 0.3.15', require: false

# Feature toggles
gem 'flipper', '~> 0.10.2'
gem 'flipper-active_record', '~> 0.10.2'

# Structured logging
gem 'lograge', '~> 0.5'
gem 'grape_logging', '~> 1.7'<|MERGE_RESOLUTION|>--- conflicted
+++ resolved
@@ -414,11 +414,7 @@
 end
 
 # Gitaly GRPC client
-<<<<<<< HEAD
-gem 'gitaly-proto', '~> 0.37.0', require: 'gitaly'
-=======
 gem 'gitaly-proto', '~> 0.38.0', require: 'gitaly'
->>>>>>> 3f8c0079
 
 gem 'toml-rb', '~> 0.3.15', require: false
 
