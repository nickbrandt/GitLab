--- conflicted
+++ resolved
@@ -417,11 +417,7 @@
 end
 
 # Gitaly GRPC client
-<<<<<<< HEAD
 gem 'gitaly', '~> 0.30.0'
-=======
-gem 'gitaly', '~> 0.29.0'
->>>>>>> a240dbab
 
 gem 'toml-rb', '~> 0.3.15', require: false
 
