--- conflicted
+++ resolved
@@ -45,12 +45,8 @@
 gem 'gitlab-grack', '~> 2.0.0.rc2', require: 'grack'
 
 # LDAP Auth
-<<<<<<< HEAD
-gem 'gitlab_omniauth-ldap', '1.2.0', require: "omniauth-ldap"
+gem 'gitlab_omniauth-ldap', '1.2.1', require: "omniauth-ldap"
 gem 'net-ldap'
-=======
-gem 'gitlab_omniauth-ldap', '1.2.1', require: "omniauth-ldap"
->>>>>>> 1646bfc2
 
 # Git Wiki
 gem 'gollum-lib', '~> 4.0.0'
