source "http://rubygems.org"

gem "rails", "3.1.1"

gem "sqlite3"
gem "rake", "0.9.2.2"
gem "devise", "1.5.0"
gem "stamp"
gem "kaminari"
gem "haml", "3.1.4"
gem "haml-rails"
gem "jquery-rails"
gem "grit", :git => "https://github.com/gitlabhq/grit.git"
gem "gitolite", :git => "https://github.com/gitlabhq/gitolite-client.git"
gem "carrierwave"
gem "six"
gem "therubyracer"
gem "faker"
gem "seed-fu", "~> 2.1.0"
gem "pygments.rb", "0.2.4"
gem "thin"
gem "git"
gem "acts_as_list"
gem "rdiscount"
gem "acts-as-taggable-on", "~> 2.1.0"
gem "drapper"
gem "resque"
gem "httparty"
gem "charlock_holmes"
gem "foreman"
<<<<<<< HEAD
gem "omniauth-ldap"
=======
gem 'bootstrap-sass'
>>>>>>> b51252e6

group :assets do
  gem "sass-rails",   "~> 3.1.0"
  gem "coffee-rails", "~> 3.1.0"
  gem "uglifier"
end

group :development do
  gem "letter_opener"
  gem "rails-footnotes", "~> 3.7.5"
  gem "annotate", :git => "https://github.com/ctran/annotate_models.git"
end

group :development, :test do
  gem "rspec-rails"
  gem "capybara"
  gem "autotest"
  gem "autotest-rails"
  unless ENV["CI"]
    gem "ruby-debug19", :require => "ruby-debug"
  end
  gem "awesome_print"
  gem "database_cleaner"
  gem "launchy"
  gem "webmock"
end

group :test do
  gem "turn", :require => false
  gem "simplecov", :require => false
  gem "shoulda", "~> 3.0.0.beta2"
end<|MERGE_RESOLUTION|>--- conflicted
+++ resolved
@@ -28,11 +28,8 @@
 gem "httparty"
 gem "charlock_holmes"
 gem "foreman"
-<<<<<<< HEAD
 gem "omniauth-ldap"
-=======
 gem 'bootstrap-sass'
->>>>>>> b51252e6
 
 group :assets do
   gem "sass-rails",   "~> 3.1.0"
