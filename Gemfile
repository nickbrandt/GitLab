source 'https://rubygems.org'

gem 'rails', '4.2.10'
gem 'rails-deprecated_sanitizer', '~> 1.0.3'

# Responders respond_to and respond_with
gem 'responders', '~> 2.0'

gem 'sprockets', '~> 3.7.0'

# Default values for AR models
gem 'default_value_for', '~> 3.0.0'

# Supported DBs
gem 'mysql2', '~> 0.4.10', group: :mysql
gem 'pg', '~> 0.18.2', group: :postgres

gem 'rugged', '~> 0.26.0'
gem 'grape-route-helpers', '~> 2.1.0'

gem 'faraday', '~> 0.12'

# Authentication libraries
gem 'devise', '~> 4.2'
gem 'doorkeeper', '~> 4.2.0'
gem 'doorkeeper-openid_connect', '~> 1.2.0'
gem 'omniauth', '~> 1.4.2'
gem 'omniauth-auth0', '~> 1.4.1'
gem 'omniauth-azure-oauth2', '~> 0.0.9'
gem 'omniauth-cas3', '~> 1.1.4'
gem 'omniauth-facebook', '~> 4.0.0'
gem 'omniauth-github', '~> 1.1.1'
gem 'omniauth-gitlab', '~> 1.0.2'
gem 'omniauth-google-oauth2', '~> 0.5.2'
gem 'omniauth-kerberos', '~> 0.3.0', group: :kerberos
gem 'omniauth-oauth2-generic', '~> 0.2.2'
gem 'omniauth-saml', '~> 1.7.0'
gem 'omniauth-shibboleth', '~> 1.2.0'
gem 'omniauth-twitter', '~> 1.2.0'
gem 'omniauth_crowd', '~> 2.2.0'
gem 'omniauth-authentiq', '~> 0.3.1'
gem 'rack-oauth2', '~> 1.2.1'
gem 'jwt', '~> 1.5.6'

# Spam and anti-bot protection
gem 'recaptcha', '~> 3.0', require: 'recaptcha/rails'
gem 'akismet', '~> 2.0'

# Two-factor authentication
gem 'devise-two-factor', '~> 3.0.0'
gem 'rqrcode-rails3', '~> 0.1.7'
gem 'attr_encrypted', '~> 3.0.0'
gem 'u2f', '~> 0.2.1'

# GitLab Pages
gem 'validates_hostname', '~> 1.0.6'

# Browser detection
gem 'browser', '~> 2.2'

# GPG
gem 'gpgme'

# LDAP Auth
# GitLab fork with several improvements to original library. For full list of changes
# see https://github.com/intridea/omniauth-ldap/compare/master...gitlabhq:master
gem 'gitlab_omniauth-ldap', '~> 2.0.4', require: 'omniauth-ldap'
gem 'net-ldap'

# Git Wiki
# Required manually in config/initializers/gollum.rb to control load order
# Before updating this gem, check if
# https://github.com/gollum/gollum-lib/pull/292 has been merged.
# If it has, then remove the monkey patch for update_page, rename_page and raw_data_in_committer
# in config/initializers/gollum.rb
gem 'gollum-lib', '~> 4.2', require: false

# Before updating this gem, check if
# https://github.com/gollum/rugged_adapter/pull/28 has been merged.
# If it has, then remove the monkey patch for tree_entry in config/initializers/gollum.rb
gem 'gollum-rugged_adapter', '~> 0.4.4', require: false

# Language detection
gem 'github-linguist', '~> 4.7.0', require: 'linguist'

# API
gem 'grape', '~> 1.0'
gem 'grape-entity', '~> 0.6.0'
gem 'rack-cors', '~> 1.0.0', require: 'rack/cors'

# Disable strong_params so that Mash does not respond to :permitted?
gem 'hashie-forbidden_attributes'

# Pagination
gem 'kaminari', '~> 1.0'

# HAML
gem 'hamlit', '~> 2.6.1'

# Files attachments
gem 'carrierwave', '~> 1.2'

# Drag and Drop UI
gem 'dropzonejs-rails', '~> 0.7.1'

# for backups
gem 'fog-aws', '~> 1.4'
gem 'fog-core', '~> 1.44'
gem 'fog-google', '~> 0.5'
gem 'fog-local', '~> 0.3'
gem 'fog-openstack', '~> 0.1'
gem 'fog-rackspace', '~> 0.1.1'
gem 'fog-aliyun', '~> 0.2.0'

# for Google storage
gem 'google-api-client', '~> 0.13.6'

# for aws storage
gem 'unf', '~> 0.1.4'

# Seed data
gem 'seed-fu', '~> 2.3.7'

# Markdown and HTML processing
gem 'html-pipeline', '~> 1.11.0'
gem 'deckar01-task_list', '2.0.0'
gem 'gitlab-markup', '~> 1.6.2'
gem 'redcarpet', '~> 3.4'
gem 'RedCloth', '~> 4.3.2'
gem 'rdoc', '~> 4.2'
gem 'org-ruby', '~> 0.9.12'
gem 'creole', '~> 0.5.0'
gem 'wikicloth', '0.8.1'
gem 'asciidoctor', '~> 1.5.2'
gem 'asciidoctor-plantuml', '0.0.7'
gem 'rouge', '~> 2.0'
gem 'truncato', '~> 0.7.9'
gem 'bootstrap_form', '~> 2.7.0'
gem 'nokogiri', '~> 1.8.2'

# Diffs
gem 'diffy', '~> 3.1.0'

# Application server
group :unicorn do
  gem 'unicorn', '~> 5.1.0'
  gem 'unicorn-worker-killer', '~> 0.4.4'
end

# State machine
gem 'state_machines-activerecord', '~> 0.4.0'

# Issue tags
gem 'acts-as-taggable-on', '~> 4.0'

# Background jobs
gem 'sidekiq', '~> 5.0'
gem 'sidekiq-cron', '~> 0.6.0'
gem 'redis-namespace', '~> 1.5.2'
gem 'sidekiq-limit_fetch', '~> 3.4', require: false

# Cron Parser
gem 'rufus-scheduler', '~> 3.4'

# HTTP requests
gem 'httparty', '~> 0.13.3'

# Colored output to console
gem 'rainbow', '~> 2.2'

# GitLab settings
gem 'settingslogic', '~> 2.0.9'

# Linear-time regex library for untrusted regular expressions
gem 're2', '~> 1.1.1'

# Misc

gem 'version_sorter', '~> 2.1.0'

# Cache
gem 'redis-rails', '~> 5.0.2'

# Redis
gem 'redis', '~> 3.2'
gem 'connection_pool', '~> 2.0'

# HipChat integration
gem 'hipchat', '~> 1.5.0'

# JIRA integration
gem 'jira-ruby', '~> 1.4'

# Flowdock integration
gem 'gitlab-flowdock-git-hook', '~> 1.0.1'

# Gemnasium integration
gem 'gemnasium-gitlab-service', '~> 0.2'

# Slack integration
gem 'slack-notifier', '~> 1.5.1'

# Asana integration
gem 'asana', '~> 0.6.0'

# FogBugz integration
gem 'ruby-fogbugz', '~> 0.2.1'

# Kubernetes integration
gem 'kubeclient', '~> 2.2.0'

# d3
gem 'd3_rails', '~> 3.5.0'

# Sanitize user input
gem 'sanitize', '~> 2.0'
gem 'babosa', '~> 1.0.2'

# Sanitizes SVG input
gem 'loofah', '~> 2.0.3'

# Working with license
gem 'licensee', '~> 8.7.0'

# Protect against bruteforcing
gem 'rack-attack', '~> 4.4.1'

# Ace editor
gem 'ace-rails-ap', '~> 4.1.0'

# Keyboard shortcuts
gem 'mousetrap-rails', '~> 1.4.6'

# Detect and convert string character encoding
gem 'charlock_holmes', '~> 0.7.5'

# Faster JSON
gem 'oj', '~> 2.17.4'

# Faster blank
gem 'fast_blank'

# Parse time & duration
gem 'chronic', '~> 0.10.2'
gem 'chronic_duration', '~> 0.10.6'

gem 'webpack-rails', '~> 0.9.10'
gem 'rack-proxy', '~> 0.6.0'

gem 'sass-rails', '~> 5.0.6'
gem 'uglifier', '~> 2.7.2'

gem 'addressable', '~> 2.5.2'
gem 'bootstrap-sass', '~> 3.3.0'
gem 'font-awesome-rails', '~> 4.7'
gem 'gemojione', '~> 3.3'
gem 'gon', '~> 6.1.0'
gem 'jquery-atwho-rails', '~> 1.3.2'
gem 'jquery-rails', '~> 4.3.1'
gem 'request_store', '~> 1.3'
gem 'select2-rails', '~> 3.5.9'
gem 'virtus', '~> 1.0.1'
gem 'base32', '~> 0.3.0'

# Sentry integration
gem 'sentry-raven', '~> 2.5.3'

gem 'premailer-rails', '~> 1.9.7'

# I18n
gem 'ruby_parser', '~> 3.8', require: false
gem 'rails-i18n', '~> 4.0.9'
gem 'gettext_i18n_rails', '~> 1.8.0'
gem 'gettext_i18n_rails_js', '~> 1.2.0'
gem 'gettext', '~> 3.2.2', require: false, group: :development

gem 'batch-loader', '~> 1.2.1'

# Perf bar
gem 'peek', '~> 1.0.1'
gem 'peek-gc', '~> 0.0.2'
gem 'peek-host', '~> 1.0.0'
gem 'peek-mysql2', '~> 1.1.0', group: :mysql
gem 'peek-performance_bar', '~> 1.3.0'
gem 'peek-pg', '~> 1.3.0', group: :postgres
gem 'peek-rblineprof', '~> 0.2.0'
gem 'peek-redis', '~> 1.2.0'
gem 'peek-sidekiq', '~> 1.0.3'

# Metrics
group :metrics do
  gem 'allocations', '~> 1.0', require: false, platform: :mri
  gem 'method_source', '~> 0.8', require: false
  gem 'influxdb', '~> 0.2', require: false

  # Prometheus
  gem 'prometheus-client-mmap', '~> 0.7.0.beta44'
  gem 'raindrops', '~> 0.18'
end

group :development do
  gem 'foreman', '~> 0.78.0'
  gem 'brakeman', '~> 3.6.0', require: false

  gem 'letter_opener_web', '~> 1.3.0'
  gem 'rblineprof', '~> 0.3.6', platform: :mri, require: false

  # Better errors handler
  gem 'better_errors', '~> 2.1.0'
  gem 'binding_of_caller', '~> 0.7.2'

  # thin instead webrick
  gem 'thin', '~> 1.7.0'
end

group :development, :test do
  gem 'bullet', '~> 5.5.0', require: !!ENV['ENABLE_BULLET']
  gem 'pry-byebug', '~> 3.4.1', platform: :mri
  gem 'pry-rails', '~> 0.3.4'

  gem 'awesome_print', '~> 1.2.0', require: false
  gem 'fuubar', '~> 2.2.0'

  gem 'database_cleaner', '~> 1.5.0'
  gem 'factory_bot_rails', '~> 4.8.2'
  gem 'rspec-rails', '~> 3.6.0'
  gem 'rspec-retry', '~> 0.4.5'
  gem 'spinach-rails', '~> 0.2.1'
  gem 'spinach-rerun-reporter', '~> 0.0.2'
  gem 'rspec_profiling', '~> 0.0.5'
  gem 'rspec-set', '~> 0.1.3'
  gem 'rspec-parameterized', require: false

  # Prevent occasions where minitest is not bundled in packaged versions of ruby (see #3826)
  gem 'minitest', '~> 5.7.0'

  # Generate Fake data
  gem 'ffaker', '~> 2.4'

  gem 'capybara', '~> 2.15'
  gem 'capybara-screenshot', '~> 1.0.0'
  gem 'selenium-webdriver', '~> 3.5'

  gem 'spring', '~> 2.0.0'
  gem 'spring-commands-rspec', '~> 1.0.4'
  gem 'spring-commands-spinach', '~> 1.1.0'

  gem 'gitlab-styles', '~> 2.3', require: false
  # Pin these dependencies, otherwise a new rule could break the CI pipelines
  gem 'rubocop', '~> 0.52.1'
  gem 'rubocop-rspec', '~> 1.22.1'

  gem 'scss_lint', '~> 0.56.0', require: false
  gem 'haml_lint', '~> 0.26.0', require: false
  gem 'simplecov', '~> 0.14.0', require: false
  gem 'flay', '~> 2.10.0', require: false
  gem 'bundler-audit', '~> 0.5.0', require: false

  gem 'benchmark-ips', '~> 2.3.0', require: false

  gem 'license_finder', '~> 3.1', require: false
  gem 'knapsack', '~> 1.11.0'

  gem 'activerecord_sane_schema_dumper', '0.2'

  gem 'stackprof', '~> 0.2.10', require: false

  gem 'simple_po_parser', '~> 1.1.2', require: false
end

group :test do
  gem 'shoulda-matchers', '~> 3.1.2', require: false
  gem 'email_spec', '~> 1.6.0'
  gem 'json-schema', '~> 2.8.0'
  gem 'webmock', '~> 2.3.2'
  gem 'test_after_commit', '~> 1.1'
  gem 'sham_rack', '~> 1.3.6'
  gem 'timecop', '~> 0.8.0'
  gem 'concurrent-ruby', '~> 1.0.5'
  gem 'test-prof', '~> 0.2.5'
end

gem 'octokit', '~> 4.6.2'

gem 'mail_room', '~> 0.9.1'

gem 'email_reply_trimmer', '~> 0.1'
gem 'html2text'

gem 'ruby-prof', '~> 0.16.2'

# OAuth
gem 'oauth2', '~> 1.4'

# Health check
gem 'health_check', '~> 2.6.0'

# System information
gem 'vmstat', '~> 2.3.0'
gem 'sys-filesystem', '~> 1.1.6'

# SSH host key support
gem 'net-ssh', '~> 4.1.0'

# Required for ED25519 SSH host key support
group :ed25519 do
  gem 'rbnacl-libsodium'
  gem 'rbnacl', '~> 4.0'
  gem 'bcrypt_pbkdf', '~> 1.0'
end

# Gitaly GRPC client
<<<<<<< HEAD
gem 'gitaly-proto', '~> 0.74.0', require: 'gitaly'
=======
gem 'gitaly-proto', '~> 0.83.0', require: 'gitaly'
>>>>>>> ba624930

gem 'toml-rb', '~> 0.3.15', require: false

# Feature toggles
gem 'flipper', '~> 0.11.0'
gem 'flipper-active_record', '~> 0.11.0'
gem 'flipper-active_support_cache_store', '~> 0.11.0'

# Structured logging
gem 'lograge', '~> 0.5'
gem 'grape_logging', '~> 1.7'

# Asset synchronization
gem 'asset_sync', '~> 2.2.0'<|MERGE_RESOLUTION|>--- conflicted
+++ resolved
@@ -410,11 +410,7 @@
 end
 
 # Gitaly GRPC client
-<<<<<<< HEAD
-gem 'gitaly-proto', '~> 0.74.0', require: 'gitaly'
-=======
 gem 'gitaly-proto', '~> 0.83.0', require: 'gitaly'
->>>>>>> ba624930
 
 gem 'toml-rb', '~> 0.3.15', require: false
 
