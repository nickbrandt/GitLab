Please view this file on the master branch, on stable branches it's out of date.

v 8.2.0 (unreleased)
  - Force update refs/merge-requests/X/head upon a push to the source branch of a merge request (Stan Hu)
  - Improved performance of finding users by one of their Email addresses
  - Improved performance of replacing references in comments
  - Show last project commit to default branch on project home page
  - Highlight comment based on anchor in URL
  - Adds ability to remove the forked relationship from project settings screen. (Han Loong Liauw)
  - Improved performance of sorting milestone issues
  - Allow users to select the Files view as default project view (Cristian Bica)
  - Show "Empty Repository Page" for repository without branches (Artem V. Navrotskiy)
  - Fix: Inability to reply to code comments in the MR view, if the MR comes from a fork
  - Use git follow flag for commits page when retrieve history for file or directory
  - Show merge request CI status on merge requests index page
  - Fix: 500 error returned if destroy request without HTTP referer (Kazuki Shimizu)
  - Remove deprecated CI events from project settings page
  - Use issue editor as cross reference comment author when issue is edited with a new mention.
<<<<<<< HEAD
  - [API] Add ability to fetch the commit ID of the last commit that actually touched a file
  - Add "New file" link to dropdown on project page
=======
  - Include commit logs in project search
>>>>>>> 28f6fba9

v 8.1.1
  - Fix cloning Wiki repositories via HTTP (Stan Hu)
  - Add migration to remove satellites directory
  - Fix specific runners visibility
  - Fix 500 when editing CI service
  - Require CI jobs to be named
  - Fix CSS for runner status
  - Fix CI badge
  - Allow developer to manage builds

v 8.1.0
  - Ensure MySQL CI limits DB migrations occur after the fields have been created (Stan Hu)
  - Fix duplicate repositories in GitHub import page (Stan Hu)
  - Redirect to a default path if HTTP_REFERER is not set (Stan Hu)
  - Adds ability to create directories using the web editor (Ben Ford)

v 8.1.0 (unreleased)
  - Send an email to admin email when a user is reported for spam (Jonathan Rochkind)
  - Show notifications button when user is member of group rather than project (Grzegorz Bizon)
  - Fix bug preventing mentioned issued from being closed when MR is merged using fast-forward merge.
  - Fix nonatomic database update potentially causing project star counts to go negative (Stan Hu)
  - Don't show "Add README" link in an empty repository if user doesn't have access to push (Stan Hu)
  - Fix error preventing displaying of commit data for a directory with a leading dot (Stan Hu)
  - Speed up load times of issue detail pages by roughly 1.5x
  - Fix CI rendering regressions
  - If a merge request is to close an issue, show this on the issue page (Zeger-Jan van de Weg)
  - Add a system note and update relevant merge requests when a branch is deleted or re-added (Stan Hu)
  - Make diff file view easier to use on mobile screens (Stan Hu)
  - Improved performance of finding users by username or Email address
  - Fix bug where merge request comments created by API would not trigger notifications (Stan Hu)
  - Add support for creating directories from Files page (Stan Hu)
  - Allow removing of project without confirmation when JavaScript is disabled (Stan Hu)
  - Support filtering by "Any" milestone or issue and fix "No Milestone" and "No Label" filters (Stan Hu)
  - Improved performance of the trending projects page
  - Remove CI migration task
  - Improved performance of finding projects by their namespace
  - Fix bug where transferring a project would result in stale commit links (Stan Hu)
  - Fix build trace updating
  - Include full path of source and target branch names in New Merge Request page (Stan Hu)
  - Add user preference to view activities as default dashboard (Stan Hu)
  - Add option to admin area to sign in as a specific user (Pavel Forkert)
  - Show CI status on all pages where commits list is rendered
  - Automatically enable CI when push .gitlab-ci.yml file to repository
  - Move CI charts to project graphs area
  - Fix cases where Markdown did not render links in activity feed (Stan Hu)
  - Add first and last to pagination (Zeger-Jan van de Weg)
  - Added Commit Status API
  - Added Builds View
  - Added when to .gitlab-ci.yml
  - Show CI status on commit page
  - Added CI_BUILD_TAG, _STAGE, _NAME and _TRIGGERED to CI builds
  - Show CI status on Your projects page and Starred projects page
  - Remove "Continuous Integration" page from dashboard
  - Add notes and SSL verification entries to hook APIs (Ben Boeckel)
  - Fix grammar in admin area "labels" .nothing-here-block when no labels exist.
  - Move CI runners page to project settings area
  - Move CI variables page to project settings area
  - Move CI triggers page to project settings area
  - Move CI project settings page to CE project settings area
  - Fix bug when removed file was not appearing in merge request diff
  - Show warning when build cannot be served by any of the available CI runners
  - Note the original location of a moved project when notifying users of the move
  - Improve error message when merging fails
  - Add support of multibyte characters in LDAP UID (Roman Petrov)
  - Show additions/deletions stats on merge request diff
  - Remove footer text in emails (Zeger-Jan van de Weg)
  - Ensure code blocks are properly highlighted after a note is updated
  - Fix wrong access level badge on MR comments
  - Hide password in the service settings form
  - Move CI web hooks page to project settings area
  - Fix User Identities API. It now allows you to properly create or update user's identities.
  - Add user preference to change layout width (Peter Göbel)
  - Use commit status in merge request widget as preferred source of CI status
  - Integrate CI commit and build pages into project pages
  - Move CI services page to project settings area
  - Add "Quick Submit" behavior to input fields throughout the application. Use
    Cmd+Enter on Mac and Ctrl+Enter on Windows/Linux.
  - Fix position of hamburger in header for smaller screens (Han Loong Liauw)
  - Fix bug where Emojis in Markdown would truncate remaining text (Sakata Sinji)
  - Persist filters when sorting on admin user page (Jerry Lukins)
  - Update style of snippets pages (Han Loong Liauw)
  - Allow dashboard and group issues/MRs to be filtered by label
  - Add spellcheck=false to certain input fields
  - Invalidate stored service password if the endpoint URL is changed
  - Project names are not fully shown if group name is too big, even on group page view
  - Apply new design for Files page
  - Add "New Page" button to Wiki Pages tab (Stan Hu)
  - Only render 404 page from /public
  - Hide passwords from services API (Alex Lossent)
  - Fix: Images cannot show when projects' path was changed
  - Let gitlab-git-http-server generate and serve 'git archive' downloads
  - Optimize query when filtering on issuables (Zeger-Jan van de Weg)
  - Fix padding of outdated discussion item.
  - Animate the logo on hover

v 8.0.5
  - Correct lookup-by-email for LDAP logins
  - Fix loading spinner sometimes not being hidden on Merge Request tab switches

v 8.0.4
  - Fix Message-ID header to be RFC 2111-compliant to prevent e-mails being dropped (Stan Hu)
  - Fix referrals for :back and relative URL installs
  - Fix anchors to comments in diffs
  - Remove CI token from build traces
  - Fix "Assign All" button on Runner admin page
  - Fix search in Files
  - Add full project namespace to payload of system webhooks (Ricardo Band)

v 8.0.3
  - Fix URL shown in Slack notifications
  - Fix bug where projects would appear to be stuck in the forked import state (Stan Hu)
  - Fix Error 500 in creating merge requests with > 1000 diffs (Stan Hu)
  - Add work_in_progress key to MR web hooks (Ben Boeckel)

v 8.0.2
  - Fix default avatar not rendering in network graph (Stan Hu)
  - Skip check_initd_configured_correctly on omnibus installs
  - Prevent double-prefixing of help page paths
  - Clarify confirmation text on user deletion
  - Make commit graphs responsive to window width changes (Stan Hu)
  - Fix top margin for sign-in button on public pages
  - Fix LDAP attribute mapping
  - Remove git refs used internally by GitLab from network graph (Stan Hu)
  - Use standard Markdown font in Markdown preview instead of fixed-width font (Stan Hu)
  - Fix Reply by email for non-UTF-8 messages.
  - Add option to use StartTLS with Reply by email IMAP server.
  - Allow AWS S3 Server-Side Encryption with Amazon S3-Managed Keys for backups (Paul Beattie)

v 8.0.1
  - Remove git refs used internally by GitLab from network graph (Stan Hu)
  - Improve CI migration procedure and documentation

v 8.0.0
  - Fix Markdown links not showing up in dashboard activity feed (Stan Hu)
  - Remove milestones from merge requests when milestones are deleted (Stan Hu)
  - Fix HTML link that was improperly escaped in new user e-mail (Stan Hu)
  - Fix broken sort in merge request API (Stan Hu)
  - Bump rouge to 1.10.1 to remove warning noise and fix other syntax highlighting bugs (Stan Hu)
  - Gracefully handle errors in syntax highlighting by leaving the block unformatted (Stan Hu)
  - Add "replace" and "upload" functionalities to allow user replace existing file and upload new file into current repository
  - Fix URL construction for merge requests, issues, notes, and commits for relative URL config (Stan Hu)
  - Fix emoji URLs in Markdown when relative_url_root is used (Stan Hu)
  - Omit filename in Content-Disposition header in raw file download to avoid RFC 6266 encoding issues (Stan HU)
  - Fix broken Wiki Page History (Stan Hu)
  - Import forked repositories asynchronously to prevent large repositories from timing out (Stan Hu)
  - Prevent anchors from being hidden by header (Stan Hu)
  - Fix bug where only the first 15 Bitbucket issues would be imported (Stan Hu)
  - Sort issues by creation date in Bitbucket importer (Stan Hu)
  - Prevent too many redirects upon login when home page URL is set to external_url (Stan Hu)
  - Improve dropdown positioning on the project home page (Hannes Rosenögger)
  - Upgrade browser gem to 1.0.0 to avoid warning in IE11 compatibilty mode (Stan Hu)
  - Remove user OAuth tokens from the database and request new tokens each session (Stan Hu)
  - Restrict users API endpoints to use integer IDs (Stan Hu)
  - Only show recent push event if the branch still exists or a recent merge request has not been created (Stan Hu)
  - Remove satellites
  - Better performance for web editor (switched from satellites to rugged)
  - Faster merge
  - Ability to fetch merge requests from refs/merge-requests/:id
  - Allow displaying of archived projects in the admin interface (Artem Sidorenko)
  - Allow configuration of import sources for new projects (Artem Sidorenko)
  - Search for comments should be case insensetive
  - Create cross-reference for closing references on commits pushed to non-default branches (Maël Valais)
  - Ability to search milestones
  - Gracefully handle SMTP user input errors (e.g. incorrect email addresses) to prevent Sidekiq retries (Stan Hu)
  - Move dashboard activity to separate page (for your projects and starred projects)
  - Improve performance of git blame
  - Limit content width to 1200px for most of pages to improve readability on big screens
  - Fix 500 error when submit project snippet without body
  - Improve search page usability
  - Bring more UI consistency in way how projects, snippets and groups lists are rendered
  - Make all profiles and group public
  - Fixed login failure when extern_uid changes (Joel Koglin)
  - Don't notify users without access to the project when they are (accidentally) mentioned in a note.
  - Retrieving oauth token with LDAP credentials
  - Load Application settings from running database unless env var USE_DB=false
  - Added Drone CI integration (Kirill Zaitsev)
  - Allow developers to retry builds
  - Hide advanced project options for non-admin users
  - Fail builds if no .gitlab-ci.yml is found
  - Refactored service API and added automatically service docs generator (Kirill Zaitsev)
  - Added web_url key project hook_attrs (Kirill Zaitsev)
  - Add ability to get user information by ID of an SSH key via the API
  - Fix bug which IE cannot show image at markdown when the image is raw file of gitlab
  - Add support for Crowd
  - Global Labels that are available to all projects
  - Fix highlighting of deleted lines in diffs.
  - Project notification level can be set on the project page itself
  - Added service API endpoint to retrieve service parameters (Petheő Bence)
  - Add FogBugz project import (Jared Szechy)
  - Sort users autocomplete lists by user (Allister Antosik)
  - Webhook for issue now contains repository field (Jungkook Park)
  - Add ability to add custom text to the help page (Jeroen van Baarsen)
  - Add pg_schema to backup config
  - Fix references to target project issues in Merge Requests markdown preview and textareas (Francesco Levorato)
  - Redirect from incorrectly cased group or project path to correct one (Francesco Levorato)
  - Removed API calls from CE to CI

v 7.14.3
  - No changes

v 7.14.2
  - Upgrade gitlab_git to 7.2.15 to fix `git blame` errors with ISO-encoded files (Stan Hu)
  - Allow configuration of LDAP attributes GitLab will use for the new user account.

v 7.14.1
  - Improve abuse reports management from admin area
  - Fix "Reload with full diff" URL button in compare branch view (Stan Hu)
  - Disabled DNS lookups for SSH in docker image (Rowan Wookey)
  - Only include base URL in OmniAuth full_host parameter (Stan Hu)
  - Fix Error 500 in API when accessing a group that has an avatar (Stan Hu)
  - Ability to enable SSL verification for Webhooks

v 7.14.0
  - Fix bug where non-project members of the target project could set labels on new merge requests.
  - Update default robots.txt rules to disallow crawling of irrelevant pages (Ben Bodenmiller)
  - Fix redirection after sign in when using auto_sign_in_with_provider
  - Upgrade gitlab_git to 7.2.14 to ignore CRLFs in .gitmodules (Stan Hu)
  - Clear cache to prevent listing deleted branches after MR removes source branch (Stan Hu)
  - Provide more feedback what went wrong if HipChat service failed test (Stan Hu)
  - Fix bug where backslashes in inline diffs could be dropped (Stan Hu)
  - Disable turbolinks when linking to Bitbucket import status (Stan Hu)
  - Fix broken code import and display error messages if something went wrong with creating project (Stan Hu)
  - Fix corrupted binary files when using API files endpoint (Stan Hu)
  - Bump Haml to 4.0.7 to speed up textarea rendering (Stan Hu)
  - Show incompatible projects in Bitbucket import status (Stan Hu)
  - Fix coloring of diffs on MR Discussion-tab (Gert Goet)
  - Fix "Network" and "Graphs" pages for branches with encoded slashes (Stan Hu)
  - Fix errors deleting and creating branches with encoded slashes (Stan Hu)
  - Always add current user to autocomplete controller to support filter by "Me" (Stan Hu)
  - Fix multi-line syntax highlighting (Stan Hu)
  - Fix network graph when branch name has single quotes (Stan Hu)
  - Add "Confirm user" button in user admin page (Stan Hu)
  - Upgrade gitlab_git to version 7.2.6 to fix Error 500 when creating network graphs (Stan Hu)
  - Add support for Unicode filenames in relative links (Hiroyuki Sato)
  - Fix URL used for refreshing notes if relative_url is present (Bartłomiej Święcki)
  - Fix commit data retrieval when branch name has single quotes (Stan Hu)
  - Check that project was actually created rather than just validated in import:repos task (Stan Hu)
  - Fix full screen mode for snippet comments (Daniel Gerhardt)
  - Fix 404 error in files view after deleting the last file in a repository (Stan Hu)
  - Fix the "Reload with full diff" URL button (Stan Hu)
  - Fix label read access for unauthenticated users (Daniel Gerhardt)
  - Fix access to disabled features for unauthenticated users (Daniel Gerhardt)
  - Fix OAuth provider bug where GitLab would not go return to the redirect_uri after sign-in (Stan Hu)
  - Fix file upload dialog for comment editing (Daniel Gerhardt)
  - Set OmniAuth full_host parameter to ensure redirect URIs are correct (Stan Hu)
  - Return comments in created order in merge request API (Stan Hu)
  - Disable internal issue tracker controller if external tracker is used (Stan Hu)
  - Expire Rails cache entries after two weeks to prevent endless Redis growth
  - Add support for destroying project milestones (Stan Hu)
  - Allow custom backup archive permissions
  - Add project star and fork count, group avatar URL and user/group web URL attributes to API
  - Show who last edited a comment if it wasn't the original author
  - Send notification to all participants when MR is merged.
  - Add ability to manage user email addresses via the API.
  - Show buttons to add license, changelog and contribution guide if they're missing.
  - Tweak project page buttons.
  - Disabled autocapitalize and autocorrect on login field (Daryl Chan)
  - Mention group and project name in creation, update and deletion notices (Achilleas Pipinellis)
  - Update gravatar link on profile page to link to configured gravatar host (Ben Bodenmiller)
  - Remove redis-store TTL monkey patch
  - Add support for CI skipped status
  - Fetch code from forks to refs/merge-requests/:id/head when merge request created
  - Remove comments and email addresses when publicly exposing ssh keys (Zeger-Jan van de Weg)
  - Add "Check out branch" button to the MR page.
  - Improve MR merge widget text and UI consistency.
  - Improve text in MR "How To Merge" modal.
  - Cache all events
  - Order commits by date when comparing branches
  - Fix bug causing error when the target branch of a symbolic ref was deleted
  - Include branch/tag name in archive file and directory name
  - Add dropzone upload progress
  - Add a label for merged branches on branches page (Florent Baldino)
  - Detect .mkd and .mkdn files as markdown (Ben Boeckel)
  - Fix: User search feature in admin area does not respect filters
  - Set max-width for README, issue and merge request description for easier read on big screens
  - Update Flowdock integration to support new Flowdock API (Boyan Tabakov)
  - Remove author from files view (Sven Strickroth)
  - Fix infinite loop when SAML was incorrectly configured.

v 7.13.5
  - Satellites reverted

v 7.13.4
  - Allow users to send abuse reports

v 7.13.3
  - Fix bug causing Bitbucket importer to crash when OAuth application had been removed.
  - Allow users to send abuse reports
  - Remove satellites
  - Link username to profile on Group Members page (Tom Webster)

v 7.13.2
  - Fix randomly failed spec
  - Create project services on Project creation
  - Add admin_merge_request ability to Developer level and up
  - Fix Error 500 when browsing projects with no HEAD (Stan Hu)
  - Fix labels / assignee / milestone for the merge requests when issues are disabled
  - Show the first tab automatically on MergeRequests#new
  - Add rake task 'gitlab:update_commit_count' (Daniel Gerhardt)
  - Fix Gmail Actions

v 7.13.1
  - Fix: Label modifications are not reflected in existing notes and in the issue list
  - Fix: Label not shown in the Issue list, although it's set through web interface
  - Fix: Group/project references are linked incorrectly
  - Improve documentation
  - Fix of migration: Check if session_expire_delay column exists before adding the column
  - Fix: ActionView::Template::Error
  - Fix: "Create Merge Request" isn't always shown in event for newly pushed branch
  - Fix bug causing "Remove source-branch" option not to work for merge requests from the same project.
  - Render Note field hints consistently for "new" and "edit" forms

v 7.13.0
  - Remove repository graph log to fix slow cache updates after push event (Stan Hu)
  - Only enable HSTS header for HTTPS and port 443 (Stan Hu)
  - Fix user autocomplete for unauthenticated users accessing public projects (Stan Hu)
  - Fix redirection to home page URL for unauthorized users (Daniel Gerhardt)
  - Add branch switching support for graphs (Daniel Gerhardt)
  - Fix external issue tracker hook/test for HTTPS URLs (Daniel Gerhardt)
  - Remove link leading to a 404 error in Deploy Keys page (Stan Hu)
  - Add support for unlocking users in admin settings (Stan Hu)
  - Add Irker service configuration options (Stan Hu)
  - Fix order of issues imported from GitHub (Hiroyuki Sato)
  - Bump rugments to 1.0.0beta8 to fix C prototype function highlighting (Jonathon Reinhart)
  - Fix Merge Request webhook to properly fire "merge" action when accepted from the web UI
  - Add `two_factor_enabled` field to admin user API (Stan Hu)
  - Fix invalid timestamps in RSS feeds (Rowan Wookey)
  - Fix downloading of patches on public merge requests when user logged out (Stan Hu)
  - Fix Error 500 when relative submodule resolves to a namespace that has a different name from its path (Stan Hu)
  - Extract the longest-matching ref from a commit path when multiple matches occur (Stan Hu)
  - Update maintenance documentation to explain no need to recompile asssets for omnibus installations (Stan Hu)
  - Support commenting on diffs in side-by-side mode (Stan Hu)
  - Fix JavaScript error when clicking on the comment button on a diff line that has a comment already (Stan Hu)
  - Return 40x error codes if branch could not be deleted in UI (Stan Hu)
  - Remove project visibility icons from dashboard projects list
  - Rename "Design" profile settings page to "Preferences".
  - Allow users to customize their default Dashboard page.
  - Update ssl_ciphers in Nginx example to remove DHE settings. This will deny forward secrecy for Android 2.3.7, Java 6 and OpenSSL 0.9.8
  - Admin can edit and remove user identities
  - Convert CRLF newlines to LF when committing using the web editor.
  - API request /projects/:project_id/merge_requests?state=closed will return only closed merge requests without merged one. If you need ones that were merged - use state=merged.
  - Allow Administrators to filter the user list by those with or without Two-factor Authentication enabled.
  - Show a user's Two-factor Authentication status in the administration area.
  - Explicit error when commit not found in the CI
  - Improve performance for issue and merge request pages
  - Users with guest access level can not set assignee, labels or milestones for issue and merge request
  - Reporter role can manage issue tracker now: edit any issue, set assignee or milestone and manage labels
  - Better performance for pages with events list, issues list and commits list
  - Faster automerge check and merge itself when source and target branches are in same repository
  - Correctly show anonymous authorized applications under Profile > Applications.
  - Query Optimization in MySQL.
  - Allow users to be blocked and unblocked via the API
  - Use native Postgres database cleaning during backup restore
  - Redesign project page. Show README as default instead of activity. Move project activity to separate page
  - Make left menu more hierarchical and less contextual by adding back item at top
  - A fork can’t have a visibility level that is greater than the original project.
  - Faster code search in repository and wiki. Fixes search page timeout for big repositories
  - Allow administrators to disable 2FA for a specific user
  - Add error message for SSH key linebreaks
  - Store commits count in database (will populate with valid values only after first push)
  - Rebuild cache after push to repository in background job
  - Fix transferring of project to another group using the API.

v 7.12.2
  - Correctly show anonymous authorized applications under Profile > Applications.
  - Faster automerge check and merge itself when source and target branches are in same repository
  - Audit log for user authentication
  - Allow custom label to be set for authentication providers.

v 7.12.1
  - Fix error when deleting a user who has projects (Stan Hu)
  - Fix post-receive errors on a push when an external issue tracker is configured (Stan Hu)
  - Add SAML to list of social_provider (Matt Firtion)
  - Fix merge requests API scope to keep compatibility in 7.12.x patch release (Dmitriy Zaporozhets)
  - Fix closed merge request scope at milestone page (Dmitriy Zaporozhets)
  - Revert merge request states renaming
  - Fix hooks for web based events with external issue references (Daniel Gerhardt)
  - Improve performance for issue and merge request pages
  - Compress database dumps to reduce backup size

v 7.12.0
  - Fix Error 500 when one user attempts to access a personal, internal snippet (Stan Hu)
  - Disable changing of target branch in new merge request page when a branch has already been specified (Stan Hu)
  - Fix post-receive errors on a push when an external issue tracker is configured (Stan Hu)
  - Update oauth button logos for Twitter and Google to recommended assets
  - Update browser gem to version 0.8.0 for IE11 support (Stan Hu)
  - Fix timeout when rendering file with thousands of lines.
  - Add "Remember me" checkbox to LDAP signin form.
  - Add session expiration delay configuration through UI application settings
  - Don't notify users mentioned in code blocks or blockquotes.
  - Omit link to generate labels if user does not have access to create them (Stan Hu)
  - Show warning when a comment will add 10 or more people to the discussion.
  - Disable changing of the source branch in merge request update API (Stan Hu)
  - Shorten merge request WIP text.
  - Add option to disallow users from registering any application to use GitLab as an OAuth provider
  - Support editing target branch of merge request (Stan Hu)
  - Refactor permission checks with issues and merge requests project settings (Stan Hu)
  - Fix Markdown preview not working in Edit Milestone page (Stan Hu)
  - Fix Zen Mode not closing with ESC key (Stan Hu)
  - Allow HipChat API version to be blank and default to v2 (Stan Hu)
  - Add file attachment support in Milestone description (Stan Hu)
  - Fix milestone "Browse Issues" button.
  - Set milestone on new issue when creating issue from index with milestone filter active.
  - Make namespace API available to all users (Stan Hu)
  - Add web hook support for note events (Stan Hu)
  - Disable "New Issue" and "New Merge Request" buttons when features are disabled in project settings (Stan Hu)
  - Remove Rack Attack monkey patches and bump to version 4.3.0 (Stan Hu)
  - Fix clone URL losing selection after a single click in Safari and Chrome (Stan Hu)
  - Fix git blame syntax highlighting when different commits break up lines (Stan Hu)
  - Add "Resend confirmation e-mail" link in profile settings (Stan Hu)
  - Allow to configure location of the `.gitlab_shell_secret` file. (Jakub Jirutka)
  - Disabled expansion of top/bottom blobs for new file diffs
  - Update Asciidoctor gem to version 1.5.2. (Jakub Jirutka)
  - Fix resolving of relative links to repository files in AsciiDoc documents. (Jakub Jirutka)
  - Use the user list from the target project in a merge request (Stan Hu)
  - Default extention for wiki pages is now .md instead of .markdown (Jeroen van Baarsen)
  - Add validation to wiki page creation (only [a-zA-Z0-9/_-] are allowed) (Jeroen van Baarsen)
  - Fix new/empty milestones showing 100% completion value (Jonah Bishop)
  - Add a note when an Issue or Merge Request's title changes
  - Consistently refer to MRs as either Merged or Closed.
  - Add Merged tab to MR lists.
  - Prefix EmailsOnPush email subject with `[Git]`.
  - Group project contributions by both name and email.
  - Clarify navigation labels for Project Settings and Group Settings.
  - Move user avatar and logout button to sidebar
  - You can not remove user if he/she is an only owner of group
  - User should be able to leave group. If not - show him proper message
  - User has ability to leave project
  - Add SAML support as an omniauth provider
  - Allow to configure a URL to show after sign out
  - Add an option to automatically sign-in with an Omniauth provider
  - GitLab CI service sends .gitlab-ci.yml in each push call
  - When remove project - move repository and schedule it removal
  - Improve group removing logic
  - Trigger create-hooks on backup restore task
  - Add option to automatically link omniauth and LDAP identities
  - Allow special character in users bio. I.e.: I <3 GitLab

v 7.11.4
  - Fix missing bullets when creating lists
  - Set rel="nofollow" on external links

v 7.11.3
  - no changes
  - Fix upgrader script (Martins Polakovs)

v 7.11.2
  - no changes

v 7.11.1
  - no changes

v 7.11.0
  - Fall back to Plaintext when Syntaxhighlighting doesn't work. Fixes some buggy lexers (Hannes Rosenögger)
  - Get editing comments to work in Chrome 43 again.
  - Fix broken view when viewing history of a file that includes a path that used to be another file (Stan Hu)
  - Don't show duplicate deploy keys
  - Fix commit time being displayed in the wrong timezone in some cases (Hannes Rosenögger)
  - Make the first branch pushed to an empty repository the default HEAD (Stan Hu)
  - Fix broken view when using a tag to display a tree that contains git submodules (Stan Hu)
  - Make Reply-To config apply to change e-mail confirmation and other Devise notifications (Stan Hu)
  - Add application setting to restrict user signups to e-mail domains (Stan Hu)
  - Don't allow a merge request to be merged when its title starts with "WIP".
  - Add a page title to every page.
  - Allow primary email to be set to an email that you've already added.
  - Fix clone URL field and X11 Primary selection (Dmitry Medvinsky)
  - Ignore invalid lines in .gitmodules
  - Fix "Cannot move project" error message from popping up after a successful transfer (Stan Hu)
  - Redirect to sign in page after signing out.
  - Fix "Hello @username." references not working by no longer allowing usernames to end in period.
  - Fix "Revspec not found" errors when viewing diffs in a forked project with submodules (Stan Hu)
  - Improve project page UI
  - Fix broken file browsing with relative submodule in personal projects (Stan Hu)
  - Add "Reply quoting selected text" shortcut key (`r`)
  - Fix bug causing `@whatever` inside an issue's first code block to be picked up as a user mention.
  - Fix bug causing `@whatever` inside an inline code snippet (backtick-style) to be picked up as a user mention.
  - When use change branches link at MR form - save source branch selection instead of target one
  - Improve handling of large diffs
  - Added GitLab Event header for project hooks
  - Add Two-factor authentication (2FA) for GitLab logins
  - Show Atom feed buttons everywhere where applicable.
  - Add project activity atom feed.
  - Don't crash when an MR from a fork has a cross-reference comment from the target project on one of its commits.
  - Explain how to get a new password reset token in welcome emails
  - Include commit comments in MR from a forked project.
  - Group milestones by title in the dashboard and all other issue views.
  - Query issues, merge requests and milestones with their IID through API (Julien Bianchi)
  - Add default project and snippet visibility settings to the admin web UI.
  - Show incompatible projects in Google Code import status (Stan Hu)
  - Fix bug where commit data would not appear in some subdirectories (Stan Hu)
  - Task lists are now usable in comments, and will show up in Markdown previews.
  - Fix bug where avatar filenames were not actually deleted from the database during removal (Stan Hu)
  - Fix bug where Slack service channel was not saved in admin template settings. (Stan Hu)
  - Protect OmniAuth request phase against CSRF.
  - Don't send notifications to mentioned users that don't have access to the project in question.
  - Add search issues/MR by number
  - Change plots to bar graphs in commit statistics screen
  - Move snippets UI to fluid layout
  - Improve UI for sidebar. Increase separation between navigation and content
  - Improve new project command options (Ben Bodenmiller)
  - Add common method to force UTF-8 and use it to properly handle non-ascii OAuth user properties (Onur Küçük)
  - Prevent sending empty messages to HipChat (Chulki Lee)
  - Improve UI for mobile phones on dashboard and project pages
  - Add room notification and message color option for HipChat
  - Allow to use non-ASCII letters and dashes in project and namespace name. (Jakub Jirutka)
  - Add footnotes support to Markdown (Guillaume Delbergue)
  - Add current_sign_in_at to UserFull REST api.
  - Make Sidekiq MemoryKiller shutdown signal configurable
  - Add "Create Merge Request" buttons to commits and branches pages and push event.
  - Show user roles by comments.
  - Fix automatic blocking of auto-created users from Active Directory.
  - Call merge request web hook for each new commits (Arthur Gautier)
  - Use SIGKILL by default in Sidekiq::MemoryKiller
  - Fix mentioning of private groups.
  - Add style for <kbd> element in markdown
  - Spin spinner icon next to "Checking for CI status..." on MR page.
  - Fix reference links in dashboard activity and ATOM feeds.
  - Ensure that the first added admin performs repository imports

v 7.10.4
  - Fix migrations broken in 7.10.2
  - Make tags for GitLab installations running on MySQL case sensitive
  - Get Gitorious importer to work again.
  - Fix adding new group members from admin area
  - Fix DB error when trying to tag a repository (Stan Hu)
  - Fix Error 500 when searching Wiki pages (Stan Hu)
  - Unescape branch names in compare commit (Stan Hu)
  - Order commit comments chronologically in API.

v 7.10.2
  - Fix CI links on MR page

v 7.10.0
  - Ignore submodules that are defined in .gitmodules but are checked in as directories.
  - Allow projects to be imported from Google Code.
  - Remove access control for uploaded images to fix broken images in emails (Hannes Rosenögger)
  - Allow users to be invited by email to join a group or project.
  - Don't crash when project repository doesn't exist.
  - Add config var to block auto-created LDAP users.
  - Don't use HTML ellipsis in EmailsOnPush subject truncated commit message.
  - Set EmailsOnPush reply-to address to committer email when enabled.
  - Fix broken file browsing with a submodule that contains a relative link (Stan Hu)
  - Fix persistent XSS vulnerability around profile website URLs.
  - Fix project import URL regex to prevent arbitary local repos from being imported.
  - Fix directory traversal vulnerability around uploads routes.
  - Fix directory traversal vulnerability around help pages.
  - Don't leak existence of project via search autocomplete.
  - Don't leak existence of group or project via search.
  - Fix bug where Wiki pages that included a '/' were no longer accessible (Stan Hu)
  - Fix bug where error messages from Dropzone would not be displayed on the issues page (Stan Hu)
  - Add a rake task to check repository integrity with `git fsck`
  - Add ability to configure Reply-To address in gitlab.yml (Stan Hu)
  - Move current user to the top of the list in assignee/author filters (Stan Hu)
  - Fix broken side-by-side diff view on merge request page (Stan Hu)
  - Set Application controller default URL options to ensure all url_for calls are consistent (Stan Hu)
  - Allow HTML tags in Markdown input
  - Fix code unfold not working on Compare commits page (Stan Hu)
  - Fix generating SSH key fingerprints with OpenSSH 6.8. (Sašo Stanovnik)
  - Fix "Import projects from" button to show the correct instructions (Stan Hu)
  - Fix dots in Wiki slugs causing errors (Stan Hu)
  - Make maximum attachment size configurable via Application Settings (Stan Hu)
  - Update poltergeist to version 1.6.0 to support PhantomJS 2.0 (Zeger-Jan van de Weg)
  - Fix cross references when usernames, milestones, or project names contain underscores (Stan Hu)
  - Disable reference creation for comments surrounded by code/preformatted blocks (Stan Hu)
  - Reduce Rack Attack false positives causing 403 errors during HTTP authentication (Stan Hu)
  - enable line wrapping per default and remove the checkbox to toggle it (Hannes Rosenögger)
  - Fix a link in the patch update guide
  - Add a service to support external wikis (Hannes Rosenögger)
  - Omit the "email patches" link and fix plain diff view for merge commits
  - List new commits for newly pushed branch in activity view.
  - Add sidetiq gem dependency to match EE
  - Add changelog, license and contribution guide links to project tab bar.
  - Improve diff UI
  - Fix alignment of navbar toggle button (Cody Mize)
  - Fix checkbox rendering for nested task lists
  - Identical look of selectboxes in UI
  - Upgrade the gitlab_git gem to version 7.1.3
  - Move "Import existing repository by URL" option to button.
  - Improve error message when save profile has error.
  - Passing the name of pushed ref to CI service (requires GitLab CI 7.9+)
  - Add location field to user profile
  - Fix print view for markdown files and wiki pages
  - Fix errors when deleting old backups
  - Improve GitLab performance when working with git repositories
  - Add tag message and last commit to tag hook (Kamil Trzciński)
  - Restrict permissions on backup files
  - Improve oauth accounts UI in profile page
  - Add ability to unlink connected accounts
  - Replace commits calendar with faster contribution calendar that includes issues and merge requests
  - Add inifinite scroll to user page activity
  - Don't include system notes in issue/MR comment count.
  - Don't mark merge request as updated when merge status relative to target branch changes.
  - Link note avatar to user.
  - Make Git-over-SSH errors more descriptive.
  - Fix EmailsOnPush.
  - Refactor issue filtering
  - AJAX selectbox for issue assignee and author filters
  - Fix issue with missing options in issue filtering dropdown if selected one
  - Prevent holding Control-Enter or Command-Enter from posting comment multiple times.
  - Prevent note form from being cleared when submitting failed.
  - Improve file icons rendering on tree (Sullivan Sénéchal)
  - API: Add pagination to project events
  - Get issue links in notification mail to work again.
  - Don't show commit comment button when user is not signed in.
  - Fix admin user projects lists.
  - Don't leak private group existence by redirecting from namespace controller to group controller.
  - Ability to skip some items from backup (database, respositories or uploads)
  - Archive repositories in background worker.
  - Import GitHub, Bitbucket or GitLab.com projects owned by authenticated user into current namespace.
  - Project labels are now available over the API under the "tag_list" field (Cristian Medina)
  - Fixed link paths for HTTP and SSH on the admin project view (Jeremy Maziarz)
  - Fix and improve help rendering (Sullivan Sénéchal)
  - Fix final line in EmailsOnPush email diff being rendered as error.
  - Prevent duplicate Buildkite service creation.
  - Fix git over ssh errors 'fatal: protocol error: bad line length character'
  - Automatically setup GitLab CI project for forks if origin project has GitLab CI enabled
  - Bust group page project list cache when namespace name or path changes.
  - Explicitly set image alt-attribute to prevent graphical glitches if gravatars could not be loaded
  - Allow user to choose a public email to show on public profile
  - Remove truncation from issue titles on milestone page (Jason Blanchard)
  - Fix stuck Merge Request merging events from old installations (Ben Bodenmiller)
  - Fix merge request comments on files with multiple commits
  - Fix Resource Owner Password Authentication Flow

v 7.9.4
  - Security: Fix project import URL regex to prevent arbitary local repos from being imported
  - Fixed issue where only 25 commits would load in file listings
  - Fix LDAP identities  after config update

v 7.9.3
  - Contains no changes
  - Add icons to Add dropdown items.
  - Allow admin to create public deploy keys that are accessible to any project.
  - Warn when gitlab-shell version doesn't match requirement.
  - Skip email confirmation when set by admin or via LDAP.
  - Only allow users to reference groups, projects, issues, MRs, commits they have access to.

v 7.9.3
  - Contains no changes

v 7.9.2
  - Contains no changes

v 7.9.1
  - Include missing events and fix save functionality in admin service template settings form (Stan Hu)
  - Fix "Import projects from" button to show the correct instructions (Stan Hu)
  - Fix OAuth2 issue importing a new project from GitHub and GitLab (Stan Hu)
  - Fix for LDAP with commas in DN
  - Fix missing events and in admin Slack service template settings form (Stan Hu)
  - Don't show commit comment button when user is not signed in.
  - Downgrade gemnasium-gitlab-service gem

v 7.9.0
  - Add HipChat integration documentation (Stan Hu)
  - Update documentation for object_kind field in Webhook push and tag push Webhooks (Stan Hu)
  - Fix broken email images (Hannes Rosenögger)
  - Automatically config git if user forgot, where possible (Zeger-Jan van de Weg)
  - Fix mass SQL statements on initial push (Hannes Rosenögger)
  - Add tag push notifications and normalize HipChat and Slack messages to be consistent (Stan Hu)
  - Add comment notification events to HipChat and Slack services (Stan Hu)
  - Add issue and merge request events to HipChat and Slack services (Stan Hu)
  - Fix merge request URL passed to Webhooks. (Stan Hu)
  - Fix bug that caused a server error when editing a comment to "+1" or "-1" (Stan Hu)
  - Fix code preview theme setting for comments, issues, merge requests, and snippets (Stan Hu)
  - Move labels/milestones tabs to sidebar
  - Upgrade Rails gem to version 4.1.9.
  - Improve error messages for file edit failures
  - Improve UI for commits, issues and merge request lists
  - Fix commit comments on first line of diff not rendering in Merge Request Discussion view.
  - Allow admins to override restricted project visibility settings.
  - Move restricted visibility settings from gitlab.yml into the web UI.
  - Improve trigger merge request hook when source project branch has been updated (Kirill Zaitsev)
  - Save web edit in new branch
  - Fix ordering of imported but unchanged projects (Marco Wessel)
  - Mobile UI improvements: make aside content expandable
  - Expose avatar_url in projects API
  - Fix checkbox alignment on the application settings page.
  - Generalize image upload in drag and drop in markdown to all files (Hannes Rosenögger)
  - Fix mass-unassignment of issues (Robert Speicher)
  - Fix hidden diff comments in merge request discussion view
  - Allow user confirmation to be skipped for new users via API
  - Add a service to send updates to an Irker gateway (Romain Coltel)
  - Add brakeman (security scanner for Ruby on Rails)
  - Slack username and channel options
  - Add grouped milestones from all projects to dashboard.
  - Web hook sends pusher email as well as commiter
  - Add Bitbucket omniauth provider.
  - Add Bitbucket importer.
  - Support referencing issues to a project whose name starts with a digit
  - Condense commits already in target branch when updating merge request source branch.
  - Send notifications and leave system comments when bulk updating issues.
  - Automatically link commit ranges to compare page: sha1...sha4 or sha1..sha4 (includes sha1 in comparison)
  - Move groups page from profile to dashboard
  - Starred projects page at dashboard
  - Blocking user does not remove him/her from project/groups but show blocked label
  - Change subject of EmailsOnPush emails to include namespace, project and branch.
  - Change subject of EmailsOnPush emails to include first commit message when multiple were pushed.
  - Remove confusing footer from EmailsOnPush mail body.
  - Add list of changed files to EmailsOnPush emails.
  - Add option to send EmailsOnPush emails from committer email if domain matches.
  - Add option to disable code diffs in EmailOnPush emails.
  - Wrap commit message in EmailsOnPush email.
  - Send EmailsOnPush emails when deleting commits using force push.
  - Fix EmailsOnPush email comparison link to include first commit.
  - Fix highliht of selected lines in file
  - Reject access to group/project avatar if the user doesn't have access.
  - Add database migration to clean group duplicates with same path and name (Make sure you have a backup before update)
  - Add GitLab active users count to rake gitlab:check
  - Starred projects page at dashboard
  - Make email display name configurable
  - Improve json validation in hook data
  - Use Emoji One
  - Updated emoji help documentation to properly reference EmojiOne.
  - Fix missing GitHub organisation repositories on import page.
  - Added blue theme
  - Remove annoying notice messages when create/update merge request
  - Allow smb:// links in Markdown text.
  - Filter merge request by title or description at Merge Requests page
  - Block user if he/she was blocked in Active Directory
  - Fix import pages not working after first load.
  - Use custom LDAP label in LDAP signin form.
  - Execute hooks and services when branch or tag is created or deleted through web interface.
  - Block and unblock user if he/she was blocked/unblocked in Active Directory
  - Raise recommended number of unicorn workers from 2 to 3
  - Use same layout and interactivity for project members as group members.
  - Prevent gitlab-shell character encoding issues by receiving its changes as raw data.
  - Ability to unsubscribe/subscribe to issue or merge request
  - Delete deploy key when last connection to a project is destroyed.
  - Fix invalid Atom feeds when using emoji, horizontal rules, or images (Christian Walther)
  - Backup of repositories with tar instead of git bundle (only now are git-annex files included in the backup)
  - Add canceled status for CI
  - Send EmailsOnPush email when branch or tag is created or deleted.
  - Faster merge request processing for large repository
  - Prevent doubling AJAX request with each commit visit via Turbolink
  - Prevent unnecessary doubling of js events on import pages and user calendar

v 7.8.4
  - Fix issue_tracker_id substitution in custom issue trackers
  - Fix path and name duplication in namespaces

v 7.8.3
  - Bump version of gitlab_git fixing annotated tags without message

v 7.8.2
  - Fix service migration issue when upgrading from versions prior to 7.3
  - Fix setting of the default use project limit via admin UI
  - Fix showing of already imported projects for GitLab and Gitorious importers
  - Fix response of push to repository to return "Not found" if user doesn't have access
  - Fix check if user is allowed to view the file attachment
  - Fix import check for case sensetive namespaces
  - Increase timeout for Git-over-HTTP requests to 1 hour since large pulls/pushes can take a long time.
  - Properly handle autosave local storage exceptions.
  - Escape wildcards when searching LDAP by username.

v 7.8.1
  - Fix run of custom post receive hooks
  - Fix migration that caused issues when upgrading to version 7.8 from versions prior to 7.3
  - Fix the warning for LDAP users about need to set password
  - Fix avatars which were not shown for non logged in users
  - Fix urls for the issues when relative url was enabled

v 7.8.0
  - Fix access control and protection against XSS for note attachments and other uploads.
  - Replace highlight.js with rouge-fork rugments (Stefan Tatschner)
  - Make project search case insensitive (Hannes Rosenögger)
  - Include issue/mr participants in list of recipients for reassign/close/reopen emails
  - Expose description in groups API
  - Better UI for project services page
  - Cleaner UI for web editor
  - Add diff syntax highlighting in email-on-push service notifications (Hannes Rosenögger)
  - Add API endpoint to fetch all changes on a MergeRequest (Jeroen van Baarsen)
  - View note image attachments in new tab when clicked instead of downloading them
  - Improve sorting logic in UI and API. Explicitly define what sorting method is used by default
  - Fix overflow at sidebar when have several items
  - Add notes for label changes in issue and merge requests
  - Show tags in commit view (Hannes Rosenögger)
  - Only count a user's vote once on a merge request or issue (Michael Clarke)
  - Increase font size when browse source files and diffs
  - Service Templates now let you set default values for all services
  - Create new file in empty repository using GitLab UI
  - Ability to clone project using oauth2 token
  - Upgrade Sidekiq gem to version 3.3.0
  - Stop git zombie creation during force push check
  - Show success/error messages for test setting button in services
  - Added Rubocop for code style checks
  - Fix commits pagination
  - Async load a branch information at the commit page
  - Disable blacklist validation for project names
  - Allow configuring protection of the default branch upon first push (Marco Wessel)
  - Add gitlab.com importer
  - Add an ability to login with gitlab.com
  - Add a commit calendar to the user profile (Hannes Rosenögger)
  - Submit comment on command-enter
  - Notify all members of a group when that group is mentioned in a comment, for example: `@gitlab-org` or `@sales`.
  - Extend issue clossing pattern to include "Resolve", "Resolves", "Resolved", "Resolving" and "Close" (Julien Bianchi and Hannes Rosenögger)
  - Fix long broadcast message cut-off on left sidebar (Visay Keo)
  - Add Project Avatars (Steven Thonus and Hannes Rosenögger)
  - Password reset token validity increased from 2 hours to 2 days since it is also send on account creation.
  - Edit group members via API
  - Enable raw image paste from clipboard, currently Chrome only (Marco Cyriacks)
  - Add action property to merge request hook (Julien Bianchi)
  - Remove duplicates from group milestone participants list.
  - Add a new API function that retrieves all issues assigned to a single milestone (Justin Whear and Hannes Rosenögger)
  - API: Access groups with their path (Julien Bianchi)
  - Added link to milestone and keeping resource context on smaller viewports for issues and merge requests (Jason Blanchard)
  - Allow notification email to be set separately from primary email.
  - API: Add support for editing an existing project (Mika Mäenpää and Hannes Rosenögger)
  - Don't have Markdown preview fail for long comments/wiki pages.
  - When test web hook - show error message instead of 500 error page if connection to hook url was reset
  - Added support for firing system hooks on group create/destroy and adding/removing users to group (Boyan Tabakov)
  - Added persistent collapse button for left side nav bar (Jason Blanchard)
  - Prevent losing unsaved comments by automatically restoring them when comment page is loaded again.
  - Don't allow page to be scaled on mobile.
  - Clean the username acquired from OAuth/LDAP so it doesn't fail username validation and block signing up.
  - Show assignees in merge request index page (Kelvin Mutuma)
  - Link head panel titles to relevant root page.
  - Allow users that signed up via OAuth to set their password in order to use Git over HTTP(S).
  - Show users button to share their newly created public or internal projects on twitter
  - Add quick help links to the GitLab pricing and feature comparison pages.
  - Fix duplicate authorized applications in user profile and incorrect application client count in admin area.
  - Make sure Markdown previews always use the same styling as the eventual destination.
  - Remove deprecated Group#owner_id from API
  - Show projects user contributed to on user page. Show stars near project on user page.
  - Improve database performance for GitLab
  - Add Asana service (Jeremy Benoist)
  - Improve project web hooks with extra data

v 7.7.2
  - Update GitLab Shell to version 2.4.2 that fixes a bug when developers can push to protected branch
  - Fix issue when LDAP user can't login with existing GitLab account

v 7.7.1
  - Improve mention autocomplete performance
  - Show setup instructions for GitHub import if disabled
  - Allow use http for OAuth applications

v 7.7.0
  - Import from GitHub.com feature
  - Add Jetbrains Teamcity CI service (Jason Lippert)
  - Mention notification level
  - Markdown preview in wiki (Yuriy Glukhov)
  - Raise group avatar filesize limit to 200kb
  - OAuth applications feature
  - Show user SSH keys in admin area
  - Developer can push to protected branches option
  - Set project path instead of project name in create form
  - Block Git HTTP access after 10 failed authentication attempts
  - Updates to the messages returned by API (sponsored by O'Reilly Media)
  - New UI layout with side navigation
  - Add alert message in case of outdated browser (IE < 10)
  - Added API support for sorting projects
  - Update gitlab_git to version 7.0.0.rc14
  - Add API project search filter option for authorized projects
  - Fix File blame not respecting branch selection
  - Change some of application settings on fly in admin area UI
  - Redesign signin/signup pages
  - Close standard input in Gitlab::Popen.popen
  - Trigger GitLab CI when push tags
  - When accept merge request - do merge using sidaekiq job
  - Enable web signups by default
  - Fixes for diff comments: drag-n-drop images, selecting images
  - Fixes for edit comments: drag-n-drop images, preview mode, selecting images, save & update
  - Remove password strength indicator



v 7.6.0
  - Fork repository to groups
  - New rugged version
  - Add CRON=1 backup setting for quiet backups
  - Fix failing wiki restore
  - Add optional Sidekiq MemoryKiller middleware (enabled via SIDEKIQ_MAX_RSS env variable)
  - Monokai highlighting style now more faithful to original design (Mark Riedesel)
  - Create project with repository in synchrony
  - Added ability to create empty repo or import existing one if project does not have repository
  - Reactivate highlight.js language autodetection
  - Mobile UI improvements
  - Change maximum avatar file size from 100KB to 200KB
  - Strict validation for snippet file names
  - Enable Markdown preview for issues, merge requests, milestones, and notes (Vinnie Okada)
  - In the docker directory is a container template based on the Omnibus packages.
  - Update Sidekiq to version 2.17.8
  - Add author filter to project issues and merge requests pages
  - Atom feed for user activity
  - Support multiple omniauth providers for the same user
  - Rendering cross reference in issue title and tooltip for merge request
  - Show username in comments
  - Possibility to create Milestones or Labels when Issues are disabled
  - Fix bug with showing gpg signature in tag

v 7.5.3
  - Bump gitlab_git to 7.0.0.rc12 (includes Rugged 0.21.2)

v 7.5.2
  - Don't log Sidekiq arguments by default
  - Fix restore of wiki repositories from backups

v 7.5.1
  - Add missing timestamps to 'members' table

v 7.5.0
  - API: Add support for Hipchat (Kevin Houdebert)
  - Add time zone configuration in gitlab.yml (Sullivan Senechal)
  - Fix LDAP authentication for Git HTTP access
  - Run 'GC.start' after every EmailsOnPushWorker job
  - Fix LDAP config lookup for provider 'ldap'
  - Drop all sequences during Postgres database restore
  - Project title links to project homepage (Ben Bodenmiller)
  - Add Atlassian Bamboo CI service (Drew Blessing)
  - Mentioned @user will receive email even if he is not participating in issue or commit
  - Session API: Use case-insensitive authentication like in UI (Andrey Krivko)
  - Tie up loose ends with annotated tags: API & UI (Sean Edge)
  - Return valid json for deleting branch via API (sponsored by O'Reilly Media)
  - Expose username in project events API (sponsored by O'Reilly Media)
  - Adds comments to commits in the API
  - Performance improvements
  - Fix post-receive issue for projects with deleted forks
  - New gitlab-shell version with custom hooks support
  - Improve code
  - GitLab CI 5.2+ support (does not support older versions)
  - Fixed bug when you can not push commits starting with 000000 to protected branches
  - Added a password strength indicator
  - Change project name and path in one form
  - Display renamed files in diff views (Vinnie Okada)
  - Fix raw view for public snippets
  - Use secret token with GitLab internal API.
  - Add missing timestamps to 'members' table

v 7.4.5
  - Bump gitlab_git to 7.0.0.rc12 (includes Rugged 0.21.2)

v 7.4.4
  - No changes

v 7.4.3
  - Fix raw snippets view
  - Fix security issue for member api
  - Fix buildbox integration

v 7.4.2
  - Fix internal snippet exposing for unauthenticated users

v 7.4.1
  - Fix LDAP authentication for Git HTTP access
  - Fix LDAP config lookup for provider 'ldap'
  - Fix public snippets
  - Fix 500 error on projects with nested submodules

v 7.4.0
  - Refactored membership logic
  - Improve error reporting on users API (Julien Bianchi)
  - Refactor test coverage tools usage. Use SIMPLECOV=true to generate it locally
  - Default branch is protected by default
  - Increase unicorn timeout to 60 seconds
  - Sort search autocomplete projects by stars count so most popular go first
  - Add README to tab on project show page
  - Do not delete tmp/repositories itself during clean-up, only its contents
  - Support for backup uploads to remote storage
  - Prevent notes polling when there are not notes
  - Internal ForkService: Prepare support for fork to a given namespace
  - API: Add support for forking a project via the API (Bernhard Kaindl)
  - API: filter project issues by milestone (Julien Bianchi)
  - Fail harder in the backup script
  - Changes to Slack service structure, only webhook url needed
  - Zen mode for wiki and milestones (Robert Schilling)
  - Move Emoji parsing to html-pipeline-gitlab (Robert Schilling)
  - Font Awesome 4.2 integration (Sullivan Senechal)
  - Add Pushover service integration (Sullivan Senechal)
  - Add select field type for services options (Sullivan Senechal)
  - Add cross-project references to the Markdown parser (Vinnie Okada)
  - Add task lists to issue and merge request descriptions (Vinnie Okada)
  - Snippets can be public, internal or private
  - Improve danger zone: ask project path to confirm data-loss action
  - Raise exception on forgery
  - Show build coverage in Merge Requests (requires GitLab CI v5.1)
  - New milestone and label links on issue edit form
  - Improved repository graphs
  - Improve event note display in dashboard and project activity views (Vinnie Okada)
  - Add users sorting to admin area
  - UI improvements
  - Fix ambiguous sha problem with mentioned commit
  - Fixed bug with apostrophe when at mentioning users
  - Add active directory ldap option
  - Developers can push to wiki repo. Protected branches does not affect wiki repo any more
  - Faster rev list
  - Fix branch removal

v 7.3.2
  - Fix creating new file via web editor
  - Use gitlab-shell v2.0.1

v 7.3.1
  - Fix ref parsing in Gitlab::GitAccess
  - Fix error 500 when viewing diff on a file with changed permissions
  - Fix adding comments to MR when source branch is master
  - Fix error 500 when searching description contains relative link

v 7.3.0
  - Always set the 'origin' remote in satellite actions
  - Write authorized_keys in tmp/ during tests
  - Use sockets to connect to Redis
  - Add dormant New Relic gem (can be enabled via environment variables)
  - Expire Rack sessions after 1 week
  - Cleaner signin/signup pages
  - Improved comments UI
  - Better search with filtering, pagination etc
  - Added a checkbox to toggle line wrapping in diff (Yuriy Glukhov)
  - Prevent project stars duplication when fork project
  - Use the default Unicorn socket backlog value of 1024
  - Support Unix domain sockets for Redis
  - Store session Redis keys in 'session:gitlab:' namespace
  - Deprecate LDAP account takeover based on partial LDAP email / GitLab username match
  - Use /bin/sh instead of Bash in bin/web, bin/background_jobs (Pavel Novitskiy)
  - Keyboard shortcuts for productivity (Robert Schilling)
  - API: filter issues by state (Julien Bianchi)
  - API: filter issues by labels (Julien Bianchi)
  - Add system hook for ssh key changes
  - Add blob permalink link (Ciro Santilli)
  - Create annotated tags through UI and API (Sean Edge)
  - Snippets search (Charles Bushong)
  - Comment new push to existing MR
  - Add 'ci' to the blacklist of forbidden names
  - Improve text filtering on issues page
  - Comment & Close button
  - Process git push --all much faster
  - Don't allow edit of system notes
  - Project wiki search (Ralf Seidler)
  - Enabled Shibboleth authentication support (Matus Banas)
  - Zen mode (fullscreen) for issues/MR/notes (Robert Schilling)
  - Add ability to configure webhook timeout via gitlab.yml (Wes Gurney)
  - Sort project merge requests in asc or desc order for updated_at or created_at field (sponsored by O'Reilly Media)
  - Add Redis socket support to 'rake gitlab:shell:install'

v 7.2.1
  - Delete orphaned labels during label migration (James Brooks)
  - Security: prevent XSS with stricter MIME types for raw repo files

v 7.2.0
  - Explore page
  - Add project stars (Ciro Santilli)
  - Log Sidekiq arguments
  - Better labels: colors, ability to rename and remove
  - Improve the way merge request collects diffs
  - Improve compare page for large diffs
  - Expose the full commit message via API
  - Fix 500 error on repository rename
  - Fix bug when MR download patch return invalid diff
  - Test gitlab-shell integration
  - Repository import timeout increased from 2 to 4 minutes allowing larger repos to be imported
  - API for labels (Robert Schilling)
  - API: ability to set an import url when creating project for specific user

v 7.1.1
  - Fix cpu usage issue in Firefox
  - Fix redirect loop when changing password by new user
  - Fix 500 error on new merge request page

v 7.1.0
  - Remove observers
  - Improve MR discussions
  - Filter by description on Issues#index page
  - Fix bug with namespace select when create new project page
  - Show README link after description for non-master members
  - Add @all mention for comments
  - Dont show reply button if user is not signed in
  - Expose more information for issues with webhook
  - Add a mention of the merge request into the default merge request commit message
  - Improve code highlight, introduce support for more languages like Go, Clojure, Erlang etc
  - Fix concurrency issue in repository download
  - Dont allow repository name start with ?
  - Improve email threading (Pierre de La Morinerie)
  - Cleaner help page
  - Group milestones
  - Improved email notifications
  - Contributors API (sponsored by Mobbr)
  - Fix LDAP TLS authentication (Boris HUISGEN)
  - Show VERSION information on project sidebar
  - Improve branch removal logic when accept MR
  - Fix bug where comment form is spawned inside the Reply button
  - Remove Dir.chdir from Satellite#lock for thread-safety
  - Increased default git max_size value from 5MB to 20MB in gitlab.yml. Please update your configs!
  - Show error message in case of timeout in satellite when create MR
  - Show first 100 files for huge diff instead of hiding all
  - Change default admin email from admin@local.host to admin@example.com

v 7.0.0
  - The CPU no longer overheats when you hold down the spacebar
  - Improve edit file UI
  - Add ability to upload group avatar when create
  - Protected branch cannot be removed
  - Developers can remove normal branches with UI
  - Remove branch via API (sponsored by O'Reilly Media)
  - Move protected branches page to Project settings area
  - Redirect to Files view when create new branch via UI
  - Drag and drop upload of image in every markdown-area (Earle Randolph Bunao and Neil Francis Calabroso)
  - Refactor the markdown relative links processing
  - Make it easier to implement other CI services for GitLab
  - Group masters can create projects in group
  - Deprecate ruby 1.9.3 support
  - Only masters can rewrite/remove git tags
  - Add X-Frame-Options SAMEORIGIN to Nginx config so Sidekiq admin is visible
  - UI improvements
  - Case-insensetive search for issues
  - Update to rails 4.1
  - Improve performance of application for projects and groups with a lot of members
  - Formally support Ruby 2.1
  - Include Nginx gitlab-ssl config
  - Add manual language detection for highlight.js
  - Added example.com/:username routing
  - Show notice if your profile is public
  - UI improvements for mobile devices
  - Improve diff rendering performance
  - Drag-n-drop for issues and merge requests between states at milestone page
  - Fix '0 commits' message for huge repositories on project home page
  - Prevent 500 error page when visit commit page from large repo
  - Add notice about huge push over http to unicorn config
  - File action in satellites uses default 30 seconds timeout instead of old 10 seconds one
  - Overall performance improvements
  - Skip init script check on omnibus-gitlab
  - Be more selective when killing stray Sidekiqs
  - Check LDAP user filter during sign-in
  - Remove wall feature (no data loss - you can take it from database)
  - Dont expose user emails via API unless you are admin
  - Detect issues closed by Merge Request description
  - Better email subject lines from email on push service (Alex Elman)
  - Enable identicon for gravatar be default

v 6.9.2
  - Revert the commit that broke the LDAP user filter

v 6.9.1
  - Fix scroll to highlighted line
  - Fix the pagination on load for commits page

v 6.9.0
  - Store Rails cache data in the Redis `cache:gitlab` namespace
  - Adjust MySQL limits for existing installations
  - Add db index on project_id+iid column. This prevents duplicate on iid (During migration duplicates will be removed)
  - Markdown preview or diff during editing via web editor (Evgeniy Sokovikov)
  - Give the Rails cache its own Redis namespace
  - Add ability to set different ssh host, if different from http/https
  - Fix syntax highlighting for code comments blocks
  - Improve comments loading logic
  - Stop refreshing comments when the tab is hidden
  - Improve issue and merge request mobile UI (Drew Blessing)
  - Document how to convert a backup to PostgreSQL
  - Fix locale bug in backup manager
  - Fix can not automerge when MR description is too long
  - Fix wiki backup skip bug
  - Two Step MR creation process
  - Remove unwanted files from satellite working directory with git clean -fdx
  - Accept merge request via API (sponsored by O'Reilly Media)
  - Add more access checks during API calls
  - Block SSH access for 'disabled' Active Directory users
  - Labels for merge requests (Drew Blessing)
  - Threaded emails by setting a Message-ID (Philip Blatter)

v 6.8.0
  - Ability to at mention users that are participating in issue and merge req. discussion
  - Enabled GZip Compression for assets in example Nginx, make sure that Nginx is compiled with --with-http_gzip_static_module flag (this is default in Ubuntu)
  - Make user search case-insensitive (Christopher Arnold)
  - Remove omniauth-ldap nickname bug workaround
  - Drop all tables before restoring a Postgres backup
  - Make the repository downloads path configurable
  - Create branches via API (sponsored by O'Reilly Media)
  - Changed permission of gitlab-satellites directory not to be world accessible
  - Protected branch does not allow force push
  - Fix popen bug in `rake gitlab:satellites:create`
  - Disable connection reaping for MySQL
  - Allow oauth signup without email for twitter and github
  - Fix faulty namespace names that caused 500 on user creation
  - Option to disable standard login
  - Clean old created archives from repository downloads directory
  - Fix download link for huge MR diffs
  - Expose event and mergerequest timestamps in API
  - Fix emails on push service when only one commit is pushed

v 6.7.3
  - Fix the merge notification email not being sent (Pierre de La Morinerie)
  - Drop all tables before restoring a Postgres backup
  - Remove yanked modernizr gem

v 6.7.2
  - Fix upgrader script

v 6.7.1
  - Fix GitLab CI integration

v 6.7.0
  - Increased the example Nginx client_max_body_size from 5MB to 20MB, consider updating it manually on existing installations
  - Add support for Gemnasium as a Project Service (Olivier Gonzalez)
  - Add edit file button to MergeRequest diff
  - Public groups (Jason Hollingsworth)
  - Cleaner headers in Notification Emails (Pierre de La Morinerie)
  - Blob and tree gfm links to anchors work
  - Piwik Integration (Sebastian Winkler)
  - Show contribution guide link for new issue form (Jeroen van Baarsen)
  - Fix CI status for merge requests from fork
  - Added option to remove issue assignee on project issue page and issue edit page (Jason Blanchard)
  - New page load indicator that includes a spinner that scrolls with the page
  - Converted all the help sections into markdown
  - LDAP user filters
  - Streamline the content of notification emails (Pierre de La Morinerie)
  - Fixes a bug with group member administration (Matt DeTullio)
  - Sort tag names using VersionSorter (Robert Speicher)
  - Add GFM autocompletion for MergeRequests (Robert Speicher)
  - Add webhook when a new tag is pushed (Jeroen van Baarsen)
  - Add button for toggling inline comments in diff view
  - Add retry feature for repository import
  - Reuse the GitLab LDAP connection within each request
  - Changed markdown new line behaviour to conform to markdown standards
  - Fix global search
  - Faster authorized_keys rebuilding in `rake gitlab:shell:setup` (requires gitlab-shell 1.8.5)
  - Create and Update MR calls now support the description parameter (Greg Messner)
  - Markdown relative links in the wiki link to wiki pages, markdown relative links in repositories link to files in the repository
  - Added Slack service integration (Federico Ravasio)
  - Better API responses for access_levels (sponsored by O'Reilly Media)
  - Requires at least 2 unicorn workers
  - Requires gitlab-shell v1.9+
  - Replaced gemoji(due to closed licencing problem) with Phantom Open Emoji library(combined SIL Open Font License, MIT License and the CC 3.0 License)
  - Fix `/:username.keys` response content type (Dmitry Medvinsky)

v 6.6.5
  - Added option to remove issue assignee on project issue page and issue edit page (Jason Blanchard)
  - Hide mr close button for comment form if merge request was closed or inline comment
  - Adds ability to reopen closed merge request

v 6.6.4
  - Add missing html escape for highlighted code blocks in comments, issues

v 6.6.3
  - Fix 500 error when edit yourself from admin area
  - Hide private groups for public profiles

v 6.6.2
  - Fix 500 error on branch/tag create or remove via UI

v 6.6.1
  - Fix 500 error on files tab if submodules presents

v 6.6.0
  - Retrieving user ssh keys publically(github style): http://__HOST__/__USERNAME__.keys
  - Permissions: Developer now can manage issue tracker (modify any issue)
  - Improve Code Compare page performance
  - Group avatar
  - Pygments.rb replaced with highlight.js
  - Improve Merge request diff store logic
  - Improve render performnace for MR show page
  - Fixed Assembla hardcoded project name
  - Jira integration documentation
  - Refactored app/services
  - Remove snippet expiration
  - Mobile UI improvements (Drew Blessing)
  - Fix block/remove UI for admin::users#show page
  - Show users' group membership on users' activity page (Robert Djurasaj)
  - User pages are visible without login if user is authorized to a public project
  - Markdown rendered headers have id derived from their name and link to their id
  - Improve application to work faster with large groups (100+ members)
  - Multiple emails per user
  - Show last commit for file when view file source
  - Restyle Issue#show page and MR#show page
  - Ability to filter by multiple labels for Issues page
  - Rails version to 4.0.3
  - Fixed attachment identifier displaying underneath note text (Jason Blanchard)

v 6.5.1
  - Fix branch selectbox when create merge request from fork

v 6.5.0
  - Dropdown menus on issue#show page for assignee and milestone (Jason Blanchard)
  - Add color custimization and previewing to broadcast messages
  - Fixed notes anchors
  - Load new comments in issues dynamically
  - Added sort options to Public page
  - New filters (assigned/authored/all) for Dashboard#issues/merge_requests (sponsored by Say Media)
  - Add project visibility icons to dashboard
  - Enable secure cookies if https used
  - Protect users/confirmation with rack_attack
  - Default HTTP headers to protect against MIME-sniffing, force https if enabled
  - Bootstrap 3 with responsive UI
  - New repository download formats: tar.bz2, zip, tar (Jason Hollingsworth)
  - Restyled accept widgets for MR
  - SCSS refactored
  - Use jquery timeago plugin
  - Fix 500 error for rdoc files
  - Ability to customize merge commit message (sponsored by Say Media)
  - Search autocomplete via ajax
  - Add website url to user profile
  - Files API supports base64 encoded content (sponsored by O'Reilly Media)
  - Added support for Go's repository retrieval (Bruno Albuquerque)

v6.4.3
  - Don't use unicorn worker killer if PhusionPassenger is defined

v6.4.2
  - Fixed wrong behaviour of script/upgrade.rb

v6.4.1
  - Fixed bug with repository rename
  - Fixed bug with project transfer

v 6.4.0
  - Added sorting to project issues page (Jason Blanchard)
  - Assembla integration (Carlos Paramio)
  - Fixed another 500 error with submodules
  - UI: More compact issues page
  - Minimal password length increased to 8 symbols
  - Side-by-side diff view (Steven Thonus)
  - Internal projects (Jason Hollingsworth)
  - Allow removal of avatar (Drew Blessing)
  - Project web hooks now support issues and merge request events
  - Visiting project page while not logged in will redirect to sign-in instead of 404 (Jason Hollingsworth)
  - Expire event cache on avatar creation/removal (Drew Blessing)
  - Archiving old projects (Steven Thonus)
  - Rails 4
  - Add time ago tooltips to show actual date/time
  - UI: Fixed UI for admin system hooks
  - Ruby script for easier GitLab upgrade
  - Do not remove Merge requests if fork project was removed
  - Improve sign-in/signup UX
  - Add resend confirmation link to sign-in page
  - Set noreply@HOSTNAME for reply_to field in all emails
  - Show GitLab API version on Admin#dashboard
  - API Cross-origin resource sharing
  - Show READMe link at project home page
  - Show repo size for projects in Admin area

v 6.3.0
  - API for adding gitlab-ci service
  - Init script now waits for pids to appear after (re)starting before reporting status (Rovanion Luckey)
  - Restyle project home page
  - Grammar fixes
  - Show branches list (which branches contains commit) on commit page (Andrew Kumanyaev)
  - Security improvements
  - Added support for GitLab CI 4.0
  - Fixed issue with 500 error when group did not exist
  - Ability to leave project
  - You can create file in repo using UI
  - You can remove file from repo using UI
  - API: dropped default_branch attribute from project during creation
  - Project default_branch is not stored in db any more. It takes from repo now.
  - Admin broadcast messages
  - UI improvements
  - Dont show last push widget if user removed this branch
  - Fix 500 error for repos with newline in file name
  - Extended html titles
  - API: create/update/delete repo files
  - Admin can transfer project to any namespace
  - API: projects/all for admin users
  - Fix recent branches order

v 6.2.4
  - Security: Cast API private_token to string (CVE-2013-4580)
  - Security: Require gitlab-shell 1.7.8 (CVE-2013-4581, CVE-2013-4582, CVE-2013-4583)
  - Fix for Git SSH access for LDAP users

v 6.2.3
  - Security: More protection against CVE-2013-4489
  - Security: Require gitlab-shell 1.7.4 (CVE-2013-4490, CVE-2013-4546)
  - Fix sidekiq rake tasks

v 6.2.2
  - Security: Update gitlab_git (CVE-2013-4489)

v 6.2.1
  - Security: Fix issue with generated passwords for new users

v 6.2.0
  - Public project pages are now visible to everyone (files, issues, wik, etc.)
    THIS MEANS YOUR ISSUES AND WIKI FOR PUBLIC PROJECTS ARE PUBLICLY VISIBLE AFTER THE UPGRADE
  - Add group access to permissions page
  - Require current password to change one
  - Group owner or admin can remove other group owners
  - Remove group transfer since we have multiple owners
  - Respect authorization in Repository API
  - Improve UI for Project#files page
  - Add more security specs
  - Added search for projects by name to api (Izaak Alpert)
  - Make default user theme configurable (Izaak Alpert)
  - Update logic for validates_merge_request for tree of MR (Andrew Kumanyaev)
  - Rake tasks for web hooks management (Jonhnny Weslley)
  - Extended User API to expose admin and can_create_group for user creation/updating (Boyan Tabakov)
  - API: Remove group
  - API: Remove project
  - Avatar upload on profile page with a maximum of 100KB (Steven Thonus)
  - Store the sessions in Redis instead of the cookie store
  - Fixed relative links in markdown
  - User must confirm their email if signup enabled
  - User must confirm changed email

v 6.1.0
  - Project specific IDs for issues, mr, milestones
    Above items will get a new id and for example all bookmarked issue urls will change.
    Old issue urls are redirected to the new one if the issue id is too high for an internal id.
  - Description field added to Merge Request
  - API: Sudo api calls (Izaak Alpert)
  - API: Group membership api (Izaak Alpert)
  - Improved commit diff
  - Improved large commit handling (Boyan Tabakov)
  - Rewrite: Init script now less prone to errors and keeps better track of the service (Rovanion Luckey)
  - Link issues, merge requests, and commits when they reference each other with GFM (Ash Wilson)
  - Close issues automatically when pushing commits with a special message
  - Improve user removal from admin area
  - Invalidate events cache when project was moved
  - Remove deprecated classes and rake tasks
  - Add event filter for group and project show pages
  - Add links to create branch/tag from project home page
  - Add public-project? checkbox to new-project view
  - Improved compare page. Added link to proceed into Merge Request
  - Send an email to a user when they are added to group
  - New landing page when you have 0 projects

v 6.0.0
  - Feature: Replace teams with group membership
    We introduce group membership in 6.0 as a replacement for teams.
    The old combination of groups and teams was confusing for a lot of people.
    And when the members of a team where changed this wasn't reflected in the project permissions.
    In GitLab 6.0 you will be able to add members to a group with a permission level for each member.
    These group members will have access to the projects in that group.
    Any changes to group members will immediately be reflected in the project permissions.
    You can even have multiple owners for a group, greatly simplifying administration.
  - Feature: Ability to have multiple owners for group
  - Feature: Merge Requests between fork and project (Izaak Alpert)
  - Feature: Generate fingerprint for ssh keys
  - Feature: Ability to create and remove branches with UI
  - Feature: Ability to create and remove git tags with UI
  - Feature: Groups page in profile. You can leave group there
  - API: Allow login with LDAP credentials
  - Redesign: project settings navigation
  - Redesign: snippets area
  - Redesign: ssh keys page
  - Redesign: buttons, blocks and other ui elements
  - Add comment title to rss feed
  - You can use arrows to navigate at tree view
  - Add project filter on dashboard
  - Cache project graph
  - Drop support of root namespaces
  - Default theme is classic now
  - Cache result of methods like authorize_projects, project.team.members etc
  - Remove $.ready events
  - Fix onclick events being double binded
  - Add notification level to group membership
  - Move all project controllers/views under Projects:: module
  - Move all profile controllers/views under Profiles:: module
  - Apply user project limit only for personal projects
  - Unicorn is default web server again
  - Store satellites lock files inside satellites dir
  - Disabled threadsafety mode in rails
  - Fixed bug with loosing MR comments
  - Improved MR comments logic
  - Render readme file for projects in public area

v 5.4.2
  - Security: Cast API private_token to string (CVE-2013-4580)
  - Security: Require gitlab-shell 1.7.8 (CVE-2013-4581, CVE-2013-4582, CVE-2013-4583)

v 5.4.1
  - Security: Fixes for CVE-2013-4489
  - Security: Require gitlab-shell 1.7.4 (CVE-2013-4490, CVE-2013-4546)

v 5.4.0
  - Ability to edit own comments
  - Documentation improvements
  - Improve dashboard projects page
  - Fixed nav for empty repos
  - GitLab Markdown help page
  - Misspelling fixes
  - Added support of unicorn and fog gems
  - Added client list to API doc
  - Fix PostgreSQL database restoration problem
  - Increase snippet content column size
  - allow project import via git:// url
  - Show participants on issues, including mentions
  - Notify mentioned users with email

v 5.3.0
  - Refactored services
  - Campfire service added
  - HipChat service added
  - Fixed bug with LDAP + git over http
  - Fixed bug with google analytics code being ignored
  - Improve sign-in page if ldap enabled
  - Respect newlines in wall messages
  - Generate the Rails secret token on first run
  - Rename repo feature
  - Init.d: remove gitlab.socket on service start
  - Api: added teams api
  - Api: Prevent blob content being escaped
  - Api: Smart deploy key add behaviour
  - Api: projects/owned.json return user owned project
  - Fix bug with team assignation on project from #4109
  - Advanced snippets: public/private, project/personal (Andrew Kulakov)
  - Repository Graphs (Karlo Nicholas T. Soriano)
  - Fix dashboard lost if comment on commit
  - Update gitlab-grack. Fixes issue with --depth option
  - Fix project events duplicate on project page
  - Fix postgres error when displaying network graph.
  - Fix dashboard event filter when navigate via turbolinks
  - init.d: Ensure socket is removed before starting service
  - Admin area: Style teams:index, group:show pages
  - Own page for failed forking
  - Scrum view for milestone

v 5.2.0
  - Turbolinks
  - Git over http with ldap credentials
  - Diff with better colors and some spacing on the corners
  - Default values for project features
  - Fixed huge_commit view
  - Restyle project clone panel
  - Move Gitlab::Git code to gitlab_git gem
  - Move update docs in repo
  - Requires gitlab-shell v1.4.0
  - Fixed submodules listing under file tab
  - Fork feature (Angus MacArthur)
  - git version check in gitlab:check
  - Shared deploy keys feature
  - Ability to generate default labels set for issues
  - Improve gfm autocomplete (Harold Luo)
  - Added support for Google Analytics
  - Code search feature (Javier Castro)

v 5.1.0
  - You can login with email or username now
  - Corrected project transfer rollback when repository cannot be moved
  - Move both repo and wiki when project transfer requested
  - Admin area: project editing was removed from admin namespace
  - Access: admin user has now access to any project.
  - Notification settings
  - Gitlab::Git set of objects to abstract from grit library
  - Replace Unicorn web server with Puma
  - Backup/Restore refactored. Backup dump project wiki too now
  - Restyled Issues list. Show milestone version in issue row
  - Restyled Merge Request list
  - Backup now dump/restore uploads
  - Improved performance of dashboard (Andrew Kumanyaev)
  - File history now tracks renames (Akzhan Abdulin)
  - Drop wiki migration tools
  - Drop sqlite migration tools
  - project tagging
  - Paginate users in API
  - Restyled network graph (Hiroyuki Sato)

v 5.0.1
  - Fixed issue with gitlab-grit being overridden by grit

v 5.0.0
  - Replaced gitolite with gitlab-shell
  - Removed gitolite-related libraries
  - State machine added
  - Setup gitlab as git user
  - Internal API
  - Show team tab for empty projects
  - Import repository feature
  - Updated rails
  - Use lambda for scopes
  - Redesign admin area -> users
  - Redesign admin area -> user
  - Secure link to file attachments
  - Add validations for Group and Team names
  - Restyle team page for project
  - Update capybara, rspec-rails, poltergeist to recent versions
  - Wiki on git using Gollum
  - Added Solarized Dark theme for code review
  - Don't show user emails in autocomplete lists, profile pages
  - Added settings tab for group, team, project
  - Replace user popup with icons in header
  - Handle project moving with gitlab-shell
  - Added select2-rails for selectboxes with ajax data load
  - Fixed search field on projects page
  - Added teams to search autocomplete
  - Move groups and teams on dashboard sidebar to sub-tabs
  - API: improved return codes and docs. (Felix Gilcher, Sebastian Ziebell)
  - Redesign wall to be more like chat
  - Snippets, Wall features are disabled by default for new projects

v 4.2.0
  - Teams
  - User show page. Via /u/username
  - Show help contents on pages for better navigation
  - Async gitolite calls
  - added satellites logs
  - can_create_group, can_create_team booleans for User
  - Process web hooks async
  - GFM: Fix images escaped inside links
  - Network graph improved
  - Switchable branches for network graph
  - API: Groups
  - Fixed project download

v 4.1.0
  - Optional Sign-Up
  - Discussions
  - Satellites outside of tmp
  - Line numbers for blame
  - Project public mode
  - Public area with unauthorized access
  - Load dashboard events with ajax
  - remember dashboard filter in cookies
  - replace resque with sidekiq
  - fix routing issues
  - cleanup rake tasks
  - fix backup/restore
  - scss cleanup
  - show preview for note images
  - improved network-graph
  - get rid of app/roles/
  - added new classes Team, Repository
  - Reduce amount of gitolite calls
  - Ability to add user in all group projects
  - remove deprecated configs
  - replaced Korolev font with open font
  - restyled admin/dashboard page
  - restyled admin/projects page

v 4.0.0
  - Remove project code and path from API. Use id instead
  - Return valid cloneable url to repo for web hook
  - Fixed backup issue
  - Reorganized settings
  - Fixed commits compare
  - Refactored scss
  - Improve status checks
  - Validates presence of User#name
  - Fixed postgres support
  - Removed sqlite support
  - Modified post-receive hook
  - Milestones can be closed now
  - Show comment events on dashboard
  - Quick add team members via group#people page
  - [API] expose created date for hooks and SSH keys
  - [API] list, create issue notes
  - [API] list, create snippet notes
  - [API] list, create wall notes
  - Remove project code - use path instead
  - added username field to user
  - rake task to fill usernames based on emails create namespaces for users
  - STI Group < Namespace
  - Project has namespace_id
  - Projects with namespaces also namespaced in gitolite and stored in subdir
  - Moving project to group will move it under group namespace
  - Ability to move project from namespaces to another
  - Fixes commit patches getting escaped (see #2036)
  - Support diff and patch generation for commits and merge request
  - MergeReqest doesn't generate a temporary file for the patch any more
  - Update the UI to allow downloading Patch or Diff

v 3.1.0
  - Updated gems
  - Services: Gitlab CI integration
  - Events filter on dashboard
  - Own namespace for redis/resque
  - Optimized commit diff views
  - add alphabetical order for projects admin page
  - Improved web editor
  - Commit stats page
  - Documentation split and cleanup
  - Link to commit authors everywhere
  - Restyled milestones list
  - added Milestone to Merge Request
  - Restyled Top panel
  - Refactored Satellite Code
  - Added file line links
  - moved from capybara-webkit to poltergeist + phantomjs

v 3.0.3
  - Fixed bug with issues list in Chrome
  - New Feature: Import team from another project

v 3.0.2
  - Fixed gitlab:app:setup
  - Fixed application error on empty project in admin area
  - Restyled last push widget

v 3.0.1
  - Fixed git over http

v 3.0.0
  - Projects groups
  - Web Editor
  - Fixed bug with gitolite keys
  - UI improved
  - Increased performance of application
  - Show user avatar in last commit when browsing Files
  - Refactored Gitlab::Merge
  - Use Font Awesome for icons
  - Separate observing of Note and MergeRequests
  - Milestone "All Issues" filter
  - Fix issue close and reopen button text and styles
  - Fix forward/back while browsing Tree hierarchy
  - Show number of notes for commits and merge requests
  - Added support pg from box and update installation doc
  - Reject ssh keys that break gitolite
  - [API] list one project hook
  - [API] edit project hook
  - [API] list project snippets
  - [API] allow to authorize using private token in HTTP header
  - [API] add user creation

v 2.9.1
  - Fixed resque custom config init

v 2.9.0
  - fixed inline notes bugs
  - refactored rspecs
  - refactored gitolite backend
  - added factory_girl
  - restyled projects list on dashboard
  - ssh keys validation to prevent gitolite crash
  - send notifications if changed permission in project
  - scss refactoring. gitlab_bootstrap/ dir
  - fix git push http body bigger than 112k problem
  - list of labels  page under issues tab
  - API for milestones, keys
  - restyled buttons
  - OAuth
  - Comment order changed

v 2.8.1
  - ability to disable gravatars
  - improved MR diff logic
  - ssh key help page

v 2.8.0
  - Gitlab Flavored Markdown
  - Bulk issues update
  - Issues API
  - Cucumber coverage increased
  - Post-receive files fixed
  - UI improved
  - Application cleanup
  - more cucumber
  - capybara-webkit + headless

v 2.7.0
  - Issue Labels
  - Inline diff
  - Git HTTP
  - API
  - UI improved
  - System hooks
  - UI improved
  - Dashboard events endless scroll
  - Source performance increased

v 2.6.0
  - UI polished
  - Improved network graph + keyboard nav
  - Handle huge commits
  - Last Push widget
  - Bugfix
  - Better performance
  - Email in resque
  - Increased test coverage
  - Ability to remove branch with MR accept
  - a lot of code refactored

v 2.5.0
  - UI polished
  - Git blame for file
  - Bugfix
  - Email in resque
  - Better test coverage

v 2.4.0
  - Admin area stats page
  - Ability to block user
  - Simplified dashboard area
  - Improved admin area
  - Bootstrap 2.0
  - Responsive layout
  - Big commits handling
  - Performance improved
  - Milestones

v 2.3.1
  - Issues pagination
  - ssl fixes
  - Merge Request pagination

v 2.3.0
  - Dashboard r1
  - Search r1
  - Project page
  - Close merge request on push
  - Persist MR diff after merge
  - mysql support
  - Documentation

v 2.2.0
  - We’ve added support of LDAP auth
  - Improved permission logic (4 roles system)
  - Protected branches (now only masters can push to protected branches)
  - Usability improved
  - twitter bootstrap integrated
  - compare view between commits
  - wiki feature
  - now you can enable/disable issues, wiki, wall features per project
  - security fixes
  - improved code browsing (ajax branch switch etc)
  - improved per-line commenting
  - git submodules displayed
  - moved to rails 3.2
  - help section improved

v 2.1.0
  - Project tab r1
  - List branches/tags
  - per line comments
  - mass user import

v 2.0.0
  - gitolite as main git host system
  - merge requests
  - project/repo access
  - link to commit/issue feed
  - design tab
  - improved email notifications
  - restyled dashboard
  - bugfix

v 1.2.2
  - common config file gitlab.yml
  - issues restyle
  - snippets restyle
  - clickable news feed header on dashboard
  - bugfix

v 1.2.1
  - bugfix

v 1.2.0
  - new design
  - user dashboard
  - network graph
  - markdown support for comments
  - encoding issues
  - wall like twitter timeline

v 1.1.0
  - project dashboard
  - wall redesigned
  - feature: code snippets
  - fixed horizontal scroll on file preview
  - fixed app crash if commit message has invalid chars
  - bugfix & code cleaning

v 1.0.2
  - fixed bug with empty project
  - added adv validation for project path & code
  - feature: issues can be sortable
  - bugfix
  - username displayed on top panel

v 1.0.1
  - fixed: with invalid source code for commit
  - fixed: lose branch/tag selection when use tree navigation
  - when history clicked - display path
  - bug fix & code cleaning

v 1.0.0
  - bug fix
  - projects preview mode

v 0.9.6
  - css fix
  - new repo empty tree until restart server - fixed

v 0.9.4
  - security improved
  - authorization improved
  - html escaping
  - bug fix
  - increased test coverage
  - design improvements

v 0.9.1
  - increased test coverage
  - design improvements
  - new issue email notification
  - updated app name
  - issue redesigned
  - issue can be edit

v 0.8.0
  - syntax highlight for main file types
  - redesign
  - stability
  - security fixes
  - increased test coverage
  - email notification<|MERGE_RESOLUTION|>--- conflicted
+++ resolved
@@ -16,12 +16,9 @@
   - Fix: 500 error returned if destroy request without HTTP referer (Kazuki Shimizu)
   - Remove deprecated CI events from project settings page
   - Use issue editor as cross reference comment author when issue is edited with a new mention.
-<<<<<<< HEAD
   - [API] Add ability to fetch the commit ID of the last commit that actually touched a file
   - Add "New file" link to dropdown on project page
-=======
   - Include commit logs in project search
->>>>>>> 28f6fba9
 
 v 8.1.1
   - Fix cloning Wiki repositories via HTTP (Stan Hu)
