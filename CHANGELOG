--- conflicted
+++ resolved
@@ -26,11 +26,8 @@
 v 8.8.3
   - Fix gitlab importer failing to import new projects due to missing credentials
   - Fix import URL migration not rescuing with the correct Error
-<<<<<<< HEAD
   - In search results, only show notes on confidential issues that the user has access to
-=======
   - Fix health check access token changing due to old application settings being used
->>>>>>> c8eb1dcc
 
 v 8.8.2
   - Added remove due date button. !4209
