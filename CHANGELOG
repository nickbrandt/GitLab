--- conflicted
+++ resolved
@@ -6,12 +6,9 @@
   - Improve error messages for file edit failures
   - Improve UI for commits, issues and merge request lists
   - Fix commit comments on first line of diff not rendering in Merge Request Discussion view.
-<<<<<<< HEAD
   - Improve trigger merge request hook when source project branch has been updated (Kirill Zaitsev)
   - Save web edit in new branch
-=======
   - Fix ordering of imported but unchanged projects (Marco Wessel)
->>>>>>> d4bfdd34
 
 v 7.8.0
   - Fix access control and protection against XSS for note attachments and other uploads.
