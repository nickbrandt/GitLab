Please view this file on the master branch, on stable branches it's out of date.

v 8.1.0 (unreleased)
  - Include full path of source and target branch names in New Merge Request page (Stan Hu)
  - Fix Message-ID header to be RFC 2111-compliant to prevent e-mails being dropped (Stan Hu)
  - Add user preference to view activities as default dashboard (Stan Hu)
  - Add option to admin area to sign in as a specific user (Pavel Forkert)
  - Show CI status on all pages where commits list is rendered
  - Automatically enable CI when push .gitlab-ci.yml file to repository
  - Move CI charts to project graphs area
  - Fix cases where Markdown did not render links in activity feed (Stan Hu)
  - Add first and last to pagination (Zeger-Jan van de Weg)
  - Show CI status on commit page
  - Show CI status on Your projects page and Starred projects page
  - Remove "Continuous Integration" page from dashboard
  - Add notes and SSL verification entries to hook APIs (Ben Boeckel)
  - Fix grammar in admin area "labels" .nothing-here-block when no labels exist.
  - Move CI runners page to project settings area
  - Move CI variables page to project settings area
  - Move CI triggers page to project settings area
  - Move CI project settings page to CE project settings area
  - Fix bug when removed file was not appearing in merge request diff
  - Note the original location of a moved project when notifying users of the move
  - Improve error message when merging fails
<<<<<<< HEAD
  - Add support of multibyte characters in LDAP UID (Roman Petrov)
=======
  - Show additions/deletions stats on merge request diff
>>>>>>> e2576d58

v 8.0.3
  - Fix URL shown in Slack notifications
  - Fix bug where projects would appear to be stuck in the forked import state (Stan Hu)
  - Fix Error 500 in creating merge requests with > 1000 diffs (Stan Hu)

v 8.0.2
  - Fix default avatar not rendering in network graph (Stan Hu)
  - Skip check_initd_configured_correctly on omnibus installs
  - Prevent double-prefixing of help page paths
  - Clarify confirmation text on user deletion
  - Make commit graphs responsive to window width changes (Stan Hu)
  - Fix top margin for sign-in button on public pages
  - Fix LDAP attribute mapping
  - Remove git refs used internally by GitLab from network graph (Stan Hu)
  - Use standard Markdown font in Markdown preview instead of fixed-width font (Stan Hu)
  - Fix Reply by email for non-UTF-8 messages.
  - Add option to use StartTLS with Reply by email IMAP server.
  - Allow AWS S3 Server-Side Encryption with Amazon S3-Managed Keys for backups (Paul Beattie)

v 8.0.1
  - Remove git refs used internally by GitLab from network graph (Stan Hu)
  - Improve CI migration procedure and documentation

v 8.0.0
  - Fix Markdown links not showing up in dashboard activity feed (Stan Hu)
  - Remove milestones from merge requests when milestones are deleted (Stan Hu)
  - Fix HTML link that was improperly escaped in new user e-mail (Stan Hu)
  - Fix broken sort in merge request API (Stan Hu)
  - Bump rouge to 1.10.1 to remove warning noise and fix other syntax highlighting bugs (Stan Hu)
  - Gracefully handle errors in syntax highlighting by leaving the block unformatted (Stan Hu)
  - Add "replace" and "upload" functionalities to allow user replace existing file and upload new file into current repository
  - Fix URL construction for merge requests, issues, notes, and commits for relative URL config (Stan Hu)
  - Fix emoji URLs in Markdown when relative_url_root is used (Stan Hu)
  - Omit filename in Content-Disposition header in raw file download to avoid RFC 6266 encoding issues (Stan HU)
  - Fix broken Wiki Page History (Stan Hu)
  - Import forked repositories asynchronously to prevent large repositories from timing out (Stan Hu)
  - Prevent anchors from being hidden by header (Stan Hu)
  - Fix bug where only the first 15 Bitbucket issues would be imported (Stan Hu)
  - Sort issues by creation date in Bitbucket importer (Stan Hu)
  - Prevent too many redirects upon login when home page URL is set to external_url (Stan Hu)
  - Improve dropdown positioning on the project home page (Hannes Rosenögger)
  - Upgrade browser gem to 1.0.0 to avoid warning in IE11 compatibilty mode (Stan Hu)
  - Remove user OAuth tokens from the database and request new tokens each session (Stan Hu)
  - Restrict users API endpoints to use integer IDs (Stan Hu)
  - Only show recent push event if the branch still exists or a recent merge request has not been created (Stan Hu)
  - Remove satellites
  - Better performance for web editor (switched from satellites to rugged)
  - Faster merge
  - Ability to fetch merge requests from refs/merge-requests/:id
  - Allow displaying of archived projects in the admin interface (Artem Sidorenko)
  - Allow configuration of import sources for new projects (Artem Sidorenko)
  - Search for comments should be case insensetive
  - Create cross-reference for closing references on commits pushed to non-default branches (Maël Valais)
  - Ability to search milestones
  - Gracefully handle SMTP user input errors (e.g. incorrect email addresses) to prevent Sidekiq retries (Stan Hu)
  - Move dashboard activity to separate page (for your projects and starred projects)
  - Improve performance of git blame
  - Limit content width to 1200px for most of pages to improve readability on big screens
  - Fix 500 error when submit project snippet without body
  - Improve search page usability
  - Bring more UI consistency in way how projects, snippets and groups lists are rendered
  - Make all profiles and group public
  - Fixed login failure when extern_uid changes (Joel Koglin)
  - Don't notify users without access to the project when they are (accidentally) mentioned in a note.
  - Retrieving oauth token with LDAP credentials
  - Load Application settings from running database unless env var USE_DB=false
  - Added Drone CI integration (Kirill Zaitsev)
  - Allow developers to retry builds
  - Hide advanced project options for non-admin users
  - Fail builds if no .gitlab-ci.yml is found
  - Refactored service API and added automatically service docs generator (Kirill Zaitsev)
  - Added web_url key project hook_attrs (Kirill Zaitsev)
  - Add ability to get user information by ID of an SSH key via the API
  - Fix bug which IE cannot show image at markdown when the image is raw file of gitlab
  - Add support for Crowd
  - Global Labels that are available to all projects
  - Fix highlighting of deleted lines in diffs.
  - Project notification level can be set on the project page itself
  - Added service API endpoint to retrieve service parameters (Petheő Bence)
  - Add FogBugz project import (Jared Szechy)
  - Sort users autocomplete lists by user (Allister Antosik)
  - Webhook for issue now contains repository field (Jungkook Park)
  - Add ability to add custom text to the help page (Jeroen van Baarsen)
  - Add pg_schema to backup config
  - Fix references to target project issues in Merge Requests markdown preview and textareas (Francesco Levorato)
  - Redirect from incorrectly cased group or project path to correct one (Francesco Levorato)
  - Removed API calls from CE to CI

v 7.14.3
  - No changes

v 7.14.2
  - Upgrade gitlab_git to 7.2.15 to fix `git blame` errors with ISO-encoded files (Stan Hu)
  - Allow configuration of LDAP attributes GitLab will use for the new user account.

v 7.14.1
  - Improve abuse reports management from admin area
  - Fix "Reload with full diff" URL button in compare branch view (Stan Hu)
  - Disabled DNS lookups for SSH in docker image (Rowan Wookey)
  - Only include base URL in OmniAuth full_host parameter (Stan Hu)
  - Fix Error 500 in API when accessing a group that has an avatar (Stan Hu)
  - Ability to enable SSL verification for Webhooks

v 7.14.0
  - Fix bug where non-project members of the target project could set labels on new merge requests.
  - Update default robots.txt rules to disallow crawling of irrelevant pages (Ben Bodenmiller)
  - Fix redirection after sign in when using auto_sign_in_with_provider
  - Upgrade gitlab_git to 7.2.14 to ignore CRLFs in .gitmodules (Stan Hu)
  - Clear cache to prevent listing deleted branches after MR removes source branch (Stan Hu)
  - Provide more feedback what went wrong if HipChat service failed test (Stan Hu)
  - Fix bug where backslashes in inline diffs could be dropped (Stan Hu)
  - Disable turbolinks when linking to Bitbucket import status (Stan Hu)
  - Fix broken code import and display error messages if something went wrong with creating project (Stan Hu)
  - Fix corrupted binary files when using API files endpoint (Stan Hu)
  - Bump Haml to 4.0.7 to speed up textarea rendering (Stan Hu)
  - Show incompatible projects in Bitbucket import status (Stan Hu)
  - Fix coloring of diffs on MR Discussion-tab (Gert Goet)
  - Fix "Network" and "Graphs" pages for branches with encoded slashes (Stan Hu)
  - Fix errors deleting and creating branches with encoded slashes (Stan Hu)
  - Always add current user to autocomplete controller to support filter by "Me" (Stan Hu)
  - Fix multi-line syntax highlighting (Stan Hu)
  - Fix network graph when branch name has single quotes (Stan Hu)
  - Add "Confirm user" button in user admin page (Stan Hu)
  - Upgrade gitlab_git to version 7.2.6 to fix Error 500 when creating network graphs (Stan Hu)
  - Add support for Unicode filenames in relative links (Hiroyuki Sato)
  - Fix URL used for refreshing notes if relative_url is present (Bartłomiej Święcki)
  - Fix commit data retrieval when branch name has single quotes (Stan Hu)
  - Check that project was actually created rather than just validated in import:repos task (Stan Hu)
  - Fix full screen mode for snippet comments (Daniel Gerhardt)
  - Fix 404 error in files view after deleting the last file in a repository (Stan Hu)
  - Fix the "Reload with full diff" URL button (Stan Hu)
  - Fix label read access for unauthenticated users (Daniel Gerhardt)
  - Fix access to disabled features for unauthenticated users (Daniel Gerhardt)
  - Fix OAuth provider bug where GitLab would not go return to the redirect_uri after sign-in (Stan Hu)
  - Fix file upload dialog for comment editing (Daniel Gerhardt)
  - Set OmniAuth full_host parameter to ensure redirect URIs are correct (Stan Hu)
  - Return comments in created order in merge request API (Stan Hu)
  - Disable internal issue tracker controller if external tracker is used (Stan Hu)
  - Expire Rails cache entries after two weeks to prevent endless Redis growth
  - Add support for destroying project milestones (Stan Hu)
  - Allow custom backup archive permissions
  - Add project star and fork count, group avatar URL and user/group web URL attributes to API
  - Show who last edited a comment if it wasn't the original author
  - Send notification to all participants when MR is merged.
  - Add ability to manage user email addresses via the API.
  - Show buttons to add license, changelog and contribution guide if they're missing.
  - Tweak project page buttons.
  - Disabled autocapitalize and autocorrect on login field (Daryl Chan)
  - Mention group and project name in creation, update and deletion notices (Achilleas Pipinellis)
  - Update gravatar link on profile page to link to configured gravatar host (Ben Bodenmiller)
  - Remove redis-store TTL monkey patch
  - Add support for CI skipped status
  - Fetch code from forks to refs/merge-requests/:id/head when merge request created
  - Remove comments and email addresses when publicly exposing ssh keys (Zeger-Jan van de Weg)
  - Add "Check out branch" button to the MR page.
  - Improve MR merge widget text and UI consistency.
  - Improve text in MR "How To Merge" modal.
  - Cache all events
  - Order commits by date when comparing branches
  - Fix bug causing error when the target branch of a symbolic ref was deleted
  - Include branch/tag name in archive file and directory name
  - Add dropzone upload progress
  - Add a label for merged branches on branches page (Florent Baldino)
  - Detect .mkd and .mkdn files as markdown (Ben Boeckel)
  - Fix: User search feature in admin area does not respect filters
  - Set max-width for README, issue and merge request description for easier read on big screens
  - Update Flowdock integration to support new Flowdock API (Boyan Tabakov)
  - Remove author from files view (Sven Strickroth)
  - Fix infinite loop when SAML was incorrectly configured.

v 7.13.5
  - Satellites reverted

v 7.13.4
  - Allow users to send abuse reports

v 7.13.3
  - Fix bug causing Bitbucket importer to crash when OAuth application had been removed.
  - Allow users to send abuse reports
  - Remove satellites
  - Link username to profile on Group Members page (Tom Webster)

v 7.13.2
  - Fix randomly failed spec
  - Create project services on Project creation
  - Add admin_merge_request ability to Developer level and up
  - Fix Error 500 when browsing projects with no HEAD (Stan Hu)
  - Fix labels / assignee / milestone for the merge requests when issues are disabled
  - Show the first tab automatically on MergeRequests#new
  - Add rake task 'gitlab:update_commit_count' (Daniel Gerhardt)
  - Fix Gmail Actions

v 7.13.1
  - Fix: Label modifications are not reflected in existing notes and in the issue list
  - Fix: Label not shown in the Issue list, although it's set through web interface
  - Fix: Group/project references are linked incorrectly
  - Improve documentation
  - Fix of migration: Check if session_expire_delay column exists before adding the column
  - Fix: ActionView::Template::Error
  - Fix: "Create Merge Request" isn't always shown in event for newly pushed branch
  - Fix bug causing "Remove source-branch" option not to work for merge requests from the same project.
  - Render Note field hints consistently for "new" and "edit" forms

v 7.13.0
  - Remove repository graph log to fix slow cache updates after push event (Stan Hu)
  - Only enable HSTS header for HTTPS and port 443 (Stan Hu)
  - Fix user autocomplete for unauthenticated users accessing public projects (Stan Hu)
  - Fix redirection to home page URL for unauthorized users (Daniel Gerhardt)
  - Add branch switching support for graphs (Daniel Gerhardt)
  - Fix external issue tracker hook/test for HTTPS URLs (Daniel Gerhardt)
  - Remove link leading to a 404 error in Deploy Keys page (Stan Hu)
  - Add support for unlocking users in admin settings (Stan Hu)
  - Add Irker service configuration options (Stan Hu)
  - Fix order of issues imported from GitHub (Hiroyuki Sato)
  - Bump rugments to 1.0.0beta8 to fix C prototype function highlighting (Jonathon Reinhart)
  - Fix Merge Request webhook to properly fire "merge" action when accepted from the web UI
  - Add `two_factor_enabled` field to admin user API (Stan Hu)
  - Fix invalid timestamps in RSS feeds (Rowan Wookey)
  - Fix downloading of patches on public merge requests when user logged out (Stan Hu)
  - Fix Error 500 when relative submodule resolves to a namespace that has a different name from its path (Stan Hu)
  - Extract the longest-matching ref from a commit path when multiple matches occur (Stan Hu)
  - Update maintenance documentation to explain no need to recompile asssets for omnibus installations (Stan Hu)
  - Support commenting on diffs in side-by-side mode (Stan Hu)
  - Fix JavaScript error when clicking on the comment button on a diff line that has a comment already (Stan Hu)
  - Return 40x error codes if branch could not be deleted in UI (Stan Hu)
  - Remove project visibility icons from dashboard projects list
  - Rename "Design" profile settings page to "Preferences".
  - Allow users to customize their default Dashboard page.
  - Update ssl_ciphers in Nginx example to remove DHE settings. This will deny forward secrecy for Android 2.3.7, Java 6 and OpenSSL 0.9.8
  - Admin can edit and remove user identities
  - Convert CRLF newlines to LF when committing using the web editor.
  - API request /projects/:project_id/merge_requests?state=closed will return only closed merge requests without merged one. If you need ones that were merged - use state=merged.
  - Allow Administrators to filter the user list by those with or without Two-factor Authentication enabled.
  - Show a user's Two-factor Authentication status in the administration area.
  - Explicit error when commit not found in the CI
  - Improve performance for issue and merge request pages
  - Users with guest access level can not set assignee, labels or milestones for issue and merge request
  - Reporter role can manage issue tracker now: edit any issue, set assignee or milestone and manage labels
  - Better performance for pages with events list, issues list and commits list
  - Faster automerge check and merge itself when source and target branches are in same repository
  - Correctly show anonymous authorized applications under Profile > Applications.
  - Query Optimization in MySQL.
  - Allow users to be blocked and unblocked via the API
  - Use native Postgres database cleaning during backup restore
  - Redesign project page. Show README as default instead of activity. Move project activity to separate page
  - Make left menu more hierarchical and less contextual by adding back item at top
  - A fork can’t have a visibility level that is greater than the original project.
  - Faster code search in repository and wiki. Fixes search page timeout for big repositories
  - Allow administrators to disable 2FA for a specific user
  - Add error message for SSH key linebreaks
  - Store commits count in database (will populate with valid values only after first push)
  - Rebuild cache after push to repository in background job
  - Fix transferring of project to another group using the API.

v 7.12.2
  - Correctly show anonymous authorized applications under Profile > Applications.
  - Faster automerge check and merge itself when source and target branches are in same repository
  - Audit log for user authentication
  - Allow custom label to be set for authentication providers.

v 7.12.1
  - Fix error when deleting a user who has projects (Stan Hu)
  - Fix post-receive errors on a push when an external issue tracker is configured (Stan Hu)
  - Add SAML to list of social_provider (Matt Firtion)
  - Fix merge requests API scope to keep compatibility in 7.12.x patch release (Dmitriy Zaporozhets)
  - Fix closed merge request scope at milestone page (Dmitriy Zaporozhets)
  - Revert merge request states renaming
  - Fix hooks for web based events with external issue references (Daniel Gerhardt)
  - Improve performance for issue and merge request pages
  - Compress database dumps to reduce backup size

v 7.12.0
  - Fix Error 500 when one user attempts to access a personal, internal snippet (Stan Hu)
  - Disable changing of target branch in new merge request page when a branch has already been specified (Stan Hu)
  - Fix post-receive errors on a push when an external issue tracker is configured (Stan Hu)
  - Update oauth button logos for Twitter and Google to recommended assets
  - Update browser gem to version 0.8.0 for IE11 support (Stan Hu)
  - Fix timeout when rendering file with thousands of lines.
  - Add "Remember me" checkbox to LDAP signin form.
  - Add session expiration delay configuration through UI application settings
  - Don't notify users mentioned in code blocks or blockquotes.
  - Omit link to generate labels if user does not have access to create them (Stan Hu)
  - Show warning when a comment will add 10 or more people to the discussion.
  - Disable changing of the source branch in merge request update API (Stan Hu)
  - Shorten merge request WIP text.
  - Add option to disallow users from registering any application to use GitLab as an OAuth provider
  - Support editing target branch of merge request (Stan Hu)
  - Refactor permission checks with issues and merge requests project settings (Stan Hu)
  - Fix Markdown preview not working in Edit Milestone page (Stan Hu)
  - Fix Zen Mode not closing with ESC key (Stan Hu)
  - Allow HipChat API version to be blank and default to v2 (Stan Hu)
  - Add file attachment support in Milestone description (Stan Hu)
  - Fix milestone "Browse Issues" button.
  - Set milestone on new issue when creating issue from index with milestone filter active.
  - Make namespace API available to all users (Stan Hu)
  - Add web hook support for note events (Stan Hu)
  - Disable "New Issue" and "New Merge Request" buttons when features are disabled in project settings (Stan Hu)
  - Remove Rack Attack monkey patches and bump to version 4.3.0 (Stan Hu)
  - Fix clone URL losing selection after a single click in Safari and Chrome (Stan Hu)
  - Fix git blame syntax highlighting when different commits break up lines (Stan Hu)
  - Add "Resend confirmation e-mail" link in profile settings (Stan Hu)
  - Allow to configure location of the `.gitlab_shell_secret` file. (Jakub Jirutka)
  - Disabled expansion of top/bottom blobs for new file diffs
  - Update Asciidoctor gem to version 1.5.2. (Jakub Jirutka)
  - Fix resolving of relative links to repository files in AsciiDoc documents. (Jakub Jirutka)
  - Use the user list from the target project in a merge request (Stan Hu)
  - Default extention for wiki pages is now .md instead of .markdown (Jeroen van Baarsen)
  - Add validation to wiki page creation (only [a-zA-Z0-9/_-] are allowed) (Jeroen van Baarsen)
  - Fix new/empty milestones showing 100% completion value (Jonah Bishop)
  - Add a note when an Issue or Merge Request's title changes
  - Consistently refer to MRs as either Merged or Closed.
  - Add Merged tab to MR lists.
  - Prefix EmailsOnPush email subject with `[Git]`.
  - Group project contributions by both name and email.
  - Clarify navigation labels for Project Settings and Group Settings.
  - Move user avatar and logout button to sidebar
  - You can not remove user if he/she is an only owner of group
  - User should be able to leave group. If not - show him proper message
  - User has ability to leave project
  - Add SAML support as an omniauth provider
  - Allow to configure a URL to show after sign out
  - Add an option to automatically sign-in with an Omniauth provider
  - GitLab CI service sends .gitlab-ci.yml in each push call
  - When remove project - move repository and schedule it removal
  - Improve group removing logic
  - Trigger create-hooks on backup restore task
  - Add option to automatically link omniauth and LDAP identities
  - Allow special character in users bio. I.e.: I <3 GitLab

v 7.11.4
  - Fix missing bullets when creating lists
  - Set rel="nofollow" on external links

v 7.11.3
  - no changes
  - Fix upgrader script (Martins Polakovs)

v 7.11.2
  - no changes

v 7.11.1
  - no changes

v 7.11.0
  - Fall back to Plaintext when Syntaxhighlighting doesn't work. Fixes some buggy lexers (Hannes Rosenögger)
  - Get editing comments to work in Chrome 43 again.
  - Fix broken view when viewing history of a file that includes a path that used to be another file (Stan Hu)
  - Don't show duplicate deploy keys
  - Fix commit time being displayed in the wrong timezone in some cases (Hannes Rosenögger)
  - Make the first branch pushed to an empty repository the default HEAD (Stan Hu)
  - Fix broken view when using a tag to display a tree that contains git submodules (Stan Hu)
  - Make Reply-To config apply to change e-mail confirmation and other Devise notifications (Stan Hu)
  - Add application setting to restrict user signups to e-mail domains (Stan Hu)
  - Don't allow a merge request to be merged when its title starts with "WIP".
  - Add a page title to every page.
  - Allow primary email to be set to an email that you've already added.
  - Fix clone URL field and X11 Primary selection (Dmitry Medvinsky)
  - Ignore invalid lines in .gitmodules
  - Fix "Cannot move project" error message from popping up after a successful transfer (Stan Hu)
  - Redirect to sign in page after signing out.
  - Fix "Hello @username." references not working by no longer allowing usernames to end in period.
  - Fix "Revspec not found" errors when viewing diffs in a forked project with submodules (Stan Hu)
  - Improve project page UI
  - Fix broken file browsing with relative submodule in personal projects (Stan Hu)
  - Add "Reply quoting selected text" shortcut key (`r`)
  - Fix bug causing `@whatever` inside an issue's first code block to be picked up as a user mention.
  - Fix bug causing `@whatever` inside an inline code snippet (backtick-style) to be picked up as a user mention.
  - When use change branches link at MR form - save source branch selection instead of target one
  - Improve handling of large diffs
  - Added GitLab Event header for project hooks
  - Add Two-factor authentication (2FA) for GitLab logins
  - Show Atom feed buttons everywhere where applicable.
  - Add project activity atom feed.
  - Don't crash when an MR from a fork has a cross-reference comment from the target project on one of its commits.
  - Explain how to get a new password reset token in welcome emails
  - Include commit comments in MR from a forked project.
  - Group milestones by title in the dashboard and all other issue views.
  - Query issues, merge requests and milestones with their IID through API (Julien Bianchi)
  - Add default project and snippet visibility settings to the admin web UI.
  - Show incompatible projects in Google Code import status (Stan Hu)
  - Fix bug where commit data would not appear in some subdirectories (Stan Hu)
  - Task lists are now usable in comments, and will show up in Markdown previews.
  - Fix bug where avatar filenames were not actually deleted from the database during removal (Stan Hu)
  - Fix bug where Slack service channel was not saved in admin template settings. (Stan Hu)
  - Protect OmniAuth request phase against CSRF.
  - Don't send notifications to mentioned users that don't have access to the project in question.
  - Add search issues/MR by number
  - Change plots to bar graphs in commit statistics screen
  - Move snippets UI to fluid layout
  - Improve UI for sidebar. Increase separation between navigation and content
  - Improve new project command options (Ben Bodenmiller)
  - Add common method to force UTF-8 and use it to properly handle non-ascii OAuth user properties (Onur Küçük)
  - Prevent sending empty messages to HipChat (Chulki Lee)
  - Improve UI for mobile phones on dashboard and project pages
  - Add room notification and message color option for HipChat
  - Allow to use non-ASCII letters and dashes in project and namespace name. (Jakub Jirutka)
  - Add footnotes support to Markdown (Guillaume Delbergue)
  - Add current_sign_in_at to UserFull REST api.
  - Make Sidekiq MemoryKiller shutdown signal configurable
  - Add "Create Merge Request" buttons to commits and branches pages and push event.
  - Show user roles by comments.
  - Fix automatic blocking of auto-created users from Active Directory.
  - Call merge request web hook for each new commits (Arthur Gautier)
  - Use SIGKILL by default in Sidekiq::MemoryKiller
  - Fix mentioning of private groups.
  - Add style for <kbd> element in markdown
  - Spin spinner icon next to "Checking for CI status..." on MR page.
  - Fix reference links in dashboard activity and ATOM feeds.
  - Ensure that the first added admin performs repository imports

v 7.10.4
  - Fix migrations broken in 7.10.2
  - Make tags for GitLab installations running on MySQL case sensitive
  - Get Gitorious importer to work again.
  - Fix adding new group members from admin area
  - Fix DB error when trying to tag a repository (Stan Hu)
  - Fix Error 500 when searching Wiki pages (Stan Hu)
  - Unescape branch names in compare commit (Stan Hu)
  - Order commit comments chronologically in API.

v 7.10.2
  - Fix CI links on MR page

v 7.10.0
  - Ignore submodules that are defined in .gitmodules but are checked in as directories.
  - Allow projects to be imported from Google Code.
  - Remove access control for uploaded images to fix broken images in emails (Hannes Rosenögger)
  - Allow users to be invited by email to join a group or project.
  - Don't crash when project repository doesn't exist.
  - Add config var to block auto-created LDAP users.
  - Don't use HTML ellipsis in EmailsOnPush subject truncated commit message.
  - Set EmailsOnPush reply-to address to committer email when enabled.
  - Fix broken file browsing with a submodule that contains a relative link (Stan Hu)
  - Fix persistent XSS vulnerability around profile website URLs.
  - Fix project import URL regex to prevent arbitary local repos from being imported.
  - Fix directory traversal vulnerability around uploads routes.
  - Fix directory traversal vulnerability around help pages.
  - Don't leak existence of project via search autocomplete.
  - Don't leak existence of group or project via search.
  - Fix bug where Wiki pages that included a '/' were no longer accessible (Stan Hu)
  - Fix bug where error messages from Dropzone would not be displayed on the issues page (Stan Hu)
  - Add a rake task to check repository integrity with `git fsck`
  - Add ability to configure Reply-To address in gitlab.yml (Stan Hu)
  - Move current user to the top of the list in assignee/author filters (Stan Hu)
  - Fix broken side-by-side diff view on merge request page (Stan Hu)
  - Set Application controller default URL options to ensure all url_for calls are consistent (Stan Hu)
  - Allow HTML tags in Markdown input
  - Fix code unfold not working on Compare commits page (Stan Hu)
  - Fix generating SSH key fingerprints with OpenSSH 6.8. (Sašo Stanovnik)
  - Fix "Import projects from" button to show the correct instructions (Stan Hu)
  - Fix dots in Wiki slugs causing errors (Stan Hu)
  - Make maximum attachment size configurable via Application Settings (Stan Hu)
  - Update poltergeist to version 1.6.0 to support PhantomJS 2.0 (Zeger-Jan van de Weg)
  - Fix cross references when usernames, milestones, or project names contain underscores (Stan Hu)
  - Disable reference creation for comments surrounded by code/preformatted blocks (Stan Hu)
  - Reduce Rack Attack false positives causing 403 errors during HTTP authentication (Stan Hu)
  - enable line wrapping per default and remove the checkbox to toggle it (Hannes Rosenögger)
  - Fix a link in the patch update guide
  - Add a service to support external wikis (Hannes Rosenögger)
  - Omit the "email patches" link and fix plain diff view for merge commits
  - List new commits for newly pushed branch in activity view.
  - Add sidetiq gem dependency to match EE
  - Add changelog, license and contribution guide links to project tab bar.
  - Improve diff UI
  - Fix alignment of navbar toggle button (Cody Mize)
  - Fix checkbox rendering for nested task lists
  - Identical look of selectboxes in UI
  - Upgrade the gitlab_git gem to version 7.1.3
  - Move "Import existing repository by URL" option to button.
  - Improve error message when save profile has error.
  - Passing the name of pushed ref to CI service (requires GitLab CI 7.9+)
  - Add location field to user profile
  - Fix print view for markdown files and wiki pages
  - Fix errors when deleting old backups
  - Improve GitLab performance when working with git repositories
  - Add tag message and last commit to tag hook (Kamil Trzciński)
  - Restrict permissions on backup files
  - Improve oauth accounts UI in profile page
  - Add ability to unlink connected accounts
  - Replace commits calendar with faster contribution calendar that includes issues and merge requests
  - Add inifinite scroll to user page activity
  - Don't include system notes in issue/MR comment count.
  - Don't mark merge request as updated when merge status relative to target branch changes.
  - Link note avatar to user.
  - Make Git-over-SSH errors more descriptive.
  - Fix EmailsOnPush.
  - Refactor issue filtering
  - AJAX selectbox for issue assignee and author filters
  - Fix issue with missing options in issue filtering dropdown if selected one
  - Prevent holding Control-Enter or Command-Enter from posting comment multiple times.
  - Prevent note form from being cleared when submitting failed.
  - Improve file icons rendering on tree (Sullivan Sénéchal)
  - API: Add pagination to project events
  - Get issue links in notification mail to work again.
  - Don't show commit comment button when user is not signed in.
  - Fix admin user projects lists.
  - Don't leak private group existence by redirecting from namespace controller to group controller.
  - Ability to skip some items from backup (database, respositories or uploads)
  - Archive repositories in background worker.
  - Import GitHub, Bitbucket or GitLab.com projects owned by authenticated user into current namespace.
  - Project labels are now available over the API under the "tag_list" field (Cristian Medina)
  - Fixed link paths for HTTP and SSH on the admin project view (Jeremy Maziarz)
  - Fix and improve help rendering (Sullivan Sénéchal)
  - Fix final line in EmailsOnPush email diff being rendered as error.
  - Prevent duplicate Buildkite service creation.
  - Fix git over ssh errors 'fatal: protocol error: bad line length character'
  - Automatically setup GitLab CI project for forks if origin project has GitLab CI enabled
  - Bust group page project list cache when namespace name or path changes.
  - Explicitly set image alt-attribute to prevent graphical glitches if gravatars could not be loaded
  - Allow user to choose a public email to show on public profile
  - Remove truncation from issue titles on milestone page (Jason Blanchard)
  - Fix stuck Merge Request merging events from old installations (Ben Bodenmiller)
  - Fix merge request comments on files with multiple commits
  - Fix Resource Owner Password Authentication Flow

v 7.9.4
  - Security: Fix project import URL regex to prevent arbitary local repos from being imported
  - Fixed issue where only 25 commits would load in file listings
  - Fix LDAP identities  after config update

v 7.9.3
  - Contains no changes
  - Add icons to Add dropdown items.
  - Allow admin to create public deploy keys that are accessible to any project.
  - Warn when gitlab-shell version doesn't match requirement.
  - Skip email confirmation when set by admin or via LDAP.
  - Only allow users to reference groups, projects, issues, MRs, commits they have access to.

v 7.9.3
  - Contains no changes

v 7.9.2
  - Contains no changes

v 7.9.1
  - Include missing events and fix save functionality in admin service template settings form (Stan Hu)
  - Fix "Import projects from" button to show the correct instructions (Stan Hu)
  - Fix OAuth2 issue importing a new project from GitHub and GitLab (Stan Hu)
  - Fix for LDAP with commas in DN
  - Fix missing events and in admin Slack service template settings form (Stan Hu)
  - Don't show commit comment button when user is not signed in.
  - Downgrade gemnasium-gitlab-service gem

v 7.9.0
  - Add HipChat integration documentation (Stan Hu)
  - Update documentation for object_kind field in Webhook push and tag push Webhooks (Stan Hu)
  - Fix broken email images (Hannes Rosenögger)
  - Automatically config git if user forgot, where possible (Zeger-Jan van de Weg)
  - Fix mass SQL statements on initial push (Hannes Rosenögger)
  - Add tag push notifications and normalize HipChat and Slack messages to be consistent (Stan Hu)
  - Add comment notification events to HipChat and Slack services (Stan Hu)
  - Add issue and merge request events to HipChat and Slack services (Stan Hu)
  - Fix merge request URL passed to Webhooks. (Stan Hu)
  - Fix bug that caused a server error when editing a comment to "+1" or "-1" (Stan Hu)
  - Fix code preview theme setting for comments, issues, merge requests, and snippets (Stan Hu)
  - Move labels/milestones tabs to sidebar
  - Upgrade Rails gem to version 4.1.9.
  - Improve error messages for file edit failures
  - Improve UI for commits, issues and merge request lists
  - Fix commit comments on first line of diff not rendering in Merge Request Discussion view.
  - Allow admins to override restricted project visibility settings.
  - Move restricted visibility settings from gitlab.yml into the web UI.
  - Improve trigger merge request hook when source project branch has been updated (Kirill Zaitsev)
  - Save web edit in new branch
  - Fix ordering of imported but unchanged projects (Marco Wessel)
  - Mobile UI improvements: make aside content expandable
  - Expose avatar_url in projects API
  - Fix checkbox alignment on the application settings page.
  - Generalize image upload in drag and drop in markdown to all files (Hannes Rosenögger)
  - Fix mass-unassignment of issues (Robert Speicher)
  - Fix hidden diff comments in merge request discussion view
  - Allow user confirmation to be skipped for new users via API
  - Add a service to send updates to an Irker gateway (Romain Coltel)
  - Add brakeman (security scanner for Ruby on Rails)
  - Slack username and channel options
  - Add grouped milestones from all projects to dashboard.
  - Web hook sends pusher email as well as commiter
  - Add Bitbucket omniauth provider.
  - Add Bitbucket importer.
  - Support referencing issues to a project whose name starts with a digit
  - Condense commits already in target branch when updating merge request source branch.
  - Send notifications and leave system comments when bulk updating issues.
  - Automatically link commit ranges to compare page: sha1...sha4 or sha1..sha4 (includes sha1 in comparison)
  - Move groups page from profile to dashboard
  - Starred projects page at dashboard
  - Blocking user does not remove him/her from project/groups but show blocked label
  - Change subject of EmailsOnPush emails to include namespace, project and branch.
  - Change subject of EmailsOnPush emails to include first commit message when multiple were pushed.
  - Remove confusing footer from EmailsOnPush mail body.
  - Add list of changed files to EmailsOnPush emails.
  - Add option to send EmailsOnPush emails from committer email if domain matches.
  - Add option to disable code diffs in EmailOnPush emails.
  - Wrap commit message in EmailsOnPush email.
  - Send EmailsOnPush emails when deleting commits using force push.
  - Fix EmailsOnPush email comparison link to include first commit.
  - Fix highliht of selected lines in file
  - Reject access to group/project avatar if the user doesn't have access.
  - Add database migration to clean group duplicates with same path and name (Make sure you have a backup before update)
  - Add GitLab active users count to rake gitlab:check
  - Starred projects page at dashboard
  - Make email display name configurable
  - Improve json validation in hook data
  - Use Emoji One
  - Updated emoji help documentation to properly reference EmojiOne.
  - Fix missing GitHub organisation repositories on import page.
  - Added blue theme
  - Remove annoying notice messages when create/update merge request
  - Allow smb:// links in Markdown text.
  - Filter merge request by title or description at Merge Requests page
  - Block user if he/she was blocked in Active Directory
  - Fix import pages not working after first load.
  - Use custom LDAP label in LDAP signin form.
  - Execute hooks and services when branch or tag is created or deleted through web interface.
  - Block and unblock user if he/she was blocked/unblocked in Active Directory
  - Raise recommended number of unicorn workers from 2 to 3
  - Use same layout and interactivity for project members as group members.
  - Prevent gitlab-shell character encoding issues by receiving its changes as raw data.
  - Ability to unsubscribe/subscribe to issue or merge request
  - Delete deploy key when last connection to a project is destroyed.
  - Fix invalid Atom feeds when using emoji, horizontal rules, or images (Christian Walther)
  - Backup of repositories with tar instead of git bundle (only now are git-annex files included in the backup)
  - Add canceled status for CI
  - Send EmailsOnPush email when branch or tag is created or deleted.
  - Faster merge request processing for large repository
  - Prevent doubling AJAX request with each commit visit via Turbolink
  - Prevent unnecessary doubling of js events on import pages and user calendar

v 7.8.4
  - Fix issue_tracker_id substitution in custom issue trackers
  - Fix path and name duplication in namespaces

v 7.8.3
  - Bump version of gitlab_git fixing annotated tags without message

v 7.8.2
  - Fix service migration issue when upgrading from versions prior to 7.3
  - Fix setting of the default use project limit via admin UI
  - Fix showing of already imported projects for GitLab and Gitorious importers
  - Fix response of push to repository to return "Not found" if user doesn't have access
  - Fix check if user is allowed to view the file attachment
  - Fix import check for case sensetive namespaces
  - Increase timeout for Git-over-HTTP requests to 1 hour since large pulls/pushes can take a long time.
  - Properly handle autosave local storage exceptions.
  - Escape wildcards when searching LDAP by username.

v 7.8.1
  - Fix run of custom post receive hooks
  - Fix migration that caused issues when upgrading to version 7.8 from versions prior to 7.3
  - Fix the warning for LDAP users about need to set password
  - Fix avatars which were not shown for non logged in users
  - Fix urls for the issues when relative url was enabled

v 7.8.0
  - Fix access control and protection against XSS for note attachments and other uploads.
  - Replace highlight.js with rouge-fork rugments (Stefan Tatschner)
  - Make project search case insensitive (Hannes Rosenögger)
  - Include issue/mr participants in list of recipients for reassign/close/reopen emails
  - Expose description in groups API
  - Better UI for project services page
  - Cleaner UI for web editor
  - Add diff syntax highlighting in email-on-push service notifications (Hannes Rosenögger)
  - Add API endpoint to fetch all changes on a MergeRequest (Jeroen van Baarsen)
  - View note image attachments in new tab when clicked instead of downloading them
  - Improve sorting logic in UI and API. Explicitly define what sorting method is used by default
  - Fix overflow at sidebar when have several items
  - Add notes for label changes in issue and merge requests
  - Show tags in commit view (Hannes Rosenögger)
  - Only count a user's vote once on a merge request or issue (Michael Clarke)
  - Increase font size when browse source files and diffs
  - Service Templates now let you set default values for all services
  - Create new file in empty repository using GitLab UI
  - Ability to clone project using oauth2 token
  - Upgrade Sidekiq gem to version 3.3.0
  - Stop git zombie creation during force push check
  - Show success/error messages for test setting button in services
  - Added Rubocop for code style checks
  - Fix commits pagination
  - Async load a branch information at the commit page
  - Disable blacklist validation for project names
  - Allow configuring protection of the default branch upon first push (Marco Wessel)
  - Add gitlab.com importer
  - Add an ability to login with gitlab.com
  - Add a commit calendar to the user profile (Hannes Rosenögger)
  - Submit comment on command-enter
  - Notify all members of a group when that group is mentioned in a comment, for example: `@gitlab-org` or `@sales`.
  - Extend issue clossing pattern to include "Resolve", "Resolves", "Resolved", "Resolving" and "Close" (Julien Bianchi and Hannes Rosenögger)
  - Fix long broadcast message cut-off on left sidebar (Visay Keo)
  - Add Project Avatars (Steven Thonus and Hannes Rosenögger)
  - Password reset token validity increased from 2 hours to 2 days since it is also send on account creation.
  - Edit group members via API
  - Enable raw image paste from clipboard, currently Chrome only (Marco Cyriacks)
  - Add action property to merge request hook (Julien Bianchi)
  - Remove duplicates from group milestone participants list.
  - Add a new API function that retrieves all issues assigned to a single milestone (Justin Whear and Hannes Rosenögger)
  - API: Access groups with their path (Julien Bianchi)
  - Added link to milestone and keeping resource context on smaller viewports for issues and merge requests (Jason Blanchard)
  - Allow notification email to be set separately from primary email.
  - API: Add support for editing an existing project (Mika Mäenpää and Hannes Rosenögger)
  - Don't have Markdown preview fail for long comments/wiki pages.
  - When test web hook - show error message instead of 500 error page if connection to hook url was reset
  - Added support for firing system hooks on group create/destroy and adding/removing users to group (Boyan Tabakov)
  - Added persistent collapse button for left side nav bar (Jason Blanchard)
  - Prevent losing unsaved comments by automatically restoring them when comment page is loaded again.
  - Don't allow page to be scaled on mobile.
  - Clean the username acquired from OAuth/LDAP so it doesn't fail username validation and block signing up.
  - Show assignees in merge request index page (Kelvin Mutuma)
  - Link head panel titles to relevant root page.
  - Allow users that signed up via OAuth to set their password in order to use Git over HTTP(S).
  - Show users button to share their newly created public or internal projects on twitter
  - Add quick help links to the GitLab pricing and feature comparison pages.
  - Fix duplicate authorized applications in user profile and incorrect application client count in admin area.
  - Make sure Markdown previews always use the same styling as the eventual destination.
  - Remove deprecated Group#owner_id from API
  - Show projects user contributed to on user page. Show stars near project on user page.
  - Improve database performance for GitLab
  - Add Asana service (Jeremy Benoist)
  - Improve project web hooks with extra data

v 7.7.2
  - Update GitLab Shell to version 2.4.2 that fixes a bug when developers can push to protected branch
  - Fix issue when LDAP user can't login with existing GitLab account

v 7.7.1
  - Improve mention autocomplete performance
  - Show setup instructions for GitHub import if disabled
  - Allow use http for OAuth applications

v 7.7.0
  - Import from GitHub.com feature
  - Add Jetbrains Teamcity CI service (Jason Lippert)
  - Mention notification level
  - Markdown preview in wiki (Yuriy Glukhov)
  - Raise group avatar filesize limit to 200kb
  - OAuth applications feature
  - Show user SSH keys in admin area
  - Developer can push to protected branches option
  - Set project path instead of project name in create form
  - Block Git HTTP access after 10 failed authentication attempts
  - Updates to the messages returned by API (sponsored by O'Reilly Media)
  - New UI layout with side navigation
  - Add alert message in case of outdated browser (IE < 10)
  - Added API support for sorting projects
  - Update gitlab_git to version 7.0.0.rc14
  - Add API project search filter option for authorized projects
  - Fix File blame not respecting branch selection
  - Change some of application settings on fly in admin area UI
  - Redesign signin/signup pages
  - Close standard input in Gitlab::Popen.popen
  - Trigger GitLab CI when push tags
  - When accept merge request - do merge using sidaekiq job
  - Enable web signups by default
  - Fixes for diff comments: drag-n-drop images, selecting images
  - Fixes for edit comments: drag-n-drop images, preview mode, selecting images, save & update
  - Remove password strength indicator



v 7.6.0
  - Fork repository to groups
  - New rugged version
  - Add CRON=1 backup setting for quiet backups
  - Fix failing wiki restore
  - Add optional Sidekiq MemoryKiller middleware (enabled via SIDEKIQ_MAX_RSS env variable)
  - Monokai highlighting style now more faithful to original design (Mark Riedesel)
  - Create project with repository in synchrony
  - Added ability to create empty repo or import existing one if project does not have repository
  - Reactivate highlight.js language autodetection
  - Mobile UI improvements
  - Change maximum avatar file size from 100KB to 200KB
  - Strict validation for snippet file names
  - Enable Markdown preview for issues, merge requests, milestones, and notes (Vinnie Okada)
  - In the docker directory is a container template based on the Omnibus packages.
  - Update Sidekiq to version 2.17.8
  - Add author filter to project issues and merge requests pages
  - Atom feed for user activity
  - Support multiple omniauth providers for the same user
  - Rendering cross reference in issue title and tooltip for merge request
  - Show username in comments
  - Possibility to create Milestones or Labels when Issues are disabled
  - Fix bug with showing gpg signature in tag

v 7.5.3
  - Bump gitlab_git to 7.0.0.rc12 (includes Rugged 0.21.2)

v 7.5.2
  - Don't log Sidekiq arguments by default
  - Fix restore of wiki repositories from backups

v 7.5.1
  - Add missing timestamps to 'members' table

v 7.5.0
  - API: Add support for Hipchat (Kevin Houdebert)
  - Add time zone configuration in gitlab.yml (Sullivan Senechal)
  - Fix LDAP authentication for Git HTTP access
  - Run 'GC.start' after every EmailsOnPushWorker job
  - Fix LDAP config lookup for provider 'ldap'
  - Drop all sequences during Postgres database restore
  - Project title links to project homepage (Ben Bodenmiller)
  - Add Atlassian Bamboo CI service (Drew Blessing)
  - Mentioned @user will receive email even if he is not participating in issue or commit
  - Session API: Use case-insensitive authentication like in UI (Andrey Krivko)
  - Tie up loose ends with annotated tags: API & UI (Sean Edge)
  - Return valid json for deleting branch via API (sponsored by O'Reilly Media)
  - Expose username in project events API (sponsored by O'Reilly Media)
  - Adds comments to commits in the API
  - Performance improvements
  - Fix post-receive issue for projects with deleted forks
  - New gitlab-shell version with custom hooks support
  - Improve code
  - GitLab CI 5.2+ support (does not support older versions)
  - Fixed bug when you can not push commits starting with 000000 to protected branches
  - Added a password strength indicator
  - Change project name and path in one form
  - Display renamed files in diff views (Vinnie Okada)
  - Fix raw view for public snippets
  - Use secret token with GitLab internal API.
  - Add missing timestamps to 'members' table

v 7.4.5
  - Bump gitlab_git to 7.0.0.rc12 (includes Rugged 0.21.2)

v 7.4.4
  - No changes

v 7.4.3
  - Fix raw snippets view
  - Fix security issue for member api
  - Fix buildbox integration

v 7.4.2
  - Fix internal snippet exposing for unauthenticated users

v 7.4.1
  - Fix LDAP authentication for Git HTTP access
  - Fix LDAP config lookup for provider 'ldap'
  - Fix public snippets
  - Fix 500 error on projects with nested submodules

v 7.4.0
  - Refactored membership logic
  - Improve error reporting on users API (Julien Bianchi)
  - Refactor test coverage tools usage. Use SIMPLECOV=true to generate it locally
  - Default branch is protected by default
  - Increase unicorn timeout to 60 seconds
  - Sort search autocomplete projects by stars count so most popular go first
  - Add README to tab on project show page
  - Do not delete tmp/repositories itself during clean-up, only its contents
  - Support for backup uploads to remote storage
  - Prevent notes polling when there are not notes
  - Internal ForkService: Prepare support for fork to a given namespace
  - API: Add support for forking a project via the API (Bernhard Kaindl)
  - API: filter project issues by milestone (Julien Bianchi)
  - Fail harder in the backup script
  - Changes to Slack service structure, only webhook url needed
  - Zen mode for wiki and milestones (Robert Schilling)
  - Move Emoji parsing to html-pipeline-gitlab (Robert Schilling)
  - Font Awesome 4.2 integration (Sullivan Senechal)
  - Add Pushover service integration (Sullivan Senechal)
  - Add select field type for services options (Sullivan Senechal)
  - Add cross-project references to the Markdown parser (Vinnie Okada)
  - Add task lists to issue and merge request descriptions (Vinnie Okada)
  - Snippets can be public, internal or private
  - Improve danger zone: ask project path to confirm data-loss action
  - Raise exception on forgery
  - Show build coverage in Merge Requests (requires GitLab CI v5.1)
  - New milestone and label links on issue edit form
  - Improved repository graphs
  - Improve event note display in dashboard and project activity views (Vinnie Okada)
  - Add users sorting to admin area
  - UI improvements
  - Fix ambiguous sha problem with mentioned commit
  - Fixed bug with apostrophe when at mentioning users
  - Add active directory ldap option
  - Developers can push to wiki repo. Protected branches does not affect wiki repo any more
  - Faster rev list
  - Fix branch removal

v 7.3.2
  - Fix creating new file via web editor
  - Use gitlab-shell v2.0.1

v 7.3.1
  - Fix ref parsing in Gitlab::GitAccess
  - Fix error 500 when viewing diff on a file with changed permissions
  - Fix adding comments to MR when source branch is master
  - Fix error 500 when searching description contains relative link

v 7.3.0
  - Always set the 'origin' remote in satellite actions
  - Write authorized_keys in tmp/ during tests
  - Use sockets to connect to Redis
  - Add dormant New Relic gem (can be enabled via environment variables)
  - Expire Rack sessions after 1 week
  - Cleaner signin/signup pages
  - Improved comments UI
  - Better search with filtering, pagination etc
  - Added a checkbox to toggle line wrapping in diff (Yuriy Glukhov)
  - Prevent project stars duplication when fork project
  - Use the default Unicorn socket backlog value of 1024
  - Support Unix domain sockets for Redis
  - Store session Redis keys in 'session:gitlab:' namespace
  - Deprecate LDAP account takeover based on partial LDAP email / GitLab username match
  - Use /bin/sh instead of Bash in bin/web, bin/background_jobs (Pavel Novitskiy)
  - Keyboard shortcuts for productivity (Robert Schilling)
  - API: filter issues by state (Julien Bianchi)
  - API: filter issues by labels (Julien Bianchi)
  - Add system hook for ssh key changes
  - Add blob permalink link (Ciro Santilli)
  - Create annotated tags through UI and API (Sean Edge)
  - Snippets search (Charles Bushong)
  - Comment new push to existing MR
  - Add 'ci' to the blacklist of forbidden names
  - Improve text filtering on issues page
  - Comment & Close button
  - Process git push --all much faster
  - Don't allow edit of system notes
  - Project wiki search (Ralf Seidler)
  - Enabled Shibboleth authentication support (Matus Banas)
  - Zen mode (fullscreen) for issues/MR/notes (Robert Schilling)
  - Add ability to configure webhook timeout via gitlab.yml (Wes Gurney)
  - Sort project merge requests in asc or desc order for updated_at or created_at field (sponsored by O'Reilly Media)
  - Add Redis socket support to 'rake gitlab:shell:install'

v 7.2.1
  - Delete orphaned labels during label migration (James Brooks)
  - Security: prevent XSS with stricter MIME types for raw repo files

v 7.2.0
  - Explore page
  - Add project stars (Ciro Santilli)
  - Log Sidekiq arguments
  - Better labels: colors, ability to rename and remove
  - Improve the way merge request collects diffs
  - Improve compare page for large diffs
  - Expose the full commit message via API
  - Fix 500 error on repository rename
  - Fix bug when MR download patch return invalid diff
  - Test gitlab-shell integration
  - Repository import timeout increased from 2 to 4 minutes allowing larger repos to be imported
  - API for labels (Robert Schilling)
  - API: ability to set an import url when creating project for specific user

v 7.1.1
  - Fix cpu usage issue in Firefox
  - Fix redirect loop when changing password by new user
  - Fix 500 error on new merge request page

v 7.1.0
  - Remove observers
  - Improve MR discussions
  - Filter by description on Issues#index page
  - Fix bug with namespace select when create new project page
  - Show README link after description for non-master members
  - Add @all mention for comments
  - Dont show reply button if user is not signed in
  - Expose more information for issues with webhook
  - Add a mention of the merge request into the default merge request commit message
  - Improve code highlight, introduce support for more languages like Go, Clojure, Erlang etc
  - Fix concurrency issue in repository download
  - Dont allow repository name start with ?
  - Improve email threading (Pierre de La Morinerie)
  - Cleaner help page
  - Group milestones
  - Improved email notifications
  - Contributors API (sponsored by Mobbr)
  - Fix LDAP TLS authentication (Boris HUISGEN)
  - Show VERSION information on project sidebar
  - Improve branch removal logic when accept MR
  - Fix bug where comment form is spawned inside the Reply button
  - Remove Dir.chdir from Satellite#lock for thread-safety
  - Increased default git max_size value from 5MB to 20MB in gitlab.yml. Please update your configs!
  - Show error message in case of timeout in satellite when create MR
  - Show first 100 files for huge diff instead of hiding all
  - Change default admin email from admin@local.host to admin@example.com

v 7.0.0
  - The CPU no longer overheats when you hold down the spacebar
  - Improve edit file UI
  - Add ability to upload group avatar when create
  - Protected branch cannot be removed
  - Developers can remove normal branches with UI
  - Remove branch via API (sponsored by O'Reilly Media)
  - Move protected branches page to Project settings area
  - Redirect to Files view when create new branch via UI
  - Drag and drop upload of image in every markdown-area (Earle Randolph Bunao and Neil Francis Calabroso)
  - Refactor the markdown relative links processing
  - Make it easier to implement other CI services for GitLab
  - Group masters can create projects in group
  - Deprecate ruby 1.9.3 support
  - Only masters can rewrite/remove git tags
  - Add X-Frame-Options SAMEORIGIN to Nginx config so Sidekiq admin is visible
  - UI improvements
  - Case-insensetive search for issues
  - Update to rails 4.1
  - Improve performance of application for projects and groups with a lot of members
  - Formally support Ruby 2.1
  - Include Nginx gitlab-ssl config
  - Add manual language detection for highlight.js
  - Added example.com/:username routing
  - Show notice if your profile is public
  - UI improvements for mobile devices
  - Improve diff rendering performance
  - Drag-n-drop for issues and merge requests between states at milestone page
  - Fix '0 commits' message for huge repositories on project home page
  - Prevent 500 error page when visit commit page from large repo
  - Add notice about huge push over http to unicorn config
  - File action in satellites uses default 30 seconds timeout instead of old 10 seconds one
  - Overall performance improvements
  - Skip init script check on omnibus-gitlab
  - Be more selective when killing stray Sidekiqs
  - Check LDAP user filter during sign-in
  - Remove wall feature (no data loss - you can take it from database)
  - Dont expose user emails via API unless you are admin
  - Detect issues closed by Merge Request description
  - Better email subject lines from email on push service (Alex Elman)
  - Enable identicon for gravatar be default

v 6.9.2
  - Revert the commit that broke the LDAP user filter

v 6.9.1
  - Fix scroll to highlighted line
  - Fix the pagination on load for commits page

v 6.9.0
  - Store Rails cache data in the Redis `cache:gitlab` namespace
  - Adjust MySQL limits for existing installations
  - Add db index on project_id+iid column. This prevents duplicate on iid (During migration duplicates will be removed)
  - Markdown preview or diff during editing via web editor (Evgeniy Sokovikov)
  - Give the Rails cache its own Redis namespace
  - Add ability to set different ssh host, if different from http/https
  - Fix syntax highlighting for code comments blocks
  - Improve comments loading logic
  - Stop refreshing comments when the tab is hidden
  - Improve issue and merge request mobile UI (Drew Blessing)
  - Document how to convert a backup to PostgreSQL
  - Fix locale bug in backup manager
  - Fix can not automerge when MR description is too long
  - Fix wiki backup skip bug
  - Two Step MR creation process
  - Remove unwanted files from satellite working directory with git clean -fdx
  - Accept merge request via API (sponsored by O'Reilly Media)
  - Add more access checks during API calls
  - Block SSH access for 'disabled' Active Directory users
  - Labels for merge requests (Drew Blessing)
  - Threaded emails by setting a Message-ID (Philip Blatter)

v 6.8.0
  - Ability to at mention users that are participating in issue and merge req. discussion
  - Enabled GZip Compression for assets in example Nginx, make sure that Nginx is compiled with --with-http_gzip_static_module flag (this is default in Ubuntu)
  - Make user search case-insensitive (Christopher Arnold)
  - Remove omniauth-ldap nickname bug workaround
  - Drop all tables before restoring a Postgres backup
  - Make the repository downloads path configurable
  - Create branches via API (sponsored by O'Reilly Media)
  - Changed permission of gitlab-satellites directory not to be world accessible
  - Protected branch does not allow force push
  - Fix popen bug in `rake gitlab:satellites:create`
  - Disable connection reaping for MySQL
  - Allow oauth signup without email for twitter and github
  - Fix faulty namespace names that caused 500 on user creation
  - Option to disable standard login
  - Clean old created archives from repository downloads directory
  - Fix download link for huge MR diffs
  - Expose event and mergerequest timestamps in API
  - Fix emails on push service when only one commit is pushed

v 6.7.3
  - Fix the merge notification email not being sent (Pierre de La Morinerie)
  - Drop all tables before restoring a Postgres backup
  - Remove yanked modernizr gem

v 6.7.2
  - Fix upgrader script

v 6.7.1
  - Fix GitLab CI integration

v 6.7.0
  - Increased the example Nginx client_max_body_size from 5MB to 20MB, consider updating it manually on existing installations
  - Add support for Gemnasium as a Project Service (Olivier Gonzalez)
  - Add edit file button to MergeRequest diff
  - Public groups (Jason Hollingsworth)
  - Cleaner headers in Notification Emails (Pierre de La Morinerie)
  - Blob and tree gfm links to anchors work
  - Piwik Integration (Sebastian Winkler)
  - Show contribution guide link for new issue form (Jeroen van Baarsen)
  - Fix CI status for merge requests from fork
  - Added option to remove issue assignee on project issue page and issue edit page (Jason Blanchard)
  - New page load indicator that includes a spinner that scrolls with the page
  - Converted all the help sections into markdown
  - LDAP user filters
  - Streamline the content of notification emails (Pierre de La Morinerie)
  - Fixes a bug with group member administration (Matt DeTullio)
  - Sort tag names using VersionSorter (Robert Speicher)
  - Add GFM autocompletion for MergeRequests (Robert Speicher)
  - Add webhook when a new tag is pushed (Jeroen van Baarsen)
  - Add button for toggling inline comments in diff view
  - Add retry feature for repository import
  - Reuse the GitLab LDAP connection within each request
  - Changed markdown new line behaviour to conform to markdown standards
  - Fix global search
  - Faster authorized_keys rebuilding in `rake gitlab:shell:setup` (requires gitlab-shell 1.8.5)
  - Create and Update MR calls now support the description parameter (Greg Messner)
  - Markdown relative links in the wiki link to wiki pages, markdown relative links in repositories link to files in the repository
  - Added Slack service integration (Federico Ravasio)
  - Better API responses for access_levels (sponsored by O'Reilly Media)
  - Requires at least 2 unicorn workers
  - Requires gitlab-shell v1.9+
  - Replaced gemoji(due to closed licencing problem) with Phantom Open Emoji library(combined SIL Open Font License, MIT License and the CC 3.0 License)
  - Fix `/:username.keys` response content type (Dmitry Medvinsky)

v 6.6.5
  - Added option to remove issue assignee on project issue page and issue edit page (Jason Blanchard)
  - Hide mr close button for comment form if merge request was closed or inline comment
  - Adds ability to reopen closed merge request

v 6.6.4
  - Add missing html escape for highlighted code blocks in comments, issues

v 6.6.3
  - Fix 500 error when edit yourself from admin area
  - Hide private groups for public profiles

v 6.6.2
  - Fix 500 error on branch/tag create or remove via UI

v 6.6.1
  - Fix 500 error on files tab if submodules presents

v 6.6.0
  - Retrieving user ssh keys publically(github style): http://__HOST__/__USERNAME__.keys
  - Permissions: Developer now can manage issue tracker (modify any issue)
  - Improve Code Compare page performance
  - Group avatar
  - Pygments.rb replaced with highlight.js
  - Improve Merge request diff store logic
  - Improve render performnace for MR show page
  - Fixed Assembla hardcoded project name
  - Jira integration documentation
  - Refactored app/services
  - Remove snippet expiration
  - Mobile UI improvements (Drew Blessing)
  - Fix block/remove UI for admin::users#show page
  - Show users' group membership on users' activity page (Robert Djurasaj)
  - User pages are visible without login if user is authorized to a public project
  - Markdown rendered headers have id derived from their name and link to their id
  - Improve application to work faster with large groups (100+ members)
  - Multiple emails per user
  - Show last commit for file when view file source
  - Restyle Issue#show page and MR#show page
  - Ability to filter by multiple labels for Issues page
  - Rails version to 4.0.3
  - Fixed attachment identifier displaying underneath note text (Jason Blanchard)

v 6.5.1
  - Fix branch selectbox when create merge request from fork

v 6.5.0
  - Dropdown menus on issue#show page for assignee and milestone (Jason Blanchard)
  - Add color custimization and previewing to broadcast messages
  - Fixed notes anchors
  - Load new comments in issues dynamically
  - Added sort options to Public page
  - New filters (assigned/authored/all) for Dashboard#issues/merge_requests (sponsored by Say Media)
  - Add project visibility icons to dashboard
  - Enable secure cookies if https used
  - Protect users/confirmation with rack_attack
  - Default HTTP headers to protect against MIME-sniffing, force https if enabled
  - Bootstrap 3 with responsive UI
  - New repository download formats: tar.bz2, zip, tar (Jason Hollingsworth)
  - Restyled accept widgets for MR
  - SCSS refactored
  - Use jquery timeago plugin
  - Fix 500 error for rdoc files
  - Ability to customize merge commit message (sponsored by Say Media)
  - Search autocomplete via ajax
  - Add website url to user profile
  - Files API supports base64 encoded content (sponsored by O'Reilly Media)
  - Added support for Go's repository retrieval (Bruno Albuquerque)

v6.4.3
  - Don't use unicorn worker killer if PhusionPassenger is defined

v6.4.2
  - Fixed wrong behaviour of script/upgrade.rb

v6.4.1
  - Fixed bug with repository rename
  - Fixed bug with project transfer

v 6.4.0
  - Added sorting to project issues page (Jason Blanchard)
  - Assembla integration (Carlos Paramio)
  - Fixed another 500 error with submodules
  - UI: More compact issues page
  - Minimal password length increased to 8 symbols
  - Side-by-side diff view (Steven Thonus)
  - Internal projects (Jason Hollingsworth)
  - Allow removal of avatar (Drew Blessing)
  - Project web hooks now support issues and merge request events
  - Visiting project page while not logged in will redirect to sign-in instead of 404 (Jason Hollingsworth)
  - Expire event cache on avatar creation/removal (Drew Blessing)
  - Archiving old projects (Steven Thonus)
  - Rails 4
  - Add time ago tooltips to show actual date/time
  - UI: Fixed UI for admin system hooks
  - Ruby script for easier GitLab upgrade
  - Do not remove Merge requests if fork project was removed
  - Improve sign-in/signup UX
  - Add resend confirmation link to sign-in page
  - Set noreply@HOSTNAME for reply_to field in all emails
  - Show GitLab API version on Admin#dashboard
  - API Cross-origin resource sharing
  - Show READMe link at project home page
  - Show repo size for projects in Admin area

v 6.3.0
  - API for adding gitlab-ci service
  - Init script now waits for pids to appear after (re)starting before reporting status (Rovanion Luckey)
  - Restyle project home page
  - Grammar fixes
  - Show branches list (which branches contains commit) on commit page (Andrew Kumanyaev)
  - Security improvements
  - Added support for GitLab CI 4.0
  - Fixed issue with 500 error when group did not exist
  - Ability to leave project
  - You can create file in repo using UI
  - You can remove file from repo using UI
  - API: dropped default_branch attribute from project during creation
  - Project default_branch is not stored in db any more. It takes from repo now.
  - Admin broadcast messages
  - UI improvements
  - Dont show last push widget if user removed this branch
  - Fix 500 error for repos with newline in file name
  - Extended html titles
  - API: create/update/delete repo files
  - Admin can transfer project to any namespace
  - API: projects/all for admin users
  - Fix recent branches order

v 6.2.4
  - Security: Cast API private_token to string (CVE-2013-4580)
  - Security: Require gitlab-shell 1.7.8 (CVE-2013-4581, CVE-2013-4582, CVE-2013-4583)
  - Fix for Git SSH access for LDAP users

v 6.2.3
  - Security: More protection against CVE-2013-4489
  - Security: Require gitlab-shell 1.7.4 (CVE-2013-4490, CVE-2013-4546)
  - Fix sidekiq rake tasks

v 6.2.2
  - Security: Update gitlab_git (CVE-2013-4489)

v 6.2.1
  - Security: Fix issue with generated passwords for new users

v 6.2.0
  - Public project pages are now visible to everyone (files, issues, wik, etc.)
    THIS MEANS YOUR ISSUES AND WIKI FOR PUBLIC PROJECTS ARE PUBLICLY VISIBLE AFTER THE UPGRADE
  - Add group access to permissions page
  - Require current password to change one
  - Group owner or admin can remove other group owners
  - Remove group transfer since we have multiple owners
  - Respect authorization in Repository API
  - Improve UI for Project#files page
  - Add more security specs
  - Added search for projects by name to api (Izaak Alpert)
  - Make default user theme configurable (Izaak Alpert)
  - Update logic for validates_merge_request for tree of MR (Andrew Kumanyaev)
  - Rake tasks for web hooks management (Jonhnny Weslley)
  - Extended User API to expose admin and can_create_group for user creation/updating (Boyan Tabakov)
  - API: Remove group
  - API: Remove project
  - Avatar upload on profile page with a maximum of 100KB (Steven Thonus)
  - Store the sessions in Redis instead of the cookie store
  - Fixed relative links in markdown
  - User must confirm their email if signup enabled
  - User must confirm changed email

v 6.1.0
  - Project specific IDs for issues, mr, milestones
    Above items will get a new id and for example all bookmarked issue urls will change.
    Old issue urls are redirected to the new one if the issue id is too high for an internal id.
  - Description field added to Merge Request
  - API: Sudo api calls (Izaak Alpert)
  - API: Group membership api (Izaak Alpert)
  - Improved commit diff
  - Improved large commit handling (Boyan Tabakov)
  - Rewrite: Init script now less prone to errors and keeps better track of the service (Rovanion Luckey)
  - Link issues, merge requests, and commits when they reference each other with GFM (Ash Wilson)
  - Close issues automatically when pushing commits with a special message
  - Improve user removal from admin area
  - Invalidate events cache when project was moved
  - Remove deprecated classes and rake tasks
  - Add event filter for group and project show pages
  - Add links to create branch/tag from project home page
  - Add public-project? checkbox to new-project view
  - Improved compare page. Added link to proceed into Merge Request
  - Send an email to a user when they are added to group
  - New landing page when you have 0 projects

v 6.0.0
  - Feature: Replace teams with group membership
    We introduce group membership in 6.0 as a replacement for teams.
    The old combination of groups and teams was confusing for a lot of people.
    And when the members of a team where changed this wasn't reflected in the project permissions.
    In GitLab 6.0 you will be able to add members to a group with a permission level for each member.
    These group members will have access to the projects in that group.
    Any changes to group members will immediately be reflected in the project permissions.
    You can even have multiple owners for a group, greatly simplifying administration.
  - Feature: Ability to have multiple owners for group
  - Feature: Merge Requests between fork and project (Izaak Alpert)
  - Feature: Generate fingerprint for ssh keys
  - Feature: Ability to create and remove branches with UI
  - Feature: Ability to create and remove git tags with UI
  - Feature: Groups page in profile. You can leave group there
  - API: Allow login with LDAP credentials
  - Redesign: project settings navigation
  - Redesign: snippets area
  - Redesign: ssh keys page
  - Redesign: buttons, blocks and other ui elements
  - Add comment title to rss feed
  - You can use arrows to navigate at tree view
  - Add project filter on dashboard
  - Cache project graph
  - Drop support of root namespaces
  - Default theme is classic now
  - Cache result of methods like authorize_projects, project.team.members etc
  - Remove $.ready events
  - Fix onclick events being double binded
  - Add notification level to group membership
  - Move all project controllers/views under Projects:: module
  - Move all profile controllers/views under Profiles:: module
  - Apply user project limit only for personal projects
  - Unicorn is default web server again
  - Store satellites lock files inside satellites dir
  - Disabled threadsafety mode in rails
  - Fixed bug with loosing MR comments
  - Improved MR comments logic
  - Render readme file for projects in public area

v 5.4.2
  - Security: Cast API private_token to string (CVE-2013-4580)
  - Security: Require gitlab-shell 1.7.8 (CVE-2013-4581, CVE-2013-4582, CVE-2013-4583)

v 5.4.1
  - Security: Fixes for CVE-2013-4489
  - Security: Require gitlab-shell 1.7.4 (CVE-2013-4490, CVE-2013-4546)

v 5.4.0
  - Ability to edit own comments
  - Documentation improvements
  - Improve dashboard projects page
  - Fixed nav for empty repos
  - GitLab Markdown help page
  - Misspelling fixes
  - Added support of unicorn and fog gems
  - Added client list to API doc
  - Fix PostgreSQL database restoration problem
  - Increase snippet content column size
  - allow project import via git:// url
  - Show participants on issues, including mentions
  - Notify mentioned users with email

v 5.3.0
  - Refactored services
  - Campfire service added
  - HipChat service added
  - Fixed bug with LDAP + git over http
  - Fixed bug with google analytics code being ignored
  - Improve sign-in page if ldap enabled
  - Respect newlines in wall messages
  - Generate the Rails secret token on first run
  - Rename repo feature
  - Init.d: remove gitlab.socket on service start
  - Api: added teams api
  - Api: Prevent blob content being escaped
  - Api: Smart deploy key add behaviour
  - Api: projects/owned.json return user owned project
  - Fix bug with team assignation on project from #4109
  - Advanced snippets: public/private, project/personal (Andrew Kulakov)
  - Repository Graphs (Karlo Nicholas T. Soriano)
  - Fix dashboard lost if comment on commit
  - Update gitlab-grack. Fixes issue with --depth option
  - Fix project events duplicate on project page
  - Fix postgres error when displaying network graph.
  - Fix dashboard event filter when navigate via turbolinks
  - init.d: Ensure socket is removed before starting service
  - Admin area: Style teams:index, group:show pages
  - Own page for failed forking
  - Scrum view for milestone

v 5.2.0
  - Turbolinks
  - Git over http with ldap credentials
  - Diff with better colors and some spacing on the corners
  - Default values for project features
  - Fixed huge_commit view
  - Restyle project clone panel
  - Move Gitlab::Git code to gitlab_git gem
  - Move update docs in repo
  - Requires gitlab-shell v1.4.0
  - Fixed submodules listing under file tab
  - Fork feature (Angus MacArthur)
  - git version check in gitlab:check
  - Shared deploy keys feature
  - Ability to generate default labels set for issues
  - Improve gfm autocomplete (Harold Luo)
  - Added support for Google Analytics
  - Code search feature (Javier Castro)

v 5.1.0
  - You can login with email or username now
  - Corrected project transfer rollback when repository cannot be moved
  - Move both repo and wiki when project transfer requested
  - Admin area: project editing was removed from admin namespace
  - Access: admin user has now access to any project.
  - Notification settings
  - Gitlab::Git set of objects to abstract from grit library
  - Replace Unicorn web server with Puma
  - Backup/Restore refactored. Backup dump project wiki too now
  - Restyled Issues list. Show milestone version in issue row
  - Restyled Merge Request list
  - Backup now dump/restore uploads
  - Improved performance of dashboard (Andrew Kumanyaev)
  - File history now tracks renames (Akzhan Abdulin)
  - Drop wiki migration tools
  - Drop sqlite migration tools
  - project tagging
  - Paginate users in API
  - Restyled network graph (Hiroyuki Sato)

v 5.0.1
  - Fixed issue with gitlab-grit being overridden by grit

v 5.0.0
  - Replaced gitolite with gitlab-shell
  - Removed gitolite-related libraries
  - State machine added
  - Setup gitlab as git user
  - Internal API
  - Show team tab for empty projects
  - Import repository feature
  - Updated rails
  - Use lambda for scopes
  - Redesign admin area -> users
  - Redesign admin area -> user
  - Secure link to file attachments
  - Add validations for Group and Team names
  - Restyle team page for project
  - Update capybara, rspec-rails, poltergeist to recent versions
  - Wiki on git using Gollum
  - Added Solarized Dark theme for code review
  - Don't show user emails in autocomplete lists, profile pages
  - Added settings tab for group, team, project
  - Replace user popup with icons in header
  - Handle project moving with gitlab-shell
  - Added select2-rails for selectboxes with ajax data load
  - Fixed search field on projects page
  - Added teams to search autocomplete
  - Move groups and teams on dashboard sidebar to sub-tabs
  - API: improved return codes and docs. (Felix Gilcher, Sebastian Ziebell)
  - Redesign wall to be more like chat
  - Snippets, Wall features are disabled by default for new projects

v 4.2.0
  - Teams
  - User show page. Via /u/username
  - Show help contents on pages for better navigation
  - Async gitolite calls
  - added satellites logs
  - can_create_group, can_create_team booleans for User
  - Process web hooks async
  - GFM: Fix images escaped inside links
  - Network graph improved
  - Switchable branches for network graph
  - API: Groups
  - Fixed project download

v 4.1.0
  - Optional Sign-Up
  - Discussions
  - Satellites outside of tmp
  - Line numbers for blame
  - Project public mode
  - Public area with unauthorized access
  - Load dashboard events with ajax
  - remember dashboard filter in cookies
  - replace resque with sidekiq
  - fix routing issues
  - cleanup rake tasks
  - fix backup/restore
  - scss cleanup
  - show preview for note images
  - improved network-graph
  - get rid of app/roles/
  - added new classes Team, Repository
  - Reduce amount of gitolite calls
  - Ability to add user in all group projects
  - remove deprecated configs
  - replaced Korolev font with open font
  - restyled admin/dashboard page
  - restyled admin/projects page

v 4.0.0
  - Remove project code and path from API. Use id instead
  - Return valid cloneable url to repo for web hook
  - Fixed backup issue
  - Reorganized settings
  - Fixed commits compare
  - Refactored scss
  - Improve status checks
  - Validates presence of User#name
  - Fixed postgres support
  - Removed sqlite support
  - Modified post-receive hook
  - Milestones can be closed now
  - Show comment events on dashboard
  - Quick add team members via group#people page
  - [API] expose created date for hooks and SSH keys
  - [API] list, create issue notes
  - [API] list, create snippet notes
  - [API] list, create wall notes
  - Remove project code - use path instead
  - added username field to user
  - rake task to fill usernames based on emails create namespaces for users
  - STI Group < Namespace
  - Project has namespace_id
  - Projects with namespaces also namespaced in gitolite and stored in subdir
  - Moving project to group will move it under group namespace
  - Ability to move project from namespaces to another
  - Fixes commit patches getting escaped (see #2036)
  - Support diff and patch generation for commits and merge request
  - MergeReqest doesn't generate a temporary file for the patch any more
  - Update the UI to allow downloading Patch or Diff

v 3.1.0
  - Updated gems
  - Services: Gitlab CI integration
  - Events filter on dashboard
  - Own namespace for redis/resque
  - Optimized commit diff views
  - add alphabetical order for projects admin page
  - Improved web editor
  - Commit stats page
  - Documentation split and cleanup
  - Link to commit authors everywhere
  - Restyled milestones list
  - added Milestone to Merge Request
  - Restyled Top panel
  - Refactored Satellite Code
  - Added file line links
  - moved from capybara-webkit to poltergeist + phantomjs

v 3.0.3
  - Fixed bug with issues list in Chrome
  - New Feature: Import team from another project

v 3.0.2
  - Fixed gitlab:app:setup
  - Fixed application error on empty project in admin area
  - Restyled last push widget

v 3.0.1
  - Fixed git over http

v 3.0.0
  - Projects groups
  - Web Editor
  - Fixed bug with gitolite keys
  - UI improved
  - Increased performance of application
  - Show user avatar in last commit when browsing Files
  - Refactored Gitlab::Merge
  - Use Font Awesome for icons
  - Separate observing of Note and MergeRequests
  - Milestone "All Issues" filter
  - Fix issue close and reopen button text and styles
  - Fix forward/back while browsing Tree hierarchy
  - Show number of notes for commits and merge requests
  - Added support pg from box and update installation doc
  - Reject ssh keys that break gitolite
  - [API] list one project hook
  - [API] edit project hook
  - [API] list project snippets
  - [API] allow to authorize using private token in HTTP header
  - [API] add user creation

v 2.9.1
  - Fixed resque custom config init

v 2.9.0
  - fixed inline notes bugs
  - refactored rspecs
  - refactored gitolite backend
  - added factory_girl
  - restyled projects list on dashboard
  - ssh keys validation to prevent gitolite crash
  - send notifications if changed permission in project
  - scss refactoring. gitlab_bootstrap/ dir
  - fix git push http body bigger than 112k problem
  - list of labels  page under issues tab
  - API for milestones, keys
  - restyled buttons
  - OAuth
  - Comment order changed

v 2.8.1
  - ability to disable gravatars
  - improved MR diff logic
  - ssh key help page

v 2.8.0
  - Gitlab Flavored Markdown
  - Bulk issues update
  - Issues API
  - Cucumber coverage increased
  - Post-receive files fixed
  - UI improved
  - Application cleanup
  - more cucumber
  - capybara-webkit + headless

v 2.7.0
  - Issue Labels
  - Inline diff
  - Git HTTP
  - API
  - UI improved
  - System hooks
  - UI improved
  - Dashboard events endless scroll
  - Source performance increased

v 2.6.0
  - UI polished
  - Improved network graph + keyboard nav
  - Handle huge commits
  - Last Push widget
  - Bugfix
  - Better performance
  - Email in resque
  - Increased test coverage
  - Ability to remove branch with MR accept
  - a lot of code refactored

v 2.5.0
  - UI polished
  - Git blame for file
  - Bugfix
  - Email in resque
  - Better test coverage

v 2.4.0
  - Admin area stats page
  - Ability to block user
  - Simplified dashboard area
  - Improved admin area
  - Bootstrap 2.0
  - Responsive layout
  - Big commits handling
  - Performance improved
  - Milestones

v 2.3.1
  - Issues pagination
  - ssl fixes
  - Merge Request pagination

v 2.3.0
  - Dashboard r1
  - Search r1
  - Project page
  - Close merge request on push
  - Persist MR diff after merge
  - mysql support
  - Documentation

v 2.2.0
  - We’ve added support of LDAP auth
  - Improved permission logic (4 roles system)
  - Protected branches (now only masters can push to protected branches)
  - Usability improved
  - twitter bootstrap integrated
  - compare view between commits
  - wiki feature
  - now you can enable/disable issues, wiki, wall features per project
  - security fixes
  - improved code browsing (ajax branch switch etc)
  - improved per-line commenting
  - git submodules displayed
  - moved to rails 3.2
  - help section improved

v 2.1.0
  - Project tab r1
  - List branches/tags
  - per line comments
  - mass user import

v 2.0.0
  - gitolite as main git host system
  - merge requests
  - project/repo access
  - link to commit/issue feed
  - design tab
  - improved email notifications
  - restyled dashboard
  - bugfix

v 1.2.2
  - common config file gitlab.yml
  - issues restyle
  - snippets restyle
  - clickable news feed header on dashboard
  - bugfix

v 1.2.1
  - bugfix

v 1.2.0
  - new design
  - user dashboard
  - network graph
  - markdown support for comments
  - encoding issues
  - wall like twitter timeline

v 1.1.0
  - project dashboard
  - wall redesigned
  - feature: code snippets
  - fixed horizontal scroll on file preview
  - fixed app crash if commit message has invalid chars
  - bugfix & code cleaning

v 1.0.2
  - fixed bug with empty project
  - added adv validation for project path & code
  - feature: issues can be sortable
  - bugfix
  - username displayed on top panel

v 1.0.1
  - fixed: with invalid source code for commit
  - fixed: lose branch/tag selection when use tree navigation
  - when history clicked - display path
  - bug fix & code cleaning

v 1.0.0
  - bug fix
  - projects preview mode

v 0.9.6
  - css fix
  - new repo empty tree until restart server - fixed

v 0.9.4
  - security improved
  - authorization improved
  - html escaping
  - bug fix
  - increased test coverage
  - design improvements

v 0.9.1
  - increased test coverage
  - design improvements
  - new issue email notification
  - updated app name
  - issue redesigned
  - issue can be edit

v 0.8.0
  - syntax highlight for main file types
  - redesign
  - stability
  - security fixes
  - increased test coverage
  - email notification<|MERGE_RESOLUTION|>--- conflicted
+++ resolved
@@ -22,11 +22,8 @@
   - Fix bug when removed file was not appearing in merge request diff
   - Note the original location of a moved project when notifying users of the move
   - Improve error message when merging fails
-<<<<<<< HEAD
   - Add support of multibyte characters in LDAP UID (Roman Petrov)
-=======
   - Show additions/deletions stats on merge request diff
->>>>>>> e2576d58
 
 v 8.0.3
   - Fix URL shown in Slack notifications
