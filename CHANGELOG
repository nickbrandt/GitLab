Please view this file on the master branch, on stable branches it's out of date.

v 8.6.0 (unreleased)
  - Support Golang subpackage fetching (Stan Hu)
  - Contributions to forked projects are included in calendar
  - Improve the formatting for the user page bio (Connor Shea)
  - Removed the default password from the initial admin account created during
    setup. A password can be provided during setup (see installation docs), or
    GitLab will ask the user to create a new one upon first visit.
  - Fix issue when pushing to projects ending in .wiki
  - Fix avatar stretching by providing a cropping feature (Johann Pardanaud)
  - Don't load all of GitLab in mail_room
  - Update `omniauth-saml` to 1.5.0 to allow for custom response attributes to be set
  - Memoize @group in Admin::GroupsController (Yatish Mehta)
  - Indicate how much an MR diverged from the target branch (Pierre de La Morinerie)
  - Strip leading and trailing spaces in URL validator (evuez)
  - Add "last_sign_in_at" and "confirmed_at" to GET /users/* API endpoints for admins (evuez)
  - Return empty array instead of 404 when commit has no statuses in commit status API
  - Decrease the font size and the padding of the `.anchor` icons used in the README (Roberto Dip)
  - Rewrite logo to simplify SVG code (Sean Lang)
  - Allow to use YAML anchors when parsing the `.gitlab-ci.yml` (Pascal Bach)
  - Ignore jobs that start with `.` (hidden jobs)
  - Allow to pass name of created artifacts archive in `.gitlab-ci.yml`
  - Refactor and greatly improve search performance
  - Add support for cross-project label references
  - Update documentation to reflect Guest role not being enforced on internal projects
  - Allow search for logged out users
  - Allow to define on which builds the current one depends on
  - Fix bug where Bitbucket `closed` issues were imported as `opened` (Iuri de Silvio)
  - Don't show Issues/MRs from archived projects in Groups view
  - Increase the notes polling timeout over time (Roberto Dip)
  - Add shortcut to toggle markdown preview (Florent Baldino)
  - Show labels in dashboard and group milestone views
  - Add main language of a project in the list of projects (Tiago Botelho)
  - Add ability to show archived projects on dashboard, explore and group pages
<<<<<<< HEAD
  - Remove fork link closes all merge requests opened on source project (Florent Baldino)
=======
  - Move group activity to separate page
  - Continue parameters are checked to ensure redirection goes to the same instance
>>>>>>> ca3fc229

v 8.5.5
  - Ensure removing a project removes associated Todo entries
  - Prevent a 500 error in Todos when author was removed
  - Fix pagination for filtered dashboard and explore pages
  - Fix "Show all" link behavior
  - Add #upcoming filter to Milestone filter (Tiago Botelho)

v 8.5.4
  - Do not cache requests for badges (including builds badge)

v 8.5.3
  - Flush repository caches before renaming projects
  - Sort starred projects on dashboard based on last activity by default
  - Show commit message in JIRA mention comment
  - Makes issue page and merge request page usable on mobile browsers.
  - Improved UI for profile settings

v 8.5.2
  - Fix sidebar overlapping content when screen width was below 1200px
  - Don't repeat labels listed on Labels tab
  - Bring the "branded appearance" feature from EE to CE
  - Fix error 500 when commenting on a commit
  - Show days remaining instead of elapsed time for Milestone
  - Fix broken icons on installations with relative URL (Artem Sidorenko)
  - Fix issue where tag list wasn't refreshed after deleting a tag
  - Fix import from gitlab.com (KazSawada)
  - Improve implementation to check read access to forks and add pagination
  - Don't show any "2FA required" message if it's not actually required
  - Fix help keyboard shortcut on relative URL setups (Artem Sidorenko)
  - Update Rails to 4.2.5.2
  - Fix permissions for deprecated CI build status badge
  - Don't show "Welcome to GitLab" when the search didn't return any projects
  - Add Todos documentation

v 8.5.1
  - Fix group projects styles
  - Show Crowd login tab when sign in is disabled and Crowd is enabled (Peter Hudec)
  - Fix a set of small UI glitches in project, profile, and wiki pages
  - Restrict permissions on public/uploads
  - Fix the merge request side-by-side view after loading diff results
  - Fix the look of tooltip for the "Revert" button
  - Add when the Builds & Runners API changes got introduced
  - Fix error 500 on some merged merge requests
  - Fix an issue causing the content of the issuable sidebar to disappear
  - Fix error 500 when trying to mark an already done todo as "done"
  - Fix an issue where MRs weren't sortable
  - Issues can now be dragged & dropped into empty milestone lists. This is also
    possible with MRs
  - Changed padding & background color for highlighted notes
  - Re-add the newrelic_rpm gem which was removed without any deprecation or warning (Stan Hu)
  - Update sentry-raven gem to 0.15.6
  - Add build coverage in project's builds page (Steffen Köhler)
  - Changed # to ! for merge requests in activity view

v 8.5.0
  - Fix duplicate "me" in tooltip of the "thumbsup" awards Emoji (Stan Hu)
  - Cache various Repository methods to improve performance (Yorick Peterse)
  - Fix duplicated branch creation/deletion Webhooks/service notifications when using Web UI (Stan Hu)
  - Ensure rake tasks that don't need a DB connection can be run without one
  - Update New Relic gem to 3.14.1.311 (Stan Hu)
  - Add "visibility" flag to GET /projects api endpoint
  - Add an option to supply root email through an environmental variable (Koichiro Mikami)
  - Ignore binary files in code search to prevent Error 500 (Stan Hu)
  - Render sanitized SVG images (Stan Hu)
  - Support download access by PRIVATE-TOKEN header (Stan Hu)
  - Upgrade gitlab_git to 7.2.23 to fix commit message mentions in first branch push
  - Add option to include the sender name in body of Notify email (Jason Lee)
  - New UI for pagination
  - Don't prevent sign out when 2FA enforcement is enabled and user hasn't yet
    set it up
  - API: Added "merge_requests/:merge_request_id/closes_issues" (Gal Schlezinger)
  - Fix diff comments loaded by AJAX to load comment with diff in discussion tab
  - Fix relative links in other markup formats (Ben Boeckel)
  - Whitelist raw "abbr" elements when parsing Markdown (Benedict Etzel)
  - Fix label links for a merge request pointing to issues list
  - Don't vendor minified JS
  - Increase project import timeout to 15 minutes
  - Be more permissive with email address validation: it only has to contain a single '@'
  - Display 404 error on group not found
  - Track project import failure
  - Support Two-factor Authentication for LDAP users
  - Display database type and version in Administration dashboard
  - Allow limited Markdown in Broadcast Messages
  - Fix visibility level text in admin area (Zeger-Jan van de Weg)
  - Warn admin during OAuth of granting admin rights (Zeger-Jan van de Weg)
  - Update the ExternalIssue regex pattern (Blake Hitchcock)
  - Remember user's inline/side-by-side diff view preference in a cookie (Kirill Katsnelson)
  - Optimized performance of finding issues to be closed by a merge request
  - Add `avatar_url`, `description`, `git_ssh_url`, `git_http_url`, `path_with_namespace`
    and `default_branch` in `project` in push, issue, merge-request and note webhooks data (Kirill Zaitsev)
  - Deprecate the `ssh_url` in favor of `git_ssh_url` and `http_url` in favor of `git_http_url`
    in `project` for push, issue, merge-request and note webhooks data (Kirill Zaitsev)
  - Deprecate the `repository` key in push, issue, merge-request and note webhooks data, use `project` instead (Kirill Zaitsev)
  - API: Expose MergeRequest#merge_status (Andrei Dziahel)
  - Revert "Add IP check against DNSBLs at account sign-up"
  - Actually use the `skip_merges` option in Repository#commits (Tony Chu)
  - Fix API to keep request parameters in Link header (Michael Potthoff)
  - Deprecate API "merge_request/:merge_request_id/comments". Use "merge_requests/:merge_request_id/notes" instead
  - Deprecate API "merge_request/:merge_request_id/...". Use "merge_requests/:merge_request_id/..." instead
  - Prevent parse error when name of project ends with .atom and prevent path issues
  - Discover branches for commit statuses ref-less when doing merge when succeeded
  - Mark inline difference between old and new paths when a file is renamed
  - Support Akismet spam checking for creation of issues via API (Stan Hu)
  - API: Allow to set or update a merge-request's milestone (Kirill Skachkov)
  - Improve UI consistency between projects and groups lists
  - Add sort dropdown to dashboard projects page
  - Fixed logo animation on Safari (Roman Rott)
  - Fix Merge When Succeeded when multiple stages
  - Hide remove source branch button when the MR is merged but new commits are pushed (Zeger-Jan van de Weg)
  - In seach autocomplete show only groups and projects you are member of
  - Don't process cross-reference notes from forks
  - Fix: init.d script not working on OS X
  - Faster snippet search
  - Added API to download build artifacts
  - Title for milestones should be unique (Zeger-Jan van de Weg)
  - Validate correctness of maximum attachment size application setting
  - Replaces "Create merge request" link with one to the "Merge Request" when one exists
  - Fix CI builds badge, add a new link to builds badge, deprecate the old one
  - Fix broken link to project in build notification emails
  - Ability to see and sort on vote count from Issues and MR lists
  - Fix builds scheduler when first build in stage was allowed to fail
  - User project limit is reached notice is hidden if the projects limit is zero
  - Add API support for managing runners and project's runners
  - Allow SAML users to login with no previous account without having to allow
    all Omniauth providers to do so.
  - Allow existing users to auto link their SAML credentials by logging in via SAML
  - Make it possible to erase a build (trace, artifacts) using UI and API
  - Ability to revert changes from a Merge Request or Commit
  - Emoji comment on diffs are not award emoji
  - Add label description (Nuttanart Pornprasitsakul)
  - Show label row when filtering issues or merge requests by label (Nuttanart Pornprasitsakul)
  - Add Todos

v 8.4.5
  - No CE-specific changes

v 8.4.4
  - Update omniauth-saml gem to 1.4.2
  - Prevent long-running backup tasks from timing out the database connection
  - Add a Project setting to allow guests to view build logs (defaults to true)
  - Sort project milestones by due date including issue editor (Oliver Rogers / Orih)

v 8.4.3
  - Increase lfs_objects size column to 8-byte integer to allow files larger
    than 2.1GB
  - Correctly highlight MR diff when MR has merge conflicts
  - Fix highlighting in blame view
  - Update sentry-raven gem to prevent "Not a git repository" console output
    when running certain commands
  - Add instrumentation to additional Gitlab::Git and Rugged methods for
    performance monitoring
  - Allow autosize textareas to also be manually resized

v 8.4.2
  - Bump required gitlab-workhorse version to bring in a fix for missing
    artifacts in the build artifacts browser
  - Get rid of those ugly borders on the file tree view
  - Fix updating the runner information when asking for builds
  - Bump gitlab_git version to 7.2.24 in order to bring in a performance
    improvement when checking if a repository was empty
  - Add instrumentation for Gitlab::Git::Repository instance methods so we can
    track them in Performance Monitoring.
  - Increase contrast between highlighted code comments and inline diff marker
  - Fix method undefined when using external commit status in builds
  - Fix highlighting in blame view.

v 8.4.1
  - Apply security updates for Rails (4.2.5.1), rails-html-sanitizer (1.0.3),
    and Nokogiri (1.6.7.2)
  - Fix redirect loop during import
  - Fix diff highlighting for all syntax themes
  - Delete project and associations in a background worker

v 8.4.0
  - Allow LDAP users to change their email if it was not set by the LDAP server
  - Ensure Gravatar host looks like an actual host
  - Consider re-assign as a mention from a notification point of view
  - Add pagination headers to already paginated API resources
  - Properly generate diff of orphan commits, like the first commit in a repository
  - Improve the consistency of commit titles, branch names, tag names, issue/MR titles, on their respective project pages
  - Autocomplete data is now always loaded, instead of when focusing a comment text area
  - Improved performance of finding issues for an entire group
  - Added custom application performance measuring system powered by InfluxDB
  - Add syntax highlighting to diffs
  - Gracefully handle invalid UTF-8 sequences in Markdown links (Stan Hu)
  - Bump fog to 1.36.0 (Stan Hu)
  - Add user's last used IP addresses to admin page (Stan Hu)
  - Add housekeeping function to project settings page
  - The default GitLab logo now acts as a loading indicator
  - Fix caching issue where build status was not updating in project dashboard (Stan Hu)
  - Accept 2xx status codes for successful Webhook triggers (Stan Hu)
  - Fix missing date of month in network graph when commits span a month (Stan Hu)
  - Expire view caches when application settings change (e.g. Gravatar disabled) (Stan Hu)
  - Don't notify users twice if they are both project watchers and subscribers (Stan Hu)
  - Remove gray background from layout in UI
  - Fix signup for OAuth providers that don't provide a name
  - Implement new UI for group page
  - Implement search inside emoji picker
  - Let the CI runner know about builds that this build depends on
  - Add API support for looking up a user by username (Stan Hu)
  - Add project permissions to all project API endpoints (Stan Hu)
  - Link to milestone in "Milestone changed" system note
  - Only allow group/project members to mention `@all`
  - Expose Git's version in the admin area (Trey Davis)
  - Add "Frequently used" category to emoji picker
  - Add CAS support (tduehr)
  - Add link to merge request on build detail page
  - Fix: Problem with projects ending with .keys (Jose Corcuera)
  - Revert back upvote and downvote button to the issue and MR pages
  - Swap position of Assignee and Author selector on Issuables (Zeger-Jan van de Weg)
  - Add system hook messages for project rename and transfer (Steve Norman)
  - Fix version check image in Safari
  - Show 'All' tab by default in the builds page
  - Add Open Graph and Twitter Card data to all pages
  - Fix API project lookups when querying with a namespace with dots (Stan Hu)
  - Enable forcing Two-factor authentication sitewide, with optional grace period
  - Import GitHub Pull Requests into GitLab
  - Change single user API endpoint to return more detailed data (Michael Potthoff)
  - Update version check images to use SVG
  - Validate README format before displaying
  - Enable Microsoft Azure OAuth2 support (Janis Meybohm)
  - Properly set task-list class on single item task lists
  - Add file finder feature in tree view (Kyungchul Shin)
  - Ajax filter by message for commits page
  - API: Add support for deleting a tag via the API (Robert Schilling)
  - Allow subsequent validations in CI Linter
  - Show referenced MRs & Issues only when the current viewer can access them
  - Fix Encoding::CompatibilityError bug when markdown content has some complex URL (Jason Lee)
  - Add API support for managing project's builds
  - Add API support for managing project's build triggers
  - Add API support for managing project's build variables
  - Allow broadcast messages to be edited
  - Autosize Markdown textareas
  - Import GitHub wiki into GitLab
  - Add reporters ability to download and browse build artifacts (Andrew Johnson)
  - Autofill referring url in message box when reporting user abuse.
  - Remove leading comma on award emoji when the user is the first to award the emoji (Zeger-Jan van de Weg)
  - Add build artifacts browser
  - Improve UX in builds artifacts browser
  - Increase default size of `data` column in `events` table when using MySQL
  - Expose button to CI Lint tool on project builds page
  - Fix: Creator should be added as a master of the project on creation
  - Added X-GitLab-... headers to emails from CI and Email On Push services (Anton Baklanov)
  - Add IP check against DNSBLs at account sign-up
  - Added cache:key to .gitlab-ci.yml allowing to fine tune the caching

v 8.3.4
  - Use gitlab-workhorse 0.5.4 (fixes API routing bug)

v 8.3.3
  - Preserve CE behavior with JIRA integration by only calling API if URL is set
  - Fix duplicated branch creation/deletion events when using Web UI (Stan Hu)
  - Add configurable LDAP server query timeout
  - Get "Merge when build succeeds" to work when commits were pushed to MR target branch while builds were running
  - Suppress e-mails on failed builds if allow_failure is set (Stan Hu)
  - Fix project transfer e-mail sending incorrect paths in e-mail notification (Stan Hu)
  - Better support for referencing and closing issues in Asana service (Mike Wyatt)
  - Enable "Add key" button when user fills in a proper key (Stan Hu)
  - Fix error in processing reply-by-email messages (Jason Lee)
  - Fix Error 500 when visiting build page of project with nil runners_token (Stan Hu)
  - Use WOFF versions of SourceSansPro fonts
  - Fix regression when builds were not generated for tags created through web/api interface
  - Fix: maintain milestone filter between Open and Closed tabs (Greg Smethells)
  - Fix missing artifacts and build traces for build created before 8.3

v 8.3.2
  - Disable --follow in `git log` to avoid loading duplicate commit data in infinite scroll (Stan Hu)
  - Add support for Google reCAPTCHA in user registration

v 8.3.1
  - Fix Error 500 when global milestones have slashes (Stan Hu)
  - Fix Error 500 when doing a search in dashboard before visiting any project (Stan Hu)
  - Fix LDAP identity and user retrieval when special characters are used
  - Move Sidekiq-cron configuration to gitlab.yml

v 8.3.0
  - Bump rack-attack to 4.3.1 for security fix (Stan Hu)
  - API support for starred projects for authorized user (Zeger-Jan van de Weg)
  - Add open_issues_count to project API (Stan Hu)
  - Expand character set of usernames created by Omniauth (Corey Hinshaw)
  - Add button to automatically merge a merge request when the build succeeds (Zeger-Jan van de Weg)
  - Add unsubscribe link in the email footer (Zeger-Jan van de Weg)
  - Provide better diagnostic message upon project creation errors (Stan Hu)
  - Bump devise to 3.5.3 to fix reset token expiring after account creation (Stan Hu)
  - Remove api credentials from link to build_page
  - Deprecate GitLabCiService making it to always be inactive
  - Bump gollum-lib to 4.1.0 (Stan Hu)
  - Fix broken group avatar upload under "New group" (Stan Hu)
  - Update project repositorize size and commit count during import:repos task (Stan Hu)
  - Fix API setting of 'public' attribute to false will make a project private (Stan Hu)
  - Handle and report SSL errors in Webhook test (Stan Hu)
  - Bump Redis requirement to 2.8 for Sidekiq 4 (Stan Hu)
  - Fix: Assignee selector is empty when 'Unassigned' is selected (Jose Corcuera)
  - WIP identifier on merge requests no longer requires trailing space
  - Add rake tasks for git repository maintainance (Zeger-Jan van de Weg)
  - Fix 500 error when update group member permission
  - Fix: As an admin, cannot add oneself as a member to a group/project
  - Trim leading and trailing whitespace of milestone and issueable titles (Jose Corcuera)
  - Recognize issue/MR/snippet/commit links as references
  - Backport JIRA features from EE to CE
  - Add ignore whitespace change option to commit view
  - Fire update hook from GitLab
  - Allow account unlock via email
  - Style warning about mentioning many people in a comment
  - Fix: sort milestones by due date once again (Greg Smethells)
  - Migrate all CI::Services and CI::WebHooks to Services and WebHooks
  - Don't show project fork event as "imported"
  - Add API endpoint to fetch merge request commits list
  - Don't create CI status for refs that doesn't have .gitlab-ci.yml, even if the builds are enabled
  - Expose events API with comment information and author info
  - Fix: Ensure "Remove Source Branch" button is not shown when branch is being deleted. #3583
  - Run custom Git hooks when branch is created or deleted.
  - Fix bug when simultaneously accepting multiple MRs results in MRs that are of "merged" status, but not merged to the target branch
  - Add languages page to graphs
  - Block LDAP user when they are no longer found in the LDAP server
  - Improve wording on project visibility levels (Zeger-Jan van de Weg)
  - Fix editing notes on a merge request diff
  - Automatically select default clone protocol based on user preferences (Eirik Lygre)
  - Make Network page as sub tab of Commits
  - Add copy-to-clipboard button for Snippets
  - Add indication to merge request list item that MR cannot be merged automatically
  - Default target branch to patch-n when editing file in protected branch
  - Add Builds tab to merge request detail page
  - Allow milestones, issues and MRs to be created from dashboard and group indexes
  - Use new style for wiki
  - Use new style for milestone detail page
  - Fix sidebar tooltips when collapsed
  - Prevent possible XSS attack with award-emoji
  - Upgraded Sidekiq to 4.x
  - Accept COPYING,COPYING.lesser, and licence as license file (Zeger-Jan van de Weg)
  - Fix emoji aliases problem
  - Fix award-emojis Flash alert's width
  - Fix deleting notes on a merge request diff
  - Display referenced merge request statuses in the issue description (Greg Smethells)
  - Implement new sidebar for issue and merge request pages
  - Emoji picker improvements
  - Suppress warning about missing `.gitlab-ci.yml` if builds are disabled
  - Do not show build status unless builds are enabled and `.gitlab-ci.yml` is present
  - Persist runners registration token in database
  - Fix online editor should not remove newlines at the end of the file
  - Expose Git's version in the admin area
  - Show "New Merge Request" buttons on canonical repos when you have a fork (Josh Frye)

v 8.2.3
  - Fix application settings cache not expiring after changes (Stan Hu)
  - Fix Error 500s when creating global milestones with Unicode characters (Stan Hu)
  - Update documentation for "Guest" permissions
  - Properly convert Emoji-only comments into Award Emojis
  - Enable devise paranoid mode to prevent user enumeration attack
  - Webhook payload has an added, modified and removed properties for each commit
  - Fix 500 error when creating a merge request that removes a submodule

v 8.2.2
  - Fix 404 in redirection after removing a project (Stan Hu)
  - Ensure cached application settings are refreshed at startup (Stan Hu)
  - Fix Error 500 when viewing user's personal projects from admin page (Stan Hu)
  - Fix: Raw private snippets access workflow
  - Prevent "413 Request entity too large" errors when pushing large files with LFS
  - Fix invalid links within projects dashboard header
  - Make current user the first user in assignee dropdown in issues detail page (Stan Hu)
  - Fix: duplicate email notifications on issue comments

v 8.2.1
  - Forcefully update builds that didn't want to update with state machine
  - Fix: saving GitLabCiService as Admin Template

v 8.2.0
  - Improved performance of finding projects and groups in various places
  - Improved performance of rendering user profile pages and Atom feeds
  - Expose build artifacts path as config option
  - Fix grouping of contributors by email in graph.
  - Improved performance of finding issues with/without labels
  - Fix Drone CI service template not saving properly (Stan Hu)
  - Fix avatars not showing in Atom feeds and project issues when Gravatar disabled (Stan Hu)
  - Added a GitLab specific profiling tool called "Sherlock" (see GitLab CE merge request #1749)
  - Upgrade gitlab_git to 7.2.20 and rugged to 0.23.3 (Stan Hu)
  - Improved performance of finding users by one of their Email addresses
  - Add allow_failure field to commit status API (Stan Hu)
  - Commits without .gitlab-ci.yml are marked as skipped
  - Save detailed error when YAML syntax is invalid
  - Since GitLab CI is enabled by default, remove enabling it by pushing .gitlab-ci.yml
  - Added build artifacts
  - Improved performance of replacing references in comments
  - Show last project commit to default branch on project home page
  - Highlight comment based on anchor in URL
  - Adds ability to remove the forked relationship from project settings screen. (Han Loong Liauw)
  - Improved performance of sorting milestone issues
  - Allow users to select the Files view as default project view (Cristian Bica)
  - Show "Empty Repository Page" for repository without branches (Artem V. Navrotskiy)
  - Fix: Inability to reply to code comments in the MR view, if the MR comes from a fork
  - Use git follow flag for commits page when retrieve history for file or directory
  - Show merge request CI status on merge requests index page
  - Send build name and stage in CI notification e-mail
  - Extend yml syntax for only and except to support specifying repository path
  - Enable shared runners to all new projects
  - Bump GitLab-Workhorse to 0.4.1
  - Allow to define cache in `.gitlab-ci.yml`
  - Fix: 500 error returned if destroy request without HTTP referer (Kazuki Shimizu)
  - Remove deprecated CI events from project settings page
  - Use issue editor as cross reference comment author when issue is edited with a new mention.
  - Add graphs of commits ahead and behind default branch (Jeff Stubler)
  - Improve personal snippet access workflow (Douglas Alexandre)
  - [API] Add ability to fetch the commit ID of the last commit that actually touched a file
  - Fix omniauth documentation setting for omnibus configuration (Jon Cairns)
  - Add "New file" link to dropdown on project page
  - Include commit logs in project search
  - Add "added", "modified" and "removed" properties to commit object in webhook
  - Rename "Back to" links to "Go to" because its not always a case it point to place user come from
  - Allow groups to appear in the search results if the group owner allows it
  - Add email notification to former assignee upon unassignment (Adam Lieskovský)
  - New design for project graphs page
  - Remove deprecated dumped yaml file generated from previous job definitions
  - Show specific runners from projects where user is master or owner
  - MR target branch is now visible on a list view when it is different from project's default one
  - Improve Continuous Integration graphs page
  - Make color of "Accept Merge Request" button consistent with current build status
  - Add ignore white space option in merge request diff and commit and compare view
  - Ability to add release notes (markdown text and attachments) to git tags (aka Releases)
  - Relative links from a repositories README.md now link to the default branch
  - Fix trailing whitespace issue in merge request/issue title
  - Fix bug when milestone/label filter was empty for dashboard issues page
  - Add ability to create milestone in group projects from single form
  - Add option to create merge request when editing/creating a file (Dirceu Tiegs)
  - Prevent the last owner of a group from being able to delete themselves by 'adding' themselves as a master (James Lopez)
  - Add Award Emoji to issue and merge request pages

v 8.1.4
  - Fix bug where manually merged branches in a MR would end up with an empty diff (Stan Hu)
  - Prevent redirect loop when home_page_url is set to the root URL
  - Fix incoming email config defaults
  - Remove CSS property preventing hard tabs from rendering in Chromium 45 (Stan Hu)

v 8.1.3
  - Force update refs/merge-requests/X/head upon a push to the source branch of a merge request (Stan Hu)
  - Spread out runner contacted_at updates
  - Use issue editor as cross reference comment author when issue is edited with a new mention
  - Add Facebook authentication

v 8.1.2
  - Fix cloning Wiki repositories via HTTP (Stan Hu)
  - Add migration to remove satellites directory
  - Fix specific runners visibility
  - Fix 500 when editing CI service
  - Require CI jobs to be named
  - Fix CSS for runner status
  - Fix CI badge
  - Allow developer to manage builds

v 8.1.1
  - Removed, see 8.1.2

v 8.1.0
  - Ensure MySQL CI limits DB migrations occur after the fields have been created (Stan Hu)
  - Fix duplicate repositories in GitHub import page (Stan Hu)
  - Redirect to a default path if HTTP_REFERER is not set (Stan Hu)
  - Adds ability to create directories using the web editor (Ben Ford)
  - Cleanup stuck CI builds
  - Send an email to admin email when a user is reported for spam (Jonathan Rochkind)
  - Show notifications button when user is member of group rather than project (Grzegorz Bizon)
  - Fix bug preventing mentioned issued from being closed when MR is merged using fast-forward merge.
  - Fix nonatomic database update potentially causing project star counts to go negative (Stan Hu)
  - Don't show "Add README" link in an empty repository if user doesn't have access to push (Stan Hu)
  - Fix error preventing displaying of commit data for a directory with a leading dot (Stan Hu)
  - Speed up load times of issue detail pages by roughly 1.5x
  - Fix CI rendering regressions
  - If a merge request is to close an issue, show this on the issue page (Zeger-Jan van de Weg)
  - Add a system note and update relevant merge requests when a branch is deleted or re-added (Stan Hu)
  - Make diff file view easier to use on mobile screens (Stan Hu)
  - Improved performance of finding users by username or Email address
  - Fix bug where merge request comments created by API would not trigger notifications (Stan Hu)
  - Add support for creating directories from Files page (Stan Hu)
  - Allow removing of project without confirmation when JavaScript is disabled (Stan Hu)
  - Support filtering by "Any" milestone or issue and fix "No Milestone" and "No Label" filters (Stan Hu)
  - Improved performance of the trending projects page
  - Remove CI migration task
  - Improved performance of finding projects by their namespace
  - Add assignee data to Issuables' hook_data (Bram Daams)
  - Fix bug where transferring a project would result in stale commit links (Stan Hu)
  - Fix build trace updating
  - Include full path of source and target branch names in New Merge Request page (Stan Hu)
  - Add user preference to view activities as default dashboard (Stan Hu)
  - Add option to admin area to sign in as a specific user (Pavel Forkert)
  - Show CI status on all pages where commits list is rendered
  - Automatically enable CI when push .gitlab-ci.yml file to repository
  - Move CI charts to project graphs area
  - Fix cases where Markdown did not render links in activity feed (Stan Hu)
  - Add first and last to pagination (Zeger-Jan van de Weg)
  - Added Commit Status API
  - Added Builds View
  - Added when to .gitlab-ci.yml
  - Show CI status on commit page
  - Added CI_BUILD_TAG, _STAGE, _NAME and _TRIGGERED to CI builds
  - Show CI status on Your projects page and Starred projects page
  - Remove "Continuous Integration" page from dashboard
  - Add notes and SSL verification entries to hook APIs (Ben Boeckel)
  - Fix grammar in admin area "labels" .nothing-here-block when no labels exist.
  - Move CI runners page to project settings area
  - Move CI variables page to project settings area
  - Move CI triggers page to project settings area
  - Move CI project settings page to CE project settings area
  - Fix bug when removed file was not appearing in merge request diff
  - Show warning when build cannot be served by any of the available CI runners
  - Note the original location of a moved project when notifying users of the move
  - Improve error message when merging fails
  - Add support of multibyte characters in LDAP UID (Roman Petrov)
  - Show additions/deletions stats on merge request diff
  - Remove footer text in emails (Zeger-Jan van de Weg)
  - Ensure code blocks are properly highlighted after a note is updated
  - Fix wrong access level badge on MR comments
  - Hide password in the service settings form
  - Move CI webhooks page to project settings area
  - Fix User Identities API. It now allows you to properly create or update user's identities.
  - Add user preference to change layout width (Peter Göbel)
  - Use commit status in merge request widget as preferred source of CI status
  - Integrate CI commit and build pages into project pages
  - Move CI services page to project settings area
  - Add "Quick Submit" behavior to input fields throughout the application. Use
    Cmd+Enter on Mac and Ctrl+Enter on Windows/Linux.
  - Fix position of hamburger in header for smaller screens (Han Loong Liauw)
  - Fix bug where Emojis in Markdown would truncate remaining text (Sakata Sinji)
  - Persist filters when sorting on admin user page (Jerry Lukins)
  - Update style of snippets pages (Han Loong Liauw)
  - Allow dashboard and group issues/MRs to be filtered by label
  - Add spellcheck=false to certain input fields
  - Invalidate stored service password if the endpoint URL is changed
  - Project names are not fully shown if group name is too big, even on group page view
  - Apply new design for Files page
  - Add "New Page" button to Wiki Pages tab (Stan Hu)
  - Only render 404 page from /public
  - Hide passwords from services API (Alex Lossent)
  - Fix: Images cannot show when projects' path was changed
  - Let gitlab-git-http-server generate and serve 'git archive' downloads
  - Optimize query when filtering on issuables (Zeger-Jan van de Weg)
  - Fix padding of outdated discussion item.
  - Animate the logo on hover

v 8.0.5
  - Correct lookup-by-email for LDAP logins
  - Fix loading spinner sometimes not being hidden on Merge Request tab switches

v 8.0.4
  - Fix Message-ID header to be RFC 2111-compliant to prevent e-mails being dropped (Stan Hu)
  - Fix referrals for :back and relative URL installs
  - Fix anchors to comments in diffs
  - Remove CI token from build traces
  - Fix "Assign All" button on Runner admin page
  - Fix search in Files
  - Add full project namespace to payload of system webhooks (Ricardo Band)

v 8.0.3
  - Fix URL shown in Slack notifications
  - Fix bug where projects would appear to be stuck in the forked import state (Stan Hu)
  - Fix Error 500 in creating merge requests with > 1000 diffs (Stan Hu)
  - Add work_in_progress key to MR webhooks (Ben Boeckel)

v 8.0.2
  - Fix default avatar not rendering in network graph (Stan Hu)
  - Skip check_initd_configured_correctly on omnibus installs
  - Prevent double-prefixing of help page paths
  - Clarify confirmation text on user deletion
  - Make commit graphs responsive to window width changes (Stan Hu)
  - Fix top margin for sign-in button on public pages
  - Fix LDAP attribute mapping
  - Remove git refs used internally by GitLab from network graph (Stan Hu)
  - Use standard Markdown font in Markdown preview instead of fixed-width font (Stan Hu)
  - Fix Reply by email for non-UTF-8 messages.
  - Add option to use StartTLS with Reply by email IMAP server.
  - Allow AWS S3 Server-Side Encryption with Amazon S3-Managed Keys for backups (Paul Beattie)

v 8.0.1
  - Improve CI migration procedure and documentation

v 8.0.0
  - Fix Markdown links not showing up in dashboard activity feed (Stan Hu)
  - Remove milestones from merge requests when milestones are deleted (Stan Hu)
  - Fix HTML link that was improperly escaped in new user e-mail (Stan Hu)
  - Fix broken sort in merge request API (Stan Hu)
  - Bump rouge to 1.10.1 to remove warning noise and fix other syntax highlighting bugs (Stan Hu)
  - Gracefully handle errors in syntax highlighting by leaving the block unformatted (Stan Hu)
  - Add "replace" and "upload" functionalities to allow user replace existing file and upload new file into current repository
  - Fix URL construction for merge requests, issues, notes, and commits for relative URL config (Stan Hu)
  - Fix emoji URLs in Markdown when relative_url_root is used (Stan Hu)
  - Omit filename in Content-Disposition header in raw file download to avoid RFC 6266 encoding issues (Stan HU)
  - Fix broken Wiki Page History (Stan Hu)
  - Import forked repositories asynchronously to prevent large repositories from timing out (Stan Hu)
  - Prevent anchors from being hidden by header (Stan Hu)
  - Fix bug where only the first 15 Bitbucket issues would be imported (Stan Hu)
  - Sort issues by creation date in Bitbucket importer (Stan Hu)
  - Prevent too many redirects upon login when home page URL is set to external_url (Stan Hu)
  - Improve dropdown positioning on the project home page (Hannes Rosenögger)
  - Upgrade browser gem to 1.0.0 to avoid warning in IE11 compatibilty mode (Stan Hu)
  - Remove user OAuth tokens from the database and request new tokens each session (Stan Hu)
  - Restrict users API endpoints to use integer IDs (Stan Hu)
  - Only show recent push event if the branch still exists or a recent merge request has not been created (Stan Hu)
  - Remove satellites
  - Better performance for web editor (switched from satellites to rugged)
  - Faster merge
  - Ability to fetch merge requests from refs/merge-requests/:id
  - Allow displaying of archived projects in the admin interface (Artem Sidorenko)
  - Allow configuration of import sources for new projects (Artem Sidorenko)
  - Search for comments should be case insensetive
  - Create cross-reference for closing references on commits pushed to non-default branches (Maël Valais)
  - Ability to search milestones
  - Gracefully handle SMTP user input errors (e.g. incorrect email addresses) to prevent Sidekiq retries (Stan Hu)
  - Move dashboard activity to separate page (for your projects and starred projects)
  - Improve performance of git blame
  - Limit content width to 1200px for most of pages to improve readability on big screens
  - Fix 500 error when submit project snippet without body
  - Improve search page usability
  - Bring more UI consistency in way how projects, snippets and groups lists are rendered
  - Make all profiles and group public
  - Fixed login failure when extern_uid changes (Joel Koglin)
  - Don't notify users without access to the project when they are (accidentally) mentioned in a note.
  - Retrieving oauth token with LDAP credentials
  - Load Application settings from running database unless env var USE_DB=false
  - Added Drone CI integration (Kirill Zaitsev)
  - Allow developers to retry builds
  - Hide advanced project options for non-admin users
  - Fail builds if no .gitlab-ci.yml is found
  - Refactored service API and added automatically service docs generator (Kirill Zaitsev)
  - Added web_url key project hook_attrs (Kirill Zaitsev)
  - Add ability to get user information by ID of an SSH key via the API
  - Fix bug which IE cannot show image at markdown when the image is raw file of gitlab
  - Add support for Crowd
  - Global Labels that are available to all projects
  - Fix highlighting of deleted lines in diffs.
  - Project notification level can be set on the project page itself
  - Added service API endpoint to retrieve service parameters (Petheő Bence)
  - Add FogBugz project import (Jared Szechy)
  - Sort users autocomplete lists by user (Allister Antosik)
  - Webhook for issue now contains repository field (Jungkook Park)
  - Add ability to add custom text to the help page (Jeroen van Baarsen)
  - Add pg_schema to backup config
  - Fix references to target project issues in Merge Requests markdown preview and textareas (Francesco Levorato)
  - Redirect from incorrectly cased group or project path to correct one (Francesco Levorato)
  - Removed API calls from CE to CI

v 7.14.3
  - No changes

v 7.14.2
  - Upgrade gitlab_git to 7.2.15 to fix `git blame` errors with ISO-encoded files (Stan Hu)
  - Allow configuration of LDAP attributes GitLab will use for the new user account.

v 7.14.1
  - Improve abuse reports management from admin area
  - Fix "Reload with full diff" URL button in compare branch view (Stan Hu)
  - Disabled DNS lookups for SSH in docker image (Rowan Wookey)
  - Only include base URL in OmniAuth full_host parameter (Stan Hu)
  - Fix Error 500 in API when accessing a group that has an avatar (Stan Hu)
  - Ability to enable SSL verification for Webhooks

v 7.14.0
  - Fix bug where non-project members of the target project could set labels on new merge requests.
  - Update default robots.txt rules to disallow crawling of irrelevant pages (Ben Bodenmiller)
  - Fix redirection after sign in when using auto_sign_in_with_provider
  - Upgrade gitlab_git to 7.2.14 to ignore CRLFs in .gitmodules (Stan Hu)
  - Clear cache to prevent listing deleted branches after MR removes source branch (Stan Hu)
  - Provide more feedback what went wrong if HipChat service failed test (Stan Hu)
  - Fix bug where backslashes in inline diffs could be dropped (Stan Hu)
  - Disable turbolinks when linking to Bitbucket import status (Stan Hu)
  - Fix broken code import and display error messages if something went wrong with creating project (Stan Hu)
  - Fix corrupted binary files when using API files endpoint (Stan Hu)
  - Bump Haml to 4.0.7 to speed up textarea rendering (Stan Hu)
  - Show incompatible projects in Bitbucket import status (Stan Hu)
  - Fix coloring of diffs on MR Discussion-tab (Gert Goet)
  - Fix "Network" and "Graphs" pages for branches with encoded slashes (Stan Hu)
  - Fix errors deleting and creating branches with encoded slashes (Stan Hu)
  - Always add current user to autocomplete controller to support filter by "Me" (Stan Hu)
  - Fix multi-line syntax highlighting (Stan Hu)
  - Fix network graph when branch name has single quotes (Stan Hu)
  - Add "Confirm user" button in user admin page (Stan Hu)
  - Upgrade gitlab_git to version 7.2.6 to fix Error 500 when creating network graphs (Stan Hu)
  - Add support for Unicode filenames in relative links (Hiroyuki Sato)
  - Fix URL used for refreshing notes if relative_url is present (Bartłomiej Święcki)
  - Fix commit data retrieval when branch name has single quotes (Stan Hu)
  - Check that project was actually created rather than just validated in import:repos task (Stan Hu)
  - Fix full screen mode for snippet comments (Daniel Gerhardt)
  - Fix 404 error in files view after deleting the last file in a repository (Stan Hu)
  - Fix the "Reload with full diff" URL button (Stan Hu)
  - Fix label read access for unauthenticated users (Daniel Gerhardt)
  - Fix access to disabled features for unauthenticated users (Daniel Gerhardt)
  - Fix OAuth provider bug where GitLab would not go return to the redirect_uri after sign-in (Stan Hu)
  - Fix file upload dialog for comment editing (Daniel Gerhardt)
  - Set OmniAuth full_host parameter to ensure redirect URIs are correct (Stan Hu)
  - Return comments in created order in merge request API (Stan Hu)
  - Disable internal issue tracker controller if external tracker is used (Stan Hu)
  - Expire Rails cache entries after two weeks to prevent endless Redis growth
  - Add support for destroying project milestones (Stan Hu)
  - Allow custom backup archive permissions
  - Add project star and fork count, group avatar URL and user/group web URL attributes to API
  - Show who last edited a comment if it wasn't the original author
  - Send notification to all participants when MR is merged.
  - Add ability to manage user email addresses via the API.
  - Show buttons to add license, changelog and contribution guide if they're missing.
  - Tweak project page buttons.
  - Disabled autocapitalize and autocorrect on login field (Daryl Chan)
  - Mention group and project name in creation, update and deletion notices (Achilleas Pipinellis)
  - Update gravatar link on profile page to link to configured gravatar host (Ben Bodenmiller)
  - Remove redis-store TTL monkey patch
  - Add support for CI skipped status
  - Fetch code from forks to refs/merge-requests/:id/head when merge request created
  - Remove comments and email addresses when publicly exposing ssh keys (Zeger-Jan van de Weg)
  - Add "Check out branch" button to the MR page.
  - Improve MR merge widget text and UI consistency.
  - Improve text in MR "How To Merge" modal.
  - Cache all events
  - Order commits by date when comparing branches
  - Fix bug causing error when the target branch of a symbolic ref was deleted
  - Include branch/tag name in archive file and directory name
  - Add dropzone upload progress
  - Add a label for merged branches on branches page (Florent Baldino)
  - Detect .mkd and .mkdn files as markdown (Ben Boeckel)
  - Fix: User search feature in admin area does not respect filters
  - Set max-width for README, issue and merge request description for easier read on big screens
  - Update Flowdock integration to support new Flowdock API (Boyan Tabakov)
  - Remove author from files view (Sven Strickroth)
  - Fix infinite loop when SAML was incorrectly configured.

v 7.13.5
  - Satellites reverted

v 7.13.4
  - Allow users to send abuse reports

v 7.13.3
  - Fix bug causing Bitbucket importer to crash when OAuth application had been removed.
  - Allow users to send abuse reports
  - Remove satellites
  - Link username to profile on Group Members page (Tom Webster)

v 7.13.2
  - Fix randomly failed spec
  - Create project services on Project creation
  - Add admin_merge_request ability to Developer level and up
  - Fix Error 500 when browsing projects with no HEAD (Stan Hu)
  - Fix labels / assignee / milestone for the merge requests when issues are disabled
  - Show the first tab automatically on MergeRequests#new
  - Add rake task 'gitlab:update_commit_count' (Daniel Gerhardt)
  - Fix Gmail Actions

v 7.13.1
  - Fix: Label modifications are not reflected in existing notes and in the issue list
  - Fix: Label not shown in the Issue list, although it's set through web interface
  - Fix: Group/project references are linked incorrectly
  - Improve documentation
  - Fix of migration: Check if session_expire_delay column exists before adding the column
  - Fix: ActionView::Template::Error
  - Fix: "Create Merge Request" isn't always shown in event for newly pushed branch
  - Fix bug causing "Remove source-branch" option not to work for merge requests from the same project.
  - Render Note field hints consistently for "new" and "edit" forms

v 7.13.0
  - Remove repository graph log to fix slow cache updates after push event (Stan Hu)
  - Only enable HSTS header for HTTPS and port 443 (Stan Hu)
  - Fix user autocomplete for unauthenticated users accessing public projects (Stan Hu)
  - Fix redirection to home page URL for unauthorized users (Daniel Gerhardt)
  - Add branch switching support for graphs (Daniel Gerhardt)
  - Fix external issue tracker hook/test for HTTPS URLs (Daniel Gerhardt)
  - Remove link leading to a 404 error in Deploy Keys page (Stan Hu)
  - Add support for unlocking users in admin settings (Stan Hu)
  - Add Irker service configuration options (Stan Hu)
  - Fix order of issues imported from GitHub (Hiroyuki Sato)
  - Bump rugments to 1.0.0beta8 to fix C prototype function highlighting (Jonathon Reinhart)
  - Fix Merge Request webhook to properly fire "merge" action when accepted from the web UI
  - Add `two_factor_enabled` field to admin user API (Stan Hu)
  - Fix invalid timestamps in RSS feeds (Rowan Wookey)
  - Fix downloading of patches on public merge requests when user logged out (Stan Hu)
  - Fix Error 500 when relative submodule resolves to a namespace that has a different name from its path (Stan Hu)
  - Extract the longest-matching ref from a commit path when multiple matches occur (Stan Hu)
  - Update maintenance documentation to explain no need to recompile asssets for omnibus installations (Stan Hu)
  - Support commenting on diffs in side-by-side mode (Stan Hu)
  - Fix JavaScript error when clicking on the comment button on a diff line that has a comment already (Stan Hu)
  - Return 40x error codes if branch could not be deleted in UI (Stan Hu)
  - Remove project visibility icons from dashboard projects list
  - Rename "Design" profile settings page to "Preferences".
  - Allow users to customize their default Dashboard page.
  - Update ssl_ciphers in Nginx example to remove DHE settings. This will deny forward secrecy for Android 2.3.7, Java 6 and OpenSSL 0.9.8
  - Admin can edit and remove user identities
  - Convert CRLF newlines to LF when committing using the web editor.
  - API request /projects/:project_id/merge_requests?state=closed will return only closed merge requests without merged one. If you need ones that were merged - use state=merged.
  - Allow Administrators to filter the user list by those with or without Two-factor Authentication enabled.
  - Show a user's Two-factor Authentication status in the administration area.
  - Explicit error when commit not found in the CI
  - Improve performance for issue and merge request pages
  - Users with guest access level can not set assignee, labels or milestones for issue and merge request
  - Reporter role can manage issue tracker now: edit any issue, set assignee or milestone and manage labels
  - Better performance for pages with events list, issues list and commits list
  - Faster automerge check and merge itself when source and target branches are in same repository
  - Correctly show anonymous authorized applications under Profile > Applications.
  - Query Optimization in MySQL.
  - Allow users to be blocked and unblocked via the API
  - Use native Postgres database cleaning during backup restore
  - Redesign project page. Show README as default instead of activity. Move project activity to separate page
  - Make left menu more hierarchical and less contextual by adding back item at top
  - A fork can’t have a visibility level that is greater than the original project.
  - Faster code search in repository and wiki. Fixes search page timeout for big repositories
  - Allow administrators to disable 2FA for a specific user
  - Add error message for SSH key linebreaks
  - Store commits count in database (will populate with valid values only after first push)
  - Rebuild cache after push to repository in background job
  - Fix transferring of project to another group using the API.

v 7.12.2
  - Correctly show anonymous authorized applications under Profile > Applications.
  - Faster automerge check and merge itself when source and target branches are in same repository
  - Audit log for user authentication
  - Allow custom label to be set for authentication providers.

v 7.12.1
  - Fix error when deleting a user who has projects (Stan Hu)
  - Fix post-receive errors on a push when an external issue tracker is configured (Stan Hu)
  - Add SAML to list of social_provider (Matt Firtion)
  - Fix merge requests API scope to keep compatibility in 7.12.x patch release (Dmitriy Zaporozhets)
  - Fix closed merge request scope at milestone page (Dmitriy Zaporozhets)
  - Revert merge request states renaming
  - Fix hooks for web based events with external issue references (Daniel Gerhardt)
  - Improve performance for issue and merge request pages
  - Compress database dumps to reduce backup size

v 7.12.0
  - Fix Error 500 when one user attempts to access a personal, internal snippet (Stan Hu)
  - Disable changing of target branch in new merge request page when a branch has already been specified (Stan Hu)
  - Fix post-receive errors on a push when an external issue tracker is configured (Stan Hu)
  - Update oauth button logos for Twitter and Google to recommended assets
  - Update browser gem to version 0.8.0 for IE11 support (Stan Hu)
  - Fix timeout when rendering file with thousands of lines.
  - Add "Remember me" checkbox to LDAP signin form.
  - Add session expiration delay configuration through UI application settings
  - Don't notify users mentioned in code blocks or blockquotes.
  - Omit link to generate labels if user does not have access to create them (Stan Hu)
  - Show warning when a comment will add 10 or more people to the discussion.
  - Disable changing of the source branch in merge request update API (Stan Hu)
  - Shorten merge request WIP text.
  - Add option to disallow users from registering any application to use GitLab as an OAuth provider
  - Support editing target branch of merge request (Stan Hu)
  - Refactor permission checks with issues and merge requests project settings (Stan Hu)
  - Fix Markdown preview not working in Edit Milestone page (Stan Hu)
  - Fix Zen Mode not closing with ESC key (Stan Hu)
  - Allow HipChat API version to be blank and default to v2 (Stan Hu)
  - Add file attachment support in Milestone description (Stan Hu)
  - Fix milestone "Browse Issues" button.
  - Set milestone on new issue when creating issue from index with milestone filter active.
  - Make namespace API available to all users (Stan Hu)
  - Add webhook support for note events (Stan Hu)
  - Disable "New Issue" and "New Merge Request" buttons when features are disabled in project settings (Stan Hu)
  - Remove Rack Attack monkey patches and bump to version 4.3.0 (Stan Hu)
  - Fix clone URL losing selection after a single click in Safari and Chrome (Stan Hu)
  - Fix git blame syntax highlighting when different commits break up lines (Stan Hu)
  - Add "Resend confirmation e-mail" link in profile settings (Stan Hu)
  - Allow to configure location of the `.gitlab_shell_secret` file. (Jakub Jirutka)
  - Disabled expansion of top/bottom blobs for new file diffs
  - Update Asciidoctor gem to version 1.5.2. (Jakub Jirutka)
  - Fix resolving of relative links to repository files in AsciiDoc documents. (Jakub Jirutka)
  - Use the user list from the target project in a merge request (Stan Hu)
  - Default extention for wiki pages is now .md instead of .markdown (Jeroen van Baarsen)
  - Add validation to wiki page creation (only [a-zA-Z0-9/_-] are allowed) (Jeroen van Baarsen)
  - Fix new/empty milestones showing 100% completion value (Jonah Bishop)
  - Add a note when an Issue or Merge Request's title changes
  - Consistently refer to MRs as either Merged or Closed.
  - Add Merged tab to MR lists.
  - Prefix EmailsOnPush email subject with `[Git]`.
  - Group project contributions by both name and email.
  - Clarify navigation labels for Project Settings and Group Settings.
  - Move user avatar and logout button to sidebar
  - You can not remove user if he/she is an only owner of group
  - User should be able to leave group. If not - show him proper message
  - User has ability to leave project
  - Add SAML support as an omniauth provider
  - Allow to configure a URL to show after sign out
  - Add an option to automatically sign-in with an Omniauth provider
  - GitLab CI service sends .gitlab-ci.yml in each push call
  - When remove project - move repository and schedule it removal
  - Improve group removing logic
  - Trigger create-hooks on backup restore task
  - Add option to automatically link omniauth and LDAP identities
  - Allow special character in users bio. I.e.: I <3 GitLab

v 7.11.4
  - Fix missing bullets when creating lists
  - Set rel="nofollow" on external links

v 7.11.3
  - no changes
  - Fix upgrader script (Martins Polakovs)

v 7.11.2
  - no changes

v 7.11.1
  - no changes

v 7.11.0
  - Fall back to Plaintext when Syntaxhighlighting doesn't work. Fixes some buggy lexers (Hannes Rosenögger)
  - Get editing comments to work in Chrome 43 again.
  - Fix broken view when viewing history of a file that includes a path that used to be another file (Stan Hu)
  - Don't show duplicate deploy keys
  - Fix commit time being displayed in the wrong timezone in some cases (Hannes Rosenögger)
  - Make the first branch pushed to an empty repository the default HEAD (Stan Hu)
  - Fix broken view when using a tag to display a tree that contains git submodules (Stan Hu)
  - Make Reply-To config apply to change e-mail confirmation and other Devise notifications (Stan Hu)
  - Add application setting to restrict user signups to e-mail domains (Stan Hu)
  - Don't allow a merge request to be merged when its title starts with "WIP".
  - Add a page title to every page.
  - Allow primary email to be set to an email that you've already added.
  - Fix clone URL field and X11 Primary selection (Dmitry Medvinsky)
  - Ignore invalid lines in .gitmodules
  - Fix "Cannot move project" error message from popping up after a successful transfer (Stan Hu)
  - Redirect to sign in page after signing out.
  - Fix "Hello @username." references not working by no longer allowing usernames to end in period.
  - Fix "Revspec not found" errors when viewing diffs in a forked project with submodules (Stan Hu)
  - Improve project page UI
  - Fix broken file browsing with relative submodule in personal projects (Stan Hu)
  - Add "Reply quoting selected text" shortcut key (`r`)
  - Fix bug causing `@whatever` inside an issue's first code block to be picked up as a user mention.
  - Fix bug causing `@whatever` inside an inline code snippet (backtick-style) to be picked up as a user mention.
  - When use change branches link at MR form - save source branch selection instead of target one
  - Improve handling of large diffs
  - Added GitLab Event header for project hooks
  - Add Two-factor authentication (2FA) for GitLab logins
  - Show Atom feed buttons everywhere where applicable.
  - Add project activity atom feed.
  - Don't crash when an MR from a fork has a cross-reference comment from the target project on one of its commits.
  - Explain how to get a new password reset token in welcome emails
  - Include commit comments in MR from a forked project.
  - Group milestones by title in the dashboard and all other issue views.
  - Query issues, merge requests and milestones with their IID through API (Julien Bianchi)
  - Add default project and snippet visibility settings to the admin web UI.
  - Show incompatible projects in Google Code import status (Stan Hu)
  - Fix bug where commit data would not appear in some subdirectories (Stan Hu)
  - Task lists are now usable in comments, and will show up in Markdown previews.
  - Fix bug where avatar filenames were not actually deleted from the database during removal (Stan Hu)
  - Fix bug where Slack service channel was not saved in admin template settings. (Stan Hu)
  - Protect OmniAuth request phase against CSRF.
  - Don't send notifications to mentioned users that don't have access to the project in question.
  - Add search issues/MR by number
  - Change plots to bar graphs in commit statistics screen
  - Move snippets UI to fluid layout
  - Improve UI for sidebar. Increase separation between navigation and content
  - Improve new project command options (Ben Bodenmiller)
  - Add common method to force UTF-8 and use it to properly handle non-ascii OAuth user properties (Onur Küçük)
  - Prevent sending empty messages to HipChat (Chulki Lee)
  - Improve UI for mobile phones on dashboard and project pages
  - Add room notification and message color option for HipChat
  - Allow to use non-ASCII letters and dashes in project and namespace name. (Jakub Jirutka)
  - Add footnotes support to Markdown (Guillaume Delbergue)
  - Add current_sign_in_at to UserFull REST api.
  - Make Sidekiq MemoryKiller shutdown signal configurable
  - Add "Create Merge Request" buttons to commits and branches pages and push event.
  - Show user roles by comments.
  - Fix automatic blocking of auto-created users from Active Directory.
  - Call merge request webhook for each new commits (Arthur Gautier)
  - Use SIGKILL by default in Sidekiq::MemoryKiller
  - Fix mentioning of private groups.
  - Add style for <kbd> element in markdown
  - Spin spinner icon next to "Checking for CI status..." on MR page.
  - Fix reference links in dashboard activity and ATOM feeds.
  - Ensure that the first added admin performs repository imports

v 7.10.4
  - Fix migrations broken in 7.10.2
  - Make tags for GitLab installations running on MySQL case sensitive
  - Get Gitorious importer to work again.
  - Fix adding new group members from admin area
  - Fix DB error when trying to tag a repository (Stan Hu)
  - Fix Error 500 when searching Wiki pages (Stan Hu)
  - Unescape branch names in compare commit (Stan Hu)
  - Order commit comments chronologically in API.

v 7.10.2
  - Fix CI links on MR page

v 7.10.0
  - Ignore submodules that are defined in .gitmodules but are checked in as directories.
  - Allow projects to be imported from Google Code.
  - Remove access control for uploaded images to fix broken images in emails (Hannes Rosenögger)
  - Allow users to be invited by email to join a group or project.
  - Don't crash when project repository doesn't exist.
  - Add config var to block auto-created LDAP users.
  - Don't use HTML ellipsis in EmailsOnPush subject truncated commit message.
  - Set EmailsOnPush reply-to address to committer email when enabled.
  - Fix broken file browsing with a submodule that contains a relative link (Stan Hu)
  - Fix persistent XSS vulnerability around profile website URLs.
  - Fix project import URL regex to prevent arbitary local repos from being imported.
  - Fix directory traversal vulnerability around uploads routes.
  - Fix directory traversal vulnerability around help pages.
  - Don't leak existence of project via search autocomplete.
  - Don't leak existence of group or project via search.
  - Fix bug where Wiki pages that included a '/' were no longer accessible (Stan Hu)
  - Fix bug where error messages from Dropzone would not be displayed on the issues page (Stan Hu)
  - Add a rake task to check repository integrity with `git fsck`
  - Add ability to configure Reply-To address in gitlab.yml (Stan Hu)
  - Move current user to the top of the list in assignee/author filters (Stan Hu)
  - Fix broken side-by-side diff view on merge request page (Stan Hu)
  - Set Application controller default URL options to ensure all url_for calls are consistent (Stan Hu)
  - Allow HTML tags in Markdown input
  - Fix code unfold not working on Compare commits page (Stan Hu)
  - Fix generating SSH key fingerprints with OpenSSH 6.8. (Sašo Stanovnik)
  - Fix "Import projects from" button to show the correct instructions (Stan Hu)
  - Fix dots in Wiki slugs causing errors (Stan Hu)
  - Make maximum attachment size configurable via Application Settings (Stan Hu)
  - Update poltergeist to version 1.6.0 to support PhantomJS 2.0 (Zeger-Jan van de Weg)
  - Fix cross references when usernames, milestones, or project names contain underscores (Stan Hu)
  - Disable reference creation for comments surrounded by code/preformatted blocks (Stan Hu)
  - Reduce Rack Attack false positives causing 403 errors during HTTP authentication (Stan Hu)
  - enable line wrapping per default and remove the checkbox to toggle it (Hannes Rosenögger)
  - Fix a link in the patch update guide
  - Add a service to support external wikis (Hannes Rosenögger)
  - Omit the "email patches" link and fix plain diff view for merge commits
  - List new commits for newly pushed branch in activity view.
  - Add sidetiq gem dependency to match EE
  - Add changelog, license and contribution guide links to project tab bar.
  - Improve diff UI
  - Fix alignment of navbar toggle button (Cody Mize)
  - Fix checkbox rendering for nested task lists
  - Identical look of selectboxes in UI
  - Upgrade the gitlab_git gem to version 7.1.3
  - Move "Import existing repository by URL" option to button.
  - Improve error message when save profile has error.
  - Passing the name of pushed ref to CI service (requires GitLab CI 7.9+)
  - Add location field to user profile
  - Fix print view for markdown files and wiki pages
  - Fix errors when deleting old backups
  - Improve GitLab performance when working with git repositories
  - Add tag message and last commit to tag hook (Kamil Trzciński)
  - Restrict permissions on backup files
  - Improve oauth accounts UI in profile page
  - Add ability to unlink connected accounts
  - Replace commits calendar with faster contribution calendar that includes issues and merge requests
  - Add inifinite scroll to user page activity
  - Don't include system notes in issue/MR comment count.
  - Don't mark merge request as updated when merge status relative to target branch changes.
  - Link note avatar to user.
  - Make Git-over-SSH errors more descriptive.
  - Fix EmailsOnPush.
  - Refactor issue filtering
  - AJAX selectbox for issue assignee and author filters
  - Fix issue with missing options in issue filtering dropdown if selected one
  - Prevent holding Control-Enter or Command-Enter from posting comment multiple times.
  - Prevent note form from being cleared when submitting failed.
  - Improve file icons rendering on tree (Sullivan Sénéchal)
  - API: Add pagination to project events
  - Get issue links in notification mail to work again.
  - Don't show commit comment button when user is not signed in.
  - Fix admin user projects lists.
  - Don't leak private group existence by redirecting from namespace controller to group controller.
  - Ability to skip some items from backup (database, respositories or uploads)
  - Archive repositories in background worker.
  - Import GitHub, Bitbucket or GitLab.com projects owned by authenticated user into current namespace.
  - Project labels are now available over the API under the "tag_list" field (Cristian Medina)
  - Fixed link paths for HTTP and SSH on the admin project view (Jeremy Maziarz)
  - Fix and improve help rendering (Sullivan Sénéchal)
  - Fix final line in EmailsOnPush email diff being rendered as error.
  - Prevent duplicate Buildkite service creation.
  - Fix git over ssh errors 'fatal: protocol error: bad line length character'
  - Automatically setup GitLab CI project for forks if origin project has GitLab CI enabled
  - Bust group page project list cache when namespace name or path changes.
  - Explicitly set image alt-attribute to prevent graphical glitches if gravatars could not be loaded
  - Allow user to choose a public email to show on public profile
  - Remove truncation from issue titles on milestone page (Jason Blanchard)
  - Fix stuck Merge Request merging events from old installations (Ben Bodenmiller)
  - Fix merge request comments on files with multiple commits
  - Fix Resource Owner Password Authentication Flow

v 7.9.4
  - Security: Fix project import URL regex to prevent arbitary local repos from being imported
  - Fixed issue where only 25 commits would load in file listings
  - Fix LDAP identities  after config update

v 7.9.3
  - Contains no changes
  - Add icons to Add dropdown items.
  - Allow admin to create public deploy keys that are accessible to any project.
  - Warn when gitlab-shell version doesn't match requirement.
  - Skip email confirmation when set by admin or via LDAP.
  - Only allow users to reference groups, projects, issues, MRs, commits they have access to.

v 7.9.3
  - Contains no changes

v 7.9.2
  - Contains no changes

v 7.9.1
  - Include missing events and fix save functionality in admin service template settings form (Stan Hu)
  - Fix "Import projects from" button to show the correct instructions (Stan Hu)
  - Fix OAuth2 issue importing a new project from GitHub and GitLab (Stan Hu)
  - Fix for LDAP with commas in DN
  - Fix missing events and in admin Slack service template settings form (Stan Hu)
  - Don't show commit comment button when user is not signed in.
  - Downgrade gemnasium-gitlab-service gem

v 7.9.0
  - Add HipChat integration documentation (Stan Hu)
  - Update documentation for object_kind field in Webhook push and tag push Webhooks (Stan Hu)
  - Fix broken email images (Hannes Rosenögger)
  - Automatically config git if user forgot, where possible (Zeger-Jan van de Weg)
  - Fix mass SQL statements on initial push (Hannes Rosenögger)
  - Add tag push notifications and normalize HipChat and Slack messages to be consistent (Stan Hu)
  - Add comment notification events to HipChat and Slack services (Stan Hu)
  - Add issue and merge request events to HipChat and Slack services (Stan Hu)
  - Fix merge request URL passed to Webhooks. (Stan Hu)
  - Fix bug that caused a server error when editing a comment to "+1" or "-1" (Stan Hu)
  - Fix code preview theme setting for comments, issues, merge requests, and snippets (Stan Hu)
  - Move labels/milestones tabs to sidebar
  - Upgrade Rails gem to version 4.1.9.
  - Improve error messages for file edit failures
  - Improve UI for commits, issues and merge request lists
  - Fix commit comments on first line of diff not rendering in Merge Request Discussion view.
  - Allow admins to override restricted project visibility settings.
  - Move restricted visibility settings from gitlab.yml into the web UI.
  - Improve trigger merge request hook when source project branch has been updated (Kirill Zaitsev)
  - Save web edit in new branch
  - Fix ordering of imported but unchanged projects (Marco Wessel)
  - Mobile UI improvements: make aside content expandable
  - Expose avatar_url in projects API
  - Fix checkbox alignment on the application settings page.
  - Generalize image upload in drag and drop in markdown to all files (Hannes Rosenögger)
  - Fix mass-unassignment of issues (Robert Speicher)
  - Fix hidden diff comments in merge request discussion view
  - Allow user confirmation to be skipped for new users via API
  - Add a service to send updates to an Irker gateway (Romain Coltel)
  - Add brakeman (security scanner for Ruby on Rails)
  - Slack username and channel options
  - Add grouped milestones from all projects to dashboard.
  - Webhook sends pusher email as well as commiter
  - Add Bitbucket omniauth provider.
  - Add Bitbucket importer.
  - Support referencing issues to a project whose name starts with a digit
  - Condense commits already in target branch when updating merge request source branch.
  - Send notifications and leave system comments when bulk updating issues.
  - Automatically link commit ranges to compare page: sha1...sha4 or sha1..sha4 (includes sha1 in comparison)
  - Move groups page from profile to dashboard
  - Starred projects page at dashboard
  - Blocking user does not remove him/her from project/groups but show blocked label
  - Change subject of EmailsOnPush emails to include namespace, project and branch.
  - Change subject of EmailsOnPush emails to include first commit message when multiple were pushed.
  - Remove confusing footer from EmailsOnPush mail body.
  - Add list of changed files to EmailsOnPush emails.
  - Add option to send EmailsOnPush emails from committer email if domain matches.
  - Add option to disable code diffs in EmailOnPush emails.
  - Wrap commit message in EmailsOnPush email.
  - Send EmailsOnPush emails when deleting commits using force push.
  - Fix EmailsOnPush email comparison link to include first commit.
  - Fix highliht of selected lines in file
  - Reject access to group/project avatar if the user doesn't have access.
  - Add database migration to clean group duplicates with same path and name (Make sure you have a backup before update)
  - Add GitLab active users count to rake gitlab:check
  - Starred projects page at dashboard
  - Make email display name configurable
  - Improve json validation in hook data
  - Use Emoji One
  - Updated emoji help documentation to properly reference EmojiOne.
  - Fix missing GitHub organisation repositories on import page.
  - Added blue theme
  - Remove annoying notice messages when create/update merge request
  - Allow smb:// links in Markdown text.
  - Filter merge request by title or description at Merge Requests page
  - Block user if he/she was blocked in Active Directory
  - Fix import pages not working after first load.
  - Use custom LDAP label in LDAP signin form.
  - Execute hooks and services when branch or tag is created or deleted through web interface.
  - Block and unblock user if he/she was blocked/unblocked in Active Directory
  - Raise recommended number of unicorn workers from 2 to 3
  - Use same layout and interactivity for project members as group members.
  - Prevent gitlab-shell character encoding issues by receiving its changes as raw data.
  - Ability to unsubscribe/subscribe to issue or merge request
  - Delete deploy key when last connection to a project is destroyed.
  - Fix invalid Atom feeds when using emoji, horizontal rules, or images (Christian Walther)
  - Backup of repositories with tar instead of git bundle (only now are git-annex files included in the backup)
  - Add canceled status for CI
  - Send EmailsOnPush email when branch or tag is created or deleted.
  - Faster merge request processing for large repository
  - Prevent doubling AJAX request with each commit visit via Turbolink
  - Prevent unnecessary doubling of js events on import pages and user calendar

v 7.8.4
  - Fix issue_tracker_id substitution in custom issue trackers
  - Fix path and name duplication in namespaces

v 7.8.3
  - Bump version of gitlab_git fixing annotated tags without message

v 7.8.2
  - Fix service migration issue when upgrading from versions prior to 7.3
  - Fix setting of the default use project limit via admin UI
  - Fix showing of already imported projects for GitLab and Gitorious importers
  - Fix response of push to repository to return "Not found" if user doesn't have access
  - Fix check if user is allowed to view the file attachment
  - Fix import check for case sensetive namespaces
  - Increase timeout for Git-over-HTTP requests to 1 hour since large pulls/pushes can take a long time.
  - Properly handle autosave local storage exceptions.
  - Escape wildcards when searching LDAP by username.

v 7.8.1
  - Fix run of custom post receive hooks
  - Fix migration that caused issues when upgrading to version 7.8 from versions prior to 7.3
  - Fix the warning for LDAP users about need to set password
  - Fix avatars which were not shown for non logged in users
  - Fix urls for the issues when relative url was enabled

v 7.8.0
  - Fix access control and protection against XSS for note attachments and other uploads.
  - Replace highlight.js with rouge-fork rugments (Stefan Tatschner)
  - Make project search case insensitive (Hannes Rosenögger)
  - Include issue/mr participants in list of recipients for reassign/close/reopen emails
  - Expose description in groups API
  - Better UI for project services page
  - Cleaner UI for web editor
  - Add diff syntax highlighting in email-on-push service notifications (Hannes Rosenögger)
  - Add API endpoint to fetch all changes on a MergeRequest (Jeroen van Baarsen)
  - View note image attachments in new tab when clicked instead of downloading them
  - Improve sorting logic in UI and API. Explicitly define what sorting method is used by default
  - Fix overflow at sidebar when have several items
  - Add notes for label changes in issue and merge requests
  - Show tags in commit view (Hannes Rosenögger)
  - Only count a user's vote once on a merge request or issue (Michael Clarke)
  - Increase font size when browse source files and diffs
  - Service Templates now let you set default values for all services
  - Create new file in empty repository using GitLab UI
  - Ability to clone project using oauth2 token
  - Upgrade Sidekiq gem to version 3.3.0
  - Stop git zombie creation during force push check
  - Show success/error messages for test setting button in services
  - Added Rubocop for code style checks
  - Fix commits pagination
  - Async load a branch information at the commit page
  - Disable blacklist validation for project names
  - Allow configuring protection of the default branch upon first push (Marco Wessel)
  - Add gitlab.com importer
  - Add an ability to login with gitlab.com
  - Add a commit calendar to the user profile (Hannes Rosenögger)
  - Submit comment on command-enter
  - Notify all members of a group when that group is mentioned in a comment, for example: `@gitlab-org` or `@sales`.
  - Extend issue clossing pattern to include "Resolve", "Resolves", "Resolved", "Resolving" and "Close" (Julien Bianchi and Hannes Rosenögger)
  - Fix long broadcast message cut-off on left sidebar (Visay Keo)
  - Add Project Avatars (Steven Thonus and Hannes Rosenögger)
  - Password reset token validity increased from 2 hours to 2 days since it is also send on account creation.
  - Edit group members via API
  - Enable raw image paste from clipboard, currently Chrome only (Marco Cyriacks)
  - Add action property to merge request hook (Julien Bianchi)
  - Remove duplicates from group milestone participants list.
  - Add a new API function that retrieves all issues assigned to a single milestone (Justin Whear and Hannes Rosenögger)
  - API: Access groups with their path (Julien Bianchi)
  - Added link to milestone and keeping resource context on smaller viewports for issues and merge requests (Jason Blanchard)
  - Allow notification email to be set separately from primary email.
  - API: Add support for editing an existing project (Mika Mäenpää and Hannes Rosenögger)
  - Don't have Markdown preview fail for long comments/wiki pages.
  - When test webhook - show error message instead of 500 error page if connection to hook url was reset
  - Added support for firing system hooks on group create/destroy and adding/removing users to group (Boyan Tabakov)
  - Added persistent collapse button for left side nav bar (Jason Blanchard)
  - Prevent losing unsaved comments by automatically restoring them when comment page is loaded again.
  - Don't allow page to be scaled on mobile.
  - Clean the username acquired from OAuth/LDAP so it doesn't fail username validation and block signing up.
  - Show assignees in merge request index page (Kelvin Mutuma)
  - Link head panel titles to relevant root page.
  - Allow users that signed up via OAuth to set their password in order to use Git over HTTP(S).
  - Show users button to share their newly created public or internal projects on twitter
  - Add quick help links to the GitLab pricing and feature comparison pages.
  - Fix duplicate authorized applications in user profile and incorrect application client count in admin area.
  - Make sure Markdown previews always use the same styling as the eventual destination.
  - Remove deprecated Group#owner_id from API
  - Show projects user contributed to on user page. Show stars near project on user page.
  - Improve database performance for GitLab
  - Add Asana service (Jeremy Benoist)
  - Improve project webhooks with extra data

v 7.7.2
  - Update GitLab Shell to version 2.4.2 that fixes a bug when developers can push to protected branch
  - Fix issue when LDAP user can't login with existing GitLab account

v 7.7.1
  - Improve mention autocomplete performance
  - Show setup instructions for GitHub import if disabled
  - Allow use http for OAuth applications

v 7.7.0
  - Import from GitHub.com feature
  - Add Jetbrains Teamcity CI service (Jason Lippert)
  - Mention notification level
  - Markdown preview in wiki (Yuriy Glukhov)
  - Raise group avatar filesize limit to 200kb
  - OAuth applications feature
  - Show user SSH keys in admin area
  - Developer can push to protected branches option
  - Set project path instead of project name in create form
  - Block Git HTTP access after 10 failed authentication attempts
  - Updates to the messages returned by API (sponsored by O'Reilly Media)
  - New UI layout with side navigation
  - Add alert message in case of outdated browser (IE < 10)
  - Added API support for sorting projects
  - Update gitlab_git to version 7.0.0.rc14
  - Add API project search filter option for authorized projects
  - Fix File blame not respecting branch selection
  - Change some of application settings on fly in admin area UI
  - Redesign signin/signup pages
  - Close standard input in Gitlab::Popen.popen
  - Trigger GitLab CI when push tags
  - When accept merge request - do merge using sidaekiq job
  - Enable web signups by default
  - Fixes for diff comments: drag-n-drop images, selecting images
  - Fixes for edit comments: drag-n-drop images, preview mode, selecting images, save & update
  - Remove password strength indicator



v 7.6.0
  - Fork repository to groups
  - New rugged version
  - Add CRON=1 backup setting for quiet backups
  - Fix failing wiki restore
  - Add optional Sidekiq MemoryKiller middleware (enabled via SIDEKIQ_MAX_RSS env variable)
  - Monokai highlighting style now more faithful to original design (Mark Riedesel)
  - Create project with repository in synchrony
  - Added ability to create empty repo or import existing one if project does not have repository
  - Reactivate highlight.js language autodetection
  - Mobile UI improvements
  - Change maximum avatar file size from 100KB to 200KB
  - Strict validation for snippet file names
  - Enable Markdown preview for issues, merge requests, milestones, and notes (Vinnie Okada)
  - In the docker directory is a container template based on the Omnibus packages.
  - Update Sidekiq to version 2.17.8
  - Add author filter to project issues and merge requests pages
  - Atom feed for user activity
  - Support multiple omniauth providers for the same user
  - Rendering cross reference in issue title and tooltip for merge request
  - Show username in comments
  - Possibility to create Milestones or Labels when Issues are disabled
  - Fix bug with showing gpg signature in tag

v 7.5.3
  - Bump gitlab_git to 7.0.0.rc12 (includes Rugged 0.21.2)

v 7.5.2
  - Don't log Sidekiq arguments by default
  - Fix restore of wiki repositories from backups

v 7.5.1
  - Add missing timestamps to 'members' table

v 7.5.0
  - API: Add support for Hipchat (Kevin Houdebert)
  - Add time zone configuration in gitlab.yml (Sullivan Senechal)
  - Fix LDAP authentication for Git HTTP access
  - Run 'GC.start' after every EmailsOnPushWorker job
  - Fix LDAP config lookup for provider 'ldap'
  - Drop all sequences during Postgres database restore
  - Project title links to project homepage (Ben Bodenmiller)
  - Add Atlassian Bamboo CI service (Drew Blessing)
  - Mentioned @user will receive email even if he is not participating in issue or commit
  - Session API: Use case-insensitive authentication like in UI (Andrey Krivko)
  - Tie up loose ends with annotated tags: API & UI (Sean Edge)
  - Return valid json for deleting branch via API (sponsored by O'Reilly Media)
  - Expose username in project events API (sponsored by O'Reilly Media)
  - Adds comments to commits in the API
  - Performance improvements
  - Fix post-receive issue for projects with deleted forks
  - New gitlab-shell version with custom hooks support
  - Improve code
  - GitLab CI 5.2+ support (does not support older versions)
  - Fixed bug when you can not push commits starting with 000000 to protected branches
  - Added a password strength indicator
  - Change project name and path in one form
  - Display renamed files in diff views (Vinnie Okada)
  - Fix raw view for public snippets
  - Use secret token with GitLab internal API.
  - Add missing timestamps to 'members' table

v 7.4.5
  - Bump gitlab_git to 7.0.0.rc12 (includes Rugged 0.21.2)

v 7.4.4
  - No changes

v 7.4.3
  - Fix raw snippets view
  - Fix security issue for member api
  - Fix buildbox integration

v 7.4.2
  - Fix internal snippet exposing for unauthenticated users

v 7.4.1
  - Fix LDAP authentication for Git HTTP access
  - Fix LDAP config lookup for provider 'ldap'
  - Fix public snippets
  - Fix 500 error on projects with nested submodules

v 7.4.0
  - Refactored membership logic
  - Improve error reporting on users API (Julien Bianchi)
  - Refactor test coverage tools usage. Use SIMPLECOV=true to generate it locally
  - Default branch is protected by default
  - Increase unicorn timeout to 60 seconds
  - Sort search autocomplete projects by stars count so most popular go first
  - Add README to tab on project show page
  - Do not delete tmp/repositories itself during clean-up, only its contents
  - Support for backup uploads to remote storage
  - Prevent notes polling when there are not notes
  - Internal ForkService: Prepare support for fork to a given namespace
  - API: Add support for forking a project via the API (Bernhard Kaindl)
  - API: filter project issues by milestone (Julien Bianchi)
  - Fail harder in the backup script
  - Changes to Slack service structure, only webhook url needed
  - Zen mode for wiki and milestones (Robert Schilling)
  - Move Emoji parsing to html-pipeline-gitlab (Robert Schilling)
  - Font Awesome 4.2 integration (Sullivan Senechal)
  - Add Pushover service integration (Sullivan Senechal)
  - Add select field type for services options (Sullivan Senechal)
  - Add cross-project references to the Markdown parser (Vinnie Okada)
  - Add task lists to issue and merge request descriptions (Vinnie Okada)
  - Snippets can be public, internal or private
  - Improve danger zone: ask project path to confirm data-loss action
  - Raise exception on forgery
  - Show build coverage in Merge Requests (requires GitLab CI v5.1)
  - New milestone and label links on issue edit form
  - Improved repository graphs
  - Improve event note display in dashboard and project activity views (Vinnie Okada)
  - Add users sorting to admin area
  - UI improvements
  - Fix ambiguous sha problem with mentioned commit
  - Fixed bug with apostrophe when at mentioning users
  - Add active directory ldap option
  - Developers can push to wiki repo. Protected branches does not affect wiki repo any more
  - Faster rev list
  - Fix branch removal

v 7.3.2
  - Fix creating new file via web editor
  - Use gitlab-shell v2.0.1

v 7.3.1
  - Fix ref parsing in Gitlab::GitAccess
  - Fix error 500 when viewing diff on a file with changed permissions
  - Fix adding comments to MR when source branch is master
  - Fix error 500 when searching description contains relative link

v 7.3.0
  - Always set the 'origin' remote in satellite actions
  - Write authorized_keys in tmp/ during tests
  - Use sockets to connect to Redis
  - Add dormant New Relic gem (can be enabled via environment variables)
  - Expire Rack sessions after 1 week
  - Cleaner signin/signup pages
  - Improved comments UI
  - Better search with filtering, pagination etc
  - Added a checkbox to toggle line wrapping in diff (Yuriy Glukhov)
  - Prevent project stars duplication when fork project
  - Use the default Unicorn socket backlog value of 1024
  - Support Unix domain sockets for Redis
  - Store session Redis keys in 'session:gitlab:' namespace
  - Deprecate LDAP account takeover based on partial LDAP email / GitLab username match
  - Use /bin/sh instead of Bash in bin/web, bin/background_jobs (Pavel Novitskiy)
  - Keyboard shortcuts for productivity (Robert Schilling)
  - API: filter issues by state (Julien Bianchi)
  - API: filter issues by labels (Julien Bianchi)
  - Add system hook for ssh key changes
  - Add blob permalink link (Ciro Santilli)
  - Create annotated tags through UI and API (Sean Edge)
  - Snippets search (Charles Bushong)
  - Comment new push to existing MR
  - Add 'ci' to the blacklist of forbidden names
  - Improve text filtering on issues page
  - Comment & Close button
  - Process git push --all much faster
  - Don't allow edit of system notes
  - Project wiki search (Ralf Seidler)
  - Enabled Shibboleth authentication support (Matus Banas)
  - Zen mode (fullscreen) for issues/MR/notes (Robert Schilling)
  - Add ability to configure webhook timeout via gitlab.yml (Wes Gurney)
  - Sort project merge requests in asc or desc order for updated_at or created_at field (sponsored by O'Reilly Media)
  - Add Redis socket support to 'rake gitlab:shell:install'

v 7.2.1
  - Delete orphaned labels during label migration (James Brooks)
  - Security: prevent XSS with stricter MIME types for raw repo files

v 7.2.0
  - Explore page
  - Add project stars (Ciro Santilli)
  - Log Sidekiq arguments
  - Better labels: colors, ability to rename and remove
  - Improve the way merge request collects diffs
  - Improve compare page for large diffs
  - Expose the full commit message via API
  - Fix 500 error on repository rename
  - Fix bug when MR download patch return invalid diff
  - Test gitlab-shell integration
  - Repository import timeout increased from 2 to 4 minutes allowing larger repos to be imported
  - API for labels (Robert Schilling)
  - API: ability to set an import url when creating project for specific user

v 7.1.1
  - Fix cpu usage issue in Firefox
  - Fix redirect loop when changing password by new user
  - Fix 500 error on new merge request page

v 7.1.0
  - Remove observers
  - Improve MR discussions
  - Filter by description on Issues#index page
  - Fix bug with namespace select when create new project page
  - Show README link after description for non-master members
  - Add @all mention for comments
  - Dont show reply button if user is not signed in
  - Expose more information for issues with webhook
  - Add a mention of the merge request into the default merge request commit message
  - Improve code highlight, introduce support for more languages like Go, Clojure, Erlang etc
  - Fix concurrency issue in repository download
  - Dont allow repository name start with ?
  - Improve email threading (Pierre de La Morinerie)
  - Cleaner help page
  - Group milestones
  - Improved email notifications
  - Contributors API (sponsored by Mobbr)
  - Fix LDAP TLS authentication (Boris HUISGEN)
  - Show VERSION information on project sidebar
  - Improve branch removal logic when accept MR
  - Fix bug where comment form is spawned inside the Reply button
  - Remove Dir.chdir from Satellite#lock for thread-safety
  - Increased default git max_size value from 5MB to 20MB in gitlab.yml. Please update your configs!
  - Show error message in case of timeout in satellite when create MR
  - Show first 100 files for huge diff instead of hiding all
  - Change default admin email from admin@local.host to admin@example.com

v 7.0.0
  - The CPU no longer overheats when you hold down the spacebar
  - Improve edit file UI
  - Add ability to upload group avatar when create
  - Protected branch cannot be removed
  - Developers can remove normal branches with UI
  - Remove branch via API (sponsored by O'Reilly Media)
  - Move protected branches page to Project settings area
  - Redirect to Files view when create new branch via UI
  - Drag and drop upload of image in every markdown-area (Earle Randolph Bunao and Neil Francis Calabroso)
  - Refactor the markdown relative links processing
  - Make it easier to implement other CI services for GitLab
  - Group masters can create projects in group
  - Deprecate ruby 1.9.3 support
  - Only masters can rewrite/remove git tags
  - Add X-Frame-Options SAMEORIGIN to Nginx config so Sidekiq admin is visible
  - UI improvements
  - Case-insensetive search for issues
  - Update to rails 4.1
  - Improve performance of application for projects and groups with a lot of members
  - Formally support Ruby 2.1
  - Include Nginx gitlab-ssl config
  - Add manual language detection for highlight.js
  - Added example.com/:username routing
  - Show notice if your profile is public
  - UI improvements for mobile devices
  - Improve diff rendering performance
  - Drag-n-drop for issues and merge requests between states at milestone page
  - Fix '0 commits' message for huge repositories on project home page
  - Prevent 500 error page when visit commit page from large repo
  - Add notice about huge push over http to unicorn config
  - File action in satellites uses default 30 seconds timeout instead of old 10 seconds one
  - Overall performance improvements
  - Skip init script check on omnibus-gitlab
  - Be more selective when killing stray Sidekiqs
  - Check LDAP user filter during sign-in
  - Remove wall feature (no data loss - you can take it from database)
  - Dont expose user emails via API unless you are admin
  - Detect issues closed by Merge Request description
  - Better email subject lines from email on push service (Alex Elman)
  - Enable identicon for gravatar be default

v 6.9.2
  - Revert the commit that broke the LDAP user filter

v 6.9.1
  - Fix scroll to highlighted line
  - Fix the pagination on load for commits page

v 6.9.0
  - Store Rails cache data in the Redis `cache:gitlab` namespace
  - Adjust MySQL limits for existing installations
  - Add db index on project_id+iid column. This prevents duplicate on iid (During migration duplicates will be removed)
  - Markdown preview or diff during editing via web editor (Evgeniy Sokovikov)
  - Give the Rails cache its own Redis namespace
  - Add ability to set different ssh host, if different from http/https
  - Fix syntax highlighting for code comments blocks
  - Improve comments loading logic
  - Stop refreshing comments when the tab is hidden
  - Improve issue and merge request mobile UI (Drew Blessing)
  - Document how to convert a backup to PostgreSQL
  - Fix locale bug in backup manager
  - Fix can not automerge when MR description is too long
  - Fix wiki backup skip bug
  - Two Step MR creation process
  - Remove unwanted files from satellite working directory with git clean -fdx
  - Accept merge request via API (sponsored by O'Reilly Media)
  - Add more access checks during API calls
  - Block SSH access for 'disabled' Active Directory users
  - Labels for merge requests (Drew Blessing)
  - Threaded emails by setting a Message-ID (Philip Blatter)

v 6.8.0
  - Ability to at mention users that are participating in issue and merge req. discussion
  - Enabled GZip Compression for assets in example Nginx, make sure that Nginx is compiled with --with-http_gzip_static_module flag (this is default in Ubuntu)
  - Make user search case-insensitive (Christopher Arnold)
  - Remove omniauth-ldap nickname bug workaround
  - Drop all tables before restoring a Postgres backup
  - Make the repository downloads path configurable
  - Create branches via API (sponsored by O'Reilly Media)
  - Changed permission of gitlab-satellites directory not to be world accessible
  - Protected branch does not allow force push
  - Fix popen bug in `rake gitlab:satellites:create`
  - Disable connection reaping for MySQL
  - Allow oauth signup without email for twitter and github
  - Fix faulty namespace names that caused 500 on user creation
  - Option to disable standard login
  - Clean old created archives from repository downloads directory
  - Fix download link for huge MR diffs
  - Expose event and mergerequest timestamps in API
  - Fix emails on push service when only one commit is pushed

v 6.7.3
  - Fix the merge notification email not being sent (Pierre de La Morinerie)
  - Drop all tables before restoring a Postgres backup
  - Remove yanked modernizr gem

v 6.7.2
  - Fix upgrader script

v 6.7.1
  - Fix GitLab CI integration

v 6.7.0
  - Increased the example Nginx client_max_body_size from 5MB to 20MB, consider updating it manually on existing installations
  - Add support for Gemnasium as a Project Service (Olivier Gonzalez)
  - Add edit file button to MergeRequest diff
  - Public groups (Jason Hollingsworth)
  - Cleaner headers in Notification Emails (Pierre de La Morinerie)
  - Blob and tree gfm links to anchors work
  - Piwik Integration (Sebastian Winkler)
  - Show contribution guide link for new issue form (Jeroen van Baarsen)
  - Fix CI status for merge requests from fork
  - Added option to remove issue assignee on project issue page and issue edit page (Jason Blanchard)
  - New page load indicator that includes a spinner that scrolls with the page
  - Converted all the help sections into markdown
  - LDAP user filters
  - Streamline the content of notification emails (Pierre de La Morinerie)
  - Fixes a bug with group member administration (Matt DeTullio)
  - Sort tag names using VersionSorter (Robert Speicher)
  - Add GFM autocompletion for MergeRequests (Robert Speicher)
  - Add webhook when a new tag is pushed (Jeroen van Baarsen)
  - Add button for toggling inline comments in diff view
  - Add retry feature for repository import
  - Reuse the GitLab LDAP connection within each request
  - Changed markdown new line behaviour to conform to markdown standards
  - Fix global search
  - Faster authorized_keys rebuilding in `rake gitlab:shell:setup` (requires gitlab-shell 1.8.5)
  - Create and Update MR calls now support the description parameter (Greg Messner)
  - Markdown relative links in the wiki link to wiki pages, markdown relative links in repositories link to files in the repository
  - Added Slack service integration (Federico Ravasio)
  - Better API responses for access_levels (sponsored by O'Reilly Media)
  - Requires at least 2 unicorn workers
  - Requires gitlab-shell v1.9+
  - Replaced gemoji(due to closed licencing problem) with Phantom Open Emoji library(combined SIL Open Font License, MIT License and the CC 3.0 License)
  - Fix `/:username.keys` response content type (Dmitry Medvinsky)

v 6.6.5
  - Added option to remove issue assignee on project issue page and issue edit page (Jason Blanchard)
  - Hide mr close button for comment form if merge request was closed or inline comment
  - Adds ability to reopen closed merge request

v 6.6.4
  - Add missing html escape for highlighted code blocks in comments, issues

v 6.6.3
  - Fix 500 error when edit yourself from admin area
  - Hide private groups for public profiles

v 6.6.2
  - Fix 500 error on branch/tag create or remove via UI

v 6.6.1
  - Fix 500 error on files tab if submodules presents

v 6.6.0
  - Retrieving user ssh keys publically(github style): http://__HOST__/__USERNAME__.keys
  - Permissions: Developer now can manage issue tracker (modify any issue)
  - Improve Code Compare page performance
  - Group avatar
  - Pygments.rb replaced with highlight.js
  - Improve Merge request diff store logic
  - Improve render performnace for MR show page
  - Fixed Assembla hardcoded project name
  - Jira integration documentation
  - Refactored app/services
  - Remove snippet expiration
  - Mobile UI improvements (Drew Blessing)
  - Fix block/remove UI for admin::users#show page
  - Show users' group membership on users' activity page (Robert Djurasaj)
  - User pages are visible without login if user is authorized to a public project
  - Markdown rendered headers have id derived from their name and link to their id
  - Improve application to work faster with large groups (100+ members)
  - Multiple emails per user
  - Show last commit for file when view file source
  - Restyle Issue#show page and MR#show page
  - Ability to filter by multiple labels for Issues page
  - Rails version to 4.0.3
  - Fixed attachment identifier displaying underneath note text (Jason Blanchard)

v 6.5.1
  - Fix branch selectbox when create merge request from fork

v 6.5.0
  - Dropdown menus on issue#show page for assignee and milestone (Jason Blanchard)
  - Add color custimization and previewing to broadcast messages
  - Fixed notes anchors
  - Load new comments in issues dynamically
  - Added sort options to Public page
  - New filters (assigned/authored/all) for Dashboard#issues/merge_requests (sponsored by Say Media)
  - Add project visibility icons to dashboard
  - Enable secure cookies if https used
  - Protect users/confirmation with rack_attack
  - Default HTTP headers to protect against MIME-sniffing, force https if enabled
  - Bootstrap 3 with responsive UI
  - New repository download formats: tar.bz2, zip, tar (Jason Hollingsworth)
  - Restyled accept widgets for MR
  - SCSS refactored
  - Use jquery timeago plugin
  - Fix 500 error for rdoc files
  - Ability to customize merge commit message (sponsored by Say Media)
  - Search autocomplete via ajax
  - Add website url to user profile
  - Files API supports base64 encoded content (sponsored by O'Reilly Media)
  - Added support for Go's repository retrieval (Bruno Albuquerque)

v6.4.3
  - Don't use unicorn worker killer if PhusionPassenger is defined

v6.4.2
  - Fixed wrong behaviour of script/upgrade.rb

v6.4.1
  - Fixed bug with repository rename
  - Fixed bug with project transfer

v 6.4.0
  - Added sorting to project issues page (Jason Blanchard)
  - Assembla integration (Carlos Paramio)
  - Fixed another 500 error with submodules
  - UI: More compact issues page
  - Minimal password length increased to 8 symbols
  - Side-by-side diff view (Steven Thonus)
  - Internal projects (Jason Hollingsworth)
  - Allow removal of avatar (Drew Blessing)
  - Project webhooks now support issues and merge request events
  - Visiting project page while not logged in will redirect to sign-in instead of 404 (Jason Hollingsworth)
  - Expire event cache on avatar creation/removal (Drew Blessing)
  - Archiving old projects (Steven Thonus)
  - Rails 4
  - Add time ago tooltips to show actual date/time
  - UI: Fixed UI for admin system hooks
  - Ruby script for easier GitLab upgrade
  - Do not remove Merge requests if fork project was removed
  - Improve sign-in/signup UX
  - Add resend confirmation link to sign-in page
  - Set noreply@HOSTNAME for reply_to field in all emails
  - Show GitLab API version on Admin#dashboard
  - API Cross-origin resource sharing
  - Show READMe link at project home page
  - Show repo size for projects in Admin area

v 6.3.0
  - API for adding gitlab-ci service
  - Init script now waits for pids to appear after (re)starting before reporting status (Rovanion Luckey)
  - Restyle project home page
  - Grammar fixes
  - Show branches list (which branches contains commit) on commit page (Andrew Kumanyaev)
  - Security improvements
  - Added support for GitLab CI 4.0
  - Fixed issue with 500 error when group did not exist
  - Ability to leave project
  - You can create file in repo using UI
  - You can remove file from repo using UI
  - API: dropped default_branch attribute from project during creation
  - Project default_branch is not stored in db any more. It takes from repo now.
  - Admin broadcast messages
  - UI improvements
  - Dont show last push widget if user removed this branch
  - Fix 500 error for repos with newline in file name
  - Extended html titles
  - API: create/update/delete repo files
  - Admin can transfer project to any namespace
  - API: projects/all for admin users
  - Fix recent branches order

v 6.2.4
  - Security: Cast API private_token to string (CVE-2013-4580)
  - Security: Require gitlab-shell 1.7.8 (CVE-2013-4581, CVE-2013-4582, CVE-2013-4583)
  - Fix for Git SSH access for LDAP users

v 6.2.3
  - Security: More protection against CVE-2013-4489
  - Security: Require gitlab-shell 1.7.4 (CVE-2013-4490, CVE-2013-4546)
  - Fix sidekiq rake tasks

v 6.2.2
  - Security: Update gitlab_git (CVE-2013-4489)

v 6.2.1
  - Security: Fix issue with generated passwords for new users

v 6.2.0
  - Public project pages are now visible to everyone (files, issues, wik, etc.)
    THIS MEANS YOUR ISSUES AND WIKI FOR PUBLIC PROJECTS ARE PUBLICLY VISIBLE AFTER THE UPGRADE
  - Add group access to permissions page
  - Require current password to change one
  - Group owner or admin can remove other group owners
  - Remove group transfer since we have multiple owners
  - Respect authorization in Repository API
  - Improve UI for Project#files page
  - Add more security specs
  - Added search for projects by name to api (Izaak Alpert)
  - Make default user theme configurable (Izaak Alpert)
  - Update logic for validates_merge_request for tree of MR (Andrew Kumanyaev)
  - Rake tasks for webhooks management (Jonhnny Weslley)
  - Extended User API to expose admin and can_create_group for user creation/updating (Boyan Tabakov)
  - API: Remove group
  - API: Remove project
  - Avatar upload on profile page with a maximum of 100KB (Steven Thonus)
  - Store the sessions in Redis instead of the cookie store
  - Fixed relative links in markdown
  - User must confirm their email if signup enabled
  - User must confirm changed email

v 6.1.0
  - Project specific IDs for issues, mr, milestones
    Above items will get a new id and for example all bookmarked issue urls will change.
    Old issue urls are redirected to the new one if the issue id is too high for an internal id.
  - Description field added to Merge Request
  - API: Sudo api calls (Izaak Alpert)
  - API: Group membership api (Izaak Alpert)
  - Improved commit diff
  - Improved large commit handling (Boyan Tabakov)
  - Rewrite: Init script now less prone to errors and keeps better track of the service (Rovanion Luckey)
  - Link issues, merge requests, and commits when they reference each other with GFM (Ash Wilson)
  - Close issues automatically when pushing commits with a special message
  - Improve user removal from admin area
  - Invalidate events cache when project was moved
  - Remove deprecated classes and rake tasks
  - Add event filter for group and project show pages
  - Add links to create branch/tag from project home page
  - Add public-project? checkbox to new-project view
  - Improved compare page. Added link to proceed into Merge Request
  - Send an email to a user when they are added to group
  - New landing page when you have 0 projects

v 6.0.0
  - Feature: Replace teams with group membership
    We introduce group membership in 6.0 as a replacement for teams.
    The old combination of groups and teams was confusing for a lot of people.
    And when the members of a team where changed this wasn't reflected in the project permissions.
    In GitLab 6.0 you will be able to add members to a group with a permission level for each member.
    These group members will have access to the projects in that group.
    Any changes to group members will immediately be reflected in the project permissions.
    You can even have multiple owners for a group, greatly simplifying administration.
  - Feature: Ability to have multiple owners for group
  - Feature: Merge Requests between fork and project (Izaak Alpert)
  - Feature: Generate fingerprint for ssh keys
  - Feature: Ability to create and remove branches with UI
  - Feature: Ability to create and remove git tags with UI
  - Feature: Groups page in profile. You can leave group there
  - API: Allow login with LDAP credentials
  - Redesign: project settings navigation
  - Redesign: snippets area
  - Redesign: ssh keys page
  - Redesign: buttons, blocks and other ui elements
  - Add comment title to rss feed
  - You can use arrows to navigate at tree view
  - Add project filter on dashboard
  - Cache project graph
  - Drop support of root namespaces
  - Default theme is classic now
  - Cache result of methods like authorize_projects, project.team.members etc
  - Remove $.ready events
  - Fix onclick events being double binded
  - Add notification level to group membership
  - Move all project controllers/views under Projects:: module
  - Move all profile controllers/views under Profiles:: module
  - Apply user project limit only for personal projects
  - Unicorn is default web server again
  - Store satellites lock files inside satellites dir
  - Disabled threadsafety mode in rails
  - Fixed bug with loosing MR comments
  - Improved MR comments logic
  - Render readme file for projects in public area

v 5.4.2
  - Security: Cast API private_token to string (CVE-2013-4580)
  - Security: Require gitlab-shell 1.7.8 (CVE-2013-4581, CVE-2013-4582, CVE-2013-4583)

v 5.4.1
  - Security: Fixes for CVE-2013-4489
  - Security: Require gitlab-shell 1.7.4 (CVE-2013-4490, CVE-2013-4546)

v 5.4.0
  - Ability to edit own comments
  - Documentation improvements
  - Improve dashboard projects page
  - Fixed nav for empty repos
  - GitLab Markdown help page
  - Misspelling fixes
  - Added support of unicorn and fog gems
  - Added client list to API doc
  - Fix PostgreSQL database restoration problem
  - Increase snippet content column size
  - allow project import via git:// url
  - Show participants on issues, including mentions
  - Notify mentioned users with email

v 5.3.0
  - Refactored services
  - Campfire service added
  - HipChat service added
  - Fixed bug with LDAP + git over http
  - Fixed bug with google analytics code being ignored
  - Improve sign-in page if ldap enabled
  - Respect newlines in wall messages
  - Generate the Rails secret token on first run
  - Rename repo feature
  - Init.d: remove gitlab.socket on service start
  - Api: added teams api
  - Api: Prevent blob content being escaped
  - Api: Smart deploy key add behaviour
  - Api: projects/owned.json return user owned project
  - Fix bug with team assignation on project from #4109
  - Advanced snippets: public/private, project/personal (Andrew Kulakov)
  - Repository Graphs (Karlo Nicholas T. Soriano)
  - Fix dashboard lost if comment on commit
  - Update gitlab-grack. Fixes issue with --depth option
  - Fix project events duplicate on project page
  - Fix postgres error when displaying network graph.
  - Fix dashboard event filter when navigate via turbolinks
  - init.d: Ensure socket is removed before starting service
  - Admin area: Style teams:index, group:show pages
  - Own page for failed forking
  - Scrum view for milestone

v 5.2.0
  - Turbolinks
  - Git over http with ldap credentials
  - Diff with better colors and some spacing on the corners
  - Default values for project features
  - Fixed huge_commit view
  - Restyle project clone panel
  - Move Gitlab::Git code to gitlab_git gem
  - Move update docs in repo
  - Requires gitlab-shell v1.4.0
  - Fixed submodules listing under file tab
  - Fork feature (Angus MacArthur)
  - git version check in gitlab:check
  - Shared deploy keys feature
  - Ability to generate default labels set for issues
  - Improve gfm autocomplete (Harold Luo)
  - Added support for Google Analytics
  - Code search feature (Javier Castro)

v 5.1.0
  - You can login with email or username now
  - Corrected project transfer rollback when repository cannot be moved
  - Move both repo and wiki when project transfer requested
  - Admin area: project editing was removed from admin namespace
  - Access: admin user has now access to any project.
  - Notification settings
  - Gitlab::Git set of objects to abstract from grit library
  - Replace Unicorn web server with Puma
  - Backup/Restore refactored. Backup dump project wiki too now
  - Restyled Issues list. Show milestone version in issue row
  - Restyled Merge Request list
  - Backup now dump/restore uploads
  - Improved performance of dashboard (Andrew Kumanyaev)
  - File history now tracks renames (Akzhan Abdulin)
  - Drop wiki migration tools
  - Drop sqlite migration tools
  - project tagging
  - Paginate users in API
  - Restyled network graph (Hiroyuki Sato)

v 5.0.1
  - Fixed issue with gitlab-grit being overridden by grit

v 5.0.0
  - Replaced gitolite with gitlab-shell
  - Removed gitolite-related libraries
  - State machine added
  - Setup gitlab as git user
  - Internal API
  - Show team tab for empty projects
  - Import repository feature
  - Updated rails
  - Use lambda for scopes
  - Redesign admin area -> users
  - Redesign admin area -> user
  - Secure link to file attachments
  - Add validations for Group and Team names
  - Restyle team page for project
  - Update capybara, rspec-rails, poltergeist to recent versions
  - Wiki on git using Gollum
  - Added Solarized Dark theme for code review
  - Don't show user emails in autocomplete lists, profile pages
  - Added settings tab for group, team, project
  - Replace user popup with icons in header
  - Handle project moving with gitlab-shell
  - Added select2-rails for selectboxes with ajax data load
  - Fixed search field on projects page
  - Added teams to search autocomplete
  - Move groups and teams on dashboard sidebar to sub-tabs
  - API: improved return codes and docs. (Felix Gilcher, Sebastian Ziebell)
  - Redesign wall to be more like chat
  - Snippets, Wall features are disabled by default for new projects

v 4.2.0
  - Teams
  - User show page. Via /u/username
  - Show help contents on pages for better navigation
  - Async gitolite calls
  - added satellites logs
  - can_create_group, can_create_team booleans for User
  - Process webhooks async
  - GFM: Fix images escaped inside links
  - Network graph improved
  - Switchable branches for network graph
  - API: Groups
  - Fixed project download

v 4.1.0
  - Optional Sign-Up
  - Discussions
  - Satellites outside of tmp
  - Line numbers for blame
  - Project public mode
  - Public area with unauthorized access
  - Load dashboard events with ajax
  - remember dashboard filter in cookies
  - replace resque with sidekiq
  - fix routing issues
  - cleanup rake tasks
  - fix backup/restore
  - scss cleanup
  - show preview for note images
  - improved network-graph
  - get rid of app/roles/
  - added new classes Team, Repository
  - Reduce amount of gitolite calls
  - Ability to add user in all group projects
  - remove deprecated configs
  - replaced Korolev font with open font
  - restyled admin/dashboard page
  - restyled admin/projects page

v 4.0.0
  - Remove project code and path from API. Use id instead
  - Return valid cloneable url to repo for webhook
  - Fixed backup issue
  - Reorganized settings
  - Fixed commits compare
  - Refactored scss
  - Improve status checks
  - Validates presence of User#name
  - Fixed postgres support
  - Removed sqlite support
  - Modified post-receive hook
  - Milestones can be closed now
  - Show comment events on dashboard
  - Quick add team members via group#people page
  - [API] expose created date for hooks and SSH keys
  - [API] list, create issue notes
  - [API] list, create snippet notes
  - [API] list, create wall notes
  - Remove project code - use path instead
  - added username field to user
  - rake task to fill usernames based on emails create namespaces for users
  - STI Group < Namespace
  - Project has namespace_id
  - Projects with namespaces also namespaced in gitolite and stored in subdir
  - Moving project to group will move it under group namespace
  - Ability to move project from namespaces to another
  - Fixes commit patches getting escaped (see #2036)
  - Support diff and patch generation for commits and merge request
  - MergeReqest doesn't generate a temporary file for the patch any more
  - Update the UI to allow downloading Patch or Diff

v 3.1.0
  - Updated gems
  - Services: Gitlab CI integration
  - Events filter on dashboard
  - Own namespace for redis/resque
  - Optimized commit diff views
  - add alphabetical order for projects admin page
  - Improved web editor
  - Commit stats page
  - Documentation split and cleanup
  - Link to commit authors everywhere
  - Restyled milestones list
  - added Milestone to Merge Request
  - Restyled Top panel
  - Refactored Satellite Code
  - Added file line links
  - moved from capybara-webkit to poltergeist + phantomjs

v 3.0.3
  - Fixed bug with issues list in Chrome
  - New Feature: Import team from another project

v 3.0.2
  - Fixed gitlab:app:setup
  - Fixed application error on empty project in admin area
  - Restyled last push widget

v 3.0.1
  - Fixed git over http

v 3.0.0
  - Projects groups
  - Web Editor
  - Fixed bug with gitolite keys
  - UI improved
  - Increased performance of application
  - Show user avatar in last commit when browsing Files
  - Refactored Gitlab::Merge
  - Use Font Awesome for icons
  - Separate observing of Note and MergeRequests
  - Milestone "All Issues" filter
  - Fix issue close and reopen button text and styles
  - Fix forward/back while browsing Tree hierarchy
  - Show number of notes for commits and merge requests
  - Added support pg from box and update installation doc
  - Reject ssh keys that break gitolite
  - [API] list one project hook
  - [API] edit project hook
  - [API] list project snippets
  - [API] allow to authorize using private token in HTTP header
  - [API] add user creation

v 2.9.1
  - Fixed resque custom config init

v 2.9.0
  - fixed inline notes bugs
  - refactored rspecs
  - refactored gitolite backend
  - added factory_girl
  - restyled projects list on dashboard
  - ssh keys validation to prevent gitolite crash
  - send notifications if changed permission in project
  - scss refactoring. gitlab_bootstrap/ dir
  - fix git push http body bigger than 112k problem
  - list of labels  page under issues tab
  - API for milestones, keys
  - restyled buttons
  - OAuth
  - Comment order changed

v 2.8.1
  - ability to disable gravatars
  - improved MR diff logic
  - ssh key help page

v 2.8.0
  - Gitlab Flavored Markdown
  - Bulk issues update
  - Issues API
  - Cucumber coverage increased
  - Post-receive files fixed
  - UI improved
  - Application cleanup
  - more cucumber
  - capybara-webkit + headless

v 2.7.0
  - Issue Labels
  - Inline diff
  - Git HTTP
  - API
  - UI improved
  - System hooks
  - UI improved
  - Dashboard events endless scroll
  - Source performance increased

v 2.6.0
  - UI polished
  - Improved network graph + keyboard nav
  - Handle huge commits
  - Last Push widget
  - Bugfix
  - Better performance
  - Email in resque
  - Increased test coverage
  - Ability to remove branch with MR accept
  - a lot of code refactored

v 2.5.0
  - UI polished
  - Git blame for file
  - Bugfix
  - Email in resque
  - Better test coverage

v 2.4.0
  - Admin area stats page
  - Ability to block user
  - Simplified dashboard area
  - Improved admin area
  - Bootstrap 2.0
  - Responsive layout
  - Big commits handling
  - Performance improved
  - Milestones

v 2.3.1
  - Issues pagination
  - ssl fixes
  - Merge Request pagination

v 2.3.0
  - Dashboard r1
  - Search r1
  - Project page
  - Close merge request on push
  - Persist MR diff after merge
  - mysql support
  - Documentation

v 2.2.0
  - We’ve added support of LDAP auth
  - Improved permission logic (4 roles system)
  - Protected branches (now only masters can push to protected branches)
  - Usability improved
  - twitter bootstrap integrated
  - compare view between commits
  - wiki feature
  - now you can enable/disable issues, wiki, wall features per project
  - security fixes
  - improved code browsing (ajax branch switch etc)
  - improved per-line commenting
  - git submodules displayed
  - moved to rails 3.2
  - help section improved

v 2.1.0
  - Project tab r1
  - List branches/tags
  - per line comments
  - mass user import

v 2.0.0
  - gitolite as main git host system
  - merge requests
  - project/repo access
  - link to commit/issue feed
  - design tab
  - improved email notifications
  - restyled dashboard
  - bugfix

v 1.2.2
  - common config file gitlab.yml
  - issues restyle
  - snippets restyle
  - clickable news feed header on dashboard
  - bugfix

v 1.2.1
  - bugfix

v 1.2.0
  - new design
  - user dashboard
  - network graph
  - markdown support for comments
  - encoding issues
  - wall like twitter timeline

v 1.1.0
  - project dashboard
  - wall redesigned
  - feature: code snippets
  - fixed horizontal scroll on file preview
  - fixed app crash if commit message has invalid chars
  - bugfix & code cleaning

v 1.0.2
  - fixed bug with empty project
  - added adv validation for project path & code
  - feature: issues can be sortable
  - bugfix
  - username displayed on top panel

v 1.0.1
  - fixed: with invalid source code for commit
  - fixed: lose branch/tag selection when use tree navigation
  - when history clicked - display path
  - bug fix & code cleaning

v 1.0.0
  - bug fix
  - projects preview mode

v 0.9.6
  - css fix
  - new repo empty tree until restart server - fixed

v 0.9.4
  - security improved
  - authorization improved
  - html escaping
  - bug fix
  - increased test coverage
  - design improvements

v 0.9.1
  - increased test coverage
  - design improvements
  - new issue email notification
  - updated app name
  - issue redesigned
  - issue can be edit

v 0.8.0
  - syntax highlight for main file types
  - redesign
  - stability
  - security fixes
  - increased test coverage
  - email notification<|MERGE_RESOLUTION|>--- conflicted
+++ resolved
@@ -33,12 +33,9 @@
   - Show labels in dashboard and group milestone views
   - Add main language of a project in the list of projects (Tiago Botelho)
   - Add ability to show archived projects on dashboard, explore and group pages
-<<<<<<< HEAD
   - Remove fork link closes all merge requests opened on source project (Florent Baldino)
-=======
   - Move group activity to separate page
   - Continue parameters are checked to ensure redirection goes to the same instance
->>>>>>> ca3fc229
 
 v 8.5.5
   - Ensure removing a project removes associated Todo entries
