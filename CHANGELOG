Please view this file on the master branch, on stable branches it's out of date.

v 8.0.0 (unreleased)
  - Fix URL construction for merge requests, issues, notes, and commits for relative URL config (Stan Hu)
  - Fix emoji URLs in Markdown when relative_url_root is used (Stan Hu)
  - Omit filename in Content-Disposition header in raw file download to avoid RFC 6266 encoding issues (Stan HU)
  - Fix broken Wiki Page History (Stan Hu)
  - Prevent anchors from being hidden by header (Stan Hu)
  - Fix bug where only the first 15 Bitbucket issues would be imported (Stan Hu)
  - Sort issues by creation date in Bitbucket importer (Stan Hu)
  - Upgrade gitlab_git to 7.2.15 to fix `git blame` errors with ISO-encoded files (Stan Hu)
  - Prevent too many redirects upon login when home page URL is set to external_url (Stan Hu)
  - Improve dropdown positioning on the project home page (Hannes Rosenögger)
  - Upgrade browser gem to 1.0.0 to avoid warning in IE11 compatibilty mode (Stan Hu)
  - Remove user OAuth tokens from the database and request new tokens each session (Stan Hu)
  - Only show recent push event if the branch still exists or a recent merge request has not been created (Stan Hu)
  - Remove satellites
  - Better performance for web editor (switched from satellites to rugged)
  - Faster merge
  - Ability to fetch merge requests from refs/merge-requests/:id
  - Allow displaying of archived projects in the admin interface (Artem Sidorenko)
  - Allow configuration of import sources for new projects (Artem Sidorenko)
  - Search for comments should be case insensetive
  - Create cross-reference for closing references on commits pushed to non-default branches (Maël Valais)
  - Ability to search milestones
  - Gracefully handle SMTP user input errors (e.g. incorrect email addresses) to prevent Sidekiq retries (Stan Hu)
  - Move dashboard activity to separate page (for your projects and starred projects)
  - Improve performance of git blame
  - Limit content width to 1200px for most of pages to improve readability on big screens
  - Fix 500 error when submit project snippet without body
  - Improve search page usability
  - Bring more UI consistency in way how projects, snippets and groups lists are rendered
  - Make all profiles public
  - Fixed login failure when extern_uid changes (Joel Koglin)
  - Don't notify users without access to the project when they are (accidentally) mentioned in a note.
  - Retrieving oauth token with LDAP credentials
  - Load Application settings from running database unless env var USE_DB=false
  - Added Drone CI integration (Kirill Zaitsev)
  - Refactored service API and added automatically service docs generator (Kirill Zaitsev) 
  - Added web_url key project hook_attrs (Kirill Zaitsev)
  - Add ability to get user information by ID of an SSH key via the API
  - Fix bug which IE cannot show image at markdown when the image is raw file	of gitlab  
  - Add support for Crowd
<<<<<<< HEAD
  - Global Labels that are available to all projects
=======
  - Fix highlighting of deleted lines in diffs.
>>>>>>> d3730b07

v 7.14.1
  - Improve abuse reports management from admin area
  - Fix "Reload with full diff" URL button in compare branch view (Stan Hu)
  - Disabled DNS lookups for SSH in docker image (Rowan Wookey)

v 7.14.1 (unreleased)
  - Only include base URL in OmniAuth full_host parameter (Stan Hu)
  - Fix Error 500 in API when accessing a group that has an avatar (Stan Hu)
  - Ability to enable SSL verification for Webhooks
  - Add FogBugz project import (Jared Szechy)

v 7.14.0
  - Fix bug where non-project members of the target project could set labels on new merge requests.
  - Update default robots.txt rules to disallow crawling of irrelevant pages (Ben Bodenmiller)
  - Fix redirection after sign in when using auto_sign_in_with_provider
  - Upgrade gitlab_git to 7.2.14 to ignore CRLFs in .gitmodules (Stan Hu)
  - Clear cache to prevent listing deleted branches after MR removes source branch (Stan Hu)
  - Provide more feedback what went wrong if HipChat service failed test (Stan Hu)
  - Fix bug where backslashes in inline diffs could be dropped (Stan Hu)
  - Disable turbolinks when linking to Bitbucket import status (Stan Hu)
  - Fix broken code import and display error messages if something went wrong with creating project (Stan Hu)
  - Fix corrupted binary files when using API files endpoint (Stan Hu)
  - Bump Haml to 4.0.7 to speed up textarea rendering (Stan Hu)
  - Show incompatible projects in Bitbucket import status (Stan Hu)
  - Fix coloring of diffs on MR Discussion-tab (Gert Goet)
  - Fix "Network" and "Graphs" pages for branches with encoded slashes (Stan Hu)
  - Fix errors deleting and creating branches with encoded slashes (Stan Hu)
  - Always add current user to autocomplete controller to support filter by "Me" (Stan Hu)
  - Fix multi-line syntax highlighting (Stan Hu)
  - Fix network graph when branch name has single quotes (Stan Hu)
  - Add "Confirm user" button in user admin page (Stan Hu)
  - Upgrade gitlab_git to version 7.2.6 to fix Error 500 when creating network graphs (Stan Hu)
  - Add support for Unicode filenames in relative links (Hiroyuki Sato)
  - Fix URL used for refreshing notes if relative_url is present (Bartłomiej Święcki)
  - Fix commit data retrieval when branch name has single quotes (Stan Hu)
  - Check that project was actually created rather than just validated in import:repos task (Stan Hu)
  - Fix full screen mode for snippet comments (Daniel Gerhardt)
  - Fix 404 error in files view after deleting the last file in a repository (Stan Hu)
  - Fix the "Reload with full diff" URL button (Stan Hu)
  - Fix label read access for unauthenticated users (Daniel Gerhardt)
  - Fix access to disabled features for unauthenticated users (Daniel Gerhardt)
  - Fix OAuth provider bug where GitLab would not go return to the redirect_uri after sign-in (Stan Hu)
  - Fix file upload dialog for comment editing (Daniel Gerhardt)
  - Set OmniAuth full_host parameter to ensure redirect URIs are correct (Stan Hu)
  - Return comments in created order in merge request API (Stan Hu)
  - Disable internal issue tracker controller if external tracker is used (Stan Hu)
  - Expire Rails cache entries after two weeks to prevent endless Redis growth
  - Add support for destroying project milestones (Stan Hu)
  - Allow custom backup archive permissions
  - Add project star and fork count, group avatar URL and user/group web URL attributes to API
  - Show who last edited a comment if it wasn't the original author
  - Send notification to all participants when MR is merged.
  - Add ability to manage user email addresses via the API.
  - Show buttons to add license, changelog and contribution guide if they're missing.
  - Tweak project page buttons.
  - Disabled autocapitalize and autocorrect on login field (Daryl Chan)
  - Mention group and project name in creation, update and deletion notices (Achilleas Pipinellis)
  - Update gravatar link on profile page to link to configured gravatar host (Ben Bodenmiller)
  - Remove redis-store TTL monkey patch
  - Add support for CI skipped status
  - Fetch code from forks to refs/merge-requests/:id/head when merge request created
  - Remove comments and email addresses when publicly exposing ssh keys (Zeger-Jan van de Weg)
  - Add "Check out branch" button to the MR page.
  - Improve MR merge widget text and UI consistency.
  - Improve text in MR "How To Merge" modal.
  - Cache all events
  - Order commits by date when comparing branches
  - Fix bug causing error when the target branch of a symbolic ref was deleted
  - Include branch/tag name in archive file and directory name
  - Add dropzone upload progress
  - Add a label for merged branches on branches page (Florent Baldino)
  - Detect .mkd and .mkdn files as markdown (Ben Boeckel)
  - Fix: User search feature in admin area does not respect filters
  - Set max-width for README, issue and merge request description for easier read on big screens
  - Update Flowdock integration to support new Flowdock API (Boyan Tabakov)
  - Remove author from files view (Sven Strickroth)
  - Fix infinite loop when SAML was incorrectly configured.

v 7.13.5
  - Satellites reverted

v 7.13.4
  - Allow users to send abuse reports

v 7.13.3
  - Fix bug causing Bitbucket importer to crash when OAuth application had been removed.
  - Allow users to send abuse reports
  - Remove satellites
  - Link username to profile on Group Members page (Tom Webster)

v 7.13.2
  - Fix randomly failed spec
  - Create project services on Project creation
  - Add admin_merge_request ability to Developer level and up
  - Fix Error 500 when browsing projects with no HEAD (Stan Hu)
  - Fix labels / assignee / milestone for the merge requests when issues are disabled
  - Show the first tab automatically on MergeRequests#new
  - Add rake task 'gitlab:update_commit_count' (Daniel Gerhardt)
  - Fix Gmail Actions

v 7.13.1
  - Fix: Label modifications are not reflected in existing notes and in the issue list
  - Fix: Label not shown in the Issue list, although it's set through web interface
  - Fix: Group/project references are linked incorrectly
  - Improve documentation
  - Fix of migration: Check if session_expire_delay column exists before adding the column
  - Fix: ActionView::Template::Error
  - Fix: "Create Merge Request" isn't always shown in event for newly pushed branch
  - Fix bug causing "Remove source-branch" option not to work for merge requests from the same project.
  - Render Note field hints consistently for "new" and "edit" forms

v 7.13.0
  - Remove repository graph log to fix slow cache updates after push event (Stan Hu)
  - Only enable HSTS header for HTTPS and port 443 (Stan Hu)
  - Fix user autocomplete for unauthenticated users accessing public projects (Stan Hu)
  - Fix redirection to home page URL for unauthorized users (Daniel Gerhardt)
  - Add branch switching support for graphs (Daniel Gerhardt)
  - Fix external issue tracker hook/test for HTTPS URLs (Daniel Gerhardt)
  - Remove link leading to a 404 error in Deploy Keys page (Stan Hu)
  - Add support for unlocking users in admin settings (Stan Hu)
  - Add Irker service configuration options (Stan Hu)
  - Fix order of issues imported from GitHub (Hiroyuki Sato)
  - Bump rugments to 1.0.0beta8 to fix C prototype function highlighting (Jonathon Reinhart)
  - Fix Merge Request webhook to properly fire "merge" action when accepted from the web UI
  - Add `two_factor_enabled` field to admin user API (Stan Hu)
  - Fix invalid timestamps in RSS feeds (Rowan Wookey)
  - Fix downloading of patches on public merge requests when user logged out (Stan Hu)
  - Fix Error 500 when relative submodule resolves to a namespace that has a different name from its path (Stan Hu)
  - Extract the longest-matching ref from a commit path when multiple matches occur (Stan Hu)
  - Update maintenance documentation to explain no need to recompile asssets for omnibus installations (Stan Hu)
  - Support commenting on diffs in side-by-side mode (Stan Hu)
  - Fix JavaScript error when clicking on the comment button on a diff line that has a comment already (Stan Hu)
  - Return 40x error codes if branch could not be deleted in UI (Stan Hu)
  - Remove project visibility icons from dashboard projects list
  - Rename "Design" profile settings page to "Preferences".
  - Allow users to customize their default Dashboard page.
  - Update ssl_ciphers in Nginx example to remove DHE settings. This will deny forward secrecy for Android 2.3.7, Java 6 and OpenSSL 0.9.8
  - Admin can edit and remove user identities
  - Convert CRLF newlines to LF when committing using the web editor.
  - API request /projects/:project_id/merge_requests?state=closed will return only closed merge requests without merged one. If you need ones that were merged - use state=merged.
  - Allow Administrators to filter the user list by those with or without Two-factor Authentication enabled.
  - Show a user's Two-factor Authentication status in the administration area.
  - Explicit error when commit not found in the CI
  - Improve performance for issue and merge request pages
  - Users with guest access level can not set assignee, labels or milestones for issue and merge request
  - Reporter role can manage issue tracker now: edit any issue, set assignee or milestone and manage labels
  - Better performance for pages with events list, issues list and commits list
  - Faster automerge check and merge itself when source and target branches are in same repository
  - Correctly show anonymous authorized applications under Profile > Applications.
  - Query Optimization in MySQL.
  - Allow users to be blocked and unblocked via the API
  - Use native Postgres database cleaning during backup restore
  - Redesign project page. Show README as default instead of activity. Move project activity to separate page
  - Make left menu more hierarchical and less contextual by adding back item at top
  - A fork can’t have a visibility level that is greater than the original project.
  - Faster code search in repository and wiki. Fixes search page timeout for big repositories
  - Allow administrators to disable 2FA for a specific user
  - Add error message for SSH key linebreaks
  - Store commits count in database (will populate with valid values only after first push)
  - Rebuild cache after push to repository in background job
  - Fix transferring of project to another group using the API.

v 7.12.2
  - Correctly show anonymous authorized applications under Profile > Applications.
  - Faster automerge check and merge itself when source and target branches are in same repository
  - Audit log for user authentication
  - Allow custom label to be set for authentication providers.

v 7.12.1
  - Fix error when deleting a user who has projects (Stan Hu)
  - Fix post-receive errors on a push when an external issue tracker is configured (Stan Hu)
  - Add SAML to list of social_provider (Matt Firtion)
  - Fix merge requests API scope to keep compatibility in 7.12.x patch release (Dmitriy Zaporozhets)
  - Fix closed merge request scope at milestone page (Dmitriy Zaporozhets)
  - Revert merge request states renaming
  - Fix hooks for web based events with external issue references (Daniel Gerhardt)
  - Improve performance for issue and merge request pages
  - Compress database dumps to reduce backup size

v 7.12.0
  - Fix Error 500 when one user attempts to access a personal, internal snippet (Stan Hu)
  - Disable changing of target branch in new merge request page when a branch has already been specified (Stan Hu)
  - Fix post-receive errors on a push when an external issue tracker is configured (Stan Hu)
  - Update oauth button logos for Twitter and Google to recommended assets
  - Update browser gem to version 0.8.0 for IE11 support (Stan Hu)
  - Fix timeout when rendering file with thousands of lines.
  - Add "Remember me" checkbox to LDAP signin form.
  - Add session expiration delay configuration through UI application settings
  - Don't notify users mentioned in code blocks or blockquotes.
  - Omit link to generate labels if user does not have access to create them (Stan Hu)
  - Show warning when a comment will add 10 or more people to the discussion.
  - Disable changing of the source branch in merge request update API (Stan Hu)
  - Shorten merge request WIP text.
  - Add option to disallow users from registering any application to use GitLab as an OAuth provider
  - Support editing target branch of merge request (Stan Hu)
  - Refactor permission checks with issues and merge requests project settings (Stan Hu)
  - Fix Markdown preview not working in Edit Milestone page (Stan Hu)
  - Fix Zen Mode not closing with ESC key (Stan Hu)
  - Allow HipChat API version to be blank and default to v2 (Stan Hu)
  - Add file attachment support in Milestone description (Stan Hu)
  - Fix milestone "Browse Issues" button.
  - Set milestone on new issue when creating issue from index with milestone filter active.
  - Make namespace API available to all users (Stan Hu)
  - Add web hook support for note events (Stan Hu)
  - Disable "New Issue" and "New Merge Request" buttons when features are disabled in project settings (Stan Hu)
  - Remove Rack Attack monkey patches and bump to version 4.3.0 (Stan Hu)
  - Fix clone URL losing selection after a single click in Safari and Chrome (Stan Hu)
  - Fix git blame syntax highlighting when different commits break up lines (Stan Hu)
  - Add "Resend confirmation e-mail" link in profile settings (Stan Hu)
  - Allow to configure location of the `.gitlab_shell_secret` file. (Jakub Jirutka)
  - Disabled expansion of top/bottom blobs for new file diffs
  - Update Asciidoctor gem to version 1.5.2. (Jakub Jirutka)
  - Fix resolving of relative links to repository files in AsciiDoc documents. (Jakub Jirutka)
  - Use the user list from the target project in a merge request (Stan Hu)
  - Default extention for wiki pages is now .md instead of .markdown (Jeroen van Baarsen)
  - Add validation to wiki page creation (only [a-zA-Z0-9/_-] are allowed) (Jeroen van Baarsen)
  - Fix new/empty milestones showing 100% completion value (Jonah Bishop)
  - Add a note when an Issue or Merge Request's title changes
  - Consistently refer to MRs as either Merged or Closed.
  - Add Merged tab to MR lists.
  - Prefix EmailsOnPush email subject with `[Git]`.
  - Group project contributions by both name and email.
  - Clarify navigation labels for Project Settings and Group Settings.
  - Move user avatar and logout button to sidebar
  - You can not remove user if he/she is an only owner of group
  - User should be able to leave group. If not - show him proper message
  - User has ability to leave project
  - Add SAML support as an omniauth provider
  - Allow to configure a URL to show after sign out
  - Add an option to automatically sign-in with an Omniauth provider
  - GitLab CI service sends .gitlab-ci.yml in each push call
  - When remove project - move repository and schedule it removal
  - Improve group removing logic
  - Trigger create-hooks on backup restore task
  - Add option to automatically link omniauth and LDAP identities
  - Allow special character in users bio. I.e.: I <3 GitLab

v 7.11.4
  - Fix missing bullets when creating lists
  - Set rel="nofollow" on external links

v 7.11.3
  - no changes
  - Fix upgrader script (Martins Polakovs)

v 7.11.2
  - no changes

v 7.11.1
  - no changes

v 7.11.0
  - Fall back to Plaintext when Syntaxhighlighting doesn't work. Fixes some buggy lexers (Hannes Rosenögger)
  - Get editing comments to work in Chrome 43 again.
  - Fix broken view when viewing history of a file that includes a path that used to be another file (Stan Hu)
  - Don't show duplicate deploy keys
  - Fix commit time being displayed in the wrong timezone in some cases (Hannes Rosenögger)
  - Make the first branch pushed to an empty repository the default HEAD (Stan Hu)
  - Fix broken view when using a tag to display a tree that contains git submodules (Stan Hu)
  - Make Reply-To config apply to change e-mail confirmation and other Devise notifications (Stan Hu)
  - Add application setting to restrict user signups to e-mail domains (Stan Hu)
  - Don't allow a merge request to be merged when its title starts with "WIP".
  - Add a page title to every page.
  - Allow primary email to be set to an email that you've already added.
  - Fix clone URL field and X11 Primary selection (Dmitry Medvinsky)
  - Ignore invalid lines in .gitmodules
  - Fix "Cannot move project" error message from popping up after a successful transfer (Stan Hu)
  - Redirect to sign in page after signing out.
  - Fix "Hello @username." references not working by no longer allowing usernames to end in period.
  - Fix "Revspec not found" errors when viewing diffs in a forked project with submodules (Stan Hu)
  - Improve project page UI
  - Fix broken file browsing with relative submodule in personal projects (Stan Hu)
  - Add "Reply quoting selected text" shortcut key (`r`)
  - Fix bug causing `@whatever` inside an issue's first code block to be picked up as a user mention.
  - Fix bug causing `@whatever` inside an inline code snippet (backtick-style) to be picked up as a user mention.
  - When use change branches link at MR form - save source branch selection instead of target one
  - Improve handling of large diffs
  - Added GitLab Event header for project hooks
  - Add Two-factor authentication (2FA) for GitLab logins
  - Show Atom feed buttons everywhere where applicable.
  - Add project activity atom feed.
  - Don't crash when an MR from a fork has a cross-reference comment from the target project on one of its commits.
  - Explain how to get a new password reset token in welcome emails
  - Include commit comments in MR from a forked project.
  - Group milestones by title in the dashboard and all other issue views.
  - Query issues, merge requests and milestones with their IID through API (Julien Bianchi)
  - Add default project and snippet visibility settings to the admin web UI.
  - Show incompatible projects in Google Code import status (Stan Hu)
  - Fix bug where commit data would not appear in some subdirectories (Stan Hu)
  - Task lists are now usable in comments, and will show up in Markdown previews.
  - Fix bug where avatar filenames were not actually deleted from the database during removal (Stan Hu)
  - Fix bug where Slack service channel was not saved in admin template settings. (Stan Hu)
  - Protect OmniAuth request phase against CSRF.
  - Don't send notifications to mentioned users that don't have access to the project in question.
  - Add search issues/MR by number
  - Change plots to bar graphs in commit statistics screen
  - Move snippets UI to fluid layout
  - Improve UI for sidebar. Increase separation between navigation and content
  - Improve new project command options (Ben Bodenmiller)
  - Add common method to force UTF-8 and use it to properly handle non-ascii OAuth user properties (Onur Küçük)
  - Prevent sending empty messages to HipChat (Chulki Lee)
  - Improve UI for mobile phones on dashboard and project pages
  - Add room notification and message color option for HipChat
  - Allow to use non-ASCII letters and dashes in project and namespace name. (Jakub Jirutka)
  - Add footnotes support to Markdown (Guillaume Delbergue)
  - Add current_sign_in_at to UserFull REST api.
  - Make Sidekiq MemoryKiller shutdown signal configurable
  - Add "Create Merge Request" buttons to commits and branches pages and push event.
  - Show user roles by comments.
  - Fix automatic blocking of auto-created users from Active Directory.
  - Call merge request web hook for each new commits (Arthur Gautier)
  - Use SIGKILL by default in Sidekiq::MemoryKiller
  - Fix mentioning of private groups.
  - Add style for <kbd> element in markdown
  - Spin spinner icon next to "Checking for CI status..." on MR page.
  - Fix reference links in dashboard activity and ATOM feeds.
  - Ensure that the first added admin performs repository imports

v 7.10.4
  - Fix migrations broken in 7.10.2
  - Make tags for GitLab installations running on MySQL case sensitive
  - Get Gitorious importer to work again.
  - Fix adding new group members from admin area
  - Fix DB error when trying to tag a repository (Stan Hu)
  - Fix Error 500 when searching Wiki pages (Stan Hu)
  - Unescape branch names in compare commit (Stan Hu)
  - Order commit comments chronologically in API.

v 7.10.2
  - Fix CI links on MR page

v 7.10.0
  - Ignore submodules that are defined in .gitmodules but are checked in as directories.
  - Allow projects to be imported from Google Code.
  - Remove access control for uploaded images to fix broken images in emails (Hannes Rosenögger)
  - Allow users to be invited by email to join a group or project.
  - Don't crash when project repository doesn't exist.
  - Add config var to block auto-created LDAP users.
  - Don't use HTML ellipsis in EmailsOnPush subject truncated commit message.
  - Set EmailsOnPush reply-to address to committer email when enabled.
  - Fix broken file browsing with a submodule that contains a relative link (Stan Hu)
  - Fix persistent XSS vulnerability around profile website URLs.
  - Fix project import URL regex to prevent arbitary local repos from being imported.
  - Fix directory traversal vulnerability around uploads routes.
  - Fix directory traversal vulnerability around help pages.
  - Don't leak existence of project via search autocomplete.
  - Don't leak existence of group or project via search.
  - Fix bug where Wiki pages that included a '/' were no longer accessible (Stan Hu)
  - Fix bug where error messages from Dropzone would not be displayed on the issues page (Stan Hu)
  - Add a rake task to check repository integrity with `git fsck`
  - Add ability to configure Reply-To address in gitlab.yml (Stan Hu)
  - Move current user to the top of the list in assignee/author filters (Stan Hu)
  - Fix broken side-by-side diff view on merge request page (Stan Hu)
  - Set Application controller default URL options to ensure all url_for calls are consistent (Stan Hu)
  - Allow HTML tags in Markdown input
  - Fix code unfold not working on Compare commits page (Stan Hu)
  - Fix generating SSH key fingerprints with OpenSSH 6.8. (Sašo Stanovnik)
  - Fix "Import projects from" button to show the correct instructions (Stan Hu)
  - Fix dots in Wiki slugs causing errors (Stan Hu)
  - Make maximum attachment size configurable via Application Settings (Stan Hu)
  - Update poltergeist to version 1.6.0 to support PhantomJS 2.0 (Zeger-Jan van de Weg)
  - Fix cross references when usernames, milestones, or project names contain underscores (Stan Hu)
  - Disable reference creation for comments surrounded by code/preformatted blocks (Stan Hu)
  - Reduce Rack Attack false positives causing 403 errors during HTTP authentication (Stan Hu)
  - enable line wrapping per default and remove the checkbox to toggle it (Hannes Rosenögger)
  - Fix a link in the patch update guide
  - Add a service to support external wikis (Hannes Rosenögger)
  - Omit the "email patches" link and fix plain diff view for merge commits
  - List new commits for newly pushed branch in activity view.
  - Add sidetiq gem dependency to match EE
  - Add changelog, license and contribution guide links to project tab bar.
  - Improve diff UI
  - Fix alignment of navbar toggle button (Cody Mize)
  - Fix checkbox rendering for nested task lists
  - Identical look of selectboxes in UI
  - Upgrade the gitlab_git gem to version 7.1.3
  - Move "Import existing repository by URL" option to button.
  - Improve error message when save profile has error.
  - Passing the name of pushed ref to CI service (requires GitLab CI 7.9+)
  - Add location field to user profile
  - Fix print view for markdown files and wiki pages
  - Fix errors when deleting old backups
  - Improve GitLab performance when working with git repositories
  - Add tag message and last commit to tag hook (Kamil Trzciński)
  - Restrict permissions on backup files
  - Improve oauth accounts UI in profile page
  - Add ability to unlink connected accounts
  - Replace commits calendar with faster contribution calendar that includes issues and merge requests
  - Add inifinite scroll to user page activity
  - Don't include system notes in issue/MR comment count.
  - Don't mark merge request as updated when merge status relative to target branch changes.
  - Link note avatar to user.
  - Make Git-over-SSH errors more descriptive.
  - Fix EmailsOnPush.
  - Refactor issue filtering
  - AJAX selectbox for issue assignee and author filters
  - Fix issue with missing options in issue filtering dropdown if selected one
  - Prevent holding Control-Enter or Command-Enter from posting comment multiple times.
  - Prevent note form from being cleared when submitting failed.
  - Improve file icons rendering on tree (Sullivan Sénéchal)
  - API: Add pagination to project events
  - Get issue links in notification mail to work again.
  - Don't show commit comment button when user is not signed in.
  - Fix admin user projects lists.
  - Don't leak private group existence by redirecting from namespace controller to group controller.
  - Ability to skip some items from backup (database, respositories or uploads)
  - Archive repositories in background worker.
  - Import GitHub, Bitbucket or GitLab.com projects owned by authenticated user into current namespace.
  - Project labels are now available over the API under the "tag_list" field (Cristian Medina)
  - Fixed link paths for HTTP and SSH on the admin project view (Jeremy Maziarz)
  - Fix and improve help rendering (Sullivan Sénéchal)
  - Fix final line in EmailsOnPush email diff being rendered as error.
  - Prevent duplicate Buildkite service creation.
  - Fix git over ssh errors 'fatal: protocol error: bad line length character'
  - Automatically setup GitLab CI project for forks if origin project has GitLab CI enabled
  - Bust group page project list cache when namespace name or path changes.
  - Explicitly set image alt-attribute to prevent graphical glitches if gravatars could not be loaded
  - Allow user to choose a public email to show on public profile
  - Remove truncation from issue titles on milestone page (Jason Blanchard)
  - Fix stuck Merge Request merging events from old installations (Ben Bodenmiller)
  - Fix merge request comments on files with multiple commits
  - Fix Resource Owner Password Authentication Flow

v 7.9.4
  - Security: Fix project import URL regex to prevent arbitary local repos from being imported
  - Fixed issue where only 25 commits would load in file listings
  - Fix LDAP identities  after config update

v 7.9.3
  - Contains no changes
  - Add icons to Add dropdown items.
  - Allow admin to create public deploy keys that are accessible to any project.
  - Warn when gitlab-shell version doesn't match requirement.
  - Skip email confirmation when set by admin or via LDAP.
  - Only allow users to reference groups, projects, issues, MRs, commits they have access to.

v 7.9.3
  - Contains no changes

v 7.9.2
  - Contains no changes

v 7.9.1
  - Include missing events and fix save functionality in admin service template settings form (Stan Hu)
  - Fix "Import projects from" button to show the correct instructions (Stan Hu)
  - Fix OAuth2 issue importing a new project from GitHub and GitLab (Stan Hu)
  - Fix for LDAP with commas in DN
  - Fix missing events and in admin Slack service template settings form (Stan Hu)
  - Don't show commit comment button when user is not signed in.
  - Downgrade gemnasium-gitlab-service gem

v 7.9.0
  - Add HipChat integration documentation (Stan Hu)
  - Update documentation for object_kind field in Webhook push and tag push Webhooks (Stan Hu)
  - Fix broken email images (Hannes Rosenögger)
  - Automatically config git if user forgot, where possible (Zeger-Jan van de Weg)
  - Fix mass SQL statements on initial push (Hannes Rosenögger)
  - Add tag push notifications and normalize HipChat and Slack messages to be consistent (Stan Hu)
  - Add comment notification events to HipChat and Slack services (Stan Hu)
  - Add issue and merge request events to HipChat and Slack services (Stan Hu)
  - Fix merge request URL passed to Webhooks. (Stan Hu)
  - Fix bug that caused a server error when editing a comment to "+1" or "-1" (Stan Hu)
  - Fix code preview theme setting for comments, issues, merge requests, and snippets (Stan Hu)
  - Move labels/milestones tabs to sidebar
  - Upgrade Rails gem to version 4.1.9.
  - Improve error messages for file edit failures
  - Improve UI for commits, issues and merge request lists
  - Fix commit comments on first line of diff not rendering in Merge Request Discussion view.
  - Allow admins to override restricted project visibility settings.
  - Move restricted visibility settings from gitlab.yml into the web UI.
  - Improve trigger merge request hook when source project branch has been updated (Kirill Zaitsev)
  - Save web edit in new branch
  - Fix ordering of imported but unchanged projects (Marco Wessel)
  - Mobile UI improvements: make aside content expandable
  - Expose avatar_url in projects API
  - Fix checkbox alignment on the application settings page.
  - Generalize image upload in drag and drop in markdown to all files (Hannes Rosenögger)
  - Fix mass-unassignment of issues (Robert Speicher)
  - Fix hidden diff comments in merge request discussion view
  - Allow user confirmation to be skipped for new users via API
  - Add a service to send updates to an Irker gateway (Romain Coltel)
  - Add brakeman (security scanner for Ruby on Rails)
  - Slack username and channel options
  - Add grouped milestones from all projects to dashboard.
  - Web hook sends pusher email as well as commiter
  - Add Bitbucket omniauth provider.
  - Add Bitbucket importer.
  - Support referencing issues to a project whose name starts with a digit
  - Condense commits already in target branch when updating merge request source branch.
  - Send notifications and leave system comments when bulk updating issues.
  - Automatically link commit ranges to compare page: sha1...sha4 or sha1..sha4 (includes sha1 in comparison)
  - Move groups page from profile to dashboard
  - Starred projects page at dashboard
  - Blocking user does not remove him/her from project/groups but show blocked label
  - Change subject of EmailsOnPush emails to include namespace, project and branch.
  - Change subject of EmailsOnPush emails to include first commit message when multiple were pushed.
  - Remove confusing footer from EmailsOnPush mail body.
  - Add list of changed files to EmailsOnPush emails.
  - Add option to send EmailsOnPush emails from committer email if domain matches.
  - Add option to disable code diffs in EmailOnPush emails.
  - Wrap commit message in EmailsOnPush email.
  - Send EmailsOnPush emails when deleting commits using force push.
  - Fix EmailsOnPush email comparison link to include first commit.
  - Fix highliht of selected lines in file
  - Reject access to group/project avatar if the user doesn't have access.
  - Add database migration to clean group duplicates with same path and name (Make sure you have a backup before update)
  - Add GitLab active users count to rake gitlab:check
  - Starred projects page at dashboard
  - Make email display name configurable
  - Improve json validation in hook data
  - Use Emoji One
  - Updated emoji help documentation to properly reference EmojiOne.
  - Fix missing GitHub organisation repositories on import page.
  - Added blue theme
  - Remove annoying notice messages when create/update merge request
  - Allow smb:// links in Markdown text.
  - Filter merge request by title or description at Merge Requests page
  - Block user if he/she was blocked in Active Directory
  - Fix import pages not working after first load.
  - Use custom LDAP label in LDAP signin form.
  - Execute hooks and services when branch or tag is created or deleted through web interface.
  - Block and unblock user if he/she was blocked/unblocked in Active Directory
  - Raise recommended number of unicorn workers from 2 to 3
  - Use same layout and interactivity for project members as group members.
  - Prevent gitlab-shell character encoding issues by receiving its changes as raw data.
  - Ability to unsubscribe/subscribe to issue or merge request
  - Delete deploy key when last connection to a project is destroyed.
  - Fix invalid Atom feeds when using emoji, horizontal rules, or images (Christian Walther)
  - Backup of repositories with tar instead of git bundle (only now are git-annex files included in the backup)
  - Add canceled status for CI
  - Send EmailsOnPush email when branch or tag is created or deleted.
  - Faster merge request processing for large repository
  - Prevent doubling AJAX request with each commit visit via Turbolink
  - Prevent unnecessary doubling of js events on import pages and user calendar

v 7.8.4
  - Fix issue_tracker_id substitution in custom issue trackers
  - Fix path and name duplication in namespaces

v 7.8.3
  - Bump version of gitlab_git fixing annotated tags without message

v 7.8.2
  - Fix service migration issue when upgrading from versions prior to 7.3
  - Fix setting of the default use project limit via admin UI
  - Fix showing of already imported projects for GitLab and Gitorious importers
  - Fix response of push to repository to return "Not found" if user doesn't have access
  - Fix check if user is allowed to view the file attachment
  - Fix import check for case sensetive namespaces
  - Increase timeout for Git-over-HTTP requests to 1 hour since large pulls/pushes can take a long time.
  - Properly handle autosave local storage exceptions.
  - Escape wildcards when searching LDAP by username.

v 7.8.1
  - Fix run of custom post receive hooks
  - Fix migration that caused issues when upgrading to version 7.8 from versions prior to 7.3
  - Fix the warning for LDAP users about need to set password
  - Fix avatars which were not shown for non logged in users
  - Fix urls for the issues when relative url was enabled

v 7.8.0
  - Fix access control and protection against XSS for note attachments and other uploads.
  - Replace highlight.js with rouge-fork rugments (Stefan Tatschner)
  - Make project search case insensitive (Hannes Rosenögger)
  - Include issue/mr participants in list of recipients for reassign/close/reopen emails
  - Expose description in groups API
  - Better UI for project services page
  - Cleaner UI for web editor
  - Add diff syntax highlighting in email-on-push service notifications (Hannes Rosenögger)
  - Add API endpoint to fetch all changes on a MergeRequest (Jeroen van Baarsen)
  - View note image attachments in new tab when clicked instead of downloading them
  - Improve sorting logic in UI and API. Explicitly define what sorting method is used by default
  - Fix overflow at sidebar when have several items
  - Add notes for label changes in issue and merge requests
  - Show tags in commit view (Hannes Rosenögger)
  - Only count a user's vote once on a merge request or issue (Michael Clarke)
  - Increase font size when browse source files and diffs
  - Service Templates now let you set default values for all services
  - Create new file in empty repository using GitLab UI
  - Ability to clone project using oauth2 token
  - Upgrade Sidekiq gem to version 3.3.0
  - Stop git zombie creation during force push check
  - Show success/error messages for test setting button in services
  - Added Rubocop for code style checks
  - Fix commits pagination
  - Async load a branch information at the commit page
  - Disable blacklist validation for project names
  - Allow configuring protection of the default branch upon first push (Marco Wessel)
  - Add gitlab.com importer
  - Add an ability to login with gitlab.com
  - Add a commit calendar to the user profile (Hannes Rosenögger)
  - Submit comment on command-enter
  - Notify all members of a group when that group is mentioned in a comment, for example: `@gitlab-org` or `@sales`.
  - Extend issue clossing pattern to include "Resolve", "Resolves", "Resolved", "Resolving" and "Close" (Julien Bianchi and Hannes Rosenögger)
  - Fix long broadcast message cut-off on left sidebar (Visay Keo)
  - Add Project Avatars (Steven Thonus and Hannes Rosenögger)
  - Password reset token validity increased from 2 hours to 2 days since it is also send on account creation.
  - Edit group members via API
  - Enable raw image paste from clipboard, currently Chrome only (Marco Cyriacks)
  - Add action property to merge request hook (Julien Bianchi)
  - Remove duplicates from group milestone participants list.
  - Add a new API function that retrieves all issues assigned to a single milestone (Justin Whear and Hannes Rosenögger)
  - API: Access groups with their path (Julien Bianchi)
  - Added link to milestone and keeping resource context on smaller viewports for issues and merge requests (Jason Blanchard)
  - Allow notification email to be set separately from primary email.
  - API: Add support for editing an existing project (Mika Mäenpää and Hannes Rosenögger)
  - Don't have Markdown preview fail for long comments/wiki pages.
  - When test web hook - show error message instead of 500 error page if connection to hook url was reset
  - Added support for firing system hooks on group create/destroy and adding/removing users to group (Boyan Tabakov)
  - Added persistent collapse button for left side nav bar (Jason Blanchard)
  - Prevent losing unsaved comments by automatically restoring them when comment page is loaded again.
  - Don't allow page to be scaled on mobile.
  - Clean the username acquired from OAuth/LDAP so it doesn't fail username validation and block signing up.
  - Show assignees in merge request index page (Kelvin Mutuma)
  - Link head panel titles to relevant root page.
  - Allow users that signed up via OAuth to set their password in order to use Git over HTTP(S).
  - Show users button to share their newly created public or internal projects on twitter
  - Add quick help links to the GitLab pricing and feature comparison pages.
  - Fix duplicate authorized applications in user profile and incorrect application client count in admin area.
  - Make sure Markdown previews always use the same styling as the eventual destination.
  - Remove deprecated Group#owner_id from API
  - Show projects user contributed to on user page. Show stars near project on user page.
  - Improve database performance for GitLab
  - Add Asana service (Jeremy Benoist)
  - Improve project web hooks with extra data

v 7.7.2
  - Update GitLab Shell to version 2.4.2 that fixes a bug when developers can push to protected branch
  - Fix issue when LDAP user can't login with existing GitLab account

v 7.7.1
  - Improve mention autocomplete performance
  - Show setup instructions for GitHub import if disabled
  - Allow use http for OAuth applications

v 7.7.0
  - Import from GitHub.com feature
  - Add Jetbrains Teamcity CI service (Jason Lippert)
  - Mention notification level
  - Markdown preview in wiki (Yuriy Glukhov)
  - Raise group avatar filesize limit to 200kb
  - OAuth applications feature
  - Show user SSH keys in admin area
  - Developer can push to protected branches option
  - Set project path instead of project name in create form
  - Block Git HTTP access after 10 failed authentication attempts
  - Updates to the messages returned by API (sponsored by O'Reilly Media)
  - New UI layout with side navigation
  - Add alert message in case of outdated browser (IE < 10)
  - Added API support for sorting projects
  - Update gitlab_git to version 7.0.0.rc14
  - Add API project search filter option for authorized projects
  - Fix File blame not respecting branch selection
  - Change some of application settings on fly in admin area UI
  - Redesign signin/signup pages
  - Close standard input in Gitlab::Popen.popen
  - Trigger GitLab CI when push tags
  - When accept merge request - do merge using sidaekiq job
  - Enable web signups by default
  - Fixes for diff comments: drag-n-drop images, selecting images
  - Fixes for edit comments: drag-n-drop images, preview mode, selecting images, save & update
  - Remove password strength indicator



v 7.6.0
  - Fork repository to groups
  - New rugged version
  - Add CRON=1 backup setting for quiet backups
  - Fix failing wiki restore
  - Add optional Sidekiq MemoryKiller middleware (enabled via SIDEKIQ_MAX_RSS env variable)
  - Monokai highlighting style now more faithful to original design (Mark Riedesel)
  - Create project with repository in synchrony
  - Added ability to create empty repo or import existing one if project does not have repository
  - Reactivate highlight.js language autodetection
  - Mobile UI improvements
  - Change maximum avatar file size from 100KB to 200KB
  - Strict validation for snippet file names
  - Enable Markdown preview for issues, merge requests, milestones, and notes (Vinnie Okada)
  - In the docker directory is a container template based on the Omnibus packages.
  - Update Sidekiq to version 2.17.8
  - Add author filter to project issues and merge requests pages
  - Atom feed for user activity
  - Support multiple omniauth providers for the same user
  - Rendering cross reference in issue title and tooltip for merge request
  - Show username in comments
  - Possibility to create Milestones or Labels when Issues are disabled
  - Fix bug with showing gpg signature in tag

v 7.5.3
  - Bump gitlab_git to 7.0.0.rc12 (includes Rugged 0.21.2)

v 7.5.2
  - Don't log Sidekiq arguments by default
  - Fix restore of wiki repositories from backups

v 7.5.1
  - Add missing timestamps to 'members' table

v 7.5.0
  - API: Add support for Hipchat (Kevin Houdebert)
  - Add time zone configuration in gitlab.yml (Sullivan Senechal)
  - Fix LDAP authentication for Git HTTP access
  - Run 'GC.start' after every EmailsOnPushWorker job
  - Fix LDAP config lookup for provider 'ldap'
  - Drop all sequences during Postgres database restore
  - Project title links to project homepage (Ben Bodenmiller)
  - Add Atlassian Bamboo CI service (Drew Blessing)
  - Mentioned @user will receive email even if he is not participating in issue or commit
  - Session API: Use case-insensitive authentication like in UI (Andrey Krivko)
  - Tie up loose ends with annotated tags: API & UI (Sean Edge)
  - Return valid json for deleting branch via API (sponsored by O'Reilly Media)
  - Expose username in project events API (sponsored by O'Reilly Media)
  - Adds comments to commits in the API
  - Performance improvements
  - Fix post-receive issue for projects with deleted forks
  - New gitlab-shell version with custom hooks support
  - Improve code
  - GitLab CI 5.2+ support (does not support older versions)
  - Fixed bug when you can not push commits starting with 000000 to protected branches
  - Added a password strength indicator
  - Change project name and path in one form
  - Display renamed files in diff views (Vinnie Okada)
  - Fix raw view for public snippets
  - Use secret token with GitLab internal API.
  - Add missing timestamps to 'members' table

v 7.4.5
  - Bump gitlab_git to 7.0.0.rc12 (includes Rugged 0.21.2)

v 7.4.4
  - No changes

v 7.4.3
  - Fix raw snippets view
  - Fix security issue for member api
  - Fix buildbox integration

v 7.4.2
  - Fix internal snippet exposing for unauthenticated users

v 7.4.1
  - Fix LDAP authentication for Git HTTP access
  - Fix LDAP config lookup for provider 'ldap'
  - Fix public snippets
  - Fix 500 error on projects with nested submodules

v 7.4.0
  - Refactored membership logic
  - Improve error reporting on users API (Julien Bianchi)
  - Refactor test coverage tools usage. Use SIMPLECOV=true to generate it locally
  - Default branch is protected by default
  - Increase unicorn timeout to 60 seconds
  - Sort search autocomplete projects by stars count so most popular go first
  - Add README to tab on project show page
  - Do not delete tmp/repositories itself during clean-up, only its contents
  - Support for backup uploads to remote storage
  - Prevent notes polling when there are not notes
  - Internal ForkService: Prepare support for fork to a given namespace
  - API: Add support for forking a project via the API (Bernhard Kaindl)
  - API: filter project issues by milestone (Julien Bianchi)
  - Fail harder in the backup script
  - Changes to Slack service structure, only webhook url needed
  - Zen mode for wiki and milestones (Robert Schilling)
  - Move Emoji parsing to html-pipeline-gitlab (Robert Schilling)
  - Font Awesome 4.2 integration (Sullivan Senechal)
  - Add Pushover service integration (Sullivan Senechal)
  - Add select field type for services options (Sullivan Senechal)
  - Add cross-project references to the Markdown parser (Vinnie Okada)
  - Add task lists to issue and merge request descriptions (Vinnie Okada)
  - Snippets can be public, internal or private
  - Improve danger zone: ask project path to confirm data-loss action
  - Raise exception on forgery
  - Show build coverage in Merge Requests (requires GitLab CI v5.1)
  - New milestone and label links on issue edit form
  - Improved repository graphs
  - Improve event note display in dashboard and project activity views (Vinnie Okada)
  - Add users sorting to admin area
  - UI improvements
  - Fix ambiguous sha problem with mentioned commit
  - Fixed bug with apostrophe when at mentioning users
  - Add active directory ldap option
  - Developers can push to wiki repo. Protected branches does not affect wiki repo any more
  - Faster rev list
  - Fix branch removal

v 7.3.2
  - Fix creating new file via web editor
  - Use gitlab-shell v2.0.1

v 7.3.1
  - Fix ref parsing in Gitlab::GitAccess
  - Fix error 500 when viewing diff on a file with changed permissions
  - Fix adding comments to MR when source branch is master
  - Fix error 500 when searching description contains relative link

v 7.3.0
  - Always set the 'origin' remote in satellite actions
  - Write authorized_keys in tmp/ during tests
  - Use sockets to connect to Redis
  - Add dormant New Relic gem (can be enabled via environment variables)
  - Expire Rack sessions after 1 week
  - Cleaner signin/signup pages
  - Improved comments UI
  - Better search with filtering, pagination etc
  - Added a checkbox to toggle line wrapping in diff (Yuriy Glukhov)
  - Prevent project stars duplication when fork project
  - Use the default Unicorn socket backlog value of 1024
  - Support Unix domain sockets for Redis
  - Store session Redis keys in 'session:gitlab:' namespace
  - Deprecate LDAP account takeover based on partial LDAP email / GitLab username match
  - Use /bin/sh instead of Bash in bin/web, bin/background_jobs (Pavel Novitskiy)
  - Keyboard shortcuts for productivity (Robert Schilling)
  - API: filter issues by state (Julien Bianchi)
  - API: filter issues by labels (Julien Bianchi)
  - Add system hook for ssh key changes
  - Add blob permalink link (Ciro Santilli)
  - Create annotated tags through UI and API (Sean Edge)
  - Snippets search (Charles Bushong)
  - Comment new push to existing MR
  - Add 'ci' to the blacklist of forbidden names
  - Improve text filtering on issues page
  - Comment & Close button
  - Process git push --all much faster
  - Don't allow edit of system notes
  - Project wiki search (Ralf Seidler)
  - Enabled Shibboleth authentication support (Matus Banas)
  - Zen mode (fullscreen) for issues/MR/notes (Robert Schilling)
  - Add ability to configure webhook timeout via gitlab.yml (Wes Gurney)
  - Sort project merge requests in asc or desc order for updated_at or created_at field (sponsored by O'Reilly Media)
  - Add Redis socket support to 'rake gitlab:shell:install'

v 7.2.1
  - Delete orphaned labels during label migration (James Brooks)
  - Security: prevent XSS with stricter MIME types for raw repo files

v 7.2.0
  - Explore page
  - Add project stars (Ciro Santilli)
  - Log Sidekiq arguments
  - Better labels: colors, ability to rename and remove
  - Improve the way merge request collects diffs
  - Improve compare page for large diffs
  - Expose the full commit message via API
  - Fix 500 error on repository rename
  - Fix bug when MR download patch return invalid diff
  - Test gitlab-shell integration
  - Repository import timeout increased from 2 to 4 minutes allowing larger repos to be imported
  - API for labels (Robert Schilling)
  - API: ability to set an import url when creating project for specific user

v 7.1.1
  - Fix cpu usage issue in Firefox
  - Fix redirect loop when changing password by new user
  - Fix 500 error on new merge request page

v 7.1.0
  - Remove observers
  - Improve MR discussions
  - Filter by description on Issues#index page
  - Fix bug with namespace select when create new project page
  - Show README link after description for non-master members
  - Add @all mention for comments
  - Dont show reply button if user is not signed in
  - Expose more information for issues with webhook
  - Add a mention of the merge request into the default merge request commit message
  - Improve code highlight, introduce support for more languages like Go, Clojure, Erlang etc
  - Fix concurrency issue in repository download
  - Dont allow repository name start with ?
  - Improve email threading (Pierre de La Morinerie)
  - Cleaner help page
  - Group milestones
  - Improved email notifications
  - Contributors API (sponsored by Mobbr)
  - Fix LDAP TLS authentication (Boris HUISGEN)
  - Show VERSION information on project sidebar
  - Improve branch removal logic when accept MR
  - Fix bug where comment form is spawned inside the Reply button
  - Remove Dir.chdir from Satellite#lock for thread-safety
  - Increased default git max_size value from 5MB to 20MB in gitlab.yml. Please update your configs!
  - Show error message in case of timeout in satellite when create MR
  - Show first 100 files for huge diff instead of hiding all
  - Change default admin email from admin@local.host to admin@example.com

v 7.0.0
  - The CPU no longer overheats when you hold down the spacebar
  - Improve edit file UI
  - Add ability to upload group avatar when create
  - Protected branch cannot be removed
  - Developers can remove normal branches with UI
  - Remove branch via API (sponsored by O'Reilly Media)
  - Move protected branches page to Project settings area
  - Redirect to Files view when create new branch via UI
  - Drag and drop upload of image in every markdown-area (Earle Randolph Bunao and Neil Francis Calabroso)
  - Refactor the markdown relative links processing
  - Make it easier to implement other CI services for GitLab
  - Group masters can create projects in group
  - Deprecate ruby 1.9.3 support
  - Only masters can rewrite/remove git tags
  - Add X-Frame-Options SAMEORIGIN to Nginx config so Sidekiq admin is visible
  - UI improvements
  - Case-insensetive search for issues
  - Update to rails 4.1
  - Improve performance of application for projects and groups with a lot of members
  - Formally support Ruby 2.1
  - Include Nginx gitlab-ssl config
  - Add manual language detection for highlight.js
  - Added example.com/:username routing
  - Show notice if your profile is public
  - UI improvements for mobile devices
  - Improve diff rendering performance
  - Drag-n-drop for issues and merge requests between states at milestone page
  - Fix '0 commits' message for huge repositories on project home page
  - Prevent 500 error page when visit commit page from large repo
  - Add notice about huge push over http to unicorn config
  - File action in satellites uses default 30 seconds timeout instead of old 10 seconds one
  - Overall performance improvements
  - Skip init script check on omnibus-gitlab
  - Be more selective when killing stray Sidekiqs
  - Check LDAP user filter during sign-in
  - Remove wall feature (no data loss - you can take it from database)
  - Dont expose user emails via API unless you are admin
  - Detect issues closed by Merge Request description
  - Better email subject lines from email on push service (Alex Elman)
  - Enable identicon for gravatar be default

v 6.9.2
  - Revert the commit that broke the LDAP user filter

v 6.9.1
  - Fix scroll to highlighted line
  - Fix the pagination on load for commits page

v 6.9.0
  - Store Rails cache data in the Redis `cache:gitlab` namespace
  - Adjust MySQL limits for existing installations
  - Add db index on project_id+iid column. This prevents duplicate on iid (During migration duplicates will be removed)
  - Markdown preview or diff during editing via web editor (Evgeniy Sokovikov)
  - Give the Rails cache its own Redis namespace
  - Add ability to set different ssh host, if different from http/https
  - Fix syntax highlighting for code comments blocks
  - Improve comments loading logic
  - Stop refreshing comments when the tab is hidden
  - Improve issue and merge request mobile UI (Drew Blessing)
  - Document how to convert a backup to PostgreSQL
  - Fix locale bug in backup manager
  - Fix can not automerge when MR description is too long
  - Fix wiki backup skip bug
  - Two Step MR creation process
  - Remove unwanted files from satellite working directory with git clean -fdx
  - Accept merge request via API (sponsored by O'Reilly Media)
  - Add more access checks during API calls
  - Block SSH access for 'disabled' Active Directory users
  - Labels for merge requests (Drew Blessing)
  - Threaded emails by setting a Message-ID (Philip Blatter)

v 6.8.0
  - Ability to at mention users that are participating in issue and merge req. discussion
  - Enabled GZip Compression for assets in example Nginx, make sure that Nginx is compiled with --with-http_gzip_static_module flag (this is default in Ubuntu)
  - Make user search case-insensitive (Christopher Arnold)
  - Remove omniauth-ldap nickname bug workaround
  - Drop all tables before restoring a Postgres backup
  - Make the repository downloads path configurable
  - Create branches via API (sponsored by O'Reilly Media)
  - Changed permission of gitlab-satellites directory not to be world accessible
  - Protected branch does not allow force push
  - Fix popen bug in `rake gitlab:satellites:create`
  - Disable connection reaping for MySQL
  - Allow oauth signup without email for twitter and github
  - Fix faulty namespace names that caused 500 on user creation
  - Option to disable standard login
  - Clean old created archives from repository downloads directory
  - Fix download link for huge MR diffs
  - Expose event and mergerequest timestamps in API
  - Fix emails on push service when only one commit is pushed

v 6.7.3
  - Fix the merge notification email not being sent (Pierre de La Morinerie)
  - Drop all tables before restoring a Postgres backup
  - Remove yanked modernizr gem

v 6.7.2
  - Fix upgrader script

v 6.7.1
  - Fix GitLab CI integration

v 6.7.0
  - Increased the example Nginx client_max_body_size from 5MB to 20MB, consider updating it manually on existing installations
  - Add support for Gemnasium as a Project Service (Olivier Gonzalez)
  - Add edit file button to MergeRequest diff
  - Public groups (Jason Hollingsworth)
  - Cleaner headers in Notification Emails (Pierre de La Morinerie)
  - Blob and tree gfm links to anchors work
  - Piwik Integration (Sebastian Winkler)
  - Show contribution guide link for new issue form (Jeroen van Baarsen)
  - Fix CI status for merge requests from fork
  - Added option to remove issue assignee on project issue page and issue edit page (Jason Blanchard)
  - New page load indicator that includes a spinner that scrolls with the page
  - Converted all the help sections into markdown
  - LDAP user filters
  - Streamline the content of notification emails (Pierre de La Morinerie)
  - Fixes a bug with group member administration (Matt DeTullio)
  - Sort tag names using VersionSorter (Robert Speicher)
  - Add GFM autocompletion for MergeRequests (Robert Speicher)
  - Add webhook when a new tag is pushed (Jeroen van Baarsen)
  - Add button for toggling inline comments in diff view
  - Add retry feature for repository import
  - Reuse the GitLab LDAP connection within each request
  - Changed markdown new line behaviour to conform to markdown standards
  - Fix global search
  - Faster authorized_keys rebuilding in `rake gitlab:shell:setup` (requires gitlab-shell 1.8.5)
  - Create and Update MR calls now support the description parameter (Greg Messner)
  - Markdown relative links in the wiki link to wiki pages, markdown relative links in repositories link to files in the repository
  - Added Slack service integration (Federico Ravasio)
  - Better API responses for access_levels (sponsored by O'Reilly Media)
  - Requires at least 2 unicorn workers
  - Requires gitlab-shell v1.9+
  - Replaced gemoji(due to closed licencing problem) with Phantom Open Emoji library(combined SIL Open Font License, MIT License and the CC 3.0 License)
  - Fix `/:username.keys` response content type (Dmitry Medvinsky)

v 6.6.5
  - Added option to remove issue assignee on project issue page and issue edit page (Jason Blanchard)
  - Hide mr close button for comment form if merge request was closed or inline comment
  - Adds ability to reopen closed merge request

v 6.6.4
  - Add missing html escape for highlighted code blocks in comments, issues

v 6.6.3
  - Fix 500 error when edit yourself from admin area
  - Hide private groups for public profiles

v 6.6.2
  - Fix 500 error on branch/tag create or remove via UI

v 6.6.1
  - Fix 500 error on files tab if submodules presents

v 6.6.0
  - Retrieving user ssh keys publically(github style): http://__HOST__/__USERNAME__.keys
  - Permissions: Developer now can manage issue tracker (modify any issue)
  - Improve Code Compare page performance
  - Group avatar
  - Pygments.rb replaced with highlight.js
  - Improve Merge request diff store logic
  - Improve render performnace for MR show page
  - Fixed Assembla hardcoded project name
  - Jira integration documentation
  - Refactored app/services
  - Remove snippet expiration
  - Mobile UI improvements (Drew Blessing)
  - Fix block/remove UI for admin::users#show page
  - Show users' group membership on users' activity page (Robert Djurasaj)
  - User pages are visible without login if user is authorized to a public project
  - Markdown rendered headers have id derived from their name and link to their id
  - Improve application to work faster with large groups (100+ members)
  - Multiple emails per user
  - Show last commit for file when view file source
  - Restyle Issue#show page and MR#show page
  - Ability to filter by multiple labels for Issues page
  - Rails version to 4.0.3
  - Fixed attachment identifier displaying underneath note text (Jason Blanchard)

v 6.5.1
  - Fix branch selectbox when create merge request from fork

v 6.5.0
  - Dropdown menus on issue#show page for assignee and milestone (Jason Blanchard)
  - Add color custimization and previewing to broadcast messages
  - Fixed notes anchors
  - Load new comments in issues dynamically
  - Added sort options to Public page
  - New filters (assigned/authored/all) for Dashboard#issues/merge_requests (sponsored by Say Media)
  - Add project visibility icons to dashboard
  - Enable secure cookies if https used
  - Protect users/confirmation with rack_attack
  - Default HTTP headers to protect against MIME-sniffing, force https if enabled
  - Bootstrap 3 with responsive UI
  - New repository download formats: tar.bz2, zip, tar (Jason Hollingsworth)
  - Restyled accept widgets for MR
  - SCSS refactored
  - Use jquery timeago plugin
  - Fix 500 error for rdoc files
  - Ability to customize merge commit message (sponsored by Say Media)
  - Search autocomplete via ajax
  - Add website url to user profile
  - Files API supports base64 encoded content (sponsored by O'Reilly Media)
  - Added support for Go's repository retrieval (Bruno Albuquerque)

v6.4.3
  - Don't use unicorn worker killer if PhusionPassenger is defined

v6.4.2
  - Fixed wrong behaviour of script/upgrade.rb

v6.4.1
  - Fixed bug with repository rename
  - Fixed bug with project transfer

v 6.4.0
  - Added sorting to project issues page (Jason Blanchard)
  - Assembla integration (Carlos Paramio)
  - Fixed another 500 error with submodules
  - UI: More compact issues page
  - Minimal password length increased to 8 symbols
  - Side-by-side diff view (Steven Thonus)
  - Internal projects (Jason Hollingsworth)
  - Allow removal of avatar (Drew Blessing)
  - Project web hooks now support issues and merge request events
  - Visiting project page while not logged in will redirect to sign-in instead of 404 (Jason Hollingsworth)
  - Expire event cache on avatar creation/removal (Drew Blessing)
  - Archiving old projects (Steven Thonus)
  - Rails 4
  - Add time ago tooltips to show actual date/time
  - UI: Fixed UI for admin system hooks
  - Ruby script for easier GitLab upgrade
  - Do not remove Merge requests if fork project was removed
  - Improve sign-in/signup UX
  - Add resend confirmation link to sign-in page
  - Set noreply@HOSTNAME for reply_to field in all emails
  - Show GitLab API version on Admin#dashboard
  - API Cross-origin resource sharing
  - Show READMe link at project home page
  - Show repo size for projects in Admin area

v 6.3.0
  - API for adding gitlab-ci service
  - Init script now waits for pids to appear after (re)starting before reporting status (Rovanion Luckey)
  - Restyle project home page
  - Grammar fixes
  - Show branches list (which branches contains commit) on commit page (Andrew Kumanyaev)
  - Security improvements
  - Added support for GitLab CI 4.0
  - Fixed issue with 500 error when group did not exist
  - Ability to leave project
  - You can create file in repo using UI
  - You can remove file from repo using UI
  - API: dropped default_branch attribute from project during creation
  - Project default_branch is not stored in db any more. It takes from repo now.
  - Admin broadcast messages
  - UI improvements
  - Dont show last push widget if user removed this branch
  - Fix 500 error for repos with newline in file name
  - Extended html titles
  - API: create/update/delete repo files
  - Admin can transfer project to any namespace
  - API: projects/all for admin users
  - Fix recent branches order

v 6.2.4
  - Security: Cast API private_token to string (CVE-2013-4580)
  - Security: Require gitlab-shell 1.7.8 (CVE-2013-4581, CVE-2013-4582, CVE-2013-4583)
  - Fix for Git SSH access for LDAP users

v 6.2.3
  - Security: More protection against CVE-2013-4489
  - Security: Require gitlab-shell 1.7.4 (CVE-2013-4490, CVE-2013-4546)
  - Fix sidekiq rake tasks

v 6.2.2
  - Security: Update gitlab_git (CVE-2013-4489)

v 6.2.1
  - Security: Fix issue with generated passwords for new users

v 6.2.0
  - Public project pages are now visible to everyone (files, issues, wik, etc.)
    THIS MEANS YOUR ISSUES AND WIKI FOR PUBLIC PROJECTS ARE PUBLICLY VISIBLE AFTER THE UPGRADE
  - Add group access to permissions page
  - Require current password to change one
  - Group owner or admin can remove other group owners
  - Remove group transfer since we have multiple owners
  - Respect authorization in Repository API
  - Improve UI for Project#files page
  - Add more security specs
  - Added search for projects by name to api (Izaak Alpert)
  - Make default user theme configurable (Izaak Alpert)
  - Update logic for validates_merge_request for tree of MR (Andrew Kumanyaev)
  - Rake tasks for web hooks management (Jonhnny Weslley)
  - Extended User API to expose admin and can_create_group for user creation/updating (Boyan Tabakov)
  - API: Remove group
  - API: Remove project
  - Avatar upload on profile page with a maximum of 100KB (Steven Thonus)
  - Store the sessions in Redis instead of the cookie store
  - Fixed relative links in markdown
  - User must confirm their email if signup enabled
  - User must confirm changed email

v 6.1.0
  - Project specific IDs for issues, mr, milestones
    Above items will get a new id and for example all bookmarked issue urls will change.
    Old issue urls are redirected to the new one if the issue id is too high for an internal id.
  - Description field added to Merge Request
  - API: Sudo api calls (Izaak Alpert)
  - API: Group membership api (Izaak Alpert)
  - Improved commit diff
  - Improved large commit handling (Boyan Tabakov)
  - Rewrite: Init script now less prone to errors and keeps better track of the service (Rovanion Luckey)
  - Link issues, merge requests, and commits when they reference each other with GFM (Ash Wilson)
  - Close issues automatically when pushing commits with a special message
  - Improve user removal from admin area
  - Invalidate events cache when project was moved
  - Remove deprecated classes and rake tasks
  - Add event filter for group and project show pages
  - Add links to create branch/tag from project home page
  - Add public-project? checkbox to new-project view
  - Improved compare page. Added link to proceed into Merge Request
  - Send an email to a user when they are added to group
  - New landing page when you have 0 projects

v 6.0.0
  - Feature: Replace teams with group membership
    We introduce group membership in 6.0 as a replacement for teams.
    The old combination of groups and teams was confusing for a lot of people.
    And when the members of a team where changed this wasn't reflected in the project permissions.
    In GitLab 6.0 you will be able to add members to a group with a permission level for each member.
    These group members will have access to the projects in that group.
    Any changes to group members will immediately be reflected in the project permissions.
    You can even have multiple owners for a group, greatly simplifying administration.
  - Feature: Ability to have multiple owners for group
  - Feature: Merge Requests between fork and project (Izaak Alpert)
  - Feature: Generate fingerprint for ssh keys
  - Feature: Ability to create and remove branches with UI
  - Feature: Ability to create and remove git tags with UI
  - Feature: Groups page in profile. You can leave group there
  - API: Allow login with LDAP credentials
  - Redesign: project settings navigation
  - Redesign: snippets area
  - Redesign: ssh keys page
  - Redesign: buttons, blocks and other ui elements
  - Add comment title to rss feed
  - You can use arrows to navigate at tree view
  - Add project filter on dashboard
  - Cache project graph
  - Drop support of root namespaces
  - Default theme is classic now
  - Cache result of methods like authorize_projects, project.team.members etc
  - Remove $.ready events
  - Fix onclick events being double binded
  - Add notification level to group membership
  - Move all project controllers/views under Projects:: module
  - Move all profile controllers/views under Profiles:: module
  - Apply user project limit only for personal projects
  - Unicorn is default web server again
  - Store satellites lock files inside satellites dir
  - Disabled threadsafety mode in rails
  - Fixed bug with loosing MR comments
  - Improved MR comments logic
  - Render readme file for projects in public area

v 5.4.2
  - Security: Cast API private_token to string (CVE-2013-4580)
  - Security: Require gitlab-shell 1.7.8 (CVE-2013-4581, CVE-2013-4582, CVE-2013-4583)

v 5.4.1
  - Security: Fixes for CVE-2013-4489
  - Security: Require gitlab-shell 1.7.4 (CVE-2013-4490, CVE-2013-4546)

v 5.4.0
  - Ability to edit own comments
  - Documentation improvements
  - Improve dashboard projects page
  - Fixed nav for empty repos
  - GitLab Markdown help page
  - Misspelling fixes
  - Added support of unicorn and fog gems
  - Added client list to API doc
  - Fix PostgreSQL database restoration problem
  - Increase snippet content column size
  - allow project import via git:// url
  - Show participants on issues, including mentions
  - Notify mentioned users with email

v 5.3.0
  - Refactored services
  - Campfire service added
  - HipChat service added
  - Fixed bug with LDAP + git over http
  - Fixed bug with google analytics code being ignored
  - Improve sign-in page if ldap enabled
  - Respect newlines in wall messages
  - Generate the Rails secret token on first run
  - Rename repo feature
  - Init.d: remove gitlab.socket on service start
  - Api: added teams api
  - Api: Prevent blob content being escaped
  - Api: Smart deploy key add behaviour
  - Api: projects/owned.json return user owned project
  - Fix bug with team assignation on project from #4109
  - Advanced snippets: public/private, project/personal (Andrew Kulakov)
  - Repository Graphs (Karlo Nicholas T. Soriano)
  - Fix dashboard lost if comment on commit
  - Update gitlab-grack. Fixes issue with --depth option
  - Fix project events duplicate on project page
  - Fix postgres error when displaying network graph.
  - Fix dashboard event filter when navigate via turbolinks
  - init.d: Ensure socket is removed before starting service
  - Admin area: Style teams:index, group:show pages
  - Own page for failed forking
  - Scrum view for milestone

v 5.2.0
  - Turbolinks
  - Git over http with ldap credentials
  - Diff with better colors and some spacing on the corners
  - Default values for project features
  - Fixed huge_commit view
  - Restyle project clone panel
  - Move Gitlab::Git code to gitlab_git gem
  - Move update docs in repo
  - Requires gitlab-shell v1.4.0
  - Fixed submodules listing under file tab
  - Fork feature (Angus MacArthur)
  - git version check in gitlab:check
  - Shared deploy keys feature
  - Ability to generate default labels set for issues
  - Improve gfm autocomplete (Harold Luo)
  - Added support for Google Analytics
  - Code search feature (Javier Castro)

v 5.1.0
  - You can login with email or username now
  - Corrected project transfer rollback when repository cannot be moved
  - Move both repo and wiki when project transfer requested
  - Admin area: project editing was removed from admin namespace
  - Access: admin user has now access to any project.
  - Notification settings
  - Gitlab::Git set of objects to abstract from grit library
  - Replace Unicorn web server with Puma
  - Backup/Restore refactored. Backup dump project wiki too now
  - Restyled Issues list. Show milestone version in issue row
  - Restyled Merge Request list
  - Backup now dump/restore uploads
  - Improved performance of dashboard (Andrew Kumanyaev)
  - File history now tracks renames (Akzhan Abdulin)
  - Drop wiki migration tools
  - Drop sqlite migration tools
  - project tagging
  - Paginate users in API
  - Restyled network graph (Hiroyuki Sato)

v 5.0.1
  - Fixed issue with gitlab-grit being overridden by grit

v 5.0.0
  - Replaced gitolite with gitlab-shell
  - Removed gitolite-related libraries
  - State machine added
  - Setup gitlab as git user
  - Internal API
  - Show team tab for empty projects
  - Import repository feature
  - Updated rails
  - Use lambda for scopes
  - Redesign admin area -> users
  - Redesign admin area -> user
  - Secure link to file attachments
  - Add validations for Group and Team names
  - Restyle team page for project
  - Update capybara, rspec-rails, poltergeist to recent versions
  - Wiki on git using Gollum
  - Added Solarized Dark theme for code review
  - Don't show user emails in autocomplete lists, profile pages
  - Added settings tab for group, team, project
  - Replace user popup with icons in header
  - Handle project moving with gitlab-shell
  - Added select2-rails for selectboxes with ajax data load
  - Fixed search field on projects page
  - Added teams to search autocomplete
  - Move groups and teams on dashboard sidebar to sub-tabs
  - API: improved return codes and docs. (Felix Gilcher, Sebastian Ziebell)
  - Redesign wall to be more like chat
  - Snippets, Wall features are disabled by default for new projects

v 4.2.0
  - Teams
  - User show page. Via /u/username
  - Show help contents on pages for better navigation
  - Async gitolite calls
  - added satellites logs
  - can_create_group, can_create_team booleans for User
  - Process web hooks async
  - GFM: Fix images escaped inside links
  - Network graph improved
  - Switchable branches for network graph
  - API: Groups
  - Fixed project download

v 4.1.0
  - Optional Sign-Up
  - Discussions
  - Satellites outside of tmp
  - Line numbers for blame
  - Project public mode
  - Public area with unauthorized access
  - Load dashboard events with ajax
  - remember dashboard filter in cookies
  - replace resque with sidekiq
  - fix routing issues
  - cleanup rake tasks
  - fix backup/restore
  - scss cleanup
  - show preview for note images
  - improved network-graph
  - get rid of app/roles/
  - added new classes Team, Repository
  - Reduce amount of gitolite calls
  - Ability to add user in all group projects
  - remove deprecated configs
  - replaced Korolev font with open font
  - restyled admin/dashboard page
  - restyled admin/projects page

v 4.0.0
  - Remove project code and path from API. Use id instead
  - Return valid cloneable url to repo for web hook
  - Fixed backup issue
  - Reorganized settings
  - Fixed commits compare
  - Refactored scss
  - Improve status checks
  - Validates presence of User#name
  - Fixed postgres support
  - Removed sqlite support
  - Modified post-receive hook
  - Milestones can be closed now
  - Show comment events on dashboard
  - Quick add team members via group#people page
  - [API] expose created date for hooks and SSH keys
  - [API] list, create issue notes
  - [API] list, create snippet notes
  - [API] list, create wall notes
  - Remove project code - use path instead
  - added username field to user
  - rake task to fill usernames based on emails create namespaces for users
  - STI Group < Namespace
  - Project has namespace_id
  - Projects with namespaces also namespaced in gitolite and stored in subdir
  - Moving project to group will move it under group namespace
  - Ability to move project from namespaces to another
  - Fixes commit patches getting escaped (see #2036)
  - Support diff and patch generation for commits and merge request
  - MergeReqest doesn't generate a temporary file for the patch any more
  - Update the UI to allow downloading Patch or Diff

v 3.1.0
  - Updated gems
  - Services: Gitlab CI integration
  - Events filter on dashboard
  - Own namespace for redis/resque
  - Optimized commit diff views
  - add alphabetical order for projects admin page
  - Improved web editor
  - Commit stats page
  - Documentation split and cleanup
  - Link to commit authors everywhere
  - Restyled milestones list
  - added Milestone to Merge Request
  - Restyled Top panel
  - Refactored Satellite Code
  - Added file line links
  - moved from capybara-webkit to poltergeist + phantomjs

v 3.0.3
  - Fixed bug with issues list in Chrome
  - New Feature: Import team from another project

v 3.0.2
  - Fixed gitlab:app:setup
  - Fixed application error on empty project in admin area
  - Restyled last push widget

v 3.0.1
  - Fixed git over http

v 3.0.0
  - Projects groups
  - Web Editor
  - Fixed bug with gitolite keys
  - UI improved
  - Increased performance of application
  - Show user avatar in last commit when browsing Files
  - Refactored Gitlab::Merge
  - Use Font Awesome for icons
  - Separate observing of Note and MergeRequests
  - Milestone "All Issues" filter
  - Fix issue close and reopen button text and styles
  - Fix forward/back while browsing Tree hierarchy
  - Show number of notes for commits and merge requests
  - Added support pg from box and update installation doc
  - Reject ssh keys that break gitolite
  - [API] list one project hook
  - [API] edit project hook
  - [API] list project snippets
  - [API] allow to authorize using private token in HTTP header
  - [API] add user creation

v 2.9.1
  - Fixed resque custom config init

v 2.9.0
  - fixed inline notes bugs
  - refactored rspecs
  - refactored gitolite backend
  - added factory_girl
  - restyled projects list on dashboard
  - ssh keys validation to prevent gitolite crash
  - send notifications if changed permission in project
  - scss refactoring. gitlab_bootstrap/ dir
  - fix git push http body bigger than 112k problem
  - list of labels  page under issues tab
  - API for milestones, keys
  - restyled buttons
  - OAuth
  - Comment order changed

v 2.8.1
  - ability to disable gravatars
  - improved MR diff logic
  - ssh key help page

v 2.8.0
  - Gitlab Flavored Markdown
  - Bulk issues update
  - Issues API
  - Cucumber coverage increased
  - Post-receive files fixed
  - UI improved
  - Application cleanup
  - more cucumber
  - capybara-webkit + headless

v 2.7.0
  - Issue Labels
  - Inline diff
  - Git HTTP
  - API
  - UI improved
  - System hooks
  - UI improved
  - Dashboard events endless scroll
  - Source performance increased

v 2.6.0
  - UI polished
  - Improved network graph + keyboard nav
  - Handle huge commits
  - Last Push widget
  - Bugfix
  - Better performance
  - Email in resque
  - Increased test coverage
  - Ability to remove branch with MR accept
  - a lot of code refactored

v 2.5.0
  - UI polished
  - Git blame for file
  - Bugfix
  - Email in resque
  - Better test coverage

v 2.4.0
  - Admin area stats page
  - Ability to block user
  - Simplified dashboard area
  - Improved admin area
  - Bootstrap 2.0
  - Responsive layout
  - Big commits handling
  - Performance improved
  - Milestones

v 2.3.1
  - Issues pagination
  - ssl fixes
  - Merge Request pagination

v 2.3.0
  - Dashboard r1
  - Search r1
  - Project page
  - Close merge request on push
  - Persist MR diff after merge
  - mysql support
  - Documentation

v 2.2.0
  - We’ve added support of LDAP auth
  - Improved permission logic (4 roles system)
  - Protected branches (now only masters can push to protected branches)
  - Usability improved
  - twitter bootstrap integrated
  - compare view between commits
  - wiki feature
  - now you can enable/disable issues, wiki, wall features per project
  - security fixes
  - improved code browsing (ajax branch switch etc)
  - improved per-line commenting
  - git submodules displayed
  - moved to rails 3.2
  - help section improved

v 2.1.0
  - Project tab r1
  - List branches/tags
  - per line comments
  - mass user import

v 2.0.0
  - gitolite as main git host system
  - merge requests
  - project/repo access
  - link to commit/issue feed
  - design tab
  - improved email notifications
  - restyled dashboard
  - bugfix

v 1.2.2
  - common config file gitlab.yml
  - issues restyle
  - snippets restyle
  - clickable news feed header on dashboard
  - bugfix

v 1.2.1
  - bugfix

v 1.2.0
  - new design
  - user dashboard
  - network graph
  - markdown support for comments
  - encoding issues
  - wall like twitter timeline

v 1.1.0
  - project dashboard
  - wall redesigned
  - feature: code snippets
  - fixed horizontal scroll on file preview
  - fixed app crash if commit message has invalid chars
  - bugfix & code cleaning

v 1.0.2
  - fixed bug with empty project
  - added adv validation for project path & code
  - feature: issues can be sortable
  - bugfix
  - username displayed on top panel

v 1.0.1
  - fixed: with invalid source code for commit
  - fixed: lose branch/tag selection when use tree navigation
  - when history clicked - display path
  - bug fix & code cleaning

v 1.0.0
  - bug fix
  - projects preview mode

v 0.9.6
  - css fix
  - new repo empty tree until restart server - fixed

v 0.9.4
  - security improved
  - authorization improved
  - html escaping
  - bug fix
  - increased test coverage
  - design improvements

v 0.9.1
  - increased test coverage
  - design improvements
  - new issue email notification
  - updated app name
  - issue redesigned
  - issue can be edit

v 0.8.0
  - syntax highlight for main file types
  - redesign
  - stability
  - security fixes
  - increased test coverage
  - email notification<|MERGE_RESOLUTION|>--- conflicted
+++ resolved
@@ -41,11 +41,8 @@
   - Add ability to get user information by ID of an SSH key via the API
   - Fix bug which IE cannot show image at markdown when the image is raw file	of gitlab  
   - Add support for Crowd
-<<<<<<< HEAD
   - Global Labels that are available to all projects
-=======
   - Fix highlighting of deleted lines in diffs.
->>>>>>> d3730b07
 
 v 7.14.1
   - Improve abuse reports management from admin area
