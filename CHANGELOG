Please view this file on the master branch, on stable branches it's out of date.

v 8.13.0 (unreleased)
  - Use gitlab-shell v3.6.2 (GIT TRACE logging)
  - AbstractReferenceFilter caches project_refs on RequestStore when active
  - Speed-up group milestones show page
  - Log LDAP lookup errors and don't swallow unrelated exceptions. !6103 (Markus Koller)
  - Add more tests for calendar contribution (ClemMakesApps)
  - Avoid database queries on Banzai::ReferenceParser::BaseParser for nodes without references
  - Fix permission for setting an issue's due date
  - Expose expires_at field when sharing project on API
  - Fix robots.txt disallowing access to groups starting with "s" (Matt Harrison)
  - Use a ConnectionPool for Rails.cache on Sidekiq servers
  - Only update issuable labels if they have been changed
  - Revoke button in Applications Settings underlines on hover.
<<<<<<< HEAD
  - Fix Long commit messages overflow viewport in file tree
  - Update ruby-prof to 0.16.2. !6026 (Elan Ruusamäe)
=======
  - Fix unnecessary escaping of reserved HTML characters in milestone title. !6533
>>>>>>> f435bc96
  - Add organization field to user profile
  - Fix resolved discussion display in side-by-side diff view !6575
  - Optimize GitHub importing for speed and memory
  - API: expose pipeline data in builds API (!6502, Guilherme Salazar)
  - Fix broken repository 500 errors in project list
  - Fix unnecessary escaping of reserved HTML characters in milestone title. !6533

v 8.12.4 (unreleased)

v 8.12.3
  - Update Gitlab Shell to support low IO priority for storage moves

v 8.12.2
  - Fix Import/Export not recognising correctly the imported services.
  - Fix snippets pagination
  - Fix List-Unsubscribe header in emails
  - Fix IssuesController#show degradation including project on loaded notes
  - Fix an issue with the "Commits" section of the cycle analytics summary. !6513
  - Fix errors importing project feature and milestone models using GitLab project import
  - Make JWT messages Docker-compatible
  - Fix duplicate branch entry in the merge request version compare dropdown
  - Respect the fork_project permission when forking projects
  - Only update issuable labels if they have been changed
  - Fix bug where 'Search results' repeated many times when a search in the emoji search form is cleared (Xavier Bick) (@zeiv)
  - Fix resolve discussion buttons endpoint path

v 8.12.1
  - Fix a memory leak in HTML::Pipeline::SanitizationFilter::WHITELIST
  - Fix issue with search filter labels not displaying

v 8.12.0
  - Update the rouge gem to 2.0.6, which adds highlighting support for JSX, Prometheus, and others. !6251
  - Only check :can_resolve permission if the note is resolvable
  - Bump fog-aws to v0.11.0 to support ap-south-1 region
  - Add ability to fork to a specific namespace using API. (ritave)
  - Allow to set request_access_enabled for groups and projects
  - Cleanup misalignments in Issue list view !6206
  - Only create a protected branch upon a push to a new branch if a rule for that branch doesn't exist
  - Add Pipelines for Commit
  - Prune events older than 12 months. (ritave)
  - Prepend blank line to `Closes` message on merge request linked to issue (lukehowell)
  - Fix issues/merge-request templates dropdown for forked projects
  - Filter tags by name !6121
  - Update gitlab shell secret file also when it is empty. !3774 (glensc)
  - Give project selection dropdowns responsive width, make non-wrapping.
  - Fix note form hint showing slash commands supported for commits.
  - Make push events have equal vertical spacing.
  - API: Ensure invitees are not returned in Members API.
  - Preserve applied filters on issues search.
  - Add two-factor recovery endpoint to internal API !5510
  - Pass the "Remember me" value to the U2F authentication form
  - Display stages in valid order in stages dropdown on build page
  - Only update projects.last_activity_at once per hour when creating a new event
  - Cycle analytics (first iteration) !5986
  - Remove vendor prefixes for linear-gradient CSS (ClemMakesApps)
  - Move pushes_since_gc from the database to Redis
  - Limit number of shown environments on Merge Request: show only environments for target_branch, source_branch and tags
  - Add font color contrast to external label in admin area (ClemMakesApps)
  - Fix find file navigation links (ClemMakesApps)
  - Change logo animation to CSS (ClemMakesApps)
  - Instructions for enabling Git packfile bitmaps !6104
  - Use Search::GlobalService.new in the `GET /projects/search/:query` endpoint
  - Fix long comments in diffs messing with table width
  - Add spec covering 'Gitlab::Git::committer_hash' !6433 (dandunckelman)
  - Fix pagination on user snippets page
  - Run CI builds with the permissions of users !5735
  - Fix sorting of issues in API
  - Fix download artifacts button links !6407
  - Sort project variables by key. !6275 (Diego Souza)
  - Ensure specs on sorting of issues in API are deterministic on MySQL
  - Added ability to use predefined CI variables for environment name
  - Added ability to specify URL in environment configuration in gitlab-ci.yml
  - Escape search term before passing it to Regexp.new !6241 (winniehell)
  - Fix pinned sidebar behavior in smaller viewports !6169
  - Fix file permissions change when updating a file on the Gitlab UI !5979
  - Added horizontal padding on build page sidebar on code coverage block. !6196 (Vitaly Baev)
  - Change merge_error column from string to text type
  - Fix issue with search filter labels not displaying
  - Reduce contributions calendar data payload (ClemMakesApps)
  - Show all pipelines for merge requests even from discarded commits !6414
  - Replace contributions calendar timezone payload with dates (ClemMakesApps)
  - Add `web_url` field to issue, merge request, and snippet API objects (Ben Boeckel)
  - Enable pipeline events by default !6278
  - Move parsing of sidekiq ps into helper !6245 (pascalbetz)
  - Added go to issue boards keyboard shortcut
  - Expose `sha` and `merge_commit_sha` in merge request API (Ben Boeckel)
  - Emoji can be awarded on Snippets !4456
  - Set path for all JavaScript cookies to honor GitLab's subdirectory setting !5627 (Mike Greiling)
  - Fix blame table layout width
  - Spec testing if issue authors can read issues on private projects
  - Fix bug where pagination is still displayed despite all todos marked as done (ClemMakesApps)
  - Request only the LDAP attributes we need !6187
  - Center build stage columns in pipeline overview (ClemMakesApps)
  - Fix bug with tooltip not hiding on discussion toggle button
  - Rename behaviour to behavior in bug issue template for consistency (ClemMakesApps)
  - Fix bug stopping issue description being scrollable after selecting issue template
  - Remove suggested colors hover underline (ClemMakesApps)
  - Fix jump to discussion button being displayed on commit notes
  - Shorten task status phrase (ClemMakesApps)
  - Fix project visibility level fields on settings
  - Add hover color to emoji icon (ClemMakesApps)
  - Increase ci_builds artifacts_size column to 8-byte integer to allow larger files
  - Add textarea autoresize after comment (ClemMakesApps)
  - Do not write SSH public key 'comments' to authorized_keys !6381
  - Refresh todos count cache when an Issue/MR is deleted
  - Fix branches page dropdown sort alignment (ClemMakesApps)
  - Hides merge request button on branches page is user doesn't have permissions
  - Add white background for no readme container (ClemMakesApps)
  - API: Expose issue confidentiality flag. (Robert Schilling)
  - Fix markdown anchor icon interaction (ClemMakesApps)
  - Test migration paths from 8.5 until current release !4874
  - Replace animateEmoji timeout with eventListener (ClemMakesApps)
  - Show badges in Milestone tabs. !5946 (Dan Rowden)
  - Optimistic locking for Issues and Merge Requests (title and description overriding prevention)
  - Require confirmation when not logged in for unsubscribe links !6223 (Maximiliano Perez Coto)
  - Add `wiki_page_events` to project hook APIs (Ben Boeckel)
  - Remove Gitorious import
  - Loads GFM autocomplete source only when required
  - Fix issue with slash commands not loading on new issue page
  - Fix inconsistent background color for filter input field (ClemMakesApps)
  - Remove prefixes from transition CSS property (ClemMakesApps)
  - Add Sentry logging to API calls
  - Add BroadcastMessage API
  - Use 'git update-ref' for safer web commits !6130
  - Sort pipelines requested through the API
  - Automatically expand hidden discussions when accessed by a permalink !5585 (Mike Greiling)
  - Fix issue boards loading on large screens
  - Change pipeline duration to be jobs running time instead of simple wall time from start to end !6084
  - Show queued time when showing a pipeline !6084
  - Remove unused mixins (ClemMakesApps)
  - Fix issue board label filtering appending already filtered labels
  - Add search to all issue board lists
  - Scroll active tab into view on mobile
  - Fix groups sort dropdown alignment (ClemMakesApps)
  - Add horizontal scrolling to all sub-navs on mobile viewports (ClemMakesApps)
  - Use JavaScript tooltips for mentions !5301 (winniehell)
  - Add hover state to todos !5361 (winniehell)
  - Fix icon alignment of star and fork buttons !5451 (winniehell)
  - Fix alignment of icon buttons !5887 (winniehell)
  - Added Ubuntu 16.04 support for packager.io (JonTheNiceGuy)
  - Fix markdown help references (ClemMakesApps)
  - Add last commit time to repo view (ClemMakesApps)
  - Fix accessibility and visibility of project list dropdown button !6140
  - Fix missing flash messages on service edit page (airatshigapov)
  - Added project-specific enable/disable setting for LFS !5997
  - Added group-specific enable/disable setting for LFS !6164
  - Add optional 'author' param when making commits. !5822 (dandunckelman)
  - Don't expose a user's token in the `/api/v3/user` API (!6047)
  - Remove redundant js-timeago-pending from user activity log (ClemMakesApps)
  - Ability to manage project issues, snippets, wiki, merge requests and builds access level
  - Remove inconsistent font weight for sidebar's labels (ClemMakesApps)
  - Align add button on repository view (ClemMakesApps)
  - Fix contributions calendar month label truncation (ClemMakesApps)
  - Import release note descriptions from GitHub (EspadaV8)
  - Added tests for diff notes
  - Add pipeline events to Slack integration !5525
  - Add a button to download latest successful artifacts for branches and tags !5142
  - Remove redundant pipeline tooltips (ClemMakesApps)
  - Expire commit info views after one day, instead of two weeks, to allow for user email updates
  - Add delimiter to project stars and forks count (ClemMakesApps)
  - Fix badge count alignment (ClemMakesApps)
  - Remove green outline from `New branch unavailable` button on issue page !5858 (winniehell)
  - Fix repo title alignment (ClemMakesApps)
  - Change update interval of contacted_at
  - Add LFS support to SSH !6043
  - Fix branch title trailing space on hover (ClemMakesApps)
  - Don't include 'Created By' tag line when importing from GitHub if there is a linked GitLab account (EspadaV8)
  - Award emoji tooltips containing more than 10 usernames are now truncated !4780 (jlogandavison)
  - Fix duplicate "me" in award emoji tooltip !5218 (jlogandavison)
  - Order award emoji tooltips in order they were added (EspadaV8)
  - Fix spacing and vertical alignment on build status icon on commits page (ClemMakesApps)
  - Update merge_requests.md with a simpler way to check out a merge request. !5944
  - Fix button missing type (ClemMakesApps)
  - Gitlab::Checks is now instrumented
  - Move to project dropdown with infinite scroll for better performance
  - Fix leaking of submit buttons outside the width of a main container !18731 (originally by @pavelloz)
  - Load branches asynchronously in Cherry Pick and Revert dialogs.
  - Convert datetime coffeescript spec to ES6 (ClemMakesApps)
  - Add merge request versions !5467
  - Change using size to use count and caching it for number of group members. !5935
  - Replace play icon font with svg (ClemMakesApps)
  - Added 'only_allow_merge_if_build_succeeds' project setting in the API. !5930 (Duck)
  - Reduce number of database queries on builds tab
  - Wrap text in commit message containers
  - Capitalize mentioned issue timeline notes (ClemMakesApps)
  - Fix inconsistent checkbox alignment (ClemMakesApps)
  - Use the default branch for displaying the project icon instead of master !5792 (Hannes Rosenögger)
  - Adds response mime type to transaction metric action when it's not HTML
  - Fix hover leading space bug in pipeline graph !5980
  - Avoid conflict with admin labels when importing GitHub labels
  - User can edit closed MR with deleted fork (Katarzyna Kobierska Ula Budziszewska) !5496
  - Fix repository page ui issues
  - Avoid protected branches checks when verifying access without branch name
  - Add information about user and manual build start to runner as variables !6201 (Sergey Gnuskov)
  - Fixed invisible scroll controls on build page on iPhone
  - Fix error on raw build trace download for old builds stored in database !4822
  - Refactor the triggers page and documentation !6217
  - Show values of CI trigger variables only when clicked (Katarzyna Kobierska Ula Budziszewska)
  - Use default clone protocol on "check out, review, and merge locally" help page URL
  - Let the user choose a namespace and name on GitHub imports
  - API for Ci Lint !5953 (Katarzyna Kobierska Urszula Budziszewska)
  - Allow bulk update merge requests from merge requests index page
  - Ensure validation messages are shown within the milestone form
  - Add notification_settings API calls !5632 (mahcsig)
  - Remove duplication between project builds and admin builds view !5680 (Katarzyna Kobierska Ula Budziszewska)
  - Fix URLs with anchors in wiki !6300 (houqp)
  - Deleting source project with existing fork link will close all related merge requests !6177 (Katarzyna Kobierska Ula Budziszeska)
  - Return 204 instead of 404 for /ci/api/v1/builds/register.json if no builds are scheduled for a runner !6225
  - Fix Gitlab::Popen.popen thread-safety issue
  - Add specs to removing project (Katarzyna Kobierska Ula Budziszewska)
  - Clean environment variables when running git hooks
  - Fix Import/Export issues importing protected branches and some specific models
  - Fix non-master branch readme display in tree view
  - Add UX improvements for merge request version diffs

v 8.11.8
  - Respect the fork_project permission when forking projects
  - Set a restrictive CORS policy on the API for credentialed requests
  - API: disable rails session auth for non-GET/HEAD requests
  - Escape HTML nodes in builds commands in CI linter

v 8.11.7
  - Avoid conflict with admin labels when importing GitHub labels. !6158
  - Restores `fieldName` to allow only string values in `gl_dropdown.js`. !6234
  - Allow the Rails cookie to be used for API authentication.

v 8.11.6
  - Fix unnecessary horizontal scroll area in pipeline visualizations. !6005
  - Make merge conflict file size limit 200 KB, to match the docs. !6052
  - Fix an error where we were unable to create a CommitStatus for running state. !6107
  - Optimize discussion notes resolving and unresolving. !6141
  - Fix GitLab import button. !6167
  - Restore SSH Key title auto-population behavior. !6186
  - Fix DB schema to match latest migration. !6256
  - Exclude some pending or inactivated rows in Member scopes.

v 8.11.5
  - Optimize branch lookups and force a repository reload for Repository#find_branch. !6087
  - Fix member expiration date picker after update. !6184
  - Fix suggested colors options for new labels in the admin area. !6138
  - Optimize discussion notes resolving and unresolving
  - Fix GitLab import button
  - Fix confidential issues being exposed as public using gitlab.com export
  - Remove gitorious from import_sources. !6180
  - Scope webhooks/services that will run for confidential issues
  - Remove gitorious from import_sources
  - Fix confidential issues being exposed as public using gitlab.com export
  - Use oj gem for faster JSON processing

v 8.11.4
  - Fix resolving conflicts on forks. !6082
  - Fix diff commenting on merge requests created prior to 8.10. !6029
  - Fix pipelines tab layout regression. !5952
  - Fix "Wiki" link not appearing in navigation for projects with external wiki. !6057
  - Do not enforce using hash with hidden key in CI configuration. !6079
  - Fix hover leading space bug in pipeline graph !5980
  - Fix sorting issues by "last updated" doesn't work after import from GitHub
  - GitHub importer use default project visibility for non-private projects
  - Creating an issue through our API now emails label subscribers !5720
  - Block concurrent updates for Pipeline
  - Don't create groups for unallowed users when importing projects
  - Fix issue boards leak private label names and descriptions
  - Fix broken gitlab:backup:restore because of bad permissions on repo storage !6098 (Dirk Hörner)
  - Remove gitorious. !5866
  - Allow compare merge request versions

v 8.11.3
  - Allow system info page to handle case where info is unavailable
  - Label list shows all issues (opened or closed) with that label
  - Don't show resolve conflicts link before MR status is updated
  - Fix IE11 fork button bug !5982
  - Don't prevent viewing the MR when git refs for conflicts can't be found on disk
  - Fix external issue tracker "Issues" link leading to 404s
  - Don't try to show merge conflict resolution info if a merge conflict contains non-UTF-8 characters
  - Automatically expand hidden discussions when accessed by a permalink !5585 (Mike Greiling)
  - Issues filters reset button

v 8.11.2
  - Show "Create Merge Request" widget for push events to fork projects on the source project. !5978
  - Use gitlab-workhorse 0.7.11 !5983
  - Does not halt the GitHub import process when an error occurs. !5763
  - Fix file links on project page when default view is Files !5933
  - Fixed enter key in search input not working !5888

v 8.11.1
  - Pulled due to packaging error.

v 8.11.0
  - Use test coverage value from the latest successful pipeline in badge. !5862
  - Add test coverage report badge. !5708
  - Remove the http_parser.rb dependency by removing the tinder gem. !5758 (tbalthazar)
  - Add Koding (online IDE) integration
  - Ability to specify branches for Pivotal Tracker integration (Egor Lynko)
  - Fix don't pass a local variable called `i` to a partial. !20510 (herminiotorres)
  - Fix rename `add_users_into_project` and `projects_ids`. !20512 (herminiotorres)
  - Fix adding line comments on the initial commit to a repo !5900
  - Fix the title of the toggle dropdown button. !5515 (herminiotorres)
  - Rename `markdown_preview` routes to `preview_markdown`. (Christopher Bartz)
  - Update to Ruby 2.3.1. !4948
  - Add Issues Board !5548
  - Allow resolving merge conflicts in the UI !5479
  - Improve diff performance by eliminating redundant checks for text blobs
  - Ensure that branch names containing escapable characters (e.g. %20) aren't unescaped indiscriminately. !5770 (ewiltshi)
  - Convert switch icon into icon font (ClemMakesApps)
  - API: Endpoints for enabling and disabling deploy keys
  - API: List access requests, request access, approve, and deny access requests to a project or a group. !4833
  - Use long options for curl examples in documentation !5703 (winniehell)
  - Added tooltip listing label names to the labels value in the collapsed issuable sidebar
  - Remove magic comments (`# encoding: UTF-8`) from Ruby files. !5456 (winniehell)
  - GitLab Performance Monitoring can now track custom events such as the number of tags pushed to a repository
  - Add support for relative links starting with ./ or / to RelativeLinkFilter (winniehell)
  - Allow naming U2F devices !5833
  - Ignore URLs starting with // in Markdown links !5677 (winniehell)
  - Fix CI status icon link underline (ClemMakesApps)
  - The Repository class is now instrumented
  - Fix commit mention font inconsistency (ClemMakesApps)
  - Do not escape URI when extracting path !5878 (winniehell)
  - Fix filter label tooltip HTML rendering (ClemMakesApps)
  - Cache the commit author in RequestStore to avoid extra lookups in PostReceive
  - Expand commit message width in repo view (ClemMakesApps)
  - Cache highlighted diff lines for merge requests
  - Pre-create all builds for a Pipeline when the new Pipeline is created !5295
  - Allow merge request diff notes and discussions to be explicitly marked as resolved
  - API: Add deployment endpoints
  - API: Add Play endpoint on Builds
  - Fix of 'Commits being passed to custom hooks are already reachable when using the UI'
  - Show wall clock time when showing a pipeline. !5734
  - Show member roles to all users on members page
  - Project.visible_to_user is instrumented again
  - Fix awardable button mutuality loading spinners (ClemMakesApps)
  - Sort todos by date and priority
  - Add support for using RequestStore within Sidekiq tasks via SIDEKIQ_REQUEST_STORE env variable
  - Optimize maximum user access level lookup in loading of notes
  - Send notification emails to users newly mentioned in issue and MR edits !5800
  - Add "No one can push" as an option for protected branches. !5081
  - Improve performance of AutolinkFilter#text_parse by using XPath
  - Add experimental Redis Sentinel support !1877
  - Rendering of SVGs as blobs is now limited to SVGs with a size smaller or equal to 2MB
  - Fix branches page dropdown sort initial state (ClemMakesApps)
  - Environments have an url to link to
  - Various redundant database indexes have been removed
  - Update `timeago` plugin to use multiple string/locale settings
  - Remove unused images (ClemMakesApps)
  - Get issue and merge request description templates from repositories
  - Enforce 2FA restrictions on API authentication endpoints !5820
  - Limit git rev-list output count to one in forced push check
  - Show deployment status on merge requests with external URLs
  - Clean up unused routes (Josef Strzibny)
  - Fix issue on empty project to allow developers to only push to protected branches if given permission
  - API: Add enpoints for pipelines
  - Add green outline to New Branch button. !5447 (winniehell)
  - Optimize generating of cache keys for issues and notes
  - Fix repository push email formatting in Outlook
  - Improve performance of syntax highlighting Markdown code blocks
  - Update to gitlab_git 10.4.1 and take advantage of preserved Ref objects
  - Remove delay when hitting "Reply..." button on page with a lot of discussions
  - Retrieve rendered HTML from cache in one request
  - Fix renaming repository when name contains invalid chararacters under project settings
  - Upgrade Grape from 0.13.0 to 0.15.0. !4601
  - Trigram indexes for the "ci_runners" table have been removed to speed up UPDATE queries
  - Fix devise deprecation warnings.
  - Check for 2FA when using Git over HTTP and only allow PersonalAccessTokens as password in that case !5764
  - Update version_sorter and use new interface for faster tag sorting
  - Optimize checking if a user has read access to a list of issues !5370
  - Store all DB secrets in secrets.yml, under descriptive names !5274
  - Fix syntax highlighting in file editor
  - Support slash commands in issue and merge request descriptions as well as comments. !5021
  - Nokogiri's various parsing methods are now instrumented
  - Add archived badge to project list !5798
  - Add simple identifier to public SSH keys (muteor)
  - Admin page now references docs instead of a specific file !5600 (AnAverageHuman)
  - Fix filter input alignment (ClemMakesApps)
  - Include old revision in merge request update hooks (Ben Boeckel)
  - Add build event color in HipChat messages (David Eisner)
  - Make fork counter always clickable. !5463 (winniehell)
  - Document that webhook secret token is sent in X-Gitlab-Token HTTP header !5664 (lycoperdon)
  - Gitlab::Highlight is now instrumented
  - All created issues, API or WebUI, can be submitted to Akismet for spam check !5333
  - Allow users to import cross-repository pull requests from GitHub
  - The overhead of instrumented method calls has been reduced
  - Remove `search_id` of labels dropdown filter to fix 'Missleading URI for labels in Merge Requests and Issues view'. !5368 (Scott Le)
  - Load project invited groups and members eagerly in `ProjectTeam#fetch_members`
  - Add pipeline events hook
  - Bump gitlab_git to speedup DiffCollection iterations
  - Rewrite description of a blocked user in admin settings. (Elias Werberich)
  - Make branches sortable without push permission !5462 (winniehell)
  - Check for Ci::Build artifacts at database level on pipeline partial
  - Convert image diff background image to CSS (ClemMakesApps)
  - Remove unnecessary index_projects_on_builds_enabled index from the projects table
  - Make "New issue" button in Issue page less obtrusive !5457 (winniehell)
  - Gitlab::Metrics.current_transaction needs to be public for RailsQueueDuration
  - Fix search for notes which belongs to deleted objects
  - Allow Akismet to be trained by submitting issues as spam or ham !5538
  - Add GitLab Workhorse version to admin dashboard (Katarzyna Kobierska Ula Budziszewska)
  - Allow branch names ending with .json for graph and network page !5579 (winniehell)
  - Add the `sprockets-es6` gem
  - Improve OAuth2 client documentation (muteor)
  - Fix diff comments inverted toggle bug (ClemMakesApps)
  - Multiple trigger variables show in separate lines (Katarzyna Kobierska Ula Budziszewska)
  - Profile requests when a header is passed
  - Avoid calculation of line_code and position for _line partial when showing diff notes on discussion tab.
  - Speedup DiffNote#active? on discussions, preloading noteables and avoid touching git repository to return diff_refs when possible
  - Add commit stats in commit api. !5517 (dixpac)
  - Add CI configuration button on project page
  - Fix merge request new view not changing code view rendering style
  - edit_blob_link will use blob passed onto the options parameter
  - Make error pages responsive (Takuya Noguchi)
  - The performance of the project dropdown used for moving issues has been improved
  - Fix skip_repo parameter being ignored when destroying a namespace
  - Add all builds into stage/job dropdowns on builds page
  - Change requests_profiles resource constraint to catch virtually any file
  - Bump gitlab_git to lazy load compare commits
  - Reduce number of queries made for merge_requests/:id/diffs
  - Add the option to set the expiration date for the project membership when giving a user access to a project. !5599 (Adam Niedzielski)
  - Sensible state specific default sort order for issues and merge requests !5453 (tomb0y)
  - Fix bug where destroying a namespace would not always destroy projects
  - Fix RequestProfiler::Middleware error when code is reloaded in development
  - Allow horizontal scrolling of code blocks in issue body
  - Catch what warden might throw when profiling requests to re-throw it
  - Avoid commit lookup on diff_helper passing existing local variable to the helper method
  - Add description to new_issue email and new_merge_request_email in text/plain content type. !5663 (dixpac)
  - Speed up and reduce memory usage of Commit#repo_changes, Repository#expire_avatar_cache and IrkerWorker
  - Add unfold links for Side-by-Side view. !5415 (Tim Masliuchenko)
  - Adds support for pending invitation project members importing projects
  - Add pipeline visualization/graph on pipeline page
  - Update devise initializer to turn on changed password notification emails. !5648 (tombell)
  - Avoid to show the original password field when password is automatically set. !5712 (duduribeiro)
  - Fix importing GitLab projects with an invalid MR source project
  - Sort folders with submodules in Files view !5521
  - Each `File::exists?` replaced to `File::exist?` because of deprecate since ruby version 2.2.0
  - Add auto-completition in pipeline (Katarzyna Kobierska Ula Budziszewska)
  - Add pipelines tab to merge requests
  - Fix notification_service argument error of declined invitation emails
  - Fix a memory leak caused by Banzai::Filter::SanitizationFilter
  - Speed up todos queries by limiting the projects set we join with
  - Ensure file editing in UI does not overwrite commited changes without warning user
  - Eliminate unneeded calls to Repository#blob_at when listing commits with no path
  - Update gitlab_git gem to 10.4.7
  - Simplify SQL queries of marking a todo as done

v 8.10.11
  - Respect the fork_project permission when forking projects
  - Set a restrictive CORS policy on the API for credentialed requests
  - API: disable rails session auth for non-GET/HEAD requests
  - Escape HTML nodes in builds commands in CI linter

v 8.10.10
  - Allow the Rails cookie to be used for API authentication.

v 8.10.9
  - Exclude some pending or inactivated rows in Member scopes

v 8.10.8
  - Fix information disclosure in issue boards.
  - Fix privilege escalation in project import.

v 8.10.7
  - Upgrade Hamlit to 2.6.1. !5873
  - Upgrade Doorkeeper to 4.2.0. !5881

v 8.10.6
  - Upgrade Rails to 4.2.7.1 for security fixes. !5781
  - Restore "Largest repository" sort option on Admin > Projects page. !5797
  - Fix privilege escalation via project export.
  - Require administrator privileges to perform a project import.

v 8.10.5
  - Add a data migration to fix some missing timestamps in the members table. !5670
  - Revert the "Defend against 'Host' header injection" change in the source NGINX templates. !5706
  - Cache project count for 5 minutes to reduce DB load. !5746 & !5754

v 8.10.4
  - Don't close referenced upstream issues from a forked project.
  - Fixes issue with dropdowns `enter` key not working correctly. !5544
  - Fix Import/Export project import not working in HA mode. !5618
  - Fix Import/Export error checking versions. !5638

v 8.10.3
  - Fix Import/Export issue importing milestones and labels not associated properly. !5426
  - Fix timing problems running imports on production. !5523
  - Add a log message when a project is scheduled for destruction for debugging. !5540
  - Fix hooks missing on imported GitLab projects. !5549
  - Properly abort a merge when merge conflicts occur. !5569
  - Fix importer for GitHub Pull Requests when a branch was removed. !5573
  - Ignore invalid IPs in X-Forwarded-For when trusted proxies are configured. !5584
  - Trim extra displayed carriage returns in diffs and files with CRLFs. !5588
  - Fix label already exist error message in the right sidebar.

v 8.10.2
  - User can now search branches by name. !5144
  - Page is now properly rendered after committing the first file and creating the first branch. !5399
  - Add branch or tag icon to ref in builds page. !5434
  - Fix backup restore. !5459
  - Use project ID in repository cache to prevent stale data from persisting across projects. !5460
  - Fix issue with autocomplete search not working with enter key. !5466
  - Add iid to MR API response. !5468
  - Disable MySQL foreign key checks before dropping all tables. !5472
  - Ensure relative paths for video are rewritten as we do for images. !5474
  - Ensure current user can retry a build before showing the 'Retry' button. !5476
  - Add ENV variable to skip repository storages validations. !5478
  - Added `*.js.es6 gitlab-language=javascript` to `.gitattributes`. !5486
  - Don't show comment button in gutter of diffs on MR discussion tab. !5493
  - Rescue Rugged::OSError (lock exists) when creating references. !5497
  - Fix expand all diffs button in compare view. !5500
  - Show release notes in tags list. !5503
  - Fix a bug where forking a project from a repository storage to another would fail. !5509
  - Fix missing schema update for `20160722221922`. !5512
  - Update `gitlab-shell` version to 3.2.1 in the 8.9->8.10 update guide. !5516

v 8.10.1
  - Refactor repository storages documentation. !5428
  - Gracefully handle case when keep-around references are corrupted or exist already. !5430
  - Add detailed info on storage path mountpoints. !5437
  - Fix Error 500 when creating Wiki pages with hyphens or spaces. !5444
  - Fix bug where replies to commit notes displayed in the MR discussion tab wouldn't show up on the commit page. !5446
  - Ignore invalid trusted proxies in X-Forwarded-For header. !5454
  - Add links to the real markdown.md file for all GFM examples. !5458

v 8.10.0
  - Fix profile activity heatmap to show correct day name (eanplatter)
  - Speed up ExternalWikiHelper#get_project_wiki_path
  - Expose {should,force}_remove_source_branch (Ben Boeckel)
  - Add the functionality to be able to rename a file. !5049
  - Disable PostgreSQL statement timeout during migrations
  - Fix projects dropdown loading performance with a simplified api cal. !5113
  - Fix commit builds API, return all builds for all pipelines for given commit. !4849
  - Replace Haml with Hamlit to make view rendering faster. !3666
  - Refresh the branch cache after `git gc` runs
  - Allow to disable request access button on projects/groups
  - Refactor repository paths handling to allow multiple git mount points
  - Optimize system note visibility checking by memoizing the visible reference count. !5070
  - Add Application Setting to configure default Repository Path for new projects
  - Delete award emoji when deleting a user
  - Remove pinTo from Flash and make inline flash messages look nicer. !4854 (winniehell)
  - Add an API for downloading latest successful build from a particular branch or tag. !5347
  - Avoid data-integrity issue when cleaning up repository archive cache.
  - Add link to profile to commit avatar. !5163 (winniehell)
  - Wrap code blocks on Activies and Todos page. !4783 (winniehell)
  - Align flash messages with left side of page content. !4959 (winniehell)
  - Display tooltip for "Copy to Clipboard" button. !5164 (winniehell)
  - Use default cursor for table header of project files. !5165 (winniehell)
  - Store when and yaml variables in builds table
  - Display last commit of deleted branch in push events. !4699 (winniehell)
  - Escape file extension when parsing search results. !5141 (winniehell)
  - Add "passing with warnings" to the merge request pipeline possible statuses, this happens when builds that allow failures have failed. !5004
  - Add image border in Markdown preview. !5162 (winniehell)
  - Apply the trusted_proxies config to the rack request object for use with rack_attack
  - Added the ability to block sign ups using a domain blacklist. !5259
  - Upgrade to Rails 4.2.7. !5236
  - Extend exposed environment variables for CI builds
  - Deprecate APIs "projects/:id/keys/...". Use "projects/:id/deploy_keys/..." instead
  - Add API "deploy_keys" for admins to get all deploy keys
  - Allow to pull code with deploy key from public projects
  - Use limit parameter rather than hardcoded value in `ldap:check` rake task (Mike Ricketts)
  - Add Sidekiq queue duration to transaction metrics.
  - Add a new column `artifacts_size` to table `ci_builds`. !4964
  - Let Workhorse serve format-patch diffs
  - Display tooltip for mentioned users and groups. !5261 (winniehell)
  - Allow build email service to be tested
  - Added day name to contribution calendar tooltips
  - Refactor user authorization check for a single project to avoid querying all user projects
  - Make images fit to the size of the viewport. !4810
  - Fix check for New Branch button on Issue page. !4630 (winniehell)
  - Fix GFM autocomplete not working on wiki pages
  - Fixed enter key not triggering click on first row when searching in a dropdown
  - Updated dropdowns in issuable form to use new GitLab dropdown style
  - Make images fit to the size of the viewport !4810
  - Fix check for New Branch button on Issue page !4630 (winniehell)
  - Fix MR-auto-close text added to description. !4836
  - Support U2F devices in Firefox. !5177
  - Fix issue, preventing users w/o push access to sort tags. !5105 (redetection)
  - Add Spring EmojiOne updates.
  - Added Rake task for tracking deployments. !5320
  - Fix fetching LFS objects for private CI projects
  - Add the new 2016 Emoji! Adds 72 new emoji including bacon, facepalm, and selfie. !5237
  - Add syntax for multiline blockquote using `>>>` fence. !3954
  - Fix viewing notification settings when a project is pending deletion
  - Updated compare dropdown menus to use GL dropdown
  - Redirects back to issue after clicking login link
  - Eager load award emoji on notes
  - Allow to define manual actions/builds on Pipelines and Environments
  - Fix pagination when sorting by columns with lots of ties (like priority)
  - The Markdown reference parsers now re-use query results to prevent running the same queries multiple times. !5020
  - Updated project header design
  - Issuable collapsed assignee tooltip is now the users name
  - Fix compare view not changing code view rendering style
  - Exclude email check from the standard health check
  - Updated layout for Projects, Groups, Users on Admin area. !4424
  - Fix changing issue state columns in milestone view
  - Update health_check gem to version 2.1.0
  - Add notification settings dropdown for groups
  - Render inline diffs for multiple changed lines following eachother
  - Wildcards for protected branches. !4665
  - Allow importing from Github using Personal Access Tokens. (Eric K Idema)
  - API: Expose `due_date` for issues (Robert Schilling)
  - API: Todos. !3188 (Robert Schilling)
  - API: Expose shared groups for projects and shared projects for groups. !5050 (Robert Schilling)
  - API: Expose `developers_can_push` and `developers_can_merge` for branches. !5208 (Robert Schilling)
  - Add "Enabled Git access protocols" to Application Settings
  - Diffs will create button/diff form on demand no on server side
  - Reduce size of HTML used by diff comment forms
  - Protected branches have a "Developers can Merge" setting. !4892 (original implementation by Mathias Vestergaard)
  - Fix user creation with stronger minimum password requirements. !4054 (nathan-pmt)
  - Only show New Snippet button to users that can create snippets.
  - PipelinesFinder uses git cache data
  - Track a user who created a pipeline
  - Actually render old and new sections of parallel diff next to each other
  - Throttle the update of `project.pushes_since_gc` to 1 minute.
  - Allow expanding and collapsing files in diff view. !4990
  - Collapse large diffs by default (!4990)
  - Fix mentioned users list on diff notes
  - Add support for inline videos in GitLab Flavored Markdown. !5215 (original implementation by Eric Hayes)
  - Fix creation of deployment on build that is retried, redeployed or rollback
  - Don't parse Rinku returned value to DocFragment when it didn't change the original html string.
  - Check for conflicts with existing Project's wiki path when creating a new project.
  - Show last push widget in upstream after push to fork
  - Fix stage status shown for pipelines
  - Cache todos pending/done dashboard query counts.
  - Don't instantiate a git tree on Projects show default view
  - Bump Rinku to 2.0.0
  - Remove unused front-end variable -> default_issues_tracker
  - ObjectRenderer retrieve renderer content using Rails.cache.read_multi
  - Better caching of git calls on ProjectsController#show.
  - Avoid to retrieve MR closes_issues as much as possible.
  - Hide project name in project activities. !5068 (winniehell)
  - Add API endpoint for a group issues. !4520 (mahcsig)
  - Add Bugzilla integration. !4930 (iamtjg)
  - Fix new snippet style bug (elliotec)
  - Instrument Rinku usage
  - Be explicit to define merge request discussion variables
  - Use cache for todos counter calling TodoService
  - Metrics for Rouge::Plugins::Redcarpet and Rouge::Formatters::HTMLGitlab
  - RailsCache metris now includes fetch_hit/fetch_miss and read_hit/read_miss info.
  - Allow [ci skip] to be in any case and allow [skip ci]. !4785 (simon_w)
  - Made project list visibility icon fixed width
  - Set import_url validation to be more strict
  - Memoize MR merged/closed events retrieval
  - Don't render discussion notes when requesting diff tab through AJAX
  - Add basic system information like memory and disk usage to the admin panel
  - Don't garbage collect commits that have related DB records like comments
  - Allow to setup event by channel on slack service
  - More descriptive message for git hooks and file locks
  - Aliases of award emoji should be stored as original name. !5060 (dixpac)
  - Handle custom Git hook result in GitLab UI
  - Allow to access Container Registry for Public and Internal projects
  - Allow '?', or '&' for label names
  - Support redirected blobs for Container Registry integration
  - Fix importer for GitHub Pull Requests when a branch was reused across Pull Requests
  - Add date when user joined the team on the member page
  - Fix 404 redirect after validation fails importing a GitLab project
  - Added setting to set new users by default as external. !4545 (Dravere)
  - Add min value for project limit field on user's form. !3622 (jastkand)
  - Reset project pushes_since_gc when we enqueue the git gc call
  - Add reminder to not paste private SSH keys. !4399 (Ingo Blechschmidt)
  - Collapsed diffs lines/size don't acumulate to overflow diffs.
  - Remove duplicate `description` field in `MergeRequest` entities (Ben Boeckel)
  - Style of import project buttons were fixed in the new project page. !5183 (rdemirbay)
  - Fix GitHub client requests when rate limit is disabled
  - Optimistic locking for Issues and Merge Requests (Title and description overriding prevention)
  - Redesign Builds and Pipelines pages
  - Change status color and icon for running builds
  - Fix commenting issue in side by side diff view for unchanged lines
  - Fix markdown rendering for: consecutive labels references, label references that begin with a digit or contains `.`
  - Project export filename now includes the project and namespace path
  - Fix last update timestamp on issues not preserved on gitlab.com and project imports
  - Fix issues importing projects from EE to CE
  - Fix creating group with space in group path
  - Improve cron_jobs loading error messages. !5318 / !5360
  - Prevent toggling sidebar when clipboard icon clicked
  - Create Todos for Issue author when assign or mention himself (Katarzyna Kobierska)
  - Limit the number of retries on error to 3 for exporting projects
  - Allow empty repositories on project import/export
  - Render only commit message title in builds (Katarzyna Kobierska Ula Budziszewska)
  - Allow bulk (un)subscription from issues in issue index
  - Fix MR diff encoding issues exporting GitLab projects
  - Move builds settings out of project settings and rename Pipelines
  - Add builds badge to Pipelines settings page
  - Export and import avatar as part of project import/export
  - Fix migration corrupting import data for old version upgrades
  - Show tooltip on GitLab export link in new project page
  - Fix import_data wrongly saved as a result of an invalid import_url !5206

v 8.9.11
  - Respect the fork_project permission when forking projects
  - Set a restrictive CORS policy on the API for credentialed requests
  - API: disable rails session auth for non-GET/HEAD requests
  - Escape HTML nodes in builds commands in CI linter

v 8.9.10
  - Allow the Rails cookie to be used for API authentication.

v 8.9.9
  - Exclude some pending or inactivated rows in Member scopes

v 8.9.8
  - Upgrade Doorkeeper to 4.2.0. !5881

v 8.9.7
  - Upgrade Rails to 4.2.7.1 for security fixes. !5781
  - Require administrator privileges to perform a project import.

v 8.9.6
  - Fix importing of events under notes for GitLab projects. !5154
  - Fix log statements in import/export. !5129
  - Fix commit avatar alignment in compare view. !5128
  - Fix broken migration in MySQL. !5005
  - Overwrite Host and X-Forwarded-Host headers in NGINX !5213
  - Keeps issue number when importing from Gitlab.com
  - Add Pending tab for Builds (Katarzyna Kobierska, Urszula Budziszewska)

v 8.9.5
  - Add more debug info to import/export and memory killer. !5108
  - Fixed avatar alignment in new MR view. !5095
  - Fix diff comments not showing up in activity feed. !5069
  - Add index on both Award Emoji user and name. !5061
  - Downgrade to Redis 3.2.2 due to massive memory leak with Sidekiq. !5056
  - Re-enable import button when import process fails due to namespace already being taken. !5053
  - Fix snippets comments not displayed. !5045
  - Fix emoji paths in relative root configurations. !5027
  - Fix issues importing events in Import/Export. !4987
  - Fixed 'use shortcuts' button on docs. !4979
  - Admin should be able to turn shared runners into specific ones. !4961
  - Update RedCloth to 4.3.2 for CVE-2012-6684. !4929 (Takuya Noguchi)
  - Improve the request / withdraw access button. !4860

v 8.9.4
  - Fix privilege escalation issue with OAuth external users.
  - Ensure references to private repos aren't shown to logged-out users.
  - Fixed search field blur not removing focus. !4704
  - Resolve "Sub nav isn't showing on file view". !4890
  - Fixes middle click and double request when navigating through the file browser. !4891
  - Fixed URL on label button when filtering. !4897
  - Fixed commit avatar alignment. !4933
  - Do not show build retry link when build is active. !4967
  - Fix restore Rake task warning message output. !4980
  - Handle external issues in IssueReferenceFilter. !4988
  - Expiry date on pinned nav cookie. !5009
  - Updated breakpoint for sidebar pinning. !5019

v 8.9.3
  - Fix encrypted data backwards compatibility after upgrading attr_encrypted gem. !4963
  - Fix rendering of commit notes. !4953
  - Resolve "Pin should show up at 1280px min". !4947
  - Switched mobile button icons to ellipsis and angle. !4944
  - Correctly returns todo ID after creating todo. !4941
  - Better debugging for memory killer middleware. !4936
  - Remove duplicate new page btn from edit wiki. !4904
  - Use clock_gettime for all performance timestamps. !4899
  - Use memorized tags array when searching tags by name. !4859
  - Fixed avatar alignment in new MR view. !4901
  - Removed fade when filtering results. !4932
  - Fix missing avatar on system notes. !4954
  - Reduce overhead and optimize ProjectTeam#max_member_access performance. !4973
  - Use update_columns to bypass all the dirty code on active_record. !4985
  - Fix restore Rake task warning message output !4980

v 8.9.2
  - Fix visibility of snippets when searching.
  - Fix an information disclosure when requesting access to a group containing private projects.
  - Update omniauth-saml to 1.6.0 !4951

v 8.9.1
  - Refactor labels documentation. !3347
  - Eager load award emoji on notes. !4628
  - Fix some CI wording in documentation. !4660
  - Document `GIT_STRATEGY` and `GIT_DEPTH`. !4720
  - Add documentation for the export & import features. !4732
  - Add some docs for Docker Registry configuration. !4738
  - Ensure we don't send the "access request declined" email to access requesters on project deletion. !4744
  - Display group/project access requesters separately in the admin area. !4798
  - Add documentation and examples for configuring cloud storage for registry images. !4812
  - Clarifies documentation about artifact expiry. !4831
  - Fix the Network graph links. !4832
  - Fix MR-auto-close text added to description. !4836
  - Add documentation for award emoji now that comments can be awarded with emojis. !4839
  - Fix typo in export failure email. !4847
  - Fix header vertical centering. !4170
  - Fix subsequent SAML sign ins. !4718
  - Set button label when picking an option from status dropdown. !4771
  - Prevent invalid URLs from raising exceptions in WikiLink Filter. !4775
  - Handle external issues in IssueReferenceFilter. !4789
  - Support for rendering/redacting multiple documents. !4828
  - Update Todos documentation and screenshots to include new functionality. !4840
  - Hide nav arrows by default. !4843
  - Added bottom padding to label color suggestion link. !4845
  - Use jQuery objects in ref dropdown. !4850
  - Fix GitLab project import issues related to notes and builds. !4855
  - Restrict header logo to 36px so it doesn't overflow. !4861
  - Fix unwanted label unassignment. !4863
  - Fix mobile Safari bug where horizontal nav arrows would flicker on scroll. !4869
  - Restore old behavior around diff notes to outdated discussions. !4870
  - Fix merge requests project settings help link anchor. !4873
  - Fix 404 when accessing pipelines as guest user on public projects. !4881
  - Remove width restriction for logo on sign-in page. !4888
  - Bump gitlab_git to 10.2.3 to fix false truncated warnings with ISO-8559 files. !4884
  - Apply selected value as label. !4886
  - Change Retry to Re-deploy on Deployments page
  - Fix temp file being deleted after the request while importing a GitLab project. !4894
  - Fix pagination when sorting by columns with lots of ties (like priority)
  - Implement Subresource Integrity for CSS and JavaScript assets. This prevents malicious assets from loading in the case of a CDN compromise.
  - Fix user creation with stronger minimum password requirements !4054 (nathan-pmt)
  - Fix a wrong MR status when merge_when_build_succeeds & project.only_allow_merge_if_build_succeeds are true. !4912
  - Add SMTP as default delivery method to match gitlab-org/omnibus-gitlab!826. !4915
  - Remove duplicate 'New Page' button on edit wiki page

v 8.9.0
  - Fix group visibility form layout in application settings
  - Fix builds API response not including commit data
  - Fix error when CI job variables key specified but not defined
  - Fix pipeline status when there are no builds in pipeline
  - Fix Error 500 when using closes_issues API with an external issue tracker
  - Add more information into RSS feed for issues (Alexander Matyushentsev)
  - Bulk assign/unassign labels to issues.
  - Ability to prioritize labels !4009 / !3205 (Thijs Wouters)
  - Show Star and Fork buttons on mobile.
  - Performance improvements on RelativeLinkFilter
  - Fix endless redirections when accessing user OAuth applications when they are disabled
  - Allow enabling wiki page events from Webhook management UI
  - Bump rouge to 1.11.0
  - Fix issue with arrow keys not working in search autocomplete dropdown
  - Fix an issue where note polling stopped working if a window was in the
    background during a refresh.
  - Pre-processing Markdown now only happens when needed
  - Make EmailsOnPushWorker use Sidekiq mailers queue
  - Redesign all Devise emails. !4297
  - Don't show 'Leave Project' to group members
  - Fix wiki page events' webhook to point to the wiki repository
  - Add a border around images to differentiate them from the background.
  - Don't show tags for revert and cherry-pick operations
  - Show image ID on registry page
  - Fix issue todo not remove when leave project !4150 (Long Nguyen)
  - Allow customisable text on the 'nearly there' page after a user signs up
  - Bump recaptcha gem to 3.0.0 to remove deprecated stoken support
  - Fix SVG sanitizer to allow more elements
  - Allow forking projects with restricted visibility level
  - Added descriptions to notification settings dropdown
  - Improve note validation to prevent errors when creating invalid note via API
  - Reduce number of fog gem dependencies
  - Add number of merge requests for a given milestone to the milestones view.
  - Implement a fair usage of shared runners
  - Remove project notification settings associated with deleted projects
  - Fix 404 page when viewing TODOs that contain milestones or labels in different projects
  - Add a metric for the number of new Redis connections created by a transaction
  - Fix Error 500 when viewing a blob with binary characters after the 1024-byte mark
  - Redesign navigation for project pages
  - Fix images in sign-up confirmation email
  - Added shortcut 'y' for copying a files content hash URL #14470
  - Fix groups API to list only user's accessible projects
  - Fix horizontal scrollbar for long commit message.
  - GitLab Performance Monitoring now tracks the total method execution time and call count per method
  - Add Environments and Deployments
  - Redesign account and email confirmation emails
  - Don't fail builds for projects that are deleted
  - Support Docker Registry manifest v1
  - `git clone https://host/namespace/project` now works, in addition to using the `.git` suffix
  - Bump nokogiri to 1.6.8
  - Use gitlab-shell v3.0.0
  - Fixed alignment of download dropdown in merge requests
  - Upgrade to jQuery 2
  - Adds selected branch name to the dropdown toggle
  - Add API endpoint for Sidekiq Metrics !4653
  - Refactoring Award Emoji with API support for Issues and MergeRequests
  - Use Knapsack to evenly distribute tests across multiple nodes
  - Add `sha` parameter to MR merge API, to ensure only reviewed changes are merged
  - Don't allow MRs to be merged when commits were added since the last review / page load
  - Add DB index on users.state
  - Limit email on push diff size to 30 files / 150 KB
  - Add rake task 'gitlab:db:configure' for conditionally seeding or migrating the database
  - Changed the Slack build message to use the singular duration if necessary (Aran Koning)
  - Fix race condition on merge when build succeeds
  - Added shortcut to focus filter search fields and added documentation #18120
  - Links from a wiki page to other wiki pages should be rewritten as expected
  - Add option to project to only allow merge requests to be merged if the build succeeds (Rui Santos)
  - Added navigation shortcuts to the project pipelines, milestones, builds and forks page. !4393
  - Fix issues filter when ordering by milestone
  - Disable SAML account unlink feature
  - Added artifacts:when to .gitlab-ci.yml - this requires GitLab Runner 1.3
  - Bamboo Service: Fix missing credentials & URL handling when base URL contains a path (Benjamin Schmid)
  - TeamCity Service: Fix URL handling when base URL contains a path
  - Todos will display target state if issuable target is 'Closed' or 'Merged'
  - Validate only and except regexp
  - Fix bug when sorting issues by milestone due date and filtering by two or more labels
  - POST to API /projects/:id/runners/:runner_id would give 409 if the runner was already enabled for this project
  - Add support for using Yubikeys (U2F) for two-factor authentication
  - Link to blank group icon doesn't throw a 404 anymore
  - Remove 'main language' feature
  - Toggle whitespace button now available for compare branches diffs #17881
  - Pipelines can be canceled only when there are running builds
  - Allow authentication using personal access tokens
  - Use downcased path to container repository as this is expected path by Docker
  - Allow to use CI token to fetch LFS objects
  - Custom notification settings
  - Projects pending deletion will render a 404 page
  - Measure queue duration between gitlab-workhorse and Rails
  - Added Gfm autocomplete for labels
  - Added edit note 'up' shortcut documentation to the help panel and docs screenshot #18114
  - Make Omniauth providers specs to not modify global configuration
  - Remove unused JiraIssue class and replace references with ExternalIssue. !4659 (Ilan Shamir)
  - Make authentication service for Container Registry to be compatible with < Docker 1.11
  - Make it possible to lock a runner from being enabled for other projects
  - Add Application Setting to configure Container Registry token expire delay (default 5min)
  - Cache assigned issue and merge request counts in sidebar nav
  - Use Knapsack only in CI environment
  - Updated project creation page to match new UI #2542
  - Cache project build count in sidebar nav
  - Add milestone expire date to the right sidebar
  - Manually mark a issue or merge request as a todo
  - Fix markdown_spec to use before instead of before(:all) to properly cleanup database after testing
  - Reduce number of queries needed to render issue labels in the sidebar
  - Improve error handling importing projects
  - Remove duplicated notification settings
  - Put project Files and Commits tabs under Code tab
  - Decouple global notification level from user model
  - Replace Colorize with Rainbow for coloring console output in Rake tasks.
  - Add workhorse controller and API helpers
  - An indicator is now displayed at the top of the comment field for confidential issues.
  - Show categorised search queries in the search autocomplete
  - RepositoryCheck::SingleRepositoryWorker public and private methods are now instrumented
  - Dropdown for `.gitlab-ci.yml` templates
  - Improve issuables APIs performance when accessing notes !4471
  - Add sorting dropdown to tags page !4423
  - External links now open in a new tab
  - Prevent default actions of disabled buttons and links
  - Markdown editor now correctly resets the input value on edit cancellation !4175
  - Toggling a task list item in a issue/mr description does not creates a Todo for mentions
  - Improved UX of date pickers on issue & milestone forms
  - Cache on the database if a project has an active external issue tracker.
  - Put project Labels and Milestones pages links under Issues and Merge Requests tabs as subnav
  - GitLab project import and export functionality
  - All classes in the Banzai::ReferenceParser namespace are now instrumented
  - Remove deprecated issues_tracker and issues_tracker_id from project model
  - Allow users to create confidential issues in private projects
  - Measure CPU time for instrumented methods
  - Instrument private methods and private instance methods by default instead just public methods
  - Only show notes through JSON on confidential issues that the user has access to
  - Updated the allocations Gem to version 1.0.5
  - The background sampler now ignores classes without names
  - Update design for `Close` buttons
  - New custom icons for navigation
  - Horizontally scrolling navigation on project, group, and profile settings pages
  - Hide global side navigation by default
  - Fix project Star/Unstar project button tooltip
  - Remove tanuki logo from side navigation; center on top nav
  - Include user relationships when retrieving award_emoji
  - Various associations are now eager loaded when parsing issue references to reduce the number of queries executed
  - Set inverse_of for Project/Service association to reduce the number of queries
  - Update tanuki logo highlight/loading colors
  - Remove explicit Gitlab::Metrics.action assignments, are already automatic.
  - Use Git cached counters for branches and tags on project page
  - Cache participable participants in an instance variable.
  - Filter parameters for request_uri value on instrumented transactions.
  - Remove duplicated keys add UNIQUE index to keys fingerprint column
  - ExtractsPath get ref_names from repository cache, if not there access git.
  - Show a flash warning about the error detail of XHR requests which failed with status code 404 and 500
  - Cache user todo counts from TodoService
  - Ensure Todos counters doesn't count Todos for projects pending delete
  - Add left/right arrows horizontal navigation
  - Add tooltip to pin/unpin navbar
  - Add new sub nav style to Wiki and Graphs sub navigation

v 8.8.9
  - Upgrade Doorkeeper to 4.2.0. !5881

v 8.8.8
  - Upgrade Rails to 4.2.7.1 for security fixes. !5781

v 8.8.7
  - Fix privilege escalation issue with OAuth external users.
  - Ensure references to private repos aren't shown to logged-out users.

v 8.8.6
  - Fix visibility of snippets when searching.
  - Update omniauth-saml to 1.6.0 !4951

v 8.8.5
  - Import GitHub repositories respecting the API rate limit !4166
  - Fix todos page throwing errors when you have a project pending deletion !4300
  - Disable Webhooks before proceeding with the GitHub import !4470
  - Fix importer for GitHub comments on diff !4488
  - Adjust the SAML control flow to allow LDAP identities to be added to an existing SAML user !4498
  - Fix incremental trace upload API when using multi-byte UTF-8 chars in trace !4541
  - Prevent unauthorized access for projects build traces
  - Forbid scripting for wiki files
  - Only show notes through JSON on confidential issues that the user has access to
  - Banzai::Filter::UploadLinkFilter use XPath instead CSS expressions
  - Banzai::Filter::ExternalLinkFilter use XPath instead CSS expressions

v 8.8.4
  - Fix LDAP-based login for users with 2FA enabled. !4493
  - Added descriptions to notification settings dropdown
  - Due date can be removed from milestones

v 8.8.3
  - Fix 404 page when viewing TODOs that contain milestones or labels in different projects. !4312
  - Fixed JS error when trying to remove discussion form. !4303
  - Fixed issue with button color when no CI enabled. !4287
  - Fixed potential issue with 2 CI status polling events happening. !3869
  - Improve design of Pipeline view. !4230
  - Fix gitlab importer failing to import new projects due to missing credentials. !4301
  - Fix import URL migration not rescuing with the correct Error. !4321
  - Fix health check access token changing due to old application settings being used. !4332
  - Make authentication service for Container Registry to be compatible with Docker versions before 1.11. !4363
  - Add Application Setting to configure Container Registry token expire delay (default 5 min). !4364
  - Pass the "Remember me" value to the 2FA token form. !4369
  - Fix incorrect links on pipeline page when merge request created from fork.  !4376
  - Use downcased path to container repository as this is expected path by Docker. !4420
  - Fix wiki project clone address error (chujinjin). !4429
  - Fix serious performance bug with rendering Markdown with InlineDiffFilter.  !4392
  - Fix missing number on generated ordered list element. !4437
  - Prevent disclosure of notes on confidential issues in search results.

v 8.8.2
  - Added remove due date button. !4209
  - Fix Error 500 when accessing application settings due to nil disabled OAuth sign-in sources. !4242
  - Fix Error 500 in CI charts by gracefully handling commits with no durations. !4245
  - Fix table UI on CI builds page. !4249
  - Fix backups if registry is disabled. !4263
  - Fixed issue with merge button color. !4211
  - Fixed issue with enter key selecting wrong option in dropdown. !4210
  - When creating a .gitignore file a dropdown with templates will be provided. !4075
  - Fix concurrent request when updating build log in browser. !4183

v 8.8.1
  - Add documentation for the "Health Check" feature
  - Allow anonymous users to access a public project's pipelines !4233
  - Fix MySQL compatibility in zero downtime migrations helpers
  - Fix the CI login to Container Registry (the gitlab-ci-token user)

v 8.8.0
  - Implement GFM references for milestones (Alejandro Rodríguez)
  - Snippets tab under user profile. !4001 (Long Nguyen)
  - Fix error when using link to uploads in global snippets
  - Fix Error 500 when attempting to retrieve project license when HEAD points to non-existent ref
  - Assign labels and milestone to target project when moving issue. !3934 (Long Nguyen)
  - Use a case-insensitive comparison in sanitizing URI schemes
  - Toggle sign-up confirmation emails in application settings
  - Make it possible to prevent tagged runner from picking untagged jobs
  - Added `InlineDiffFilter` to the markdown parser. (Adam Butler)
  - Added inline diff styling for `change_title` system notes. (Adam Butler)
  - Project#open_branches has been cleaned up and no longer loads entire records into memory.
  - Escape HTML in commit titles in system note messages
  - Improve design of Pipeline View
  - Fix scope used when accessing container registry
  - Fix creation of Ci::Commit object which can lead to pending, failed in some scenarios
  - Improve multiple branch push performance by memoizing permission checking
  - Log to application.log when an admin starts and stops impersonating a user
  - Changing the confidentiality of an issue now creates a new system note (Alex Moore-Niemi)
  - Updated gitlab_git to 10.1.0
  - GitAccess#protected_tag? no longer loads all tags just to check if a single one exists
  - Reduce delay in destroying a project from 1-minute to immediately
  - Make build status canceled if any of the jobs was canceled and none failed
  - Upgrade Sidekiq to 4.1.2
  - Added /health_check endpoint for checking service status
  - Make 'upcoming' filter for milestones work better across projects
  - Sanitize repo paths in new project error message
  - Bump mail_room to 0.7.0 to fix stuck IDLE connections
  - Remove future dates from contribution calendar graph.
  - Support e-mail notifications for comments on project snippets
  - Fix API leak of notes of unauthorized issues, snippets and merge requests
  - Use ActionDispatch Remote IP for Akismet checking
  - Fix error when visiting commit builds page before build was updated
  - Add 'l' shortcut to open Label dropdown on issuables and 'i' to create new issue on a project
  - Update SVG sanitizer to conform to SVG 1.1
  - Speed up push emails with multiple recipients by only generating the email once
  - Updated search UI
  - Added authentication service for Container Registry
  - Display informative message when new milestone is created
  - Sanitize milestones and labels titles
  - Support multi-line tag messages. !3833 (Calin Seciu)
  - Force users to reset their password after an admin changes it
  - Allow "NEWS" and "CHANGES" as alternative names for CHANGELOG. !3768 (Connor Shea)
  - Added button to toggle whitespaces changes on diff view
  - Backport GitHub Enterprise import support from EE
  - Create tags using Rugged for performance reasons. !3745
  - Allow guests to set notification level in projects
  - API: Expose Issue#user_notes_count. !3126 (Anton Popov)
  - Don't show forks button when user can't view forks
  - Fix atom feed links and rendering
  - Files over 5MB can only be viewed in their raw form, files over 1MB without highlighting !3718
  - Add support for supressing text diffs using .gitattributes on the default branch (Matt Oakes)
  - Add eager load paths to help prevent dependency load issues in Sidekiq workers. !3724
  - Added multiple colors for labels in dropdowns when dups happen.
  - Show commits in the same order as `git log`
  - Improve description for the Two-factor Authentication sign-in screen. (Connor Shea)
  - API support for the 'since' and 'until' operators on commit requests (Paco Guzman)
  - Fix Gravatar hint in user profile when Gravatar is disabled. !3988 (Artem Sidorenko)
  - Expire repository exists? and has_visible_content? caches after a push if necessary
  - Fix unintentional filtering bug in Issue/MR sorted by milestone due (Takuya Noguchi)
  - Fix adding a todo for private group members (Ahmad Sherif)
  - Bump ace-rails-ap gem version from 2.0.1 to 4.0.2 which upgrades Ace Editor from 1.1.2 to 1.2.3
  - Total method execution timings are no longer tracked
  - Allow Admins to remove the Login with buttons for OAuth services and still be able to import !4034. (Andrei Gliga)
  - Add API endpoints for un/subscribing from/to a label. !4051 (Ahmad Sherif)
  - Hide left sidebar on phone screens to give more space for content
  - Redesign navigation for profile and group pages
  - Add counter metrics for rails cache
  - Import pull requests from GitHub where the source or target branches were removed
  - All Grape API helpers are now instrumented
  - Improve Issue formatting for the Slack Service (Jeroen van Baarsen)
  - Fixed advice on invalid permissions on upload path !2948 (Ludovic Perrine)
  - Allows MR authors to have the source branch removed when merging the MR. !2801 (Jeroen Jacobs)
  - When creating a .gitignore file a dropdown with templates will be provided
  - Shows the issue/MR list search/filter form and corrects the mobile styling for guest users. #17562

v 8.7.9
  - Fix privilege escalation issue with OAuth external users.
  - Ensure references to private repos aren't shown to logged-out users.

v 8.7.8
  - Fix visibility of snippets when searching.
  - Update omniauth-saml to 1.6.0 !4951

v 8.7.7
  - Fix import by `Any Git URL` broken if the URL contains a space
  - Prevent unauthorized access to other projects build traces
  - Forbid scripting for wiki files
  - Only show notes through JSON on confidential issues that the user has access to

v 8.7.6
  - Fix links on wiki pages for relative url setups. !4131 (Artem Sidorenko)
  - Fix import from GitLab.com to a private instance failure. !4181
  - Fix external imports not finding the import data. !4106
  - Fix notification delay when changing status of an issue
  - Bump Workhorse to 0.7.5 so it can serve raw diffs

v 8.7.5
  - Fix relative links in wiki pages. !4050
  - Fix always showing build notification message when switching between merge requests !4086
  - Fix an issue when filtering merge requests with more than one label. !3886
  - Fix short note for the default scope on build page (Takuya Noguchi)

v 8.7.4
  - Links for Redmine issue references are generated correctly again !4048 (Benedikt Huss)
  - Fix setting trusted proxies !3970
  - Fix BitBucket importer bug when throwing exceptions !3941
  - Use sign out path only if not empty !3989
  - Running rake gitlab:db:drop_tables now drops tables with cascade !4020
  - Running rake gitlab:db:drop_tables uses "IF EXISTS" as a precaution !4100
  - Use a case-insensitive comparison in sanitizing URI schemes

v 8.7.3
  - Emails, Gitlab::Email::Message, Gitlab::Diff, and Premailer::Adapter::Nokogiri are now instrumented
  - Merge request widget displays TeamCity build state and code coverage correctly again.
  - Fix the line code when importing PR review comments from GitHub. !4010
  - Wikis are now initialized on legacy projects when checking repositories
  - Remove animate.css in favor of a smaller subset of animations. !3937 (Connor Shea)

v 8.7.2
  - The "New Branch" button is now loaded asynchronously
  - Fix error 500 when trying to create a wiki page
  - Updated spacing between notification label and button
  - Label titles in filters are now escaped properly

v 8.7.1
  - Throttle the update of `project.last_activity_at` to 1 minute. !3848
  - Fix .gitlab-ci.yml parsing issue when hidde job is a template without script definition. !3849
  - Fix license detection to detect all license files, not only known licenses. !3878
  - Use the `can?` helper instead of `current_user.can?`. !3882
  - Prevent users from deleting Webhooks via API they do not own
  - Fix Error 500 due to stale cache when projects are renamed or transferred
  - Update width of search box to fix Safari bug. !3900 (Jedidiah)
  - Use the `can?` helper instead of `current_user.can?`

v 8.7.0
  - Gitlab::GitAccess and Gitlab::GitAccessWiki are now instrumented
  - Fix vulnerability that made it possible to gain access to private labels and milestones
  - The number of InfluxDB points stored per UDP packet can now be configured
  - Fix error when cross-project label reference used with non-existent project
  - Transactions for /internal/allowed now have an "action" tag set
  - Method instrumentation now uses Module#prepend instead of aliasing methods
  - Repository.clean_old_archives is now instrumented
  - Add support for environment variables on a job level in CI configuration file
  - SQL query counts are now tracked per transaction
  - The Projects::HousekeepingService class has extra instrumentation
  - All service classes (those residing in app/services) are now instrumented
  - Developers can now add custom tags to transactions
  - Loading of an issue's referenced merge requests and related branches is now done asynchronously
  - Enable gzip for assets, makes the page size significantly smaller. !3544 / !3632 (Connor Shea)
  - Add support to cherry-pick any commit into any branch in the web interface (Minqi Pan)
  - Project switcher uses new dropdown styling
  - Load award emoji images separately unless opening the full picker. Saves several hundred KBs of data for most pages. (Connor Shea)
  - Do not include award_emojis in issue and merge_request comment_count !3610 (Lucas Charles)
  - Restrict user profiles when public visibility level is restricted.
  - Add ability set due date to issues, sort and filter issues by due date (Mehmet Beydogan)
  - All images in discussions and wikis now link to their source files !3464 (Connor Shea).
  - Return status code 303 after a branch DELETE operation to avoid project deletion (Stan Hu)
  - Add setting for customizing the list of trusted proxies !3524
  - Allow projects to be transfered to a lower visibility level group
  - Fix `signed_in_ip` being set to 127.0.0.1 when using a reverse proxy !3524
  - Improved Markdown rendering performance !3389
  - Make shared runners text in box configurable
  - Don't attempt to look up an avatar in repo if repo directory does not exist (Stan Hu)
  - API: Ability to subscribe and unsubscribe from issues and merge requests (Robert Schilling)
  - Expose project badges in project settings
  - Make /profile/keys/new redirect to /profile/keys for back-compat. !3717
  - Preserve time notes/comments have been updated at when moving issue
  - Make HTTP(s) label consistent on clone bar (Stan Hu)
  - Add support for `after_script`, requires Runner 1.2 (Kamil Trzciński)
  - Expose label description in API (Mariusz Jachimowicz)
  - API: Ability to update a group (Robert Schilling)
  - API: Ability to move issues (Robert Schilling)
  - Fix Error 500 after renaming a project path (Stan Hu)
  - Fix a bug whith trailing slash in teamcity_url (Charles May)
  - Allow back dating on issues when created or updated through the API
  - Allow back dating on issue notes when created through the API
  - Propose license template when creating a new LICENSE file
  - API: Expose /licenses and /licenses/:key
  - Fix avatar stretching by providing a cropping feature
  - API: Expose `subscribed` for issues and merge requests (Robert Schilling)
  - Allow SAML to handle external users based on user's information !3530
  - Allow Omniauth providers to be marked as `external` !3657
  - Add endpoints to archive or unarchive a project !3372
  - Fix a bug whith trailing slash in bamboo_url
  - Add links to CI setup documentation from project settings and builds pages
  - Display project members page to all members
  - Handle nil descriptions in Slack issue messages (Stan Hu)
  - Add automated repository integrity checks (OFF by default)
  - API: Expose open_issues_count, closed_issues_count, open_merge_requests_count for labels (Robert Schilling)
  - API: Ability to star and unstar a project (Robert Schilling)
  - Add default scope to projects to exclude projects pending deletion
  - Allow to close merge requests which source projects(forks) are deleted.
  - Ensure empty recipients are rejected in BuildsEmailService
  - Use rugged to change HEAD in Project#change_head (P.S.V.R)
  - API: Ability to filter milestones by state `active` and `closed` (Robert Schilling)
  - API: Fix milestone filtering by `iid` (Robert Schilling)
  - Make before_script and after_script overridable on per-job (Kamil Trzciński)
  - API: Delete notes of issues, snippets, and merge requests (Robert Schilling)
  - Implement 'Groups View' as an option for dashboard preferences !3379 (Elias W.)
  - Better errors handling when creating milestones inside groups
  - Fix high CPU usage when PostReceive receives refs/merge-requests/<id>
  - Hide `Create a group` help block when creating a new project in a group
  - Implement 'TODOs View' as an option for dashboard preferences !3379 (Elias W.)
  - Allow issues and merge requests to be assigned to the author !2765
  - Make Ci::Commit to group only similar builds and make it stateful (ref, tag)
  - Gracefully handle notes on deleted commits in merge requests (Stan Hu)
  - Decouple membership and notifications
  - Fix creation of merge requests for orphaned branches (Stan Hu)
  - API: Ability to retrieve a single tag (Robert Schilling)
  - While signing up, don't persist the user password across form redisplays
  - Fall back to `In-Reply-To` and `References` headers when sub-addressing is not available (David Padilla)
  - Remove "Congratulations!" tweet button on newly-created project. (Connor Shea)
  - Fix admin/projects when using visibility levels on search (PotHix)
  - Build status notifications
  - Update email confirmation interface
  - API: Expose user location (Robert Schilling)
  - API: Do not leak group existence via return code (Robert Schilling)
  - ClosingIssueExtractor regex now also works with colons. e.g. "Fixes: #1234" !3591
  - Update number of Todos in the sidebar when it's marked as "Done". !3600
  - Sanitize branch names created for confidential issues
  - API: Expose 'updated_at' for issue, snippet, and merge request notes (Robert Schilling)
  - API: User can leave a project through the API when not master or owner. !3613
  - Fix repository cache invalidation issue when project is recreated with an empty repo (Stan Hu)
  - Fix: Allow empty recipients list for builds emails service when pushed is added (Frank Groeneveld)
  - Improved markdown forms
  - Diff design updates (colors, button styles, etc)
  - Copying and pasting a diff no longer pastes the line numbers or +/-
  - Add null check to formData when updating profile content to fix Firefox bug
  - Disable spellcheck and autocorrect for username field in admin page
  - Delete tags using Rugged for performance reasons (Robert Schilling)
  - Add Slack notifications when Wiki is edited (Sebastian Klier)
  - Diffs load at the correct point when linking from from number
  - Selected diff rows highlight
  - Fix emoji categories in the emoji picker
  - API: Properly display annotated tags for GET /projects/:id/repository/tags (Robert Schilling)
  - Add encrypted credentials for imported projects and migrate old ones
  - Properly format all merge request references with ! rather than # !3740 (Ben Bodenmiller)
  - Author and participants are displayed first on users autocompletion
  - Show number sign on external issue reference text (Florent Baldino)
  - Updated print style for issues
  - Use GitHub Issue/PR number as iid to keep references
  - Import GitHub labels
  - Add option to filter by "Owned projects" on dashboard page
  - Import GitHub milestones
  - Execute system web hooks on push to the project
  - Allow enable/disable push events for system hooks
  - Fix GitHub project's link in the import page when provider has a custom URL
  - Add RAW build trace output and button on build page
  - Add incremental build trace update into CI API

v 8.6.9
  - Prevent unauthorized access to other projects build traces
  - Forbid scripting for wiki files
  - Only show notes through JSON on confidential issues that the user has access to

v 8.6.8
  - Prevent privilege escalation via "impersonate" feature
  - Prevent privilege escalation via notes API
  - Prevent privilege escalation via project webhook API
  - Prevent XSS via Git branch and tag names
  - Prevent XSS via custom issue tracker URL
  - Prevent XSS via `window.opener`
  - Prevent XSS via label drop-down
  - Prevent information disclosure via milestone API
  - Prevent information disclosure via snippet API
  - Prevent information disclosure via project labels
  - Prevent information disclosure via new merge request page

v 8.6.7
  - Fix persistent XSS vulnerability in `commit_person_link` helper
  - Fix persistent XSS vulnerability in Label and Milestone dropdowns
  - Fix vulnerability that made it possible to enumerate private projects belonging to group

v 8.6.6
  - Expire the exists cache before deletion to ensure project dir actually exists (Stan Hu). !3413
  - Fix error on language detection when repository has no HEAD (e.g., master branch) (Jeroen Bobbeldijk). !3654
  - Fix revoking of authorized OAuth applications (Connor Shea). !3690
  - Fix error on language detection when repository has no HEAD (e.g., master branch). !3654 (Jeroen Bobbeldijk)
  - Issuable header is consistent between issues and merge requests
  - Improved spacing in issuable header on mobile

v 8.6.5
  - Fix importing from GitHub Enterprise. !3529
  - Perform the language detection after updating merge requests in `GitPushService`, leading to faster visual feedback for the end-user. !3533
  - Check permissions when user attempts to import members from another project. !3535
  - Only update repository language if it is not set to improve performance. !3556
  - Return status code 303 after a branch DELETE operation to avoid project deletion (Stan Hu). !3583
  - Unblock user when active_directory is disabled and it can be found !3550
  - Fix a 2FA authentication spoofing vulnerability.

v 8.6.4
  - Don't attempt to fetch any tags from a forked repo (Stan Hu)
  - Redesign the Labels page

v 8.6.3
  - Mentions on confidential issues doesn't create todos for non-members. !3374
  - Destroy related todos when an Issue/MR is deleted. !3376
  - Fix error 500 when target is nil on todo list. !3376
  - Fix copying uploads when moving issue to another project. !3382
  - Ensuring Merge Request API returns boolean values for work_in_progress (Abhi Rao). !3432
  - Fix raw/rendered diff producing different results on merge requests. !3450
  - Fix commit comment alignment (Stan Hu). !3466
  - Fix Error 500 when searching for a comment in a project snippet. !3468
  - Allow temporary email as notification email. !3477
  - Fix issue with dropdowns not selecting values. !3478
  - Update gitlab-shell version and doc to 2.6.12. gitlab-org/gitlab-ee!280

v 8.6.2
  - Fix dropdown alignment. !3298
  - Fix issuable sidebar overlaps on tablet. !3299
  - Make dropdowns pixel perfect. !3337
  - Fix order of steps to prevent PostgreSQL errors when running migration. !3355
  - Fix bold text in issuable sidebar. !3358
  - Fix error with anonymous token in applications settings. !3362
  - Fix the milestone 'upcoming' filter. !3364 + !3368
  - Fix comments on confidential issues showing up in activity feed to non-members. !3375
  - Fix `NoMethodError` when visiting CI root path at `/ci`. !3377
  - Add a tooltip to new branch button in issue page. !3380
  - Fix an issue hiding the password form when signed-in with a linked account. !3381
  - Add links to CI setup documentation from project settings and builds pages. !3384
  - Fix an issue with width of project select dropdown. !3386
  - Remove redundant `require`s from Banzai files. !3391
  - Fix error 500 with cancel button on issuable edit form. !3392 + !3417
  - Fix background when editing a highlighted note. !3423
  - Remove tabstop from the WIP toggle links. !3426
  - Ensure private project snippets are not viewable by unauthorized people.
  - Gracefully handle notes on deleted commits in merge requests (Stan Hu). !3402
  - Fixed issue with notification settings not saving. !3452

v 8.6.1
  - Add option to reload the schema before restoring a database backup. !2807
  - Display navigation controls on mobile. !3214
  - Fixed bug where participants would not work correctly on merge requests. !3329
  - Fix sorting issues by votes on the groups issues page results in SQL errors. !3333
  - Restrict notifications for confidential issues. !3334
  - Do not allow to move issue if it has not been persisted. !3340
  - Add a confirmation step before deleting an issuable. !3341
  - Fixes issue with signin button overflowing on mobile. !3342
  - Auto collapses the navigation sidebar when resizing. !3343
  - Fix build dependencies, when the dependency is a string. !3344
  - Shows error messages when trying to create label in dropdown menu. !3345
  - Fixes issue with assign milestone not loading milestone list. !3346
  - Fix an issue causing the Dashboard/Milestones page to be blank. !3348

v 8.6.0
  - Add ability to move issue to another project
  - Prevent tokens in the import URL to be showed by the UI
  - Fix bug where wrong commit ID was being used in a merge request diff to show old image (Stan Hu)
  - Add confidential issues
  - Bump gitlab_git to 9.0.3 (Stan Hu)
  - Fix diff image view modes (2-up, swipe, onion skin) not working (Stan Hu)
  - Support Golang subpackage fetching (Stan Hu)
  - Bump Capybara gem to 2.6.2 (Stan Hu)
  - New branch button appears on issues where applicable
  - Contributions to forked projects are included in calendar
  - Improve the formatting for the user page bio (Connor Shea)
  - Easily (un)mark merge request as WIP using link
  - Use specialized system notes when MR is (un)marked as WIP
  - Removed the default password from the initial admin account created during
    setup. A password can be provided during setup (see installation docs), or
    GitLab will ask the user to create a new one upon first visit.
  - Fix issue when pushing to projects ending in .wiki
  - Properly display YAML front matter in Markdown
  - Add support for wiki with UTF-8 page names (Hiroyuki Sato)
  - Fix wiki search results point to raw source (Hiroyuki Sato)
  - Don't load all of GitLab in mail_room
  - Add information about `image` and `services` field at `job` level in the `.gitlab-ci.yml` documentation (Pat Turner)
  - HTTP error pages work independently from location and config (Artem Sidorenko)
  - Update `omniauth-saml` to 1.5.0 to allow for custom response attributes to be set
  - Memoize @group in Admin::GroupsController (Yatish Mehta)
  - Indicate how much an MR diverged from the target branch (Pierre de La Morinerie)
  - Added omniauth-auth0 Gem (Daniel Carraro)
  - Add label description in tooltip to labels in issue index and sidebar
  - Strip leading and trailing spaces in URL validator (evuez)
  - Add "last_sign_in_at" and "confirmed_at" to GET /users/* API endpoints for admins (evuez)
  - Return empty array instead of 404 when commit has no statuses in commit status API
  - Decrease the font size and the padding of the `.anchor` icons used in the README (Roberto Dip)
  - Rewrite logo to simplify SVG code (Sean Lang)
  - Allow to use YAML anchors when parsing the `.gitlab-ci.yml` (Pascal Bach)
  - Ignore jobs that start with `.` (hidden jobs)
  - Hide builds from project's settings when the feature is disabled
  - Allow to pass name of created artifacts archive in `.gitlab-ci.yml`
  - Refactor and greatly improve search performance
  - Add support for cross-project label references
  - Ensure "new SSH key" email do not ends up as dead Sidekiq jobs
  - Update documentation to reflect Guest role not being enforced on internal projects
  - Allow search for logged out users
  - Allow to define on which builds the current one depends on
  - Allow user subscription to a label: get notified for issues/merge requests related to that label (Timothy Andrew)
  - Fix bug where Bitbucket `closed` issues were imported as `opened` (Iuri de Silvio)
  - Don't show Issues/MRs from archived projects in Groups view
  - Fix wrong "iid of max iid" in Issuable sidebar for some merged MRs
  - Fix empty source_sha on Merge Request when there is no diff (Pierre de La Morinerie)
  - Increase the notes polling timeout over time (Roberto Dip)
  - Add shortcut to toggle markdown preview (Florent Baldino)
  - Show labels in dashboard and group milestone views
  - Fix an issue when the target branch of a MR had been deleted
  - Add main language of a project in the list of projects (Tiago Botelho)
  - Add #upcoming filter to Milestone filter (Tiago Botelho)
  - Add ability to show archived projects on dashboard, explore and group pages
  - Remove fork link closes all merge requests opened on source project (Florent Baldino)
  - Move group activity to separate page
  - Create external users which are excluded of internal and private projects unless access was explicitly granted
  - Continue parameters are checked to ensure redirection goes to the same instance
  - User deletion is now done in the background so the request can not time out
  - Canceled builds are now ignored in compound build status if marked as `allowed to fail`
  - Trigger a todo for mentions on commits page
  - Let project owners and admins soft delete issues and merge requests

v 8.5.13
  - Prevent unauthorized access to other projects build traces
  - Forbid scripting for wiki files

v 8.5.12
  - Prevent privilege escalation via "impersonate" feature
  - Prevent privilege escalation via notes API
  - Prevent privilege escalation via project webhook API
  - Prevent XSS via Git branch and tag names
  - Prevent XSS via custom issue tracker URL
  - Prevent XSS via `window.opener`
  - Prevent information disclosure via snippet API
  - Prevent information disclosure via project labels
  - Prevent information disclosure via new merge request page

v 8.5.11
  - Fix persistent XSS vulnerability in `commit_person_link` helper

v 8.5.10
  - Fix a 2FA authentication spoofing vulnerability.

v 8.5.9
  - Don't attempt to fetch any tags from a forked repo (Stan Hu).

v 8.5.8
  - Bump Git version requirement to 2.7.4

v 8.5.7
  - Bump Git version requirement to 2.7.3

v 8.5.6
  - Obtain a lease before querying LDAP

v 8.5.5
  - Ensure removing a project removes associated Todo entries
  - Prevent a 500 error in Todos when author was removed
  - Fix pagination for filtered dashboard and explore pages
  - Fix "Show all" link behavior

v 8.5.4
  - Do not cache requests for badges (including builds badge)

v 8.5.3
  - Flush repository caches before renaming projects
  - Sort starred projects on dashboard based on last activity by default
  - Show commit message in JIRA mention comment
  - Makes issue page and merge request page usable on mobile browsers.
  - Improved UI for profile settings

v 8.5.2
  - Fix sidebar overlapping content when screen width was below 1200px
  - Don't repeat labels listed on Labels tab
  - Bring the "branded appearance" feature from EE to CE
  - Fix error 500 when commenting on a commit
  - Show days remaining instead of elapsed time for Milestone
  - Fix broken icons on installations with relative URL (Artem Sidorenko)
  - Fix issue where tag list wasn't refreshed after deleting a tag
  - Fix import from gitlab.com (KazSawada)
  - Improve implementation to check read access to forks and add pagination
  - Don't show any "2FA required" message if it's not actually required
  - Fix help keyboard shortcut on relative URL setups (Artem Sidorenko)
  - Update Rails to 4.2.5.2
  - Fix permissions for deprecated CI build status badge
  - Don't show "Welcome to GitLab" when the search didn't return any projects
  - Add Todos documentation

v 8.5.1
  - Fix group projects styles
  - Show Crowd login tab when sign in is disabled and Crowd is enabled (Peter Hudec)
  - Fix a set of small UI glitches in project, profile, and wiki pages
  - Restrict permissions on public/uploads
  - Fix the merge request side-by-side view after loading diff results
  - Fix the look of tooltip for the "Revert" button
  - Add when the Builds & Runners API changes got introduced
  - Fix error 500 on some merged merge requests
  - Fix an issue causing the content of the issuable sidebar to disappear
  - Fix error 500 when trying to mark an already done todo as "done"
  - Fix an issue where MRs weren't sortable
  - Issues can now be dragged & dropped into empty milestone lists. This is also
    possible with MRs
  - Changed padding & background color for highlighted notes
  - Re-add the newrelic_rpm gem which was removed without any deprecation or warning (Stan Hu)
  - Update sentry-raven gem to 0.15.6
  - Add build coverage in project's builds page (Steffen Köhler)
  - Changed # to ! for merge requests in activity view

v 8.5.0
  - Fix duplicate "me" in tooltip of the "thumbsup" awards Emoji (Stan Hu)
  - Cache various Repository methods to improve performance
  - Fix duplicated branch creation/deletion Webhooks/service notifications when using Web UI (Stan Hu)
  - Ensure rake tasks that don't need a DB connection can be run without one
  - Update New Relic gem to 3.14.1.311 (Stan Hu)
  - Add "visibility" flag to GET /projects api endpoint
  - Add an option to supply root email through an environmental variable (Koichiro Mikami)
  - Ignore binary files in code search to prevent Error 500 (Stan Hu)
  - Render sanitized SVG images (Stan Hu)
  - Support download access by PRIVATE-TOKEN header (Stan Hu)
  - Upgrade gitlab_git to 7.2.23 to fix commit message mentions in first branch push
  - Add option to include the sender name in body of Notify email (Jason Lee)
  - New UI for pagination
  - Don't prevent sign out when 2FA enforcement is enabled and user hasn't yet
    set it up
  - API: Added "merge_requests/:merge_request_id/closes_issues" (Gal Schlezinger)
  - Fix diff comments loaded by AJAX to load comment with diff in discussion tab
  - Fix relative links in other markup formats (Ben Boeckel)
  - Whitelist raw "abbr" elements when parsing Markdown (Benedict Etzel)
  - Fix label links for a merge request pointing to issues list
  - Don't vendor minified JS
  - Increase project import timeout to 15 minutes
  - Be more permissive with email address validation: it only has to contain a single '@'
  - Display 404 error on group not found
  - Track project import failure
  - Support Two-factor Authentication for LDAP users
  - Display database type and version in Administration dashboard
  - Allow limited Markdown in Broadcast Messages
  - Fix visibility level text in admin area (Zeger-Jan van de Weg)
  - Warn admin during OAuth of granting admin rights (Zeger-Jan van de Weg)
  - Update the ExternalIssue regex pattern (Blake Hitchcock)
  - Remember user's inline/side-by-side diff view preference in a cookie (Kirill Katsnelson)
  - Optimized performance of finding issues to be closed by a merge request
  - Add `avatar_url`, `description`, `git_ssh_url`, `git_http_url`, `path_with_namespace`
    and `default_branch` in `project` in push, issue, merge-request and note webhooks data (Kirill Zaitsev)
  - Deprecate the `ssh_url` in favor of `git_ssh_url` and `http_url` in favor of `git_http_url`
    in `project` for push, issue, merge-request and note webhooks data (Kirill Zaitsev)
  - Deprecate the `repository` key in push, issue, merge-request and note webhooks data, use `project` instead (Kirill Zaitsev)
  - API: Expose MergeRequest#merge_status (Andrei Dziahel)
  - Revert "Add IP check against DNSBLs at account sign-up"
  - Actually use the `skip_merges` option in Repository#commits (Tony Chu)
  - Fix API to keep request parameters in Link header (Michael Potthoff)
  - Deprecate API "merge_request/:merge_request_id/comments". Use "merge_requests/:merge_request_id/notes" instead
  - Deprecate API "merge_request/:merge_request_id/...". Use "merge_requests/:merge_request_id/..." instead
  - Prevent parse error when name of project ends with .atom and prevent path issues
  - Discover branches for commit statuses ref-less when doing merge when succeeded
  - Mark inline difference between old and new paths when a file is renamed
  - Support Akismet spam checking for creation of issues via API (Stan Hu)
  - API: Allow to set or update a merge-request's milestone (Kirill Skachkov)
  - Improve UI consistency between projects and groups lists
  - Add sort dropdown to dashboard projects page
  - Fixed logo animation on Safari (Roman Rott)
  - Fix Merge When Succeeded when multiple stages
  - Hide remove source branch button when the MR is merged but new commits are pushed (Zeger-Jan van de Weg)
  - In seach autocomplete show only groups and projects you are member of
  - Don't process cross-reference notes from forks
  - Fix: init.d script not working on OS X
  - Faster snippet search
  - Added API to download build artifacts
  - Title for milestones should be unique (Zeger-Jan van de Weg)
  - Validate correctness of maximum attachment size application setting
  - Replaces "Create merge request" link with one to the "Merge Request" when one exists
  - Fix CI builds badge, add a new link to builds badge, deprecate the old one
  - Fix broken link to project in build notification emails
  - Ability to see and sort on vote count from Issues and MR lists
  - Fix builds scheduler when first build in stage was allowed to fail
  - User project limit is reached notice is hidden if the projects limit is zero
  - Add API support for managing runners and project's runners
  - Allow SAML users to login with no previous account without having to allow
    all Omniauth providers to do so.
  - Allow existing users to auto link their SAML credentials by logging in via SAML
  - Make it possible to erase a build (trace, artifacts) using UI and API
  - Ability to revert changes from a Merge Request or Commit
  - Emoji comment on diffs are not award emoji
  - Add label description (Nuttanart Pornprasitsakul)
  - Show label row when filtering issues or merge requests by label (Nuttanart Pornprasitsakul)
  - Add Todos

v 8.4.11
  - Prevent unauthorized access to other projects build traces
  - Forbid scripting for wiki files

v 8.4.10
  - Prevent privilege escalation via "impersonate" feature
  - Prevent privilege escalation via notes API
  - Prevent privilege escalation via project webhook API
  - Prevent XSS via Git branch and tag names
  - Prevent XSS via custom issue tracker URL
  - Prevent XSS via `window.opener`
  - Prevent information disclosure via snippet API
  - Prevent information disclosure via project labels
  - Prevent information disclosure via new merge request page

v 8.4.9
  - Fix persistent XSS vulnerability in `commit_person_link` helper

v 8.4.8
  - Fix a 2FA authentication spoofing vulnerability.

v 8.4.7
  - Don't attempt to fetch any tags from a forked repo (Stan Hu).

v 8.4.6
  - Bump Git version requirement to 2.7.4

v 8.4.5
  - No CE-specific changes

v 8.4.4
  - Update omniauth-saml gem to 1.4.2
  - Prevent long-running backup tasks from timing out the database connection
  - Add a Project setting to allow guests to view build logs (defaults to true)
  - Sort project milestones by due date including issue editor (Oliver Rogers / Orih)

v 8.4.3
  - Increase lfs_objects size column to 8-byte integer to allow files larger
    than 2.1GB
  - Correctly highlight MR diff when MR has merge conflicts
  - Fix highlighting in blame view
  - Update sentry-raven gem to prevent "Not a git repository" console output
    when running certain commands
  - Add instrumentation to additional Gitlab::Git and Rugged methods for
    performance monitoring
  - Allow autosize textareas to also be manually resized

v 8.4.2
  - Bump required gitlab-workhorse version to bring in a fix for missing
    artifacts in the build artifacts browser
  - Get rid of those ugly borders on the file tree view
  - Fix updating the runner information when asking for builds
  - Bump gitlab_git version to 7.2.24 in order to bring in a performance
    improvement when checking if a repository was empty
  - Add instrumentation for Gitlab::Git::Repository instance methods so we can
    track them in Performance Monitoring.
  - Increase contrast between highlighted code comments and inline diff marker
  - Fix method undefined when using external commit status in builds
  - Fix highlighting in blame view.

v 8.4.1
  - Apply security updates for Rails (4.2.5.1), rails-html-sanitizer (1.0.3),
    and Nokogiri (1.6.7.2)
  - Fix redirect loop during import
  - Fix diff highlighting for all syntax themes
  - Delete project and associations in a background worker

v 8.4.0
  - Allow LDAP users to change their email if it was not set by the LDAP server
  - Ensure Gravatar host looks like an actual host
  - Consider re-assign as a mention from a notification point of view
  - Add pagination headers to already paginated API resources
  - Properly generate diff of orphan commits, like the first commit in a repository
  - Improve the consistency of commit titles, branch names, tag names, issue/MR titles, on their respective project pages
  - Autocomplete data is now always loaded, instead of when focusing a comment text area
  - Improved performance of finding issues for an entire group
  - Added custom application performance measuring system powered by InfluxDB
  - Add syntax highlighting to diffs
  - Gracefully handle invalid UTF-8 sequences in Markdown links (Stan Hu)
  - Bump fog to 1.36.0 (Stan Hu)
  - Add user's last used IP addresses to admin page (Stan Hu)
  - Add housekeeping function to project settings page
  - The default GitLab logo now acts as a loading indicator
  - Fix caching issue where build status was not updating in project dashboard (Stan Hu)
  - Accept 2xx status codes for successful Webhook triggers (Stan Hu)
  - Fix missing date of month in network graph when commits span a month (Stan Hu)
  - Expire view caches when application settings change (e.g. Gravatar disabled) (Stan Hu)
  - Don't notify users twice if they are both project watchers and subscribers (Stan Hu)
  - Remove gray background from layout in UI
  - Fix signup for OAuth providers that don't provide a name
  - Implement new UI for group page
  - Implement search inside emoji picker
  - Let the CI runner know about builds that this build depends on
  - Add API support for looking up a user by username (Stan Hu)
  - Add project permissions to all project API endpoints (Stan Hu)
  - Link to milestone in "Milestone changed" system note
  - Only allow group/project members to mention `@all`
  - Expose Git's version in the admin area (Trey Davis)
  - Add "Frequently used" category to emoji picker
  - Add CAS support (tduehr)
  - Add link to merge request on build detail page
  - Fix: Problem with projects ending with .keys (Jose Corcuera)
  - Revert back upvote and downvote button to the issue and MR pages
  - Swap position of Assignee and Author selector on Issuables (Zeger-Jan van de Weg)
  - Add system hook messages for project rename and transfer (Steve Norman)
  - Fix version check image in Safari
  - Show 'All' tab by default in the builds page
  - Add Open Graph and Twitter Card data to all pages
  - Fix API project lookups when querying with a namespace with dots (Stan Hu)
  - Enable forcing Two-factor authentication sitewide, with optional grace period
  - Import GitHub Pull Requests into GitLab
  - Change single user API endpoint to return more detailed data (Michael Potthoff)
  - Update version check images to use SVG
  - Validate README format before displaying
  - Enable Microsoft Azure OAuth2 support (Janis Meybohm)
  - Properly set task-list class on single item task lists
  - Add file finder feature in tree view (Kyungchul Shin)
  - Ajax filter by message for commits page
  - API: Add support for deleting a tag via the API (Robert Schilling)
  - Allow subsequent validations in CI Linter
  - Show referenced MRs & Issues only when the current viewer can access them
  - Fix Encoding::CompatibilityError bug when markdown content has some complex URL (Jason Lee)
  - Add API support for managing project's builds
  - Add API support for managing project's build triggers
  - Add API support for managing project's build variables
  - Allow broadcast messages to be edited
  - Autosize Markdown textareas
  - Import GitHub wiki into GitLab
  - Add reporters ability to download and browse build artifacts (Andrew Johnson)
  - Autofill referring url in message box when reporting user abuse.
  - Remove leading comma on award emoji when the user is the first to award the emoji (Zeger-Jan van de Weg)
  - Add build artifacts browser
  - Improve UX in builds artifacts browser
  - Increase default size of `data` column in `events` table when using MySQL
  - Expose button to CI Lint tool on project builds page
  - Fix: Creator should be added as a master of the project on creation
  - Added X-GitLab-... headers to emails from CI and Email On Push services (Anton Baklanov)
  - Add IP check against DNSBLs at account sign-up
  - Added cache:key to .gitlab-ci.yml allowing to fine tune the caching

v 8.3.10
  - Prevent unauthorized access to other projects build traces
  - Forbid scripting for wiki files

v 8.3.9
  - Prevent privilege escalation via "impersonate" feature
  - Prevent privilege escalation via notes API
  - Prevent privilege escalation via project webhook API
  - Prevent XSS via custom issue tracker URL
  - Prevent XSS via `window.opener`
  - Prevent information disclosure via project labels
  - Prevent information disclosure via new merge request page

v 8.3.8
  - Fix persistent XSS vulnerability in `commit_person_link` helper

v 8.3.7
  - Fix a 2FA authentication spoofing vulnerability.

v 8.3.6
  - Don't attempt to fetch any tags from a forked repo (Stan Hu).

v 8.3.5
  - Bump Git version requirement to 2.7.4

v 8.3.4
  - Use gitlab-workhorse 0.5.4 (fixes API routing bug)

v 8.3.3
  - Preserve CE behavior with JIRA integration by only calling API if URL is set
  - Fix duplicated branch creation/deletion events when using Web UI (Stan Hu)
  - Add configurable LDAP server query timeout
  - Get "Merge when build succeeds" to work when commits were pushed to MR target branch while builds were running
  - Suppress e-mails on failed builds if allow_failure is set (Stan Hu)
  - Fix project transfer e-mail sending incorrect paths in e-mail notification (Stan Hu)
  - Better support for referencing and closing issues in Asana service (Mike Wyatt)
  - Enable "Add key" button when user fills in a proper key (Stan Hu)
  - Fix error in processing reply-by-email messages (Jason Lee)
  - Fix Error 500 when visiting build page of project with nil runners_token (Stan Hu)
  - Use WOFF versions of SourceSansPro fonts
  - Fix regression when builds were not generated for tags created through web/api interface
  - Fix: maintain milestone filter between Open and Closed tabs (Greg Smethells)
  - Fix missing artifacts and build traces for build created before 8.3

v 8.3.2
  - Disable --follow in `git log` to avoid loading duplicate commit data in infinite scroll (Stan Hu)
  - Add support for Google reCAPTCHA in user registration

v 8.3.1
  - Fix Error 500 when global milestones have slashes (Stan Hu)
  - Fix Error 500 when doing a search in dashboard before visiting any project (Stan Hu)
  - Fix LDAP identity and user retrieval when special characters are used
  - Move Sidekiq-cron configuration to gitlab.yml

v 8.3.0
  - Bump rack-attack to 4.3.1 for security fix (Stan Hu)
  - API support for starred projects for authorized user (Zeger-Jan van de Weg)
  - Add open_issues_count to project API (Stan Hu)
  - Expand character set of usernames created by Omniauth (Corey Hinshaw)
  - Add button to automatically merge a merge request when the build succeeds (Zeger-Jan van de Weg)
  - Add unsubscribe link in the email footer (Zeger-Jan van de Weg)
  - Provide better diagnostic message upon project creation errors (Stan Hu)
  - Bump devise to 3.5.3 to fix reset token expiring after account creation (Stan Hu)
  - Remove api credentials from link to build_page
  - Deprecate GitLabCiService making it to always be inactive
  - Bump gollum-lib to 4.1.0 (Stan Hu)
  - Fix broken group avatar upload under "New group" (Stan Hu)
  - Update project repositorize size and commit count during import:repos task (Stan Hu)
  - Fix API setting of 'public' attribute to false will make a project private (Stan Hu)
  - Handle and report SSL errors in Webhook test (Stan Hu)
  - Bump Redis requirement to 2.8 for Sidekiq 4 (Stan Hu)
  - Fix: Assignee selector is empty when 'Unassigned' is selected (Jose Corcuera)
  - WIP identifier on merge requests no longer requires trailing space
  - Add rake tasks for git repository maintainance (Zeger-Jan van de Weg)
  - Fix 500 error when update group member permission
  - Fix: As an admin, cannot add oneself as a member to a group/project
  - Trim leading and trailing whitespace of milestone and issueable titles (Jose Corcuera)
  - Recognize issue/MR/snippet/commit links as references
  - Backport JIRA features from EE to CE
  - Add ignore whitespace change option to commit view
  - Fire update hook from GitLab
  - Allow account unlock via email
  - Style warning about mentioning many people in a comment
  - Fix: sort milestones by due date once again (Greg Smethells)
  - Migrate all CI::Services and CI::WebHooks to Services and WebHooks
  - Don't show project fork event as "imported"
  - Add API endpoint to fetch merge request commits list
  - Don't create CI status for refs that doesn't have .gitlab-ci.yml, even if the builds are enabled
  - Expose events API with comment information and author info
  - Fix: Ensure "Remove Source Branch" button is not shown when branch is being deleted. #3583
  - Run custom Git hooks when branch is created or deleted.
  - Fix bug when simultaneously accepting multiple MRs results in MRs that are of "merged" status, but not merged to the target branch
  - Add languages page to graphs
  - Block LDAP user when they are no longer found in the LDAP server
  - Improve wording on project visibility levels (Zeger-Jan van de Weg)
  - Fix editing notes on a merge request diff
  - Automatically select default clone protocol based on user preferences (Eirik Lygre)
  - Make Network page as sub tab of Commits
  - Add copy-to-clipboard button for Snippets
  - Add indication to merge request list item that MR cannot be merged automatically
  - Default target branch to patch-n when editing file in protected branch
  - Add Builds tab to merge request detail page
  - Allow milestones, issues and MRs to be created from dashboard and group indexes
  - Use new style for wiki
  - Use new style for milestone detail page
  - Fix sidebar tooltips when collapsed
  - Prevent possible XSS attack with award-emoji
  - Upgraded Sidekiq to 4.x
  - Accept COPYING,COPYING.lesser, and licence as license file (Zeger-Jan van de Weg)
  - Fix emoji aliases problem
  - Fix award-emojis Flash alert's width
  - Fix deleting notes on a merge request diff
  - Display referenced merge request statuses in the issue description (Greg Smethells)
  - Implement new sidebar for issue and merge request pages
  - Emoji picker improvements
  - Suppress warning about missing `.gitlab-ci.yml` if builds are disabled
  - Do not show build status unless builds are enabled and `.gitlab-ci.yml` is present
  - Persist runners registration token in database
  - Fix online editor should not remove newlines at the end of the file
  - Expose Git's version in the admin area
  - Show "New Merge Request" buttons on canonical repos when you have a fork (Josh Frye)

v 8.2.6
  - Prevent unauthorized access to other projects build traces
  - Forbid scripting for wiki files

v 8.2.5
  - Prevent privilege escalation via "impersonate" feature
  - Prevent privilege escalation via notes API
  - Prevent privilege escalation via project webhook API
  - Prevent XSS via `window.opener`
  - Prevent information disclosure via project labels
  - Prevent information disclosure via new merge request page

v 8.2.4
  - Bump Git version requirement to 2.7.4

v 8.2.3
  - Fix application settings cache not expiring after changes (Stan Hu)
  - Fix Error 500s when creating global milestones with Unicode characters (Stan Hu)
  - Update documentation for "Guest" permissions
  - Properly convert Emoji-only comments into Award Emojis
  - Enable devise paranoid mode to prevent user enumeration attack
  - Webhook payload has an added, modified and removed properties for each commit
  - Fix 500 error when creating a merge request that removes a submodule

v 8.2.2
  - Fix 404 in redirection after removing a project (Stan Hu)
  - Ensure cached application settings are refreshed at startup (Stan Hu)
  - Fix Error 500 when viewing user's personal projects from admin page (Stan Hu)
  - Fix: Raw private snippets access workflow
  - Prevent "413 Request entity too large" errors when pushing large files with LFS
  - Fix invalid links within projects dashboard header
  - Make current user the first user in assignee dropdown in issues detail page (Stan Hu)
  - Fix: duplicate email notifications on issue comments

v 8.2.1
  - Forcefully update builds that didn't want to update with state machine
  - Fix: saving GitLabCiService as Admin Template

v 8.2.0
  - Improved performance of finding projects and groups in various places
  - Improved performance of rendering user profile pages and Atom feeds
  - Expose build artifacts path as config option
  - Fix grouping of contributors by email in graph.
  - Improved performance of finding issues with/without labels
  - Fix Drone CI service template not saving properly (Stan Hu)
  - Fix avatars not showing in Atom feeds and project issues when Gravatar disabled (Stan Hu)
  - Added a GitLab specific profiling tool called "Sherlock" (see GitLab CE merge request #1749)
  - Upgrade gitlab_git to 7.2.20 and rugged to 0.23.3 (Stan Hu)
  - Improved performance of finding users by one of their Email addresses
  - Add allow_failure field to commit status API (Stan Hu)
  - Commits without .gitlab-ci.yml are marked as skipped
  - Save detailed error when YAML syntax is invalid
  - Since GitLab CI is enabled by default, remove enabling it by pushing .gitlab-ci.yml
  - Added build artifacts
  - Improved performance of replacing references in comments
  - Show last project commit to default branch on project home page
  - Highlight comment based on anchor in URL
  - Adds ability to remove the forked relationship from project settings screen. (Han Loong Liauw)
  - Improved performance of sorting milestone issues
  - Allow users to select the Files view as default project view (Cristian Bica)
  - Show "Empty Repository Page" for repository without branches (Artem V. Navrotskiy)
  - Fix: Inability to reply to code comments in the MR view, if the MR comes from a fork
  - Use git follow flag for commits page when retrieve history for file or directory
  - Show merge request CI status on merge requests index page
  - Send build name and stage in CI notification e-mail
  - Extend yml syntax for only and except to support specifying repository path
  - Enable shared runners to all new projects
  - Bump GitLab-Workhorse to 0.4.1
  - Allow to define cache in `.gitlab-ci.yml`
  - Fix: 500 error returned if destroy request without HTTP referer (Kazuki Shimizu)
  - Remove deprecated CI events from project settings page
  - Use issue editor as cross reference comment author when issue is edited with a new mention.
  - Add graphs of commits ahead and behind default branch (Jeff Stubler)
  - Improve personal snippet access workflow (Douglas Alexandre)
  - [API] Add ability to fetch the commit ID of the last commit that actually touched a file
  - Fix omniauth documentation setting for omnibus configuration (Jon Cairns)
  - Add "New file" link to dropdown on project page
  - Include commit logs in project search
  - Add "added", "modified" and "removed" properties to commit object in webhook
  - Rename "Back to" links to "Go to" because its not always a case it point to place user come from
  - Allow groups to appear in the search results if the group owner allows it
  - Add email notification to former assignee upon unassignment (Adam Lieskovský)
  - New design for project graphs page
  - Remove deprecated dumped yaml file generated from previous job definitions
  - Show specific runners from projects where user is master or owner
  - MR target branch is now visible on a list view when it is different from project's default one
  - Improve Continuous Integration graphs page
  - Make color of "Accept Merge Request" button consistent with current build status
  - Add ignore white space option in merge request diff and commit and compare view
  - Ability to add release notes (markdown text and attachments) to git tags (aka Releases)
  - Relative links from a repositories README.md now link to the default branch
  - Fix trailing whitespace issue in merge request/issue title
  - Fix bug when milestone/label filter was empty for dashboard issues page
  - Add ability to create milestone in group projects from single form
  - Add option to create merge request when editing/creating a file (Dirceu Tiegs)
  - Prevent the last owner of a group from being able to delete themselves by 'adding' themselves as a master (James Lopez)
  - Add Award Emoji to issue and merge request pages

v 8.1.4
  - Fix bug where manually merged branches in a MR would end up with an empty diff (Stan Hu)
  - Prevent redirect loop when home_page_url is set to the root URL
  - Fix incoming email config defaults
  - Remove CSS property preventing hard tabs from rendering in Chromium 45 (Stan Hu)

v 8.1.3
  - Force update refs/merge-requests/X/head upon a push to the source branch of a merge request (Stan Hu)
  - Spread out runner contacted_at updates
  - Use issue editor as cross reference comment author when issue is edited with a new mention
  - Add Facebook authentication

v 8.1.2
  - Fix cloning Wiki repositories via HTTP (Stan Hu)
  - Add migration to remove satellites directory
  - Fix specific runners visibility
  - Fix 500 when editing CI service
  - Require CI jobs to be named
  - Fix CSS for runner status
  - Fix CI badge
  - Allow developer to manage builds

v 8.1.1
  - Removed, see 8.1.2

v 8.1.0
  - Ensure MySQL CI limits DB migrations occur after the fields have been created (Stan Hu)
  - Fix duplicate repositories in GitHub import page (Stan Hu)
  - Redirect to a default path if HTTP_REFERER is not set (Stan Hu)
  - Adds ability to create directories using the web editor (Ben Ford)
  - Cleanup stuck CI builds
  - Send an email to admin email when a user is reported for spam (Jonathan Rochkind)
  - Show notifications button when user is member of group rather than project (Grzegorz Bizon)
  - Fix bug preventing mentioned issued from being closed when MR is merged using fast-forward merge.
  - Fix nonatomic database update potentially causing project star counts to go negative (Stan Hu)
  - Don't show "Add README" link in an empty repository if user doesn't have access to push (Stan Hu)
  - Fix error preventing displaying of commit data for a directory with a leading dot (Stan Hu)
  - Speed up load times of issue detail pages by roughly 1.5x
  - Fix CI rendering regressions
  - If a merge request is to close an issue, show this on the issue page (Zeger-Jan van de Weg)
  - Add a system note and update relevant merge requests when a branch is deleted or re-added (Stan Hu)
  - Make diff file view easier to use on mobile screens (Stan Hu)
  - Improved performance of finding users by username or Email address
  - Fix bug where merge request comments created by API would not trigger notifications (Stan Hu)
  - Add support for creating directories from Files page (Stan Hu)
  - Allow removing of project without confirmation when JavaScript is disabled (Stan Hu)
  - Support filtering by "Any" milestone or issue and fix "No Milestone" and "No Label" filters (Stan Hu)
  - Improved performance of the trending projects page
  - Remove CI migration task
  - Improved performance of finding projects by their namespace
  - Add assignee data to Issuables' hook_data (Bram Daams)
  - Fix bug where transferring a project would result in stale commit links (Stan Hu)
  - Fix build trace updating
  - Include full path of source and target branch names in New Merge Request page (Stan Hu)
  - Add user preference to view activities as default dashboard (Stan Hu)
  - Add option to admin area to sign in as a specific user (Pavel Forkert)
  - Show CI status on all pages where commits list is rendered
  - Automatically enable CI when push .gitlab-ci.yml file to repository
  - Move CI charts to project graphs area
  - Fix cases where Markdown did not render links in activity feed (Stan Hu)
  - Add first and last to pagination (Zeger-Jan van de Weg)
  - Added Commit Status API
  - Added Builds View
  - Added when to .gitlab-ci.yml
  - Show CI status on commit page
  - Added CI_BUILD_TAG, _STAGE, _NAME and _TRIGGERED to CI builds
  - Show CI status on Your projects page and Starred projects page
  - Remove "Continuous Integration" page from dashboard
  - Add notes and SSL verification entries to hook APIs (Ben Boeckel)
  - Fix grammar in admin area "labels" .nothing-here-block when no labels exist.
  - Move CI runners page to project settings area
  - Move CI variables page to project settings area
  - Move CI triggers page to project settings area
  - Move CI project settings page to CE project settings area
  - Fix bug when removed file was not appearing in merge request diff
  - Show warning when build cannot be served by any of the available CI runners
  - Note the original location of a moved project when notifying users of the move
  - Improve error message when merging fails
  - Add support of multibyte characters in LDAP UID (Roman Petrov)
  - Show additions/deletions stats on merge request diff
  - Remove footer text in emails (Zeger-Jan van de Weg)
  - Ensure code blocks are properly highlighted after a note is updated
  - Fix wrong access level badge on MR comments
  - Hide password in the service settings form
  - Move CI webhooks page to project settings area
  - Fix User Identities API. It now allows you to properly create or update user's identities.
  - Add user preference to change layout width (Peter Göbel)
  - Use commit status in merge request widget as preferred source of CI status
  - Integrate CI commit and build pages into project pages
  - Move CI services page to project settings area
  - Add "Quick Submit" behavior to input fields throughout the application. Use
    Cmd+Enter on Mac and Ctrl+Enter on Windows/Linux.
  - Fix position of hamburger in header for smaller screens (Han Loong Liauw)
  - Fix bug where Emojis in Markdown would truncate remaining text (Sakata Sinji)
  - Persist filters when sorting on admin user page (Jerry Lukins)
  - Update style of snippets pages (Han Loong Liauw)
  - Allow dashboard and group issues/MRs to be filtered by label
  - Add spellcheck=false to certain input fields
  - Invalidate stored service password if the endpoint URL is changed
  - Project names are not fully shown if group name is too big, even on group page view
  - Apply new design for Files page
  - Add "New Page" button to Wiki Pages tab (Stan Hu)
  - Only render 404 page from /public
  - Hide passwords from services API (Alex Lossent)
  - Fix: Images cannot show when projects' path was changed
  - Let gitlab-git-http-server generate and serve 'git archive' downloads
  - Optimize query when filtering on issuables (Zeger-Jan van de Weg)
  - Fix padding of outdated discussion item.
  - Animate the logo on hover

v 8.0.5
  - Correct lookup-by-email for LDAP logins
  - Fix loading spinner sometimes not being hidden on Merge Request tab switches

v 8.0.4
  - Fix Message-ID header to be RFC 2111-compliant to prevent e-mails being dropped (Stan Hu)
  - Fix referrals for :back and relative URL installs
  - Fix anchors to comments in diffs
  - Remove CI token from build traces
  - Fix "Assign All" button on Runner admin page
  - Fix search in Files
  - Add full project namespace to payload of system webhooks (Ricardo Band)

v 8.0.3
  - Fix URL shown in Slack notifications
  - Fix bug where projects would appear to be stuck in the forked import state (Stan Hu)
  - Fix Error 500 in creating merge requests with > 1000 diffs (Stan Hu)
  - Add work_in_progress key to MR webhooks (Ben Boeckel)

v 8.0.2
  - Fix default avatar not rendering in network graph (Stan Hu)
  - Skip check_initd_configured_correctly on omnibus installs
  - Prevent double-prefixing of help page paths
  - Clarify confirmation text on user deletion
  - Make commit graphs responsive to window width changes (Stan Hu)
  - Fix top margin for sign-in button on public pages
  - Fix LDAP attribute mapping
  - Remove git refs used internally by GitLab from network graph (Stan Hu)
  - Use standard Markdown font in Markdown preview instead of fixed-width font (Stan Hu)
  - Fix Reply by email for non-UTF-8 messages.
  - Add option to use StartTLS with Reply by email IMAP server.
  - Allow AWS S3 Server-Side Encryption with Amazon S3-Managed Keys for backups (Paul Beattie)

v 8.0.1
  - Improve CI migration procedure and documentation

v 8.0.0
  - Fix Markdown links not showing up in dashboard activity feed (Stan Hu)
  - Remove milestones from merge requests when milestones are deleted (Stan Hu)
  - Fix HTML link that was improperly escaped in new user e-mail (Stan Hu)
  - Fix broken sort in merge request API (Stan Hu)
  - Bump rouge to 1.10.1 to remove warning noise and fix other syntax highlighting bugs (Stan Hu)
  - Gracefully handle errors in syntax highlighting by leaving the block unformatted (Stan Hu)
  - Add "replace" and "upload" functionalities to allow user replace existing file and upload new file into current repository
  - Fix URL construction for merge requests, issues, notes, and commits for relative URL config (Stan Hu)
  - Fix emoji URLs in Markdown when relative_url_root is used (Stan Hu)
  - Omit filename in Content-Disposition header in raw file download to avoid RFC 6266 encoding issues (Stan HU)
  - Fix broken Wiki Page History (Stan Hu)
  - Import forked repositories asynchronously to prevent large repositories from timing out (Stan Hu)
  - Prevent anchors from being hidden by header (Stan Hu)
  - Fix bug where only the first 15 Bitbucket issues would be imported (Stan Hu)
  - Sort issues by creation date in Bitbucket importer (Stan Hu)
  - Prevent too many redirects upon login when home page URL is set to external_url (Stan Hu)
  - Improve dropdown positioning on the project home page (Hannes Rosenögger)
  - Upgrade browser gem to 1.0.0 to avoid warning in IE11 compatibilty mode (Stan Hu)
  - Remove user OAuth tokens from the database and request new tokens each session (Stan Hu)
  - Restrict users API endpoints to use integer IDs (Stan Hu)
  - Only show recent push event if the branch still exists or a recent merge request has not been created (Stan Hu)
  - Remove satellites
  - Better performance for web editor (switched from satellites to rugged)
  - Faster merge
  - Ability to fetch merge requests from refs/merge-requests/:id
  - Allow displaying of archived projects in the admin interface (Artem Sidorenko)
  - Allow configuration of import sources for new projects (Artem Sidorenko)
  - Search for comments should be case insensetive
  - Create cross-reference for closing references on commits pushed to non-default branches (Maël Valais)
  - Ability to search milestones
  - Gracefully handle SMTP user input errors (e.g. incorrect email addresses) to prevent Sidekiq retries (Stan Hu)
  - Move dashboard activity to separate page (for your projects and starred projects)
  - Improve performance of git blame
  - Limit content width to 1200px for most of pages to improve readability on big screens
  - Fix 500 error when submit project snippet without body
  - Improve search page usability
  - Bring more UI consistency in way how projects, snippets and groups lists are rendered
  - Make all profiles and group public
  - Fixed login failure when extern_uid changes (Joel Koglin)
  - Don't notify users without access to the project when they are (accidentally) mentioned in a note.
  - Retrieving oauth token with LDAP credentials
  - Load Application settings from running database unless env var USE_DB=false
  - Added Drone CI integration (Kirill Zaitsev)
  - Allow developers to retry builds
  - Hide advanced project options for non-admin users
  - Fail builds if no .gitlab-ci.yml is found
  - Refactored service API and added automatically service docs generator (Kirill Zaitsev)
  - Added web_url key project hook_attrs (Kirill Zaitsev)
  - Add ability to get user information by ID of an SSH key via the API
  - Fix bug which IE cannot show image at markdown when the image is raw file of gitlab
  - Add support for Crowd
  - Global Labels that are available to all projects
  - Fix highlighting of deleted lines in diffs.
  - Project notification level can be set on the project page itself
  - Added service API endpoint to retrieve service parameters (Petheő Bence)
  - Add FogBugz project import (Jared Szechy)
  - Sort users autocomplete lists by user (Allister Antosik)
  - Webhook for issue now contains repository field (Jungkook Park)
  - Add ability to add custom text to the help page (Jeroen van Baarsen)
  - Add pg_schema to backup config
  - Fix references to target project issues in Merge Requests markdown preview and textareas (Francesco Levorato)
  - Redirect from incorrectly cased group or project path to correct one (Francesco Levorato)
  - Removed API calls from CE to CI

v 7.14.3 through 0.8.0
  - See changelogs/archive.md<|MERGE_RESOLUTION|>--- conflicted
+++ resolved
@@ -13,12 +13,9 @@
   - Use a ConnectionPool for Rails.cache on Sidekiq servers
   - Only update issuable labels if they have been changed
   - Revoke button in Applications Settings underlines on hover.
-<<<<<<< HEAD
   - Fix Long commit messages overflow viewport in file tree
   - Update ruby-prof to 0.16.2. !6026 (Elan Ruusamäe)
-=======
   - Fix unnecessary escaping of reserved HTML characters in milestone title. !6533
->>>>>>> f435bc96
   - Add organization field to user profile
   - Fix resolved discussion display in side-by-side diff view !6575
   - Optimize GitHub importing for speed and memory
