Please view this file on the master branch, on stable branches it's out of date.

<<<<<<< HEAD
v 8.8.0 (unreleased)

v 8.7.0 (unreleased)
  - The number of InfluxDB points stored per UDP packet can now be configured
  - Fix error when cross-project label reference used with non-existent project
=======
v 8.7.0
>>>>>>> 97e7080d
  - Transactions for /internal/allowed now have an "action" tag set
  - Method instrumentation now uses Module#prepend instead of aliasing methods
  - Repository.clean_old_archives is now instrumented
  - Add support for environment variables on a job level in CI configuration file
  - SQL query counts are now tracked per transaction
  - The Projects::HousekeepingService class has extra instrumentation
  - All service classes (those residing in app/services) are now instrumented
  - Developers can now add custom tags to transactions
  - Loading of an issue's referenced merge requests and related branches is now done asynchronously
  - Enable gzip for assets, makes the page size significantly smaller. !3544 / !3632 (Connor Shea)
  - Add support to cherry-pick any commit into any branch in the web interface (Minqi Pan)
  - Project switcher uses new dropdown styling
  - Load award emoji images separately unless opening the full picker. Saves several hundred KBs of data for most pages. (Connor Shea)
  - Do not include award_emojis in issue and merge_request comment_count !3610 (Lucas Charles)
  - Restrict user profiles when public visibility level is restricted.
  - Add ability set due date to issues, sort and filter issues by due date (Mehmet Beydogan)
  - All images in discussions and wikis now link to their source files !3464 (Connor Shea).
  - Return status code 303 after a branch DELETE operation to avoid project deletion (Stan Hu)
  - Add setting for customizing the list of trusted proxies !3524
  - Allow projects to be transfered to a lower visibility level group
  - Fix `signed_in_ip` being set to 127.0.0.1 when using a reverse proxy !3524
  - Improved Markdown rendering performance !3389
  - Make shared runners text in box configurable
  - Don't attempt to look up an avatar in repo if repo directory does not exist (Stan Hu)
  - API: Ability to subscribe and unsubscribe from issues and merge requests (Robert Schilling)
  - Expose project badges in project settings
  - Make /profile/keys/new redirect to /profile/keys for back-compat. !3717
  - Preserve time notes/comments have been updated at when moving issue
  - Make HTTP(s) label consistent on clone bar (Stan Hu)
  - Add support for `after_script`, requires Runner 1.2 (Kamil Trzciński)
  - Expose label description in API (Mariusz Jachimowicz)
  - API: Ability to update a group (Robert Schilling)
  - API: Ability to move issues (Robert Schilling)
  - Fix Error 500 after renaming a project path (Stan Hu)
  - Fix a bug whith trailing slash in teamcity_url (Charles May)
  - Allow back dating on issues when created or updated through the API
  - Allow back dating on issue notes when created through the API
  - Propose license template when creating a new LICENSE file
  - API: Expose /licenses and /licenses/:key
  - Fix avatar stretching by providing a cropping feature
  - API: Expose `subscribed` for issues and merge requests (Robert Schilling)
  - Allow SAML to handle external users based on user's information !3530
  - Allow Omniauth providers to be marked as `external` !3657
  - Add endpoints to archive or unarchive a project !3372
  - Fix a bug whith trailing slash in bamboo_url
  - Add links to CI setup documentation from project settings and builds pages
  - Display project members page to all members
  - Handle nil descriptions in Slack issue messages (Stan Hu)
  - Add automated repository integrity checks
  - API: Expose open_issues_count, closed_issues_count, open_merge_requests_count for labels (Robert Schilling)
  - API: Ability to star and unstar a project (Robert Schilling)
  - Add default scope to projects to exclude projects pending deletion
  - Allow to close merge requests which source projects(forks) are deleted.
  - Ensure empty recipients are rejected in BuildsEmailService
  - Use rugged to change HEAD in Project#change_head (P.S.V.R)
  - API: Ability to filter milestones by state `active` and `closed` (Robert Schilling)
  - API: Fix milestone filtering by `iid` (Robert Schilling)
  - Make before_script and after_script overridable on per-job (Kamil Trzciński)
  - API: Delete notes of issues, snippets, and merge requests (Robert Schilling)
  - Implement 'Groups View' as an option for dashboard preferences !3379 (Elias W.)
  - Better errors handling when creating milestones inside groups
  - Fix high CPU usage when PostReceive receives refs/merge-requests/<id>
  - Hide `Create a group` help block when creating a new project in a group
  - Implement 'TODOs View' as an option for dashboard preferences !3379 (Elias W.)
  - Allow issues and merge requests to be assigned to the author !2765
  - Make Ci::Commit to group only similar builds and make it stateful (ref, tag)
  - Gracefully handle notes on deleted commits in merge requests (Stan Hu)
  - Decouple membership and notifications
  - Fix creation of merge requests for orphaned branches (Stan Hu)
  - API: Ability to retrieve a single tag (Robert Schilling)
  - While signing up, don't persist the user password across form redisplays
  - Fall back to `In-Reply-To` and `References` headers when sub-addressing is not available (David Padilla)
  - Remove "Congratulations!" tweet button on newly-created project. (Connor Shea)
  - Fix admin/projects when using visibility levels on search (PotHix)
  - Build status notifications
  - Update GitLab Pages to 0.2.2: fixes content-type of predefined 404 page
  - API: Expose user location (Robert Schilling)
  - API: Do not leak group existence via return code (Robert Schilling)
  - ClosingIssueExtractor regex now also works with colons. e.g. "Fixes: #1234" !3591
  - Update number of Todos in the sidebar when it's marked as "Done". !3600
  - Sanitize branch names created for confidential issues
  - API: Expose 'updated_at' for issue, snippet, and merge request notes (Robert Schilling)
  - Add ability to sync to remote mirrors. !249
  - API: User can leave a project through the API when not master or owner. !3613
  - Fix repository cache invalidation issue when project is recreated with an empty repo (Stan Hu)
  - Fix: Allow empty recipients list for builds emails service when pushed is added (Frank Groeneveld)
  - Improved markdown forms
  - Diff design updates (colors, button styles, etc)
  - Copying and pasting a diff no longer pastes the line numbers or +/-
  - Add null check to formData when updating profile content to fix Firefox bug
  - Disable spellcheck and autocorrect for username field in admin page
  - Delete tags using Rugged for performance reasons (Robert Schilling)
  - Add Slack notifications when Wiki is edited (Sebastian Klier)
  - Diffs load at the correct point when linking from from number
  - Selected diff rows highlight
  - Fix emoji categories in the emoji picker
  - API: Properly display annotated tags for GET /projects/:id/repository/tags (Robert Schilling)
  - Add encrypted credentials for imported projects and migrate old ones
  - Properly format all merge request references with ! rather than # !3740 (Ben Bodenmiller)
  - Author and participants are displayed first on users autocompletion
  - Show number sign on external issue reference text (Florent Baldino)
  - Updated print style for issues
  - Use GitHub Issue/PR number as iid to keep references
  - Import GitHub labels
  - Import GitHub milestones
  - Fix emoji catgories in the emoji picker
  - Execute system web hooks on push to the project
  - Allow enable/disable push events for system hooks
  - Fix GitHub project's link in the import page when provider has a custom URL
  - Add RAW build trace output and button on build page
  - Add incremental build trace update into CI API

v 8.6.7
  - Fix persistent XSS vulnerability in `commit_person_link` helper
  - Fix persistent XSS vulnerability in Label and Milestone dropdowns
  - Fix vulnerability that made it possible to enumerate private projects belonging to group

v 8.6.6
  - Expire the exists cache before deletion to ensure project dir actually exists (Stan Hu). !3413
  - Fix error on language detection when repository has no HEAD (e.g., master branch) (Jeroen Bobbeldijk). !3654
  - Fix revoking of authorized OAuth applications (Connor Shea). !3690
  - Fix error on language detection when repository has no HEAD (e.g., master branch). !3654 (Jeroen Bobbeldijk)
  - Issuable header is consistent between issues and merge requests
  - Improved spacing in issuable header on mobile

v 8.6.5
  - Fix importing from GitHub Enterprise. !3529
  - Perform the language detection after updating merge requests in `GitPushService`, leading to faster visual feedback for the end-user. !3533
  - Check permissions when user attempts to import members from another project. !3535
  - Only update repository language if it is not set to improve performance. !3556
  - Return status code 303 after a branch DELETE operation to avoid project deletion (Stan Hu). !3583
  - Unblock user when active_directory is disabled and it can be found !3550
  - Fix a 2FA authentication spoofing vulnerability.

v 8.6.4
  - Don't attempt to fetch any tags from a forked repo (Stan Hu)
  - Redesign the Labels page

v 8.6.3
  - Mentions on confidential issues doesn't create todos for non-members. !3374
  - Destroy related todos when an Issue/MR is deleted. !3376
  - Fix error 500 when target is nil on todo list. !3376
  - Fix copying uploads when moving issue to another project. !3382
  - Ensuring Merge Request API returns boolean values for work_in_progress (Abhi Rao). !3432
  - Fix raw/rendered diff producing different results on merge requests. !3450
  - Fix commit comment alignment (Stan Hu). !3466
  - Fix Error 500 when searching for a comment in a project snippet. !3468
  - Allow temporary email as notification email. !3477
  - Fix issue with dropdowns not selecting values. !3478
  - Update gitlab-shell version and doc to 2.6.12. gitlab-org/gitlab-ee!280

v 8.6.2
  - Fix dropdown alignment. !3298
  - Fix issuable sidebar overlaps on tablet. !3299
  - Make dropdowns pixel perfect. !3337
  - Fix order of steps to prevent PostgreSQL errors when running migration. !3355
  - Fix bold text in issuable sidebar. !3358
  - Fix error with anonymous token in applications settings. !3362
  - Fix the milestone 'upcoming' filter. !3364 + !3368
  - Fix comments on confidential issues showing up in activity feed to non-members. !3375
  - Fix `NoMethodError` when visiting CI root path at `/ci`. !3377
  - Add a tooltip to new branch button in issue page. !3380
  - Fix an issue hiding the password form when signed-in with a linked account. !3381
  - Add links to CI setup documentation from project settings and builds pages. !3384
  - Fix an issue with width of project select dropdown. !3386
  - Remove redundant `require`s from Banzai files. !3391
  - Fix error 500 with cancel button on issuable edit form. !3392 + !3417
  - Fix background when editing a highlighted note. !3423
  - Remove tabstop from the WIP toggle links. !3426
  - Ensure private project snippets are not viewable by unauthorized people.
  - Gracefully handle notes on deleted commits in merge requests (Stan Hu). !3402
  - Fixed issue with notification settings not saving. !3452

v 8.6.1
  - Add option to reload the schema before restoring a database backup. !2807
  - Display navigation controls on mobile. !3214
  - Fixed bug where participants would not work correctly on merge requests. !3329
  - Fix sorting issues by votes on the groups issues page results in SQL errors. !3333
  - Restrict notifications for confidential issues. !3334
  - Do not allow to move issue if it has not been persisted. !3340
  - Add a confirmation step before deleting an issuable. !3341
  - Fixes issue with signin button overflowing on mobile. !3342
  - Auto collapses the navigation sidebar when resizing. !3343
  - Fix build dependencies, when the dependency is a string. !3344
  - Shows error messages when trying to create label in dropdown menu. !3345
  - Fixes issue with assign milestone not loading milestone list. !3346
  - Fix an issue causing the Dashboard/Milestones page to be blank. !3348

v 8.6.0
  - Add ability to move issue to another project
  - Prevent tokens in the import URL to be showed by the UI
  - Fix bug where wrong commit ID was being used in a merge request diff to show old image (Stan Hu)
  - Add confidential issues
  - Bump gitlab_git to 9.0.3 (Stan Hu)
  - Fix diff image view modes (2-up, swipe, onion skin) not working (Stan Hu)
  - Support Golang subpackage fetching (Stan Hu)
  - Bump Capybara gem to 2.6.2 (Stan Hu)
  - New branch button appears on issues where applicable
  - Contributions to forked projects are included in calendar
  - Improve the formatting for the user page bio (Connor Shea)
  - Easily (un)mark merge request as WIP using link
  - Use specialized system notes when MR is (un)marked as WIP
  - Removed the default password from the initial admin account created during
    setup. A password can be provided during setup (see installation docs), or
    GitLab will ask the user to create a new one upon first visit.
  - Fix issue when pushing to projects ending in .wiki
  - Properly display YAML front matter in Markdown
  - Add support for wiki with UTF-8 page names (Hiroyuki Sato)
  - Fix wiki search results point to raw source (Hiroyuki Sato)
  - Don't load all of GitLab in mail_room
  - Add information about `image` and `services` field at `job` level in the `.gitlab-ci.yml` documentation (Pat Turner)
  - HTTP error pages work independently from location and config (Artem Sidorenko)
  - Update `omniauth-saml` to 1.5.0 to allow for custom response attributes to be set
  - Memoize @group in Admin::GroupsController (Yatish Mehta)
  - Indicate how much an MR diverged from the target branch (Pierre de La Morinerie)
  - Added omniauth-auth0 Gem (Daniel Carraro)
  - Add label description in tooltip to labels in issue index and sidebar
  - Strip leading and trailing spaces in URL validator (evuez)
  - Add "last_sign_in_at" and "confirmed_at" to GET /users/* API endpoints for admins (evuez)
  - Return empty array instead of 404 when commit has no statuses in commit status API
  - Decrease the font size and the padding of the `.anchor` icons used in the README (Roberto Dip)
  - Rewrite logo to simplify SVG code (Sean Lang)
  - Allow to use YAML anchors when parsing the `.gitlab-ci.yml` (Pascal Bach)
  - Ignore jobs that start with `.` (hidden jobs)
  - Hide builds from project's settings when the feature is disabled
  - Allow to pass name of created artifacts archive in `.gitlab-ci.yml`
  - Refactor and greatly improve search performance
  - Add support for cross-project label references
  - Ensure "new SSH key" email do not ends up as dead Sidekiq jobs
  - Update documentation to reflect Guest role not being enforced on internal projects
  - Allow search for logged out users
  - Allow to define on which builds the current one depends on
  - Allow user subscription to a label: get notified for issues/merge requests related to that label (Timothy Andrew)
  - Fix bug where Bitbucket `closed` issues were imported as `opened` (Iuri de Silvio)
  - Don't show Issues/MRs from archived projects in Groups view
  - Fix wrong "iid of max iid" in Issuable sidebar for some merged MRs
  - Fix empty source_sha on Merge Request when there is no diff (Pierre de La Morinerie)
  - Increase the notes polling timeout over time (Roberto Dip)
  - Add shortcut to toggle markdown preview (Florent Baldino)
  - Show labels in dashboard and group milestone views
  - Fix an issue when the target branch of a MR had been deleted
  - Add main language of a project in the list of projects (Tiago Botelho)
  - Add #upcoming filter to Milestone filter (Tiago Botelho)
  - Add ability to show archived projects on dashboard, explore and group pages
  - Remove fork link closes all merge requests opened on source project (Florent Baldino)
  - Move group activity to separate page
  - Create external users which are excluded of internal and private projects unless access was explicitly granted
  - Continue parameters are checked to ensure redirection goes to the same instance
  - User deletion is now done in the background so the request can not time out
  - Canceled builds are now ignored in compound build status if marked as `allowed to fail`
  - Trigger a todo for mentions on commits page
  - Let project owners and admins soft delete issues and merge requests

v 8.5.11
  - Fix persistent XSS vulnerability in `commit_person_link` helper

v 8.5.10
  - Fix a 2FA authentication spoofing vulnerability.

v 8.5.9
  - Don't attempt to fetch any tags from a forked repo (Stan Hu).

v 8.5.8
  - Bump Git version requirement to 2.7.4

v 8.5.7
  - Bump Git version requirement to 2.7.3

v 8.5.6
  - Obtain a lease before querying LDAP

v 8.5.5
  - Ensure removing a project removes associated Todo entries
  - Prevent a 500 error in Todos when author was removed
  - Fix pagination for filtered dashboard and explore pages
  - Fix "Show all" link behavior

v 8.5.4
  - Do not cache requests for badges (including builds badge)

v 8.5.3
  - Flush repository caches before renaming projects
  - Sort starred projects on dashboard based on last activity by default
  - Show commit message in JIRA mention comment
  - Makes issue page and merge request page usable on mobile browsers.
  - Improved UI for profile settings

v 8.5.2
  - Fix sidebar overlapping content when screen width was below 1200px
  - Don't repeat labels listed on Labels tab
  - Bring the "branded appearance" feature from EE to CE
  - Fix error 500 when commenting on a commit
  - Show days remaining instead of elapsed time for Milestone
  - Fix broken icons on installations with relative URL (Artem Sidorenko)
  - Fix issue where tag list wasn't refreshed after deleting a tag
  - Fix import from gitlab.com (KazSawada)
  - Improve implementation to check read access to forks and add pagination
  - Don't show any "2FA required" message if it's not actually required
  - Fix help keyboard shortcut on relative URL setups (Artem Sidorenko)
  - Update Rails to 4.2.5.2
  - Fix permissions for deprecated CI build status badge
  - Don't show "Welcome to GitLab" when the search didn't return any projects
  - Add Todos documentation

v 8.5.1
  - Fix group projects styles
  - Show Crowd login tab when sign in is disabled and Crowd is enabled (Peter Hudec)
  - Fix a set of small UI glitches in project, profile, and wiki pages
  - Restrict permissions on public/uploads
  - Fix the merge request side-by-side view after loading diff results
  - Fix the look of tooltip for the "Revert" button
  - Add when the Builds & Runners API changes got introduced
  - Fix error 500 on some merged merge requests
  - Fix an issue causing the content of the issuable sidebar to disappear
  - Fix error 500 when trying to mark an already done todo as "done"
  - Fix an issue where MRs weren't sortable
  - Issues can now be dragged & dropped into empty milestone lists. This is also
    possible with MRs
  - Changed padding & background color for highlighted notes
  - Re-add the newrelic_rpm gem which was removed without any deprecation or warning (Stan Hu)
  - Update sentry-raven gem to 0.15.6
  - Add build coverage in project's builds page (Steffen Köhler)
  - Changed # to ! for merge requests in activity view

v 8.5.1
  - Fix group projects styles
  - Show Crowd login tab when sign in is disabled and Crowd is enabled (Peter Hudec)
  - Fix a set of small UI glitches in project, profile, and wiki pages
  - Restrict permissions on public/uploads
  - Fix the merge request side-by-side view after loading diff results
  - Fix the look of tooltip for the "Revert" button
  - Add when the Builds & Runners API changes got introduced
  - Fix error 500 on some merged merge requests
  - Fix an issue causing the content of the issuable sidebar to disappear
  - Fix error 500 when trying to mark an already done todo as "done"
  - Fix an issue where MRs weren't sortable
  - Issues can now be dragged & dropped into empty milestone lists. This is also
  possible with MRs
  - Changed padding & background color for highlighted notes
  - Re-add the newrelic_rpm gem which was removed without any deprecation or warning (Stan Hu)
  - Update sentry-raven gem to 0.15.6

v 8.5.0
  - Fix duplicate "me" in tooltip of the "thumbsup" awards Emoji (Stan Hu)
  - Cache various Repository methods to improve performance
  - Fix duplicated branch creation/deletion Webhooks/service notifications when using Web UI (Stan Hu)
  - Ensure rake tasks that don't need a DB connection can be run without one
  - Update New Relic gem to 3.14.1.311 (Stan Hu)
  - Add "visibility" flag to GET /projects api endpoint
  - Add an option to supply root email through an environmental variable (Koichiro Mikami)
  - Ignore binary files in code search to prevent Error 500 (Stan Hu)
  - Render sanitized SVG images (Stan Hu)
  - Support download access by PRIVATE-TOKEN header (Stan Hu)
  - Upgrade gitlab_git to 7.2.23 to fix commit message mentions in first branch push
  - Add option to include the sender name in body of Notify email (Jason Lee)
  - New UI for pagination
  - Don't prevent sign out when 2FA enforcement is enabled and user hasn't yet
    set it up
  - API: Added "merge_requests/:merge_request_id/closes_issues" (Gal Schlezinger)
  - Fix diff comments loaded by AJAX to load comment with diff in discussion tab
  - Fix relative links in other markup formats (Ben Boeckel)
  - Whitelist raw "abbr" elements when parsing Markdown (Benedict Etzel)
  - Fix label links for a merge request pointing to issues list
  - Don't vendor minified JS
  - Increase project import timeout to 15 minutes
  - Be more permissive with email address validation: it only has to contain a single '@'
  - Display 404 error on group not found
  - Track project import failure
  - Support Two-factor Authentication for LDAP users
  - Display database type and version in Administration dashboard
  - Allow limited Markdown in Broadcast Messages
  - Fix visibility level text in admin area (Zeger-Jan van de Weg)
  - Warn admin during OAuth of granting admin rights (Zeger-Jan van de Weg)
  - Update the ExternalIssue regex pattern (Blake Hitchcock)
  - Remember user's inline/side-by-side diff view preference in a cookie (Kirill Katsnelson)
  - Optimized performance of finding issues to be closed by a merge request
  - Add `avatar_url`, `description`, `git_ssh_url`, `git_http_url`, `path_with_namespace`
    and `default_branch` in `project` in push, issue, merge-request and note webhooks data (Kirill Zaitsev)
  - Deprecate the `ssh_url` in favor of `git_ssh_url` and `http_url` in favor of `git_http_url`
    in `project` for push, issue, merge-request and note webhooks data (Kirill Zaitsev)
  - Deprecate the `repository` key in push, issue, merge-request and note webhooks data, use `project` instead (Kirill Zaitsev)
  - API: Expose MergeRequest#merge_status (Andrei Dziahel)
  - Revert "Add IP check against DNSBLs at account sign-up"
  - Actually use the `skip_merges` option in Repository#commits (Tony Chu)
  - Fix API to keep request parameters in Link header (Michael Potthoff)
  - Deprecate API "merge_request/:merge_request_id/comments". Use "merge_requests/:merge_request_id/notes" instead
  - Deprecate API "merge_request/:merge_request_id/...". Use "merge_requests/:merge_request_id/..." instead
  - Prevent parse error when name of project ends with .atom and prevent path issues
  - Discover branches for commit statuses ref-less when doing merge when succeeded
  - Mark inline difference between old and new paths when a file is renamed
  - Support Akismet spam checking for creation of issues via API (Stan Hu)
  - API: Allow to set or update a merge-request's milestone (Kirill Skachkov)
  - Improve UI consistency between projects and groups lists
  - Add sort dropdown to dashboard projects page
  - Fixed logo animation on Safari (Roman Rott)
  - Fix Merge When Succeeded when multiple stages
  - Hide remove source branch button when the MR is merged but new commits are pushed (Zeger-Jan van de Weg)
  - In seach autocomplete show only groups and projects you are member of
  - Don't process cross-reference notes from forks
  - Fix: init.d script not working on OS X
  - Faster snippet search
  - Added API to download build artifacts
  - Title for milestones should be unique (Zeger-Jan van de Weg)
  - Validate correctness of maximum attachment size application setting
  - Replaces "Create merge request" link with one to the "Merge Request" when one exists
  - Fix CI builds badge, add a new link to builds badge, deprecate the old one
  - Fix broken link to project in build notification emails
  - Ability to see and sort on vote count from Issues and MR lists
  - Fix builds scheduler when first build in stage was allowed to fail
  - User project limit is reached notice is hidden if the projects limit is zero
  - Add API support for managing runners and project's runners
  - Allow SAML users to login with no previous account without having to allow
    all Omniauth providers to do so.
  - Allow existing users to auto link their SAML credentials by logging in via SAML
  - Make it possible to erase a build (trace, artifacts) using UI and API
  - Ability to revert changes from a Merge Request or Commit
  - Emoji comment on diffs are not award emoji
  - Add label description (Nuttanart Pornprasitsakul)
  - Show label row when filtering issues or merge requests by label (Nuttanart Pornprasitsakul)
  - Add Todos

v 8.4.9
  - Fix persistent XSS vulnerability in `commit_person_link` helper

v 8.4.8
  - Fix a 2FA authentication spoofing vulnerability.

v 8.4.7
  - Don't attempt to fetch any tags from a forked repo (Stan Hu).

v 8.4.6
  - Bump Git version requirement to 2.7.4

v 8.4.5
  - No CE-specific changes

v 8.4.4
  - Update omniauth-saml gem to 1.4.2
  - Prevent long-running backup tasks from timing out the database connection
  - Add a Project setting to allow guests to view build logs (defaults to true)
  - Sort project milestones by due date including issue editor (Oliver Rogers / Orih)

v 8.4.3
  - Increase lfs_objects size column to 8-byte integer to allow files larger
    than 2.1GB
  - Correctly highlight MR diff when MR has merge conflicts
  - Fix highlighting in blame view
  - Update sentry-raven gem to prevent "Not a git repository" console output
    when running certain commands
  - Add instrumentation to additional Gitlab::Git and Rugged methods for
    performance monitoring
  - Allow autosize textareas to also be manually resized

v 8.4.2
  - Bump required gitlab-workhorse version to bring in a fix for missing
    artifacts in the build artifacts browser
  - Get rid of those ugly borders on the file tree view
  - Fix updating the runner information when asking for builds
  - Bump gitlab_git version to 7.2.24 in order to bring in a performance
    improvement when checking if a repository was empty
  - Add instrumentation for Gitlab::Git::Repository instance methods so we can
    track them in Performance Monitoring.
  - Increase contrast between highlighted code comments and inline diff marker
  - Fix method undefined when using external commit status in builds
  - Fix highlighting in blame view.

v 8.4.1
  - Apply security updates for Rails (4.2.5.1), rails-html-sanitizer (1.0.3),
    and Nokogiri (1.6.7.2)
  - Fix redirect loop during import
  - Fix diff highlighting for all syntax themes
  - Delete project and associations in a background worker

v 8.4.0 (unreleased)
  - Hide issues settings when issues are disabled (Hannes Rosenögger)
v 8.4.0
  - Allow LDAP users to change their email if it was not set by the LDAP server
  - Ensure Gravatar host looks like an actual host
  - Consider re-assign as a mention from a notification point of view
  - Add pagination headers to already paginated API resources
  - Properly generate diff of orphan commits, like the first commit in a repository
  - Improve the consistency of commit titles, branch names, tag names, issue/MR titles, on their respective project pages
  - Autocomplete data is now always loaded, instead of when focusing a comment text area
  - Improved performance of finding issues for an entire group
  - Added custom application performance measuring system powered by InfluxDB
  - Add syntax highlighting to diffs
  - Gracefully handle invalid UTF-8 sequences in Markdown links (Stan Hu)
  - Bump fog to 1.36.0 (Stan Hu)
  - Add user's last used IP addresses to admin page (Stan Hu)
  - Add housekeeping function to project settings page
  - The default GitLab logo now acts as a loading indicator
  - LDAP group sync: Remove user from group when they are removed from LDAP
  - Fix caching issue where build status was not updating in project dashboard (Stan Hu)
  - Accept 2xx status codes for successful Webhook triggers (Stan Hu)
  - Fix missing date of month in network graph when commits span a month (Stan Hu)
  - Expire view caches when application settings change (e.g. Gravatar disabled) (Stan Hu)
  - Don't notify users twice if they are both project watchers and subscribers (Stan Hu)
  - Fix error with file size check with submodules (Stan Hu)
  - Remove gray background from layout in UI
  - Remove gray background from layout in UI
  - Fix signup for OAuth providers that don't provide a name
  - Implement new UI for group page
  - Implement search inside emoji picker
  - Let the CI runner know about builds that this build depends on
  - Add API support for looking up a user by username (Stan Hu)
  - Add project permissions to all project API endpoints (Stan Hu)
  - Link to milestone in "Milestone changed" system note
  - LDAP Group Sync: Allow group role downgradegit
  - Only allow group/project members to mention `@all`
  - Expose Git's version in the admin area (Trey Davis)
  - Add "Frequently used" category to emoji picker
  - Add CAS support (tduehr)
  - Add link to merge request on build detail page
  - Fix: Problem with projects ending with .keys (Jose Corcuera)
  - Revert back upvote and downvote button to the issue and MR pages
  - Swap position of Assignee and Author selector on Issuables (Zeger-Jan van de Weg)
  - Add system hook messages for project rename and transfer (Steve Norman)
  - Fix version check image in Safari
  - Show 'All' tab by default in the builds page
  - Add Open Graph and Twitter Card data to all pages
  - Fix API project lookups when querying with a namespace with dots (Stan Hu)
  - Enable forcing Two-factor authentication sitewide, with optional grace period
  - Import GitHub Pull Requests into GitLab
  - Change single user API endpoint to return more detailed data (Michael Potthoff)
  - Update version check images to use SVG
  - Validate README format before displaying
  - Enable Microsoft Azure OAuth2 support (Janis Meybohm)
  - Properly set task-list class on single item task lists
  - Add file finder feature in tree view (Kyungchul Shin)
  - Ajax filter by message for commits page
  - API: Add support for deleting a tag via the API (Robert Schilling)
  - Allow subsequent validations in CI Linter
  - Show referenced MRs & Issues only when the current viewer can access them
  - Fix Encoding::CompatibilityError bug when markdown content has some complex URL (Jason Lee)
  - Add API support for managing project's builds
  - Add API support for managing project's build triggers
  - Add API support for managing project's build variables
  - Allow broadcast messages to be edited
  - Autosize Markdown textareas
  - Import GitHub wiki into GitLab
  - Add reporters ability to download and browse build artifacts (Andrew Johnson)
  - Autofill referring url in message box when reporting user abuse.
  - Remove leading comma on award emoji when the user is the first to award the emoji (Zeger-Jan van de Weg)
  - Add build artifacts browser
  - Improve UX in builds artifacts browser
  - Increase default size of `data` column in `events` table when using MySQL
  - Expose button to CI Lint tool on project builds page
  - Fix: Creator should be added as a master of the project on creation
  - Added X-GitLab-... headers to emails from CI and Email On Push services (Anton Baklanov)
  - Add IP check against DNSBLs at account sign-up
  - Added cache:key to .gitlab-ci.yml allowing to fine tune the caching

v 8.3.8
  - Fix persistent XSS vulnerability in `commit_person_link` helper

v 8.3.7
  - Fix a 2FA authentication spoofing vulnerability.

v 8.3.6
  - Don't attempt to fetch any tags from a forked repo (Stan Hu).

v 8.3.5
  - Bump Git version requirement to 2.7.4

v 8.3.4
  - Use gitlab-workhorse 0.5.4 (fixes API routing bug)

v 8.3.3
  - Preserve CE behavior with JIRA integration by only calling API if URL is set
  - Fix duplicated branch creation/deletion events when using Web UI (Stan Hu)
  - Add configurable LDAP server query timeout
  - Get "Merge when build succeeds" to work when commits were pushed to MR target branch while builds were running
  - Suppress e-mails on failed builds if allow_failure is set (Stan Hu)
  - Fix project transfer e-mail sending incorrect paths in e-mail notification (Stan Hu)
  - Better support for referencing and closing issues in Asana service (Mike Wyatt)
  - Enable "Add key" button when user fills in a proper key (Stan Hu)
  - Fix error in processing reply-by-email messages (Jason Lee)
  - Fix Error 500 when visiting build page of project with nil runners_token (Stan Hu)
  - Use WOFF versions of SourceSansPro fonts
  - Fix regression when builds were not generated for tags created through web/api interface
  - Fix: maintain milestone filter between Open and Closed tabs (Greg Smethells)
  - Fix missing artifacts and build traces for build created before 8.3

v 8.3.2
  - Disable --follow in `git log` to avoid loading duplicate commit data in infinite scroll (Stan Hu)
  - Add support for Google reCAPTCHA in user registration

v 8.3.1
  - Fix Error 500 when global milestones have slashes (Stan Hu)
  - Fix Error 500 when doing a search in dashboard before visiting any project (Stan Hu)
  - Fix LDAP identity and user retrieval when special characters are used
  - Move Sidekiq-cron configuration to gitlab.yml

v 8.3.0
  - Bump rack-attack to 4.3.1 for security fix (Stan Hu)
  - API support for starred projects for authorized user (Zeger-Jan van de Weg)
  - Add open_issues_count to project API (Stan Hu)
  - Expand character set of usernames created by Omniauth (Corey Hinshaw)
  - Add button to automatically merge a merge request when the build succeeds (Zeger-Jan van de Weg)
  - Add unsubscribe link in the email footer (Zeger-Jan van de Weg)
  - Provide better diagnostic message upon project creation errors (Stan Hu)
  - Bump devise to 3.5.3 to fix reset token expiring after account creation (Stan Hu)
  - Remove api credentials from link to build_page
  - Deprecate GitLabCiService making it to always be inactive
  - Bump gollum-lib to 4.1.0 (Stan Hu)
  - Fix broken group avatar upload under "New group" (Stan Hu)
  - Update project repositorize size and commit count during import:repos task (Stan Hu)
  - Fix API setting of 'public' attribute to false will make a project private (Stan Hu)
  - Handle and report SSL errors in Webhook test (Stan Hu)
  - Bump Redis requirement to 2.8 for Sidekiq 4 (Stan Hu)
  - Fix: Assignee selector is empty when 'Unassigned' is selected (Jose Corcuera)
  - WIP identifier on merge requests no longer requires trailing space
  - Add rake tasks for git repository maintainance (Zeger-Jan van de Weg)
  - Fix 500 error when update group member permission
  - Fix: As an admin, cannot add oneself as a member to a group/project
  - Trim leading and trailing whitespace of milestone and issueable titles (Jose Corcuera)
  - Recognize issue/MR/snippet/commit links as references
  - Backport JIRA features from EE to CE
  - Add ignore whitespace change option to commit view
  - Fire update hook from GitLab
  - Allow account unlock via email
  - Style warning about mentioning many people in a comment
  - Fix: sort milestones by due date once again (Greg Smethells)
  - Migrate all CI::Services and CI::WebHooks to Services and WebHooks
  - Don't show project fork event as "imported"
  - Add API endpoint to fetch merge request commits list
  - Don't create CI status for refs that doesn't have .gitlab-ci.yml, even if the builds are enabled
  - Expose events API with comment information and author info
  - Fix: Ensure "Remove Source Branch" button is not shown when branch is being deleted. #3583
  - Run custom Git hooks when branch is created or deleted.
  - Fix bug when simultaneously accepting multiple MRs results in MRs that are of "merged" status, but not merged to the target branch
  - Add languages page to graphs
  - Block LDAP user when they are no longer found in the LDAP server
  - Improve wording on project visibility levels (Zeger-Jan van de Weg)
  - Fix editing notes on a merge request diff
  - Automatically select default clone protocol based on user preferences (Eirik Lygre)
  - Make Network page as sub tab of Commits
  - Add copy-to-clipboard button for Snippets
  - Add indication to merge request list item that MR cannot be merged automatically
  - Default target branch to patch-n when editing file in protected branch
  - Add Builds tab to merge request detail page
  - Allow milestones, issues and MRs to be created from dashboard and group indexes
  - Use new style for wiki
  - Use new style for milestone detail page
  - Fix sidebar tooltips when collapsed
  - Prevent possible XSS attack with award-emoji
  - Upgraded Sidekiq to 4.x
  - Accept COPYING,COPYING.lesser, and licence as license file (Zeger-Jan van de Weg)
  - Fix emoji aliases problem
  - Fix award-emojis Flash alert's width
  - Fix deleting notes on a merge request diff
  - Display referenced merge request statuses in the issue description (Greg Smethells)
  - Implement new sidebar for issue and merge request pages
  - Emoji picker improvements
  - Suppress warning about missing `.gitlab-ci.yml` if builds are disabled
  - Do not show build status unless builds are enabled and `.gitlab-ci.yml` is present
  - Persist runners registration token in database
  - Fix online editor should not remove newlines at the end of the file
  - Expose Git's version in the admin area
  - Show "New Merge Request" buttons on canonical repos when you have a fork (Josh Frye)

v 8.2.3
  - Fix application settings cache not expiring after changes (Stan Hu)
  - Fix Error 500s when creating global milestones with Unicode characters (Stan Hu)
  - Update documentation for "Guest" permissions
  - Properly convert Emoji-only comments into Award Emojis
  - Enable devise paranoid mode to prevent user enumeration attack
  - Webhook payload has an added, modified and removed properties for each commit
  - Fix 500 error when creating a merge request that removes a submodule

v 8.2.2
  - Fix 404 in redirection after removing a project (Stan Hu)
  - Ensure cached application settings are refreshed at startup (Stan Hu)
  - Fix Error 500 when viewing user's personal projects from admin page (Stan Hu)
  - Fix: Raw private snippets access workflow
  - Prevent "413 Request entity too large" errors when pushing large files with LFS
  - Fix invalid links within projects dashboard header
  - Make current user the first user in assignee dropdown in issues detail page (Stan Hu)
  - Fix: duplicate email notifications on issue comments

v 8.2.1
  - Forcefully update builds that didn't want to update with state machine
  - Fix: saving GitLabCiService as Admin Template

v 8.2.0
  - Improved performance of finding projects and groups in various places
  - Improved performance of rendering user profile pages and Atom feeds
  - Expose build artifacts path as config option
  - Fix grouping of contributors by email in graph.
  - Improved performance of finding issues with/without labels
  - Fix Drone CI service template not saving properly (Stan Hu)
  - Fix avatars not showing in Atom feeds and project issues when Gravatar disabled (Stan Hu)
  - Added a GitLab specific profiling tool called "Sherlock" (see GitLab CE merge request #1749)
  - Upgrade gitlab_git to 7.2.20 and rugged to 0.23.3 (Stan Hu)
  - Improved performance of finding users by one of their Email addresses
  - Add allow_failure field to commit status API (Stan Hu)
  - Commits without .gitlab-ci.yml are marked as skipped
  - Save detailed error when YAML syntax is invalid
  - Since GitLab CI is enabled by default, remove enabling it by pushing .gitlab-ci.yml
  - Added build artifacts
  - Improved performance of replacing references in comments
  - Show last project commit to default branch on project home page
  - Highlight comment based on anchor in URL
  - Adds ability to remove the forked relationship from project settings screen. (Han Loong Liauw)
  - Improved performance of sorting milestone issues
  - Allow users to select the Files view as default project view (Cristian Bica)
  - Show "Empty Repository Page" for repository without branches (Artem V. Navrotskiy)
  - Fix: Inability to reply to code comments in the MR view, if the MR comes from a fork
  - Use git follow flag for commits page when retrieve history for file or directory
  - Show merge request CI status on merge requests index page
  - Send build name and stage in CI notification e-mail
  - Extend yml syntax for only and except to support specifying repository path
  - Enable shared runners to all new projects
  - Bump GitLab-Workhorse to 0.4.1
  - Allow to define cache in `.gitlab-ci.yml`
  - Fix: 500 error returned if destroy request without HTTP referer (Kazuki Shimizu)
  - Remove deprecated CI events from project settings page
  - Use issue editor as cross reference comment author when issue is edited with a new mention.
  - Add graphs of commits ahead and behind default branch (Jeff Stubler)
  - Improve personal snippet access workflow (Douglas Alexandre)
  - [API] Add ability to fetch the commit ID of the last commit that actually touched a file
  - Fix omniauth documentation setting for omnibus configuration (Jon Cairns)
  - Add "New file" link to dropdown on project page
  - Include commit logs in project search
  - Add "added", "modified" and "removed" properties to commit object in webhook
  - Rename "Back to" links to "Go to" because its not always a case it point to place user come from
  - Allow groups to appear in the search results if the group owner allows it
  - Add email notification to former assignee upon unassignment (Adam Lieskovský)
  - New design for project graphs page
  - Remove deprecated dumped yaml file generated from previous job definitions
  - Show specific runners from projects where user is master or owner
  - MR target branch is now visible on a list view when it is different from project's default one
  - Improve Continuous Integration graphs page
  - Make color of "Accept Merge Request" button consistent with current build status
  - Add ignore white space option in merge request diff and commit and compare view
  - Ability to add release notes (markdown text and attachments) to git tags (aka Releases)
  - Relative links from a repositories README.md now link to the default branch
  - Fix trailing whitespace issue in merge request/issue title
  - Fix bug when milestone/label filter was empty for dashboard issues page
  - Add ability to create milestone in group projects from single form
  - Add option to create merge request when editing/creating a file (Dirceu Tiegs)
  - Prevent the last owner of a group from being able to delete themselves by 'adding' themselves as a master (James Lopez)
  - Add Award Emoji to issue and merge request pages

v 8.1.4
  - Fix bug where manually merged branches in a MR would end up with an empty diff (Stan Hu)
  - Prevent redirect loop when home_page_url is set to the root URL
  - Fix incoming email config defaults
  - Remove CSS property preventing hard tabs from rendering in Chromium 45 (Stan Hu)

v 8.1.3
  - Force update refs/merge-requests/X/head upon a push to the source branch of a merge request (Stan Hu)
  - Spread out runner contacted_at updates
  - Use issue editor as cross reference comment author when issue is edited with a new mention
  - Add Facebook authentication

v 8.1.2
  - Fix cloning Wiki repositories via HTTP (Stan Hu)
  - Add migration to remove satellites directory
  - Fix specific runners visibility
  - Fix 500 when editing CI service
  - Require CI jobs to be named
  - Fix CSS for runner status
  - Fix CI badge
  - Allow developer to manage builds

v 8.1.1
  - Removed, see 8.1.2

v 8.1.0
  - Ensure MySQL CI limits DB migrations occur after the fields have been created (Stan Hu)
  - Fix duplicate repositories in GitHub import page (Stan Hu)
  - Redirect to a default path if HTTP_REFERER is not set (Stan Hu)
  - Adds ability to create directories using the web editor (Ben Ford)
  - Cleanup stuck CI builds
  - Send an email to admin email when a user is reported for spam (Jonathan Rochkind)
  - Show notifications button when user is member of group rather than project (Grzegorz Bizon)
  - Fix bug preventing mentioned issued from being closed when MR is merged using fast-forward merge.
  - Fix nonatomic database update potentially causing project star counts to go negative (Stan Hu)
  - Don't show "Add README" link in an empty repository if user doesn't have access to push (Stan Hu)
  - Fix error preventing displaying of commit data for a directory with a leading dot (Stan Hu)
  - Speed up load times of issue detail pages by roughly 1.5x
  - Fix CI rendering regressions
  - If a merge request is to close an issue, show this on the issue page (Zeger-Jan van de Weg)
  - Add a system note and update relevant merge requests when a branch is deleted or re-added (Stan Hu)
  - Make diff file view easier to use on mobile screens (Stan Hu)
  - Improved performance of finding users by username or Email address
  - Fix bug where merge request comments created by API would not trigger notifications (Stan Hu)
  - Add support for creating directories from Files page (Stan Hu)
  - Allow removing of project without confirmation when JavaScript is disabled (Stan Hu)
  - Support filtering by "Any" milestone or issue and fix "No Milestone" and "No Label" filters (Stan Hu)
  - Improved performance of the trending projects page
  - Remove CI migration task
  - Improved performance of finding projects by their namespace
  - Add assignee data to Issuables' hook_data (Bram Daams)
  - Fix bug where transferring a project would result in stale commit links (Stan Hu)
  - Fix build trace updating
  - Include full path of source and target branch names in New Merge Request page (Stan Hu)
  - Add user preference to view activities as default dashboard (Stan Hu)
  - Add option to admin area to sign in as a specific user (Pavel Forkert)
  - Show CI status on all pages where commits list is rendered
  - Automatically enable CI when push .gitlab-ci.yml file to repository
  - Move CI charts to project graphs area
  - Fix cases where Markdown did not render links in activity feed (Stan Hu)
  - Add first and last to pagination (Zeger-Jan van de Weg)
  - Added Commit Status API
  - Added Builds View
  - Added when to .gitlab-ci.yml
  - Show CI status on commit page
  - Added CI_BUILD_TAG, _STAGE, _NAME and _TRIGGERED to CI builds
  - Show CI status on Your projects page and Starred projects page
  - Remove "Continuous Integration" page from dashboard
  - Add notes and SSL verification entries to hook APIs (Ben Boeckel)
  - Fix grammar in admin area "labels" .nothing-here-block when no labels exist.
  - Move CI runners page to project settings area
  - Move CI variables page to project settings area
  - Move CI triggers page to project settings area
  - Move CI project settings page to CE project settings area
  - Fix bug when removed file was not appearing in merge request diff
  - Show warning when build cannot be served by any of the available CI runners
  - Note the original location of a moved project when notifying users of the move
  - Improve error message when merging fails
  - Add support of multibyte characters in LDAP UID (Roman Petrov)
  - Show additions/deletions stats on merge request diff
  - Remove footer text in emails (Zeger-Jan van de Weg)
  - Ensure code blocks are properly highlighted after a note is updated
  - Fix wrong access level badge on MR comments
  - Hide password in the service settings form
  - Move CI webhooks page to project settings area
  - Fix User Identities API. It now allows you to properly create or update user's identities.
  - Add user preference to change layout width (Peter Göbel)
  - Use commit status in merge request widget as preferred source of CI status
  - Integrate CI commit and build pages into project pages
  - Move CI services page to project settings area
  - Add "Quick Submit" behavior to input fields throughout the application. Use
    Cmd+Enter on Mac and Ctrl+Enter on Windows/Linux.
  - Fix position of hamburger in header for smaller screens (Han Loong Liauw)
  - Fix bug where Emojis in Markdown would truncate remaining text (Sakata Sinji)
  - Persist filters when sorting on admin user page (Jerry Lukins)
  - Update style of snippets pages (Han Loong Liauw)
  - Allow dashboard and group issues/MRs to be filtered by label
  - Add spellcheck=false to certain input fields
  - Invalidate stored service password if the endpoint URL is changed
  - Project names are not fully shown if group name is too big, even on group page view
  - Apply new design for Files page
  - Add "New Page" button to Wiki Pages tab (Stan Hu)
  - Only render 404 page from /public
  - Hide passwords from services API (Alex Lossent)
  - Fix: Images cannot show when projects' path was changed
  - Let gitlab-git-http-server generate and serve 'git archive' downloads
  - Optimize query when filtering on issuables (Zeger-Jan van de Weg)
  - Fix padding of outdated discussion item.
  - Animate the logo on hover

v 8.0.5
  - Correct lookup-by-email for LDAP logins
  - Fix loading spinner sometimes not being hidden on Merge Request tab switches

v 8.0.4
  - Fix Message-ID header to be RFC 2111-compliant to prevent e-mails being dropped (Stan Hu)
  - Fix referrals for :back and relative URL installs
  - Fix anchors to comments in diffs
  - Remove CI token from build traces
  - Fix "Assign All" button on Runner admin page
  - Fix search in Files
  - Add full project namespace to payload of system webhooks (Ricardo Band)

v 8.0.3
  - Fix URL shown in Slack notifications
  - Fix bug where projects would appear to be stuck in the forked import state (Stan Hu)
  - Fix Error 500 in creating merge requests with > 1000 diffs (Stan Hu)
  - Add work_in_progress key to MR webhooks (Ben Boeckel)

v 8.0.2
  - Fix default avatar not rendering in network graph (Stan Hu)
  - Skip check_initd_configured_correctly on omnibus installs
  - Prevent double-prefixing of help page paths
  - Clarify confirmation text on user deletion
  - Make commit graphs responsive to window width changes (Stan Hu)
  - Fix top margin for sign-in button on public pages
  - Fix LDAP attribute mapping
  - Remove git refs used internally by GitLab from network graph (Stan Hu)
  - Use standard Markdown font in Markdown preview instead of fixed-width font (Stan Hu)
  - Fix Reply by email for non-UTF-8 messages.
  - Add option to use StartTLS with Reply by email IMAP server.
  - Allow AWS S3 Server-Side Encryption with Amazon S3-Managed Keys for backups (Paul Beattie)

v 8.0.1
  - Improve CI migration procedure and documentation

v 8.0.0
  - Fix Markdown links not showing up in dashboard activity feed (Stan Hu)
  - Remove milestones from merge requests when milestones are deleted (Stan Hu)
  - Fix HTML link that was improperly escaped in new user e-mail (Stan Hu)
  - Fix broken sort in merge request API (Stan Hu)
  - Bump rouge to 1.10.1 to remove warning noise and fix other syntax highlighting bugs (Stan Hu)
  - Gracefully handle errors in syntax highlighting by leaving the block unformatted (Stan Hu)
  - Add "replace" and "upload" functionalities to allow user replace existing file and upload new file into current repository
  - Fix URL construction for merge requests, issues, notes, and commits for relative URL config (Stan Hu)
  - Fix emoji URLs in Markdown when relative_url_root is used (Stan Hu)
  - Omit filename in Content-Disposition header in raw file download to avoid RFC 6266 encoding issues (Stan HU)
  - Fix broken Wiki Page History (Stan Hu)
  - Import forked repositories asynchronously to prevent large repositories from timing out (Stan Hu)
  - Prevent anchors from being hidden by header (Stan Hu)
  - Fix bug where only the first 15 Bitbucket issues would be imported (Stan Hu)
  - Sort issues by creation date in Bitbucket importer (Stan Hu)
  - Prevent too many redirects upon login when home page URL is set to external_url (Stan Hu)
  - Improve dropdown positioning on the project home page (Hannes Rosenögger)
  - Upgrade browser gem to 1.0.0 to avoid warning in IE11 compatibilty mode (Stan Hu)
  - Remove user OAuth tokens from the database and request new tokens each session (Stan Hu)
  - Restrict users API endpoints to use integer IDs (Stan Hu)
  - Only show recent push event if the branch still exists or a recent merge request has not been created (Stan Hu)
  - Remove satellites
  - Better performance for web editor (switched from satellites to rugged)
  - Faster merge
  - Ability to fetch merge requests from refs/merge-requests/:id
  - Allow displaying of archived projects in the admin interface (Artem Sidorenko)
  - Allow configuration of import sources for new projects (Artem Sidorenko)
  - Search for comments should be case insensetive
  - Create cross-reference for closing references on commits pushed to non-default branches (Maël Valais)
  - Ability to search milestones
  - Gracefully handle SMTP user input errors (e.g. incorrect email addresses) to prevent Sidekiq retries (Stan Hu)
  - Move dashboard activity to separate page (for your projects and starred projects)
  - Improve performance of git blame
  - Limit content width to 1200px for most of pages to improve readability on big screens
  - Fix 500 error when submit project snippet without body
  - Improve search page usability
  - Bring more UI consistency in way how projects, snippets and groups lists are rendered
  - Make all profiles and group public
  - Fixed login failure when extern_uid changes (Joel Koglin)
  - Don't notify users without access to the project when they are (accidentally) mentioned in a note.
  - Retrieving oauth token with LDAP credentials
  - Load Application settings from running database unless env var USE_DB=false
  - Added Drone CI integration (Kirill Zaitsev)
  - Allow developers to retry builds
  - Hide advanced project options for non-admin users
  - Fail builds if no .gitlab-ci.yml is found
  - Refactored service API and added automatically service docs generator (Kirill Zaitsev)
  - Added web_url key project hook_attrs (Kirill Zaitsev)
  - Add ability to get user information by ID of an SSH key via the API
  - Fix bug which IE cannot show image at markdown when the image is raw file of gitlab
  - Add support for Crowd
  - Global Labels that are available to all projects
  - Fix highlighting of deleted lines in diffs.
  - Project notification level can be set on the project page itself
  - Added service API endpoint to retrieve service parameters (Petheő Bence)
  - Add FogBugz project import (Jared Szechy)
  - Sort users autocomplete lists by user (Allister Antosik)
  - Webhook for issue now contains repository field (Jungkook Park)
  - Add ability to add custom text to the help page (Jeroen van Baarsen)
  - Add pg_schema to backup config
  - Fix references to target project issues in Merge Requests markdown preview and textareas (Francesco Levorato)
  - Redirect from incorrectly cased group or project path to correct one (Francesco Levorato)
  - Removed API calls from CE to CI

v 7.14.3
  - No changes

v 7.14.2
  - Upgrade gitlab_git to 7.2.15 to fix `git blame` errors with ISO-encoded files (Stan Hu)
  - Allow configuration of LDAP attributes GitLab will use for the new user account.

v 7.14.1
  - Improve abuse reports management from admin area
  - Fix "Reload with full diff" URL button in compare branch view (Stan Hu)
  - Disabled DNS lookups for SSH in docker image (Rowan Wookey)
  - Only include base URL in OmniAuth full_host parameter (Stan Hu)
  - Fix Error 500 in API when accessing a group that has an avatar (Stan Hu)
  - Ability to enable SSL verification for Webhooks

v 7.14.0
  - Fix bug where non-project members of the target project could set labels on new merge requests.
  - Update default robots.txt rules to disallow crawling of irrelevant pages (Ben Bodenmiller)
  - Fix redirection after sign in when using auto_sign_in_with_provider
  - Upgrade gitlab_git to 7.2.14 to ignore CRLFs in .gitmodules (Stan Hu)
  - Clear cache to prevent listing deleted branches after MR removes source branch (Stan Hu)
  - Provide more feedback what went wrong if HipChat service failed test (Stan Hu)
  - Fix bug where backslashes in inline diffs could be dropped (Stan Hu)
  - Disable turbolinks when linking to Bitbucket import status (Stan Hu)
  - Fix broken code import and display error messages if something went wrong with creating project (Stan Hu)
  - Fix corrupted binary files when using API files endpoint (Stan Hu)
  - Bump Haml to 4.0.7 to speed up textarea rendering (Stan Hu)
  - Show incompatible projects in Bitbucket import status (Stan Hu)
  - Fix coloring of diffs on MR Discussion-tab (Gert Goet)
  - Fix "Network" and "Graphs" pages for branches with encoded slashes (Stan Hu)
  - Fix errors deleting and creating branches with encoded slashes (Stan Hu)
  - Always add current user to autocomplete controller to support filter by "Me" (Stan Hu)
  - Fix multi-line syntax highlighting (Stan Hu)
  - Fix network graph when branch name has single quotes (Stan Hu)
  - Add "Confirm user" button in user admin page (Stan Hu)
  - Upgrade gitlab_git to version 7.2.6 to fix Error 500 when creating network graphs (Stan Hu)
  - Add support for Unicode filenames in relative links (Hiroyuki Sato)
  - Fix URL used for refreshing notes if relative_url is present (Bartłomiej Święcki)
  - Fix commit data retrieval when branch name has single quotes (Stan Hu)
  - Check that project was actually created rather than just validated in import:repos task (Stan Hu)
  - Fix full screen mode for snippet comments (Daniel Gerhardt)
  - Fix 404 error in files view after deleting the last file in a repository (Stan Hu)
  - Fix the "Reload with full diff" URL button (Stan Hu)
  - Fix label read access for unauthenticated users (Daniel Gerhardt)
  - Fix access to disabled features for unauthenticated users (Daniel Gerhardt)
  - Fix OAuth provider bug where GitLab would not go return to the redirect_uri after sign-in (Stan Hu)
  - Fix file upload dialog for comment editing (Daniel Gerhardt)
  - Set OmniAuth full_host parameter to ensure redirect URIs are correct (Stan Hu)
  - Return comments in created order in merge request API (Stan Hu)
  - Disable internal issue tracker controller if external tracker is used (Stan Hu)
  - Expire Rails cache entries after two weeks to prevent endless Redis growth
  - Add support for destroying project milestones (Stan Hu)
  - Allow custom backup archive permissions
  - Add project star and fork count, group avatar URL and user/group web URL attributes to API
  - Show who last edited a comment if it wasn't the original author
  - Send notification to all participants when MR is merged.
  - Add ability to manage user email addresses via the API.
  - Show buttons to add license, changelog and contribution guide if they're missing.
  - Tweak project page buttons.
  - Disabled autocapitalize and autocorrect on login field (Daryl Chan)
  - Mention group and project name in creation, update and deletion notices (Achilleas Pipinellis)
  - Update gravatar link on profile page to link to configured gravatar host (Ben Bodenmiller)
  - Remove redis-store TTL monkey patch
  - Add support for CI skipped status
  - Fetch code from forks to refs/merge-requests/:id/head when merge request created
  - Remove comments and email addresses when publicly exposing ssh keys (Zeger-Jan van de Weg)
  - Add "Check out branch" button to the MR page.
  - Improve MR merge widget text and UI consistency.
  - Improve text in MR "How To Merge" modal.
  - Cache all events
  - Order commits by date when comparing branches
  - Fix bug causing error when the target branch of a symbolic ref was deleted
  - Include branch/tag name in archive file and directory name
  - Add dropzone upload progress
  - Add a label for merged branches on branches page (Florent Baldino)
  - Detect .mkd and .mkdn files as markdown (Ben Boeckel)
  - Fix: User search feature in admin area does not respect filters
  - Set max-width for README, issue and merge request description for easier read on big screens
  - Update Flowdock integration to support new Flowdock API (Boyan Tabakov)
  - Remove author from files view (Sven Strickroth)
  - Fix infinite loop when SAML was incorrectly configured.

v 7.13.5
  - Satellites reverted

v 7.13.4
  - Allow users to send abuse reports

v 7.13.3
  - Fix bug causing Bitbucket importer to crash when OAuth application had been removed.
  - Allow users to send abuse reports
  - Remove satellites
  - Link username to profile on Group Members page (Tom Webster)

v 7.13.2
  - Fix randomly failed spec
  - Create project services on Project creation
  - Add admin_merge_request ability to Developer level and up
  - Fix Error 500 when browsing projects with no HEAD (Stan Hu)
  - Fix labels / assignee / milestone for the merge requests when issues are disabled
  - Show the first tab automatically on MergeRequests#new
  - Add rake task 'gitlab:update_commit_count' (Daniel Gerhardt)
  - Fix Gmail Actions

v 7.13.1
  - Fix: Label modifications are not reflected in existing notes and in the issue list
  - Fix: Label not shown in the Issue list, although it's set through web interface
  - Fix: Group/project references are linked incorrectly
  - Improve documentation
  - Fix of migration: Check if session_expire_delay column exists before adding the column
  - Fix: ActionView::Template::Error
  - Fix: "Create Merge Request" isn't always shown in event for newly pushed branch
  - Fix bug causing "Remove source-branch" option not to work for merge requests from the same project.
  - Render Note field hints consistently for "new" and "edit" forms

v 7.13.0
  - Remove repository graph log to fix slow cache updates after push event (Stan Hu)
  - Only enable HSTS header for HTTPS and port 443 (Stan Hu)
  - Fix user autocomplete for unauthenticated users accessing public projects (Stan Hu)
  - Fix redirection to home page URL for unauthorized users (Daniel Gerhardt)
  - Add branch switching support for graphs (Daniel Gerhardt)
  - Fix external issue tracker hook/test for HTTPS URLs (Daniel Gerhardt)
  - Remove link leading to a 404 error in Deploy Keys page (Stan Hu)
  - Add support for unlocking users in admin settings (Stan Hu)
  - Add Irker service configuration options (Stan Hu)
  - Fix order of issues imported from GitHub (Hiroyuki Sato)
  - Bump rugments to 1.0.0beta8 to fix C prototype function highlighting (Jonathon Reinhart)
  - Fix Merge Request webhook to properly fire "merge" action when accepted from the web UI
  - Add `two_factor_enabled` field to admin user API (Stan Hu)
  - Fix invalid timestamps in RSS feeds (Rowan Wookey)
  - Fix downloading of patches on public merge requests when user logged out (Stan Hu)
  - Fix Error 500 when relative submodule resolves to a namespace that has a different name from its path (Stan Hu)
  - Extract the longest-matching ref from a commit path when multiple matches occur (Stan Hu)
  - Update maintenance documentation to explain no need to recompile asssets for omnibus installations (Stan Hu)
  - Support commenting on diffs in side-by-side mode (Stan Hu)
  - Fix JavaScript error when clicking on the comment button on a diff line that has a comment already (Stan Hu)
  - Return 40x error codes if branch could not be deleted in UI (Stan Hu)
  - Remove project visibility icons from dashboard projects list
  - Rename "Design" profile settings page to "Preferences".
  - Allow users to customize their default Dashboard page.
  - Update ssl_ciphers in Nginx example to remove DHE settings. This will deny forward secrecy for Android 2.3.7, Java 6 and OpenSSL 0.9.8
  - Admin can edit and remove user identities
  - Convert CRLF newlines to LF when committing using the web editor.
  - API request /projects/:project_id/merge_requests?state=closed will return only closed merge requests without merged one. If you need ones that were merged - use state=merged.
  - Allow Administrators to filter the user list by those with or without Two-factor Authentication enabled.
  - Show a user's Two-factor Authentication status in the administration area.
  - Explicit error when commit not found in the CI
  - Improve performance for issue and merge request pages
  - Users with guest access level can not set assignee, labels or milestones for issue and merge request
  - Reporter role can manage issue tracker now: edit any issue, set assignee or milestone and manage labels
  - Better performance for pages with events list, issues list and commits list
  - Faster automerge check and merge itself when source and target branches are in same repository
  - Correctly show anonymous authorized applications under Profile > Applications.
  - Query Optimization in MySQL.
  - Allow users to be blocked and unblocked via the API
  - Use native Postgres database cleaning during backup restore
  - Redesign project page. Show README as default instead of activity. Move project activity to separate page
  - Make left menu more hierarchical and less contextual by adding back item at top
  - A fork can’t have a visibility level that is greater than the original project.
  - Faster code search in repository and wiki. Fixes search page timeout for big repositories
  - Allow administrators to disable 2FA for a specific user
  - Add error message for SSH key linebreaks
  - Store commits count in database (will populate with valid values only after first push)
  - Rebuild cache after push to repository in background job
  - Fix transferring of project to another group using the API.

v 7.12.2
  - Correctly show anonymous authorized applications under Profile > Applications.
  - Faster automerge check and merge itself when source and target branches are in same repository
  - Audit log for user authentication
  - Allow custom label to be set for authentication providers.

v 7.12.1
  - Fix error when deleting a user who has projects (Stan Hu)
  - Fix post-receive errors on a push when an external issue tracker is configured (Stan Hu)
  - Add SAML to list of social_provider (Matt Firtion)
  - Fix merge requests API scope to keep compatibility in 7.12.x patch release (Dmitriy Zaporozhets)
  - Fix closed merge request scope at milestone page (Dmitriy Zaporozhets)
  - Revert merge request states renaming
  - Fix hooks for web based events with external issue references (Daniel Gerhardt)
  - Improve performance for issue and merge request pages
  - Compress database dumps to reduce backup size

v 7.12.0
  - Fix Error 500 when one user attempts to access a personal, internal snippet (Stan Hu)
  - Disable changing of target branch in new merge request page when a branch has already been specified (Stan Hu)
  - Fix post-receive errors on a push when an external issue tracker is configured (Stan Hu)
  - Update oauth button logos for Twitter and Google to recommended assets
  - Update browser gem to version 0.8.0 for IE11 support (Stan Hu)
  - Fix timeout when rendering file with thousands of lines.
  - Add "Remember me" checkbox to LDAP signin form.
  - Add session expiration delay configuration through UI application settings
  - Don't notify users mentioned in code blocks or blockquotes.
  - Omit link to generate labels if user does not have access to create them (Stan Hu)
  - Show warning when a comment will add 10 or more people to the discussion.
  - Disable changing of the source branch in merge request update API (Stan Hu)
  - Shorten merge request WIP text.
  - Add option to disallow users from registering any application to use GitLab as an OAuth provider
  - Support editing target branch of merge request (Stan Hu)
  - Refactor permission checks with issues and merge requests project settings (Stan Hu)
  - Fix Markdown preview not working in Edit Milestone page (Stan Hu)
  - Fix Zen Mode not closing with ESC key (Stan Hu)
  - Allow HipChat API version to be blank and default to v2 (Stan Hu)
  - Add file attachment support in Milestone description (Stan Hu)
  - Fix milestone "Browse Issues" button.
  - Set milestone on new issue when creating issue from index with milestone filter active.
  - Make namespace API available to all users (Stan Hu)
  - Add webhook support for note events (Stan Hu)
  - Disable "New Issue" and "New Merge Request" buttons when features are disabled in project settings (Stan Hu)
  - Remove Rack Attack monkey patches and bump to version 4.3.0 (Stan Hu)
  - Fix clone URL losing selection after a single click in Safari and Chrome (Stan Hu)
  - Fix git blame syntax highlighting when different commits break up lines (Stan Hu)
  - Add "Resend confirmation e-mail" link in profile settings (Stan Hu)
  - Allow to configure location of the `.gitlab_shell_secret` file. (Jakub Jirutka)
  - Disabled expansion of top/bottom blobs for new file diffs
  - Update Asciidoctor gem to version 1.5.2. (Jakub Jirutka)
  - Fix resolving of relative links to repository files in AsciiDoc documents. (Jakub Jirutka)
  - Use the user list from the target project in a merge request (Stan Hu)
  - Default extention for wiki pages is now .md instead of .markdown (Jeroen van Baarsen)
  - Add validation to wiki page creation (only [a-zA-Z0-9/_-] are allowed) (Jeroen van Baarsen)
  - Fix new/empty milestones showing 100% completion value (Jonah Bishop)
  - Add a note when an Issue or Merge Request's title changes
  - Consistently refer to MRs as either Merged or Closed.
  - Add Merged tab to MR lists.
  - Prefix EmailsOnPush email subject with `[Git]`.
  - Group project contributions by both name and email.
  - Clarify navigation labels for Project Settings and Group Settings.
  - Move user avatar and logout button to sidebar
  - You can not remove user if he/she is an only owner of group
  - User should be able to leave group. If not - show him proper message
  - User has ability to leave project
  - Add SAML support as an omniauth provider
  - Allow to configure a URL to show after sign out
  - Add an option to automatically sign-in with an Omniauth provider
  - GitLab CI service sends .gitlab-ci.yml in each push call
  - When remove project - move repository and schedule it removal
  - Improve group removing logic
  - Trigger create-hooks on backup restore task
  - Add option to automatically link omniauth and LDAP identities
  - Allow special character in users bio. I.e.: I <3 GitLab

v 7.11.4
  - Fix missing bullets when creating lists
  - Set rel="nofollow" on external links

v 7.11.3
  - no changes
  - Fix upgrader script (Martins Polakovs)

v 7.11.2
  - no changes

v 7.11.1
  - no changes

v 7.11.0
  - Fall back to Plaintext when Syntaxhighlighting doesn't work. Fixes some buggy lexers (Hannes Rosenögger)
  - Get editing comments to work in Chrome 43 again.
  - Fix broken view when viewing history of a file that includes a path that used to be another file (Stan Hu)
  - Don't show duplicate deploy keys
  - Fix commit time being displayed in the wrong timezone in some cases (Hannes Rosenögger)
  - Make the first branch pushed to an empty repository the default HEAD (Stan Hu)
  - Fix broken view when using a tag to display a tree that contains git submodules (Stan Hu)
  - Make Reply-To config apply to change e-mail confirmation and other Devise notifications (Stan Hu)
  - Add application setting to restrict user signups to e-mail domains (Stan Hu)
  - Don't allow a merge request to be merged when its title starts with "WIP".
  - Add a page title to every page.
  - Allow primary email to be set to an email that you've already added.
  - Fix clone URL field and X11 Primary selection (Dmitry Medvinsky)
  - Ignore invalid lines in .gitmodules
  - Fix "Cannot move project" error message from popping up after a successful transfer (Stan Hu)
  - Redirect to sign in page after signing out.
  - Fix "Hello @username." references not working by no longer allowing usernames to end in period.
  - Fix "Revspec not found" errors when viewing diffs in a forked project with submodules (Stan Hu)
  - Improve project page UI
  - Fix broken file browsing with relative submodule in personal projects (Stan Hu)
  - Add "Reply quoting selected text" shortcut key (`r`)
  - Fix bug causing `@whatever` inside an issue's first code block to be picked up as a user mention.
  - Fix bug causing `@whatever` inside an inline code snippet (backtick-style) to be picked up as a user mention.
  - When use change branches link at MR form - save source branch selection instead of target one
  - Improve handling of large diffs
  - Added GitLab Event header for project hooks
  - Add Two-factor authentication (2FA) for GitLab logins
  - Show Atom feed buttons everywhere where applicable.
  - Add project activity atom feed.
  - Don't crash when an MR from a fork has a cross-reference comment from the target project on one of its commits.
  - Explain how to get a new password reset token in welcome emails
  - Include commit comments in MR from a forked project.
  - Group milestones by title in the dashboard and all other issue views.
  - Query issues, merge requests and milestones with their IID through API (Julien Bianchi)
  - Add default project and snippet visibility settings to the admin web UI.
  - Show incompatible projects in Google Code import status (Stan Hu)
  - Fix bug where commit data would not appear in some subdirectories (Stan Hu)
  - Task lists are now usable in comments, and will show up in Markdown previews.
  - Fix bug where avatar filenames were not actually deleted from the database during removal (Stan Hu)
  - Fix bug where Slack service channel was not saved in admin template settings. (Stan Hu)
  - Protect OmniAuth request phase against CSRF.
  - Don't send notifications to mentioned users that don't have access to the project in question.
  - Add search issues/MR by number
  - Change plots to bar graphs in commit statistics screen
  - Move snippets UI to fluid layout
  - Improve UI for sidebar. Increase separation between navigation and content
  - Improve new project command options (Ben Bodenmiller)
  - Add common method to force UTF-8 and use it to properly handle non-ascii OAuth user properties (Onur Küçük)
  - Prevent sending empty messages to HipChat (Chulki Lee)
  - Improve UI for mobile phones on dashboard and project pages
  - Add room notification and message color option for HipChat
  - Allow to use non-ASCII letters and dashes in project and namespace name. (Jakub Jirutka)
  - Add footnotes support to Markdown (Guillaume Delbergue)
  - Add current_sign_in_at to UserFull REST api.
  - Make Sidekiq MemoryKiller shutdown signal configurable
  - Add "Create Merge Request" buttons to commits and branches pages and push event.
  - Show user roles by comments.
  - Fix automatic blocking of auto-created users from Active Directory.
  - Call merge request webhook for each new commits (Arthur Gautier)
  - Use SIGKILL by default in Sidekiq::MemoryKiller
  - Fix mentioning of private groups.
  - Add style for <kbd> element in markdown
  - Spin spinner icon next to "Checking for CI status..." on MR page.
  - Fix reference links in dashboard activity and ATOM feeds.
  - Ensure that the first added admin performs repository imports

v 7.10.4
  - Fix migrations broken in 7.10.2
  - Make tags for GitLab installations running on MySQL case sensitive
  - Get Gitorious importer to work again.
  - Fix adding new group members from admin area
  - Fix DB error when trying to tag a repository (Stan Hu)
  - Fix Error 500 when searching Wiki pages (Stan Hu)
  - Unescape branch names in compare commit (Stan Hu)
  - Order commit comments chronologically in API.

v 7.10.2
  - Fix CI links on MR page

v 7.10.0
  - Ignore submodules that are defined in .gitmodules but are checked in as directories.
  - Allow projects to be imported from Google Code.
  - Remove access control for uploaded images to fix broken images in emails (Hannes Rosenögger)
  - Allow users to be invited by email to join a group or project.
  - Don't crash when project repository doesn't exist.
  - Add config var to block auto-created LDAP users.
  - Don't use HTML ellipsis in EmailsOnPush subject truncated commit message.
  - Set EmailsOnPush reply-to address to committer email when enabled.
  - Fix broken file browsing with a submodule that contains a relative link (Stan Hu)
  - Fix persistent XSS vulnerability around profile website URLs.
  - Fix project import URL regex to prevent arbitary local repos from being imported.
  - Fix directory traversal vulnerability around uploads routes.
  - Fix directory traversal vulnerability around help pages.
  - Don't leak existence of project via search autocomplete.
  - Don't leak existence of group or project via search.
  - Fix bug where Wiki pages that included a '/' were no longer accessible (Stan Hu)
  - Fix bug where error messages from Dropzone would not be displayed on the issues page (Stan Hu)
  - Add a rake task to check repository integrity with `git fsck`
  - Add ability to configure Reply-To address in gitlab.yml (Stan Hu)
  - Move current user to the top of the list in assignee/author filters (Stan Hu)
  - Fix broken side-by-side diff view on merge request page (Stan Hu)
  - Set Application controller default URL options to ensure all url_for calls are consistent (Stan Hu)
  - Allow HTML tags in Markdown input
  - Fix code unfold not working on Compare commits page (Stan Hu)
  - Fix generating SSH key fingerprints with OpenSSH 6.8. (Sašo Stanovnik)
  - Fix "Import projects from" button to show the correct instructions (Stan Hu)
  - Fix dots in Wiki slugs causing errors (Stan Hu)
  - Make maximum attachment size configurable via Application Settings (Stan Hu)
  - Update poltergeist to version 1.6.0 to support PhantomJS 2.0 (Zeger-Jan van de Weg)
  - Fix cross references when usernames, milestones, or project names contain underscores (Stan Hu)
  - Disable reference creation for comments surrounded by code/preformatted blocks (Stan Hu)
  - Reduce Rack Attack false positives causing 403 errors during HTTP authentication (Stan Hu)
  - enable line wrapping per default and remove the checkbox to toggle it (Hannes Rosenögger)
  - Fix a link in the patch update guide
  - Add a service to support external wikis (Hannes Rosenögger)
  - Omit the "email patches" link and fix plain diff view for merge commits
  - List new commits for newly pushed branch in activity view.
  - Add sidetiq gem dependency to match EE
  - Add changelog, license and contribution guide links to project tab bar.
  - Improve diff UI
  - Fix alignment of navbar toggle button (Cody Mize)
  - Fix checkbox rendering for nested task lists
  - Identical look of selectboxes in UI
  - Upgrade the gitlab_git gem to version 7.1.3
  - Move "Import existing repository by URL" option to button.
  - Improve error message when save profile has error.
  - Passing the name of pushed ref to CI service (requires GitLab CI 7.9+)
  - Add location field to user profile
  - Fix print view for markdown files and wiki pages
  - Fix errors when deleting old backups
  - Improve GitLab performance when working with git repositories
  - Add tag message and last commit to tag hook (Kamil Trzciński)
  - Restrict permissions on backup files
  - Improve oauth accounts UI in profile page
  - Add ability to unlink connected accounts
  - Replace commits calendar with faster contribution calendar that includes issues and merge requests
  - Add inifinite scroll to user page activity
  - Don't include system notes in issue/MR comment count.
  - Don't mark merge request as updated when merge status relative to target branch changes.
  - Link note avatar to user.
  - Make Git-over-SSH errors more descriptive.
  - Fix EmailsOnPush.
  - Refactor issue filtering
  - AJAX selectbox for issue assignee and author filters
  - Fix issue with missing options in issue filtering dropdown if selected one
  - Prevent holding Control-Enter or Command-Enter from posting comment multiple times.
  - Prevent note form from being cleared when submitting failed.
  - Improve file icons rendering on tree (Sullivan Sénéchal)
  - API: Add pagination to project events
  - Get issue links in notification mail to work again.
  - Don't show commit comment button when user is not signed in.
  - Fix admin user projects lists.
  - Don't leak private group existence by redirecting from namespace controller to group controller.
  - Ability to skip some items from backup (database, respositories or uploads)
  - Archive repositories in background worker.
  - Import GitHub, Bitbucket or GitLab.com projects owned by authenticated user into current namespace.
  - Project labels are now available over the API under the "tag_list" field (Cristian Medina)
  - Fixed link paths for HTTP and SSH on the admin project view (Jeremy Maziarz)
  - Fix and improve help rendering (Sullivan Sénéchal)
  - Fix final line in EmailsOnPush email diff being rendered as error.
  - Prevent duplicate Buildkite service creation.
  - Fix git over ssh errors 'fatal: protocol error: bad line length character'
  - Automatically setup GitLab CI project for forks if origin project has GitLab CI enabled
  - Bust group page project list cache when namespace name or path changes.
  - Explicitly set image alt-attribute to prevent graphical glitches if gravatars could not be loaded
  - Allow user to choose a public email to show on public profile
  - Remove truncation from issue titles on milestone page (Jason Blanchard)
  - Fix stuck Merge Request merging events from old installations (Ben Bodenmiller)
  - Fix merge request comments on files with multiple commits
  - Fix Resource Owner Password Authentication Flow

v 7.9.4
  - Security: Fix project import URL regex to prevent arbitary local repos from being imported
  - Fixed issue where only 25 commits would load in file listings
  - Fix LDAP identities  after config update

v 7.9.3
  - Contains no changes
  - Add icons to Add dropdown items.
  - Allow admin to create public deploy keys that are accessible to any project.
  - Warn when gitlab-shell version doesn't match requirement.
  - Skip email confirmation when set by admin or via LDAP.
  - Only allow users to reference groups, projects, issues, MRs, commits they have access to.

v 7.9.3
  - Contains no changes

v 7.9.2
  - Contains no changes

v 7.9.1
  - Include missing events and fix save functionality in admin service template settings form (Stan Hu)
  - Fix "Import projects from" button to show the correct instructions (Stan Hu)
  - Fix OAuth2 issue importing a new project from GitHub and GitLab (Stan Hu)
  - Fix for LDAP with commas in DN
  - Fix missing events and in admin Slack service template settings form (Stan Hu)
  - Don't show commit comment button when user is not signed in.
  - Downgrade gemnasium-gitlab-service gem

v 7.9.0
  - Add HipChat integration documentation (Stan Hu)
  - Update documentation for object_kind field in Webhook push and tag push Webhooks (Stan Hu)
  - Fix broken email images (Hannes Rosenögger)
  - Automatically config git if user forgot, where possible (Zeger-Jan van de Weg)
  - Fix mass SQL statements on initial push (Hannes Rosenögger)
  - Add tag push notifications and normalize HipChat and Slack messages to be consistent (Stan Hu)
  - Add comment notification events to HipChat and Slack services (Stan Hu)
  - Add issue and merge request events to HipChat and Slack services (Stan Hu)
  - Fix merge request URL passed to Webhooks. (Stan Hu)
  - Fix bug that caused a server error when editing a comment to "+1" or "-1" (Stan Hu)
  - Fix code preview theme setting for comments, issues, merge requests, and snippets (Stan Hu)
  - Move labels/milestones tabs to sidebar
  - Upgrade Rails gem to version 4.1.9.
  - Improve error messages for file edit failures
  - Improve UI for commits, issues and merge request lists
  - Fix commit comments on first line of diff not rendering in Merge Request Discussion view.
  - Allow admins to override restricted project visibility settings.
  - Move restricted visibility settings from gitlab.yml into the web UI.
  - Improve trigger merge request hook when source project branch has been updated (Kirill Zaitsev)
  - Save web edit in new branch
  - Fix ordering of imported but unchanged projects (Marco Wessel)
  - Mobile UI improvements: make aside content expandable
  - Expose avatar_url in projects API
  - Fix checkbox alignment on the application settings page.
  - Generalize image upload in drag and drop in markdown to all files (Hannes Rosenögger)
  - Fix mass-unassignment of issues (Robert Speicher)
  - Fix hidden diff comments in merge request discussion view
  - Allow user confirmation to be skipped for new users via API
  - Add a service to send updates to an Irker gateway (Romain Coltel)
  - Add brakeman (security scanner for Ruby on Rails)
  - Slack username and channel options
  - Add grouped milestones from all projects to dashboard.
  - Webhook sends pusher email as well as commiter
  - Add Bitbucket omniauth provider.
  - Add Bitbucket importer.
  - Support referencing issues to a project whose name starts with a digit
  - Condense commits already in target branch when updating merge request source branch.
  - Send notifications and leave system comments when bulk updating issues.
  - Automatically link commit ranges to compare page: sha1...sha4 or sha1..sha4 (includes sha1 in comparison)
  - Move groups page from profile to dashboard
  - Starred projects page at dashboard
  - Blocking user does not remove him/her from project/groups but show blocked label
  - Change subject of EmailsOnPush emails to include namespace, project and branch.
  - Change subject of EmailsOnPush emails to include first commit message when multiple were pushed.
  - Remove confusing footer from EmailsOnPush mail body.
  - Add list of changed files to EmailsOnPush emails.
  - Add option to send EmailsOnPush emails from committer email if domain matches.
  - Add option to disable code diffs in EmailOnPush emails.
  - Wrap commit message in EmailsOnPush email.
  - Send EmailsOnPush emails when deleting commits using force push.
  - Fix EmailsOnPush email comparison link to include first commit.
  - Fix highliht of selected lines in file
  - Reject access to group/project avatar if the user doesn't have access.
  - Add database migration to clean group duplicates with same path and name (Make sure you have a backup before update)
  - Add GitLab active users count to rake gitlab:check
  - Starred projects page at dashboard
  - Make email display name configurable
  - Improve json validation in hook data
  - Use Emoji One
  - Updated emoji help documentation to properly reference EmojiOne.
  - Fix missing GitHub organisation repositories on import page.
  - Added blue theme
  - Remove annoying notice messages when create/update merge request
  - Allow smb:// links in Markdown text.
  - Filter merge request by title or description at Merge Requests page
  - Block user if he/she was blocked in Active Directory
  - Fix import pages not working after first load.
  - Use custom LDAP label in LDAP signin form.
  - Execute hooks and services when branch or tag is created or deleted through web interface.
  - Block and unblock user if he/she was blocked/unblocked in Active Directory
  - Raise recommended number of unicorn workers from 2 to 3
  - Use same layout and interactivity for project members as group members.
  - Prevent gitlab-shell character encoding issues by receiving its changes as raw data.
  - Ability to unsubscribe/subscribe to issue or merge request
  - Delete deploy key when last connection to a project is destroyed.
  - Fix invalid Atom feeds when using emoji, horizontal rules, or images (Christian Walther)
  - Backup of repositories with tar instead of git bundle (only now are git-annex files included in the backup)
  - Add canceled status for CI
  - Send EmailsOnPush email when branch or tag is created or deleted.
  - Faster merge request processing for large repository
  - Prevent doubling AJAX request with each commit visit via Turbolink
  - Prevent unnecessary doubling of js events on import pages and user calendar

v 7.8.4
  - Fix issue_tracker_id substitution in custom issue trackers
  - Fix path and name duplication in namespaces

v 7.8.3
  - Bump version of gitlab_git fixing annotated tags without message

v 7.8.2
  - Fix service migration issue when upgrading from versions prior to 7.3
  - Fix setting of the default use project limit via admin UI
  - Fix showing of already imported projects for GitLab and Gitorious importers
  - Fix response of push to repository to return "Not found" if user doesn't have access
  - Fix check if user is allowed to view the file attachment
  - Fix import check for case sensetive namespaces
  - Increase timeout for Git-over-HTTP requests to 1 hour since large pulls/pushes can take a long time.
  - Properly handle autosave local storage exceptions.
  - Escape wildcards when searching LDAP by username.

v 7.8.1
  - Fix run of custom post receive hooks
  - Fix migration that caused issues when upgrading to version 7.8 from versions prior to 7.3
  - Fix the warning for LDAP users about need to set password
  - Fix avatars which were not shown for non logged in users
  - Fix urls for the issues when relative url was enabled

v 7.8.0
  - Fix access control and protection against XSS for note attachments and other uploads.
  - Replace highlight.js with rouge-fork rugments (Stefan Tatschner)
  - Make project search case insensitive (Hannes Rosenögger)
  - Include issue/mr participants in list of recipients for reassign/close/reopen emails
  - Expose description in groups API
  - Better UI for project services page
  - Cleaner UI for web editor
  - Add diff syntax highlighting in email-on-push service notifications (Hannes Rosenögger)
  - Add API endpoint to fetch all changes on a MergeRequest (Jeroen van Baarsen)
  - View note image attachments in new tab when clicked instead of downloading them
  - Improve sorting logic in UI and API. Explicitly define what sorting method is used by default
  - Fix overflow at sidebar when have several items
  - Add notes for label changes in issue and merge requests
  - Show tags in commit view (Hannes Rosenögger)
  - Only count a user's vote once on a merge request or issue (Michael Clarke)
  - Increase font size when browse source files and diffs
  - Service Templates now let you set default values for all services
  - Create new file in empty repository using GitLab UI
  - Ability to clone project using oauth2 token
  - Upgrade Sidekiq gem to version 3.3.0
  - Stop git zombie creation during force push check
  - Show success/error messages for test setting button in services
  - Added Rubocop for code style checks
  - Fix commits pagination
  - Async load a branch information at the commit page
  - Disable blacklist validation for project names
  - Allow configuring protection of the default branch upon first push (Marco Wessel)
  - Add gitlab.com importer
  - Add an ability to login with gitlab.com
  - Add a commit calendar to the user profile (Hannes Rosenögger)
  - Submit comment on command-enter
  - Notify all members of a group when that group is mentioned in a comment, for example: `@gitlab-org` or `@sales`.
  - Extend issue clossing pattern to include "Resolve", "Resolves", "Resolved", "Resolving" and "Close" (Julien Bianchi and Hannes Rosenögger)
  - Fix long broadcast message cut-off on left sidebar (Visay Keo)
  - Add Project Avatars (Steven Thonus and Hannes Rosenögger)
  - Password reset token validity increased from 2 hours to 2 days since it is also send on account creation.
  - Edit group members via API
  - Enable raw image paste from clipboard, currently Chrome only (Marco Cyriacks)
  - Add action property to merge request hook (Julien Bianchi)
  - Remove duplicates from group milestone participants list.
  - Add a new API function that retrieves all issues assigned to a single milestone (Justin Whear and Hannes Rosenögger)
  - API: Access groups with their path (Julien Bianchi)
  - Added link to milestone and keeping resource context on smaller viewports for issues and merge requests (Jason Blanchard)
  - Allow notification email to be set separately from primary email.
  - API: Add support for editing an existing project (Mika Mäenpää and Hannes Rosenögger)
  - Don't have Markdown preview fail for long comments/wiki pages.
  - When test webhook - show error message instead of 500 error page if connection to hook url was reset
  - Added support for firing system hooks on group create/destroy and adding/removing users to group (Boyan Tabakov)
  - Added persistent collapse button for left side nav bar (Jason Blanchard)
  - Prevent losing unsaved comments by automatically restoring them when comment page is loaded again.
  - Don't allow page to be scaled on mobile.
  - Clean the username acquired from OAuth/LDAP so it doesn't fail username validation and block signing up.
  - Show assignees in merge request index page (Kelvin Mutuma)
  - Link head panel titles to relevant root page.
  - Allow users that signed up via OAuth to set their password in order to use Git over HTTP(S).
  - Show users button to share their newly created public or internal projects on twitter
  - Add quick help links to the GitLab pricing and feature comparison pages.
  - Fix duplicate authorized applications in user profile and incorrect application client count in admin area.
  - Make sure Markdown previews always use the same styling as the eventual destination.
  - Remove deprecated Group#owner_id from API
  - Show projects user contributed to on user page. Show stars near project on user page.
  - Improve database performance for GitLab
  - Add Asana service (Jeremy Benoist)
  - Improve project webhooks with extra data

v 7.7.2
  - Update GitLab Shell to version 2.4.2 that fixes a bug when developers can push to protected branch
  - Fix issue when LDAP user can't login with existing GitLab account

v 7.7.1
  - Improve mention autocomplete performance
  - Show setup instructions for GitHub import if disabled
  - Allow use http for OAuth applications

v 7.7.0
  - Import from GitHub.com feature
  - Add Jetbrains Teamcity CI service (Jason Lippert)
  - Mention notification level
  - Markdown preview in wiki (Yuriy Glukhov)
  - Raise group avatar filesize limit to 200kb
  - OAuth applications feature
  - Show user SSH keys in admin area
  - Developer can push to protected branches option
  - Set project path instead of project name in create form
  - Block Git HTTP access after 10 failed authentication attempts
  - Updates to the messages returned by API (sponsored by O'Reilly Media)
  - New UI layout with side navigation
  - Add alert message in case of outdated browser (IE < 10)
  - Added API support for sorting projects
  - Update gitlab_git to version 7.0.0.rc14
  - Add API project search filter option for authorized projects
  - Fix File blame not respecting branch selection
  - Change some of application settings on fly in admin area UI
  - Redesign signin/signup pages
  - Close standard input in Gitlab::Popen.popen
  - Trigger GitLab CI when push tags
  - When accept merge request - do merge using sidaekiq job
  - Enable web signups by default
  - Fixes for diff comments: drag-n-drop images, selecting images
  - Fixes for edit comments: drag-n-drop images, preview mode, selecting images, save & update
  - Remove password strength indicator



v 7.6.0
  - Fork repository to groups
  - New rugged version
  - Add CRON=1 backup setting for quiet backups
  - Fix failing wiki restore
  - Add optional Sidekiq MemoryKiller middleware (enabled via SIDEKIQ_MAX_RSS env variable)
  - Monokai highlighting style now more faithful to original design (Mark Riedesel)
  - Create project with repository in synchrony
  - Added ability to create empty repo or import existing one if project does not have repository
  - Reactivate highlight.js language autodetection
  - Mobile UI improvements
  - Change maximum avatar file size from 100KB to 200KB
  - Strict validation for snippet file names
  - Enable Markdown preview for issues, merge requests, milestones, and notes (Vinnie Okada)
  - In the docker directory is a container template based on the Omnibus packages.
  - Update Sidekiq to version 2.17.8
  - Add author filter to project issues and merge requests pages
  - Atom feed for user activity
  - Support multiple omniauth providers for the same user
  - Rendering cross reference in issue title and tooltip for merge request
  - Show username in comments
  - Possibility to create Milestones or Labels when Issues are disabled
  - Fix bug with showing gpg signature in tag

v 7.5.3
  - Bump gitlab_git to 7.0.0.rc12 (includes Rugged 0.21.2)

v 7.5.2
  - Don't log Sidekiq arguments by default
  - Fix restore of wiki repositories from backups

v 7.5.1
  - Add missing timestamps to 'members' table

v 7.5.0
  - API: Add support for Hipchat (Kevin Houdebert)
  - Add time zone configuration in gitlab.yml (Sullivan Senechal)
  - Fix LDAP authentication for Git HTTP access
  - Run 'GC.start' after every EmailsOnPushWorker job
  - Fix LDAP config lookup for provider 'ldap'
  - Drop all sequences during Postgres database restore
  - Project title links to project homepage (Ben Bodenmiller)
  - Add Atlassian Bamboo CI service (Drew Blessing)
  - Mentioned @user will receive email even if he is not participating in issue or commit
  - Session API: Use case-insensitive authentication like in UI (Andrey Krivko)
  - Tie up loose ends with annotated tags: API & UI (Sean Edge)
  - Return valid json for deleting branch via API (sponsored by O'Reilly Media)
  - Expose username in project events API (sponsored by O'Reilly Media)
  - Adds comments to commits in the API
  - Performance improvements
  - Fix post-receive issue for projects with deleted forks
  - New gitlab-shell version with custom hooks support
  - Improve code
  - GitLab CI 5.2+ support (does not support older versions)
  - Fixed bug when you can not push commits starting with 000000 to protected branches
  - Added a password strength indicator
  - Change project name and path in one form
  - Display renamed files in diff views (Vinnie Okada)
  - Fix raw view for public snippets
  - Use secret token with GitLab internal API.
  - Add missing timestamps to 'members' table

v 7.4.5
  - Bump gitlab_git to 7.0.0.rc12 (includes Rugged 0.21.2)

v 7.4.4
  - No changes

v 7.4.3
  - Fix raw snippets view
  - Fix security issue for member api
  - Fix buildbox integration

v 7.4.2
  - Fix internal snippet exposing for unauthenticated users

v 7.4.1
  - Fix LDAP authentication for Git HTTP access
  - Fix LDAP config lookup for provider 'ldap'
  - Fix public snippets
  - Fix 500 error on projects with nested submodules

v 7.4.0
  - Refactored membership logic
  - Improve error reporting on users API (Julien Bianchi)
  - Refactor test coverage tools usage. Use SIMPLECOV=true to generate it locally
  - Default branch is protected by default
  - Increase unicorn timeout to 60 seconds
  - Sort search autocomplete projects by stars count so most popular go first
  - Add README to tab on project show page
  - Do not delete tmp/repositories itself during clean-up, only its contents
  - Support for backup uploads to remote storage
  - Prevent notes polling when there are not notes
  - Internal ForkService: Prepare support for fork to a given namespace
  - API: Add support for forking a project via the API (Bernhard Kaindl)
  - API: filter project issues by milestone (Julien Bianchi)
  - Fail harder in the backup script
  - Changes to Slack service structure, only webhook url needed
  - Zen mode for wiki and milestones (Robert Schilling)
  - Move Emoji parsing to html-pipeline-gitlab (Robert Schilling)
  - Font Awesome 4.2 integration (Sullivan Senechal)
  - Add Pushover service integration (Sullivan Senechal)
  - Add select field type for services options (Sullivan Senechal)
  - Add cross-project references to the Markdown parser (Vinnie Okada)
  - Add task lists to issue and merge request descriptions (Vinnie Okada)
  - Snippets can be public, internal or private
  - Improve danger zone: ask project path to confirm data-loss action
  - Raise exception on forgery
  - Show build coverage in Merge Requests (requires GitLab CI v5.1)
  - New milestone and label links on issue edit form
  - Improved repository graphs
  - Improve event note display in dashboard and project activity views (Vinnie Okada)
  - Add users sorting to admin area
  - UI improvements
  - Fix ambiguous sha problem with mentioned commit
  - Fixed bug with apostrophe when at mentioning users
  - Add active directory ldap option
  - Developers can push to wiki repo. Protected branches does not affect wiki repo any more
  - Faster rev list
  - Fix branch removal

v 7.3.2
  - Fix creating new file via web editor
  - Use gitlab-shell v2.0.1

v 7.3.1
  - Fix ref parsing in Gitlab::GitAccess
  - Fix error 500 when viewing diff on a file with changed permissions
  - Fix adding comments to MR when source branch is master
  - Fix error 500 when searching description contains relative link

v 7.3.0
  - Always set the 'origin' remote in satellite actions
  - Write authorized_keys in tmp/ during tests
  - Use sockets to connect to Redis
  - Add dormant New Relic gem (can be enabled via environment variables)
  - Expire Rack sessions after 1 week
  - Cleaner signin/signup pages
  - Improved comments UI
  - Better search with filtering, pagination etc
  - Added a checkbox to toggle line wrapping in diff (Yuriy Glukhov)
  - Prevent project stars duplication when fork project
  - Use the default Unicorn socket backlog value of 1024
  - Support Unix domain sockets for Redis
  - Store session Redis keys in 'session:gitlab:' namespace
  - Deprecate LDAP account takeover based on partial LDAP email / GitLab username match
  - Use /bin/sh instead of Bash in bin/web, bin/background_jobs (Pavel Novitskiy)
  - Keyboard shortcuts for productivity (Robert Schilling)
  - API: filter issues by state (Julien Bianchi)
  - API: filter issues by labels (Julien Bianchi)
  - Add system hook for ssh key changes
  - Add blob permalink link (Ciro Santilli)
  - Create annotated tags through UI and API (Sean Edge)
  - Snippets search (Charles Bushong)
  - Comment new push to existing MR
  - Add 'ci' to the blacklist of forbidden names
  - Improve text filtering on issues page
  - Comment & Close button
  - Process git push --all much faster
  - Don't allow edit of system notes
  - Project wiki search (Ralf Seidler)
  - Enabled Shibboleth authentication support (Matus Banas)
  - Zen mode (fullscreen) for issues/MR/notes (Robert Schilling)
  - Add ability to configure webhook timeout via gitlab.yml (Wes Gurney)
  - Sort project merge requests in asc or desc order for updated_at or created_at field (sponsored by O'Reilly Media)
  - Add Redis socket support to 'rake gitlab:shell:install'

v 7.2.1
  - Delete orphaned labels during label migration (James Brooks)
  - Security: prevent XSS with stricter MIME types for raw repo files

v 7.2.0
  - Explore page
  - Add project stars (Ciro Santilli)
  - Log Sidekiq arguments
  - Better labels: colors, ability to rename and remove
  - Improve the way merge request collects diffs
  - Improve compare page for large diffs
  - Expose the full commit message via API
  - Fix 500 error on repository rename
  - Fix bug when MR download patch return invalid diff
  - Test gitlab-shell integration
  - Repository import timeout increased from 2 to 4 minutes allowing larger repos to be imported
  - API for labels (Robert Schilling)
  - API: ability to set an import url when creating project for specific user

v 7.1.1
  - Fix cpu usage issue in Firefox
  - Fix redirect loop when changing password by new user
  - Fix 500 error on new merge request page

v 7.1.0
  - Remove observers
  - Improve MR discussions
  - Filter by description on Issues#index page
  - Fix bug with namespace select when create new project page
  - Show README link after description for non-master members
  - Add @all mention for comments
  - Dont show reply button if user is not signed in
  - Expose more information for issues with webhook
  - Add a mention of the merge request into the default merge request commit message
  - Improve code highlight, introduce support for more languages like Go, Clojure, Erlang etc
  - Fix concurrency issue in repository download
  - Dont allow repository name start with ?
  - Improve email threading (Pierre de La Morinerie)
  - Cleaner help page
  - Group milestones
  - Improved email notifications
  - Contributors API (sponsored by Mobbr)
  - Fix LDAP TLS authentication (Boris HUISGEN)
  - Show VERSION information on project sidebar
  - Improve branch removal logic when accept MR
  - Fix bug where comment form is spawned inside the Reply button
  - Remove Dir.chdir from Satellite#lock for thread-safety
  - Increased default git max_size value from 5MB to 20MB in gitlab.yml. Please update your configs!
  - Show error message in case of timeout in satellite when create MR
  - Show first 100 files for huge diff instead of hiding all
  - Change default admin email from admin@local.host to admin@example.com

v 7.0.0
  - The CPU no longer overheats when you hold down the spacebar
  - Improve edit file UI
  - Add ability to upload group avatar when create
  - Protected branch cannot be removed
  - Developers can remove normal branches with UI
  - Remove branch via API (sponsored by O'Reilly Media)
  - Move protected branches page to Project settings area
  - Redirect to Files view when create new branch via UI
  - Drag and drop upload of image in every markdown-area (Earle Randolph Bunao and Neil Francis Calabroso)
  - Refactor the markdown relative links processing
  - Make it easier to implement other CI services for GitLab
  - Group masters can create projects in group
  - Deprecate ruby 1.9.3 support
  - Only masters can rewrite/remove git tags
  - Add X-Frame-Options SAMEORIGIN to Nginx config so Sidekiq admin is visible
  - UI improvements
  - Case-insensetive search for issues
  - Update to rails 4.1
  - Improve performance of application for projects and groups with a lot of members
  - Formally support Ruby 2.1
  - Include Nginx gitlab-ssl config
  - Add manual language detection for highlight.js
  - Added example.com/:username routing
  - Show notice if your profile is public
  - UI improvements for mobile devices
  - Improve diff rendering performance
  - Drag-n-drop for issues and merge requests between states at milestone page
  - Fix '0 commits' message for huge repositories on project home page
  - Prevent 500 error page when visit commit page from large repo
  - Add notice about huge push over http to unicorn config
  - File action in satellites uses default 30 seconds timeout instead of old 10 seconds one
  - Overall performance improvements
  - Skip init script check on omnibus-gitlab
  - Be more selective when killing stray Sidekiqs
  - Check LDAP user filter during sign-in
  - Remove wall feature (no data loss - you can take it from database)
  - Dont expose user emails via API unless you are admin
  - Detect issues closed by Merge Request description
  - Better email subject lines from email on push service (Alex Elman)
  - Enable identicon for gravatar be default

v 6.9.2
  - Revert the commit that broke the LDAP user filter

v 6.9.1
  - Fix scroll to highlighted line
  - Fix the pagination on load for commits page

v 6.9.0
  - Store Rails cache data in the Redis `cache:gitlab` namespace
  - Adjust MySQL limits for existing installations
  - Add db index on project_id+iid column. This prevents duplicate on iid (During migration duplicates will be removed)
  - Markdown preview or diff during editing via web editor (Evgeniy Sokovikov)
  - Give the Rails cache its own Redis namespace
  - Add ability to set different ssh host, if different from http/https
  - Fix syntax highlighting for code comments blocks
  - Improve comments loading logic
  - Stop refreshing comments when the tab is hidden
  - Improve issue and merge request mobile UI (Drew Blessing)
  - Document how to convert a backup to PostgreSQL
  - Fix locale bug in backup manager
  - Fix can not automerge when MR description is too long
  - Fix wiki backup skip bug
  - Two Step MR creation process
  - Remove unwanted files from satellite working directory with git clean -fdx
  - Accept merge request via API (sponsored by O'Reilly Media)
  - Add more access checks during API calls
  - Block SSH access for 'disabled' Active Directory users
  - Labels for merge requests (Drew Blessing)
  - Threaded emails by setting a Message-ID (Philip Blatter)

v 6.8.0
  - Ability to at mention users that are participating in issue and merge req. discussion
  - Enabled GZip Compression for assets in example Nginx, make sure that Nginx is compiled with --with-http_gzip_static_module flag (this is default in Ubuntu)
  - Make user search case-insensitive (Christopher Arnold)
  - Remove omniauth-ldap nickname bug workaround
  - Drop all tables before restoring a Postgres backup
  - Make the repository downloads path configurable
  - Create branches via API (sponsored by O'Reilly Media)
  - Changed permission of gitlab-satellites directory not to be world accessible
  - Protected branch does not allow force push
  - Fix popen bug in `rake gitlab:satellites:create`
  - Disable connection reaping for MySQL
  - Allow oauth signup without email for twitter and github
  - Fix faulty namespace names that caused 500 on user creation
  - Option to disable standard login
  - Clean old created archives from repository downloads directory
  - Fix download link for huge MR diffs
  - Expose event and mergerequest timestamps in API
  - Fix emails on push service when only one commit is pushed

v 6.7.3
  - Fix the merge notification email not being sent (Pierre de La Morinerie)
  - Drop all tables before restoring a Postgres backup
  - Remove yanked modernizr gem

v 6.7.2
  - Fix upgrader script

v 6.7.1
  - Fix GitLab CI integration

v 6.7.0
  - Increased the example Nginx client_max_body_size from 5MB to 20MB, consider updating it manually on existing installations
  - Add support for Gemnasium as a Project Service (Olivier Gonzalez)
  - Add edit file button to MergeRequest diff
  - Public groups (Jason Hollingsworth)
  - Cleaner headers in Notification Emails (Pierre de La Morinerie)
  - Blob and tree gfm links to anchors work
  - Piwik Integration (Sebastian Winkler)
  - Show contribution guide link for new issue form (Jeroen van Baarsen)
  - Fix CI status for merge requests from fork
  - Added option to remove issue assignee on project issue page and issue edit page (Jason Blanchard)
  - New page load indicator that includes a spinner that scrolls with the page
  - Converted all the help sections into markdown
  - LDAP user filters
  - Streamline the content of notification emails (Pierre de La Morinerie)
  - Fixes a bug with group member administration (Matt DeTullio)
  - Sort tag names using VersionSorter (Robert Speicher)
  - Add GFM autocompletion for MergeRequests (Robert Speicher)
  - Add webhook when a new tag is pushed (Jeroen van Baarsen)
  - Add button for toggling inline comments in diff view
  - Add retry feature for repository import
  - Reuse the GitLab LDAP connection within each request
  - Changed markdown new line behaviour to conform to markdown standards
  - Fix global search
  - Faster authorized_keys rebuilding in `rake gitlab:shell:setup` (requires gitlab-shell 1.8.5)
  - Create and Update MR calls now support the description parameter (Greg Messner)
  - Markdown relative links in the wiki link to wiki pages, markdown relative links in repositories link to files in the repository
  - Added Slack service integration (Federico Ravasio)
  - Better API responses for access_levels (sponsored by O'Reilly Media)
  - Requires at least 2 unicorn workers
  - Requires gitlab-shell v1.9+
  - Replaced gemoji(due to closed licencing problem) with Phantom Open Emoji library(combined SIL Open Font License, MIT License and the CC 3.0 License)
  - Fix `/:username.keys` response content type (Dmitry Medvinsky)

v 6.6.5
  - Added option to remove issue assignee on project issue page and issue edit page (Jason Blanchard)
  - Hide mr close button for comment form if merge request was closed or inline comment
  - Adds ability to reopen closed merge request

v 6.6.4
  - Add missing html escape for highlighted code blocks in comments, issues

v 6.6.3
  - Fix 500 error when edit yourself from admin area
  - Hide private groups for public profiles

v 6.6.2
  - Fix 500 error on branch/tag create or remove via UI

v 6.6.1
  - Fix 500 error on files tab if submodules presents

v 6.6.0
  - Retrieving user ssh keys publically(github style): http://__HOST__/__USERNAME__.keys
  - Permissions: Developer now can manage issue tracker (modify any issue)
  - Improve Code Compare page performance
  - Group avatar
  - Pygments.rb replaced with highlight.js
  - Improve Merge request diff store logic
  - Improve render performnace for MR show page
  - Fixed Assembla hardcoded project name
  - Jira integration documentation
  - Refactored app/services
  - Remove snippet expiration
  - Mobile UI improvements (Drew Blessing)
  - Fix block/remove UI for admin::users#show page
  - Show users' group membership on users' activity page (Robert Djurasaj)
  - User pages are visible without login if user is authorized to a public project
  - Markdown rendered headers have id derived from their name and link to their id
  - Improve application to work faster with large groups (100+ members)
  - Multiple emails per user
  - Show last commit for file when view file source
  - Restyle Issue#show page and MR#show page
  - Ability to filter by multiple labels for Issues page
  - Rails version to 4.0.3
  - Fixed attachment identifier displaying underneath note text (Jason Blanchard)

v 6.5.1
  - Fix branch selectbox when create merge request from fork

v 6.5.0
  - Dropdown menus on issue#show page for assignee and milestone (Jason Blanchard)
  - Add color custimization and previewing to broadcast messages
  - Fixed notes anchors
  - Load new comments in issues dynamically
  - Added sort options to Public page
  - New filters (assigned/authored/all) for Dashboard#issues/merge_requests (sponsored by Say Media)
  - Add project visibility icons to dashboard
  - Enable secure cookies if https used
  - Protect users/confirmation with rack_attack
  - Default HTTP headers to protect against MIME-sniffing, force https if enabled
  - Bootstrap 3 with responsive UI
  - New repository download formats: tar.bz2, zip, tar (Jason Hollingsworth)
  - Restyled accept widgets for MR
  - SCSS refactored
  - Use jquery timeago plugin
  - Fix 500 error for rdoc files
  - Ability to customize merge commit message (sponsored by Say Media)
  - Search autocomplete via ajax
  - Add website url to user profile
  - Files API supports base64 encoded content (sponsored by O'Reilly Media)
  - Added support for Go's repository retrieval (Bruno Albuquerque)

v6.4.3
  - Don't use unicorn worker killer if PhusionPassenger is defined

v6.4.2
  - Fixed wrong behaviour of script/upgrade.rb

v6.4.1
  - Fixed bug with repository rename
  - Fixed bug with project transfer

v 6.4.0
  - Added sorting to project issues page (Jason Blanchard)
  - Assembla integration (Carlos Paramio)
  - Fixed another 500 error with submodules
  - UI: More compact issues page
  - Minimal password length increased to 8 symbols
  - Side-by-side diff view (Steven Thonus)
  - Internal projects (Jason Hollingsworth)
  - Allow removal of avatar (Drew Blessing)
  - Project webhooks now support issues and merge request events
  - Visiting project page while not logged in will redirect to sign-in instead of 404 (Jason Hollingsworth)
  - Expire event cache on avatar creation/removal (Drew Blessing)
  - Archiving old projects (Steven Thonus)
  - Rails 4
  - Add time ago tooltips to show actual date/time
  - UI: Fixed UI for admin system hooks
  - Ruby script for easier GitLab upgrade
  - Do not remove Merge requests if fork project was removed
  - Improve sign-in/signup UX
  - Add resend confirmation link to sign-in page
  - Set noreply@HOSTNAME for reply_to field in all emails
  - Show GitLab API version on Admin#dashboard
  - API Cross-origin resource sharing
  - Show READMe link at project home page
  - Show repo size for projects in Admin area

v 6.3.0
  - API for adding gitlab-ci service
  - Init script now waits for pids to appear after (re)starting before reporting status (Rovanion Luckey)
  - Restyle project home page
  - Grammar fixes
  - Show branches list (which branches contains commit) on commit page (Andrew Kumanyaev)
  - Security improvements
  - Added support for GitLab CI 4.0
  - Fixed issue with 500 error when group did not exist
  - Ability to leave project
  - You can create file in repo using UI
  - You can remove file from repo using UI
  - API: dropped default_branch attribute from project during creation
  - Project default_branch is not stored in db any more. It takes from repo now.
  - Admin broadcast messages
  - UI improvements
  - Dont show last push widget if user removed this branch
  - Fix 500 error for repos with newline in file name
  - Extended html titles
  - API: create/update/delete repo files
  - Admin can transfer project to any namespace
  - API: projects/all for admin users
  - Fix recent branches order

v 6.2.4
  - Security: Cast API private_token to string (CVE-2013-4580)
  - Security: Require gitlab-shell 1.7.8 (CVE-2013-4581, CVE-2013-4582, CVE-2013-4583)
  - Fix for Git SSH access for LDAP users

v 6.2.3
  - Security: More protection against CVE-2013-4489
  - Security: Require gitlab-shell 1.7.4 (CVE-2013-4490, CVE-2013-4546)
  - Fix sidekiq rake tasks

v 6.2.2
  - Security: Update gitlab_git (CVE-2013-4489)

v 6.2.1
  - Security: Fix issue with generated passwords for new users

v 6.2.0
  - Public project pages are now visible to everyone (files, issues, wik, etc.)
    THIS MEANS YOUR ISSUES AND WIKI FOR PUBLIC PROJECTS ARE PUBLICLY VISIBLE AFTER THE UPGRADE
  - Add group access to permissions page
  - Require current password to change one
  - Group owner or admin can remove other group owners
  - Remove group transfer since we have multiple owners
  - Respect authorization in Repository API
  - Improve UI for Project#files page
  - Add more security specs
  - Added search for projects by name to api (Izaak Alpert)
  - Make default user theme configurable (Izaak Alpert)
  - Update logic for validates_merge_request for tree of MR (Andrew Kumanyaev)
  - Rake tasks for webhooks management (Jonhnny Weslley)
  - Extended User API to expose admin and can_create_group for user creation/updating (Boyan Tabakov)
  - API: Remove group
  - API: Remove project
  - Avatar upload on profile page with a maximum of 100KB (Steven Thonus)
  - Store the sessions in Redis instead of the cookie store
  - Fixed relative links in markdown
  - User must confirm their email if signup enabled
  - User must confirm changed email

v 6.1.0
  - Project specific IDs for issues, mr, milestones
    Above items will get a new id and for example all bookmarked issue urls will change.
    Old issue urls are redirected to the new one if the issue id is too high for an internal id.
  - Description field added to Merge Request
  - API: Sudo api calls (Izaak Alpert)
  - API: Group membership api (Izaak Alpert)
  - Improved commit diff
  - Improved large commit handling (Boyan Tabakov)
  - Rewrite: Init script now less prone to errors and keeps better track of the service (Rovanion Luckey)
  - Link issues, merge requests, and commits when they reference each other with GFM (Ash Wilson)
  - Close issues automatically when pushing commits with a special message
  - Improve user removal from admin area
  - Invalidate events cache when project was moved
  - Remove deprecated classes and rake tasks
  - Add event filter for group and project show pages
  - Add links to create branch/tag from project home page
  - Add public-project? checkbox to new-project view
  - Improved compare page. Added link to proceed into Merge Request
  - Send an email to a user when they are added to group
  - New landing page when you have 0 projects

v 6.0.0
  - Feature: Replace teams with group membership
    We introduce group membership in 6.0 as a replacement for teams.
    The old combination of groups and teams was confusing for a lot of people.
    And when the members of a team where changed this wasn't reflected in the project permissions.
    In GitLab 6.0 you will be able to add members to a group with a permission level for each member.
    These group members will have access to the projects in that group.
    Any changes to group members will immediately be reflected in the project permissions.
    You can even have multiple owners for a group, greatly simplifying administration.
  - Feature: Ability to have multiple owners for group
  - Feature: Merge Requests between fork and project (Izaak Alpert)
  - Feature: Generate fingerprint for ssh keys
  - Feature: Ability to create and remove branches with UI
  - Feature: Ability to create and remove git tags with UI
  - Feature: Groups page in profile. You can leave group there
  - API: Allow login with LDAP credentials
  - Redesign: project settings navigation
  - Redesign: snippets area
  - Redesign: ssh keys page
  - Redesign: buttons, blocks and other ui elements
  - Add comment title to rss feed
  - You can use arrows to navigate at tree view
  - Add project filter on dashboard
  - Cache project graph
  - Drop support of root namespaces
  - Default theme is classic now
  - Cache result of methods like authorize_projects, project.team.members etc
  - Remove $.ready events
  - Fix onclick events being double binded
  - Add notification level to group membership
  - Move all project controllers/views under Projects:: module
  - Move all profile controllers/views under Profiles:: module
  - Apply user project limit only for personal projects
  - Unicorn is default web server again
  - Store satellites lock files inside satellites dir
  - Disabled threadsafety mode in rails
  - Fixed bug with loosing MR comments
  - Improved MR comments logic
  - Render readme file for projects in public area

v 5.4.2
  - Security: Cast API private_token to string (CVE-2013-4580)
  - Security: Require gitlab-shell 1.7.8 (CVE-2013-4581, CVE-2013-4582, CVE-2013-4583)

v 5.4.1
  - Security: Fixes for CVE-2013-4489
  - Security: Require gitlab-shell 1.7.4 (CVE-2013-4490, CVE-2013-4546)

v 5.4.0
  - Ability to edit own comments
  - Documentation improvements
  - Improve dashboard projects page
  - Fixed nav for empty repos
  - GitLab Markdown help page
  - Misspelling fixes
  - Added support of unicorn and fog gems
  - Added client list to API doc
  - Fix PostgreSQL database restoration problem
  - Increase snippet content column size
  - allow project import via git:// url
  - Show participants on issues, including mentions
  - Notify mentioned users with email

v 5.3.0
  - Refactored services
  - Campfire service added
  - HipChat service added
  - Fixed bug with LDAP + git over http
  - Fixed bug with google analytics code being ignored
  - Improve sign-in page if ldap enabled
  - Respect newlines in wall messages
  - Generate the Rails secret token on first run
  - Rename repo feature
  - Init.d: remove gitlab.socket on service start
  - Api: added teams api
  - Api: Prevent blob content being escaped
  - Api: Smart deploy key add behaviour
  - Api: projects/owned.json return user owned project
  - Fix bug with team assignation on project from #4109
  - Advanced snippets: public/private, project/personal (Andrew Kulakov)
  - Repository Graphs (Karlo Nicholas T. Soriano)
  - Fix dashboard lost if comment on commit
  - Update gitlab-grack. Fixes issue with --depth option
  - Fix project events duplicate on project page
  - Fix postgres error when displaying network graph.
  - Fix dashboard event filter when navigate via turbolinks
  - init.d: Ensure socket is removed before starting service
  - Admin area: Style teams:index, group:show pages
  - Own page for failed forking
  - Scrum view for milestone

v 5.2.0
  - Turbolinks
  - Git over http with ldap credentials
  - Diff with better colors and some spacing on the corners
  - Default values for project features
  - Fixed huge_commit view
  - Restyle project clone panel
  - Move Gitlab::Git code to gitlab_git gem
  - Move update docs in repo
  - Requires gitlab-shell v1.4.0
  - Fixed submodules listing under file tab
  - Fork feature (Angus MacArthur)
  - git version check in gitlab:check
  - Shared deploy keys feature
  - Ability to generate default labels set for issues
  - Improve gfm autocomplete (Harold Luo)
  - Added support for Google Analytics
  - Code search feature (Javier Castro)

v 5.1.0
  - You can login with email or username now
  - Corrected project transfer rollback when repository cannot be moved
  - Move both repo and wiki when project transfer requested
  - Admin area: project editing was removed from admin namespace
  - Access: admin user has now access to any project.
  - Notification settings
  - Gitlab::Git set of objects to abstract from grit library
  - Replace Unicorn web server with Puma
  - Backup/Restore refactored. Backup dump project wiki too now
  - Restyled Issues list. Show milestone version in issue row
  - Restyled Merge Request list
  - Backup now dump/restore uploads
  - Improved performance of dashboard (Andrew Kumanyaev)
  - File history now tracks renames (Akzhan Abdulin)
  - Drop wiki migration tools
  - Drop sqlite migration tools
  - project tagging
  - Paginate users in API
  - Restyled network graph (Hiroyuki Sato)

v 5.0.1
  - Fixed issue with gitlab-grit being overridden by grit

v 5.0.0
  - Replaced gitolite with gitlab-shell
  - Removed gitolite-related libraries
  - State machine added
  - Setup gitlab as git user
  - Internal API
  - Show team tab for empty projects
  - Import repository feature
  - Updated rails
  - Use lambda for scopes
  - Redesign admin area -> users
  - Redesign admin area -> user
  - Secure link to file attachments
  - Add validations for Group and Team names
  - Restyle team page for project
  - Update capybara, rspec-rails, poltergeist to recent versions
  - Wiki on git using Gollum
  - Added Solarized Dark theme for code review
  - Don't show user emails in autocomplete lists, profile pages
  - Added settings tab for group, team, project
  - Replace user popup with icons in header
  - Handle project moving with gitlab-shell
  - Added select2-rails for selectboxes with ajax data load
  - Fixed search field on projects page
  - Added teams to search autocomplete
  - Move groups and teams on dashboard sidebar to sub-tabs
  - API: improved return codes and docs. (Felix Gilcher, Sebastian Ziebell)
  - Redesign wall to be more like chat
  - Snippets, Wall features are disabled by default for new projects

v 4.2.0
  - Teams
  - User show page. Via /u/username
  - Show help contents on pages for better navigation
  - Async gitolite calls
  - added satellites logs
  - can_create_group, can_create_team booleans for User
  - Process webhooks async
  - GFM: Fix images escaped inside links
  - Network graph improved
  - Switchable branches for network graph
  - API: Groups
  - Fixed project download

v 4.1.0
  - Optional Sign-Up
  - Discussions
  - Satellites outside of tmp
  - Line numbers for blame
  - Project public mode
  - Public area with unauthorized access
  - Load dashboard events with ajax
  - remember dashboard filter in cookies
  - replace resque with sidekiq
  - fix routing issues
  - cleanup rake tasks
  - fix backup/restore
  - scss cleanup
  - show preview for note images
  - improved network-graph
  - get rid of app/roles/
  - added new classes Team, Repository
  - Reduce amount of gitolite calls
  - Ability to add user in all group projects
  - remove deprecated configs
  - replaced Korolev font with open font
  - restyled admin/dashboard page
  - restyled admin/projects page

v 4.0.0
  - Remove project code and path from API. Use id instead
  - Return valid cloneable url to repo for webhook
  - Fixed backup issue
  - Reorganized settings
  - Fixed commits compare
  - Refactored scss
  - Improve status checks
  - Validates presence of User#name
  - Fixed postgres support
  - Removed sqlite support
  - Modified post-receive hook
  - Milestones can be closed now
  - Show comment events on dashboard
  - Quick add team members via group#people page
  - [API] expose created date for hooks and SSH keys
  - [API] list, create issue notes
  - [API] list, create snippet notes
  - [API] list, create wall notes
  - Remove project code - use path instead
  - added username field to user
  - rake task to fill usernames based on emails create namespaces for users
  - STI Group < Namespace
  - Project has namespace_id
  - Projects with namespaces also namespaced in gitolite and stored in subdir
  - Moving project to group will move it under group namespace
  - Ability to move project from namespaces to another
  - Fixes commit patches getting escaped (see #2036)
  - Support diff and patch generation for commits and merge request
  - MergeReqest doesn't generate a temporary file for the patch any more
  - Update the UI to allow downloading Patch or Diff

v 3.1.0
  - Updated gems
  - Services: Gitlab CI integration
  - Events filter on dashboard
  - Own namespace for redis/resque
  - Optimized commit diff views
  - add alphabetical order for projects admin page
  - Improved web editor
  - Commit stats page
  - Documentation split and cleanup
  - Link to commit authors everywhere
  - Restyled milestones list
  - added Milestone to Merge Request
  - Restyled Top panel
  - Refactored Satellite Code
  - Added file line links
  - moved from capybara-webkit to poltergeist + phantomjs

v 3.0.3
  - Fixed bug with issues list in Chrome
  - New Feature: Import team from another project

v 3.0.2
  - Fixed gitlab:app:setup
  - Fixed application error on empty project in admin area
  - Restyled last push widget

v 3.0.1
  - Fixed git over http

v 3.0.0
  - Projects groups
  - Web Editor
  - Fixed bug with gitolite keys
  - UI improved
  - Increased performance of application
  - Show user avatar in last commit when browsing Files
  - Refactored Gitlab::Merge
  - Use Font Awesome for icons
  - Separate observing of Note and MergeRequests
  - Milestone "All Issues" filter
  - Fix issue close and reopen button text and styles
  - Fix forward/back while browsing Tree hierarchy
  - Show number of notes for commits and merge requests
  - Added support pg from box and update installation doc
  - Reject ssh keys that break gitolite
  - [API] list one project hook
  - [API] edit project hook
  - [API] list project snippets
  - [API] allow to authorize using private token in HTTP header
  - [API] add user creation

v 2.9.1
  - Fixed resque custom config init

v 2.9.0
  - fixed inline notes bugs
  - refactored rspecs
  - refactored gitolite backend
  - added factory_girl
  - restyled projects list on dashboard
  - ssh keys validation to prevent gitolite crash
  - send notifications if changed permission in project
  - scss refactoring. gitlab_bootstrap/ dir
  - fix git push http body bigger than 112k problem
  - list of labels  page under issues tab
  - API for milestones, keys
  - restyled buttons
  - OAuth
  - Comment order changed

v 2.8.1
  - ability to disable gravatars
  - improved MR diff logic
  - ssh key help page

v 2.8.0
  - Gitlab Flavored Markdown
  - Bulk issues update
  - Issues API
  - Cucumber coverage increased
  - Post-receive files fixed
  - UI improved
  - Application cleanup
  - more cucumber
  - capybara-webkit + headless

v 2.7.0
  - Issue Labels
  - Inline diff
  - Git HTTP
  - API
  - UI improved
  - System hooks
  - UI improved
  - Dashboard events endless scroll
  - Source performance increased

v 2.6.0
  - UI polished
  - Improved network graph + keyboard nav
  - Handle huge commits
  - Last Push widget
  - Bugfix
  - Better performance
  - Email in resque
  - Increased test coverage
  - Ability to remove branch with MR accept
  - a lot of code refactored

v 2.5.0
  - UI polished
  - Git blame for file
  - Bugfix
  - Email in resque
  - Better test coverage

v 2.4.0
  - Admin area stats page
  - Ability to block user
  - Simplified dashboard area
  - Improved admin area
  - Bootstrap 2.0
  - Responsive layout
  - Big commits handling
  - Performance improved
  - Milestones

v 2.3.1
  - Issues pagination
  - ssl fixes
  - Merge Request pagination

v 2.3.0
  - Dashboard r1
  - Search r1
  - Project page
  - Close merge request on push
  - Persist MR diff after merge
  - mysql support
  - Documentation

v 2.2.0
  - We’ve added support of LDAP auth
  - Improved permission logic (4 roles system)
  - Protected branches (now only masters can push to protected branches)
  - Usability improved
  - twitter bootstrap integrated
  - compare view between commits
  - wiki feature
  - now you can enable/disable issues, wiki, wall features per project
  - security fixes
  - improved code browsing (ajax branch switch etc)
  - improved per-line commenting
  - git submodules displayed
  - moved to rails 3.2
  - help section improved

v 2.1.0
  - Project tab r1
  - List branches/tags
  - per line comments
  - mass user import

v 2.0.0
  - gitolite as main git host system
  - merge requests
  - project/repo access
  - link to commit/issue feed
  - design tab
  - improved email notifications
  - restyled dashboard
  - bugfix

v 1.2.2
  - common config file gitlab.yml
  - issues restyle
  - snippets restyle
  - clickable news feed header on dashboard
  - bugfix

v 1.2.1
  - bugfix

v 1.2.0
  - new design
  - user dashboard
  - network graph
  - markdown support for comments
  - encoding issues
  - wall like twitter timeline

v 1.1.0
  - project dashboard
  - wall redesigned
  - feature: code snippets
  - fixed horizontal scroll on file preview
  - fixed app crash if commit message has invalid chars
  - bugfix & code cleaning

v 1.0.2
  - fixed bug with empty project
  - added adv validation for project path & code
  - feature: issues can be sortable
  - bugfix
  - username displayed on top panel

v 1.0.1
  - fixed: with invalid source code for commit
  - fixed: lose branch/tag selection when use tree navigation
  - when history clicked - display path
  - bug fix & code cleaning

v 1.0.0
  - bug fix
  - projects preview mode

v 0.9.6
  - css fix
  - new repo empty tree until restart server - fixed

v 0.9.4
  - security improved
  - authorization improved
  - html escaping
  - bug fix
  - increased test coverage
  - design improvements

v 0.9.1
  - increased test coverage
  - design improvements
  - new issue email notification
  - updated app name
  - issue redesigned
  - issue can be edit

v 0.8.0
  - syntax highlight for main file types
  - redesign
  - stability
  - security fixes
  - increased test coverage
  - email notification<|MERGE_RESOLUTION|>--- conflicted
+++ resolved
@@ -1,14 +1,11 @@
 Please view this file on the master branch, on stable branches it's out of date.
 
-<<<<<<< HEAD
 v 8.8.0 (unreleased)
 
 v 8.7.0 (unreleased)
   - The number of InfluxDB points stored per UDP packet can now be configured
   - Fix error when cross-project label reference used with non-existent project
-=======
 v 8.7.0
->>>>>>> 97e7080d
   - Transactions for /internal/allowed now have an "action" tag set
   - Method instrumentation now uses Module#prepend instead of aliasing methods
   - Repository.clean_old_archives is now instrumented
