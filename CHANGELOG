Please view this file on the master branch, on stable branches it's out of date.

v 7.9.0 (unreleased)
<<<<<<< HEAD
  - Update documentation for object_kind field in Webhook push and tag push Webhooks (Stan Hu)
=======
  - Remove unnecessary fetch of commit messages on initial push (Perforce Software)
>>>>>>> 9bb5986d
  - Fix broken email images (Hannes Rosenögger)
  - Fix mass SQL statements on initial push (Hannes Rosenögger)
  - Add tag push notifications and normalize HipChat and Slack messages to be consistent (Stan Hu)
  - Add comment notification events to HipChat and Slack services (Stan Hu)
  - Add issue and merge request events to HipChat and Slack services (Stan Hu)
  - Fix merge request URL passed to Webhooks. (Stan Hu)
  - Fix bug that caused a server error when editing a comment to "+1" or "-1" (Stan Hu)
  - Fix code preview theme setting for comments, issues, merge requests, and snippets (Stan Hu)
  - Move labels/milestones tabs to sidebar
  - Upgrade Rails gem to version 4.1.9.
  - Improve error messages for file edit failures
  - Improve UI for commits, issues and merge request lists
  - Fix commit comments on first line of diff not rendering in Merge Request Discussion view.
  - Improve trigger merge request hook when source project branch has been updated (Kirill Zaitsev)
  - Save web edit in new branch
  - Fix ordering of imported but unchanged projects (Marco Wessel)
  - Mobile UI improvements: make aside content expandable
  - Expose avatar_url in projects API
  - Fix checkbox alignment on the application settings page.
  - Generalize image upload in drag and drop in markdown to all files (Hannes Rosenögger)
  - Fix mass-unassignment of issues (Robert Speicher)
  - Allow user confirmation to be skipped for new users via API
  - Add a service to send updates to an Irker gateway (Romain Coltel)
  - Add brakeman (security scanner for Ruby on Rails)
  - Slack username and channel options
  - Add grouped milestones from all projects to dashboard.
  - Web hook sends pusher email as well as commiter
  - Add Bitbucket omniauth provider.
  - Add Bitbucket importer.
  - Support referencing issues to a project whose name starts with a digit
  - Condense commits already in target branch when updating merge request source branch.
  - Send notifications and leave system comments when bulk updating issues.
  - Automatically link commit ranges to compare page: sha1...sha4 or sha1..sha4 (includes sha1 in comparison)
  - Move groups page from profile to dashboard
  - Starred projects page at dashboard 
  - Blocking user does not remove him/her from project/groups but show blocked label
  - Change subject of EmailsOnPush emails to include namespace, project and branch.
  - Change subject of EmailsOnPush emails to include first commit message when multiple were pushed.
  - Remove confusing footer from EmailsOnPush mail body.
  - Add list of changed files to EmailsOnPush emails. 
  - Add option to send EmailsOnPush emails from committer email if domain matches. 
  - Add option to disable code diffs in EmailOnPush emails.
  - Wrap commit message in EmailsOnPush email.
  - Send EmailsOnPush emails when deleting commits using force push.  
  - Fix EmailsOnPush email comparison link to include first commit.
  - Fix highliht of selected lines in file
  - Reject access to group/project avatar if the user doesn't have access.
  - Add database migration to clean group duplicates with same path and name (Make sure you have a backup before update)
  - Add GitLab active users count to rake gitlab:check
  - Starred projects page at dashboard
  - Make email display name configurable
  - Improve json validation in hook data
  - Use Emoji One
  - Updated emoji help documentation to properly reference EmojiOne.
  - Fix missing GitHub organisation repositories on import page.
  - Added blue thmeme
  - Remove annoying notice messages when create/update merge request
  - Allow smb:// links in Markdown text.
  - Filter merge request by title or description at Merge Requests page
  - Block user if he/she was blocked in Active Directory
  - Fix import pages not working after first load.
  - Use custom LDAP label in LDAP signin form.
  - Execute hooks and services when branch or tag is created or deleted through web interface.

v 7.8.4
  - Fix issue_tracker_id substitution in custom issue trackers
  - Fix path and name duplication in namespaces

v 7.8.3
  - Bump version of gitlab_git fixing annotated tags without message

v 7.8.2
  - Fix service migration issue when upgrading from versions prior to 7.3
  - Fix setting of the default use project limit via admin UI
  - Fix showing of already imported projects for GitLab and Gitorious importers
  - Fix response of push to repository to return "Not found" if user doesn't have access
  - Fix check if user is allowed to view the file attachment
  - Fix import check for case sensetive namespaces
  - Increase timeout for Git-over-HTTP requests to 1 hour since large pulls/pushes can take a long time.
  - Properly handle autosave local storage exceptions.
  - Escape wildcards when searching LDAP by username.

v 7.8.1
  - Fix run of custom post receive hooks
  - Fix migration that caused issues when upgrading to version 7.8 from versions prior to 7.3
  - Fix the warning for LDAP users about need to set password
  - Fix avatars which were not shown for non logged in users
  - Fix urls for the issues when relative url was enabled

v 7.8.0
  - Fix access control and protection against XSS for note attachments and other uploads.
  - Replace highlight.js with rouge-fork rugments (Stefan Tatschner)
  - Make project search case insensitive (Hannes Rosenögger)
  - Include issue/mr participants in list of recipients for reassign/close/reopen emails
  - Expose description in groups API
  - Better UI for project services page
  - Cleaner UI for web editor
  - Add diff syntax highlighting in email-on-push service notifications (Hannes Rosenögger)
  - Add API endpoint to fetch all changes on a MergeRequest (Jeroen van Baarsen)
  - View note image attachments in new tab when clicked instead of downloading them
  - Improve sorting logic in UI and API. Explicitly define what sorting method is used by default
  - Allow more variations for commit messages closing issues (Julien Bianchi and Hannes Rosenögger)
  - Fix overflow at sidebar when have several items
  - Add notes for label changes in issue and merge requests
  - Show tags in commit view (Hannes Rosenögger)
  - Only count a user's vote once on a merge request or issue (Michael Clarke)
  - Increase font size when browse source files and diffs
  - Service Templates now let you set default values for all services
  - Create new file in empty repository using GitLab UI
  - Ability to clone project using oauth2 token
  - Upgrade Sidekiq gem to version 3.3.0
  - Stop git zombie creation during force push check
  - Show success/error messages for test setting button in services
  - Added Rubocop for code style checks
  - Fix commits pagination
  - Async load a branch information at the commit page
  - Disable blacklist validation for project names
  - Allow configuring protection of the default branch upon first push (Marco Wessel)
  - Add gitlab.com importer
  - Add an ability to login with gitlab.com
  - Add a commit calendar to the user profile (Hannes Rosenögger)
  - Submit comment on command-enter
  - Notify all members of a group when that group is mentioned in a comment, for example: `@gitlab-org` or `@sales`.
  - Extend issue clossing pattern to include "Resolve", "Resolves", "Resolved", "Resolving" and "Close"
  - Fix long broadcast message cut-off on left sidebar (Visay Keo)
  - Add Project Avatars (Steven Thonus and Hannes Rosenögger)
  - Password reset token validity increased from 2 hours to 2 days since it is also send on account creation.
  - Edit group members via API
  - Enable raw image paste from clipboard, currently Chrome only (Marco Cyriacks)
  - Add action property to merge request hook (Julien Bianchi)
  - Remove duplicates from group milestone participants list.
  - Add a new API function that retrieves all issues assigned to a single milestone (Justin Whear and Hannes Rosenögger)
  - API: Access groups with their path (Julien Bianchi)
  - Added link to milestone and keeping resource context on smaller viewports for issues and merge requests (Jason Blanchard)
  - Allow notification email to be set separately from primary email.
  - API: Add support for editing an existing project (Mika Mäenpää and Hannes Rosenögger)
  - Don't have Markdown preview fail for long comments/wiki pages.
  - When test web hook - show error message instead of 500 error page if connection to hook url was reset
  - Added support for firing system hooks on group create/destroy and adding/removing users to group (Boyan Tabakov)
  - Added persistent collapse button for left side nav bar (Jason Blanchard)
  - Prevent losing unsaved comments by automatically restoring them when comment page is loaded again.
  - Don't allow page to be scaled on mobile.
  - Clean the username acquired from OAuth/LDAP so it doesn't fail username validation and block signing up.
  - Show assignees in merge request index page (Kelvin Mutuma)
  - Link head panel titles to relevant root page.
  - Allow users that signed up via OAuth to set their password in order to use Git over HTTP(S).
  - Show users button to share their newly created public or internal projects on twitter
  - Add quick help links to the GitLab pricing and feature comparison pages.
  - Fix duplicate authorized applications in user profile and incorrect application client count in admin area.
  - Make sure Markdown previews always use the same styling as the eventual destination.
  - Remove deprecated Group#owner_id from API
  - Show projects user contributed to on user page. Show stars near project on user page.
  - Improve database performance for GitLab
  - Add Asana service (Jeremy Benoist)
  - Improve project web hooks with extra data

v 7.7.2
  - Update GitLab Shell to version 2.4.2 that fixes a bug when developers can push to protected branch
  - Fix issue when LDAP user can't login with existing GitLab account

v 7.7.1
  - Improve mention autocomplete performance
  - Show setup instructions for GitHub import if disabled
  - Allow use http for OAuth applications

v 7.7.0
  - Import from GitHub.com feature
  - Add Jetbrains Teamcity CI service (Jason Lippert)
  - Mention notification level
  - Markdown preview in wiki (Yuriy Glukhov)
  - Raise group avatar filesize limit to 200kb
  - OAuth applications feature
  - Show user SSH keys in admin area
  - Developer can push to protected branches option
  - Set project path instead of project name in create form
  - Block Git HTTP access after 10 failed authentication attempts
  - Updates to the messages returned by API (sponsored by O'Reilly Media)
  - New UI layout with side navigation
  - Add alert message in case of outdated browser (IE < 10)
  - Added API support for sorting projects
  - Update gitlab_git to version 7.0.0.rc14
  - Add API project search filter option for authorized projects
  - Fix File blame not respecting branch selection
  - Change some of application settings on fly in admin area UI
  - Redesign signin/signup pages
  - Close standard input in Gitlab::Popen.popen
  - Trigger GitLab CI when push tags
  - When accept merge request - do merge using sidaekiq job
  - Enable web signups by default
  - Fixes for diff comments: drag-n-drop images, selecting images
  - Fixes for edit comments: drag-n-drop images, preview mode, selecting images, save & update
  - Remove password strength indicator



v 7.6.0
  - Fork repository to groups
  - New rugged version
  - Add CRON=1 backup setting for quiet backups
  - Fix failing wiki restore
  - Add optional Sidekiq MemoryKiller middleware (enabled via SIDEKIQ_MAX_RSS env variable)
  - Monokai highlighting style now more faithful to original design (Mark Riedesel)
  - Create project with repository in synchrony
  - Added ability to create empty repo or import existing one if project does not have repository
  - Reactivate highlight.js language autodetection
  - Mobile UI improvements
  - Change maximum avatar file size from 100KB to 200KB
  - Strict validation for snippet file names
  - Enable Markdown preview for issues, merge requests, milestones, and notes (Vinnie Okada)
  - In the docker directory is a container template based on the Omnibus packages.
  - Update Sidekiq to version 2.17.8
  - Add author filter to project issues and merge requests pages
  - Atom feed for user activity
  - Support multiple omniauth providers for the same user
  - Rendering cross reference in issue title and tooltip for merge request
  - Show username in comments
  - Possibility to create Milestones or Labels when Issues are disabled
  - Fix bug with showing gpg signature in tag

v 7.5.3
  - Bump gitlab_git to 7.0.0.rc12 (includes Rugged 0.21.2)

v 7.5.2
  - Don't log Sidekiq arguments by default
  - Fix restore of wiki repositories from backups

v 7.5.1
  - Add missing timestamps to 'members' table

v 7.5.0
  - API: Add support for Hipchat (Kevin Houdebert)
  - Add time zone configuration in gitlab.yml (Sullivan Senechal)
  - Fix LDAP authentication for Git HTTP access
  - Run 'GC.start' after every EmailsOnPushWorker job
  - Fix LDAP config lookup for provider 'ldap'
  - Drop all sequences during Postgres database restore
  - Project title links to project homepage (Ben Bodenmiller)
  - Add Atlassian Bamboo CI service (Drew Blessing)
  - Mentioned @user will receive email even if he is not participating in issue or commit
  - Session API: Use case-insensitive authentication like in UI (Andrey Krivko)
  - Tie up loose ends with annotated tags: API & UI (Sean Edge)
  - Return valid json for deleting branch via API (sponsored by O'Reilly Media)
  - Expose username in project events API (sponsored by O'Reilly Media)
  - Adds comments to commits in the API
  - Performance improvements
  - Fix post-receive issue for projects with deleted forks
  - New gitlab-shell version with custom hooks support
  - Improve code
  - GitLab CI 5.2+ support (does not support older versions)
  - Fixed bug when you can not push commits starting with 000000 to protected branches
  - Added a password strength indicator
  - Change project name and path in one form
  - Display renamed files in diff views (Vinnie Okada)
  - Fix raw view for public snippets
  - Use secret token with GitLab internal API.
  - Add missing timestamps to 'members' table

v 7.4.3
  - Fix raw snippets view
  - Fix security issue for member api
  - Fix buildbox integration

v 7.4.2
  - Fix internal snippet exposing for unauthenticated users

v 7.4.1
  - Fix LDAP authentication for Git HTTP access
  - Fix LDAP config lookup for provider 'ldap'
  - Fix public snippets
  - Fix 500 error on projects with nested submodules

v 7.4.0
  - Refactored membership logic
  - Improve error reporting on users API (Julien Bianchi)
  - Refactor test coverage tools usage. Use SIMPLECOV=true to generate it locally
  - Default branch is protected by default
  - Increase unicorn timeout to 60 seconds
  - Sort search autocomplete projects by stars count so most popular go first
  - Add README to tab on project show page
  - Do not delete tmp/repositories itself during clean-up, only its contents
  - Support for backup uploads to remote storage
  - Prevent notes polling when there are not notes
  - Internal ForkService: Prepare support for fork to a given namespace
  - API: Add support for forking a project via the API (Bernhard Kaindl)
  - API: filter project issues by milestone (Julien Bianchi)
  - Fail harder in the backup script
  - Changes to Slack service structure, only webhook url needed
  - Zen mode for wiki and milestones (Robert Schilling)
  - Move Emoji parsing to html-pipeline-gitlab (Robert Schilling)
  - Font Awesome 4.2 integration (Sullivan Senechal)
  - Add Pushover service integration (Sullivan Senechal)
  - Add select field type for services options (Sullivan Senechal)
  - Add cross-project references to the Markdown parser (Vinnie Okada)
  - Add task lists to issue and merge request descriptions (Vinnie Okada)
  - Snippets can be public, internal or private
  - Improve danger zone: ask project path to confirm data-loss action
  - Raise exception on forgery
  - Show build coverage in Merge Requests (requires GitLab CI v5.1)
  - New milestone and label links on issue edit form
  - Improved repository graphs
  - Improve event note display in dashboard and project activity views (Vinnie Okada)
  - Add users sorting to admin area
  - UI improvements
  - Fix ambiguous sha problem with mentioned commit
  - Fixed bug with apostrophe when at mentioning users
  - Add active directory ldap option
  - Developers can push to wiki repo. Protected branches does not affect wiki repo any more
  - Faster rev list
  - Fix branch removal

v 7.3.2
  - Fix creating new file via web editor
  - Use gitlab-shell v2.0.1

v 7.3.1
  - Fix ref parsing in Gitlab::GitAccess
  - Fix error 500 when viewing diff on a file with changed permissions
  - Fix adding comments to MR when source branch is master
  - Fix error 500 when searching description contains relative link

v 7.3.0
  - Always set the 'origin' remote in satellite actions
  - Write authorized_keys in tmp/ during tests
  - Use sockets to connect to Redis
  - Add dormant New Relic gem (can be enabled via environment variables)
  - Expire Rack sessions after 1 week
  - Cleaner signin/signup pages
  - Improved comments UI
  - Better search with filtering, pagination etc
  - Added a checkbox to toggle line wrapping in diff (Yuriy Glukhov)
  - Prevent project stars duplication when fork project
  - Use the default Unicorn socket backlog value of 1024
  - Support Unix domain sockets for Redis
  - Store session Redis keys in 'session:gitlab:' namespace
  - Deprecate LDAP account takeover based on partial LDAP email / GitLab username match
  - Use /bin/sh instead of Bash in bin/web, bin/background_jobs (Pavel Novitskiy)
  - Keyboard shortcuts for productivity (Robert Schilling)
  - API: filter issues by state (Julien Bianchi)
  - API: filter issues by labels (Julien Bianchi)
  - Add system hook for ssh key changes
  - Add blob permalink link (Ciro Santilli)
  - Create annotated tags through UI and API (Sean Edge)
  - Snippets search (Charles Bushong)
  - Comment new push to existing MR
  - Add 'ci' to the blacklist of forbidden names
  - Improve text filtering on issues page
  - Comment & Close button
  - Process git push --all much faster
  - Don't allow edit of system notes
  - Project wiki search (Ralf Seidler)
  - Enabled Shibboleth authentication support (Matus Banas)
  - Zen mode (fullscreen) for issues/MR/notes (Robert Schilling)
  - Add ability to configure webhook timeout via gitlab.yml (Wes Gurney)
  - Sort project merge requests in asc or desc order for updated_at or created_at field (sponsored by O'Reilly Media)
  - Add Redis socket support to 'rake gitlab:shell:install'

v 7.2.1
  - Delete orphaned labels during label migration (James Brooks)
  - Security: prevent XSS with stricter MIME types for raw repo files

v 7.2.0
  - Explore page
  - Add project stars (Ciro Santilli)
  - Log Sidekiq arguments
  - Better labels: colors, ability to rename and remove
  - Improve the way merge request collects diffs
  - Improve compare page for large diffs
  - Expose the full commit message via API
  - Fix 500 error on repository rename
  - Fix bug when MR download patch return invalid diff
  - Test gitlab-shell integration
  - Repository import timeout increased from 2 to 4 minutes allowing larger repos to be imported
  - API for labels (Robert Schilling)
  - API: ability to set an import url when creating project for specific user

v 7.1.1
  - Fix cpu usage issue in Firefox
  - Fix redirect loop when changing password by new user
  - Fix 500 error on new merge request page

v 7.1.0
  - Remove observers
  - Improve MR discussions
  - Filter by description on Issues#index page
  - Fix bug with namespace select when create new project page
  - Show README link after description for non-master members
  - Add @all mention for comments
  - Dont show reply button if user is not signed in
  - Expose more information for issues with webhook
  - Add a mention of the merge request into the default merge request commit message
  - Improve code highlight, introduce support for more languages like Go, Clojure, Erlang etc
  - Fix concurrency issue in repository download
  - Dont allow repository name start with ?
  - Improve email threading (Pierre de La Morinerie)
  - Cleaner help page
  - Group milestones
  - Improved email notifications
  - Contributors API (sponsored by Mobbr)
  - Fix LDAP TLS authentication (Boris HUISGEN)
  - Show VERSION information on project sidebar
  - Improve branch removal logic when accept MR
  - Fix bug where comment form is spawned inside the Reply button
  - Remove Dir.chdir from Satellite#lock for thread-safety
  - Increased default git max_size value from 5MB to 20MB in gitlab.yml. Please update your configs!
  - Show error message in case of timeout in satellite when create MR
  - Show first 100 files for huge diff instead of hiding all
  - Change default admin email from admin@local.host to admin@example.com

v 7.0.0
  - The CPU no longer overheats when you hold down the spacebar
  - Improve edit file UI
  - Add ability to upload group avatar when create
  - Protected branch cannot be removed
  - Developers can remove normal branches with UI
  - Remove branch via API (sponsored by O'Reilly Media)
  - Move protected branches page to Project settings area
  - Redirect to Files view when create new branch via UI
  - Drag and drop upload of image in every markdown-area (Earle Randolph Bunao and Neil Francis Calabroso)
  - Refactor the markdown relative links processing
  - Make it easier to implement other CI services for GitLab
  - Group masters can create projects in group
  - Deprecate ruby 1.9.3 support
  - Only masters can rewrite/remove git tags
  - Add X-Frame-Options SAMEORIGIN to Nginx config so Sidekiq admin is visible
  - UI improvements
  - Case-insensetive search for issues
  - Update to rails 4.1
  - Improve performance of application for projects and groups with a lot of members
  - Formally support Ruby 2.1
  - Include Nginx gitlab-ssl config
  - Add manual language detection for highlight.js
  - Added example.com/:username routing
  - Show notice if your profile is public
  - UI improvements for mobile devices
  - Improve diff rendering performance
  - Drag-n-drop for issues and merge requests between states at milestone page
  - Fix '0 commits' message for huge repositories on project home page
  - Prevent 500 error page when visit commit page from large repo
  - Add notice about huge push over http to unicorn config
  - File action in satellites uses default 30 seconds timeout instead of old 10 seconds one
  - Overall performance improvements
  - Skip init script check on omnibus-gitlab
  - Be more selective when killing stray Sidekiqs
  - Check LDAP user filter during sign-in
  - Remove wall feature (no data loss - you can take it from database)
  - Dont expose user emails via API unless you are admin
  - Detect issues closed by Merge Request description
  - Better email subject lines from email on push service (Alex Elman)
  - Enable identicon for gravatar be default

v 6.9.2
  - Revert the commit that broke the LDAP user filter

v 6.9.1
  - Fix scroll to highlighted line
  - Fix the pagination on load for commits page

v 6.9.0
  - Store Rails cache data in the Redis `cache:gitlab` namespace
  - Adjust MySQL limits for existing installations
  - Add db index on project_id+iid column. This prevents duplicate on iid (During migration duplicates will be removed)
  - Markdown preview or diff during editing via web editor (Evgeniy Sokovikov)
  - Give the Rails cache its own Redis namespace
  - Add ability to set different ssh host, if different from http/https
  - Fix syntax highlighting for code comments blocks
  - Improve comments loading logic
  - Stop refreshing comments when the tab is hidden
  - Improve issue and merge request mobile UI (Drew Blessing)
  - Document how to convert a backup to PostgreSQL
  - Fix locale bug in backup manager
  - Fix can not automerge when MR description is too long
  - Fix wiki backup skip bug
  - Two Step MR creation process
  - Remove unwanted files from satellite working directory with git clean -fdx
  - Accept merge request via API (sponsored by O'Reilly Media)
  - Add more access checks during API calls
  - Block SSH access for 'disabled' Active Directory users
  - Labels for merge requests (Drew Blessing)
  - Threaded emails by setting a Message-ID (Philip Blatter)

v 6.8.0
  - Ability to at mention users that are participating in issue and merge req. discussion
  - Enabled GZip Compression for assets in example Nginx, make sure that Nginx is compiled with --with-http_gzip_static_module flag (this is default in Ubuntu)
  - Make user search case-insensitive (Christopher Arnold)
  - Remove omniauth-ldap nickname bug workaround
  - Drop all tables before restoring a Postgres backup
  - Make the repository downloads path configurable
  - Create branches via API (sponsored by O'Reilly Media)
  - Changed permission of gitlab-satellites directory not to be world accessible
  - Protected branch does not allow force push
  - Fix popen bug in `rake gitlab:satellites:create`
  - Disable connection reaping for MySQL
  - Allow oauth signup without email for twitter and github
  - Fix faulty namespace names that caused 500 on user creation
  - Option to disable standard login
  - Clean old created archives from repository downloads directory
  - Fix download link for huge MR diffs
  - Expose event and mergerequest timestamps in API
  - Fix emails on push service when only one commit is pushed

v 6.7.3
  - Fix the merge notification email not being sent (Pierre de La Morinerie)
  - Drop all tables before restoring a Postgres backup
  - Remove yanked modernizr gem

v 6.7.2
  - Fix upgrader script

v 6.7.1
  - Fix GitLab CI integration

v 6.7.0
  - Increased the example Nginx client_max_body_size from 5MB to 20MB, consider updating it manually on existing installations
  - Add support for Gemnasium as a Project Service (Olivier Gonzalez)
  - Add edit file button to MergeRequest diff
  - Public groups (Jason Hollingsworth)
  - Cleaner headers in Notification Emails (Pierre de La Morinerie)
  - Blob and tree gfm links to anchors work
  - Piwik Integration (Sebastian Winkler)
  - Show contribution guide link for new issue form (Jeroen van Baarsen)
  - Fix CI status for merge requests from fork
  - Added option to remove issue assignee on project issue page and issue edit page (Jason Blanchard)
  - New page load indicator that includes a spinner that scrolls with the page
  - Converted all the help sections into markdown
  - LDAP user filters
  - Streamline the content of notification emails (Pierre de La Morinerie)
  - Fixes a bug with group member administration (Matt DeTullio)
  - Sort tag names using VersionSorter (Robert Speicher)
  - Add GFM autocompletion for MergeRequests (Robert Speicher)
  - Add webhook when a new tag is pushed (Jeroen van Baarsen)
  - Add button for toggling inline comments in diff view
  - Add retry feature for repository import
  - Reuse the GitLab LDAP connection within each request
  - Changed markdown new line behaviour to conform to markdown standards
  - Fix global search
  - Faster authorized_keys rebuilding in `rake gitlab:shell:setup` (requires gitlab-shell 1.8.5)
  - Create and Update MR calls now support the description parameter (Greg Messner)
  - Markdown relative links in the wiki link to wiki pages, markdown relative links in repositories link to files in the repository
  - Added Slack service integration (Federico Ravasio)
  - Better API responses for access_levels (sponsored by O'Reilly Media)
  - Requires at least 2 unicorn workers
  - Requires gitlab-shell v1.9+
  - Replaced gemoji(due to closed licencing problem) with Phantom Open Emoji library(combined SIL Open Font License, MIT License and the CC 3.0 License)
  - Fix `/:username.keys` response content type (Dmitry Medvinsky)

v 6.6.5
  - Added option to remove issue assignee on project issue page and issue edit page (Jason Blanchard)
  - Hide mr close button for comment form if merge request was closed or inline comment
  - Adds ability to reopen closed merge request

v 6.6.4
  - Add missing html escape for highlighted code blocks in comments, issues

v 6.6.3
  - Fix 500 error when edit yourself from admin area
  - Hide private groups for public profiles

v 6.6.2
  - Fix 500 error on branch/tag create or remove via UI

v 6.6.1
  - Fix 500 error on files tab if submodules presents

v 6.6.0
  - Retrieving user ssh keys publically(github style): http://__HOST__/__USERNAME__.keys
  - Permissions: Developer now can manage issue tracker (modify any issue)
  - Improve Code Compare page performance
  - Group avatar
  - Pygments.rb replaced with highlight.js
  - Improve Merge request diff store logic
  - Improve render performnace for MR show page
  - Fixed Assembla hardcoded project name
  - Jira integration documentation
  - Refactored app/services
  - Remove snippet expiration
  - Mobile UI improvements (Drew Blessing)
  - Fix block/remove UI for admin::users#show page
  - Show users' group membership on users' activity page (Robert Djurasaj)
  - User pages are visible without login if user is authorized to a public project
  - Markdown rendered headers have id derived from their name and link to their id
  - Improve application to work faster with large groups (100+ members)
  - Multiple emails per user
  - Show last commit for file when view file source
  - Restyle Issue#show page and MR#show page
  - Ability to filter by multiple labels for Issues page
  - Rails version to 4.0.3
  - Fixed attachment identifier displaying underneath note text (Jason Blanchard)

v 6.5.1
  - Fix branch selectbox when create merge request from fork

v 6.5.0
  - Dropdown menus on issue#show page for assignee and milestone (Jason Blanchard)
  - Add color custimization and previewing to broadcast messages
  - Fixed notes anchors
  - Load new comments in issues dynamically
  - Added sort options to Public page
  - New filters (assigned/authored/all) for Dashboard#issues/merge_requests (sponsored by Say Media)
  - Add project visibility icons to dashboard
  - Enable secure cookies if https used
  - Protect users/confirmation with rack_attack
  - Default HTTP headers to protect against MIME-sniffing, force https if enabled
  - Bootstrap 3 with responsive UI
  - New repository download formats: tar.bz2, zip, tar (Jason Hollingsworth)
  - Restyled accept widgets for MR
  - SCSS refactored
  - Use jquery timeago plugin
  - Fix 500 error for rdoc files
  - Ability to customize merge commit message (sponsored by Say Media)
  - Search autocomplete via ajax
  - Add website url to user profile
  - Files API supports base64 encoded content (sponsored by O'Reilly Media)
  - Added support for Go's repository retrieval (Bruno Albuquerque)

v6.4.3
  - Don't use unicorn worker killer if PhusionPassenger is defined

v6.4.2
  - Fixed wrong behaviour of script/upgrade.rb

v6.4.1
  - Fixed bug with repository rename
  - Fixed bug with project transfer

v 6.4.0
  - Added sorting to project issues page (Jason Blanchard)
  - Assembla integration (Carlos Paramio)
  - Fixed another 500 error with submodules
  - UI: More compact issues page
  - Minimal password length increased to 8 symbols
  - Side-by-side diff view (Steven Thonus)
  - Internal projects (Jason Hollingsworth)
  - Allow removal of avatar (Drew Blessing)
  - Project web hooks now support issues and merge request events
  - Visiting project page while not logged in will redirect to sign-in instead of 404 (Jason Hollingsworth)
  - Expire event cache on avatar creation/removal (Drew Blessing)
  - Archiving old projects (Steven Thonus)
  - Rails 4
  - Add time ago tooltips to show actual date/time
  - UI: Fixed UI for admin system hooks
  - Ruby script for easier GitLab upgrade
  - Do not remove Merge requests if fork project was removed
  - Improve sign-in/signup UX
  - Add resend confirmation link to sign-in page
  - Set noreply@HOSTNAME for reply_to field in all emails
  - Show GitLab API version on Admin#dashboard
  - API Cross-origin resource sharing
  - Show READMe link at project home page
  - Show repo size for projects in Admin area

v 6.3.0
  - API for adding gitlab-ci service
  - Init script now waits for pids to appear after (re)starting before reporting status (Rovanion Luckey)
  - Restyle project home page
  - Grammar fixes
  - Show branches list (which branches contains commit) on commit page (Andrew Kumanyaev)
  - Security improvements
  - Added support for GitLab CI 4.0
  - Fixed issue with 500 error when group did not exist
  - Ability to leave project
  - You can create file in repo using UI
  - You can remove file from repo using UI
  - API: dropped default_branch attribute from project during creation
  - Project default_branch is not stored in db any more. It takes from repo now.
  - Admin broadcast messages
  - UI improvements
  - Dont show last push widget if user removed this branch
  - Fix 500 error for repos with newline in file name
  - Extended html titles
  - API: create/update/delete repo files
  - Admin can transfer project to any namespace
  - API: projects/all for admin users
  - Fix recent branches order

v 6.2.4
  - Security: Cast API private_token to string (CVE-2013-4580)
  - Security: Require gitlab-shell 1.7.8 (CVE-2013-4581, CVE-2013-4582, CVE-2013-4583)
  - Fix for Git SSH access for LDAP users

v 6.2.3
  - Security: More protection against CVE-2013-4489
  - Security: Require gitlab-shell 1.7.4 (CVE-2013-4490, CVE-2013-4546)
  - Fix sidekiq rake tasks

v 6.2.2
  - Security: Update gitlab_git (CVE-2013-4489)

v 6.2.1
  - Security: Fix issue with generated passwords for new users

v 6.2.0
  - Public project pages are now visible to everyone (files, issues, wik, etc.)
    THIS MEANS YOUR ISSUES AND WIKI FOR PUBLIC PROJECTS ARE PUBLICLY VISIBLE AFTER THE UPGRADE
  - Add group access to permissions page
  - Require current password to change one
  - Group owner or admin can remove other group owners
  - Remove group transfer since we have multiple owners
  - Respect authorization in Repository API
  - Improve UI for Project#files page
  - Add more security specs
  - Added search for projects by name to api (Izaak Alpert)
  - Make default user theme configurable (Izaak Alpert)
  - Update logic for validates_merge_request for tree of MR (Andrew Kumanyaev)
  - Rake tasks for web hooks management (Jonhnny Weslley)
  - Extended User API to expose admin and can_create_group for user creation/updating (Boyan Tabakov)
  - API: Remove group
  - API: Remove project
  - Avatar upload on profile page with a maximum of 100KB (Steven Thonus)
  - Store the sessions in Redis instead of the cookie store
  - Fixed relative links in markdown
  - User must confirm their email if signup enabled
  - User must confirm changed email

v 6.1.0
  - Project specific IDs for issues, mr, milestones
    Above items will get a new id and for example all bookmarked issue urls will change.
    Old issue urls are redirected to the new one if the issue id is too high for an internal id.
  - Description field added to Merge Request
  - API: Sudo api calls (Izaak Alpert)
  - API: Group membership api (Izaak Alpert)
  - Improved commit diff
  - Improved large commit handling (Boyan Tabakov)
  - Rewrite: Init script now less prone to errors and keeps better track of the service (Rovanion Luckey)
  - Link issues, merge requests, and commits when they reference each other with GFM (Ash Wilson)
  - Close issues automatically when pushing commits with a special message
  - Improve user removal from admin area
  - Invalidate events cache when project was moved
  - Remove deprecated classes and rake tasks
  - Add event filter for group and project show pages
  - Add links to create branch/tag from project home page
  - Add public-project? checkbox to new-project view
  - Improved compare page. Added link to proceed into Merge Request
  - Send an email to a user when they are added to group
  - New landing page when you have 0 projects

v 6.0.0
  - Feature: Replace teams with group membership
    We introduce group membership in 6.0 as a replacement for teams.
    The old combination of groups and teams was confusing for a lot of people.
    And when the members of a team where changed this wasn't reflected in the project permissions.
    In GitLab 6.0 you will be able to add members to a group with a permission level for each member.
    These group members will have access to the projects in that group.
    Any changes to group members will immediately be reflected in the project permissions.
    You can even have multiple owners for a group, greatly simplifying administration.
  - Feature: Ability to have multiple owners for group
  - Feature: Merge Requests between fork and project (Izaak Alpert)
  - Feature: Generate fingerprint for ssh keys
  - Feature: Ability to create and remove branches with UI
  - Feature: Ability to create and remove git tags with UI
  - Feature: Groups page in profile. You can leave group there
  - API: Allow login with LDAP credentials
  - Redesign: project settings navigation
  - Redesign: snippets area
  - Redesign: ssh keys page
  - Redesign: buttons, blocks and other ui elements
  - Add comment title to rss feed
  - You can use arrows to navigate at tree view
  - Add project filter on dashboard
  - Cache project graph
  - Drop support of root namespaces
  - Default theme is classic now
  - Cache result of methods like authorize_projects, project.team.members etc
  - Remove $.ready events
  - Fix onclick events being double binded
  - Add notification level to group membership
  - Move all project controllers/views under Projects:: module
  - Move all profile controllers/views under Profiles:: module
  - Apply user project limit only for personal projects
  - Unicorn is default web server again
  - Store satellites lock files inside satellites dir
  - Disabled threadsafety mode in rails
  - Fixed bug with loosing MR comments
  - Improved MR comments logic
  - Render readme file for projects in public area

v 5.4.2
  - Security: Cast API private_token to string (CVE-2013-4580)
  - Security: Require gitlab-shell 1.7.8 (CVE-2013-4581, CVE-2013-4582, CVE-2013-4583)

v 5.4.1
  - Security: Fixes for CVE-2013-4489
  - Security: Require gitlab-shell 1.7.4 (CVE-2013-4490, CVE-2013-4546)

v 5.4.0
  - Ability to edit own comments
  - Documentation improvements
  - Improve dashboard projects page
  - Fixed nav for empty repos
  - GitLab Markdown help page
  - Misspelling fixes
  - Added support of unicorn and fog gems
  - Added client list to API doc
  - Fix PostgreSQL database restoration problem
  - Increase snippet content column size
  - allow project import via git:// url
  - Show participants on issues, including mentions
  - Notify mentioned users with email

v 5.3.0
  - Refactored services
  - Campfire service added
  - HipChat service added
  - Fixed bug with LDAP + git over http
  - Fixed bug with google analytics code being ignored
  - Improve sign-in page if ldap enabled
  - Respect newlines in wall messages
  - Generate the Rails secret token on first run
  - Rename repo feature
  - Init.d: remove gitlab.socket on service start
  - Api: added teams api
  - Api: Prevent blob content being escaped
  - Api: Smart deploy key add behaviour
  - Api: projects/owned.json return user owned project
  - Fix bug with team assignation on project from #4109
  - Advanced snippets: public/private, project/personal (Andrew Kulakov)
  - Repository Graphs (Karlo Nicholas T. Soriano)
  - Fix dashboard lost if comment on commit
  - Update gitlab-grack. Fixes issue with --depth option
  - Fix project events duplicate on project page
  - Fix postgres error when displaying network graph.
  - Fix dashboard event filter when navigate via turbolinks
  - init.d: Ensure socket is removed before starting service
  - Admin area: Style teams:index, group:show pages
  - Own page for failed forking
  - Scrum view for milestone

v 5.2.0
  - Turbolinks
  - Git over http with ldap credentials
  - Diff with better colors and some spacing on the corners
  - Default values for project features
  - Fixed huge_commit view
  - Restyle project clone panel
  - Move Gitlab::Git code to gitlab_git gem
  - Move update docs in repo
  - Requires gitlab-shell v1.4.0
  - Fixed submodules listing under file tab
  - Fork feature (Angus MacArthur)
  - git version check in gitlab:check
  - Shared deploy keys feature
  - Ability to generate default labels set for issues
  - Improve gfm autocomplete (Harold Luo)
  - Added support for Google Analytics
  - Code search feature (Javier Castro)

v 5.1.0
  - You can login with email or username now
  - Corrected project transfer rollback when repository cannot be moved
  - Move both repo and wiki when project transfer requested
  - Admin area: project editing was removed from admin namespace
  - Access: admin user has now access to any project.
  - Notification settings
  - Gitlab::Git set of objects to abstract from grit library
  - Replace Unicorn web server with Puma
  - Backup/Restore refactored. Backup dump project wiki too now
  - Restyled Issues list. Show milestone version in issue row
  - Restyled Merge Request list
  - Backup now dump/restore uploads
  - Improved performance of dashboard (Andrew Kumanyaev)
  - File history now tracks renames (Akzhan Abdulin)
  - Drop wiki migration tools
  - Drop sqlite migration tools
  - project tagging
  - Paginate users in API
  - Restyled network graph (Hiroyuki Sato)

v 5.0.1
  - Fixed issue with gitlab-grit being overridden by grit

v 5.0.0
  - Replaced gitolite with gitlab-shell
  - Removed gitolite-related libraries
  - State machine added
  - Setup gitlab as git user
  - Internal API
  - Show team tab for empty projects
  - Import repository feature
  - Updated rails
  - Use lambda for scopes
  - Redesign admin area -> users
  - Redesign admin area -> user
  - Secure link to file attachments
  - Add validations for Group and Team names
  - Restyle team page for project
  - Update capybara, rspec-rails, poltergeist to recent versions
  - Wiki on git using Gollum
  - Added Solarized Dark theme for code review
  - Don't show user emails in autocomplete lists, profile pages
  - Added settings tab for group, team, project
  - Replace user popup with icons in header
  - Handle project moving with gitlab-shell
  - Added select2-rails for selectboxes with ajax data load
  - Fixed search field on projects page
  - Added teams to search autocomplete
  - Move groups and teams on dashboard sidebar to sub-tabs
  - API: improved return codes and docs. (Felix Gilcher, Sebastian Ziebell)
  - Redesign wall to be more like chat
  - Snippets, Wall features are disabled by default for new projects

v 4.2.0
  - Teams
  - User show page. Via /u/username
  - Show help contents on pages for better navigation
  - Async gitolite calls
  - added satellites logs
  - can_create_group, can_create_team booleans for User
  - Process web hooks async
  - GFM: Fix images escaped inside links
  - Network graph improved
  - Switchable branches for network graph
  - API: Groups
  - Fixed project download

v 4.1.0
  - Optional Sign-Up
  - Discussions
  - Satellites outside of tmp
  - Line numbers for blame
  - Project public mode
  - Public area with unauthorized access
  - Load dashboard events with ajax
  - remember dashboard filter in cookies
  - replace resque with sidekiq
  - fix routing issues
  - cleanup rake tasks
  - fix backup/restore
  - scss cleanup
  - show preview for note images
  - improved network-graph
  - get rid of app/roles/
  - added new classes Team, Repository
  - Reduce amount of gitolite calls
  - Ability to add user in all group projects
  - remove deprecated configs
  - replaced Korolev font with open font
  - restyled admin/dashboard page
  - restyled admin/projects page

v 4.0.0
  - Remove project code and path from API. Use id instead
  - Return valid cloneable url to repo for web hook
  - Fixed backup issue
  - Reorganized settings
  - Fixed commits compare
  - Refactored scss
  - Improve status checks
  - Validates presence of User#name
  - Fixed postgres support
  - Removed sqlite support
  - Modified post-receive hook
  - Milestones can be closed now
  - Show comment events on dashboard
  - Quick add team members via group#people page
  - [API] expose created date for hooks and SSH keys
  - [API] list, create issue notes
  - [API] list, create snippet notes
  - [API] list, create wall notes
  - Remove project code - use path instead
  - added username field to user
  - rake task to fill usernames based on emails create namespaces for users
  - STI Group < Namespace
  - Project has namespace_id
  - Projects with namespaces also namespaced in gitolite and stored in subdir
  - Moving project to group will move it under group namespace
  - Ability to move project from namespaces to another
  - Fixes commit patches getting escaped (see #2036)
  - Support diff and patch generation for commits and merge request
  - MergeReqest doesn't generate a temporary file for the patch any more
  - Update the UI to allow downloading Patch or Diff

v 3.1.0
  - Updated gems
  - Services: Gitlab CI integration
  - Events filter on dashboard
  - Own namespace for redis/resque
  - Optimized commit diff views
  - add alphabetical order for projects admin page
  - Improved web editor
  - Commit stats page
  - Documentation split and cleanup
  - Link to commit authors everywhere
  - Restyled milestones list
  - added Milestone to Merge Request
  - Restyled Top panel
  - Refactored Satellite Code
  - Added file line links
  - moved from capybara-webkit to poltergeist + phantomjs

v 3.0.3
  - Fixed bug with issues list in Chrome
  - New Feature: Import team from another project

v 3.0.2
  - Fixed gitlab:app:setup
  - Fixed application error on empty project in admin area
  - Restyled last push widget

v 3.0.1
  - Fixed git over http

v 3.0.0
  - Projects groups
  - Web Editor
  - Fixed bug with gitolite keys
  - UI improved
  - Increased performance of application
  - Show user avatar in last commit when browsing Files
  - Refactored Gitlab::Merge
  - Use Font Awesome for icons
  - Separate observing of Note and MergeRequests
  - Milestone "All Issues" filter
  - Fix issue close and reopen button text and styles
  - Fix forward/back while browsing Tree hierarchy
  - Show number of notes for commits and merge requests
  - Added support pg from box and update installation doc
  - Reject ssh keys that break gitolite
  - [API] list one project hook
  - [API] edit project hook
  - [API] list project snippets
  - [API] allow to authorize using private token in HTTP header
  - [API] add user creation

v 2.9.1
  - Fixed resque custom config init

v 2.9.0
  - fixed inline notes bugs
  - refactored rspecs
  - refactored gitolite backend
  - added factory_girl
  - restyled projects list on dashboard
  - ssh keys validation to prevent gitolite crash
  - send notifications if changed permission in project
  - scss refactoring. gitlab_bootstrap/ dir
  - fix git push http body bigger than 112k problem
  - list of labels  page under issues tab
  - API for milestones, keys
  - restyled buttons
  - OAuth
  - Comment order changed

v 2.8.1
  - ability to disable gravatars
  - improved MR diff logic
  - ssh key help page

v 2.8.0
  - Gitlab Flavored Markdown
  - Bulk issues update
  - Issues API
  - Cucumber coverage increased
  - Post-receive files fixed
  - UI improved
  - Application cleanup
  - more cucumber
  - capybara-webkit + headless

v 2.7.0
  - Issue Labels
  - Inline diff
  - Git HTTP
  - API
  - UI improved
  - System hooks
  - UI improved
  - Dashboard events endless scroll
  - Source performance increased

v 2.6.0
  - UI polished
  - Improved network graph + keyboard nav
  - Handle huge commits
  - Last Push widget
  - Bugfix
  - Better performance
  - Email in resque
  - Increased test coverage
  - Ability to remove branch with MR accept
  - a lot of code refactored

v 2.5.0
  - UI polished
  - Git blame for file
  - Bugfix
  - Email in resque
  - Better test coverage

v 2.4.0
  - Admin area stats page
  - Ability to block user
  - Simplified dashboard area
  - Improved admin area
  - Bootstrap 2.0
  - Responsive layout
  - Big commits handling
  - Performance improved
  - Milestones

v 2.3.1
  - Issues pagination
  - ssl fixes
  - Merge Request pagination

v 2.3.0
  - Dashboard r1
  - Search r1
  - Project page
  - Close merge request on push
  - Persist MR diff after merge
  - mysql support
  - Documentation

v 2.2.0
  - We’ve added support of LDAP auth
  - Improved permission logic (4 roles system)
  - Protected branches (now only masters can push to protected branches)
  - Usability improved
  - twitter bootstrap integrated
  - compare view between commits
  - wiki feature
  - now you can enable/disable issues, wiki, wall features per project
  - security fixes
  - improved code browsing (ajax branch switch etc)
  - improved per-line commenting
  - git submodules displayed
  - moved to rails 3.2
  - help section improved

v 2.1.0
  - Project tab r1
  - List branches/tags
  - per line comments
  - mass user import

v 2.0.0
  - gitolite as main git host system
  - merge requests
  - project/repo access
  - link to commit/issue feed
  - design tab
  - improved email notifications
  - restyled dashboard
  - bugfix

v 1.2.2
  - common config file gitlab.yml
  - issues restyle
  - snippets restyle
  - clickable news feed header on dashboard
  - bugfix

v 1.2.1
  - bugfix

v 1.2.0
  - new design
  - user dashboard
  - network graph
  - markdown support for comments
  - encoding issues
  - wall like twitter timeline

v 1.1.0
  - project dashboard
  - wall redesigned
  - feature: code snippets
  - fixed horizontal scroll on file preview
  - fixed app crash if commit message has invalid chars
  - bugfix & code cleaning

v 1.0.2
  - fixed bug with empty project
  - added adv validation for project path & code
  - feature: issues can be sortable
  - bugfix
  - username displayed on top panel

v 1.0.1
  - fixed: with invalid source code for commit
  - fixed: lose branch/tag selection when use tree navigation
  - when history clicked - display path
  - bug fix & code cleaning

v 1.0.0
  - bug fix
  - projects preview mode

v 0.9.6
  - css fix
  - new repo empty tree until restart server - fixed

v 0.9.4
  - security improved
  - authorization improved
  - html escaping
  - bug fix
  - increased test coverage
  - design improvements

v 0.9.1
  - increased test coverage
  - design improvements
  - new issue email notification
  - updated app name
  - issue redesigned
  - issue can be edit

v 0.8.0
  - syntax highlight for main file types
  - redesign
  - stability
  - security fixes
  - increased test coverage
  - email notification<|MERGE_RESOLUTION|>--- conflicted
+++ resolved
@@ -1,11 +1,8 @@
 Please view this file on the master branch, on stable branches it's out of date.
 
 v 7.9.0 (unreleased)
-<<<<<<< HEAD
   - Update documentation for object_kind field in Webhook push and tag push Webhooks (Stan Hu)
-=======
   - Remove unnecessary fetch of commit messages on initial push (Perforce Software)
->>>>>>> 9bb5986d
   - Fix broken email images (Hannes Rosenögger)
   - Fix mass SQL statements on initial push (Hannes Rosenögger)
   - Add tag push notifications and normalize HipChat and Slack messages to be consistent (Stan Hu)
