--- conflicted
+++ resolved
@@ -41,11 +41,8 @@
   - Remove redundant mixins (ClemMakesApps)
   - Fix robots.txt disallowing access to groups starting with "s" (Matt Harrison)
   - Close open merge request without source project (Katarzyna Kobierska Ula Budziszewska)
-<<<<<<< HEAD
   - Fix showing commits from source project for merge request !6658
-=======
   - Fix that manual jobs would no longer block jobs in the next stage. !6604
->>>>>>> 6f441ae1
   - Add configurable email subject suffix (Fu Xu)
   - Added tooltip to fork count on project show page. (Justin DiPierro)
   - Use a ConnectionPool for Rails.cache on Sidekiq servers
@@ -86,10 +83,8 @@
   - Fix Pipeline list commit column width should be adjusted
   - Close todos when accepting merge requests via the API !6486 (tonygambone)
   - Changed Slack service user referencing from full name to username (Sebastian Poxhofer)
-<<<<<<< HEAD
 
 v 8.12.4 (unreleased)
-=======
   - Retouch environments list and deployments list
   - Add Container Registry on/off status to Admin Area !6638 (the-undefined)
   - Grouped pipeline dropdown is a scrollable container
@@ -112,7 +107,6 @@
   - Prevent claiming associated model IDs via import.
   - Set GitLab project exported file permissions to owner only
   - Change user & group landing page routing from /u/:username to /:username
->>>>>>> 6f441ae1
 
 v 8.12.3
   - Update Gitlab Shell to support low IO priority for storage moves
