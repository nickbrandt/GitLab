Please view this file on the master branch, on stable branches it's out of date.

v 8.10.0 (unreleased)
  - Fix profile activity heatmap to show correct day name (eanplatter)
  - Expose {should,force}_remove_source_branch (Ben Boeckel)
  - Disable PostgreSQL statement timeout during migrations
  - Fix projects dropdown loading performance with a simplified api cal. !5113 (tiagonbotelho)
  - Fix commit builds API, return all builds for all pipelines for given commit. !4849
  - Replace Haml with Hamlit to make view rendering faster. !3666
  - Refresh the branch cache after `git gc` runs
  - Refactor repository paths handling to allow multiple git mount points
  - Optimize system note visibility checking by memoizing the visible reference count !5070
  - Add Application Setting to configure default Repository Path for new projects
  - Delete award emoji when deleting a user
  - Remove pinTo from Flash and make inline flash messages look nicer !4854 (winniehell)
  - Wrap code blocks on Activies and Todos page. !4783 (winniehell)
  - Align flash messages with left side of page content !4959 (winniehell)
  - Display tooltip for "Copy to Clipboard" button !5164 (winniehell)
  - Use default cursor for table header of project files !5165 (winniehell)
  - Store when and yaml variables in builds table
  - Display last commit of deleted branch in push events !4699 (winniehell)
  - Escape file extension when parsing search results !5141 (winniehell)
  - Apply the trusted_proxies config to the rack request object for use with rack_attack
  - Upgrade to Rails 4.2.7. !5236
  - Add Sidekiq queue duration to transaction metrics.
  - Add a new column `artifacts_size` to table `ci_builds` !4964
  - Let Workhorse serve format-patch diffs
  - Display tooltip for mentioned users and groups !5261 (winniehell)
  - Allow build email service to be tested
  - Added day name to contribution calendar tooltips
  - Make images fit to the size of the viewport !4810
  - Fix check for New Branch button on Issue page !4630 (winniehell)
  - Fix MR-auto-close text added to description. !4836
  - Support U2F devices in Firefox. !5177
  - Fix issue, preventing users w/o push access to sort tags !5105 (redetection)
  - Add Spring EmojiOne updates.
  - Fix fetching LFS objects for private CI projects
  - Add syntax for multiline blockquote using `>>>` fence !3954
  - Fix viewing notification settings when a project is pending deletion
  - Updated compare dropdown menus to use GL dropdown
  - Eager load award emoji on notes
  - Fix pagination when sorting by columns with lots of ties (like priority)
  - The Markdown reference parsers now re-use query results to prevent running the same queries multiple times !5020
  - Updated project header design
  - Issuable collapsed assignee tooltip is now the users name
  - Exclude email check from the standard health check
  - Updated layout for Projects, Groups, Users on Admin area !4424
  - Fix changing issue state columns in milestone view
  - Update health_check gem to version 2.1.0
  - Add notification settings dropdown for groups
  - Render inline diffs for multiple changed lines following eachother
  - Wildcards for protected branches. !4665
  - Allow importing from Github using Personal Access Tokens. (Eric K Idema)
  - API: Expose `due_date` for issues (Robert Schilling)
  - API: Todos !3188 (Robert Schilling)
  - API: Expose shared groups for projects and shared projects for groups !5050 (Robert Schilling)
  - Add "Enabled Git access protocols" to Application Settings
  - Diffs will create button/diff form on demand no on server side
  - Reduce size of HTML used by diff comment forms
  - Protected branches have a "Developers can Merge" setting. !4892 (original implementation by Mathias Vestergaard)
  - Fix user creation with stronger minimum password requirements !4054 (nathan-pmt)
  - Only show New Snippet button to users that can create snippets.
  - PipelinesFinder uses git cache data
  - Track a user who created a pipeline
  - Actually render old and new sections of parallel diff next to each other
  - Throttle the update of `project.pushes_since_gc` to 1 minute.
  - Allow expanding and collapsing files in diff view (!4990)
  - Collapse large diffs by default (!4990)
  - Fix mentioned users list on diff notes
  - Fix creation of deployment on build that is retried, redeployed or rollback
  - Don't parse Rinku returned value to DocFragment when it didn't change the original html string.
  - Check for conflicts with existing Project's wiki path when creating a new project.
  - Show last push widget in upstream after push to fork
  - Fix stage status shown for pipelines
  - Cache todos pending/done dashboard query counts.
  - Don't instantiate a git tree on Projects show default view
  - Bump Rinku to 2.0.0
  - Remove unused front-end variable -> default_issues_tracker
  - ObjectRenderer retrieve renderer content using Rails.cache.read_multi
  - Better caching of git calls on ProjectsController#show.
  - Avoid to retrieve MR closes_issues as much as possible.
  - Add API endpoint for a group issues !4520 (mahcsig)
  - Add Bugzilla integration !4930 (iamtjg)
  - Instrument Rinku usage
  - Be explicit to define merge request discussion variables
  - Metrics for Rouge::Plugins::Redcarpet and Rouge::Formatters::HTMLGitlab
  - RailsCache metris now includes fetch_hit/fetch_miss and read_hit/read_miss info.
  - Allow [ci skip] to be in any case and allow [skip ci]. !4785 (simon_w)
  - Set import_url validation to be more strict
  - Memoize MR merged/closed events retrieval
  - Don't render discussion notes when requesting diff tab through AJAX
  - Add basic system information like memory and disk usage to the admin panel
  - Don't garbage collect commits that have related DB records like comments
  - More descriptive message for git hooks and file locks
  - Aliases of award emoji should be stored as original name. !5060 (dixpac)
  - Handle custom Git hook result in GitLab UI
  - Allow to access Container Registry for Public and Internal projects
  - Allow '?', or '&' for label names
  - Support redirected blobs for Container Registry integration
  - Fix importer for GitHub Pull Requests when a branch was reused across Pull Requests
  - Add date when user joined the team on the member page
  - Fix 404 redirect after validation fails importing a GitLab project
  - Added setting to set new users by default as external !4545 (Dravere)
  - Add min value for project limit field on user's form !3622 (jastkand)
  - Reset project pushes_since_gc when we enqueue the git gc call
  - Add reminder to not paste private SSH keys !4399 (Ingo Blechschmidt)
  - Collapsed diffs lines/size don't acumulate to overflow diffs.
  - Remove duplicate `description` field in `MergeRequest` entities (Ben Boeckel)
  - Style of import project buttons were fixed in the new project page. !5183 (rdemirbay)
  - Fix GitHub client requests when rate limit is disabled
  - Optimistic locking for Issues and Merge Requests (Title and description overriding prevention)
  - Redesign Builds and Pipelines pages
  - Change status color and icon for running builds
  - Fix markdown rendering for: consecutive labels references, label references that begin with a digit or contains `.`
<<<<<<< HEAD
  - Project export filename now includes the project and namespace path
  - Fix last update timestamp on issues not preserved on gitlab.com and project imports
  - Fix issues importing projects from EE to CE
  - Fix creating group with space in group path
  - Create Todos for Issue author when assign or mention himself (Katarzyna Kobierska)
  - Limit the number of retries on error to 3 for exporting projects
  - Allow empty repositories on project import/export
  - Render only commit message title in builds (Katarzyna Kobierska Ula Budziszewska)
=======
  - Allow bulk (un)subscription from issues in issue index
>>>>>>> 36dc4a5c

v 8.9.6
  - Fix importing of events under notes for GitLab projects. !5154
  - Fix log statements in import/export. !5129
  - Fix commit avatar alignment in compare view. !5128
  - Fix broken migration in MySQL. !5005
  - Overwrite Host and X-Forwarded-Host headers in NGINX !5213
  - Keeps issue number when importing from Gitlab.com
  - Add Pending tab for Builds (Katarzyna Kobierska, Urszula Budziszewska)

v 8.9.7 (unreleased)
  - Fix import_data wrongly saved as a result of an invalid import_url

v 8.9.6
  - Fix importing of events under notes for GitLab projects

v 8.9.5
  - Add more debug info to import/export and memory killer. !5108
  - Fixed avatar alignment in new MR view. !5095
  - Fix diff comments not showing up in activity feed. !5069
  - Add index on both Award Emoji user and name. !5061
  - Downgrade to Redis 3.2.2 due to massive memory leak with Sidekiq. !5056
  - Re-enable import button when import process fails due to namespace already being taken. !5053
  - Fix snippets comments not displayed. !5045
  - Fix emoji paths in relative root configurations. !5027
  - Fix issues importing events in Import/Export. !4987
  - Fixed 'use shortcuts' button on docs. !4979
  - Admin should be able to turn shared runners into specific ones. !4961
  - Update RedCloth to 4.3.2 for CVE-2012-6684. !4929 (Takuya Noguchi)
  - Improve the request / withdraw access button. !4860

v 8.9.4
  - Fix privilege escalation issue with OAuth external users.
  - Ensure references to private repos aren't shown to logged-out users.
  - Fixed search field blur not removing focus. !4704
  - Resolve "Sub nav isn't showing on file view". !4890
  - Fixes middle click and double request when navigating through the file browser. !4891
  - Fixed URL on label button when filtering. !4897
  - Fixed commit avatar alignment. !4933
  - Do not show build retry link when build is active. !4967
  - Fix restore Rake task warning message output. !4980
  - Handle external issues in IssueReferenceFilter. !4988
  - Expiry date on pinned nav cookie. !5009
  - Updated breakpoint for sidebar pinning. !5019

v 8.9.3
  - Fix encrypted data backwards compatibility after upgrading attr_encrypted gem. !4963
  - Fix rendering of commit notes. !4953
  - Resolve "Pin should show up at 1280px min". !4947
  - Switched mobile button icons to ellipsis and angle. !4944
  - Correctly returns todo ID after creating todo. !4941
  - Better debugging for memory killer middleware. !4936
  - Remove duplicate new page btn from edit wiki. !4904
  - Use clock_gettime for all performance timestamps. !4899
  - Use memorized tags array when searching tags by name. !4859
  - Fixed avatar alignment in new MR view. !4901
  - Removed fade when filtering results. !4932
  - Fix missing avatar on system notes. !4954
  - Reduce overhead and optimize ProjectTeam#max_member_access performance. !4973
  - Use update_columns to bypass all the dirty code on active_record. !4985
  - Fix restore Rake task warning message output !4980

v 8.9.2
  - Fix visibility of snippets when searching.
  - Fix an information disclosure when requesting access to a group containing private projects.
  - Update omniauth-saml to 1.6.0 !4951

v 8.9.1
  - Refactor labels documentation. !3347
  - Eager load award emoji on notes. !4628
  - Fix some CI wording in documentation. !4660
  - Document `GIT_STRATEGY` and `GIT_DEPTH`. !4720
  - Add documentation for the export & import features. !4732
  - Add some docs for Docker Registry configuration. !4738
  - Ensure we don't send the "access request declined" email to access requesters on project deletion. !4744
  - Display group/project access requesters separately in the admin area. !4798
  - Add documentation and examples for configuring cloud storage for registry images. !4812
  - Clarifies documentation about artifact expiry. !4831
  - Fix the Network graph links. !4832
  - Fix MR-auto-close text added to description. !4836
  - Add documentation for award emoji now that comments can be awarded with emojis. !4839
  - Fix typo in export failure email. !4847
  - Fix header vertical centering. !4170
  - Fix subsequent SAML sign ins. !4718
  - Set button label when picking an option from status dropdown. !4771
  - Prevent invalid URLs from raising exceptions in WikiLink Filter. !4775
  - Handle external issues in IssueReferenceFilter. !4789
  - Support for rendering/redacting multiple documents. !4828
  - Update Todos documentation and screenshots to include new functionality. !4840
  - Hide nav arrows by default. !4843
  - Added bottom padding to label color suggestion link. !4845
  - Use jQuery objects in ref dropdown. !4850
  - Fix GitLab project import issues related to notes and builds. !4855
  - Restrict header logo to 36px so it doesn't overflow. !4861
  - Fix unwanted label unassignment. !4863
  - Fix mobile Safari bug where horizontal nav arrows would flicker on scroll. !4869
  - Restore old behavior around diff notes to outdated discussions. !4870
  - Fix merge requests project settings help link anchor. !4873
  - Fix 404 when accessing pipelines as guest user on public projects. !4881
  - Remove width restriction for logo on sign-in page. !4888
  - Bump gitlab_git to 10.2.3 to fix false truncated warnings with ISO-8559 files. !4884
  - Apply selected value as label. !4886
  - Fix temp file being deleted after the request while importing a GitLab project. !4894
  - Fix pagination when sorting by columns with lots of ties (like priority)
  - Implement Subresource Integrity for CSS and JavaScript assets. This prevents malicious assets from loading in the case of a CDN compromise.
  - Fix user creation with stronger minimum password requirements !4054 (nathan-pmt)
  - Fix a wrong MR status when merge_when_build_succeeds & project.only_allow_merge_if_build_succeeds are true. !4912
  - Add SMTP as default delivery method to match gitlab-org/omnibus-gitlab!826. !4915
  - Remove duplicate 'New Page' button on edit wiki page

v 8.9.0
  - Fix group visibility form layout in application settings
  - Fix builds API response not including commit data
  - Fix error when CI job variables key specified but not defined
  - Fix pipeline status when there are no builds in pipeline
  - Fix Error 500 when using closes_issues API with an external issue tracker
  - Add more information into RSS feed for issues (Alexander Matyushentsev)
  - Bulk assign/unassign labels to issues.
  - Ability to prioritize labels !4009 / !3205 (Thijs Wouters)
  - Show Star and Fork buttons on mobile.
  - Performance improvements on RelativeLinkFilter
  - Fix endless redirections when accessing user OAuth applications when they are disabled
  - Allow enabling wiki page events from Webhook management UI
  - Bump rouge to 1.11.0
  - Fix issue with arrow keys not working in search autocomplete dropdown
  - Fix an issue where note polling stopped working if a window was in the
    background during a refresh.
  - Pre-processing Markdown now only happens when needed
  - Make EmailsOnPushWorker use Sidekiq mailers queue
  - Redesign all Devise emails. !4297
  - Don't show 'Leave Project' to group members
  - Fix wiki page events' webhook to point to the wiki repository
  - Add a border around images to differentiate them from the background.
  - Don't show tags for revert and cherry-pick operations
  - Show image ID on registry page
  - Fix issue todo not remove when leave project !4150 (Long Nguyen)
  - Allow customisable text on the 'nearly there' page after a user signs up
  - Bump recaptcha gem to 3.0.0 to remove deprecated stoken support
  - Fix SVG sanitizer to allow more elements
  - Allow forking projects with restricted visibility level
  - Added descriptions to notification settings dropdown
  - Improve note validation to prevent errors when creating invalid note via API
  - Reduce number of fog gem dependencies
  - Add number of merge requests for a given milestone to the milestones view.
  - Implement a fair usage of shared runners
  - Remove project notification settings associated with deleted projects
  - Fix 404 page when viewing TODOs that contain milestones or labels in different projects
  - Add a metric for the number of new Redis connections created by a transaction
  - Fix Error 500 when viewing a blob with binary characters after the 1024-byte mark
  - Redesign navigation for project pages
  - Fix images in sign-up confirmation email
  - Added shortcut 'y' for copying a files content hash URL #14470
  - Fix groups API to list only user's accessible projects
  - Fix horizontal scrollbar for long commit message.
  - GitLab Performance Monitoring now tracks the total method execution time and call count per method
  - Add Environments and Deployments
  - Redesign account and email confirmation emails
  - Don't fail builds for projects that are deleted
  - Support Docker Registry manifest v1
  - `git clone https://host/namespace/project` now works, in addition to using the `.git` suffix
  - Bump nokogiri to 1.6.8
  - Use gitlab-shell v3.0.0
  - Fixed alignment of download dropdown in merge requests
  - Upgrade to jQuery 2
  - Adds selected branch name to the dropdown toggle
  - Add API endpoint for Sidekiq Metrics !4653
  - Refactoring Award Emoji with API support for Issues and MergeRequests
  - Use Knapsack to evenly distribute tests across multiple nodes
  - Add `sha` parameter to MR merge API, to ensure only reviewed changes are merged
  - Don't allow MRs to be merged when commits were added since the last review / page load
  - Add DB index on users.state
  - Limit email on push diff size to 30 files / 150 KB
  - Add rake task 'gitlab:db:configure' for conditionally seeding or migrating the database
  - Changed the Slack build message to use the singular duration if necessary (Aran Koning)
  - Fix race condition on merge when build succeeds
  - Added shortcut to focus filter search fields and added documentation #18120
  - Links from a wiki page to other wiki pages should be rewritten as expected
  - Add option to project to only allow merge requests to be merged if the build succeeds (Rui Santos)
  - Added navigation shortcuts to the project pipelines, milestones, builds and forks page. !4393
  - Fix issues filter when ordering by milestone
  - Disable SAML account unlink feature
  - Added artifacts:when to .gitlab-ci.yml - this requires GitLab Runner 1.3
  - Bamboo Service: Fix missing credentials & URL handling when base URL contains a path (Benjamin Schmid)
  - TeamCity Service: Fix URL handling when base URL contains a path
  - Todos will display target state if issuable target is 'Closed' or 'Merged'
  - Validate only and except regexp
  - Fix bug when sorting issues by milestone due date and filtering by two or more labels
  - POST to API /projects/:id/runners/:runner_id would give 409 if the runner was already enabled for this project
  - Add support for using Yubikeys (U2F) for two-factor authentication
  - Link to blank group icon doesn't throw a 404 anymore
  - Remove 'main language' feature
  - Toggle whitespace button now available for compare branches diffs #17881
  - Pipelines can be canceled only when there are running builds
  - Allow authentication using personal access tokens
  - Use downcased path to container repository as this is expected path by Docker
  - Allow to use CI token to fetch LFS objects
  - Custom notification settings
  - Projects pending deletion will render a 404 page
  - Measure queue duration between gitlab-workhorse and Rails
  - Added Gfm autocomplete for labels
  - Added edit note 'up' shortcut documentation to the help panel and docs screenshot #18114
  - Make Omniauth providers specs to not modify global configuration
  - Remove unused JiraIssue class and replace references with ExternalIssue. !4659 (Ilan Shamir)
  - Make authentication service for Container Registry to be compatible with < Docker 1.11
  - Make it possible to lock a runner from being enabled for other projects
  - Add Application Setting to configure Container Registry token expire delay (default 5min)
  - Cache assigned issue and merge request counts in sidebar nav
  - Use Knapsack only in CI environment
  - Updated project creation page to match new UI #2542
  - Cache project build count in sidebar nav
  - Add milestone expire date to the right sidebar
  - Manually mark a issue or merge request as a todo
  - Fix markdown_spec to use before instead of before(:all) to properly cleanup database after testing
  - Reduce number of queries needed to render issue labels in the sidebar
  - Improve error handling importing projects
  - Remove duplicated notification settings
  - Put project Files and Commits tabs under Code tab
  - Decouple global notification level from user model
  - Replace Colorize with Rainbow for coloring console output in Rake tasks.
  - Add workhorse controller and API helpers
  - An indicator is now displayed at the top of the comment field for confidential issues.
  - Show categorised search queries in the search autocomplete
  - RepositoryCheck::SingleRepositoryWorker public and private methods are now instrumented
  - Dropdown for `.gitlab-ci.yml` templates
  - Improve issuables APIs performance when accessing notes !4471
  - Add sorting dropdown to tags page !4423
  - External links now open in a new tab
  - Prevent default actions of disabled buttons and links
  - Markdown editor now correctly resets the input value on edit cancellation !4175
  - Toggling a task list item in a issue/mr description does not creates a Todo for mentions
  - Improved UX of date pickers on issue & milestone forms
  - Cache on the database if a project has an active external issue tracker.
  - Put project Labels and Milestones pages links under Issues and Merge Requests tabs as subnav
  - GitLab project import and export functionality
  - All classes in the Banzai::ReferenceParser namespace are now instrumented
  - Remove deprecated issues_tracker and issues_tracker_id from project model
  - Allow users to create confidential issues in private projects
  - Measure CPU time for instrumented methods
  - Instrument private methods and private instance methods by default instead just public methods
  - Only show notes through JSON on confidential issues that the user has access to
  - Updated the allocations Gem to version 1.0.5
  - The background sampler now ignores classes without names
  - Update design for `Close` buttons
  - New custom icons for navigation
  - Horizontally scrolling navigation on project, group, and profile settings pages
  - Hide global side navigation by default
  - Fix project Star/Unstar project button tooltip
  - Remove tanuki logo from side navigation; center on top nav
  - Include user relationships when retrieving award_emoji
  - Various associations are now eager loaded when parsing issue references to reduce the number of queries executed
  - Set inverse_of for Project/Service association to reduce the number of queries
  - Update tanuki logo highlight/loading colors
  - Remove explicit Gitlab::Metrics.action assignments, are already automatic.
  - Use Git cached counters for branches and tags on project page
  - Cache participable participants in an instance variable.
  - Filter parameters for request_uri value on instrumented transactions.
  - Remove duplicated keys add UNIQUE index to keys fingerprint column
  - ExtractsPath get ref_names from repository cache, if not there access git.
  - Show a flash warning about the error detail of XHR requests which failed with status code 404 and 500
  - Cache user todo counts from TodoService
  - Ensure Todos counters doesn't count Todos for projects pending delete
  - Add left/right arrows horizontal navigation
  - Add tooltip to pin/unpin navbar
  - Add new sub nav style to Wiki and Graphs sub navigation

v 8.8.7
  - Fix privilege escalation issue with OAuth external users.
  - Ensure references to private repos aren't shown to logged-out users.

v 8.8.6
  - Fix visibility of snippets when searching.
  - Update omniauth-saml to 1.6.0 !4951

v 8.8.5
  - Import GitHub repositories respecting the API rate limit !4166
  - Fix todos page throwing errors when you have a project pending deletion !4300
  - Disable Webhooks before proceeding with the GitHub import !4470
  - Fix importer for GitHub comments on diff !4488
  - Adjust the SAML control flow to allow LDAP identities to be added to an existing SAML user !4498
  - Fix incremental trace upload API when using multi-byte UTF-8 chars in trace !4541
  - Prevent unauthorized access for projects build traces
  - Forbid scripting for wiki files
  - Only show notes through JSON on confidential issues that the user has access to
  - Banzai::Filter::UploadLinkFilter use XPath instead CSS expressions
  - Banzai::Filter::ExternalLinkFilter use XPath instead CSS expressions

v 8.8.4
  - Fix LDAP-based login for users with 2FA enabled. !4493
  - Added descriptions to notification settings dropdown
  - Due date can be removed from milestones

v 8.8.3
  - Fix 404 page when viewing TODOs that contain milestones or labels in different projects. !4312
  - Fixed JS error when trying to remove discussion form. !4303
  - Fixed issue with button color when no CI enabled. !4287
  - Fixed potential issue with 2 CI status polling events happening. !3869
  - Improve design of Pipeline view. !4230
  - Fix gitlab importer failing to import new projects due to missing credentials. !4301
  - Fix import URL migration not rescuing with the correct Error. !4321
  - Fix health check access token changing due to old application settings being used. !4332
  - Make authentication service for Container Registry to be compatible with Docker versions before 1.11. !4363
  - Add Application Setting to configure Container Registry token expire delay (default 5 min). !4364
  - Pass the "Remember me" value to the 2FA token form. !4369
  - Fix incorrect links on pipeline page when merge request created from fork.  !4376
  - Use downcased path to container repository as this is expected path by Docker. !4420
  - Fix wiki project clone address error (chujinjin). !4429
  - Fix serious performance bug with rendering Markdown with InlineDiffFilter.  !4392
  - Fix missing number on generated ordered list element. !4437
  - Prevent disclosure of notes on confidential issues in search results.

v 8.8.2
  - Added remove due date button. !4209
  - Fix Error 500 when accessing application settings due to nil disabled OAuth sign-in sources. !4242
  - Fix Error 500 in CI charts by gracefully handling commits with no durations. !4245
  - Fix table UI on CI builds page. !4249
  - Fix backups if registry is disabled. !4263
  - Fixed issue with merge button color. !4211
  - Fixed issue with enter key selecting wrong option in dropdown. !4210
  - When creating a .gitignore file a dropdown with templates will be provided. !4075
  - Fix concurrent request when updating build log in browser. !4183

v 8.8.1
  - Add documentation for the "Health Check" feature
  - Allow anonymous users to access a public project's pipelines !4233
  - Fix MySQL compatibility in zero downtime migrations helpers
  - Fix the CI login to Container Registry (the gitlab-ci-token user)

v 8.8.0
  - Implement GFM references for milestones (Alejandro Rodríguez)
  - Snippets tab under user profile. !4001 (Long Nguyen)
  - Fix error when using link to uploads in global snippets
  - Fix Error 500 when attempting to retrieve project license when HEAD points to non-existent ref
  - Assign labels and milestone to target project when moving issue. !3934 (Long Nguyen)
  - Use a case-insensitive comparison in sanitizing URI schemes
  - Toggle sign-up confirmation emails in application settings
  - Make it possible to prevent tagged runner from picking untagged jobs
  - Added `InlineDiffFilter` to the markdown parser. (Adam Butler)
  - Added inline diff styling for `change_title` system notes. (Adam Butler)
  - Project#open_branches has been cleaned up and no longer loads entire records into memory.
  - Escape HTML in commit titles in system note messages
  - Improve design of Pipeline View
  - Fix scope used when accessing container registry
  - Fix creation of Ci::Commit object which can lead to pending, failed in some scenarios
  - Improve multiple branch push performance by memoizing permission checking
  - Log to application.log when an admin starts and stops impersonating a user
  - Changing the confidentiality of an issue now creates a new system note (Alex Moore-Niemi)
  - Updated gitlab_git to 10.1.0
  - GitAccess#protected_tag? no longer loads all tags just to check if a single one exists
  - Reduce delay in destroying a project from 1-minute to immediately
  - Make build status canceled if any of the jobs was canceled and none failed
  - Upgrade Sidekiq to 4.1.2
  - Added /health_check endpoint for checking service status
  - Make 'upcoming' filter for milestones work better across projects
  - Sanitize repo paths in new project error message
  - Bump mail_room to 0.7.0 to fix stuck IDLE connections
  - Remove future dates from contribution calendar graph.
  - Support e-mail notifications for comments on project snippets
  - Fix API leak of notes of unauthorized issues, snippets and merge requests
  - Use ActionDispatch Remote IP for Akismet checking
  - Fix error when visiting commit builds page before build was updated
  - Add 'l' shortcut to open Label dropdown on issuables and 'i' to create new issue on a project
  - Update SVG sanitizer to conform to SVG 1.1
  - Speed up push emails with multiple recipients by only generating the email once
  - Updated search UI
  - Added authentication service for Container Registry
  - Display informative message when new milestone is created
  - Sanitize milestones and labels titles
  - Support multi-line tag messages. !3833 (Calin Seciu)
  - Force users to reset their password after an admin changes it
  - Allow "NEWS" and "CHANGES" as alternative names for CHANGELOG. !3768 (Connor Shea)
  - Added button to toggle whitespaces changes on diff view
  - Backport GitHub Enterprise import support from EE
  - Create tags using Rugged for performance reasons. !3745
  - Allow guests to set notification level in projects
  - API: Expose Issue#user_notes_count. !3126 (Anton Popov)
  - Don't show forks button when user can't view forks
  - Fix atom feed links and rendering
  - Files over 5MB can only be viewed in their raw form, files over 1MB without highlighting !3718
  - Add support for supressing text diffs using .gitattributes on the default branch (Matt Oakes)
  - Add eager load paths to help prevent dependency load issues in Sidekiq workers. !3724
  - Added multiple colors for labels in dropdowns when dups happen.
  - Show commits in the same order as `git log`
  - Improve description for the Two-factor Authentication sign-in screen. (Connor Shea)
  - API support for the 'since' and 'until' operators on commit requests (Paco Guzman)
  - Fix Gravatar hint in user profile when Gravatar is disabled. !3988 (Artem Sidorenko)
  - Expire repository exists? and has_visible_content? caches after a push if necessary
  - Fix unintentional filtering bug in Issue/MR sorted by milestone due (Takuya Noguchi)
  - Fix adding a todo for private group members (Ahmad Sherif)
  - Bump ace-rails-ap gem version from 2.0.1 to 4.0.2 which upgrades Ace Editor from 1.1.2 to 1.2.3
  - Total method execution timings are no longer tracked
  - Allow Admins to remove the Login with buttons for OAuth services and still be able to import !4034. (Andrei Gliga)
  - Add API endpoints for un/subscribing from/to a label. !4051 (Ahmad Sherif)
  - Hide left sidebar on phone screens to give more space for content
  - Redesign navigation for profile and group pages
  - Add counter metrics for rails cache
  - Import pull requests from GitHub where the source or target branches were removed
  - All Grape API helpers are now instrumented
  - Improve Issue formatting for the Slack Service (Jeroen van Baarsen)
  - Fixed advice on invalid permissions on upload path !2948 (Ludovic Perrine)
  - Allows MR authors to have the source branch removed when merging the MR. !2801 (Jeroen Jacobs)
  - When creating a .gitignore file a dropdown with templates will be provided
  - Shows the issue/MR list search/filter form and corrects the mobile styling for guest users. #17562

v 8.7.9
  - Fix privilege escalation issue with OAuth external users.
  - Ensure references to private repos aren't shown to logged-out users.

v 8.7.8
  - Fix visibility of snippets when searching.
  - Update omniauth-saml to 1.6.0 !4951

v 8.7.7
  - Fix import by `Any Git URL` broken if the URL contains a space
  - Prevent unauthorized access to other projects build traces
  - Forbid scripting for wiki files
  - Only show notes through JSON on confidential issues that the user has access to

v 8.7.6
  - Fix links on wiki pages for relative url setups. !4131 (Artem Sidorenko)
  - Fix import from GitLab.com to a private instance failure. !4181
  - Fix external imports not finding the import data. !4106
  - Fix notification delay when changing status of an issue
  - Bump Workhorse to 0.7.5 so it can serve raw diffs

v 8.7.5
  - Fix relative links in wiki pages. !4050
  - Fix always showing build notification message when switching between merge requests !4086
  - Fix an issue when filtering merge requests with more than one label. !3886
  - Fix short note for the default scope on build page (Takuya Noguchi)

v 8.7.4
  - Links for Redmine issue references are generated correctly again !4048 (Benedikt Huss)
  - Fix setting trusted proxies !3970
  - Fix BitBucket importer bug when throwing exceptions !3941
  - Use sign out path only if not empty !3989
  - Running rake gitlab:db:drop_tables now drops tables with cascade !4020
  - Running rake gitlab:db:drop_tables uses "IF EXISTS" as a precaution !4100
  - Use a case-insensitive comparison in sanitizing URI schemes

v 8.7.3
  - Emails, Gitlab::Email::Message, Gitlab::Diff, and Premailer::Adapter::Nokogiri are now instrumented
  - Merge request widget displays TeamCity build state and code coverage correctly again.
  - Fix the line code when importing PR review comments from GitHub. !4010
  - Wikis are now initialized on legacy projects when checking repositories
  - Remove animate.css in favor of a smaller subset of animations. !3937 (Connor Shea)

v 8.7.2
  - The "New Branch" button is now loaded asynchronously
  - Fix error 500 when trying to create a wiki page
  - Updated spacing between notification label and button
  - Label titles in filters are now escaped properly

v 8.7.1
  - Throttle the update of `project.last_activity_at` to 1 minute. !3848
  - Fix .gitlab-ci.yml parsing issue when hidde job is a template without script definition. !3849
  - Fix license detection to detect all license files, not only known licenses. !3878
  - Use the `can?` helper instead of `current_user.can?`. !3882
  - Prevent users from deleting Webhooks via API they do not own
  - Fix Error 500 due to stale cache when projects are renamed or transferred
  - Update width of search box to fix Safari bug. !3900 (Jedidiah)
  - Use the `can?` helper instead of `current_user.can?`

v 8.7.0
  - Gitlab::GitAccess and Gitlab::GitAccessWiki are now instrumented
  - Fix vulnerability that made it possible to gain access to private labels and milestones
  - The number of InfluxDB points stored per UDP packet can now be configured
  - Fix error when cross-project label reference used with non-existent project
  - Transactions for /internal/allowed now have an "action" tag set
  - Method instrumentation now uses Module#prepend instead of aliasing methods
  - Repository.clean_old_archives is now instrumented
  - Add support for environment variables on a job level in CI configuration file
  - SQL query counts are now tracked per transaction
  - The Projects::HousekeepingService class has extra instrumentation
  - All service classes (those residing in app/services) are now instrumented
  - Developers can now add custom tags to transactions
  - Loading of an issue's referenced merge requests and related branches is now done asynchronously
  - Enable gzip for assets, makes the page size significantly smaller. !3544 / !3632 (Connor Shea)
  - Add support to cherry-pick any commit into any branch in the web interface (Minqi Pan)
  - Project switcher uses new dropdown styling
  - Load award emoji images separately unless opening the full picker. Saves several hundred KBs of data for most pages. (Connor Shea)
  - Do not include award_emojis in issue and merge_request comment_count !3610 (Lucas Charles)
  - Restrict user profiles when public visibility level is restricted.
  - Add ability set due date to issues, sort and filter issues by due date (Mehmet Beydogan)
  - All images in discussions and wikis now link to their source files !3464 (Connor Shea).
  - Return status code 303 after a branch DELETE operation to avoid project deletion (Stan Hu)
  - Add setting for customizing the list of trusted proxies !3524
  - Allow projects to be transfered to a lower visibility level group
  - Fix `signed_in_ip` being set to 127.0.0.1 when using a reverse proxy !3524
  - Improved Markdown rendering performance !3389
  - Make shared runners text in box configurable
  - Don't attempt to look up an avatar in repo if repo directory does not exist (Stan Hu)
  - API: Ability to subscribe and unsubscribe from issues and merge requests (Robert Schilling)
  - Expose project badges in project settings
  - Make /profile/keys/new redirect to /profile/keys for back-compat. !3717
  - Preserve time notes/comments have been updated at when moving issue
  - Make HTTP(s) label consistent on clone bar (Stan Hu)
  - Add support for `after_script`, requires Runner 1.2 (Kamil Trzciński)
  - Expose label description in API (Mariusz Jachimowicz)
  - API: Ability to update a group (Robert Schilling)
  - API: Ability to move issues (Robert Schilling)
  - Fix Error 500 after renaming a project path (Stan Hu)
  - Fix a bug whith trailing slash in teamcity_url (Charles May)
  - Allow back dating on issues when created or updated through the API
  - Allow back dating on issue notes when created through the API
  - Propose license template when creating a new LICENSE file
  - API: Expose /licenses and /licenses/:key
  - Fix avatar stretching by providing a cropping feature
  - API: Expose `subscribed` for issues and merge requests (Robert Schilling)
  - Allow SAML to handle external users based on user's information !3530
  - Allow Omniauth providers to be marked as `external` !3657
  - Add endpoints to archive or unarchive a project !3372
  - Fix a bug whith trailing slash in bamboo_url
  - Add links to CI setup documentation from project settings and builds pages
  - Display project members page to all members
  - Handle nil descriptions in Slack issue messages (Stan Hu)
  - Add automated repository integrity checks (OFF by default)
  - API: Expose open_issues_count, closed_issues_count, open_merge_requests_count for labels (Robert Schilling)
  - API: Ability to star and unstar a project (Robert Schilling)
  - Add default scope to projects to exclude projects pending deletion
  - Allow to close merge requests which source projects(forks) are deleted.
  - Ensure empty recipients are rejected in BuildsEmailService
  - Use rugged to change HEAD in Project#change_head (P.S.V.R)
  - API: Ability to filter milestones by state `active` and `closed` (Robert Schilling)
  - API: Fix milestone filtering by `iid` (Robert Schilling)
  - Make before_script and after_script overridable on per-job (Kamil Trzciński)
  - API: Delete notes of issues, snippets, and merge requests (Robert Schilling)
  - Implement 'Groups View' as an option for dashboard preferences !3379 (Elias W.)
  - Better errors handling when creating milestones inside groups
  - Fix high CPU usage when PostReceive receives refs/merge-requests/<id>
  - Hide `Create a group` help block when creating a new project in a group
  - Implement 'TODOs View' as an option for dashboard preferences !3379 (Elias W.)
  - Allow issues and merge requests to be assigned to the author !2765
  - Make Ci::Commit to group only similar builds and make it stateful (ref, tag)
  - Gracefully handle notes on deleted commits in merge requests (Stan Hu)
  - Decouple membership and notifications
  - Fix creation of merge requests for orphaned branches (Stan Hu)
  - API: Ability to retrieve a single tag (Robert Schilling)
  - While signing up, don't persist the user password across form redisplays
  - Fall back to `In-Reply-To` and `References` headers when sub-addressing is not available (David Padilla)
  - Remove "Congratulations!" tweet button on newly-created project. (Connor Shea)
  - Fix admin/projects when using visibility levels on search (PotHix)
  - Build status notifications
  - Update email confirmation interface
  - API: Expose user location (Robert Schilling)
  - API: Do not leak group existence via return code (Robert Schilling)
  - ClosingIssueExtractor regex now also works with colons. e.g. "Fixes: #1234" !3591
  - Update number of Todos in the sidebar when it's marked as "Done". !3600
  - Sanitize branch names created for confidential issues
  - API: Expose 'updated_at' for issue, snippet, and merge request notes (Robert Schilling)
  - API: User can leave a project through the API when not master or owner. !3613
  - Fix repository cache invalidation issue when project is recreated with an empty repo (Stan Hu)
  - Fix: Allow empty recipients list for builds emails service when pushed is added (Frank Groeneveld)
  - Improved markdown forms
  - Diff design updates (colors, button styles, etc)
  - Copying and pasting a diff no longer pastes the line numbers or +/-
  - Add null check to formData when updating profile content to fix Firefox bug
  - Disable spellcheck and autocorrect for username field in admin page
  - Delete tags using Rugged for performance reasons (Robert Schilling)
  - Add Slack notifications when Wiki is edited (Sebastian Klier)
  - Diffs load at the correct point when linking from from number
  - Selected diff rows highlight
  - Fix emoji categories in the emoji picker
  - API: Properly display annotated tags for GET /projects/:id/repository/tags (Robert Schilling)
  - Add encrypted credentials for imported projects and migrate old ones
  - Properly format all merge request references with ! rather than # !3740 (Ben Bodenmiller)
  - Author and participants are displayed first on users autocompletion
  - Show number sign on external issue reference text (Florent Baldino)
  - Updated print style for issues
  - Use GitHub Issue/PR number as iid to keep references
  - Import GitHub labels
  - Add option to filter by "Owned projects" on dashboard page
  - Import GitHub milestones
  - Execute system web hooks on push to the project
  - Allow enable/disable push events for system hooks
  - Fix GitHub project's link in the import page when provider has a custom URL
  - Add RAW build trace output and button on build page
  - Add incremental build trace update into CI API

v 8.6.9
  - Prevent unauthorized access to other projects build traces
  - Forbid scripting for wiki files
  - Only show notes through JSON on confidential issues that the user has access to

v 8.6.8
  - Prevent privilege escalation via "impersonate" feature
  - Prevent privilege escalation via notes API
  - Prevent privilege escalation via project webhook API
  - Prevent XSS via Git branch and tag names
  - Prevent XSS via custom issue tracker URL
  - Prevent XSS via `window.opener`
  - Prevent XSS via label drop-down
  - Prevent information disclosure via milestone API
  - Prevent information disclosure via snippet API
  - Prevent information disclosure via project labels
  - Prevent information disclosure via new merge request page

v 8.6.7
  - Fix persistent XSS vulnerability in `commit_person_link` helper
  - Fix persistent XSS vulnerability in Label and Milestone dropdowns
  - Fix vulnerability that made it possible to enumerate private projects belonging to group

v 8.6.6
  - Expire the exists cache before deletion to ensure project dir actually exists (Stan Hu). !3413
  - Fix error on language detection when repository has no HEAD (e.g., master branch) (Jeroen Bobbeldijk). !3654
  - Fix revoking of authorized OAuth applications (Connor Shea). !3690
  - Fix error on language detection when repository has no HEAD (e.g., master branch). !3654 (Jeroen Bobbeldijk)
  - Issuable header is consistent between issues and merge requests
  - Improved spacing in issuable header on mobile

v 8.6.5
  - Fix importing from GitHub Enterprise. !3529
  - Perform the language detection after updating merge requests in `GitPushService`, leading to faster visual feedback for the end-user. !3533
  - Check permissions when user attempts to import members from another project. !3535
  - Only update repository language if it is not set to improve performance. !3556
  - Return status code 303 after a branch DELETE operation to avoid project deletion (Stan Hu). !3583
  - Unblock user when active_directory is disabled and it can be found !3550
  - Fix a 2FA authentication spoofing vulnerability.

v 8.6.4
  - Don't attempt to fetch any tags from a forked repo (Stan Hu)
  - Redesign the Labels page

v 8.6.3
  - Mentions on confidential issues doesn't create todos for non-members. !3374
  - Destroy related todos when an Issue/MR is deleted. !3376
  - Fix error 500 when target is nil on todo list. !3376
  - Fix copying uploads when moving issue to another project. !3382
  - Ensuring Merge Request API returns boolean values for work_in_progress (Abhi Rao). !3432
  - Fix raw/rendered diff producing different results on merge requests. !3450
  - Fix commit comment alignment (Stan Hu). !3466
  - Fix Error 500 when searching for a comment in a project snippet. !3468
  - Allow temporary email as notification email. !3477
  - Fix issue with dropdowns not selecting values. !3478
  - Update gitlab-shell version and doc to 2.6.12. gitlab-org/gitlab-ee!280

v 8.6.2
  - Fix dropdown alignment. !3298
  - Fix issuable sidebar overlaps on tablet. !3299
  - Make dropdowns pixel perfect. !3337
  - Fix order of steps to prevent PostgreSQL errors when running migration. !3355
  - Fix bold text in issuable sidebar. !3358
  - Fix error with anonymous token in applications settings. !3362
  - Fix the milestone 'upcoming' filter. !3364 + !3368
  - Fix comments on confidential issues showing up in activity feed to non-members. !3375
  - Fix `NoMethodError` when visiting CI root path at `/ci`. !3377
  - Add a tooltip to new branch button in issue page. !3380
  - Fix an issue hiding the password form when signed-in with a linked account. !3381
  - Add links to CI setup documentation from project settings and builds pages. !3384
  - Fix an issue with width of project select dropdown. !3386
  - Remove redundant `require`s from Banzai files. !3391
  - Fix error 500 with cancel button on issuable edit form. !3392 + !3417
  - Fix background when editing a highlighted note. !3423
  - Remove tabstop from the WIP toggle links. !3426
  - Ensure private project snippets are not viewable by unauthorized people.
  - Gracefully handle notes on deleted commits in merge requests (Stan Hu). !3402
  - Fixed issue with notification settings not saving. !3452

v 8.6.1
  - Add option to reload the schema before restoring a database backup. !2807
  - Display navigation controls on mobile. !3214
  - Fixed bug where participants would not work correctly on merge requests. !3329
  - Fix sorting issues by votes on the groups issues page results in SQL errors. !3333
  - Restrict notifications for confidential issues. !3334
  - Do not allow to move issue if it has not been persisted. !3340
  - Add a confirmation step before deleting an issuable. !3341
  - Fixes issue with signin button overflowing on mobile. !3342
  - Auto collapses the navigation sidebar when resizing. !3343
  - Fix build dependencies, when the dependency is a string. !3344
  - Shows error messages when trying to create label in dropdown menu. !3345
  - Fixes issue with assign milestone not loading milestone list. !3346
  - Fix an issue causing the Dashboard/Milestones page to be blank. !3348

v 8.6.0
  - Add ability to move issue to another project
  - Prevent tokens in the import URL to be showed by the UI
  - Fix bug where wrong commit ID was being used in a merge request diff to show old image (Stan Hu)
  - Add confidential issues
  - Bump gitlab_git to 9.0.3 (Stan Hu)
  - Fix diff image view modes (2-up, swipe, onion skin) not working (Stan Hu)
  - Support Golang subpackage fetching (Stan Hu)
  - Bump Capybara gem to 2.6.2 (Stan Hu)
  - New branch button appears on issues where applicable
  - Contributions to forked projects are included in calendar
  - Improve the formatting for the user page bio (Connor Shea)
  - Easily (un)mark merge request as WIP using link
  - Use specialized system notes when MR is (un)marked as WIP
  - Removed the default password from the initial admin account created during
    setup. A password can be provided during setup (see installation docs), or
    GitLab will ask the user to create a new one upon first visit.
  - Fix issue when pushing to projects ending in .wiki
  - Properly display YAML front matter in Markdown
  - Add support for wiki with UTF-8 page names (Hiroyuki Sato)
  - Fix wiki search results point to raw source (Hiroyuki Sato)
  - Don't load all of GitLab in mail_room
  - Add information about `image` and `services` field at `job` level in the `.gitlab-ci.yml` documentation (Pat Turner)
  - HTTP error pages work independently from location and config (Artem Sidorenko)
  - Update `omniauth-saml` to 1.5.0 to allow for custom response attributes to be set
  - Memoize @group in Admin::GroupsController (Yatish Mehta)
  - Indicate how much an MR diverged from the target branch (Pierre de La Morinerie)
  - Added omniauth-auth0 Gem (Daniel Carraro)
  - Add label description in tooltip to labels in issue index and sidebar
  - Strip leading and trailing spaces in URL validator (evuez)
  - Add "last_sign_in_at" and "confirmed_at" to GET /users/* API endpoints for admins (evuez)
  - Return empty array instead of 404 when commit has no statuses in commit status API
  - Decrease the font size and the padding of the `.anchor` icons used in the README (Roberto Dip)
  - Rewrite logo to simplify SVG code (Sean Lang)
  - Allow to use YAML anchors when parsing the `.gitlab-ci.yml` (Pascal Bach)
  - Ignore jobs that start with `.` (hidden jobs)
  - Hide builds from project's settings when the feature is disabled
  - Allow to pass name of created artifacts archive in `.gitlab-ci.yml`
  - Refactor and greatly improve search performance
  - Add support for cross-project label references
  - Ensure "new SSH key" email do not ends up as dead Sidekiq jobs
  - Update documentation to reflect Guest role not being enforced on internal projects
  - Allow search for logged out users
  - Allow to define on which builds the current one depends on
  - Allow user subscription to a label: get notified for issues/merge requests related to that label (Timothy Andrew)
  - Fix bug where Bitbucket `closed` issues were imported as `opened` (Iuri de Silvio)
  - Don't show Issues/MRs from archived projects in Groups view
  - Fix wrong "iid of max iid" in Issuable sidebar for some merged MRs
  - Fix empty source_sha on Merge Request when there is no diff (Pierre de La Morinerie)
  - Increase the notes polling timeout over time (Roberto Dip)
  - Add shortcut to toggle markdown preview (Florent Baldino)
  - Show labels in dashboard and group milestone views
  - Fix an issue when the target branch of a MR had been deleted
  - Add main language of a project in the list of projects (Tiago Botelho)
  - Add #upcoming filter to Milestone filter (Tiago Botelho)
  - Add ability to show archived projects on dashboard, explore and group pages
  - Remove fork link closes all merge requests opened on source project (Florent Baldino)
  - Move group activity to separate page
  - Create external users which are excluded of internal and private projects unless access was explicitly granted
  - Continue parameters are checked to ensure redirection goes to the same instance
  - User deletion is now done in the background so the request can not time out
  - Canceled builds are now ignored in compound build status if marked as `allowed to fail`
  - Trigger a todo for mentions on commits page
  - Let project owners and admins soft delete issues and merge requests

v 8.5.13
  - Prevent unauthorized access to other projects build traces
  - Forbid scripting for wiki files

v 8.5.12
  - Prevent privilege escalation via "impersonate" feature
  - Prevent privilege escalation via notes API
  - Prevent privilege escalation via project webhook API
  - Prevent XSS via Git branch and tag names
  - Prevent XSS via custom issue tracker URL
  - Prevent XSS via `window.opener`
  - Prevent information disclosure via snippet API
  - Prevent information disclosure via project labels
  - Prevent information disclosure via new merge request page

v 8.5.11
  - Fix persistent XSS vulnerability in `commit_person_link` helper

v 8.5.10
  - Fix a 2FA authentication spoofing vulnerability.

v 8.5.9
  - Don't attempt to fetch any tags from a forked repo (Stan Hu).

v 8.5.8
  - Bump Git version requirement to 2.7.4

v 8.5.7
  - Bump Git version requirement to 2.7.3

v 8.5.6
  - Obtain a lease before querying LDAP

v 8.5.5
  - Ensure removing a project removes associated Todo entries
  - Prevent a 500 error in Todos when author was removed
  - Fix pagination for filtered dashboard and explore pages
  - Fix "Show all" link behavior

v 8.5.4
  - Do not cache requests for badges (including builds badge)

v 8.5.3
  - Flush repository caches before renaming projects
  - Sort starred projects on dashboard based on last activity by default
  - Show commit message in JIRA mention comment
  - Makes issue page and merge request page usable on mobile browsers.
  - Improved UI for profile settings

v 8.5.2
  - Fix sidebar overlapping content when screen width was below 1200px
  - Don't repeat labels listed on Labels tab
  - Bring the "branded appearance" feature from EE to CE
  - Fix error 500 when commenting on a commit
  - Show days remaining instead of elapsed time for Milestone
  - Fix broken icons on installations with relative URL (Artem Sidorenko)
  - Fix issue where tag list wasn't refreshed after deleting a tag
  - Fix import from gitlab.com (KazSawada)
  - Improve implementation to check read access to forks and add pagination
  - Don't show any "2FA required" message if it's not actually required
  - Fix help keyboard shortcut on relative URL setups (Artem Sidorenko)
  - Update Rails to 4.2.5.2
  - Fix permissions for deprecated CI build status badge
  - Don't show "Welcome to GitLab" when the search didn't return any projects
  - Add Todos documentation

v 8.5.1
  - Fix group projects styles
  - Show Crowd login tab when sign in is disabled and Crowd is enabled (Peter Hudec)
  - Fix a set of small UI glitches in project, profile, and wiki pages
  - Restrict permissions on public/uploads
  - Fix the merge request side-by-side view after loading diff results
  - Fix the look of tooltip for the "Revert" button
  - Add when the Builds & Runners API changes got introduced
  - Fix error 500 on some merged merge requests
  - Fix an issue causing the content of the issuable sidebar to disappear
  - Fix error 500 when trying to mark an already done todo as "done"
  - Fix an issue where MRs weren't sortable
  - Issues can now be dragged & dropped into empty milestone lists. This is also
    possible with MRs
  - Changed padding & background color for highlighted notes
  - Re-add the newrelic_rpm gem which was removed without any deprecation or warning (Stan Hu)
  - Update sentry-raven gem to 0.15.6
  - Add build coverage in project's builds page (Steffen Köhler)
  - Changed # to ! for merge requests in activity view

v 8.5.0
  - Fix duplicate "me" in tooltip of the "thumbsup" awards Emoji (Stan Hu)
  - Cache various Repository methods to improve performance
  - Fix duplicated branch creation/deletion Webhooks/service notifications when using Web UI (Stan Hu)
  - Ensure rake tasks that don't need a DB connection can be run without one
  - Update New Relic gem to 3.14.1.311 (Stan Hu)
  - Add "visibility" flag to GET /projects api endpoint
  - Add an option to supply root email through an environmental variable (Koichiro Mikami)
  - Ignore binary files in code search to prevent Error 500 (Stan Hu)
  - Render sanitized SVG images (Stan Hu)
  - Support download access by PRIVATE-TOKEN header (Stan Hu)
  - Upgrade gitlab_git to 7.2.23 to fix commit message mentions in first branch push
  - Add option to include the sender name in body of Notify email (Jason Lee)
  - New UI for pagination
  - Don't prevent sign out when 2FA enforcement is enabled and user hasn't yet
    set it up
  - API: Added "merge_requests/:merge_request_id/closes_issues" (Gal Schlezinger)
  - Fix diff comments loaded by AJAX to load comment with diff in discussion tab
  - Fix relative links in other markup formats (Ben Boeckel)
  - Whitelist raw "abbr" elements when parsing Markdown (Benedict Etzel)
  - Fix label links for a merge request pointing to issues list
  - Don't vendor minified JS
  - Increase project import timeout to 15 minutes
  - Be more permissive with email address validation: it only has to contain a single '@'
  - Display 404 error on group not found
  - Track project import failure
  - Support Two-factor Authentication for LDAP users
  - Display database type and version in Administration dashboard
  - Allow limited Markdown in Broadcast Messages
  - Fix visibility level text in admin area (Zeger-Jan van de Weg)
  - Warn admin during OAuth of granting admin rights (Zeger-Jan van de Weg)
  - Update the ExternalIssue regex pattern (Blake Hitchcock)
  - Remember user's inline/side-by-side diff view preference in a cookie (Kirill Katsnelson)
  - Optimized performance of finding issues to be closed by a merge request
  - Add `avatar_url`, `description`, `git_ssh_url`, `git_http_url`, `path_with_namespace`
    and `default_branch` in `project` in push, issue, merge-request and note webhooks data (Kirill Zaitsev)
  - Deprecate the `ssh_url` in favor of `git_ssh_url` and `http_url` in favor of `git_http_url`
    in `project` for push, issue, merge-request and note webhooks data (Kirill Zaitsev)
  - Deprecate the `repository` key in push, issue, merge-request and note webhooks data, use `project` instead (Kirill Zaitsev)
  - API: Expose MergeRequest#merge_status (Andrei Dziahel)
  - Revert "Add IP check against DNSBLs at account sign-up"
  - Actually use the `skip_merges` option in Repository#commits (Tony Chu)
  - Fix API to keep request parameters in Link header (Michael Potthoff)
  - Deprecate API "merge_request/:merge_request_id/comments". Use "merge_requests/:merge_request_id/notes" instead
  - Deprecate API "merge_request/:merge_request_id/...". Use "merge_requests/:merge_request_id/..." instead
  - Prevent parse error when name of project ends with .atom and prevent path issues
  - Discover branches for commit statuses ref-less when doing merge when succeeded
  - Mark inline difference between old and new paths when a file is renamed
  - Support Akismet spam checking for creation of issues via API (Stan Hu)
  - API: Allow to set or update a merge-request's milestone (Kirill Skachkov)
  - Improve UI consistency between projects and groups lists
  - Add sort dropdown to dashboard projects page
  - Fixed logo animation on Safari (Roman Rott)
  - Fix Merge When Succeeded when multiple stages
  - Hide remove source branch button when the MR is merged but new commits are pushed (Zeger-Jan van de Weg)
  - In seach autocomplete show only groups and projects you are member of
  - Don't process cross-reference notes from forks
  - Fix: init.d script not working on OS X
  - Faster snippet search
  - Added API to download build artifacts
  - Title for milestones should be unique (Zeger-Jan van de Weg)
  - Validate correctness of maximum attachment size application setting
  - Replaces "Create merge request" link with one to the "Merge Request" when one exists
  - Fix CI builds badge, add a new link to builds badge, deprecate the old one
  - Fix broken link to project in build notification emails
  - Ability to see and sort on vote count from Issues and MR lists
  - Fix builds scheduler when first build in stage was allowed to fail
  - User project limit is reached notice is hidden if the projects limit is zero
  - Add API support for managing runners and project's runners
  - Allow SAML users to login with no previous account without having to allow
    all Omniauth providers to do so.
  - Allow existing users to auto link their SAML credentials by logging in via SAML
  - Make it possible to erase a build (trace, artifacts) using UI and API
  - Ability to revert changes from a Merge Request or Commit
  - Emoji comment on diffs are not award emoji
  - Add label description (Nuttanart Pornprasitsakul)
  - Show label row when filtering issues or merge requests by label (Nuttanart Pornprasitsakul)
  - Add Todos

v 8.4.11
  - Prevent unauthorized access to other projects build traces
  - Forbid scripting for wiki files

v 8.4.10
  - Prevent privilege escalation via "impersonate" feature
  - Prevent privilege escalation via notes API
  - Prevent privilege escalation via project webhook API
  - Prevent XSS via Git branch and tag names
  - Prevent XSS via custom issue tracker URL
  - Prevent XSS via `window.opener`
  - Prevent information disclosure via snippet API
  - Prevent information disclosure via project labels
  - Prevent information disclosure via new merge request page

v 8.4.9
  - Fix persistent XSS vulnerability in `commit_person_link` helper

v 8.4.8
  - Fix a 2FA authentication spoofing vulnerability.

v 8.4.7
  - Don't attempt to fetch any tags from a forked repo (Stan Hu).

v 8.4.6
  - Bump Git version requirement to 2.7.4

v 8.4.5
  - No CE-specific changes

v 8.4.4
  - Update omniauth-saml gem to 1.4.2
  - Prevent long-running backup tasks from timing out the database connection
  - Add a Project setting to allow guests to view build logs (defaults to true)
  - Sort project milestones by due date including issue editor (Oliver Rogers / Orih)

v 8.4.3
  - Increase lfs_objects size column to 8-byte integer to allow files larger
    than 2.1GB
  - Correctly highlight MR diff when MR has merge conflicts
  - Fix highlighting in blame view
  - Update sentry-raven gem to prevent "Not a git repository" console output
    when running certain commands
  - Add instrumentation to additional Gitlab::Git and Rugged methods for
    performance monitoring
  - Allow autosize textareas to also be manually resized

v 8.4.2
  - Bump required gitlab-workhorse version to bring in a fix for missing
    artifacts in the build artifacts browser
  - Get rid of those ugly borders on the file tree view
  - Fix updating the runner information when asking for builds
  - Bump gitlab_git version to 7.2.24 in order to bring in a performance
    improvement when checking if a repository was empty
  - Add instrumentation for Gitlab::Git::Repository instance methods so we can
    track them in Performance Monitoring.
  - Increase contrast between highlighted code comments and inline diff marker
  - Fix method undefined when using external commit status in builds
  - Fix highlighting in blame view.

v 8.4.1
  - Apply security updates for Rails (4.2.5.1), rails-html-sanitizer (1.0.3),
    and Nokogiri (1.6.7.2)
  - Fix redirect loop during import
  - Fix diff highlighting for all syntax themes
  - Delete project and associations in a background worker

v 8.4.0
  - Allow LDAP users to change their email if it was not set by the LDAP server
  - Ensure Gravatar host looks like an actual host
  - Consider re-assign as a mention from a notification point of view
  - Add pagination headers to already paginated API resources
  - Properly generate diff of orphan commits, like the first commit in a repository
  - Improve the consistency of commit titles, branch names, tag names, issue/MR titles, on their respective project pages
  - Autocomplete data is now always loaded, instead of when focusing a comment text area
  - Improved performance of finding issues for an entire group
  - Added custom application performance measuring system powered by InfluxDB
  - Add syntax highlighting to diffs
  - Gracefully handle invalid UTF-8 sequences in Markdown links (Stan Hu)
  - Bump fog to 1.36.0 (Stan Hu)
  - Add user's last used IP addresses to admin page (Stan Hu)
  - Add housekeeping function to project settings page
  - The default GitLab logo now acts as a loading indicator
  - Fix caching issue where build status was not updating in project dashboard (Stan Hu)
  - Accept 2xx status codes for successful Webhook triggers (Stan Hu)
  - Fix missing date of month in network graph when commits span a month (Stan Hu)
  - Expire view caches when application settings change (e.g. Gravatar disabled) (Stan Hu)
  - Don't notify users twice if they are both project watchers and subscribers (Stan Hu)
  - Remove gray background from layout in UI
  - Fix signup for OAuth providers that don't provide a name
  - Implement new UI for group page
  - Implement search inside emoji picker
  - Let the CI runner know about builds that this build depends on
  - Add API support for looking up a user by username (Stan Hu)
  - Add project permissions to all project API endpoints (Stan Hu)
  - Link to milestone in "Milestone changed" system note
  - Only allow group/project members to mention `@all`
  - Expose Git's version in the admin area (Trey Davis)
  - Add "Frequently used" category to emoji picker
  - Add CAS support (tduehr)
  - Add link to merge request on build detail page
  - Fix: Problem with projects ending with .keys (Jose Corcuera)
  - Revert back upvote and downvote button to the issue and MR pages
  - Swap position of Assignee and Author selector on Issuables (Zeger-Jan van de Weg)
  - Add system hook messages for project rename and transfer (Steve Norman)
  - Fix version check image in Safari
  - Show 'All' tab by default in the builds page
  - Add Open Graph and Twitter Card data to all pages
  - Fix API project lookups when querying with a namespace with dots (Stan Hu)
  - Enable forcing Two-factor authentication sitewide, with optional grace period
  - Import GitHub Pull Requests into GitLab
  - Change single user API endpoint to return more detailed data (Michael Potthoff)
  - Update version check images to use SVG
  - Validate README format before displaying
  - Enable Microsoft Azure OAuth2 support (Janis Meybohm)
  - Properly set task-list class on single item task lists
  - Add file finder feature in tree view (Kyungchul Shin)
  - Ajax filter by message for commits page
  - API: Add support for deleting a tag via the API (Robert Schilling)
  - Allow subsequent validations in CI Linter
  - Show referenced MRs & Issues only when the current viewer can access them
  - Fix Encoding::CompatibilityError bug when markdown content has some complex URL (Jason Lee)
  - Add API support for managing project's builds
  - Add API support for managing project's build triggers
  - Add API support for managing project's build variables
  - Allow broadcast messages to be edited
  - Autosize Markdown textareas
  - Import GitHub wiki into GitLab
  - Add reporters ability to download and browse build artifacts (Andrew Johnson)
  - Autofill referring url in message box when reporting user abuse.
  - Remove leading comma on award emoji when the user is the first to award the emoji (Zeger-Jan van de Weg)
  - Add build artifacts browser
  - Improve UX in builds artifacts browser
  - Increase default size of `data` column in `events` table when using MySQL
  - Expose button to CI Lint tool on project builds page
  - Fix: Creator should be added as a master of the project on creation
  - Added X-GitLab-... headers to emails from CI and Email On Push services (Anton Baklanov)
  - Add IP check against DNSBLs at account sign-up
  - Added cache:key to .gitlab-ci.yml allowing to fine tune the caching

v 8.3.10
  - Prevent unauthorized access to other projects build traces
  - Forbid scripting for wiki files

v 8.3.9
  - Prevent privilege escalation via "impersonate" feature
  - Prevent privilege escalation via notes API
  - Prevent privilege escalation via project webhook API
  - Prevent XSS via custom issue tracker URL
  - Prevent XSS via `window.opener`
  - Prevent information disclosure via project labels
  - Prevent information disclosure via new merge request page

v 8.3.8
  - Fix persistent XSS vulnerability in `commit_person_link` helper

v 8.3.7
  - Fix a 2FA authentication spoofing vulnerability.

v 8.3.6
  - Don't attempt to fetch any tags from a forked repo (Stan Hu).

v 8.3.5
  - Bump Git version requirement to 2.7.4

v 8.3.4
  - Use gitlab-workhorse 0.5.4 (fixes API routing bug)

v 8.3.3
  - Preserve CE behavior with JIRA integration by only calling API if URL is set
  - Fix duplicated branch creation/deletion events when using Web UI (Stan Hu)
  - Add configurable LDAP server query timeout
  - Get "Merge when build succeeds" to work when commits were pushed to MR target branch while builds were running
  - Suppress e-mails on failed builds if allow_failure is set (Stan Hu)
  - Fix project transfer e-mail sending incorrect paths in e-mail notification (Stan Hu)
  - Better support for referencing and closing issues in Asana service (Mike Wyatt)
  - Enable "Add key" button when user fills in a proper key (Stan Hu)
  - Fix error in processing reply-by-email messages (Jason Lee)
  - Fix Error 500 when visiting build page of project with nil runners_token (Stan Hu)
  - Use WOFF versions of SourceSansPro fonts
  - Fix regression when builds were not generated for tags created through web/api interface
  - Fix: maintain milestone filter between Open and Closed tabs (Greg Smethells)
  - Fix missing artifacts and build traces for build created before 8.3

v 8.3.2
  - Disable --follow in `git log` to avoid loading duplicate commit data in infinite scroll (Stan Hu)
  - Add support for Google reCAPTCHA in user registration

v 8.3.1
  - Fix Error 500 when global milestones have slashes (Stan Hu)
  - Fix Error 500 when doing a search in dashboard before visiting any project (Stan Hu)
  - Fix LDAP identity and user retrieval when special characters are used
  - Move Sidekiq-cron configuration to gitlab.yml

v 8.3.0
  - Bump rack-attack to 4.3.1 for security fix (Stan Hu)
  - API support for starred projects for authorized user (Zeger-Jan van de Weg)
  - Add open_issues_count to project API (Stan Hu)
  - Expand character set of usernames created by Omniauth (Corey Hinshaw)
  - Add button to automatically merge a merge request when the build succeeds (Zeger-Jan van de Weg)
  - Add unsubscribe link in the email footer (Zeger-Jan van de Weg)
  - Provide better diagnostic message upon project creation errors (Stan Hu)
  - Bump devise to 3.5.3 to fix reset token expiring after account creation (Stan Hu)
  - Remove api credentials from link to build_page
  - Deprecate GitLabCiService making it to always be inactive
  - Bump gollum-lib to 4.1.0 (Stan Hu)
  - Fix broken group avatar upload under "New group" (Stan Hu)
  - Update project repositorize size and commit count during import:repos task (Stan Hu)
  - Fix API setting of 'public' attribute to false will make a project private (Stan Hu)
  - Handle and report SSL errors in Webhook test (Stan Hu)
  - Bump Redis requirement to 2.8 for Sidekiq 4 (Stan Hu)
  - Fix: Assignee selector is empty when 'Unassigned' is selected (Jose Corcuera)
  - WIP identifier on merge requests no longer requires trailing space
  - Add rake tasks for git repository maintainance (Zeger-Jan van de Weg)
  - Fix 500 error when update group member permission
  - Fix: As an admin, cannot add oneself as a member to a group/project
  - Trim leading and trailing whitespace of milestone and issueable titles (Jose Corcuera)
  - Recognize issue/MR/snippet/commit links as references
  - Backport JIRA features from EE to CE
  - Add ignore whitespace change option to commit view
  - Fire update hook from GitLab
  - Allow account unlock via email
  - Style warning about mentioning many people in a comment
  - Fix: sort milestones by due date once again (Greg Smethells)
  - Migrate all CI::Services and CI::WebHooks to Services and WebHooks
  - Don't show project fork event as "imported"
  - Add API endpoint to fetch merge request commits list
  - Don't create CI status for refs that doesn't have .gitlab-ci.yml, even if the builds are enabled
  - Expose events API with comment information and author info
  - Fix: Ensure "Remove Source Branch" button is not shown when branch is being deleted. #3583
  - Run custom Git hooks when branch is created or deleted.
  - Fix bug when simultaneously accepting multiple MRs results in MRs that are of "merged" status, but not merged to the target branch
  - Add languages page to graphs
  - Block LDAP user when they are no longer found in the LDAP server
  - Improve wording on project visibility levels (Zeger-Jan van de Weg)
  - Fix editing notes on a merge request diff
  - Automatically select default clone protocol based on user preferences (Eirik Lygre)
  - Make Network page as sub tab of Commits
  - Add copy-to-clipboard button for Snippets
  - Add indication to merge request list item that MR cannot be merged automatically
  - Default target branch to patch-n when editing file in protected branch
  - Add Builds tab to merge request detail page
  - Allow milestones, issues and MRs to be created from dashboard and group indexes
  - Use new style for wiki
  - Use new style for milestone detail page
  - Fix sidebar tooltips when collapsed
  - Prevent possible XSS attack with award-emoji
  - Upgraded Sidekiq to 4.x
  - Accept COPYING,COPYING.lesser, and licence as license file (Zeger-Jan van de Weg)
  - Fix emoji aliases problem
  - Fix award-emojis Flash alert's width
  - Fix deleting notes on a merge request diff
  - Display referenced merge request statuses in the issue description (Greg Smethells)
  - Implement new sidebar for issue and merge request pages
  - Emoji picker improvements
  - Suppress warning about missing `.gitlab-ci.yml` if builds are disabled
  - Do not show build status unless builds are enabled and `.gitlab-ci.yml` is present
  - Persist runners registration token in database
  - Fix online editor should not remove newlines at the end of the file
  - Expose Git's version in the admin area
  - Show "New Merge Request" buttons on canonical repos when you have a fork (Josh Frye)

v 8.2.6
  - Prevent unauthorized access to other projects build traces
  - Forbid scripting for wiki files

v 8.2.5
  - Prevent privilege escalation via "impersonate" feature
  - Prevent privilege escalation via notes API
  - Prevent privilege escalation via project webhook API
  - Prevent XSS via `window.opener`
  - Prevent information disclosure via project labels
  - Prevent information disclosure via new merge request page

v 8.2.4
  - Bump Git version requirement to 2.7.4

v 8.2.3
  - Fix application settings cache not expiring after changes (Stan Hu)
  - Fix Error 500s when creating global milestones with Unicode characters (Stan Hu)
  - Update documentation for "Guest" permissions
  - Properly convert Emoji-only comments into Award Emojis
  - Enable devise paranoid mode to prevent user enumeration attack
  - Webhook payload has an added, modified and removed properties for each commit
  - Fix 500 error when creating a merge request that removes a submodule

v 8.2.2
  - Fix 404 in redirection after removing a project (Stan Hu)
  - Ensure cached application settings are refreshed at startup (Stan Hu)
  - Fix Error 500 when viewing user's personal projects from admin page (Stan Hu)
  - Fix: Raw private snippets access workflow
  - Prevent "413 Request entity too large" errors when pushing large files with LFS
  - Fix invalid links within projects dashboard header
  - Make current user the first user in assignee dropdown in issues detail page (Stan Hu)
  - Fix: duplicate email notifications on issue comments

v 8.2.1
  - Forcefully update builds that didn't want to update with state machine
  - Fix: saving GitLabCiService as Admin Template

v 8.2.0
  - Improved performance of finding projects and groups in various places
  - Improved performance of rendering user profile pages and Atom feeds
  - Expose build artifacts path as config option
  - Fix grouping of contributors by email in graph.
  - Improved performance of finding issues with/without labels
  - Fix Drone CI service template not saving properly (Stan Hu)
  - Fix avatars not showing in Atom feeds and project issues when Gravatar disabled (Stan Hu)
  - Added a GitLab specific profiling tool called "Sherlock" (see GitLab CE merge request #1749)
  - Upgrade gitlab_git to 7.2.20 and rugged to 0.23.3 (Stan Hu)
  - Improved performance of finding users by one of their Email addresses
  - Add allow_failure field to commit status API (Stan Hu)
  - Commits without .gitlab-ci.yml are marked as skipped
  - Save detailed error when YAML syntax is invalid
  - Since GitLab CI is enabled by default, remove enabling it by pushing .gitlab-ci.yml
  - Added build artifacts
  - Improved performance of replacing references in comments
  - Show last project commit to default branch on project home page
  - Highlight comment based on anchor in URL
  - Adds ability to remove the forked relationship from project settings screen. (Han Loong Liauw)
  - Improved performance of sorting milestone issues
  - Allow users to select the Files view as default project view (Cristian Bica)
  - Show "Empty Repository Page" for repository without branches (Artem V. Navrotskiy)
  - Fix: Inability to reply to code comments in the MR view, if the MR comes from a fork
  - Use git follow flag for commits page when retrieve history for file or directory
  - Show merge request CI status on merge requests index page
  - Send build name and stage in CI notification e-mail
  - Extend yml syntax for only and except to support specifying repository path
  - Enable shared runners to all new projects
  - Bump GitLab-Workhorse to 0.4.1
  - Allow to define cache in `.gitlab-ci.yml`
  - Fix: 500 error returned if destroy request without HTTP referer (Kazuki Shimizu)
  - Remove deprecated CI events from project settings page
  - Use issue editor as cross reference comment author when issue is edited with a new mention.
  - Add graphs of commits ahead and behind default branch (Jeff Stubler)
  - Improve personal snippet access workflow (Douglas Alexandre)
  - [API] Add ability to fetch the commit ID of the last commit that actually touched a file
  - Fix omniauth documentation setting for omnibus configuration (Jon Cairns)
  - Add "New file" link to dropdown on project page
  - Include commit logs in project search
  - Add "added", "modified" and "removed" properties to commit object in webhook
  - Rename "Back to" links to "Go to" because its not always a case it point to place user come from
  - Allow groups to appear in the search results if the group owner allows it
  - Add email notification to former assignee upon unassignment (Adam Lieskovský)
  - New design for project graphs page
  - Remove deprecated dumped yaml file generated from previous job definitions
  - Show specific runners from projects where user is master or owner
  - MR target branch is now visible on a list view when it is different from project's default one
  - Improve Continuous Integration graphs page
  - Make color of "Accept Merge Request" button consistent with current build status
  - Add ignore white space option in merge request diff and commit and compare view
  - Ability to add release notes (markdown text and attachments) to git tags (aka Releases)
  - Relative links from a repositories README.md now link to the default branch
  - Fix trailing whitespace issue in merge request/issue title
  - Fix bug when milestone/label filter was empty for dashboard issues page
  - Add ability to create milestone in group projects from single form
  - Add option to create merge request when editing/creating a file (Dirceu Tiegs)
  - Prevent the last owner of a group from being able to delete themselves by 'adding' themselves as a master (James Lopez)
  - Add Award Emoji to issue and merge request pages

v 8.1.4
  - Fix bug where manually merged branches in a MR would end up with an empty diff (Stan Hu)
  - Prevent redirect loop when home_page_url is set to the root URL
  - Fix incoming email config defaults
  - Remove CSS property preventing hard tabs from rendering in Chromium 45 (Stan Hu)

v 8.1.3
  - Force update refs/merge-requests/X/head upon a push to the source branch of a merge request (Stan Hu)
  - Spread out runner contacted_at updates
  - Use issue editor as cross reference comment author when issue is edited with a new mention
  - Add Facebook authentication

v 8.1.1
  - Fix cloning Wiki repositories via HTTP (Stan Hu)
  - Add migration to remove satellites directory
  - Fix specific runners visibility
  - Fix 500 when editing CI service
  - Require CI jobs to be named
  - Fix CSS for runner status
  - Fix CI badge
  - Allow developer to manage builds

v 8.1.1
  - Removed, see 8.1.2

v 8.1.0
  - Ensure MySQL CI limits DB migrations occur after the fields have been created (Stan Hu)
  - Fix duplicate repositories in GitHub import page (Stan Hu)
  - Redirect to a default path if HTTP_REFERER is not set (Stan Hu)
  - Adds ability to create directories using the web editor (Ben Ford)
  - Cleanup stuck CI builds
  - Send an email to admin email when a user is reported for spam (Jonathan Rochkind)
  - Show notifications button when user is member of group rather than project (Grzegorz Bizon)
  - Fix bug preventing mentioned issued from being closed when MR is merged using fast-forward merge.
  - Fix nonatomic database update potentially causing project star counts to go negative (Stan Hu)
  - Don't show "Add README" link in an empty repository if user doesn't have access to push (Stan Hu)
  - Fix error preventing displaying of commit data for a directory with a leading dot (Stan Hu)
  - Speed up load times of issue detail pages by roughly 1.5x
  - Fix CI rendering regressions
  - If a merge request is to close an issue, show this on the issue page (Zeger-Jan van de Weg)
  - Add a system note and update relevant merge requests when a branch is deleted or re-added (Stan Hu)
  - Make diff file view easier to use on mobile screens (Stan Hu)
  - Improved performance of finding users by username or Email address
  - Fix bug where merge request comments created by API would not trigger notifications (Stan Hu)
  - Add support for creating directories from Files page (Stan Hu)
  - Allow removing of project without confirmation when JavaScript is disabled (Stan Hu)
  - Support filtering by "Any" milestone or issue and fix "No Milestone" and "No Label" filters (Stan Hu)
  - Improved performance of the trending projects page
  - Remove CI migration task
  - Improved performance of finding projects by their namespace
  - Add assignee data to Issuables' hook_data (Bram Daams)
  - Fix bug where transferring a project would result in stale commit links (Stan Hu)
  - Fix build trace updating
  - Include full path of source and target branch names in New Merge Request page (Stan Hu)
  - Add user preference to view activities as default dashboard (Stan Hu)
  - Add option to admin area to sign in as a specific user (Pavel Forkert)
  - Show CI status on all pages where commits list is rendered
  - Automatically enable CI when push .gitlab-ci.yml file to repository
  - Move CI charts to project graphs area
  - Fix cases where Markdown did not render links in activity feed (Stan Hu)
  - Add first and last to pagination (Zeger-Jan van de Weg)
  - Added Commit Status API
  - Added Builds View
  - Added when to .gitlab-ci.yml
  - Show CI status on commit page
  - Added CI_BUILD_TAG, _STAGE, _NAME and _TRIGGERED to CI builds
  - Show CI status on Your projects page and Starred projects page
  - Remove "Continuous Integration" page from dashboard
  - Add notes and SSL verification entries to hook APIs (Ben Boeckel)
  - Fix grammar in admin area "labels" .nothing-here-block when no labels exist.
  - Move CI runners page to project settings area
  - Move CI variables page to project settings area
  - Move CI triggers page to project settings area
  - Move CI project settings page to CE project settings area
  - Fix bug when removed file was not appearing in merge request diff
  - Show warning when build cannot be served by any of the available CI runners
  - Note the original location of a moved project when notifying users of the move
  - Improve error message when merging fails
  - Add support of multibyte characters in LDAP UID (Roman Petrov)
  - Show additions/deletions stats on merge request diff
  - Remove footer text in emails (Zeger-Jan van de Weg)
  - Ensure code blocks are properly highlighted after a note is updated
  - Fix wrong access level badge on MR comments
  - Hide password in the service settings form
  - Move CI webhooks page to project settings area
  - Fix User Identities API. It now allows you to properly create or update user's identities.
  - Add user preference to change layout width (Peter Göbel)
  - Use commit status in merge request widget as preferred source of CI status
  - Integrate CI commit and build pages into project pages
  - Move CI services page to project settings area
  - Add "Quick Submit" behavior to input fields throughout the application. Use
    Cmd+Enter on Mac and Ctrl+Enter on Windows/Linux.
  - Fix position of hamburger in header for smaller screens (Han Loong Liauw)
  - Fix bug where Emojis in Markdown would truncate remaining text (Sakata Sinji)
  - Persist filters when sorting on admin user page (Jerry Lukins)
  - Update style of snippets pages (Han Loong Liauw)
  - Allow dashboard and group issues/MRs to be filtered by label
  - Add spellcheck=false to certain input fields
  - Invalidate stored service password if the endpoint URL is changed
  - Project names are not fully shown if group name is too big, even on group page view
  - Apply new design for Files page
  - Add "New Page" button to Wiki Pages tab (Stan Hu)
  - Only render 404 page from /public
  - Hide passwords from services API (Alex Lossent)
  - Fix: Images cannot show when projects' path was changed
  - Let gitlab-git-http-server generate and serve 'git archive' downloads
  - Optimize query when filtering on issuables (Zeger-Jan van de Weg)
  - Fix padding of outdated discussion item.
  - Animate the logo on hover

v 8.0.5
  - Correct lookup-by-email for LDAP logins
  - Fix loading spinner sometimes not being hidden on Merge Request tab switches

v 8.0.4
  - Fix Message-ID header to be RFC 2111-compliant to prevent e-mails being dropped (Stan Hu)
  - Fix referrals for :back and relative URL installs
  - Fix anchors to comments in diffs
  - Remove CI token from build traces
  - Fix "Assign All" button on Runner admin page
  - Fix search in Files
  - Add full project namespace to payload of system webhooks (Ricardo Band)

v 8.0.3
  - Fix URL shown in Slack notifications
  - Fix bug where projects would appear to be stuck in the forked import state (Stan Hu)
  - Fix Error 500 in creating merge requests with > 1000 diffs (Stan Hu)
  - Add work_in_progress key to MR webhooks (Ben Boeckel)

v 8.0.2
  - Fix default avatar not rendering in network graph (Stan Hu)
  - Skip check_initd_configured_correctly on omnibus installs
  - Prevent double-prefixing of help page paths
  - Clarify confirmation text on user deletion
  - Make commit graphs responsive to window width changes (Stan Hu)
  - Fix top margin for sign-in button on public pages
  - Fix LDAP attribute mapping
  - Remove git refs used internally by GitLab from network graph (Stan Hu)
  - Use standard Markdown font in Markdown preview instead of fixed-width font (Stan Hu)
  - Fix Reply by email for non-UTF-8 messages.
  - Add option to use StartTLS with Reply by email IMAP server.
  - Allow AWS S3 Server-Side Encryption with Amazon S3-Managed Keys for backups (Paul Beattie)

v 8.0.1
  - Improve CI migration procedure and documentation

v 8.0.0
  - Fix Markdown links not showing up in dashboard activity feed (Stan Hu)
  - Remove milestones from merge requests when milestones are deleted (Stan Hu)
  - Fix HTML link that was improperly escaped in new user e-mail (Stan Hu)
  - Fix broken sort in merge request API (Stan Hu)
  - Bump rouge to 1.10.1 to remove warning noise and fix other syntax highlighting bugs (Stan Hu)
  - Gracefully handle errors in syntax highlighting by leaving the block unformatted (Stan Hu)
  - Add "replace" and "upload" functionalities to allow user replace existing file and upload new file into current repository
  - Fix URL construction for merge requests, issues, notes, and commits for relative URL config (Stan Hu)
  - Fix emoji URLs in Markdown when relative_url_root is used (Stan Hu)
  - Omit filename in Content-Disposition header in raw file download to avoid RFC 6266 encoding issues (Stan HU)
  - Fix broken Wiki Page History (Stan Hu)
  - Import forked repositories asynchronously to prevent large repositories from timing out (Stan Hu)
  - Prevent anchors from being hidden by header (Stan Hu)
  - Fix bug where only the first 15 Bitbucket issues would be imported (Stan Hu)
  - Sort issues by creation date in Bitbucket importer (Stan Hu)
  - Prevent too many redirects upon login when home page URL is set to external_url (Stan Hu)
  - Improve dropdown positioning on the project home page (Hannes Rosenögger)
  - Upgrade browser gem to 1.0.0 to avoid warning in IE11 compatibilty mode (Stan Hu)
  - Remove user OAuth tokens from the database and request new tokens each session (Stan Hu)
  - Restrict users API endpoints to use integer IDs (Stan Hu)
  - Only show recent push event if the branch still exists or a recent merge request has not been created (Stan Hu)
  - Remove satellites
  - Better performance for web editor (switched from satellites to rugged)
  - Faster merge
  - Ability to fetch merge requests from refs/merge-requests/:id
  - Allow displaying of archived projects in the admin interface (Artem Sidorenko)
  - Allow configuration of import sources for new projects (Artem Sidorenko)
  - Search for comments should be case insensetive
  - Create cross-reference for closing references on commits pushed to non-default branches (Maël Valais)
  - Ability to search milestones
  - Gracefully handle SMTP user input errors (e.g. incorrect email addresses) to prevent Sidekiq retries (Stan Hu)
  - Move dashboard activity to separate page (for your projects and starred projects)
  - Improve performance of git blame
  - Limit content width to 1200px for most of pages to improve readability on big screens
  - Fix 500 error when submit project snippet without body
  - Improve search page usability
  - Bring more UI consistency in way how projects, snippets and groups lists are rendered
  - Make all profiles and group public
  - Fixed login failure when extern_uid changes (Joel Koglin)
  - Don't notify users without access to the project when they are (accidentally) mentioned in a note.
  - Retrieving oauth token with LDAP credentials
  - Load Application settings from running database unless env var USE_DB=false
  - Added Drone CI integration (Kirill Zaitsev)
  - Allow developers to retry builds
  - Hide advanced project options for non-admin users
  - Fail builds if no .gitlab-ci.yml is found
  - Refactored service API and added automatically service docs generator (Kirill Zaitsev)
  - Added web_url key project hook_attrs (Kirill Zaitsev)
  - Add ability to get user information by ID of an SSH key via the API
  - Fix bug which IE cannot show image at markdown when the image is raw file of gitlab
  - Add support for Crowd
  - Global Labels that are available to all projects
  - Fix highlighting of deleted lines in diffs.
  - Project notification level can be set on the project page itself
  - Added service API endpoint to retrieve service parameters (Petheő Bence)
  - Add FogBugz project import (Jared Szechy)
  - Sort users autocomplete lists by user (Allister Antosik)
  - Webhook for issue now contains repository field (Jungkook Park)
  - Add ability to add custom text to the help page (Jeroen van Baarsen)
  - Add pg_schema to backup config
  - Fix references to target project issues in Merge Requests markdown preview and textareas (Francesco Levorato)
  - Redirect from incorrectly cased group or project path to correct one (Francesco Levorato)
  - Removed API calls from CE to CI

v 7.14.3
  - No changes

v 7.14.2
  - Upgrade gitlab_git to 7.2.15 to fix `git blame` errors with ISO-encoded files (Stan Hu)
  - Allow configuration of LDAP attributes GitLab will use for the new user account.

v 7.14.1
  - Improve abuse reports management from admin area
  - Fix "Reload with full diff" URL button in compare branch view (Stan Hu)
  - Disabled DNS lookups for SSH in docker image (Rowan Wookey)
  - Only include base URL in OmniAuth full_host parameter (Stan Hu)
  - Fix Error 500 in API when accessing a group that has an avatar (Stan Hu)
  - Ability to enable SSL verification for Webhooks

v 7.14.0
  - Fix bug where non-project members of the target project could set labels on new merge requests.
  - Update default robots.txt rules to disallow crawling of irrelevant pages (Ben Bodenmiller)
  - Fix redirection after sign in when using auto_sign_in_with_provider
  - Upgrade gitlab_git to 7.2.14 to ignore CRLFs in .gitmodules (Stan Hu)
  - Clear cache to prevent listing deleted branches after MR removes source branch (Stan Hu)
  - Provide more feedback what went wrong if HipChat service failed test (Stan Hu)
  - Fix bug where backslashes in inline diffs could be dropped (Stan Hu)
  - Disable turbolinks when linking to Bitbucket import status (Stan Hu)
  - Fix broken code import and display error messages if something went wrong with creating project (Stan Hu)
  - Fix corrupted binary files when using API files endpoint (Stan Hu)
  - Bump Haml to 4.0.7 to speed up textarea rendering (Stan Hu)
  - Show incompatible projects in Bitbucket import status (Stan Hu)
  - Fix coloring of diffs on MR Discussion-tab (Gert Goet)
  - Fix "Network" and "Graphs" pages for branches with encoded slashes (Stan Hu)
  - Fix errors deleting and creating branches with encoded slashes (Stan Hu)
  - Always add current user to autocomplete controller to support filter by "Me" (Stan Hu)
  - Fix multi-line syntax highlighting (Stan Hu)
  - Fix network graph when branch name has single quotes (Stan Hu)
  - Add "Confirm user" button in user admin page (Stan Hu)
  - Upgrade gitlab_git to version 7.2.6 to fix Error 500 when creating network graphs (Stan Hu)
  - Add support for Unicode filenames in relative links (Hiroyuki Sato)
  - Fix URL used for refreshing notes if relative_url is present (Bartłomiej Święcki)
  - Fix commit data retrieval when branch name has single quotes (Stan Hu)
  - Check that project was actually created rather than just validated in import:repos task (Stan Hu)
  - Fix full screen mode for snippet comments (Daniel Gerhardt)
  - Fix 404 error in files view after deleting the last file in a repository (Stan Hu)
  - Fix the "Reload with full diff" URL button (Stan Hu)
  - Fix label read access for unauthenticated users (Daniel Gerhardt)
  - Fix access to disabled features for unauthenticated users (Daniel Gerhardt)
  - Fix OAuth provider bug where GitLab would not go return to the redirect_uri after sign-in (Stan Hu)
  - Fix file upload dialog for comment editing (Daniel Gerhardt)
  - Set OmniAuth full_host parameter to ensure redirect URIs are correct (Stan Hu)
  - Return comments in created order in merge request API (Stan Hu)
  - Disable internal issue tracker controller if external tracker is used (Stan Hu)
  - Expire Rails cache entries after two weeks to prevent endless Redis growth
  - Add support for destroying project milestones (Stan Hu)
  - Allow custom backup archive permissions
  - Add project star and fork count, group avatar URL and user/group web URL attributes to API
  - Show who last edited a comment if it wasn't the original author
  - Send notification to all participants when MR is merged.
  - Add ability to manage user email addresses via the API.
  - Show buttons to add license, changelog and contribution guide if they're missing.
  - Tweak project page buttons.
  - Disabled autocapitalize and autocorrect on login field (Daryl Chan)
  - Mention group and project name in creation, update and deletion notices (Achilleas Pipinellis)
  - Update gravatar link on profile page to link to configured gravatar host (Ben Bodenmiller)
  - Remove redis-store TTL monkey patch
  - Add support for CI skipped status
  - Fetch code from forks to refs/merge-requests/:id/head when merge request created
  - Remove comments and email addresses when publicly exposing ssh keys (Zeger-Jan van de Weg)
  - Add "Check out branch" button to the MR page.
  - Improve MR merge widget text and UI consistency.
  - Improve text in MR "How To Merge" modal.
  - Cache all events
  - Order commits by date when comparing branches
  - Fix bug causing error when the target branch of a symbolic ref was deleted
  - Include branch/tag name in archive file and directory name
  - Add dropzone upload progress
  - Add a label for merged branches on branches page (Florent Baldino)
  - Detect .mkd and .mkdn files as markdown (Ben Boeckel)
  - Fix: User search feature in admin area does not respect filters
  - Set max-width for README, issue and merge request description for easier read on big screens
  - Update Flowdock integration to support new Flowdock API (Boyan Tabakov)
  - Remove author from files view (Sven Strickroth)
  - Fix infinite loop when SAML was incorrectly configured.

v 7.13.5
  - Satellites reverted

v 7.13.4
  - Allow users to send abuse reports

v 7.13.3
  - Fix bug causing Bitbucket importer to crash when OAuth application had been removed.
  - Allow users to send abuse reports
  - Remove satellites
  - Link username to profile on Group Members page (Tom Webster)

v 7.13.2
  - Fix randomly failed spec
  - Create project services on Project creation
  - Add admin_merge_request ability to Developer level and up
  - Fix Error 500 when browsing projects with no HEAD (Stan Hu)
  - Fix labels / assignee / milestone for the merge requests when issues are disabled
  - Show the first tab automatically on MergeRequests#new
  - Add rake task 'gitlab:update_commit_count' (Daniel Gerhardt)
  - Fix Gmail Actions

v 7.13.1
  - Fix: Label modifications are not reflected in existing notes and in the issue list
  - Fix: Label not shown in the Issue list, although it's set through web interface
  - Fix: Group/project references are linked incorrectly
  - Improve documentation
  - Fix of migration: Check if session_expire_delay column exists before adding the column
  - Fix: ActionView::Template::Error
  - Fix: "Create Merge Request" isn't always shown in event for newly pushed branch
  - Fix bug causing "Remove source-branch" option not to work for merge requests from the same project.
  - Render Note field hints consistently for "new" and "edit" forms

v 7.13.0
  - Remove repository graph log to fix slow cache updates after push event (Stan Hu)
  - Only enable HSTS header for HTTPS and port 443 (Stan Hu)
  - Fix user autocomplete for unauthenticated users accessing public projects (Stan Hu)
  - Fix redirection to home page URL for unauthorized users (Daniel Gerhardt)
  - Add branch switching support for graphs (Daniel Gerhardt)
  - Fix external issue tracker hook/test for HTTPS URLs (Daniel Gerhardt)
  - Remove link leading to a 404 error in Deploy Keys page (Stan Hu)
  - Add support for unlocking users in admin settings (Stan Hu)
  - Add Irker service configuration options (Stan Hu)
  - Fix order of issues imported from GitHub (Hiroyuki Sato)
  - Bump rugments to 1.0.0beta8 to fix C prototype function highlighting (Jonathon Reinhart)
  - Fix Merge Request webhook to properly fire "merge" action when accepted from the web UI
  - Add `two_factor_enabled` field to admin user API (Stan Hu)
  - Fix invalid timestamps in RSS feeds (Rowan Wookey)
  - Fix downloading of patches on public merge requests when user logged out (Stan Hu)
  - Fix Error 500 when relative submodule resolves to a namespace that has a different name from its path (Stan Hu)
  - Extract the longest-matching ref from a commit path when multiple matches occur (Stan Hu)
  - Update maintenance documentation to explain no need to recompile asssets for omnibus installations (Stan Hu)
  - Support commenting on diffs in side-by-side mode (Stan Hu)
  - Fix JavaScript error when clicking on the comment button on a diff line that has a comment already (Stan Hu)
  - Return 40x error codes if branch could not be deleted in UI (Stan Hu)
  - Remove project visibility icons from dashboard projects list
  - Rename "Design" profile settings page to "Preferences".
  - Allow users to customize their default Dashboard page.
  - Update ssl_ciphers in Nginx example to remove DHE settings. This will deny forward secrecy for Android 2.3.7, Java 6 and OpenSSL 0.9.8
  - Admin can edit and remove user identities
  - Convert CRLF newlines to LF when committing using the web editor.
  - API request /projects/:project_id/merge_requests?state=closed will return only closed merge requests without merged one. If you need ones that were merged - use state=merged.
  - Allow Administrators to filter the user list by those with or without Two-factor Authentication enabled.
  - Show a user's Two-factor Authentication status in the administration area.
  - Explicit error when commit not found in the CI
  - Improve performance for issue and merge request pages
  - Users with guest access level can not set assignee, labels or milestones for issue and merge request
  - Reporter role can manage issue tracker now: edit any issue, set assignee or milestone and manage labels
  - Better performance for pages with events list, issues list and commits list
  - Faster automerge check and merge itself when source and target branches are in same repository
  - Correctly show anonymous authorized applications under Profile > Applications.
  - Query Optimization in MySQL.
  - Allow users to be blocked and unblocked via the API
  - Use native Postgres database cleaning during backup restore
  - Redesign project page. Show README as default instead of activity. Move project activity to separate page
  - Make left menu more hierarchical and less contextual by adding back item at top
  - A fork can’t have a visibility level that is greater than the original project.
  - Faster code search in repository and wiki. Fixes search page timeout for big repositories
  - Allow administrators to disable 2FA for a specific user
  - Add error message for SSH key linebreaks
  - Store commits count in database (will populate with valid values only after first push)
  - Rebuild cache after push to repository in background job
  - Fix transferring of project to another group using the API.

v 7.12.2
  - Correctly show anonymous authorized applications under Profile > Applications.
  - Faster automerge check and merge itself when source and target branches are in same repository
  - Audit log for user authentication
  - Allow custom label to be set for authentication providers.

v 7.12.1
  - Fix error when deleting a user who has projects (Stan Hu)
  - Fix post-receive errors on a push when an external issue tracker is configured (Stan Hu)
  - Add SAML to list of social_provider (Matt Firtion)
  - Fix merge requests API scope to keep compatibility in 7.12.x patch release (Dmitriy Zaporozhets)
  - Fix closed merge request scope at milestone page (Dmitriy Zaporozhets)
  - Revert merge request states renaming
  - Fix hooks for web based events with external issue references (Daniel Gerhardt)
  - Improve performance for issue and merge request pages
  - Compress database dumps to reduce backup size

v 7.12.0
  - Fix Error 500 when one user attempts to access a personal, internal snippet (Stan Hu)
  - Disable changing of target branch in new merge request page when a branch has already been specified (Stan Hu)
  - Fix post-receive errors on a push when an external issue tracker is configured (Stan Hu)
  - Update oauth button logos for Twitter and Google to recommended assets
  - Update browser gem to version 0.8.0 for IE11 support (Stan Hu)
  - Fix timeout when rendering file with thousands of lines.
  - Add "Remember me" checkbox to LDAP signin form.
  - Add session expiration delay configuration through UI application settings
  - Don't notify users mentioned in code blocks or blockquotes.
  - Omit link to generate labels if user does not have access to create them (Stan Hu)
  - Show warning when a comment will add 10 or more people to the discussion.
  - Disable changing of the source branch in merge request update API (Stan Hu)
  - Shorten merge request WIP text.
  - Add option to disallow users from registering any application to use GitLab as an OAuth provider
  - Support editing target branch of merge request (Stan Hu)
  - Refactor permission checks with issues and merge requests project settings (Stan Hu)
  - Fix Markdown preview not working in Edit Milestone page (Stan Hu)
  - Fix Zen Mode not closing with ESC key (Stan Hu)
  - Allow HipChat API version to be blank and default to v2 (Stan Hu)
  - Add file attachment support in Milestone description (Stan Hu)
  - Fix milestone "Browse Issues" button.
  - Set milestone on new issue when creating issue from index with milestone filter active.
  - Make namespace API available to all users (Stan Hu)
  - Add webhook support for note events (Stan Hu)
  - Disable "New Issue" and "New Merge Request" buttons when features are disabled in project settings (Stan Hu)
  - Remove Rack Attack monkey patches and bump to version 4.3.0 (Stan Hu)
  - Fix clone URL losing selection after a single click in Safari and Chrome (Stan Hu)
  - Fix git blame syntax highlighting when different commits break up lines (Stan Hu)
  - Add "Resend confirmation e-mail" link in profile settings (Stan Hu)
  - Allow to configure location of the `.gitlab_shell_secret` file. (Jakub Jirutka)
  - Disabled expansion of top/bottom blobs for new file diffs
  - Update Asciidoctor gem to version 1.5.2. (Jakub Jirutka)
  - Fix resolving of relative links to repository files in AsciiDoc documents. (Jakub Jirutka)
  - Use the user list from the target project in a merge request (Stan Hu)
  - Default extention for wiki pages is now .md instead of .markdown (Jeroen van Baarsen)
  - Add validation to wiki page creation (only [a-zA-Z0-9/_-] are allowed) (Jeroen van Baarsen)
  - Fix new/empty milestones showing 100% completion value (Jonah Bishop)
  - Add a note when an Issue or Merge Request's title changes
  - Consistently refer to MRs as either Merged or Closed.
  - Add Merged tab to MR lists.
  - Prefix EmailsOnPush email subject with `[Git]`.
  - Group project contributions by both name and email.
  - Clarify navigation labels for Project Settings and Group Settings.
  - Move user avatar and logout button to sidebar
  - You can not remove user if he/she is an only owner of group
  - User should be able to leave group. If not - show him proper message
  - User has ability to leave project
  - Add SAML support as an omniauth provider
  - Allow to configure a URL to show after sign out
  - Add an option to automatically sign-in with an Omniauth provider
  - GitLab CI service sends .gitlab-ci.yml in each push call
  - When remove project - move repository and schedule it removal
  - Improve group removing logic
  - Trigger create-hooks on backup restore task
  - Add option to automatically link omniauth and LDAP identities
  - Allow special character in users bio. I.e.: I <3 GitLab

v 7.11.4
  - Fix missing bullets when creating lists
  - Set rel="nofollow" on external links

v 7.11.3
  - no changes
  - Fix upgrader script (Martins Polakovs)

v 7.11.2
  - no changes

v 7.11.1
  - no changes

v 7.11.0
  - Fall back to Plaintext when Syntaxhighlighting doesn't work. Fixes some buggy lexers (Hannes Rosenögger)
  - Get editing comments to work in Chrome 43 again.
  - Fix broken view when viewing history of a file that includes a path that used to be another file (Stan Hu)
  - Don't show duplicate deploy keys
  - Fix commit time being displayed in the wrong timezone in some cases (Hannes Rosenögger)
  - Make the first branch pushed to an empty repository the default HEAD (Stan Hu)
  - Fix broken view when using a tag to display a tree that contains git submodules (Stan Hu)
  - Make Reply-To config apply to change e-mail confirmation and other Devise notifications (Stan Hu)
  - Add application setting to restrict user signups to e-mail domains (Stan Hu)
  - Don't allow a merge request to be merged when its title starts with "WIP".
  - Add a page title to every page.
  - Allow primary email to be set to an email that you've already added.
  - Fix clone URL field and X11 Primary selection (Dmitry Medvinsky)
  - Ignore invalid lines in .gitmodules
  - Fix "Cannot move project" error message from popping up after a successful transfer (Stan Hu)
  - Redirect to sign in page after signing out.
  - Fix "Hello @username." references not working by no longer allowing usernames to end in period.
  - Fix "Revspec not found" errors when viewing diffs in a forked project with submodules (Stan Hu)
  - Improve project page UI
  - Fix broken file browsing with relative submodule in personal projects (Stan Hu)
  - Add "Reply quoting selected text" shortcut key (`r`)
  - Fix bug causing `@whatever` inside an issue's first code block to be picked up as a user mention.
  - Fix bug causing `@whatever` inside an inline code snippet (backtick-style) to be picked up as a user mention.
  - When use change branches link at MR form - save source branch selection instead of target one
  - Improve handling of large diffs
  - Added GitLab Event header for project hooks
  - Add Two-factor authentication (2FA) for GitLab logins
  - Show Atom feed buttons everywhere where applicable.
  - Add project activity atom feed.
  - Don't crash when an MR from a fork has a cross-reference comment from the target project on one of its commits.
  - Explain how to get a new password reset token in welcome emails
  - Include commit comments in MR from a forked project.
  - Group milestones by title in the dashboard and all other issue views.
  - Query issues, merge requests and milestones with their IID through API (Julien Bianchi)
  - Add default project and snippet visibility settings to the admin web UI.
  - Show incompatible projects in Google Code import status (Stan Hu)
  - Fix bug where commit data would not appear in some subdirectories (Stan Hu)
  - Task lists are now usable in comments, and will show up in Markdown previews.
  - Fix bug where avatar filenames were not actually deleted from the database during removal (Stan Hu)
  - Fix bug where Slack service channel was not saved in admin template settings. (Stan Hu)
  - Protect OmniAuth request phase against CSRF.
  - Don't send notifications to mentioned users that don't have access to the project in question.
  - Add search issues/MR by number
  - Change plots to bar graphs in commit statistics screen
  - Move snippets UI to fluid layout
  - Improve UI for sidebar. Increase separation between navigation and content
  - Improve new project command options (Ben Bodenmiller)
  - Add common method to force UTF-8 and use it to properly handle non-ascii OAuth user properties (Onur Küçük)
  - Prevent sending empty messages to HipChat (Chulki Lee)
  - Improve UI for mobile phones on dashboard and project pages
  - Add room notification and message color option for HipChat
  - Allow to use non-ASCII letters and dashes in project and namespace name. (Jakub Jirutka)
  - Add footnotes support to Markdown (Guillaume Delbergue)
  - Add current_sign_in_at to UserFull REST api.
  - Make Sidekiq MemoryKiller shutdown signal configurable
  - Add "Create Merge Request" buttons to commits and branches pages and push event.
  - Show user roles by comments.
  - Fix automatic blocking of auto-created users from Active Directory.
  - Call merge request webhook for each new commits (Arthur Gautier)
  - Use SIGKILL by default in Sidekiq::MemoryKiller
  - Fix mentioning of private groups.
  - Add style for <kbd> element in markdown
  - Spin spinner icon next to "Checking for CI status..." on MR page.
  - Fix reference links in dashboard activity and ATOM feeds.
  - Ensure that the first added admin performs repository imports

v 7.10.4
  - Fix migrations broken in 7.10.2
  - Make tags for GitLab installations running on MySQL case sensitive
  - Get Gitorious importer to work again.
  - Fix adding new group members from admin area
  - Fix DB error when trying to tag a repository (Stan Hu)
  - Fix Error 500 when searching Wiki pages (Stan Hu)
  - Unescape branch names in compare commit (Stan Hu)
  - Order commit comments chronologically in API.

v 7.10.2
  - Fix CI links on MR page

v 7.10.0
  - Ignore submodules that are defined in .gitmodules but are checked in as directories.
  - Allow projects to be imported from Google Code.
  - Remove access control for uploaded images to fix broken images in emails (Hannes Rosenögger)
  - Allow users to be invited by email to join a group or project.
  - Don't crash when project repository doesn't exist.
  - Add config var to block auto-created LDAP users.
  - Don't use HTML ellipsis in EmailsOnPush subject truncated commit message.
  - Set EmailsOnPush reply-to address to committer email when enabled.
  - Fix broken file browsing with a submodule that contains a relative link (Stan Hu)
  - Fix persistent XSS vulnerability around profile website URLs.
  - Fix project import URL regex to prevent arbitary local repos from being imported.
  - Fix directory traversal vulnerability around uploads routes.
  - Fix directory traversal vulnerability around help pages.
  - Don't leak existence of project via search autocomplete.
  - Don't leak existence of group or project via search.
  - Fix bug where Wiki pages that included a '/' were no longer accessible (Stan Hu)
  - Fix bug where error messages from Dropzone would not be displayed on the issues page (Stan Hu)
  - Add a rake task to check repository integrity with `git fsck`
  - Add ability to configure Reply-To address in gitlab.yml (Stan Hu)
  - Move current user to the top of the list in assignee/author filters (Stan Hu)
  - Fix broken side-by-side diff view on merge request page (Stan Hu)
  - Set Application controller default URL options to ensure all url_for calls are consistent (Stan Hu)
  - Allow HTML tags in Markdown input
  - Fix code unfold not working on Compare commits page (Stan Hu)
  - Fix generating SSH key fingerprints with OpenSSH 6.8. (Sašo Stanovnik)
  - Fix "Import projects from" button to show the correct instructions (Stan Hu)
  - Fix dots in Wiki slugs causing errors (Stan Hu)
  - Make maximum attachment size configurable via Application Settings (Stan Hu)
  - Update poltergeist to version 1.6.0 to support PhantomJS 2.0 (Zeger-Jan van de Weg)
  - Fix cross references when usernames, milestones, or project names contain underscores (Stan Hu)
  - Disable reference creation for comments surrounded by code/preformatted blocks (Stan Hu)
  - Reduce Rack Attack false positives causing 403 errors during HTTP authentication (Stan Hu)
  - enable line wrapping per default and remove the checkbox to toggle it (Hannes Rosenögger)
  - Fix a link in the patch update guide
  - Add a service to support external wikis (Hannes Rosenögger)
  - Omit the "email patches" link and fix plain diff view for merge commits
  - List new commits for newly pushed branch in activity view.
  - Add sidetiq gem dependency to match EE
  - Add changelog, license and contribution guide links to project tab bar.
  - Improve diff UI
  - Fix alignment of navbar toggle button (Cody Mize)
  - Fix checkbox rendering for nested task lists
  - Identical look of selectboxes in UI
  - Upgrade the gitlab_git gem to version 7.1.3
  - Move "Import existing repository by URL" option to button.
  - Improve error message when save profile has error.
  - Passing the name of pushed ref to CI service (requires GitLab CI 7.9+)
  - Add location field to user profile
  - Fix print view for markdown files and wiki pages
  - Fix errors when deleting old backups
  - Improve GitLab performance when working with git repositories
  - Add tag message and last commit to tag hook (Kamil Trzciński)
  - Restrict permissions on backup files
  - Improve oauth accounts UI in profile page
  - Add ability to unlink connected accounts
  - Replace commits calendar with faster contribution calendar that includes issues and merge requests
  - Add inifinite scroll to user page activity
  - Don't include system notes in issue/MR comment count.
  - Don't mark merge request as updated when merge status relative to target branch changes.
  - Link note avatar to user.
  - Make Git-over-SSH errors more descriptive.
  - Fix EmailsOnPush.
  - Refactor issue filtering
  - AJAX selectbox for issue assignee and author filters
  - Fix issue with missing options in issue filtering dropdown if selected one
  - Prevent holding Control-Enter or Command-Enter from posting comment multiple times.
  - Prevent note form from being cleared when submitting failed.
  - Improve file icons rendering on tree (Sullivan Sénéchal)
  - API: Add pagination to project events
  - Get issue links in notification mail to work again.
  - Don't show commit comment button when user is not signed in.
  - Fix admin user projects lists.
  - Don't leak private group existence by redirecting from namespace controller to group controller.
  - Ability to skip some items from backup (database, respositories or uploads)
  - Archive repositories in background worker.
  - Import GitHub, Bitbucket or GitLab.com projects owned by authenticated user into current namespace.
  - Project labels are now available over the API under the "tag_list" field (Cristian Medina)
  - Fixed link paths for HTTP and SSH on the admin project view (Jeremy Maziarz)
  - Fix and improve help rendering (Sullivan Sénéchal)
  - Fix final line in EmailsOnPush email diff being rendered as error.
  - Prevent duplicate Buildkite service creation.
  - Fix git over ssh errors 'fatal: protocol error: bad line length character'
  - Automatically setup GitLab CI project for forks if origin project has GitLab CI enabled
  - Bust group page project list cache when namespace name or path changes.
  - Explicitly set image alt-attribute to prevent graphical glitches if gravatars could not be loaded
  - Allow user to choose a public email to show on public profile
  - Remove truncation from issue titles on milestone page (Jason Blanchard)
  - Fix stuck Merge Request merging events from old installations (Ben Bodenmiller)
  - Fix merge request comments on files with multiple commits
  - Fix Resource Owner Password Authentication Flow
  - Add icons to Add dropdown items.
  - Allow admin to create public deploy keys that are accessible to any project.
  - Warn when gitlab-shell version doesn't match requirement.
  - Skip email confirmation when set by admin or via LDAP.
  - Only allow users to reference groups, projects, issues, MRs, commits they have access to.

v 7.9.4
  - Security: Fix project import URL regex to prevent arbitary local repos from being imported
  - Fixed issue where only 25 commits would load in file listings
  - Fix LDAP identities  after config update

v 7.9.3
  - Contains no changes

v 7.9.2
  - Contains no changes

v 7.9.1
  - Include missing events and fix save functionality in admin service template settings form (Stan Hu)
  - Fix "Import projects from" button to show the correct instructions (Stan Hu)
  - Fix OAuth2 issue importing a new project from GitHub and GitLab (Stan Hu)
  - Fix for LDAP with commas in DN
  - Fix missing events and in admin Slack service template settings form (Stan Hu)
  - Don't show commit comment button when user is not signed in.
  - Downgrade gemnasium-gitlab-service gem

v 7.9.0
  - Add HipChat integration documentation (Stan Hu)
  - Update documentation for object_kind field in Webhook push and tag push Webhooks (Stan Hu)
  - Fix broken email images (Hannes Rosenögger)
  - Automatically config git if user forgot, where possible (Zeger-Jan van de Weg)
  - Fix mass SQL statements on initial push (Hannes Rosenögger)
  - Add tag push notifications and normalize HipChat and Slack messages to be consistent (Stan Hu)
  - Add comment notification events to HipChat and Slack services (Stan Hu)
  - Add issue and merge request events to HipChat and Slack services (Stan Hu)
  - Fix merge request URL passed to Webhooks. (Stan Hu)
  - Fix bug that caused a server error when editing a comment to "+1" or "-1" (Stan Hu)
  - Fix code preview theme setting for comments, issues, merge requests, and snippets (Stan Hu)
  - Move labels/milestones tabs to sidebar
  - Upgrade Rails gem to version 4.1.9.
  - Improve error messages for file edit failures
  - Improve UI for commits, issues and merge request lists
  - Fix commit comments on first line of diff not rendering in Merge Request Discussion view.
  - Allow admins to override restricted project visibility settings.
  - Move restricted visibility settings from gitlab.yml into the web UI.
  - Improve trigger merge request hook when source project branch has been updated (Kirill Zaitsev)
  - Save web edit in new branch
  - Fix ordering of imported but unchanged projects (Marco Wessel)
  - Mobile UI improvements: make aside content expandable
  - Expose avatar_url in projects API
  - Fix checkbox alignment on the application settings page.
  - Generalize image upload in drag and drop in markdown to all files (Hannes Rosenögger)
  - Fix mass-unassignment of issues (Robert Speicher)
  - Fix hidden diff comments in merge request discussion view
  - Allow user confirmation to be skipped for new users via API
  - Add a service to send updates to an Irker gateway (Romain Coltel)
  - Add brakeman (security scanner for Ruby on Rails)
  - Slack username and channel options
  - Add grouped milestones from all projects to dashboard.
  - Webhook sends pusher email as well as commiter
  - Add Bitbucket omniauth provider.
  - Add Bitbucket importer.
  - Support referencing issues to a project whose name starts with a digit
  - Condense commits already in target branch when updating merge request source branch.
  - Send notifications and leave system comments when bulk updating issues.
  - Automatically link commit ranges to compare page: sha1...sha4 or sha1..sha4 (includes sha1 in comparison)
  - Move groups page from profile to dashboard
  - Starred projects page at dashboard
  - Blocking user does not remove him/her from project/groups but show blocked label
  - Change subject of EmailsOnPush emails to include namespace, project and branch.
  - Change subject of EmailsOnPush emails to include first commit message when multiple were pushed.
  - Remove confusing footer from EmailsOnPush mail body.
  - Add list of changed files to EmailsOnPush emails.
  - Add option to send EmailsOnPush emails from committer email if domain matches.
  - Add option to disable code diffs in EmailOnPush emails.
  - Wrap commit message in EmailsOnPush email.
  - Send EmailsOnPush emails when deleting commits using force push.
  - Fix EmailsOnPush email comparison link to include first commit.
  - Fix highliht of selected lines in file
  - Reject access to group/project avatar if the user doesn't have access.
  - Add database migration to clean group duplicates with same path and name (Make sure you have a backup before update)
  - Add GitLab active users count to rake gitlab:check
  - Starred projects page at dashboard
  - Make email display name configurable
  - Improve json validation in hook data
  - Use Emoji One
  - Updated emoji help documentation to properly reference EmojiOne.
  - Fix missing GitHub organisation repositories on import page.
  - Added blue theme
  - Remove annoying notice messages when create/update merge request
  - Allow smb:// links in Markdown text.
  - Filter merge request by title or description at Merge Requests page
  - Block user if he/she was blocked in Active Directory
  - Fix import pages not working after first load.
  - Use custom LDAP label in LDAP signin form.
  - Execute hooks and services when branch or tag is created or deleted through web interface.
  - Block and unblock user if he/she was blocked/unblocked in Active Directory
  - Raise recommended number of unicorn workers from 2 to 3
  - Use same layout and interactivity for project members as group members.
  - Prevent gitlab-shell character encoding issues by receiving its changes as raw data.
  - Ability to unsubscribe/subscribe to issue or merge request
  - Delete deploy key when last connection to a project is destroyed.
  - Fix invalid Atom feeds when using emoji, horizontal rules, or images (Christian Walther)
  - Backup of repositories with tar instead of git bundle (only now are git-annex files included in the backup)
  - Add canceled status for CI
  - Send EmailsOnPush email when branch or tag is created or deleted.
  - Faster merge request processing for large repository
  - Prevent doubling AJAX request with each commit visit via Turbolink
  - Prevent unnecessary doubling of js events on import pages and user calendar

v 7.8.4
  - Fix issue_tracker_id substitution in custom issue trackers
  - Fix path and name duplication in namespaces

v 7.8.3
  - Bump version of gitlab_git fixing annotated tags without message

v 7.8.2
  - Fix service migration issue when upgrading from versions prior to 7.3
  - Fix setting of the default use project limit via admin UI
  - Fix showing of already imported projects for GitLab and Gitorious importers
  - Fix response of push to repository to return "Not found" if user doesn't have access
  - Fix check if user is allowed to view the file attachment
  - Fix import check for case sensetive namespaces
  - Increase timeout for Git-over-HTTP requests to 1 hour since large pulls/pushes can take a long time.
  - Properly handle autosave local storage exceptions.
  - Escape wildcards when searching LDAP by username.

v 7.8.1
  - Fix run of custom post receive hooks
  - Fix migration that caused issues when upgrading to version 7.8 from versions prior to 7.3
  - Fix the warning for LDAP users about need to set password
  - Fix avatars which were not shown for non logged in users
  - Fix urls for the issues when relative url was enabled

v 7.8.0
  - Fix access control and protection against XSS for note attachments and other uploads.
  - Replace highlight.js with rouge-fork rugments (Stefan Tatschner)
  - Make project search case insensitive (Hannes Rosenögger)
  - Include issue/mr participants in list of recipients for reassign/close/reopen emails
  - Expose description in groups API
  - Better UI for project services page
  - Cleaner UI for web editor
  - Add diff syntax highlighting in email-on-push service notifications (Hannes Rosenögger)
  - Add API endpoint to fetch all changes on a MergeRequest (Jeroen van Baarsen)
  - View note image attachments in new tab when clicked instead of downloading them
  - Improve sorting logic in UI and API. Explicitly define what sorting method is used by default
  - Fix overflow at sidebar when have several items
  - Add notes for label changes in issue and merge requests
  - Show tags in commit view (Hannes Rosenögger)
  - Only count a user's vote once on a merge request or issue (Michael Clarke)
  - Increase font size when browse source files and diffs
  - Service Templates now let you set default values for all services
  - Create new file in empty repository using GitLab UI
  - Ability to clone project using oauth2 token
  - Upgrade Sidekiq gem to version 3.3.0
  - Stop git zombie creation during force push check
  - Show success/error messages for test setting button in services
  - Added Rubocop for code style checks
  - Fix commits pagination
  - Async load a branch information at the commit page
  - Disable blacklist validation for project names
  - Allow configuring protection of the default branch upon first push (Marco Wessel)
  - Add gitlab.com importer
  - Add an ability to login with gitlab.com
  - Add a commit calendar to the user profile (Hannes Rosenögger)
  - Submit comment on command-enter
  - Notify all members of a group when that group is mentioned in a comment, for example: `@gitlab-org` or `@sales`.
  - Extend issue clossing pattern to include "Resolve", "Resolves", "Resolved", "Resolving" and "Close" (Julien Bianchi and Hannes Rosenögger)
  - Fix long broadcast message cut-off on left sidebar (Visay Keo)
  - Add Project Avatars (Steven Thonus and Hannes Rosenögger)
  - Password reset token validity increased from 2 hours to 2 days since it is also send on account creation.
  - Edit group members via API
  - Enable raw image paste from clipboard, currently Chrome only (Marco Cyriacks)
  - Add action property to merge request hook (Julien Bianchi)
  - Remove duplicates from group milestone participants list.
  - Add a new API function that retrieves all issues assigned to a single milestone (Justin Whear and Hannes Rosenögger)
  - API: Access groups with their path (Julien Bianchi)
  - Added link to milestone and keeping resource context on smaller viewports for issues and merge requests (Jason Blanchard)
  - Allow notification email to be set separately from primary email.
  - API: Add support for editing an existing project (Mika Mäenpää and Hannes Rosenögger)
  - Don't have Markdown preview fail for long comments/wiki pages.
  - When test webhook - show error message instead of 500 error page if connection to hook url was reset
  - Added support for firing system hooks on group create/destroy and adding/removing users to group (Boyan Tabakov)
  - Added persistent collapse button for left side nav bar (Jason Blanchard)
  - Prevent losing unsaved comments by automatically restoring them when comment page is loaded again.
  - Don't allow page to be scaled on mobile.
  - Clean the username acquired from OAuth/LDAP so it doesn't fail username validation and block signing up.
  - Show assignees in merge request index page (Kelvin Mutuma)
  - Link head panel titles to relevant root page.
  - Allow users that signed up via OAuth to set their password in order to use Git over HTTP(S).
  - Show users button to share their newly created public or internal projects on twitter
  - Add quick help links to the GitLab pricing and feature comparison pages.
  - Fix duplicate authorized applications in user profile and incorrect application client count in admin area.
  - Make sure Markdown previews always use the same styling as the eventual destination.
  - Remove deprecated Group#owner_id from API
  - Show projects user contributed to on user page. Show stars near project on user page.
  - Improve database performance for GitLab
  - Add Asana service (Jeremy Benoist)
  - Improve project webhooks with extra data

v 7.7.2
  - Update GitLab Shell to version 2.4.2 that fixes a bug when developers can push to protected branch
  - Fix issue when LDAP user can't login with existing GitLab account

v 7.7.1
  - Improve mention autocomplete performance
  - Show setup instructions for GitHub import if disabled
  - Allow use http for OAuth applications

v 7.7.0
  - Import from GitHub.com feature
  - Add Jetbrains Teamcity CI service (Jason Lippert)
  - Mention notification level
  - Markdown preview in wiki (Yuriy Glukhov)
  - Raise group avatar filesize limit to 200kb
  - OAuth applications feature
  - Show user SSH keys in admin area
  - Developer can push to protected branches option
  - Set project path instead of project name in create form
  - Block Git HTTP access after 10 failed authentication attempts
  - Updates to the messages returned by API (sponsored by O'Reilly Media)
  - New UI layout with side navigation
  - Add alert message in case of outdated browser (IE < 10)
  - Added API support for sorting projects
  - Update gitlab_git to version 7.0.0.rc14
  - Add API project search filter option for authorized projects
  - Fix File blame not respecting branch selection
  - Change some of application settings on fly in admin area UI
  - Redesign signin/signup pages
  - Close standard input in Gitlab::Popen.popen
  - Trigger GitLab CI when push tags
  - When accept merge request - do merge using sidaekiq job
  - Enable web signups by default
  - Fixes for diff comments: drag-n-drop images, selecting images
  - Fixes for edit comments: drag-n-drop images, preview mode, selecting images, save & update
  - Remove password strength indicator

v 7.6.0
  - Fork repository to groups
  - New rugged version
  - Add CRON=1 backup setting for quiet backups
  - Fix failing wiki restore
  - Add optional Sidekiq MemoryKiller middleware (enabled via SIDEKIQ_MAX_RSS env variable)
  - Monokai highlighting style now more faithful to original design (Mark Riedesel)
  - Create project with repository in synchrony
  - Added ability to create empty repo or import existing one if project does not have repository
  - Reactivate highlight.js language autodetection
  - Mobile UI improvements
  - Change maximum avatar file size from 100KB to 200KB
  - Strict validation for snippet file names
  - Enable Markdown preview for issues, merge requests, milestones, and notes (Vinnie Okada)
  - In the docker directory is a container template based on the Omnibus packages.
  - Update Sidekiq to version 2.17.8
  - Add author filter to project issues and merge requests pages
  - Atom feed for user activity
  - Support multiple omniauth providers for the same user
  - Rendering cross reference in issue title and tooltip for merge request
  - Show username in comments
  - Possibility to create Milestones or Labels when Issues are disabled
  - Fix bug with showing gpg signature in tag

v 7.5.3
  - Bump gitlab_git to 7.0.0.rc12 (includes Rugged 0.21.2)

v 7.5.2
  - Don't log Sidekiq arguments by default
  - Fix restore of wiki repositories from backups

v 7.5.1
  - Add missing timestamps to 'members' table

v 7.5.0
  - API: Add support for Hipchat (Kevin Houdebert)
  - Add time zone configuration in gitlab.yml (Sullivan Senechal)
  - Fix LDAP authentication for Git HTTP access
  - Run 'GC.start' after every EmailsOnPushWorker job
  - Fix LDAP config lookup for provider 'ldap'
  - Drop all sequences during Postgres database restore
  - Project title links to project homepage (Ben Bodenmiller)
  - Add Atlassian Bamboo CI service (Drew Blessing)
  - Mentioned @user will receive email even if he is not participating in issue or commit
  - Session API: Use case-insensitive authentication like in UI (Andrey Krivko)
  - Tie up loose ends with annotated tags: API & UI (Sean Edge)
  - Return valid json for deleting branch via API (sponsored by O'Reilly Media)
  - Expose username in project events API (sponsored by O'Reilly Media)
  - Adds comments to commits in the API
  - Performance improvements
  - Fix post-receive issue for projects with deleted forks
  - New gitlab-shell version with custom hooks support
  - Improve code
  - GitLab CI 5.2+ support (does not support older versions)
  - Fixed bug when you can not push commits starting with 000000 to protected branches
  - Added a password strength indicator
  - Change project name and path in one form
  - Display renamed files in diff views (Vinnie Okada)
  - Fix raw view for public snippets
  - Use secret token with GitLab internal API.
  - Add missing timestamps to 'members' table

v 7.4.5
  - Bump gitlab_git to 7.0.0.rc12 (includes Rugged 0.21.2)

v 7.4.4
  - No changes

v 7.4.3
  - Fix raw snippets view
  - Fix security issue for member api
  - Fix buildbox integration

v 7.4.2
  - Fix internal snippet exposing for unauthenticated users

v 7.4.1
  - Fix LDAP authentication for Git HTTP access
  - Fix LDAP config lookup for provider 'ldap'
  - Fix public snippets
  - Fix 500 error on projects with nested submodules

v 7.4.0
  - Refactored membership logic
  - Improve error reporting on users API (Julien Bianchi)
  - Refactor test coverage tools usage. Use SIMPLECOV=true to generate it locally
  - Default branch is protected by default
  - Increase unicorn timeout to 60 seconds
  - Sort search autocomplete projects by stars count so most popular go first
  - Add README to tab on project show page
  - Do not delete tmp/repositories itself during clean-up, only its contents
  - Support for backup uploads to remote storage
  - Prevent notes polling when there are not notes
  - Internal ForkService: Prepare support for fork to a given namespace
  - API: Add support for forking a project via the API (Bernhard Kaindl)
  - API: filter project issues by milestone (Julien Bianchi)
  - Fail harder in the backup script
  - Changes to Slack service structure, only webhook url needed
  - Zen mode for wiki and milestones (Robert Schilling)
  - Move Emoji parsing to html-pipeline-gitlab (Robert Schilling)
  - Font Awesome 4.2 integration (Sullivan Senechal)
  - Add Pushover service integration (Sullivan Senechal)
  - Add select field type for services options (Sullivan Senechal)
  - Add cross-project references to the Markdown parser (Vinnie Okada)
  - Add task lists to issue and merge request descriptions (Vinnie Okada)
  - Snippets can be public, internal or private
  - Improve danger zone: ask project path to confirm data-loss action
  - Raise exception on forgery
  - Show build coverage in Merge Requests (requires GitLab CI v5.1)
  - New milestone and label links on issue edit form
  - Improved repository graphs
  - Improve event note display in dashboard and project activity views (Vinnie Okada)
  - Add users sorting to admin area
  - UI improvements
  - Fix ambiguous sha problem with mentioned commit
  - Fixed bug with apostrophe when at mentioning users
  - Add active directory ldap option
  - Developers can push to wiki repo. Protected branches does not affect wiki repo any more
  - Faster rev list
  - Fix branch removal

v 7.3.2
  - Fix creating new file via web editor
  - Use gitlab-shell v2.0.1

v 7.3.1
  - Fix ref parsing in Gitlab::GitAccess
  - Fix error 500 when viewing diff on a file with changed permissions
  - Fix adding comments to MR when source branch is master
  - Fix error 500 when searching description contains relative link

v 7.3.0
  - Always set the 'origin' remote in satellite actions
  - Write authorized_keys in tmp/ during tests
  - Use sockets to connect to Redis
  - Add dormant New Relic gem (can be enabled via environment variables)
  - Expire Rack sessions after 1 week
  - Cleaner signin/signup pages
  - Improved comments UI
  - Better search with filtering, pagination etc
  - Added a checkbox to toggle line wrapping in diff (Yuriy Glukhov)
  - Prevent project stars duplication when fork project
  - Use the default Unicorn socket backlog value of 1024
  - Support Unix domain sockets for Redis
  - Store session Redis keys in 'session:gitlab:' namespace
  - Deprecate LDAP account takeover based on partial LDAP email / GitLab username match
  - Use /bin/sh instead of Bash in bin/web, bin/background_jobs (Pavel Novitskiy)
  - Keyboard shortcuts for productivity (Robert Schilling)
  - API: filter issues by state (Julien Bianchi)
  - API: filter issues by labels (Julien Bianchi)
  - Add system hook for ssh key changes
  - Add blob permalink link (Ciro Santilli)
  - Create annotated tags through UI and API (Sean Edge)
  - Snippets search (Charles Bushong)
  - Comment new push to existing MR
  - Add 'ci' to the blacklist of forbidden names
  - Improve text filtering on issues page
  - Comment & Close button
  - Process git push --all much faster
  - Don't allow edit of system notes
  - Project wiki search (Ralf Seidler)
  - Enabled Shibboleth authentication support (Matus Banas)
  - Zen mode (fullscreen) for issues/MR/notes (Robert Schilling)
  - Add ability to configure webhook timeout via gitlab.yml (Wes Gurney)
  - Sort project merge requests in asc or desc order for updated_at or created_at field (sponsored by O'Reilly Media)
  - Add Redis socket support to 'rake gitlab:shell:install'

v 7.2.1
  - Delete orphaned labels during label migration (James Brooks)
  - Security: prevent XSS with stricter MIME types for raw repo files

v 7.2.0
  - Explore page
  - Add project stars (Ciro Santilli)
  - Log Sidekiq arguments
  - Better labels: colors, ability to rename and remove
  - Improve the way merge request collects diffs
  - Improve compare page for large diffs
  - Expose the full commit message via API
  - Fix 500 error on repository rename
  - Fix bug when MR download patch return invalid diff
  - Test gitlab-shell integration
  - Repository import timeout increased from 2 to 4 minutes allowing larger repos to be imported
  - API for labels (Robert Schilling)
  - API: ability to set an import url when creating project for specific user

v 7.1.1
  - Fix cpu usage issue in Firefox
  - Fix redirect loop when changing password by new user
  - Fix 500 error on new merge request page

v 7.1.0
  - Remove observers
  - Improve MR discussions
  - Filter by description on Issues#index page
  - Fix bug with namespace select when create new project page
  - Show README link after description for non-master members
  - Add @all mention for comments
  - Dont show reply button if user is not signed in
  - Expose more information for issues with webhook
  - Add a mention of the merge request into the default merge request commit message
  - Improve code highlight, introduce support for more languages like Go, Clojure, Erlang etc
  - Fix concurrency issue in repository download
  - Dont allow repository name start with ?
  - Improve email threading (Pierre de La Morinerie)
  - Cleaner help page
  - Group milestones
  - Improved email notifications
  - Contributors API (sponsored by Mobbr)
  - Fix LDAP TLS authentication (Boris HUISGEN)
  - Show VERSION information on project sidebar
  - Improve branch removal logic when accept MR
  - Fix bug where comment form is spawned inside the Reply button
  - Remove Dir.chdir from Satellite#lock for thread-safety
  - Increased default git max_size value from 5MB to 20MB in gitlab.yml. Please update your configs!
  - Show error message in case of timeout in satellite when create MR
  - Show first 100 files for huge diff instead of hiding all
  - Change default admin email from admin@local.host to admin@example.com

v 7.0.0
  - The CPU no longer overheats when you hold down the spacebar
  - Improve edit file UI
  - Add ability to upload group avatar when create
  - Protected branch cannot be removed
  - Developers can remove normal branches with UI
  - Remove branch via API (sponsored by O'Reilly Media)
  - Move protected branches page to Project settings area
  - Redirect to Files view when create new branch via UI
  - Drag and drop upload of image in every markdown-area (Earle Randolph Bunao and Neil Francis Calabroso)
  - Refactor the markdown relative links processing
  - Make it easier to implement other CI services for GitLab
  - Group masters can create projects in group
  - Deprecate ruby 1.9.3 support
  - Only masters can rewrite/remove git tags
  - Add X-Frame-Options SAMEORIGIN to Nginx config so Sidekiq admin is visible
  - UI improvements
  - Case-insensetive search for issues
  - Update to rails 4.1
  - Improve performance of application for projects and groups with a lot of members
  - Formally support Ruby 2.1
  - Include Nginx gitlab-ssl config
  - Add manual language detection for highlight.js
  - Added example.com/:username routing
  - Show notice if your profile is public
  - UI improvements for mobile devices
  - Improve diff rendering performance
  - Drag-n-drop for issues and merge requests between states at milestone page
  - Fix '0 commits' message for huge repositories on project home page
  - Prevent 500 error page when visit commit page from large repo
  - Add notice about huge push over http to unicorn config
  - File action in satellites uses default 30 seconds timeout instead of old 10 seconds one
  - Overall performance improvements
  - Skip init script check on omnibus-gitlab
  - Be more selective when killing stray Sidekiqs
  - Check LDAP user filter during sign-in
  - Remove wall feature (no data loss - you can take it from database)
  - Dont expose user emails via API unless you are admin
  - Detect issues closed by Merge Request description
  - Better email subject lines from email on push service (Alex Elman)
  - Enable identicon for gravatar be default

v 6.9.2
  - Revert the commit that broke the LDAP user filter

v 6.9.1
  - Fix scroll to highlighted line
  - Fix the pagination on load for commits page

v 6.9.0
  - Store Rails cache data in the Redis `cache:gitlab` namespace
  - Adjust MySQL limits for existing installations
  - Add db index on project_id+iid column. This prevents duplicate on iid (During migration duplicates will be removed)
  - Markdown preview or diff during editing via web editor (Evgeniy Sokovikov)
  - Give the Rails cache its own Redis namespace
  - Add ability to set different ssh host, if different from http/https
  - Fix syntax highlighting for code comments blocks
  - Improve comments loading logic
  - Stop refreshing comments when the tab is hidden
  - Improve issue and merge request mobile UI (Drew Blessing)
  - Document how to convert a backup to PostgreSQL
  - Fix locale bug in backup manager
  - Fix can not automerge when MR description is too long
  - Fix wiki backup skip bug
  - Two Step MR creation process
  - Remove unwanted files from satellite working directory with git clean -fdx
  - Accept merge request via API (sponsored by O'Reilly Media)
  - Add more access checks during API calls
  - Block SSH access for 'disabled' Active Directory users
  - Labels for merge requests (Drew Blessing)
  - Threaded emails by setting a Message-ID (Philip Blatter)

v 6.8.0
  - Ability to at mention users that are participating in issue and merge req. discussion
  - Enabled GZip Compression for assets in example Nginx, make sure that Nginx is compiled with --with-http_gzip_static_module flag (this is default in Ubuntu)
  - Make user search case-insensitive (Christopher Arnold)
  - Remove omniauth-ldap nickname bug workaround
  - Drop all tables before restoring a Postgres backup
  - Make the repository downloads path configurable
  - Create branches via API (sponsored by O'Reilly Media)
  - Changed permission of gitlab-satellites directory not to be world accessible
  - Protected branch does not allow force push
  - Fix popen bug in `rake gitlab:satellites:create`
  - Disable connection reaping for MySQL
  - Allow oauth signup without email for twitter and github
  - Fix faulty namespace names that caused 500 on user creation
  - Option to disable standard login
  - Clean old created archives from repository downloads directory
  - Fix download link for huge MR diffs
  - Expose event and mergerequest timestamps in API
  - Fix emails on push service when only one commit is pushed

v 6.7.3
  - Fix the merge notification email not being sent (Pierre de La Morinerie)
  - Drop all tables before restoring a Postgres backup
  - Remove yanked modernizr gem

v 6.7.2
  - Fix upgrader script

v 6.7.1
  - Fix GitLab CI integration

v 6.7.0
  - Increased the example Nginx client_max_body_size from 5MB to 20MB, consider updating it manually on existing installations
  - Add support for Gemnasium as a Project Service (Olivier Gonzalez)
  - Add edit file button to MergeRequest diff
  - Public groups (Jason Hollingsworth)
  - Cleaner headers in Notification Emails (Pierre de La Morinerie)
  - Blob and tree gfm links to anchors work
  - Piwik Integration (Sebastian Winkler)
  - Show contribution guide link for new issue form (Jeroen van Baarsen)
  - Fix CI status for merge requests from fork
  - Added option to remove issue assignee on project issue page and issue edit page (Jason Blanchard)
  - New page load indicator that includes a spinner that scrolls with the page
  - Converted all the help sections into markdown
  - LDAP user filters
  - Streamline the content of notification emails (Pierre de La Morinerie)
  - Fixes a bug with group member administration (Matt DeTullio)
  - Sort tag names using VersionSorter (Robert Speicher)
  - Add GFM autocompletion for MergeRequests (Robert Speicher)
  - Add webhook when a new tag is pushed (Jeroen van Baarsen)
  - Add button for toggling inline comments in diff view
  - Add retry feature for repository import
  - Reuse the GitLab LDAP connection within each request
  - Changed markdown new line behaviour to conform to markdown standards
  - Fix global search
  - Faster authorized_keys rebuilding in `rake gitlab:shell:setup` (requires gitlab-shell 1.8.5)
  - Create and Update MR calls now support the description parameter (Greg Messner)
  - Markdown relative links in the wiki link to wiki pages, markdown relative links in repositories link to files in the repository
  - Added Slack service integration (Federico Ravasio)
  - Better API responses for access_levels (sponsored by O'Reilly Media)
  - Requires at least 2 unicorn workers
  - Requires gitlab-shell v1.9+
  - Replaced gemoji(due to closed licencing problem) with Phantom Open Emoji library(combined SIL Open Font License, MIT License and the CC 3.0 License)
  - Fix `/:username.keys` response content type (Dmitry Medvinsky)

v 6.6.5
  - Added option to remove issue assignee on project issue page and issue edit page (Jason Blanchard)
  - Hide mr close button for comment form if merge request was closed or inline comment
  - Adds ability to reopen closed merge request

v 6.6.4
  - Add missing html escape for highlighted code blocks in comments, issues

v 6.6.3
  - Fix 500 error when edit yourself from admin area
  - Hide private groups for public profiles

v 6.6.2
  - Fix 500 error on branch/tag create or remove via UI

v 6.6.1
  - Fix 500 error on files tab if submodules presents

v 6.6.0
  - Retrieving user ssh keys publically(github style): http://__HOST__/__USERNAME__.keys
  - Permissions: Developer now can manage issue tracker (modify any issue)
  - Improve Code Compare page performance
  - Group avatar
  - Pygments.rb replaced with highlight.js
  - Improve Merge request diff store logic
  - Improve render performnace for MR show page
  - Fixed Assembla hardcoded project name
  - Jira integration documentation
  - Refactored app/services
  - Remove snippet expiration
  - Mobile UI improvements (Drew Blessing)
  - Fix block/remove UI for admin::users#show page
  - Show users' group membership on users' activity page (Robert Djurasaj)
  - User pages are visible without login if user is authorized to a public project
  - Markdown rendered headers have id derived from their name and link to their id
  - Improve application to work faster with large groups (100+ members)
  - Multiple emails per user
  - Show last commit for file when view file source
  - Restyle Issue#show page and MR#show page
  - Ability to filter by multiple labels for Issues page
  - Rails version to 4.0.3
  - Fixed attachment identifier displaying underneath note text (Jason Blanchard)

v 6.5.1
  - Fix branch selectbox when create merge request from fork

v 6.5.0
  - Dropdown menus on issue#show page for assignee and milestone (Jason Blanchard)
  - Add color custimization and previewing to broadcast messages
  - Fixed notes anchors
  - Load new comments in issues dynamically
  - Added sort options to Public page
  - New filters (assigned/authored/all) for Dashboard#issues/merge_requests (sponsored by Say Media)
  - Add project visibility icons to dashboard
  - Enable secure cookies if https used
  - Protect users/confirmation with rack_attack
  - Default HTTP headers to protect against MIME-sniffing, force https if enabled
  - Bootstrap 3 with responsive UI
  - New repository download formats: tar.bz2, zip, tar (Jason Hollingsworth)
  - Restyled accept widgets for MR
  - SCSS refactored
  - Use jquery timeago plugin
  - Fix 500 error for rdoc files
  - Ability to customize merge commit message (sponsored by Say Media)
  - Search autocomplete via ajax
  - Add website url to user profile
  - Files API supports base64 encoded content (sponsored by O'Reilly Media)
  - Added support for Go's repository retrieval (Bruno Albuquerque)

v 6.4.3
  - Don't use unicorn worker killer if PhusionPassenger is defined

v 6.4.2
  - Fixed wrong behaviour of script/upgrade.rb

v 6.4.1
  - Fixed bug with repository rename
  - Fixed bug with project transfer

v 6.4.0
  - Added sorting to project issues page (Jason Blanchard)
  - Assembla integration (Carlos Paramio)
  - Fixed another 500 error with submodules
  - UI: More compact issues page
  - Minimal password length increased to 8 symbols
  - Side-by-side diff view (Steven Thonus)
  - Internal projects (Jason Hollingsworth)
  - Allow removal of avatar (Drew Blessing)
  - Project webhooks now support issues and merge request events
  - Visiting project page while not logged in will redirect to sign-in instead of 404 (Jason Hollingsworth)
  - Expire event cache on avatar creation/removal (Drew Blessing)
  - Archiving old projects (Steven Thonus)
  - Rails 4
  - Add time ago tooltips to show actual date/time
  - UI: Fixed UI for admin system hooks
  - Ruby script for easier GitLab upgrade
  - Do not remove Merge requests if fork project was removed
  - Improve sign-in/signup UX
  - Add resend confirmation link to sign-in page
  - Set noreply@HOSTNAME for reply_to field in all emails
  - Show GitLab API version on Admin#dashboard
  - API Cross-origin resource sharing
  - Show READMe link at project home page
  - Show repo size for projects in Admin area

v 6.3.0
  - API for adding gitlab-ci service
  - Init script now waits for pids to appear after (re)starting before reporting status (Rovanion Luckey)
  - Restyle project home page
  - Grammar fixes
  - Show branches list (which branches contains commit) on commit page (Andrew Kumanyaev)
  - Security improvements
  - Added support for GitLab CI 4.0
  - Fixed issue with 500 error when group did not exist
  - Ability to leave project
  - You can create file in repo using UI
  - You can remove file from repo using UI
  - API: dropped default_branch attribute from project during creation
  - Project default_branch is not stored in db any more. It takes from repo now.
  - Admin broadcast messages
  - UI improvements
  - Dont show last push widget if user removed this branch
  - Fix 500 error for repos with newline in file name
  - Extended html titles
  - API: create/update/delete repo files
  - Admin can transfer project to any namespace
  - API: projects/all for admin users
  - Fix recent branches order

v 6.2.4
  - Security: Cast API private_token to string (CVE-2013-4580)
  - Security: Require gitlab-shell 1.7.8 (CVE-2013-4581, CVE-2013-4582, CVE-2013-4583)
  - Fix for Git SSH access for LDAP users

v 6.2.3
  - Security: More protection against CVE-2013-4489
  - Security: Require gitlab-shell 1.7.4 (CVE-2013-4490, CVE-2013-4546)
  - Fix sidekiq rake tasks

v 6.2.2
  - Security: Update gitlab_git (CVE-2013-4489)

v 6.2.1
  - Security: Fix issue with generated passwords for new users

v 6.2.0
  - Public project pages are now visible to everyone (files, issues, wik, etc.)
    THIS MEANS YOUR ISSUES AND WIKI FOR PUBLIC PROJECTS ARE PUBLICLY VISIBLE AFTER THE UPGRADE
  - Add group access to permissions page
  - Require current password to change one
  - Group owner or admin can remove other group owners
  - Remove group transfer since we have multiple owners
  - Respect authorization in Repository API
  - Improve UI for Project#files page
  - Add more security specs
  - Added search for projects by name to api (Izaak Alpert)
  - Make default user theme configurable (Izaak Alpert)
  - Update logic for validates_merge_request for tree of MR (Andrew Kumanyaev)
  - Rake tasks for webhooks management (Jonhnny Weslley)
  - Extended User API to expose admin and can_create_group for user creation/updating (Boyan Tabakov)
  - API: Remove group
  - API: Remove project
  - Avatar upload on profile page with a maximum of 100KB (Steven Thonus)
  - Store the sessions in Redis instead of the cookie store
  - Fixed relative links in markdown
  - User must confirm their email if signup enabled
  - User must confirm changed email

v 6.1.0
  - Project specific IDs for issues, mr, milestones
    Above items will get a new id and for example all bookmarked issue urls will change.
    Old issue urls are redirected to the new one if the issue id is too high for an internal id.
  - Description field added to Merge Request
  - API: Sudo api calls (Izaak Alpert)
  - API: Group membership api (Izaak Alpert)
  - Improved commit diff
  - Improved large commit handling (Boyan Tabakov)
  - Rewrite: Init script now less prone to errors and keeps better track of the service (Rovanion Luckey)
  - Link issues, merge requests, and commits when they reference each other with GFM (Ash Wilson)
  - Close issues automatically when pushing commits with a special message
  - Improve user removal from admin area
  - Invalidate events cache when project was moved
  - Remove deprecated classes and rake tasks
  - Add event filter for group and project show pages
  - Add links to create branch/tag from project home page
  - Add public-project? checkbox to new-project view
  - Improved compare page. Added link to proceed into Merge Request
  - Send an email to a user when they are added to group
  - New landing page when you have 0 projects

v 6.0.0
  - Feature: Replace teams with group membership
    We introduce group membership in 6.0 as a replacement for teams.
    The old combination of groups and teams was confusing for a lot of people.
    And when the members of a team where changed this wasn't reflected in the project permissions.
    In GitLab 6.0 you will be able to add members to a group with a permission level for each member.
    These group members will have access to the projects in that group.
    Any changes to group members will immediately be reflected in the project permissions.
    You can even have multiple owners for a group, greatly simplifying administration.
  - Feature: Ability to have multiple owners for group
  - Feature: Merge Requests between fork and project (Izaak Alpert)
  - Feature: Generate fingerprint for ssh keys
  - Feature: Ability to create and remove branches with UI
  - Feature: Ability to create and remove git tags with UI
  - Feature: Groups page in profile. You can leave group there
  - API: Allow login with LDAP credentials
  - Redesign: project settings navigation
  - Redesign: snippets area
  - Redesign: ssh keys page
  - Redesign: buttons, blocks and other ui elements
  - Add comment title to rss feed
  - You can use arrows to navigate at tree view
  - Add project filter on dashboard
  - Cache project graph
  - Drop support of root namespaces
  - Default theme is classic now
  - Cache result of methods like authorize_projects, project.team.members etc
  - Remove $.ready events
  - Fix onclick events being double binded
  - Add notification level to group membership
  - Move all project controllers/views under Projects:: module
  - Move all profile controllers/views under Profiles:: module
  - Apply user project limit only for personal projects
  - Unicorn is default web server again
  - Store satellites lock files inside satellites dir
  - Disabled threadsafety mode in rails
  - Fixed bug with loosing MR comments
  - Improved MR comments logic
  - Render readme file for projects in public area

v 5.4.2
  - Security: Cast API private_token to string (CVE-2013-4580)
  - Security: Require gitlab-shell 1.7.8 (CVE-2013-4581, CVE-2013-4582, CVE-2013-4583)

v 5.4.1
  - Security: Fixes for CVE-2013-4489
  - Security: Require gitlab-shell 1.7.4 (CVE-2013-4490, CVE-2013-4546)

v 5.4.0
  - Ability to edit own comments
  - Documentation improvements
  - Improve dashboard projects page
  - Fixed nav for empty repos
  - GitLab Markdown help page
  - Misspelling fixes
  - Added support of unicorn and fog gems
  - Added client list to API doc
  - Fix PostgreSQL database restoration problem
  - Increase snippet content column size
  - allow project import via git:// url
  - Show participants on issues, including mentions
  - Notify mentioned users with email

v 5.3.0
  - Refactored services
  - Campfire service added
  - HipChat service added
  - Fixed bug with LDAP + git over http
  - Fixed bug with google analytics code being ignored
  - Improve sign-in page if ldap enabled
  - Respect newlines in wall messages
  - Generate the Rails secret token on first run
  - Rename repo feature
  - Init.d: remove gitlab.socket on service start
  - Api: added teams api
  - Api: Prevent blob content being escaped
  - Api: Smart deploy key add behaviour
  - Api: projects/owned.json return user owned project
  - Fix bug with team assignation on project from #4109
  - Advanced snippets: public/private, project/personal (Andrew Kulakov)
  - Repository Graphs (Karlo Nicholas T. Soriano)
  - Fix dashboard lost if comment on commit
  - Update gitlab-grack. Fixes issue with --depth option
  - Fix project events duplicate on project page
  - Fix postgres error when displaying network graph.
  - Fix dashboard event filter when navigate via turbolinks
  - init.d: Ensure socket is removed before starting service
  - Admin area: Style teams:index, group:show pages
  - Own page for failed forking
  - Scrum view for milestone

v 5.2.0
  - Turbolinks
  - Git over http with ldap credentials
  - Diff with better colors and some spacing on the corners
  - Default values for project features
  - Fixed huge_commit view
  - Restyle project clone panel
  - Move Gitlab::Git code to gitlab_git gem
  - Move update docs in repo
  - Requires gitlab-shell v1.4.0
  - Fixed submodules listing under file tab
  - Fork feature (Angus MacArthur)
  - git version check in gitlab:check
  - Shared deploy keys feature
  - Ability to generate default labels set for issues
  - Improve gfm autocomplete (Harold Luo)
  - Added support for Google Analytics
  - Code search feature (Javier Castro)

v 5.1.0
  - You can login with email or username now
  - Corrected project transfer rollback when repository cannot be moved
  - Move both repo and wiki when project transfer requested
  - Admin area: project editing was removed from admin namespace
  - Access: admin user has now access to any project.
  - Notification settings
  - Gitlab::Git set of objects to abstract from grit library
  - Replace Unicorn web server with Puma
  - Backup/Restore refactored. Backup dump project wiki too now
  - Restyled Issues list. Show milestone version in issue row
  - Restyled Merge Request list
  - Backup now dump/restore uploads
  - Improved performance of dashboard (Andrew Kumanyaev)
  - File history now tracks renames (Akzhan Abdulin)
  - Drop wiki migration tools
  - Drop sqlite migration tools
  - project tagging
  - Paginate users in API
  - Restyled network graph (Hiroyuki Sato)

v 5.0.1
  - Fixed issue with gitlab-grit being overridden by grit

v 5.0.0
  - Replaced gitolite with gitlab-shell
  - Removed gitolite-related libraries
  - State machine added
  - Setup gitlab as git user
  - Internal API
  - Show team tab for empty projects
  - Import repository feature
  - Updated rails
  - Use lambda for scopes
  - Redesign admin area -> users
  - Redesign admin area -> user
  - Secure link to file attachments
  - Add validations for Group and Team names
  - Restyle team page for project
  - Update capybara, rspec-rails, poltergeist to recent versions
  - Wiki on git using Gollum
  - Added Solarized Dark theme for code review
  - Don't show user emails in autocomplete lists, profile pages
  - Added settings tab for group, team, project
  - Replace user popup with icons in header
  - Handle project moving with gitlab-shell
  - Added select2-rails for selectboxes with ajax data load
  - Fixed search field on projects page
  - Added teams to search autocomplete
  - Move groups and teams on dashboard sidebar to sub-tabs
  - API: improved return codes and docs. (Felix Gilcher, Sebastian Ziebell)
  - Redesign wall to be more like chat
  - Snippets, Wall features are disabled by default for new projects

v 4.2.0
  - Teams
  - User show page. Via /u/username
  - Show help contents on pages for better navigation
  - Async gitolite calls
  - added satellites logs
  - can_create_group, can_create_team booleans for User
  - Process webhooks async
  - GFM: Fix images escaped inside links
  - Network graph improved
  - Switchable branches for network graph
  - API: Groups
  - Fixed project download

v 4.1.0
  - Optional Sign-Up
  - Discussions
  - Satellites outside of tmp
  - Line numbers for blame
  - Project public mode
  - Public area with unauthorized access
  - Load dashboard events with ajax
  - remember dashboard filter in cookies
  - replace resque with sidekiq
  - fix routing issues
  - cleanup rake tasks
  - fix backup/restore
  - scss cleanup
  - show preview for note images
  - improved network-graph
  - get rid of app/roles/
  - added new classes Team, Repository
  - Reduce amount of gitolite calls
  - Ability to add user in all group projects
  - remove deprecated configs
  - replaced Korolev font with open font
  - restyled admin/dashboard page
  - restyled admin/projects page

v 4.0.0
  - Remove project code and path from API. Use id instead
  - Return valid cloneable url to repo for webhook
  - Fixed backup issue
  - Reorganized settings
  - Fixed commits compare
  - Refactored scss
  - Improve status checks
  - Validates presence of User#name
  - Fixed postgres support
  - Removed sqlite support
  - Modified post-receive hook
  - Milestones can be closed now
  - Show comment events on dashboard
  - Quick add team members via group#people page
  - [API] expose created date for hooks and SSH keys
  - [API] list, create issue notes
  - [API] list, create snippet notes
  - [API] list, create wall notes
  - Remove project code - use path instead
  - added username field to user
  - rake task to fill usernames based on emails create namespaces for users
  - STI Group < Namespace
  - Project has namespace_id
  - Projects with namespaces also namespaced in gitolite and stored in subdir
  - Moving project to group will move it under group namespace
  - Ability to move project from namespaces to another
  - Fixes commit patches getting escaped (see #2036)
  - Support diff and patch generation for commits and merge request
  - MergeReqest doesn't generate a temporary file for the patch any more
  - Update the UI to allow downloading Patch or Diff

v 3.1.0
  - Updated gems
  - Services: Gitlab CI integration
  - Events filter on dashboard
  - Own namespace for redis/resque
  - Optimized commit diff views
  - add alphabetical order for projects admin page
  - Improved web editor
  - Commit stats page
  - Documentation split and cleanup
  - Link to commit authors everywhere
  - Restyled milestones list
  - added Milestone to Merge Request
  - Restyled Top panel
  - Refactored Satellite Code
  - Added file line links
  - moved from capybara-webkit to poltergeist + phantomjs

v 3.0.3
  - Fixed bug with issues list in Chrome
  - New Feature: Import team from another project

v 3.0.2
  - Fixed gitlab:app:setup
  - Fixed application error on empty project in admin area
  - Restyled last push widget

v 3.0.1
  - Fixed git over http

v 3.0.0
  - Projects groups
  - Web Editor
  - Fixed bug with gitolite keys
  - UI improved
  - Increased performance of application
  - Show user avatar in last commit when browsing Files
  - Refactored Gitlab::Merge
  - Use Font Awesome for icons
  - Separate observing of Note and MergeRequests
  - Milestone "All Issues" filter
  - Fix issue close and reopen button text and styles
  - Fix forward/back while browsing Tree hierarchy
  - Show number of notes for commits and merge requests
  - Added support pg from box and update installation doc
  - Reject ssh keys that break gitolite
  - [API] list one project hook
  - [API] edit project hook
  - [API] list project snippets
  - [API] allow to authorize using private token in HTTP header
  - [API] add user creation

v 2.9.1
  - Fixed resque custom config init

v 2.9.0
  - fixed inline notes bugs
  - refactored rspecs
  - refactored gitolite backend
  - added factory_girl
  - restyled projects list on dashboard
  - ssh keys validation to prevent gitolite crash
  - send notifications if changed permission in project
  - scss refactoring. gitlab_bootstrap/ dir
  - fix git push http body bigger than 112k problem
  - list of labels  page under issues tab
  - API for milestones, keys
  - restyled buttons
  - OAuth
  - Comment order changed

v 2.8.1
  - ability to disable gravatars
  - improved MR diff logic
  - ssh key help page

v 2.8.0
  - Gitlab Flavored Markdown
  - Bulk issues update
  - Issues API
  - Cucumber coverage increased
  - Post-receive files fixed
  - UI improved
  - Application cleanup
  - more cucumber
  - capybara-webkit + headless

v 2.7.0
  - Issue Labels
  - Inline diff
  - Git HTTP
  - API
  - UI improved
  - System hooks
  - UI improved
  - Dashboard events endless scroll
  - Source performance increased

v 2.6.0
  - UI polished
  - Improved network graph + keyboard nav
  - Handle huge commits
  - Last Push widget
  - Bugfix
  - Better performance
  - Email in resque
  - Increased test coverage
  - Ability to remove branch with MR accept
  - a lot of code refactored

v 2.5.0
  - UI polished
  - Git blame for file
  - Bugfix
  - Email in resque
  - Better test coverage

v 2.4.0
  - Admin area stats page
  - Ability to block user
  - Simplified dashboard area
  - Improved admin area
  - Bootstrap 2.0
  - Responsive layout
  - Big commits handling
  - Performance improved
  - Milestones

v 2.3.1
  - Issues pagination
  - ssl fixes
  - Merge Request pagination

v 2.3.0
  - Dashboard r1
  - Search r1
  - Project page
  - Close merge request on push
  - Persist MR diff after merge
  - mysql support
  - Documentation

v 2.2.0
  - We’ve added support of LDAP auth
  - Improved permission logic (4 roles system)
  - Protected branches (now only masters can push to protected branches)
  - Usability improved
  - twitter bootstrap integrated
  - compare view between commits
  - wiki feature
  - now you can enable/disable issues, wiki, wall features per project
  - security fixes
  - improved code browsing (ajax branch switch etc)
  - improved per-line commenting
  - git submodules displayed
  - moved to rails 3.2
  - help section improved

v 2.1.0
  - Project tab r1
  - List branches/tags
  - per line comments
  - mass user import

v 2.0.0
  - gitolite as main git host system
  - merge requests
  - project/repo access
  - link to commit/issue feed
  - design tab
  - improved email notifications
  - restyled dashboard
  - bugfix

v 1.2.2
  - common config file gitlab.yml
  - issues restyle
  - snippets restyle
  - clickable news feed header on dashboard
  - bugfix

v 1.2.1
  - bugfix

v 1.2.0
  - new design
  - user dashboard
  - network graph
  - markdown support for comments
  - encoding issues
  - wall like twitter timeline

v 1.1.0
  - project dashboard
  - wall redesigned
  - feature: code snippets
  - fixed horizontal scroll on file preview
  - fixed app crash if commit message has invalid chars
  - bugfix & code cleaning

v 1.0.2
  - fixed bug with empty project
  - added adv validation for project path & code
  - feature: issues can be sortable
  - bugfix
  - username displayed on top panel

v 1.0.1
  - fixed: with invalid source code for commit
  - fixed: lose branch/tag selection when use tree navigation
  - when history clicked - display path
  - bug fix & code cleaning

v 1.0.0
  - bug fix
  - projects preview mode

v 0.9.6
  - css fix
  - new repo empty tree until restart server - fixed

v 0.9.4
  - security improved
  - authorization improved
  - html escaping
  - bug fix
  - increased test coverage
  - design improvements

v 0.9.1
  - increased test coverage
  - design improvements
  - new issue email notification
  - updated app name
  - issue redesigned
  - issue can be edit

v 0.8.0
  - syntax highlight for main file types
  - redesign
  - stability
  - security fixes
  - increased test coverage
  - email notification<|MERGE_RESOLUTION|>--- conflicted
+++ resolved
@@ -112,7 +112,6 @@
   - Redesign Builds and Pipelines pages
   - Change status color and icon for running builds
   - Fix markdown rendering for: consecutive labels references, label references that begin with a digit or contains `.`
-<<<<<<< HEAD
   - Project export filename now includes the project and namespace path
   - Fix last update timestamp on issues not preserved on gitlab.com and project imports
   - Fix issues importing projects from EE to CE
@@ -121,9 +120,7 @@
   - Limit the number of retries on error to 3 for exporting projects
   - Allow empty repositories on project import/export
   - Render only commit message title in builds (Katarzyna Kobierska Ula Budziszewska)
-=======
   - Allow bulk (un)subscription from issues in issue index
->>>>>>> 36dc4a5c
 
 v 8.9.6
   - Fix importing of events under notes for GitLab projects. !5154
