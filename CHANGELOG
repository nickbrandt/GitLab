--- conflicted
+++ resolved
@@ -41,11 +41,8 @@
   - Cache assigned issue and merge request counts in sidebar nav
   - Use Knapsack only in CI environment
   - Cache project build count in sidebar nav
-<<<<<<< HEAD
   - Add milestone expire date to the right sidebar
-=======
   - Fix markdown_spec to use before instead of before(:all) to properly cleanup database after testing
->>>>>>> 53498e42
   - Reduce number of queries needed to render issue labels in the sidebar
   - Improve error handling importing projects
   - Remove duplicated notification settings
