Please view this file on the master branch, on stable branches it's out of date.

v 8.7.0 (unreleased)
  - All images in discussions and wikis now link to their source files !3464 (Connor Shea).
  - Improved Markdown rendering performance !3389 (Yorick Peterse)
  - Don't attempt to look up an avatar in repo if repo directory does not exist (Stan Hu)
  - Preserve time notes/comments have been updated at when moving issue
  - Make HTTP(s) label consistent on clone bar (Stan Hu)
  - Expose label description in API (Mariusz Jachimowicz)
  - Allow back dating on issues when created through the API
  - Fix Error 500 after renaming a project path (Stan Hu)
  - Fix avatar stretching by providing a cropping feature
  - Allow SAML to handle external users based on user's information !3530
  - Add endpoints to archive or unarchive a project !3372
  - Add links to CI setup documentation from project settings and builds pages
  - Handle nil descriptions in Slack issue messages (Stan Hu)
  - Add default scope to projects to exclude projects pending deletion
  - Ensure empty recipients are rejected in BuildsEmailService
  - Implement 'Groups View' as an option for dashboard preferences !3379 (Elias W.)
  - Implement 'TODOs View' as an option for dashboard preferences !3379 (Elias W.)
  - Gracefully handle notes on deleted commits in merge requests (Stan Hu)
  - Fix creation of merge requests for orphaned branches (Stan Hu)
  - Fall back to `In-Reply-To` and `References` headers when sub-addressing is not available (David Padilla)
  - Remove "Congratulations!" tweet button on newly-created project. (Connor Shea)
  - Improved UX of the navigation sidebar
  - Build status notifications
<<<<<<< HEAD
  - Update GitLab Pages to 0.2.2: fixes content-type of predefined 404 page
=======
  - API: Expose user location (Robert Schilling)

v 8.6.5 (unreleased)
  - Check permissions when user attempts to import members from another project
>>>>>>> 8f094531

v 8.6.4
  - Don't attempt to fetch any tags from a forked repo (Stan Hu)

v 8.6.3
  - Mentions on confidential issues doesn't create todos for non-members. !3374
  - Destroy related todos when an Issue/MR is deleted. !3376
  - Fix error 500 when target is nil on todo list. !3376
  - Fix copying uploads when moving issue to another project. !3382
  - Ensuring Merge Request API returns boolean values for work_in_progress (Abhi Rao). !3432
  - Fix raw/rendered diff producing different results on merge requests. !3450
  - Fix commit comment alignment (Stan Hu). !3466
  - Fix Error 500 when searching for a comment in a project snippet. !3468
  - Allow temporary email as notification email. !3477
  - Fix issue with dropdowns not selecting values. !3478
  - Update gitlab-shell version and doc to 2.6.12. gitlab-org/gitlab-ee!280

v 8.6.2
  - Fix dropdown alignment. !3298
  - Fix issuable sidebar overlaps on tablet. !3299
  - Make dropdowns pixel perfect. !3337
  - Fix order of steps to prevent PostgreSQL errors when running migration. !3355
  - Fix bold text in issuable sidebar. !3358
  - Fix error with anonymous token in applications settings. !3362
  - Fix the milestone 'upcoming' filter. !3364 + !3368
  - Fix comments on confidential issues showing up in activity feed to non-members. !3375
  - Fix `NoMethodError` when visiting CI root path at `/ci`. !3377
  - Add a tooltip to new branch button in issue page. !3380
  - Fix an issue hiding the password form when signed-in with a linked account. !3381
  - Add links to CI setup documentation from project settings and builds pages. !3384
  - Fix an issue with width of project select dropdown. !3386
  - Remove redundant `require`s from Banzai files. !3391
  - Fix error 500 with cancel button on issuable edit form. !3392 + !3417
  - Fix background when editing a highlighted note. !3423
  - Remove tabstop from the WIP toggle links. !3426
  - Ensure private project snippets are not viewable by unauthorized people.
  - Gracefully handle notes on deleted commits in merge requests (Stan Hu). !3402
  - Fixed issue with notification settings not saving. !3452

v 8.6.1
  - Add option to reload the schema before restoring a database backup. !2807
  - Display navigation controls on mobile. !3214
  - Fixed bug where participants would not work correctly on merge requests. !3329
  - Fix sorting issues by votes on the groups issues page results in SQL errors. !3333
  - Restrict notifications for confidential issues. !3334
  - Do not allow to move issue if it has not been persisted. !3340
  - Add a confirmation step before deleting an issuable. !3341
  - Fixes issue with signin button overflowing on mobile. !3342
  - Auto collapses the navigation sidebar when resizing. !3343
  - Fix build dependencies, when the dependency is a string. !3344
  - Shows error messages when trying to create label in dropdown menu. !3345
  - Fixes issue with assign milestone not loading milestone list. !3346
  - Fix an issue causing the Dashboard/Milestones page to be blank. !3348

v 8.6.0
  - Add ability to move issue to another project
  - Prevent tokens in the import URL to be showed by the UI
  - Fix bug where wrong commit ID was being used in a merge request diff to show old image (Stan Hu)
  - Add confidential issues
  - Bump gitlab_git to 9.0.3 (Stan Hu)
  - Fix diff image view modes (2-up, swipe, onion skin) not working (Stan Hu)
  - Support Golang subpackage fetching (Stan Hu)
  - Bump Capybara gem to 2.6.2 (Stan Hu)
  - New branch button appears on issues where applicable
  - Contributions to forked projects are included in calendar
  - Improve the formatting for the user page bio (Connor Shea)
  - Easily (un)mark merge request as WIP using link
  - Use specialized system notes when MR is (un)marked as WIP
  - Removed the default password from the initial admin account created during
    setup. A password can be provided during setup (see installation docs), or
    GitLab will ask the user to create a new one upon first visit.
  - Fix issue when pushing to projects ending in .wiki
  - Properly display YAML front matter in Markdown
  - Add support for wiki with UTF-8 page names (Hiroyuki Sato)
  - Fix wiki search results point to raw source (Hiroyuki Sato)
  - Don't load all of GitLab in mail_room
  - Add information about `image` and `services` field at `job` level in the `.gitlab-ci.yml` documentation (Pat Turner)
  - HTTP error pages work independently from location and config (Artem Sidorenko)
  - Update `omniauth-saml` to 1.5.0 to allow for custom response attributes to be set
  - Memoize @group in Admin::GroupsController (Yatish Mehta)
  - Indicate how much an MR diverged from the target branch (Pierre de La Morinerie)
  - Added omniauth-auth0 Gem (Daniel Carraro)
  - Add label description in tooltip to labels in issue index and sidebar
  - Strip leading and trailing spaces in URL validator (evuez)
  - Add "last_sign_in_at" and "confirmed_at" to GET /users/* API endpoints for admins (evuez)
  - Return empty array instead of 404 when commit has no statuses in commit status API
  - Decrease the font size and the padding of the `.anchor` icons used in the README (Roberto Dip)
  - Rewrite logo to simplify SVG code (Sean Lang)
  - Allow to use YAML anchors when parsing the `.gitlab-ci.yml` (Pascal Bach)
  - Ignore jobs that start with `.` (hidden jobs)
  - Hide builds from project's settings when the feature is disabled
  - Allow to pass name of created artifacts archive in `.gitlab-ci.yml`
  - Refactor and greatly improve search performance
  - Add support for cross-project label references
  - Ensure "new SSH key" email do not ends up as dead Sidekiq jobs
  - Update documentation to reflect Guest role not being enforced on internal projects
  - Allow search for logged out users
  - Allow to define on which builds the current one depends on
  - Allow user subscription to a label: get notified for issues/merge requests related to that label (Timothy Andrew)
  - Fix bug where Bitbucket `closed` issues were imported as `opened` (Iuri de Silvio)
  - Don't show Issues/MRs from archived projects in Groups view
  - Fix wrong "iid of max iid" in Issuable sidebar for some merged MRs
  - Fix empty source_sha on Merge Request when there is no diff (Pierre de La Morinerie)
  - Increase the notes polling timeout over time (Roberto Dip)
  - Add shortcut to toggle markdown preview (Florent Baldino)
  - Show labels in dashboard and group milestone views
  - Fix an issue when the target branch of a MR had been deleted
  - Add main language of a project in the list of projects (Tiago Botelho)
  - Add #upcoming filter to Milestone filter (Tiago Botelho)
  - Add ability to show archived projects on dashboard, explore and group pages
  - Remove fork link closes all merge requests opened on source project (Florent Baldino)
  - Move group activity to separate page
  - Create external users which are excluded of internal and private projects unless access was explicitly granted
  - Continue parameters are checked to ensure redirection goes to the same instance
  - User deletion is now done in the background so the request can not time out
  - Canceled builds are now ignored in compound build status if marked as `allowed to fail`
  - Trigger a todo for mentions on commits page
  - Let project owners and admins soft delete issues and merge requests

v 8.5.9
  - Don't attempt to fetch any tags from a forked repo (Stan Hu).

v 8.5.8
  - Bump Git version requirement to 2.7.4

v 8.5.7
  - Bump Git version requirement to 2.7.3

v 8.5.6
  - Obtain a lease before querying LDAP

v 8.5.5
  - Ensure removing a project removes associated Todo entries
  - Prevent a 500 error in Todos when author was removed
  - Fix pagination for filtered dashboard and explore pages
  - Fix "Show all" link behavior

v 8.5.4
  - Do not cache requests for badges (including builds badge)

v 8.5.3
  - Flush repository caches before renaming projects
  - Sort starred projects on dashboard based on last activity by default
  - Show commit message in JIRA mention comment
  - Makes issue page and merge request page usable on mobile browsers.
  - Improved UI for profile settings

v 8.5.2
  - Fix sidebar overlapping content when screen width was below 1200px
  - Don't repeat labels listed on Labels tab
  - Bring the "branded appearance" feature from EE to CE
  - Fix error 500 when commenting on a commit
  - Show days remaining instead of elapsed time for Milestone
  - Fix broken icons on installations with relative URL (Artem Sidorenko)
  - Fix issue where tag list wasn't refreshed after deleting a tag
  - Fix import from gitlab.com (KazSawada)
  - Improve implementation to check read access to forks and add pagination
  - Don't show any "2FA required" message if it's not actually required
  - Fix help keyboard shortcut on relative URL setups (Artem Sidorenko)
  - Update Rails to 4.2.5.2
  - Fix permissions for deprecated CI build status badge
  - Don't show "Welcome to GitLab" when the search didn't return any projects
  - Add Todos documentation

v 8.5.1
  - Fix group projects styles
  - Show Crowd login tab when sign in is disabled and Crowd is enabled (Peter Hudec)
  - Fix a set of small UI glitches in project, profile, and wiki pages
  - Restrict permissions on public/uploads
  - Fix the merge request side-by-side view after loading diff results
  - Fix the look of tooltip for the "Revert" button
  - Add when the Builds & Runners API changes got introduced
  - Fix error 500 on some merged merge requests
  - Fix an issue causing the content of the issuable sidebar to disappear
  - Fix error 500 when trying to mark an already done todo as "done"
  - Fix an issue where MRs weren't sortable
  - Issues can now be dragged & dropped into empty milestone lists. This is also
    possible with MRs
  - Changed padding & background color for highlighted notes
  - Re-add the newrelic_rpm gem which was removed without any deprecation or warning (Stan Hu)
  - Update sentry-raven gem to 0.15.6
  - Add build coverage in project's builds page (Steffen Köhler)
  - Changed # to ! for merge requests in activity view

v 8.5.1
  - Fix group projects styles
  - Show Crowd login tab when sign in is disabled and Crowd is enabled (Peter Hudec)
  - Fix a set of small UI glitches in project, profile, and wiki pages
  - Restrict permissions on public/uploads
  - Fix the merge request side-by-side view after loading diff results
  - Fix the look of tooltip for the "Revert" button
  - Add when the Builds & Runners API changes got introduced
  - Fix error 500 on some merged merge requests
  - Fix an issue causing the content of the issuable sidebar to disappear
  - Fix error 500 when trying to mark an already done todo as "done"
  - Fix an issue where MRs weren't sortable
  - Issues can now be dragged & dropped into empty milestone lists. This is also
  possible with MRs
  - Changed padding & background color for highlighted notes
  - Re-add the newrelic_rpm gem which was removed without any deprecation or warning (Stan Hu)
  - Update sentry-raven gem to 0.15.6

v 8.5.0
  - Fix duplicate "me" in tooltip of the "thumbsup" awards Emoji (Stan Hu)
  - Cache various Repository methods to improve performance (Yorick Peterse)
  - Fix duplicated branch creation/deletion Webhooks/service notifications when using Web UI (Stan Hu)
  - Ensure rake tasks that don't need a DB connection can be run without one
  - Update New Relic gem to 3.14.1.311 (Stan Hu)
  - Add "visibility" flag to GET /projects api endpoint
  - Add an option to supply root email through an environmental variable (Koichiro Mikami)
  - Ignore binary files in code search to prevent Error 500 (Stan Hu)
  - Render sanitized SVG images (Stan Hu)
  - Support download access by PRIVATE-TOKEN header (Stan Hu)
  - Upgrade gitlab_git to 7.2.23 to fix commit message mentions in first branch push
  - Add option to include the sender name in body of Notify email (Jason Lee)
  - New UI for pagination
  - Don't prevent sign out when 2FA enforcement is enabled and user hasn't yet
    set it up
  - API: Added "merge_requests/:merge_request_id/closes_issues" (Gal Schlezinger)
  - Fix diff comments loaded by AJAX to load comment with diff in discussion tab
  - Fix relative links in other markup formats (Ben Boeckel)
  - Whitelist raw "abbr" elements when parsing Markdown (Benedict Etzel)
  - Fix label links for a merge request pointing to issues list
  - Don't vendor minified JS
  - Increase project import timeout to 15 minutes
  - Be more permissive with email address validation: it only has to contain a single '@'
  - Display 404 error on group not found
  - Track project import failure
  - Support Two-factor Authentication for LDAP users
  - Display database type and version in Administration dashboard
  - Allow limited Markdown in Broadcast Messages
  - Fix visibility level text in admin area (Zeger-Jan van de Weg)
  - Warn admin during OAuth of granting admin rights (Zeger-Jan van de Weg)
  - Update the ExternalIssue regex pattern (Blake Hitchcock)
  - Remember user's inline/side-by-side diff view preference in a cookie (Kirill Katsnelson)
  - Optimized performance of finding issues to be closed by a merge request
  - Add `avatar_url`, `description`, `git_ssh_url`, `git_http_url`, `path_with_namespace`
    and `default_branch` in `project` in push, issue, merge-request and note webhooks data (Kirill Zaitsev)
  - Deprecate the `ssh_url` in favor of `git_ssh_url` and `http_url` in favor of `git_http_url`
    in `project` for push, issue, merge-request and note webhooks data (Kirill Zaitsev)
  - Deprecate the `repository` key in push, issue, merge-request and note webhooks data, use `project` instead (Kirill Zaitsev)
  - API: Expose MergeRequest#merge_status (Andrei Dziahel)
  - Revert "Add IP check against DNSBLs at account sign-up"
  - Actually use the `skip_merges` option in Repository#commits (Tony Chu)
  - Fix API to keep request parameters in Link header (Michael Potthoff)
  - Deprecate API "merge_request/:merge_request_id/comments". Use "merge_requests/:merge_request_id/notes" instead
  - Deprecate API "merge_request/:merge_request_id/...". Use "merge_requests/:merge_request_id/..." instead
  - Prevent parse error when name of project ends with .atom and prevent path issues
  - Discover branches for commit statuses ref-less when doing merge when succeeded
  - Mark inline difference between old and new paths when a file is renamed
  - Support Akismet spam checking for creation of issues via API (Stan Hu)
  - API: Allow to set or update a merge-request's milestone (Kirill Skachkov)
  - Improve UI consistency between projects and groups lists
  - Add sort dropdown to dashboard projects page
  - Fixed logo animation on Safari (Roman Rott)
  - Fix Merge When Succeeded when multiple stages
  - Hide remove source branch button when the MR is merged but new commits are pushed (Zeger-Jan van de Weg)
  - In seach autocomplete show only groups and projects you are member of
  - Don't process cross-reference notes from forks
  - Fix: init.d script not working on OS X
  - Faster snippet search
  - Added API to download build artifacts
  - Title for milestones should be unique (Zeger-Jan van de Weg)
  - Validate correctness of maximum attachment size application setting
  - Replaces "Create merge request" link with one to the "Merge Request" when one exists
  - Fix CI builds badge, add a new link to builds badge, deprecate the old one
  - Fix broken link to project in build notification emails
  - Ability to see and sort on vote count from Issues and MR lists
  - Fix builds scheduler when first build in stage was allowed to fail
  - User project limit is reached notice is hidden if the projects limit is zero
  - Add API support for managing runners and project's runners
  - Allow SAML users to login with no previous account without having to allow
    all Omniauth providers to do so.
  - Allow existing users to auto link their SAML credentials by logging in via SAML
  - Make it possible to erase a build (trace, artifacts) using UI and API
  - Ability to revert changes from a Merge Request or Commit
  - Emoji comment on diffs are not award emoji
  - Add label description (Nuttanart Pornprasitsakul)
  - Show label row when filtering issues or merge requests by label (Nuttanart Pornprasitsakul)
  - Add Todos

v 8.4.7
  - Don't attempt to fetch any tags from a forked repo (Stan Hu).

v 8.4.6
  - Bump Git version requirement to 2.7.4

v 8.4.5
  - No CE-specific changes

v 8.4.4
  - Update omniauth-saml gem to 1.4.2
  - Prevent long-running backup tasks from timing out the database connection
  - Add a Project setting to allow guests to view build logs (defaults to true)
  - Sort project milestones by due date including issue editor (Oliver Rogers / Orih)

v 8.4.3
  - Increase lfs_objects size column to 8-byte integer to allow files larger
    than 2.1GB
  - Correctly highlight MR diff when MR has merge conflicts
  - Fix highlighting in blame view
  - Update sentry-raven gem to prevent "Not a git repository" console output
    when running certain commands
  - Add instrumentation to additional Gitlab::Git and Rugged methods for
    performance monitoring
  - Allow autosize textareas to also be manually resized

v 8.4.2
  - Bump required gitlab-workhorse version to bring in a fix for missing
    artifacts in the build artifacts browser
  - Get rid of those ugly borders on the file tree view
  - Fix updating the runner information when asking for builds
  - Bump gitlab_git version to 7.2.24 in order to bring in a performance
    improvement when checking if a repository was empty
  - Add instrumentation for Gitlab::Git::Repository instance methods so we can
    track them in Performance Monitoring.
  - Increase contrast between highlighted code comments and inline diff marker
  - Fix method undefined when using external commit status in builds
  - Fix highlighting in blame view.

v 8.4.1
  - Apply security updates for Rails (4.2.5.1), rails-html-sanitizer (1.0.3),
    and Nokogiri (1.6.7.2)
  - Fix redirect loop during import
  - Fix diff highlighting for all syntax themes
  - Delete project and associations in a background worker

v 8.4.0 (unreleased)
  - Hide issues settings when issues are disabled (Hannes Rosenögger)
v 8.4.0
  - Allow LDAP users to change their email if it was not set by the LDAP server
  - Ensure Gravatar host looks like an actual host
  - Consider re-assign as a mention from a notification point of view
  - Add pagination headers to already paginated API resources
  - Properly generate diff of orphan commits, like the first commit in a repository
  - Improve the consistency of commit titles, branch names, tag names, issue/MR titles, on their respective project pages
  - Autocomplete data is now always loaded, instead of when focusing a comment text area
  - Improved performance of finding issues for an entire group
  - Added custom application performance measuring system powered by InfluxDB
  - Add syntax highlighting to diffs
  - Gracefully handle invalid UTF-8 sequences in Markdown links (Stan Hu)
  - Bump fog to 1.36.0 (Stan Hu)
  - Add user's last used IP addresses to admin page (Stan Hu)
  - Add housekeeping function to project settings page
  - The default GitLab logo now acts as a loading indicator
  - LDAP group sync: Remove user from group when they are removed from LDAP
  - Fix caching issue where build status was not updating in project dashboard (Stan Hu)
  - Accept 2xx status codes for successful Webhook triggers (Stan Hu)
  - Fix missing date of month in network graph when commits span a month (Stan Hu)
  - Expire view caches when application settings change (e.g. Gravatar disabled) (Stan Hu)
  - Don't notify users twice if they are both project watchers and subscribers (Stan Hu)
  - Fix error with file size check with submodules (Stan Hu)
  - Remove gray background from layout in UI
  - Remove gray background from layout in UI
  - Fix signup for OAuth providers that don't provide a name
  - Implement new UI for group page
  - Implement search inside emoji picker
  - Let the CI runner know about builds that this build depends on
  - Add API support for looking up a user by username (Stan Hu)
  - Add project permissions to all project API endpoints (Stan Hu)
  - Link to milestone in "Milestone changed" system note
  - LDAP Group Sync: Allow group role downgradegit
  - Only allow group/project members to mention `@all`
  - Expose Git's version in the admin area (Trey Davis)
  - Add "Frequently used" category to emoji picker
  - Add CAS support (tduehr)
  - Add link to merge request on build detail page
  - Fix: Problem with projects ending with .keys (Jose Corcuera)
  - Revert back upvote and downvote button to the issue and MR pages
  - Swap position of Assignee and Author selector on Issuables (Zeger-Jan van de Weg)
  - Add system hook messages for project rename and transfer (Steve Norman)
  - Fix version check image in Safari
  - Show 'All' tab by default in the builds page
  - Add Open Graph and Twitter Card data to all pages
  - Fix API project lookups when querying with a namespace with dots (Stan Hu)
  - Enable forcing Two-factor authentication sitewide, with optional grace period
  - Import GitHub Pull Requests into GitLab
  - Change single user API endpoint to return more detailed data (Michael Potthoff)
  - Update version check images to use SVG
  - Validate README format before displaying
  - Enable Microsoft Azure OAuth2 support (Janis Meybohm)
  - Properly set task-list class on single item task lists
  - Add file finder feature in tree view (Kyungchul Shin)
  - Ajax filter by message for commits page
  - API: Add support for deleting a tag via the API (Robert Schilling)
  - Allow subsequent validations in CI Linter
  - Show referenced MRs & Issues only when the current viewer can access them
  - Fix Encoding::CompatibilityError bug when markdown content has some complex URL (Jason Lee)
  - Add API support for managing project's builds
  - Add API support for managing project's build triggers
  - Add API support for managing project's build variables
  - Allow broadcast messages to be edited
  - Autosize Markdown textareas
  - Import GitHub wiki into GitLab
  - Add reporters ability to download and browse build artifacts (Andrew Johnson)
  - Autofill referring url in message box when reporting user abuse.
  - Remove leading comma on award emoji when the user is the first to award the emoji (Zeger-Jan van de Weg)
  - Add build artifacts browser
  - Improve UX in builds artifacts browser
  - Increase default size of `data` column in `events` table when using MySQL
  - Expose button to CI Lint tool on project builds page
  - Fix: Creator should be added as a master of the project on creation
  - Added X-GitLab-... headers to emails from CI and Email On Push services (Anton Baklanov)
  - Add IP check against DNSBLs at account sign-up
  - Added cache:key to .gitlab-ci.yml allowing to fine tune the caching

v 8.3.6
  - Don't attempt to fetch any tags from a forked repo (Stan Hu).

v 8.3.5
  - Bump Git version requirement to 2.7.4

v 8.3.4
  - Use gitlab-workhorse 0.5.4 (fixes API routing bug)

v 8.3.3
  - Preserve CE behavior with JIRA integration by only calling API if URL is set
  - Fix duplicated branch creation/deletion events when using Web UI (Stan Hu)
  - Add configurable LDAP server query timeout
  - Get "Merge when build succeeds" to work when commits were pushed to MR target branch while builds were running
  - Suppress e-mails on failed builds if allow_failure is set (Stan Hu)
  - Fix project transfer e-mail sending incorrect paths in e-mail notification (Stan Hu)
  - Better support for referencing and closing issues in Asana service (Mike Wyatt)
  - Enable "Add key" button when user fills in a proper key (Stan Hu)
  - Fix error in processing reply-by-email messages (Jason Lee)
  - Fix Error 500 when visiting build page of project with nil runners_token (Stan Hu)
  - Use WOFF versions of SourceSansPro fonts
  - Fix regression when builds were not generated for tags created through web/api interface
  - Fix: maintain milestone filter between Open and Closed tabs (Greg Smethells)
  - Fix missing artifacts and build traces for build created before 8.3

v 8.3.2
  - Disable --follow in `git log` to avoid loading duplicate commit data in infinite scroll (Stan Hu)
  - Add support for Google reCAPTCHA in user registration

v 8.3.1
  - Fix Error 500 when global milestones have slashes (Stan Hu)
  - Fix Error 500 when doing a search in dashboard before visiting any project (Stan Hu)
  - Fix LDAP identity and user retrieval when special characters are used
  - Move Sidekiq-cron configuration to gitlab.yml

v 8.3.0
  - Bump rack-attack to 4.3.1 for security fix (Stan Hu)
  - API support for starred projects for authorized user (Zeger-Jan van de Weg)
  - Add open_issues_count to project API (Stan Hu)
  - Expand character set of usernames created by Omniauth (Corey Hinshaw)
  - Add button to automatically merge a merge request when the build succeeds (Zeger-Jan van de Weg)
  - Add unsubscribe link in the email footer (Zeger-Jan van de Weg)
  - Provide better diagnostic message upon project creation errors (Stan Hu)
  - Bump devise to 3.5.3 to fix reset token expiring after account creation (Stan Hu)
  - Remove api credentials from link to build_page
  - Deprecate GitLabCiService making it to always be inactive
  - Bump gollum-lib to 4.1.0 (Stan Hu)
  - Fix broken group avatar upload under "New group" (Stan Hu)
  - Update project repositorize size and commit count during import:repos task (Stan Hu)
  - Fix API setting of 'public' attribute to false will make a project private (Stan Hu)
  - Handle and report SSL errors in Webhook test (Stan Hu)
  - Bump Redis requirement to 2.8 for Sidekiq 4 (Stan Hu)
  - Fix: Assignee selector is empty when 'Unassigned' is selected (Jose Corcuera)
  - WIP identifier on merge requests no longer requires trailing space
  - Add rake tasks for git repository maintainance (Zeger-Jan van de Weg)
  - Fix 500 error when update group member permission
  - Fix: As an admin, cannot add oneself as a member to a group/project
  - Trim leading and trailing whitespace of milestone and issueable titles (Jose Corcuera)
  - Recognize issue/MR/snippet/commit links as references
  - Backport JIRA features from EE to CE
  - Add ignore whitespace change option to commit view
  - Fire update hook from GitLab
  - Allow account unlock via email
  - Style warning about mentioning many people in a comment
  - Fix: sort milestones by due date once again (Greg Smethells)
  - Migrate all CI::Services and CI::WebHooks to Services and WebHooks
  - Don't show project fork event as "imported"
  - Add API endpoint to fetch merge request commits list
  - Don't create CI status for refs that doesn't have .gitlab-ci.yml, even if the builds are enabled
  - Expose events API with comment information and author info
  - Fix: Ensure "Remove Source Branch" button is not shown when branch is being deleted. #3583
  - Run custom Git hooks when branch is created or deleted.
  - Fix bug when simultaneously accepting multiple MRs results in MRs that are of "merged" status, but not merged to the target branch
  - Add languages page to graphs
  - Block LDAP user when they are no longer found in the LDAP server
  - Improve wording on project visibility levels (Zeger-Jan van de Weg)
  - Fix editing notes on a merge request diff
  - Automatically select default clone protocol based on user preferences (Eirik Lygre)
  - Make Network page as sub tab of Commits
  - Add copy-to-clipboard button for Snippets
  - Add indication to merge request list item that MR cannot be merged automatically
  - Default target branch to patch-n when editing file in protected branch
  - Add Builds tab to merge request detail page
  - Allow milestones, issues and MRs to be created from dashboard and group indexes
  - Use new style for wiki
  - Use new style for milestone detail page
  - Fix sidebar tooltips when collapsed
  - Prevent possible XSS attack with award-emoji
  - Upgraded Sidekiq to 4.x
  - Accept COPYING,COPYING.lesser, and licence as license file (Zeger-Jan van de Weg)
  - Fix emoji aliases problem
  - Fix award-emojis Flash alert's width
  - Fix deleting notes on a merge request diff
  - Display referenced merge request statuses in the issue description (Greg Smethells)
  - Implement new sidebar for issue and merge request pages
  - Emoji picker improvements
  - Suppress warning about missing `.gitlab-ci.yml` if builds are disabled
  - Do not show build status unless builds are enabled and `.gitlab-ci.yml` is present
  - Persist runners registration token in database
  - Fix online editor should not remove newlines at the end of the file
  - Expose Git's version in the admin area
  - Show "New Merge Request" buttons on canonical repos when you have a fork (Josh Frye)

v 8.2.3
  - Fix application settings cache not expiring after changes (Stan Hu)
  - Fix Error 500s when creating global milestones with Unicode characters (Stan Hu)
  - Update documentation for "Guest" permissions
  - Properly convert Emoji-only comments into Award Emojis
  - Enable devise paranoid mode to prevent user enumeration attack
  - Webhook payload has an added, modified and removed properties for each commit
  - Fix 500 error when creating a merge request that removes a submodule

v 8.2.2
  - Fix 404 in redirection after removing a project (Stan Hu)
  - Ensure cached application settings are refreshed at startup (Stan Hu)
  - Fix Error 500 when viewing user's personal projects from admin page (Stan Hu)
  - Fix: Raw private snippets access workflow
  - Prevent "413 Request entity too large" errors when pushing large files with LFS
  - Fix invalid links within projects dashboard header
  - Make current user the first user in assignee dropdown in issues detail page (Stan Hu)
  - Fix: duplicate email notifications on issue comments

v 8.2.1
  - Forcefully update builds that didn't want to update with state machine
  - Fix: saving GitLabCiService as Admin Template

v 8.2.0
  - Improved performance of finding projects and groups in various places
  - Improved performance of rendering user profile pages and Atom feeds
  - Expose build artifacts path as config option
  - Fix grouping of contributors by email in graph.
  - Improved performance of finding issues with/without labels
  - Fix Drone CI service template not saving properly (Stan Hu)
  - Fix avatars not showing in Atom feeds and project issues when Gravatar disabled (Stan Hu)
  - Added a GitLab specific profiling tool called "Sherlock" (see GitLab CE merge request #1749)
  - Upgrade gitlab_git to 7.2.20 and rugged to 0.23.3 (Stan Hu)
  - Improved performance of finding users by one of their Email addresses
  - Add allow_failure field to commit status API (Stan Hu)
  - Commits without .gitlab-ci.yml are marked as skipped
  - Save detailed error when YAML syntax is invalid
  - Since GitLab CI is enabled by default, remove enabling it by pushing .gitlab-ci.yml
  - Added build artifacts
  - Improved performance of replacing references in comments
  - Show last project commit to default branch on project home page
  - Highlight comment based on anchor in URL
  - Adds ability to remove the forked relationship from project settings screen. (Han Loong Liauw)
  - Improved performance of sorting milestone issues
  - Allow users to select the Files view as default project view (Cristian Bica)
  - Show "Empty Repository Page" for repository without branches (Artem V. Navrotskiy)
  - Fix: Inability to reply to code comments in the MR view, if the MR comes from a fork
  - Use git follow flag for commits page when retrieve history for file or directory
  - Show merge request CI status on merge requests index page
  - Send build name and stage in CI notification e-mail
  - Extend yml syntax for only and except to support specifying repository path
  - Enable shared runners to all new projects
  - Bump GitLab-Workhorse to 0.4.1
  - Allow to define cache in `.gitlab-ci.yml`
  - Fix: 500 error returned if destroy request without HTTP referer (Kazuki Shimizu)
  - Remove deprecated CI events from project settings page
  - Use issue editor as cross reference comment author when issue is edited with a new mention.
  - Add graphs of commits ahead and behind default branch (Jeff Stubler)
  - Improve personal snippet access workflow (Douglas Alexandre)
  - [API] Add ability to fetch the commit ID of the last commit that actually touched a file
  - Fix omniauth documentation setting for omnibus configuration (Jon Cairns)
  - Add "New file" link to dropdown on project page
  - Include commit logs in project search
  - Add "added", "modified" and "removed" properties to commit object in webhook
  - Rename "Back to" links to "Go to" because its not always a case it point to place user come from
  - Allow groups to appear in the search results if the group owner allows it
  - Add email notification to former assignee upon unassignment (Adam Lieskovský)
  - New design for project graphs page
  - Remove deprecated dumped yaml file generated from previous job definitions
  - Show specific runners from projects where user is master or owner
  - MR target branch is now visible on a list view when it is different from project's default one
  - Improve Continuous Integration graphs page
  - Make color of "Accept Merge Request" button consistent with current build status
  - Add ignore white space option in merge request diff and commit and compare view
  - Ability to add release notes (markdown text and attachments) to git tags (aka Releases)
  - Relative links from a repositories README.md now link to the default branch
  - Fix trailing whitespace issue in merge request/issue title
  - Fix bug when milestone/label filter was empty for dashboard issues page
  - Add ability to create milestone in group projects from single form
  - Add option to create merge request when editing/creating a file (Dirceu Tiegs)
  - Prevent the last owner of a group from being able to delete themselves by 'adding' themselves as a master (James Lopez)
  - Add Award Emoji to issue and merge request pages

v 8.1.4
  - Fix bug where manually merged branches in a MR would end up with an empty diff (Stan Hu)
  - Prevent redirect loop when home_page_url is set to the root URL
  - Fix incoming email config defaults
  - Remove CSS property preventing hard tabs from rendering in Chromium 45 (Stan Hu)

v 8.1.3
  - Force update refs/merge-requests/X/head upon a push to the source branch of a merge request (Stan Hu)
  - Spread out runner contacted_at updates
  - Use issue editor as cross reference comment author when issue is edited with a new mention
  - Add Facebook authentication

v 8.1.2
  - Fix cloning Wiki repositories via HTTP (Stan Hu)
  - Add migration to remove satellites directory
  - Fix specific runners visibility
  - Fix 500 when editing CI service
  - Require CI jobs to be named
  - Fix CSS for runner status
  - Fix CI badge
  - Allow developer to manage builds

v 8.1.1
  - Removed, see 8.1.2

v 8.1.0
  - Ensure MySQL CI limits DB migrations occur after the fields have been created (Stan Hu)
  - Fix duplicate repositories in GitHub import page (Stan Hu)
  - Redirect to a default path if HTTP_REFERER is not set (Stan Hu)
  - Adds ability to create directories using the web editor (Ben Ford)
  - Cleanup stuck CI builds
  - Send an email to admin email when a user is reported for spam (Jonathan Rochkind)
  - Show notifications button when user is member of group rather than project (Grzegorz Bizon)
  - Fix bug preventing mentioned issued from being closed when MR is merged using fast-forward merge.
  - Fix nonatomic database update potentially causing project star counts to go negative (Stan Hu)
  - Don't show "Add README" link in an empty repository if user doesn't have access to push (Stan Hu)
  - Fix error preventing displaying of commit data for a directory with a leading dot (Stan Hu)
  - Speed up load times of issue detail pages by roughly 1.5x
  - Fix CI rendering regressions
  - If a merge request is to close an issue, show this on the issue page (Zeger-Jan van de Weg)
  - Add a system note and update relevant merge requests when a branch is deleted or re-added (Stan Hu)
  - Make diff file view easier to use on mobile screens (Stan Hu)
  - Improved performance of finding users by username or Email address
  - Fix bug where merge request comments created by API would not trigger notifications (Stan Hu)
  - Add support for creating directories from Files page (Stan Hu)
  - Allow removing of project without confirmation when JavaScript is disabled (Stan Hu)
  - Support filtering by "Any" milestone or issue and fix "No Milestone" and "No Label" filters (Stan Hu)
  - Improved performance of the trending projects page
  - Remove CI migration task
  - Improved performance of finding projects by their namespace
  - Add assignee data to Issuables' hook_data (Bram Daams)
  - Fix bug where transferring a project would result in stale commit links (Stan Hu)
  - Fix build trace updating
  - Include full path of source and target branch names in New Merge Request page (Stan Hu)
  - Add user preference to view activities as default dashboard (Stan Hu)
  - Add option to admin area to sign in as a specific user (Pavel Forkert)
  - Show CI status on all pages where commits list is rendered
  - Automatically enable CI when push .gitlab-ci.yml file to repository
  - Move CI charts to project graphs area
  - Fix cases where Markdown did not render links in activity feed (Stan Hu)
  - Add first and last to pagination (Zeger-Jan van de Weg)
  - Added Commit Status API
  - Added Builds View
  - Added when to .gitlab-ci.yml
  - Show CI status on commit page
  - Added CI_BUILD_TAG, _STAGE, _NAME and _TRIGGERED to CI builds
  - Show CI status on Your projects page and Starred projects page
  - Remove "Continuous Integration" page from dashboard
  - Add notes and SSL verification entries to hook APIs (Ben Boeckel)
  - Fix grammar in admin area "labels" .nothing-here-block when no labels exist.
  - Move CI runners page to project settings area
  - Move CI variables page to project settings area
  - Move CI triggers page to project settings area
  - Move CI project settings page to CE project settings area
  - Fix bug when removed file was not appearing in merge request diff
  - Show warning when build cannot be served by any of the available CI runners
  - Note the original location of a moved project when notifying users of the move
  - Improve error message when merging fails
  - Add support of multibyte characters in LDAP UID (Roman Petrov)
  - Show additions/deletions stats on merge request diff
  - Remove footer text in emails (Zeger-Jan van de Weg)
  - Ensure code blocks are properly highlighted after a note is updated
  - Fix wrong access level badge on MR comments
  - Hide password in the service settings form
  - Move CI webhooks page to project settings area
  - Fix User Identities API. It now allows you to properly create or update user's identities.
  - Add user preference to change layout width (Peter Göbel)
  - Use commit status in merge request widget as preferred source of CI status
  - Integrate CI commit and build pages into project pages
  - Move CI services page to project settings area
  - Add "Quick Submit" behavior to input fields throughout the application. Use
    Cmd+Enter on Mac and Ctrl+Enter on Windows/Linux.
  - Fix position of hamburger in header for smaller screens (Han Loong Liauw)
  - Fix bug where Emojis in Markdown would truncate remaining text (Sakata Sinji)
  - Persist filters when sorting on admin user page (Jerry Lukins)
  - Update style of snippets pages (Han Loong Liauw)
  - Allow dashboard and group issues/MRs to be filtered by label
  - Add spellcheck=false to certain input fields
  - Invalidate stored service password if the endpoint URL is changed
  - Project names are not fully shown if group name is too big, even on group page view
  - Apply new design for Files page
  - Add "New Page" button to Wiki Pages tab (Stan Hu)
  - Only render 404 page from /public
  - Hide passwords from services API (Alex Lossent)
  - Fix: Images cannot show when projects' path was changed
  - Let gitlab-git-http-server generate and serve 'git archive' downloads
  - Optimize query when filtering on issuables (Zeger-Jan van de Weg)
  - Fix padding of outdated discussion item.
  - Animate the logo on hover

v 8.0.5
  - Correct lookup-by-email for LDAP logins
  - Fix loading spinner sometimes not being hidden on Merge Request tab switches

v 8.0.4
  - Fix Message-ID header to be RFC 2111-compliant to prevent e-mails being dropped (Stan Hu)
  - Fix referrals for :back and relative URL installs
  - Fix anchors to comments in diffs
  - Remove CI token from build traces
  - Fix "Assign All" button on Runner admin page
  - Fix search in Files
  - Add full project namespace to payload of system webhooks (Ricardo Band)

v 8.0.3
  - Fix URL shown in Slack notifications
  - Fix bug where projects would appear to be stuck in the forked import state (Stan Hu)
  - Fix Error 500 in creating merge requests with > 1000 diffs (Stan Hu)
  - Add work_in_progress key to MR webhooks (Ben Boeckel)

v 8.0.2
  - Fix default avatar not rendering in network graph (Stan Hu)
  - Skip check_initd_configured_correctly on omnibus installs
  - Prevent double-prefixing of help page paths
  - Clarify confirmation text on user deletion
  - Make commit graphs responsive to window width changes (Stan Hu)
  - Fix top margin for sign-in button on public pages
  - Fix LDAP attribute mapping
  - Remove git refs used internally by GitLab from network graph (Stan Hu)
  - Use standard Markdown font in Markdown preview instead of fixed-width font (Stan Hu)
  - Fix Reply by email for non-UTF-8 messages.
  - Add option to use StartTLS with Reply by email IMAP server.
  - Allow AWS S3 Server-Side Encryption with Amazon S3-Managed Keys for backups (Paul Beattie)

v 8.0.1
  - Improve CI migration procedure and documentation

v 8.0.0
  - Fix Markdown links not showing up in dashboard activity feed (Stan Hu)
  - Remove milestones from merge requests when milestones are deleted (Stan Hu)
  - Fix HTML link that was improperly escaped in new user e-mail (Stan Hu)
  - Fix broken sort in merge request API (Stan Hu)
  - Bump rouge to 1.10.1 to remove warning noise and fix other syntax highlighting bugs (Stan Hu)
  - Gracefully handle errors in syntax highlighting by leaving the block unformatted (Stan Hu)
  - Add "replace" and "upload" functionalities to allow user replace existing file and upload new file into current repository
  - Fix URL construction for merge requests, issues, notes, and commits for relative URL config (Stan Hu)
  - Fix emoji URLs in Markdown when relative_url_root is used (Stan Hu)
  - Omit filename in Content-Disposition header in raw file download to avoid RFC 6266 encoding issues (Stan HU)
  - Fix broken Wiki Page History (Stan Hu)
  - Import forked repositories asynchronously to prevent large repositories from timing out (Stan Hu)
  - Prevent anchors from being hidden by header (Stan Hu)
  - Fix bug where only the first 15 Bitbucket issues would be imported (Stan Hu)
  - Sort issues by creation date in Bitbucket importer (Stan Hu)
  - Prevent too many redirects upon login when home page URL is set to external_url (Stan Hu)
  - Improve dropdown positioning on the project home page (Hannes Rosenögger)
  - Upgrade browser gem to 1.0.0 to avoid warning in IE11 compatibilty mode (Stan Hu)
  - Remove user OAuth tokens from the database and request new tokens each session (Stan Hu)
  - Restrict users API endpoints to use integer IDs (Stan Hu)
  - Only show recent push event if the branch still exists or a recent merge request has not been created (Stan Hu)
  - Remove satellites
  - Better performance for web editor (switched from satellites to rugged)
  - Faster merge
  - Ability to fetch merge requests from refs/merge-requests/:id
  - Allow displaying of archived projects in the admin interface (Artem Sidorenko)
  - Allow configuration of import sources for new projects (Artem Sidorenko)
  - Search for comments should be case insensetive
  - Create cross-reference for closing references on commits pushed to non-default branches (Maël Valais)
  - Ability to search milestones
  - Gracefully handle SMTP user input errors (e.g. incorrect email addresses) to prevent Sidekiq retries (Stan Hu)
  - Move dashboard activity to separate page (for your projects and starred projects)
  - Improve performance of git blame
  - Limit content width to 1200px for most of pages to improve readability on big screens
  - Fix 500 error when submit project snippet without body
  - Improve search page usability
  - Bring more UI consistency in way how projects, snippets and groups lists are rendered
  - Make all profiles and group public
  - Fixed login failure when extern_uid changes (Joel Koglin)
  - Don't notify users without access to the project when they are (accidentally) mentioned in a note.
  - Retrieving oauth token with LDAP credentials
  - Load Application settings from running database unless env var USE_DB=false
  - Added Drone CI integration (Kirill Zaitsev)
  - Allow developers to retry builds
  - Hide advanced project options for non-admin users
  - Fail builds if no .gitlab-ci.yml is found
  - Refactored service API and added automatically service docs generator (Kirill Zaitsev)
  - Added web_url key project hook_attrs (Kirill Zaitsev)
  - Add ability to get user information by ID of an SSH key via the API
  - Fix bug which IE cannot show image at markdown when the image is raw file of gitlab
  - Add support for Crowd
  - Global Labels that are available to all projects
  - Fix highlighting of deleted lines in diffs.
  - Project notification level can be set on the project page itself
  - Added service API endpoint to retrieve service parameters (Petheő Bence)
  - Add FogBugz project import (Jared Szechy)
  - Sort users autocomplete lists by user (Allister Antosik)
  - Webhook for issue now contains repository field (Jungkook Park)
  - Add ability to add custom text to the help page (Jeroen van Baarsen)
  - Add pg_schema to backup config
  - Fix references to target project issues in Merge Requests markdown preview and textareas (Francesco Levorato)
  - Redirect from incorrectly cased group or project path to correct one (Francesco Levorato)
  - Removed API calls from CE to CI

v 7.14.3
  - No changes

v 7.14.2
  - Upgrade gitlab_git to 7.2.15 to fix `git blame` errors with ISO-encoded files (Stan Hu)
  - Allow configuration of LDAP attributes GitLab will use for the new user account.

v 7.14.1
  - Improve abuse reports management from admin area
  - Fix "Reload with full diff" URL button in compare branch view (Stan Hu)
  - Disabled DNS lookups for SSH in docker image (Rowan Wookey)
  - Only include base URL in OmniAuth full_host parameter (Stan Hu)
  - Fix Error 500 in API when accessing a group that has an avatar (Stan Hu)
  - Ability to enable SSL verification for Webhooks

v 7.14.0
  - Fix bug where non-project members of the target project could set labels on new merge requests.
  - Update default robots.txt rules to disallow crawling of irrelevant pages (Ben Bodenmiller)
  - Fix redirection after sign in when using auto_sign_in_with_provider
  - Upgrade gitlab_git to 7.2.14 to ignore CRLFs in .gitmodules (Stan Hu)
  - Clear cache to prevent listing deleted branches after MR removes source branch (Stan Hu)
  - Provide more feedback what went wrong if HipChat service failed test (Stan Hu)
  - Fix bug where backslashes in inline diffs could be dropped (Stan Hu)
  - Disable turbolinks when linking to Bitbucket import status (Stan Hu)
  - Fix broken code import and display error messages if something went wrong with creating project (Stan Hu)
  - Fix corrupted binary files when using API files endpoint (Stan Hu)
  - Bump Haml to 4.0.7 to speed up textarea rendering (Stan Hu)
  - Show incompatible projects in Bitbucket import status (Stan Hu)
  - Fix coloring of diffs on MR Discussion-tab (Gert Goet)
  - Fix "Network" and "Graphs" pages for branches with encoded slashes (Stan Hu)
  - Fix errors deleting and creating branches with encoded slashes (Stan Hu)
  - Always add current user to autocomplete controller to support filter by "Me" (Stan Hu)
  - Fix multi-line syntax highlighting (Stan Hu)
  - Fix network graph when branch name has single quotes (Stan Hu)
  - Add "Confirm user" button in user admin page (Stan Hu)
  - Upgrade gitlab_git to version 7.2.6 to fix Error 500 when creating network graphs (Stan Hu)
  - Add support for Unicode filenames in relative links (Hiroyuki Sato)
  - Fix URL used for refreshing notes if relative_url is present (Bartłomiej Święcki)
  - Fix commit data retrieval when branch name has single quotes (Stan Hu)
  - Check that project was actually created rather than just validated in import:repos task (Stan Hu)
  - Fix full screen mode for snippet comments (Daniel Gerhardt)
  - Fix 404 error in files view after deleting the last file in a repository (Stan Hu)
  - Fix the "Reload with full diff" URL button (Stan Hu)
  - Fix label read access for unauthenticated users (Daniel Gerhardt)
  - Fix access to disabled features for unauthenticated users (Daniel Gerhardt)
  - Fix OAuth provider bug where GitLab would not go return to the redirect_uri after sign-in (Stan Hu)
  - Fix file upload dialog for comment editing (Daniel Gerhardt)
  - Set OmniAuth full_host parameter to ensure redirect URIs are correct (Stan Hu)
  - Return comments in created order in merge request API (Stan Hu)
  - Disable internal issue tracker controller if external tracker is used (Stan Hu)
  - Expire Rails cache entries after two weeks to prevent endless Redis growth
  - Add support for destroying project milestones (Stan Hu)
  - Allow custom backup archive permissions
  - Add project star and fork count, group avatar URL and user/group web URL attributes to API
  - Show who last edited a comment if it wasn't the original author
  - Send notification to all participants when MR is merged.
  - Add ability to manage user email addresses via the API.
  - Show buttons to add license, changelog and contribution guide if they're missing.
  - Tweak project page buttons.
  - Disabled autocapitalize and autocorrect on login field (Daryl Chan)
  - Mention group and project name in creation, update and deletion notices (Achilleas Pipinellis)
  - Update gravatar link on profile page to link to configured gravatar host (Ben Bodenmiller)
  - Remove redis-store TTL monkey patch
  - Add support for CI skipped status
  - Fetch code from forks to refs/merge-requests/:id/head when merge request created
  - Remove comments and email addresses when publicly exposing ssh keys (Zeger-Jan van de Weg)
  - Add "Check out branch" button to the MR page.
  - Improve MR merge widget text and UI consistency.
  - Improve text in MR "How To Merge" modal.
  - Cache all events
  - Order commits by date when comparing branches
  - Fix bug causing error when the target branch of a symbolic ref was deleted
  - Include branch/tag name in archive file and directory name
  - Add dropzone upload progress
  - Add a label for merged branches on branches page (Florent Baldino)
  - Detect .mkd and .mkdn files as markdown (Ben Boeckel)
  - Fix: User search feature in admin area does not respect filters
  - Set max-width for README, issue and merge request description for easier read on big screens
  - Update Flowdock integration to support new Flowdock API (Boyan Tabakov)
  - Remove author from files view (Sven Strickroth)
  - Fix infinite loop when SAML was incorrectly configured.

v 7.13.5
  - Satellites reverted

v 7.13.4
  - Allow users to send abuse reports

v 7.13.3
  - Fix bug causing Bitbucket importer to crash when OAuth application had been removed.
  - Allow users to send abuse reports
  - Remove satellites
  - Link username to profile on Group Members page (Tom Webster)

v 7.13.2
  - Fix randomly failed spec
  - Create project services on Project creation
  - Add admin_merge_request ability to Developer level and up
  - Fix Error 500 when browsing projects with no HEAD (Stan Hu)
  - Fix labels / assignee / milestone for the merge requests when issues are disabled
  - Show the first tab automatically on MergeRequests#new
  - Add rake task 'gitlab:update_commit_count' (Daniel Gerhardt)
  - Fix Gmail Actions

v 7.13.1
  - Fix: Label modifications are not reflected in existing notes and in the issue list
  - Fix: Label not shown in the Issue list, although it's set through web interface
  - Fix: Group/project references are linked incorrectly
  - Improve documentation
  - Fix of migration: Check if session_expire_delay column exists before adding the column
  - Fix: ActionView::Template::Error
  - Fix: "Create Merge Request" isn't always shown in event for newly pushed branch
  - Fix bug causing "Remove source-branch" option not to work for merge requests from the same project.
  - Render Note field hints consistently for "new" and "edit" forms

v 7.13.0
  - Remove repository graph log to fix slow cache updates after push event (Stan Hu)
  - Only enable HSTS header for HTTPS and port 443 (Stan Hu)
  - Fix user autocomplete for unauthenticated users accessing public projects (Stan Hu)
  - Fix redirection to home page URL for unauthorized users (Daniel Gerhardt)
  - Add branch switching support for graphs (Daniel Gerhardt)
  - Fix external issue tracker hook/test for HTTPS URLs (Daniel Gerhardt)
  - Remove link leading to a 404 error in Deploy Keys page (Stan Hu)
  - Add support for unlocking users in admin settings (Stan Hu)
  - Add Irker service configuration options (Stan Hu)
  - Fix order of issues imported from GitHub (Hiroyuki Sato)
  - Bump rugments to 1.0.0beta8 to fix C prototype function highlighting (Jonathon Reinhart)
  - Fix Merge Request webhook to properly fire "merge" action when accepted from the web UI
  - Add `two_factor_enabled` field to admin user API (Stan Hu)
  - Fix invalid timestamps in RSS feeds (Rowan Wookey)
  - Fix downloading of patches on public merge requests when user logged out (Stan Hu)
  - Fix Error 500 when relative submodule resolves to a namespace that has a different name from its path (Stan Hu)
  - Extract the longest-matching ref from a commit path when multiple matches occur (Stan Hu)
  - Update maintenance documentation to explain no need to recompile asssets for omnibus installations (Stan Hu)
  - Support commenting on diffs in side-by-side mode (Stan Hu)
  - Fix JavaScript error when clicking on the comment button on a diff line that has a comment already (Stan Hu)
  - Return 40x error codes if branch could not be deleted in UI (Stan Hu)
  - Remove project visibility icons from dashboard projects list
  - Rename "Design" profile settings page to "Preferences".
  - Allow users to customize their default Dashboard page.
  - Update ssl_ciphers in Nginx example to remove DHE settings. This will deny forward secrecy for Android 2.3.7, Java 6 and OpenSSL 0.9.8
  - Admin can edit and remove user identities
  - Convert CRLF newlines to LF when committing using the web editor.
  - API request /projects/:project_id/merge_requests?state=closed will return only closed merge requests without merged one. If you need ones that were merged - use state=merged.
  - Allow Administrators to filter the user list by those with or without Two-factor Authentication enabled.
  - Show a user's Two-factor Authentication status in the administration area.
  - Explicit error when commit not found in the CI
  - Improve performance for issue and merge request pages
  - Users with guest access level can not set assignee, labels or milestones for issue and merge request
  - Reporter role can manage issue tracker now: edit any issue, set assignee or milestone and manage labels
  - Better performance for pages with events list, issues list and commits list
  - Faster automerge check and merge itself when source and target branches are in same repository
  - Correctly show anonymous authorized applications under Profile > Applications.
  - Query Optimization in MySQL.
  - Allow users to be blocked and unblocked via the API
  - Use native Postgres database cleaning during backup restore
  - Redesign project page. Show README as default instead of activity. Move project activity to separate page
  - Make left menu more hierarchical and less contextual by adding back item at top
  - A fork can’t have a visibility level that is greater than the original project.
  - Faster code search in repository and wiki. Fixes search page timeout for big repositories
  - Allow administrators to disable 2FA for a specific user
  - Add error message for SSH key linebreaks
  - Store commits count in database (will populate with valid values only after first push)
  - Rebuild cache after push to repository in background job
  - Fix transferring of project to another group using the API.

v 7.12.2
  - Correctly show anonymous authorized applications under Profile > Applications.
  - Faster automerge check and merge itself when source and target branches are in same repository
  - Audit log for user authentication
  - Allow custom label to be set for authentication providers.

v 7.12.1
  - Fix error when deleting a user who has projects (Stan Hu)
  - Fix post-receive errors on a push when an external issue tracker is configured (Stan Hu)
  - Add SAML to list of social_provider (Matt Firtion)
  - Fix merge requests API scope to keep compatibility in 7.12.x patch release (Dmitriy Zaporozhets)
  - Fix closed merge request scope at milestone page (Dmitriy Zaporozhets)
  - Revert merge request states renaming
  - Fix hooks for web based events with external issue references (Daniel Gerhardt)
  - Improve performance for issue and merge request pages
  - Compress database dumps to reduce backup size

v 7.12.0
  - Fix Error 500 when one user attempts to access a personal, internal snippet (Stan Hu)
  - Disable changing of target branch in new merge request page when a branch has already been specified (Stan Hu)
  - Fix post-receive errors on a push when an external issue tracker is configured (Stan Hu)
  - Update oauth button logos for Twitter and Google to recommended assets
  - Update browser gem to version 0.8.0 for IE11 support (Stan Hu)
  - Fix timeout when rendering file with thousands of lines.
  - Add "Remember me" checkbox to LDAP signin form.
  - Add session expiration delay configuration through UI application settings
  - Don't notify users mentioned in code blocks or blockquotes.
  - Omit link to generate labels if user does not have access to create them (Stan Hu)
  - Show warning when a comment will add 10 or more people to the discussion.
  - Disable changing of the source branch in merge request update API (Stan Hu)
  - Shorten merge request WIP text.
  - Add option to disallow users from registering any application to use GitLab as an OAuth provider
  - Support editing target branch of merge request (Stan Hu)
  - Refactor permission checks with issues and merge requests project settings (Stan Hu)
  - Fix Markdown preview not working in Edit Milestone page (Stan Hu)
  - Fix Zen Mode not closing with ESC key (Stan Hu)
  - Allow HipChat API version to be blank and default to v2 (Stan Hu)
  - Add file attachment support in Milestone description (Stan Hu)
  - Fix milestone "Browse Issues" button.
  - Set milestone on new issue when creating issue from index with milestone filter active.
  - Make namespace API available to all users (Stan Hu)
  - Add webhook support for note events (Stan Hu)
  - Disable "New Issue" and "New Merge Request" buttons when features are disabled in project settings (Stan Hu)
  - Remove Rack Attack monkey patches and bump to version 4.3.0 (Stan Hu)
  - Fix clone URL losing selection after a single click in Safari and Chrome (Stan Hu)
  - Fix git blame syntax highlighting when different commits break up lines (Stan Hu)
  - Add "Resend confirmation e-mail" link in profile settings (Stan Hu)
  - Allow to configure location of the `.gitlab_shell_secret` file. (Jakub Jirutka)
  - Disabled expansion of top/bottom blobs for new file diffs
  - Update Asciidoctor gem to version 1.5.2. (Jakub Jirutka)
  - Fix resolving of relative links to repository files in AsciiDoc documents. (Jakub Jirutka)
  - Use the user list from the target project in a merge request (Stan Hu)
  - Default extention for wiki pages is now .md instead of .markdown (Jeroen van Baarsen)
  - Add validation to wiki page creation (only [a-zA-Z0-9/_-] are allowed) (Jeroen van Baarsen)
  - Fix new/empty milestones showing 100% completion value (Jonah Bishop)
  - Add a note when an Issue or Merge Request's title changes
  - Consistently refer to MRs as either Merged or Closed.
  - Add Merged tab to MR lists.
  - Prefix EmailsOnPush email subject with `[Git]`.
  - Group project contributions by both name and email.
  - Clarify navigation labels for Project Settings and Group Settings.
  - Move user avatar and logout button to sidebar
  - You can not remove user if he/she is an only owner of group
  - User should be able to leave group. If not - show him proper message
  - User has ability to leave project
  - Add SAML support as an omniauth provider
  - Allow to configure a URL to show after sign out
  - Add an option to automatically sign-in with an Omniauth provider
  - GitLab CI service sends .gitlab-ci.yml in each push call
  - When remove project - move repository and schedule it removal
  - Improve group removing logic
  - Trigger create-hooks on backup restore task
  - Add option to automatically link omniauth and LDAP identities
  - Allow special character in users bio. I.e.: I <3 GitLab

v 7.11.4
  - Fix missing bullets when creating lists
  - Set rel="nofollow" on external links

v 7.11.3
  - no changes
  - Fix upgrader script (Martins Polakovs)

v 7.11.2
  - no changes

v 7.11.1
  - no changes

v 7.11.0
  - Fall back to Plaintext when Syntaxhighlighting doesn't work. Fixes some buggy lexers (Hannes Rosenögger)
  - Get editing comments to work in Chrome 43 again.
  - Fix broken view when viewing history of a file that includes a path that used to be another file (Stan Hu)
  - Don't show duplicate deploy keys
  - Fix commit time being displayed in the wrong timezone in some cases (Hannes Rosenögger)
  - Make the first branch pushed to an empty repository the default HEAD (Stan Hu)
  - Fix broken view when using a tag to display a tree that contains git submodules (Stan Hu)
  - Make Reply-To config apply to change e-mail confirmation and other Devise notifications (Stan Hu)
  - Add application setting to restrict user signups to e-mail domains (Stan Hu)
  - Don't allow a merge request to be merged when its title starts with "WIP".
  - Add a page title to every page.
  - Allow primary email to be set to an email that you've already added.
  - Fix clone URL field and X11 Primary selection (Dmitry Medvinsky)
  - Ignore invalid lines in .gitmodules
  - Fix "Cannot move project" error message from popping up after a successful transfer (Stan Hu)
  - Redirect to sign in page after signing out.
  - Fix "Hello @username." references not working by no longer allowing usernames to end in period.
  - Fix "Revspec not found" errors when viewing diffs in a forked project with submodules (Stan Hu)
  - Improve project page UI
  - Fix broken file browsing with relative submodule in personal projects (Stan Hu)
  - Add "Reply quoting selected text" shortcut key (`r`)
  - Fix bug causing `@whatever` inside an issue's first code block to be picked up as a user mention.
  - Fix bug causing `@whatever` inside an inline code snippet (backtick-style) to be picked up as a user mention.
  - When use change branches link at MR form - save source branch selection instead of target one
  - Improve handling of large diffs
  - Added GitLab Event header for project hooks
  - Add Two-factor authentication (2FA) for GitLab logins
  - Show Atom feed buttons everywhere where applicable.
  - Add project activity atom feed.
  - Don't crash when an MR from a fork has a cross-reference comment from the target project on one of its commits.
  - Explain how to get a new password reset token in welcome emails
  - Include commit comments in MR from a forked project.
  - Group milestones by title in the dashboard and all other issue views.
  - Query issues, merge requests and milestones with their IID through API (Julien Bianchi)
  - Add default project and snippet visibility settings to the admin web UI.
  - Show incompatible projects in Google Code import status (Stan Hu)
  - Fix bug where commit data would not appear in some subdirectories (Stan Hu)
  - Task lists are now usable in comments, and will show up in Markdown previews.
  - Fix bug where avatar filenames were not actually deleted from the database during removal (Stan Hu)
  - Fix bug where Slack service channel was not saved in admin template settings. (Stan Hu)
  - Protect OmniAuth request phase against CSRF.
  - Don't send notifications to mentioned users that don't have access to the project in question.
  - Add search issues/MR by number
  - Change plots to bar graphs in commit statistics screen
  - Move snippets UI to fluid layout
  - Improve UI for sidebar. Increase separation between navigation and content
  - Improve new project command options (Ben Bodenmiller)
  - Add common method to force UTF-8 and use it to properly handle non-ascii OAuth user properties (Onur Küçük)
  - Prevent sending empty messages to HipChat (Chulki Lee)
  - Improve UI for mobile phones on dashboard and project pages
  - Add room notification and message color option for HipChat
  - Allow to use non-ASCII letters and dashes in project and namespace name. (Jakub Jirutka)
  - Add footnotes support to Markdown (Guillaume Delbergue)
  - Add current_sign_in_at to UserFull REST api.
  - Make Sidekiq MemoryKiller shutdown signal configurable
  - Add "Create Merge Request" buttons to commits and branches pages and push event.
  - Show user roles by comments.
  - Fix automatic blocking of auto-created users from Active Directory.
  - Call merge request webhook for each new commits (Arthur Gautier)
  - Use SIGKILL by default in Sidekiq::MemoryKiller
  - Fix mentioning of private groups.
  - Add style for <kbd> element in markdown
  - Spin spinner icon next to "Checking for CI status..." on MR page.
  - Fix reference links in dashboard activity and ATOM feeds.
  - Ensure that the first added admin performs repository imports

v 7.10.4
  - Fix migrations broken in 7.10.2
  - Make tags for GitLab installations running on MySQL case sensitive
  - Get Gitorious importer to work again.
  - Fix adding new group members from admin area
  - Fix DB error when trying to tag a repository (Stan Hu)
  - Fix Error 500 when searching Wiki pages (Stan Hu)
  - Unescape branch names in compare commit (Stan Hu)
  - Order commit comments chronologically in API.

v 7.10.2
  - Fix CI links on MR page

v 7.10.0
  - Ignore submodules that are defined in .gitmodules but are checked in as directories.
  - Allow projects to be imported from Google Code.
  - Remove access control for uploaded images to fix broken images in emails (Hannes Rosenögger)
  - Allow users to be invited by email to join a group or project.
  - Don't crash when project repository doesn't exist.
  - Add config var to block auto-created LDAP users.
  - Don't use HTML ellipsis in EmailsOnPush subject truncated commit message.
  - Set EmailsOnPush reply-to address to committer email when enabled.
  - Fix broken file browsing with a submodule that contains a relative link (Stan Hu)
  - Fix persistent XSS vulnerability around profile website URLs.
  - Fix project import URL regex to prevent arbitary local repos from being imported.
  - Fix directory traversal vulnerability around uploads routes.
  - Fix directory traversal vulnerability around help pages.
  - Don't leak existence of project via search autocomplete.
  - Don't leak existence of group or project via search.
  - Fix bug where Wiki pages that included a '/' were no longer accessible (Stan Hu)
  - Fix bug where error messages from Dropzone would not be displayed on the issues page (Stan Hu)
  - Add a rake task to check repository integrity with `git fsck`
  - Add ability to configure Reply-To address in gitlab.yml (Stan Hu)
  - Move current user to the top of the list in assignee/author filters (Stan Hu)
  - Fix broken side-by-side diff view on merge request page (Stan Hu)
  - Set Application controller default URL options to ensure all url_for calls are consistent (Stan Hu)
  - Allow HTML tags in Markdown input
  - Fix code unfold not working on Compare commits page (Stan Hu)
  - Fix generating SSH key fingerprints with OpenSSH 6.8. (Sašo Stanovnik)
  - Fix "Import projects from" button to show the correct instructions (Stan Hu)
  - Fix dots in Wiki slugs causing errors (Stan Hu)
  - Make maximum attachment size configurable via Application Settings (Stan Hu)
  - Update poltergeist to version 1.6.0 to support PhantomJS 2.0 (Zeger-Jan van de Weg)
  - Fix cross references when usernames, milestones, or project names contain underscores (Stan Hu)
  - Disable reference creation for comments surrounded by code/preformatted blocks (Stan Hu)
  - Reduce Rack Attack false positives causing 403 errors during HTTP authentication (Stan Hu)
  - enable line wrapping per default and remove the checkbox to toggle it (Hannes Rosenögger)
  - Fix a link in the patch update guide
  - Add a service to support external wikis (Hannes Rosenögger)
  - Omit the "email patches" link and fix plain diff view for merge commits
  - List new commits for newly pushed branch in activity view.
  - Add sidetiq gem dependency to match EE
  - Add changelog, license and contribution guide links to project tab bar.
  - Improve diff UI
  - Fix alignment of navbar toggle button (Cody Mize)
  - Fix checkbox rendering for nested task lists
  - Identical look of selectboxes in UI
  - Upgrade the gitlab_git gem to version 7.1.3
  - Move "Import existing repository by URL" option to button.
  - Improve error message when save profile has error.
  - Passing the name of pushed ref to CI service (requires GitLab CI 7.9+)
  - Add location field to user profile
  - Fix print view for markdown files and wiki pages
  - Fix errors when deleting old backups
  - Improve GitLab performance when working with git repositories
  - Add tag message and last commit to tag hook (Kamil Trzciński)
  - Restrict permissions on backup files
  - Improve oauth accounts UI in profile page
  - Add ability to unlink connected accounts
  - Replace commits calendar with faster contribution calendar that includes issues and merge requests
  - Add inifinite scroll to user page activity
  - Don't include system notes in issue/MR comment count.
  - Don't mark merge request as updated when merge status relative to target branch changes.
  - Link note avatar to user.
  - Make Git-over-SSH errors more descriptive.
  - Fix EmailsOnPush.
  - Refactor issue filtering
  - AJAX selectbox for issue assignee and author filters
  - Fix issue with missing options in issue filtering dropdown if selected one
  - Prevent holding Control-Enter or Command-Enter from posting comment multiple times.
  - Prevent note form from being cleared when submitting failed.
  - Improve file icons rendering on tree (Sullivan Sénéchal)
  - API: Add pagination to project events
  - Get issue links in notification mail to work again.
  - Don't show commit comment button when user is not signed in.
  - Fix admin user projects lists.
  - Don't leak private group existence by redirecting from namespace controller to group controller.
  - Ability to skip some items from backup (database, respositories or uploads)
  - Archive repositories in background worker.
  - Import GitHub, Bitbucket or GitLab.com projects owned by authenticated user into current namespace.
  - Project labels are now available over the API under the "tag_list" field (Cristian Medina)
  - Fixed link paths for HTTP and SSH on the admin project view (Jeremy Maziarz)
  - Fix and improve help rendering (Sullivan Sénéchal)
  - Fix final line in EmailsOnPush email diff being rendered as error.
  - Prevent duplicate Buildkite service creation.
  - Fix git over ssh errors 'fatal: protocol error: bad line length character'
  - Automatically setup GitLab CI project for forks if origin project has GitLab CI enabled
  - Bust group page project list cache when namespace name or path changes.
  - Explicitly set image alt-attribute to prevent graphical glitches if gravatars could not be loaded
  - Allow user to choose a public email to show on public profile
  - Remove truncation from issue titles on milestone page (Jason Blanchard)
  - Fix stuck Merge Request merging events from old installations (Ben Bodenmiller)
  - Fix merge request comments on files with multiple commits
  - Fix Resource Owner Password Authentication Flow

v 7.9.4
  - Security: Fix project import URL regex to prevent arbitary local repos from being imported
  - Fixed issue where only 25 commits would load in file listings
  - Fix LDAP identities  after config update

v 7.9.3
  - Contains no changes
  - Add icons to Add dropdown items.
  - Allow admin to create public deploy keys that are accessible to any project.
  - Warn when gitlab-shell version doesn't match requirement.
  - Skip email confirmation when set by admin or via LDAP.
  - Only allow users to reference groups, projects, issues, MRs, commits they have access to.

v 7.9.3
  - Contains no changes

v 7.9.2
  - Contains no changes

v 7.9.1
  - Include missing events and fix save functionality in admin service template settings form (Stan Hu)
  - Fix "Import projects from" button to show the correct instructions (Stan Hu)
  - Fix OAuth2 issue importing a new project from GitHub and GitLab (Stan Hu)
  - Fix for LDAP with commas in DN
  - Fix missing events and in admin Slack service template settings form (Stan Hu)
  - Don't show commit comment button when user is not signed in.
  - Downgrade gemnasium-gitlab-service gem

v 7.9.0
  - Add HipChat integration documentation (Stan Hu)
  - Update documentation for object_kind field in Webhook push and tag push Webhooks (Stan Hu)
  - Fix broken email images (Hannes Rosenögger)
  - Automatically config git if user forgot, where possible (Zeger-Jan van de Weg)
  - Fix mass SQL statements on initial push (Hannes Rosenögger)
  - Add tag push notifications and normalize HipChat and Slack messages to be consistent (Stan Hu)
  - Add comment notification events to HipChat and Slack services (Stan Hu)
  - Add issue and merge request events to HipChat and Slack services (Stan Hu)
  - Fix merge request URL passed to Webhooks. (Stan Hu)
  - Fix bug that caused a server error when editing a comment to "+1" or "-1" (Stan Hu)
  - Fix code preview theme setting for comments, issues, merge requests, and snippets (Stan Hu)
  - Move labels/milestones tabs to sidebar
  - Upgrade Rails gem to version 4.1.9.
  - Improve error messages for file edit failures
  - Improve UI for commits, issues and merge request lists
  - Fix commit comments on first line of diff not rendering in Merge Request Discussion view.
  - Allow admins to override restricted project visibility settings.
  - Move restricted visibility settings from gitlab.yml into the web UI.
  - Improve trigger merge request hook when source project branch has been updated (Kirill Zaitsev)
  - Save web edit in new branch
  - Fix ordering of imported but unchanged projects (Marco Wessel)
  - Mobile UI improvements: make aside content expandable
  - Expose avatar_url in projects API
  - Fix checkbox alignment on the application settings page.
  - Generalize image upload in drag and drop in markdown to all files (Hannes Rosenögger)
  - Fix mass-unassignment of issues (Robert Speicher)
  - Fix hidden diff comments in merge request discussion view
  - Allow user confirmation to be skipped for new users via API
  - Add a service to send updates to an Irker gateway (Romain Coltel)
  - Add brakeman (security scanner for Ruby on Rails)
  - Slack username and channel options
  - Add grouped milestones from all projects to dashboard.
  - Webhook sends pusher email as well as commiter
  - Add Bitbucket omniauth provider.
  - Add Bitbucket importer.
  - Support referencing issues to a project whose name starts with a digit
  - Condense commits already in target branch when updating merge request source branch.
  - Send notifications and leave system comments when bulk updating issues.
  - Automatically link commit ranges to compare page: sha1...sha4 or sha1..sha4 (includes sha1 in comparison)
  - Move groups page from profile to dashboard
  - Starred projects page at dashboard
  - Blocking user does not remove him/her from project/groups but show blocked label
  - Change subject of EmailsOnPush emails to include namespace, project and branch.
  - Change subject of EmailsOnPush emails to include first commit message when multiple were pushed.
  - Remove confusing footer from EmailsOnPush mail body.
  - Add list of changed files to EmailsOnPush emails.
  - Add option to send EmailsOnPush emails from committer email if domain matches.
  - Add option to disable code diffs in EmailOnPush emails.
  - Wrap commit message in EmailsOnPush email.
  - Send EmailsOnPush emails when deleting commits using force push.
  - Fix EmailsOnPush email comparison link to include first commit.
  - Fix highliht of selected lines in file
  - Reject access to group/project avatar if the user doesn't have access.
  - Add database migration to clean group duplicates with same path and name (Make sure you have a backup before update)
  - Add GitLab active users count to rake gitlab:check
  - Starred projects page at dashboard
  - Make email display name configurable
  - Improve json validation in hook data
  - Use Emoji One
  - Updated emoji help documentation to properly reference EmojiOne.
  - Fix missing GitHub organisation repositories on import page.
  - Added blue theme
  - Remove annoying notice messages when create/update merge request
  - Allow smb:// links in Markdown text.
  - Filter merge request by title or description at Merge Requests page
  - Block user if he/she was blocked in Active Directory
  - Fix import pages not working after first load.
  - Use custom LDAP label in LDAP signin form.
  - Execute hooks and services when branch or tag is created or deleted through web interface.
  - Block and unblock user if he/she was blocked/unblocked in Active Directory
  - Raise recommended number of unicorn workers from 2 to 3
  - Use same layout and interactivity for project members as group members.
  - Prevent gitlab-shell character encoding issues by receiving its changes as raw data.
  - Ability to unsubscribe/subscribe to issue or merge request
  - Delete deploy key when last connection to a project is destroyed.
  - Fix invalid Atom feeds when using emoji, horizontal rules, or images (Christian Walther)
  - Backup of repositories with tar instead of git bundle (only now are git-annex files included in the backup)
  - Add canceled status for CI
  - Send EmailsOnPush email when branch or tag is created or deleted.
  - Faster merge request processing for large repository
  - Prevent doubling AJAX request with each commit visit via Turbolink
  - Prevent unnecessary doubling of js events on import pages and user calendar

v 7.8.4
  - Fix issue_tracker_id substitution in custom issue trackers
  - Fix path and name duplication in namespaces

v 7.8.3
  - Bump version of gitlab_git fixing annotated tags without message

v 7.8.2
  - Fix service migration issue when upgrading from versions prior to 7.3
  - Fix setting of the default use project limit via admin UI
  - Fix showing of already imported projects for GitLab and Gitorious importers
  - Fix response of push to repository to return "Not found" if user doesn't have access
  - Fix check if user is allowed to view the file attachment
  - Fix import check for case sensetive namespaces
  - Increase timeout for Git-over-HTTP requests to 1 hour since large pulls/pushes can take a long time.
  - Properly handle autosave local storage exceptions.
  - Escape wildcards when searching LDAP by username.

v 7.8.1
  - Fix run of custom post receive hooks
  - Fix migration that caused issues when upgrading to version 7.8 from versions prior to 7.3
  - Fix the warning for LDAP users about need to set password
  - Fix avatars which were not shown for non logged in users
  - Fix urls for the issues when relative url was enabled

v 7.8.0
  - Fix access control and protection against XSS for note attachments and other uploads.
  - Replace highlight.js with rouge-fork rugments (Stefan Tatschner)
  - Make project search case insensitive (Hannes Rosenögger)
  - Include issue/mr participants in list of recipients for reassign/close/reopen emails
  - Expose description in groups API
  - Better UI for project services page
  - Cleaner UI for web editor
  - Add diff syntax highlighting in email-on-push service notifications (Hannes Rosenögger)
  - Add API endpoint to fetch all changes on a MergeRequest (Jeroen van Baarsen)
  - View note image attachments in new tab when clicked instead of downloading them
  - Improve sorting logic in UI and API. Explicitly define what sorting method is used by default
  - Fix overflow at sidebar when have several items
  - Add notes for label changes in issue and merge requests
  - Show tags in commit view (Hannes Rosenögger)
  - Only count a user's vote once on a merge request or issue (Michael Clarke)
  - Increase font size when browse source files and diffs
  - Service Templates now let you set default values for all services
  - Create new file in empty repository using GitLab UI
  - Ability to clone project using oauth2 token
  - Upgrade Sidekiq gem to version 3.3.0
  - Stop git zombie creation during force push check
  - Show success/error messages for test setting button in services
  - Added Rubocop for code style checks
  - Fix commits pagination
  - Async load a branch information at the commit page
  - Disable blacklist validation for project names
  - Allow configuring protection of the default branch upon first push (Marco Wessel)
  - Add gitlab.com importer
  - Add an ability to login with gitlab.com
  - Add a commit calendar to the user profile (Hannes Rosenögger)
  - Submit comment on command-enter
  - Notify all members of a group when that group is mentioned in a comment, for example: `@gitlab-org` or `@sales`.
  - Extend issue clossing pattern to include "Resolve", "Resolves", "Resolved", "Resolving" and "Close" (Julien Bianchi and Hannes Rosenögger)
  - Fix long broadcast message cut-off on left sidebar (Visay Keo)
  - Add Project Avatars (Steven Thonus and Hannes Rosenögger)
  - Password reset token validity increased from 2 hours to 2 days since it is also send on account creation.
  - Edit group members via API
  - Enable raw image paste from clipboard, currently Chrome only (Marco Cyriacks)
  - Add action property to merge request hook (Julien Bianchi)
  - Remove duplicates from group milestone participants list.
  - Add a new API function that retrieves all issues assigned to a single milestone (Justin Whear and Hannes Rosenögger)
  - API: Access groups with their path (Julien Bianchi)
  - Added link to milestone and keeping resource context on smaller viewports for issues and merge requests (Jason Blanchard)
  - Allow notification email to be set separately from primary email.
  - API: Add support for editing an existing project (Mika Mäenpää and Hannes Rosenögger)
  - Don't have Markdown preview fail for long comments/wiki pages.
  - When test webhook - show error message instead of 500 error page if connection to hook url was reset
  - Added support for firing system hooks on group create/destroy and adding/removing users to group (Boyan Tabakov)
  - Added persistent collapse button for left side nav bar (Jason Blanchard)
  - Prevent losing unsaved comments by automatically restoring them when comment page is loaded again.
  - Don't allow page to be scaled on mobile.
  - Clean the username acquired from OAuth/LDAP so it doesn't fail username validation and block signing up.
  - Show assignees in merge request index page (Kelvin Mutuma)
  - Link head panel titles to relevant root page.
  - Allow users that signed up via OAuth to set their password in order to use Git over HTTP(S).
  - Show users button to share their newly created public or internal projects on twitter
  - Add quick help links to the GitLab pricing and feature comparison pages.
  - Fix duplicate authorized applications in user profile and incorrect application client count in admin area.
  - Make sure Markdown previews always use the same styling as the eventual destination.
  - Remove deprecated Group#owner_id from API
  - Show projects user contributed to on user page. Show stars near project on user page.
  - Improve database performance for GitLab
  - Add Asana service (Jeremy Benoist)
  - Improve project webhooks with extra data

v 7.7.2
  - Update GitLab Shell to version 2.4.2 that fixes a bug when developers can push to protected branch
  - Fix issue when LDAP user can't login with existing GitLab account

v 7.7.1
  - Improve mention autocomplete performance
  - Show setup instructions for GitHub import if disabled
  - Allow use http for OAuth applications

v 7.7.0
  - Import from GitHub.com feature
  - Add Jetbrains Teamcity CI service (Jason Lippert)
  - Mention notification level
  - Markdown preview in wiki (Yuriy Glukhov)
  - Raise group avatar filesize limit to 200kb
  - OAuth applications feature
  - Show user SSH keys in admin area
  - Developer can push to protected branches option
  - Set project path instead of project name in create form
  - Block Git HTTP access after 10 failed authentication attempts
  - Updates to the messages returned by API (sponsored by O'Reilly Media)
  - New UI layout with side navigation
  - Add alert message in case of outdated browser (IE < 10)
  - Added API support for sorting projects
  - Update gitlab_git to version 7.0.0.rc14
  - Add API project search filter option for authorized projects
  - Fix File blame not respecting branch selection
  - Change some of application settings on fly in admin area UI
  - Redesign signin/signup pages
  - Close standard input in Gitlab::Popen.popen
  - Trigger GitLab CI when push tags
  - When accept merge request - do merge using sidaekiq job
  - Enable web signups by default
  - Fixes for diff comments: drag-n-drop images, selecting images
  - Fixes for edit comments: drag-n-drop images, preview mode, selecting images, save & update
  - Remove password strength indicator



v 7.6.0
  - Fork repository to groups
  - New rugged version
  - Add CRON=1 backup setting for quiet backups
  - Fix failing wiki restore
  - Add optional Sidekiq MemoryKiller middleware (enabled via SIDEKIQ_MAX_RSS env variable)
  - Monokai highlighting style now more faithful to original design (Mark Riedesel)
  - Create project with repository in synchrony
  - Added ability to create empty repo or import existing one if project does not have repository
  - Reactivate highlight.js language autodetection
  - Mobile UI improvements
  - Change maximum avatar file size from 100KB to 200KB
  - Strict validation for snippet file names
  - Enable Markdown preview for issues, merge requests, milestones, and notes (Vinnie Okada)
  - In the docker directory is a container template based on the Omnibus packages.
  - Update Sidekiq to version 2.17.8
  - Add author filter to project issues and merge requests pages
  - Atom feed for user activity
  - Support multiple omniauth providers for the same user
  - Rendering cross reference in issue title and tooltip for merge request
  - Show username in comments
  - Possibility to create Milestones or Labels when Issues are disabled
  - Fix bug with showing gpg signature in tag

v 7.5.3
  - Bump gitlab_git to 7.0.0.rc12 (includes Rugged 0.21.2)

v 7.5.2
  - Don't log Sidekiq arguments by default
  - Fix restore of wiki repositories from backups

v 7.5.1
  - Add missing timestamps to 'members' table

v 7.5.0
  - API: Add support for Hipchat (Kevin Houdebert)
  - Add time zone configuration in gitlab.yml (Sullivan Senechal)
  - Fix LDAP authentication for Git HTTP access
  - Run 'GC.start' after every EmailsOnPushWorker job
  - Fix LDAP config lookup for provider 'ldap'
  - Drop all sequences during Postgres database restore
  - Project title links to project homepage (Ben Bodenmiller)
  - Add Atlassian Bamboo CI service (Drew Blessing)
  - Mentioned @user will receive email even if he is not participating in issue or commit
  - Session API: Use case-insensitive authentication like in UI (Andrey Krivko)
  - Tie up loose ends with annotated tags: API & UI (Sean Edge)
  - Return valid json for deleting branch via API (sponsored by O'Reilly Media)
  - Expose username in project events API (sponsored by O'Reilly Media)
  - Adds comments to commits in the API
  - Performance improvements
  - Fix post-receive issue for projects with deleted forks
  - New gitlab-shell version with custom hooks support
  - Improve code
  - GitLab CI 5.2+ support (does not support older versions)
  - Fixed bug when you can not push commits starting with 000000 to protected branches
  - Added a password strength indicator
  - Change project name and path in one form
  - Display renamed files in diff views (Vinnie Okada)
  - Fix raw view for public snippets
  - Use secret token with GitLab internal API.
  - Add missing timestamps to 'members' table

v 7.4.5
  - Bump gitlab_git to 7.0.0.rc12 (includes Rugged 0.21.2)

v 7.4.4
  - No changes

v 7.4.3
  - Fix raw snippets view
  - Fix security issue for member api
  - Fix buildbox integration

v 7.4.2
  - Fix internal snippet exposing for unauthenticated users

v 7.4.1
  - Fix LDAP authentication for Git HTTP access
  - Fix LDAP config lookup for provider 'ldap'
  - Fix public snippets
  - Fix 500 error on projects with nested submodules

v 7.4.0
  - Refactored membership logic
  - Improve error reporting on users API (Julien Bianchi)
  - Refactor test coverage tools usage. Use SIMPLECOV=true to generate it locally
  - Default branch is protected by default
  - Increase unicorn timeout to 60 seconds
  - Sort search autocomplete projects by stars count so most popular go first
  - Add README to tab on project show page
  - Do not delete tmp/repositories itself during clean-up, only its contents
  - Support for backup uploads to remote storage
  - Prevent notes polling when there are not notes
  - Internal ForkService: Prepare support for fork to a given namespace
  - API: Add support for forking a project via the API (Bernhard Kaindl)
  - API: filter project issues by milestone (Julien Bianchi)
  - Fail harder in the backup script
  - Changes to Slack service structure, only webhook url needed
  - Zen mode for wiki and milestones (Robert Schilling)
  - Move Emoji parsing to html-pipeline-gitlab (Robert Schilling)
  - Font Awesome 4.2 integration (Sullivan Senechal)
  - Add Pushover service integration (Sullivan Senechal)
  - Add select field type for services options (Sullivan Senechal)
  - Add cross-project references to the Markdown parser (Vinnie Okada)
  - Add task lists to issue and merge request descriptions (Vinnie Okada)
  - Snippets can be public, internal or private
  - Improve danger zone: ask project path to confirm data-loss action
  - Raise exception on forgery
  - Show build coverage in Merge Requests (requires GitLab CI v5.1)
  - New milestone and label links on issue edit form
  - Improved repository graphs
  - Improve event note display in dashboard and project activity views (Vinnie Okada)
  - Add users sorting to admin area
  - UI improvements
  - Fix ambiguous sha problem with mentioned commit
  - Fixed bug with apostrophe when at mentioning users
  - Add active directory ldap option
  - Developers can push to wiki repo. Protected branches does not affect wiki repo any more
  - Faster rev list
  - Fix branch removal

v 7.3.2
  - Fix creating new file via web editor
  - Use gitlab-shell v2.0.1

v 7.3.1
  - Fix ref parsing in Gitlab::GitAccess
  - Fix error 500 when viewing diff on a file with changed permissions
  - Fix adding comments to MR when source branch is master
  - Fix error 500 when searching description contains relative link

v 7.3.0
  - Always set the 'origin' remote in satellite actions
  - Write authorized_keys in tmp/ during tests
  - Use sockets to connect to Redis
  - Add dormant New Relic gem (can be enabled via environment variables)
  - Expire Rack sessions after 1 week
  - Cleaner signin/signup pages
  - Improved comments UI
  - Better search with filtering, pagination etc
  - Added a checkbox to toggle line wrapping in diff (Yuriy Glukhov)
  - Prevent project stars duplication when fork project
  - Use the default Unicorn socket backlog value of 1024
  - Support Unix domain sockets for Redis
  - Store session Redis keys in 'session:gitlab:' namespace
  - Deprecate LDAP account takeover based on partial LDAP email / GitLab username match
  - Use /bin/sh instead of Bash in bin/web, bin/background_jobs (Pavel Novitskiy)
  - Keyboard shortcuts for productivity (Robert Schilling)
  - API: filter issues by state (Julien Bianchi)
  - API: filter issues by labels (Julien Bianchi)
  - Add system hook for ssh key changes
  - Add blob permalink link (Ciro Santilli)
  - Create annotated tags through UI and API (Sean Edge)
  - Snippets search (Charles Bushong)
  - Comment new push to existing MR
  - Add 'ci' to the blacklist of forbidden names
  - Improve text filtering on issues page
  - Comment & Close button
  - Process git push --all much faster
  - Don't allow edit of system notes
  - Project wiki search (Ralf Seidler)
  - Enabled Shibboleth authentication support (Matus Banas)
  - Zen mode (fullscreen) for issues/MR/notes (Robert Schilling)
  - Add ability to configure webhook timeout via gitlab.yml (Wes Gurney)
  - Sort project merge requests in asc or desc order for updated_at or created_at field (sponsored by O'Reilly Media)
  - Add Redis socket support to 'rake gitlab:shell:install'

v 7.2.1
  - Delete orphaned labels during label migration (James Brooks)
  - Security: prevent XSS with stricter MIME types for raw repo files

v 7.2.0
  - Explore page
  - Add project stars (Ciro Santilli)
  - Log Sidekiq arguments
  - Better labels: colors, ability to rename and remove
  - Improve the way merge request collects diffs
  - Improve compare page for large diffs
  - Expose the full commit message via API
  - Fix 500 error on repository rename
  - Fix bug when MR download patch return invalid diff
  - Test gitlab-shell integration
  - Repository import timeout increased from 2 to 4 minutes allowing larger repos to be imported
  - API for labels (Robert Schilling)
  - API: ability to set an import url when creating project for specific user

v 7.1.1
  - Fix cpu usage issue in Firefox
  - Fix redirect loop when changing password by new user
  - Fix 500 error on new merge request page

v 7.1.0
  - Remove observers
  - Improve MR discussions
  - Filter by description on Issues#index page
  - Fix bug with namespace select when create new project page
  - Show README link after description for non-master members
  - Add @all mention for comments
  - Dont show reply button if user is not signed in
  - Expose more information for issues with webhook
  - Add a mention of the merge request into the default merge request commit message
  - Improve code highlight, introduce support for more languages like Go, Clojure, Erlang etc
  - Fix concurrency issue in repository download
  - Dont allow repository name start with ?
  - Improve email threading (Pierre de La Morinerie)
  - Cleaner help page
  - Group milestones
  - Improved email notifications
  - Contributors API (sponsored by Mobbr)
  - Fix LDAP TLS authentication (Boris HUISGEN)
  - Show VERSION information on project sidebar
  - Improve branch removal logic when accept MR
  - Fix bug where comment form is spawned inside the Reply button
  - Remove Dir.chdir from Satellite#lock for thread-safety
  - Increased default git max_size value from 5MB to 20MB in gitlab.yml. Please update your configs!
  - Show error message in case of timeout in satellite when create MR
  - Show first 100 files for huge diff instead of hiding all
  - Change default admin email from admin@local.host to admin@example.com

v 7.0.0
  - The CPU no longer overheats when you hold down the spacebar
  - Improve edit file UI
  - Add ability to upload group avatar when create
  - Protected branch cannot be removed
  - Developers can remove normal branches with UI
  - Remove branch via API (sponsored by O'Reilly Media)
  - Move protected branches page to Project settings area
  - Redirect to Files view when create new branch via UI
  - Drag and drop upload of image in every markdown-area (Earle Randolph Bunao and Neil Francis Calabroso)
  - Refactor the markdown relative links processing
  - Make it easier to implement other CI services for GitLab
  - Group masters can create projects in group
  - Deprecate ruby 1.9.3 support
  - Only masters can rewrite/remove git tags
  - Add X-Frame-Options SAMEORIGIN to Nginx config so Sidekiq admin is visible
  - UI improvements
  - Case-insensetive search for issues
  - Update to rails 4.1
  - Improve performance of application for projects and groups with a lot of members
  - Formally support Ruby 2.1
  - Include Nginx gitlab-ssl config
  - Add manual language detection for highlight.js
  - Added example.com/:username routing
  - Show notice if your profile is public
  - UI improvements for mobile devices
  - Improve diff rendering performance
  - Drag-n-drop for issues and merge requests between states at milestone page
  - Fix '0 commits' message for huge repositories on project home page
  - Prevent 500 error page when visit commit page from large repo
  - Add notice about huge push over http to unicorn config
  - File action in satellites uses default 30 seconds timeout instead of old 10 seconds one
  - Overall performance improvements
  - Skip init script check on omnibus-gitlab
  - Be more selective when killing stray Sidekiqs
  - Check LDAP user filter during sign-in
  - Remove wall feature (no data loss - you can take it from database)
  - Dont expose user emails via API unless you are admin
  - Detect issues closed by Merge Request description
  - Better email subject lines from email on push service (Alex Elman)
  - Enable identicon for gravatar be default

v 6.9.2
  - Revert the commit that broke the LDAP user filter

v 6.9.1
  - Fix scroll to highlighted line
  - Fix the pagination on load for commits page

v 6.9.0
  - Store Rails cache data in the Redis `cache:gitlab` namespace
  - Adjust MySQL limits for existing installations
  - Add db index on project_id+iid column. This prevents duplicate on iid (During migration duplicates will be removed)
  - Markdown preview or diff during editing via web editor (Evgeniy Sokovikov)
  - Give the Rails cache its own Redis namespace
  - Add ability to set different ssh host, if different from http/https
  - Fix syntax highlighting for code comments blocks
  - Improve comments loading logic
  - Stop refreshing comments when the tab is hidden
  - Improve issue and merge request mobile UI (Drew Blessing)
  - Document how to convert a backup to PostgreSQL
  - Fix locale bug in backup manager
  - Fix can not automerge when MR description is too long
  - Fix wiki backup skip bug
  - Two Step MR creation process
  - Remove unwanted files from satellite working directory with git clean -fdx
  - Accept merge request via API (sponsored by O'Reilly Media)
  - Add more access checks during API calls
  - Block SSH access for 'disabled' Active Directory users
  - Labels for merge requests (Drew Blessing)
  - Threaded emails by setting a Message-ID (Philip Blatter)

v 6.8.0
  - Ability to at mention users that are participating in issue and merge req. discussion
  - Enabled GZip Compression for assets in example Nginx, make sure that Nginx is compiled with --with-http_gzip_static_module flag (this is default in Ubuntu)
  - Make user search case-insensitive (Christopher Arnold)
  - Remove omniauth-ldap nickname bug workaround
  - Drop all tables before restoring a Postgres backup
  - Make the repository downloads path configurable
  - Create branches via API (sponsored by O'Reilly Media)
  - Changed permission of gitlab-satellites directory not to be world accessible
  - Protected branch does not allow force push
  - Fix popen bug in `rake gitlab:satellites:create`
  - Disable connection reaping for MySQL
  - Allow oauth signup without email for twitter and github
  - Fix faulty namespace names that caused 500 on user creation
  - Option to disable standard login
  - Clean old created archives from repository downloads directory
  - Fix download link for huge MR diffs
  - Expose event and mergerequest timestamps in API
  - Fix emails on push service when only one commit is pushed

v 6.7.3
  - Fix the merge notification email not being sent (Pierre de La Morinerie)
  - Drop all tables before restoring a Postgres backup
  - Remove yanked modernizr gem

v 6.7.2
  - Fix upgrader script

v 6.7.1
  - Fix GitLab CI integration

v 6.7.0
  - Increased the example Nginx client_max_body_size from 5MB to 20MB, consider updating it manually on existing installations
  - Add support for Gemnasium as a Project Service (Olivier Gonzalez)
  - Add edit file button to MergeRequest diff
  - Public groups (Jason Hollingsworth)
  - Cleaner headers in Notification Emails (Pierre de La Morinerie)
  - Blob and tree gfm links to anchors work
  - Piwik Integration (Sebastian Winkler)
  - Show contribution guide link for new issue form (Jeroen van Baarsen)
  - Fix CI status for merge requests from fork
  - Added option to remove issue assignee on project issue page and issue edit page (Jason Blanchard)
  - New page load indicator that includes a spinner that scrolls with the page
  - Converted all the help sections into markdown
  - LDAP user filters
  - Streamline the content of notification emails (Pierre de La Morinerie)
  - Fixes a bug with group member administration (Matt DeTullio)
  - Sort tag names using VersionSorter (Robert Speicher)
  - Add GFM autocompletion for MergeRequests (Robert Speicher)
  - Add webhook when a new tag is pushed (Jeroen van Baarsen)
  - Add button for toggling inline comments in diff view
  - Add retry feature for repository import
  - Reuse the GitLab LDAP connection within each request
  - Changed markdown new line behaviour to conform to markdown standards
  - Fix global search
  - Faster authorized_keys rebuilding in `rake gitlab:shell:setup` (requires gitlab-shell 1.8.5)
  - Create and Update MR calls now support the description parameter (Greg Messner)
  - Markdown relative links in the wiki link to wiki pages, markdown relative links in repositories link to files in the repository
  - Added Slack service integration (Federico Ravasio)
  - Better API responses for access_levels (sponsored by O'Reilly Media)
  - Requires at least 2 unicorn workers
  - Requires gitlab-shell v1.9+
  - Replaced gemoji(due to closed licencing problem) with Phantom Open Emoji library(combined SIL Open Font License, MIT License and the CC 3.0 License)
  - Fix `/:username.keys` response content type (Dmitry Medvinsky)

v 6.6.5
  - Added option to remove issue assignee on project issue page and issue edit page (Jason Blanchard)
  - Hide mr close button for comment form if merge request was closed or inline comment
  - Adds ability to reopen closed merge request

v 6.6.4
  - Add missing html escape for highlighted code blocks in comments, issues

v 6.6.3
  - Fix 500 error when edit yourself from admin area
  - Hide private groups for public profiles

v 6.6.2
  - Fix 500 error on branch/tag create or remove via UI

v 6.6.1
  - Fix 500 error on files tab if submodules presents

v 6.6.0
  - Retrieving user ssh keys publically(github style): http://__HOST__/__USERNAME__.keys
  - Permissions: Developer now can manage issue tracker (modify any issue)
  - Improve Code Compare page performance
  - Group avatar
  - Pygments.rb replaced with highlight.js
  - Improve Merge request diff store logic
  - Improve render performnace for MR show page
  - Fixed Assembla hardcoded project name
  - Jira integration documentation
  - Refactored app/services
  - Remove snippet expiration
  - Mobile UI improvements (Drew Blessing)
  - Fix block/remove UI for admin::users#show page
  - Show users' group membership on users' activity page (Robert Djurasaj)
  - User pages are visible without login if user is authorized to a public project
  - Markdown rendered headers have id derived from their name and link to their id
  - Improve application to work faster with large groups (100+ members)
  - Multiple emails per user
  - Show last commit for file when view file source
  - Restyle Issue#show page and MR#show page
  - Ability to filter by multiple labels for Issues page
  - Rails version to 4.0.3
  - Fixed attachment identifier displaying underneath note text (Jason Blanchard)

v 6.5.1
  - Fix branch selectbox when create merge request from fork

v 6.5.0
  - Dropdown menus on issue#show page for assignee and milestone (Jason Blanchard)
  - Add color custimization and previewing to broadcast messages
  - Fixed notes anchors
  - Load new comments in issues dynamically
  - Added sort options to Public page
  - New filters (assigned/authored/all) for Dashboard#issues/merge_requests (sponsored by Say Media)
  - Add project visibility icons to dashboard
  - Enable secure cookies if https used
  - Protect users/confirmation with rack_attack
  - Default HTTP headers to protect against MIME-sniffing, force https if enabled
  - Bootstrap 3 with responsive UI
  - New repository download formats: tar.bz2, zip, tar (Jason Hollingsworth)
  - Restyled accept widgets for MR
  - SCSS refactored
  - Use jquery timeago plugin
  - Fix 500 error for rdoc files
  - Ability to customize merge commit message (sponsored by Say Media)
  - Search autocomplete via ajax
  - Add website url to user profile
  - Files API supports base64 encoded content (sponsored by O'Reilly Media)
  - Added support for Go's repository retrieval (Bruno Albuquerque)

v6.4.3
  - Don't use unicorn worker killer if PhusionPassenger is defined

v6.4.2
  - Fixed wrong behaviour of script/upgrade.rb

v6.4.1
  - Fixed bug with repository rename
  - Fixed bug with project transfer

v 6.4.0
  - Added sorting to project issues page (Jason Blanchard)
  - Assembla integration (Carlos Paramio)
  - Fixed another 500 error with submodules
  - UI: More compact issues page
  - Minimal password length increased to 8 symbols
  - Side-by-side diff view (Steven Thonus)
  - Internal projects (Jason Hollingsworth)
  - Allow removal of avatar (Drew Blessing)
  - Project webhooks now support issues and merge request events
  - Visiting project page while not logged in will redirect to sign-in instead of 404 (Jason Hollingsworth)
  - Expire event cache on avatar creation/removal (Drew Blessing)
  - Archiving old projects (Steven Thonus)
  - Rails 4
  - Add time ago tooltips to show actual date/time
  - UI: Fixed UI for admin system hooks
  - Ruby script for easier GitLab upgrade
  - Do not remove Merge requests if fork project was removed
  - Improve sign-in/signup UX
  - Add resend confirmation link to sign-in page
  - Set noreply@HOSTNAME for reply_to field in all emails
  - Show GitLab API version on Admin#dashboard
  - API Cross-origin resource sharing
  - Show READMe link at project home page
  - Show repo size for projects in Admin area

v 6.3.0
  - API for adding gitlab-ci service
  - Init script now waits for pids to appear after (re)starting before reporting status (Rovanion Luckey)
  - Restyle project home page
  - Grammar fixes
  - Show branches list (which branches contains commit) on commit page (Andrew Kumanyaev)
  - Security improvements
  - Added support for GitLab CI 4.0
  - Fixed issue with 500 error when group did not exist
  - Ability to leave project
  - You can create file in repo using UI
  - You can remove file from repo using UI
  - API: dropped default_branch attribute from project during creation
  - Project default_branch is not stored in db any more. It takes from repo now.
  - Admin broadcast messages
  - UI improvements
  - Dont show last push widget if user removed this branch
  - Fix 500 error for repos with newline in file name
  - Extended html titles
  - API: create/update/delete repo files
  - Admin can transfer project to any namespace
  - API: projects/all for admin users
  - Fix recent branches order

v 6.2.4
  - Security: Cast API private_token to string (CVE-2013-4580)
  - Security: Require gitlab-shell 1.7.8 (CVE-2013-4581, CVE-2013-4582, CVE-2013-4583)
  - Fix for Git SSH access for LDAP users

v 6.2.3
  - Security: More protection against CVE-2013-4489
  - Security: Require gitlab-shell 1.7.4 (CVE-2013-4490, CVE-2013-4546)
  - Fix sidekiq rake tasks

v 6.2.2
  - Security: Update gitlab_git (CVE-2013-4489)

v 6.2.1
  - Security: Fix issue with generated passwords for new users

v 6.2.0
  - Public project pages are now visible to everyone (files, issues, wik, etc.)
    THIS MEANS YOUR ISSUES AND WIKI FOR PUBLIC PROJECTS ARE PUBLICLY VISIBLE AFTER THE UPGRADE
  - Add group access to permissions page
  - Require current password to change one
  - Group owner or admin can remove other group owners
  - Remove group transfer since we have multiple owners
  - Respect authorization in Repository API
  - Improve UI for Project#files page
  - Add more security specs
  - Added search for projects by name to api (Izaak Alpert)
  - Make default user theme configurable (Izaak Alpert)
  - Update logic for validates_merge_request for tree of MR (Andrew Kumanyaev)
  - Rake tasks for webhooks management (Jonhnny Weslley)
  - Extended User API to expose admin and can_create_group for user creation/updating (Boyan Tabakov)
  - API: Remove group
  - API: Remove project
  - Avatar upload on profile page with a maximum of 100KB (Steven Thonus)
  - Store the sessions in Redis instead of the cookie store
  - Fixed relative links in markdown
  - User must confirm their email if signup enabled
  - User must confirm changed email

v 6.1.0
  - Project specific IDs for issues, mr, milestones
    Above items will get a new id and for example all bookmarked issue urls will change.
    Old issue urls are redirected to the new one if the issue id is too high for an internal id.
  - Description field added to Merge Request
  - API: Sudo api calls (Izaak Alpert)
  - API: Group membership api (Izaak Alpert)
  - Improved commit diff
  - Improved large commit handling (Boyan Tabakov)
  - Rewrite: Init script now less prone to errors and keeps better track of the service (Rovanion Luckey)
  - Link issues, merge requests, and commits when they reference each other with GFM (Ash Wilson)
  - Close issues automatically when pushing commits with a special message
  - Improve user removal from admin area
  - Invalidate events cache when project was moved
  - Remove deprecated classes and rake tasks
  - Add event filter for group and project show pages
  - Add links to create branch/tag from project home page
  - Add public-project? checkbox to new-project view
  - Improved compare page. Added link to proceed into Merge Request
  - Send an email to a user when they are added to group
  - New landing page when you have 0 projects

v 6.0.0
  - Feature: Replace teams with group membership
    We introduce group membership in 6.0 as a replacement for teams.
    The old combination of groups and teams was confusing for a lot of people.
    And when the members of a team where changed this wasn't reflected in the project permissions.
    In GitLab 6.0 you will be able to add members to a group with a permission level for each member.
    These group members will have access to the projects in that group.
    Any changes to group members will immediately be reflected in the project permissions.
    You can even have multiple owners for a group, greatly simplifying administration.
  - Feature: Ability to have multiple owners for group
  - Feature: Merge Requests between fork and project (Izaak Alpert)
  - Feature: Generate fingerprint for ssh keys
  - Feature: Ability to create and remove branches with UI
  - Feature: Ability to create and remove git tags with UI
  - Feature: Groups page in profile. You can leave group there
  - API: Allow login with LDAP credentials
  - Redesign: project settings navigation
  - Redesign: snippets area
  - Redesign: ssh keys page
  - Redesign: buttons, blocks and other ui elements
  - Add comment title to rss feed
  - You can use arrows to navigate at tree view
  - Add project filter on dashboard
  - Cache project graph
  - Drop support of root namespaces
  - Default theme is classic now
  - Cache result of methods like authorize_projects, project.team.members etc
  - Remove $.ready events
  - Fix onclick events being double binded
  - Add notification level to group membership
  - Move all project controllers/views under Projects:: module
  - Move all profile controllers/views under Profiles:: module
  - Apply user project limit only for personal projects
  - Unicorn is default web server again
  - Store satellites lock files inside satellites dir
  - Disabled threadsafety mode in rails
  - Fixed bug with loosing MR comments
  - Improved MR comments logic
  - Render readme file for projects in public area

v 5.4.2
  - Security: Cast API private_token to string (CVE-2013-4580)
  - Security: Require gitlab-shell 1.7.8 (CVE-2013-4581, CVE-2013-4582, CVE-2013-4583)

v 5.4.1
  - Security: Fixes for CVE-2013-4489
  - Security: Require gitlab-shell 1.7.4 (CVE-2013-4490, CVE-2013-4546)

v 5.4.0
  - Ability to edit own comments
  - Documentation improvements
  - Improve dashboard projects page
  - Fixed nav for empty repos
  - GitLab Markdown help page
  - Misspelling fixes
  - Added support of unicorn and fog gems
  - Added client list to API doc
  - Fix PostgreSQL database restoration problem
  - Increase snippet content column size
  - allow project import via git:// url
  - Show participants on issues, including mentions
  - Notify mentioned users with email

v 5.3.0
  - Refactored services
  - Campfire service added
  - HipChat service added
  - Fixed bug with LDAP + git over http
  - Fixed bug with google analytics code being ignored
  - Improve sign-in page if ldap enabled
  - Respect newlines in wall messages
  - Generate the Rails secret token on first run
  - Rename repo feature
  - Init.d: remove gitlab.socket on service start
  - Api: added teams api
  - Api: Prevent blob content being escaped
  - Api: Smart deploy key add behaviour
  - Api: projects/owned.json return user owned project
  - Fix bug with team assignation on project from #4109
  - Advanced snippets: public/private, project/personal (Andrew Kulakov)
  - Repository Graphs (Karlo Nicholas T. Soriano)
  - Fix dashboard lost if comment on commit
  - Update gitlab-grack. Fixes issue with --depth option
  - Fix project events duplicate on project page
  - Fix postgres error when displaying network graph.
  - Fix dashboard event filter when navigate via turbolinks
  - init.d: Ensure socket is removed before starting service
  - Admin area: Style teams:index, group:show pages
  - Own page for failed forking
  - Scrum view for milestone

v 5.2.0
  - Turbolinks
  - Git over http with ldap credentials
  - Diff with better colors and some spacing on the corners
  - Default values for project features
  - Fixed huge_commit view
  - Restyle project clone panel
  - Move Gitlab::Git code to gitlab_git gem
  - Move update docs in repo
  - Requires gitlab-shell v1.4.0
  - Fixed submodules listing under file tab
  - Fork feature (Angus MacArthur)
  - git version check in gitlab:check
  - Shared deploy keys feature
  - Ability to generate default labels set for issues
  - Improve gfm autocomplete (Harold Luo)
  - Added support for Google Analytics
  - Code search feature (Javier Castro)

v 5.1.0
  - You can login with email or username now
  - Corrected project transfer rollback when repository cannot be moved
  - Move both repo and wiki when project transfer requested
  - Admin area: project editing was removed from admin namespace
  - Access: admin user has now access to any project.
  - Notification settings
  - Gitlab::Git set of objects to abstract from grit library
  - Replace Unicorn web server with Puma
  - Backup/Restore refactored. Backup dump project wiki too now
  - Restyled Issues list. Show milestone version in issue row
  - Restyled Merge Request list
  - Backup now dump/restore uploads
  - Improved performance of dashboard (Andrew Kumanyaev)
  - File history now tracks renames (Akzhan Abdulin)
  - Drop wiki migration tools
  - Drop sqlite migration tools
  - project tagging
  - Paginate users in API
  - Restyled network graph (Hiroyuki Sato)

v 5.0.1
  - Fixed issue with gitlab-grit being overridden by grit

v 5.0.0
  - Replaced gitolite with gitlab-shell
  - Removed gitolite-related libraries
  - State machine added
  - Setup gitlab as git user
  - Internal API
  - Show team tab for empty projects
  - Import repository feature
  - Updated rails
  - Use lambda for scopes
  - Redesign admin area -> users
  - Redesign admin area -> user
  - Secure link to file attachments
  - Add validations for Group and Team names
  - Restyle team page for project
  - Update capybara, rspec-rails, poltergeist to recent versions
  - Wiki on git using Gollum
  - Added Solarized Dark theme for code review
  - Don't show user emails in autocomplete lists, profile pages
  - Added settings tab for group, team, project
  - Replace user popup with icons in header
  - Handle project moving with gitlab-shell
  - Added select2-rails for selectboxes with ajax data load
  - Fixed search field on projects page
  - Added teams to search autocomplete
  - Move groups and teams on dashboard sidebar to sub-tabs
  - API: improved return codes and docs. (Felix Gilcher, Sebastian Ziebell)
  - Redesign wall to be more like chat
  - Snippets, Wall features are disabled by default for new projects

v 4.2.0
  - Teams
  - User show page. Via /u/username
  - Show help contents on pages for better navigation
  - Async gitolite calls
  - added satellites logs
  - can_create_group, can_create_team booleans for User
  - Process webhooks async
  - GFM: Fix images escaped inside links
  - Network graph improved
  - Switchable branches for network graph
  - API: Groups
  - Fixed project download

v 4.1.0
  - Optional Sign-Up
  - Discussions
  - Satellites outside of tmp
  - Line numbers for blame
  - Project public mode
  - Public area with unauthorized access
  - Load dashboard events with ajax
  - remember dashboard filter in cookies
  - replace resque with sidekiq
  - fix routing issues
  - cleanup rake tasks
  - fix backup/restore
  - scss cleanup
  - show preview for note images
  - improved network-graph
  - get rid of app/roles/
  - added new classes Team, Repository
  - Reduce amount of gitolite calls
  - Ability to add user in all group projects
  - remove deprecated configs
  - replaced Korolev font with open font
  - restyled admin/dashboard page
  - restyled admin/projects page

v 4.0.0
  - Remove project code and path from API. Use id instead
  - Return valid cloneable url to repo for webhook
  - Fixed backup issue
  - Reorganized settings
  - Fixed commits compare
  - Refactored scss
  - Improve status checks
  - Validates presence of User#name
  - Fixed postgres support
  - Removed sqlite support
  - Modified post-receive hook
  - Milestones can be closed now
  - Show comment events on dashboard
  - Quick add team members via group#people page
  - [API] expose created date for hooks and SSH keys
  - [API] list, create issue notes
  - [API] list, create snippet notes
  - [API] list, create wall notes
  - Remove project code - use path instead
  - added username field to user
  - rake task to fill usernames based on emails create namespaces for users
  - STI Group < Namespace
  - Project has namespace_id
  - Projects with namespaces also namespaced in gitolite and stored in subdir
  - Moving project to group will move it under group namespace
  - Ability to move project from namespaces to another
  - Fixes commit patches getting escaped (see #2036)
  - Support diff and patch generation for commits and merge request
  - MergeReqest doesn't generate a temporary file for the patch any more
  - Update the UI to allow downloading Patch or Diff

v 3.1.0
  - Updated gems
  - Services: Gitlab CI integration
  - Events filter on dashboard
  - Own namespace for redis/resque
  - Optimized commit diff views
  - add alphabetical order for projects admin page
  - Improved web editor
  - Commit stats page
  - Documentation split and cleanup
  - Link to commit authors everywhere
  - Restyled milestones list
  - added Milestone to Merge Request
  - Restyled Top panel
  - Refactored Satellite Code
  - Added file line links
  - moved from capybara-webkit to poltergeist + phantomjs

v 3.0.3
  - Fixed bug with issues list in Chrome
  - New Feature: Import team from another project

v 3.0.2
  - Fixed gitlab:app:setup
  - Fixed application error on empty project in admin area
  - Restyled last push widget

v 3.0.1
  - Fixed git over http

v 3.0.0
  - Projects groups
  - Web Editor
  - Fixed bug with gitolite keys
  - UI improved
  - Increased performance of application
  - Show user avatar in last commit when browsing Files
  - Refactored Gitlab::Merge
  - Use Font Awesome for icons
  - Separate observing of Note and MergeRequests
  - Milestone "All Issues" filter
  - Fix issue close and reopen button text and styles
  - Fix forward/back while browsing Tree hierarchy
  - Show number of notes for commits and merge requests
  - Added support pg from box and update installation doc
  - Reject ssh keys that break gitolite
  - [API] list one project hook
  - [API] edit project hook
  - [API] list project snippets
  - [API] allow to authorize using private token in HTTP header
  - [API] add user creation

v 2.9.1
  - Fixed resque custom config init

v 2.9.0
  - fixed inline notes bugs
  - refactored rspecs
  - refactored gitolite backend
  - added factory_girl
  - restyled projects list on dashboard
  - ssh keys validation to prevent gitolite crash
  - send notifications if changed permission in project
  - scss refactoring. gitlab_bootstrap/ dir
  - fix git push http body bigger than 112k problem
  - list of labels  page under issues tab
  - API for milestones, keys
  - restyled buttons
  - OAuth
  - Comment order changed

v 2.8.1
  - ability to disable gravatars
  - improved MR diff logic
  - ssh key help page

v 2.8.0
  - Gitlab Flavored Markdown
  - Bulk issues update
  - Issues API
  - Cucumber coverage increased
  - Post-receive files fixed
  - UI improved
  - Application cleanup
  - more cucumber
  - capybara-webkit + headless

v 2.7.0
  - Issue Labels
  - Inline diff
  - Git HTTP
  - API
  - UI improved
  - System hooks
  - UI improved
  - Dashboard events endless scroll
  - Source performance increased

v 2.6.0
  - UI polished
  - Improved network graph + keyboard nav
  - Handle huge commits
  - Last Push widget
  - Bugfix
  - Better performance
  - Email in resque
  - Increased test coverage
  - Ability to remove branch with MR accept
  - a lot of code refactored

v 2.5.0
  - UI polished
  - Git blame for file
  - Bugfix
  - Email in resque
  - Better test coverage

v 2.4.0
  - Admin area stats page
  - Ability to block user
  - Simplified dashboard area
  - Improved admin area
  - Bootstrap 2.0
  - Responsive layout
  - Big commits handling
  - Performance improved
  - Milestones

v 2.3.1
  - Issues pagination
  - ssl fixes
  - Merge Request pagination

v 2.3.0
  - Dashboard r1
  - Search r1
  - Project page
  - Close merge request on push
  - Persist MR diff after merge
  - mysql support
  - Documentation

v 2.2.0
  - We’ve added support of LDAP auth
  - Improved permission logic (4 roles system)
  - Protected branches (now only masters can push to protected branches)
  - Usability improved
  - twitter bootstrap integrated
  - compare view between commits
  - wiki feature
  - now you can enable/disable issues, wiki, wall features per project
  - security fixes
  - improved code browsing (ajax branch switch etc)
  - improved per-line commenting
  - git submodules displayed
  - moved to rails 3.2
  - help section improved

v 2.1.0
  - Project tab r1
  - List branches/tags
  - per line comments
  - mass user import

v 2.0.0
  - gitolite as main git host system
  - merge requests
  - project/repo access
  - link to commit/issue feed
  - design tab
  - improved email notifications
  - restyled dashboard
  - bugfix

v 1.2.2
  - common config file gitlab.yml
  - issues restyle
  - snippets restyle
  - clickable news feed header on dashboard
  - bugfix

v 1.2.1
  - bugfix

v 1.2.0
  - new design
  - user dashboard
  - network graph
  - markdown support for comments
  - encoding issues
  - wall like twitter timeline

v 1.1.0
  - project dashboard
  - wall redesigned
  - feature: code snippets
  - fixed horizontal scroll on file preview
  - fixed app crash if commit message has invalid chars
  - bugfix & code cleaning

v 1.0.2
  - fixed bug with empty project
  - added adv validation for project path & code
  - feature: issues can be sortable
  - bugfix
  - username displayed on top panel

v 1.0.1
  - fixed: with invalid source code for commit
  - fixed: lose branch/tag selection when use tree navigation
  - when history clicked - display path
  - bug fix & code cleaning

v 1.0.0
  - bug fix
  - projects preview mode

v 0.9.6
  - css fix
  - new repo empty tree until restart server - fixed

v 0.9.4
  - security improved
  - authorization improved
  - html escaping
  - bug fix
  - increased test coverage
  - design improvements

v 0.9.1
  - increased test coverage
  - design improvements
  - new issue email notification
  - updated app name
  - issue redesigned
  - issue can be edit

v 0.8.0
  - syntax highlight for main file types
  - redesign
  - stability
  - security fixes
  - increased test coverage
  - email notification<|MERGE_RESOLUTION|>--- conflicted
+++ resolved
@@ -24,14 +24,11 @@
   - Remove "Congratulations!" tweet button on newly-created project. (Connor Shea)
   - Improved UX of the navigation sidebar
   - Build status notifications
-<<<<<<< HEAD
   - Update GitLab Pages to 0.2.2: fixes content-type of predefined 404 page
-=======
   - API: Expose user location (Robert Schilling)
 
 v 8.6.5 (unreleased)
   - Check permissions when user attempts to import members from another project
->>>>>>> 8f094531
 
 v 8.6.4
   - Don't attempt to fetch any tags from a forked repo (Stan Hu)
