Please view this file on the master branch, on stable branches it's out of date.

v 8.6.0 (unreleased)
<<<<<<< HEAD
  - Contributions to forked projects are included in calendar
=======
  - Improve the formatting for the user page bio (Connor Shea)
  - Fix avatar stretching by providing a cropping feature (Johann Pardanaud)
  - Strip leading and trailing spaces in URL validator (evuez)
  - Update documentation to reflect Guest role not being enforced on internal projects

v 8.5.2
  - Fix sidebar overlapping content when screen width was below 1200px
  - Fix error 500 when commenting on a commit

v 8.5.1
  - Fix group projects styles
  - Show Crowd login tab when sign in is disabled and Crowd is enabled (Peter Hudec)
  - Fix a set of small UI glitches in project, profile, and wiki pages
  - Restrict permissions on public/uploads
  - Fix the merge request side-by-side view after loading diff results
  - Fix the look of tooltip for the "Revert" button
  - Add when the Builds & Runners API changes got introduced
  - Fix error 500 on some merged merge requests
  - Fix an issue causing the content of the issuable sidebar to disappear
  - Fix error 500 when trying to mark an already done todo as "done"
  - Fix an issue where MRs weren't sortable
  - Issues can now be dragged & dropped into empty milestone lists. This is also
  possible with MRs
  - Changed padding & background color for highlighted notes
  - Re-add the newrelic_rpm gem which was removed without any deprecation or warning (Stan Hu)
  - Update sentry-raven gem to 0.15.6
  - Add build coverage in project's builds page (Steffen Köhler)
>>>>>>> 912e6438

v 8.5.0
  - Fix duplicate "me" in tooltip of the "thumbsup" awards Emoji (Stan Hu)
  - Cache various Repository methods to improve performance (Yorick Peterse)
  - Fix duplicated branch creation/deletion Web hooks/service notifications when using Web UI (Stan Hu)
  - Ensure rake tasks that don't need a DB connection can be run without one
  - Update New Relic gem to 3.14.1.311 (Stan Hu)
  - Add "visibility" flag to GET /projects api endpoint
  - Add an option to supply root email through an environmental variable (Koichiro Mikami)
  - Ignore binary files in code search to prevent Error 500 (Stan Hu)
  - Render sanitized SVG images (Stan Hu)
  - Support download access by PRIVATE-TOKEN header (Stan Hu)
  - Upgrade gitlab_git to 7.2.23 to fix commit message mentions in first branch push
  - Add option to include the sender name in body of Notify email (Jason Lee)
  - New UI for pagination
  - Don't prevent sign out when 2FA enforcement is enabled and user hasn't yet
    set it up
  - API: Added "merge_requests/:merge_request_id/closes_issues" (Gal Schlezinger)
  - Fix diff comments loaded by AJAX to load comment with diff in discussion tab
  - Fix relative links in other markup formats (Ben Boeckel)
  - Whitelist raw "abbr" elements when parsing Markdown (Benedict Etzel)
  - Fix label links for a merge request pointing to issues list
  - Don't vendor minified JS
  - Increase project import timeout to 15 minutes
  - Be more permissive with email address validation: it only has to contain a single '@'
  - Display 404 error on group not found
  - Track project import failure
  - Support Two-factor Authentication for LDAP users
  - Display database type and version in Administration dashboard
  - Allow limited Markdown in Broadcast Messages
  - Fix visibility level text in admin area (Zeger-Jan van de Weg)
  - Warn admin during OAuth of granting admin rights (Zeger-Jan van de Weg)
  - Update the ExternalIssue regex pattern (Blake Hitchcock)
  - Remember user's inline/side-by-side diff view preference in a cookie (Kirill Katsnelson)
  - Optimized performance of finding issues to be closed by a merge request
  - Add `avatar_url`, `description`, `git_ssh_url`, `git_http_url`, `path_with_namespace`
    and `default_branch` in `project` in push, issue, merge-request and note webhooks data (Kirill Zaitsev)
  - Deprecate the `ssh_url` in favor of `git_ssh_url` and `http_url` in favor of `git_http_url`
    in `project` for push, issue, merge-request and note webhooks data (Kirill Zaitsev)
  - Deprecate the `repository` key in push, issue, merge-request and note webhooks data, use `project` instead (Kirill Zaitsev)
  - API: Expose MergeRequest#merge_status (Andrei Dziahel)
  - Revert "Add IP check against DNSBLs at account sign-up"
  - Actually use the `skip_merges` option in Repository#commits (Tony Chu)
  - Fix API to keep request parameters in Link header (Michael Potthoff)
  - Deprecate API "merge_request/:merge_request_id/comments". Use "merge_requests/:merge_request_id/notes" instead
  - Deprecate API "merge_request/:merge_request_id/...". Use "merge_requests/:merge_request_id/..." instead
  - Prevent parse error when name of project ends with .atom and prevent path issues
  - Discover branches for commit statuses ref-less when doing merge when succeeded
  - Mark inline difference between old and new paths when a file is renamed
  - Support Akismet spam checking for creation of issues via API (Stan Hu)
  - API: Allow to set or update a merge-request's milestone (Kirill Skachkov)
  - Improve UI consistency between projects and groups lists
  - Add sort dropdown to dashboard projects page
  - Fixed logo animation on Safari (Roman Rott)
  - Fix Merge When Succeeded when multiple stages
  - Hide remove source branch button when the MR is merged but new commits are pushed (Zeger-Jan van de Weg)
  - In seach autocomplete show only groups and projects you are member of
  - Don't process cross-reference notes from forks
  - Fix: init.d script not working on OS X
  - Faster snippet search
  - Added API to download build artifacts
  - Title for milestones should be unique (Zeger-Jan van de Weg)
  - Validate correctness of maximum attachment size application setting
  - Replaces "Create merge request" link with one to the "Merge Request" when one exists
  - Fix CI builds badge, add a new link to builds badge, deprecate the old one
  - Fix broken link to project in build notification emails
  - Ability to see and sort on vote count from Issues and MR lists
  - Fix builds scheduler when first build in stage was allowed to fail
  - User project limit is reached notice is hidden if the projects limit is zero
  - Add API support for managing runners and project's runners
  - Allow SAML users to login with no previous account without having to allow
    all Omniauth providers to do so.
  - Allow existing users to auto link their SAML credentials by logging in via SAML
  - Make it possible to erase a build (trace, artifacts) using UI and API
  - Ability to revert changes from a Merge Request or Commit
  - Emoji comment on diffs are not award emoji
  - Add label description (Nuttanart Pornprasitsakul)
  - Show label row when filtering issues or merge requests by label (Nuttanart Pornprasitsakul)
  - Add Todos

v 8.4.5
  - No CE-specific changes

v 8.4.4
  - Update omniauth-saml gem to 1.4.2
  - Prevent long-running backup tasks from timing out the database connection
  - Add a Project setting to allow guests to view build logs (defaults to true)
  - Sort project milestones by due date including issue editor (Oliver Rogers / Orih)

v 8.4.3
  - Increase lfs_objects size column to 8-byte integer to allow files larger
    than 2.1GB
  - Correctly highlight MR diff when MR has merge conflicts
  - Fix highlighting in blame view
  - Update sentry-raven gem to prevent "Not a git repository" console output
    when running certain commands
  - Add instrumentation to additional Gitlab::Git and Rugged methods for
    performance monitoring
  - Allow autosize textareas to also be manually resized

v 8.4.2
  - Bump required gitlab-workhorse version to bring in a fix for missing
    artifacts in the build artifacts browser
  - Get rid of those ugly borders on the file tree view
  - Fix updating the runner information when asking for builds
  - Bump gitlab_git version to 7.2.24 in order to bring in a performance
    improvement when checking if a repository was empty
  - Add instrumentation for Gitlab::Git::Repository instance methods so we can
    track them in Performance Monitoring.
  - Increase contrast between highlighted code comments and inline diff marker
  - Fix method undefined when using external commit status in builds
  - Fix highlighting in blame view.

v 8.4.1
  - Apply security updates for Rails (4.2.5.1), rails-html-sanitizer (1.0.3),
    and Nokogiri (1.6.7.2)
  - Fix redirect loop during import
  - Fix diff highlighting for all syntax themes
  - Delete project and associations in a background worker

v 8.4.0
  - Allow LDAP users to change their email if it was not set by the LDAP server
  - Ensure Gravatar host looks like an actual host
  - Consider re-assign as a mention from a notification point of view
  - Add pagination headers to already paginated API resources
  - Properly generate diff of orphan commits, like the first commit in a repository
  - Improve the consistency of commit titles, branch names, tag names, issue/MR titles, on their respective project pages
  - Autocomplete data is now always loaded, instead of when focusing a comment text area
  - Improved performance of finding issues for an entire group
  - Added custom application performance measuring system powered by InfluxDB
  - Add syntax highlighting to diffs
  - Gracefully handle invalid UTF-8 sequences in Markdown links (Stan Hu)
  - Bump fog to 1.36.0 (Stan Hu)
  - Add user's last used IP addresses to admin page (Stan Hu)
  - Add housekeeping function to project settings page
  - The default GitLab logo now acts as a loading indicator
  - Fix caching issue where build status was not updating in project dashboard (Stan Hu)
  - Accept 2xx status codes for successful Web hook triggers (Stan Hu)
  - Fix missing date of month in network graph when commits span a month (Stan Hu)
  - Expire view caches when application settings change (e.g. Gravatar disabled) (Stan Hu)
  - Don't notify users twice if they are both project watchers and subscribers (Stan Hu)
  - Remove gray background from layout in UI
  - Fix signup for OAuth providers that don't provide a name
  - Implement new UI for group page
  - Implement search inside emoji picker
  - Let the CI runner know about builds that this build depends on
  - Add API support for looking up a user by username (Stan Hu)
  - Add project permissions to all project API endpoints (Stan Hu)
  - Link to milestone in "Milestone changed" system note
  - Only allow group/project members to mention `@all`
  - Expose Git's version in the admin area (Trey Davis)
  - Add "Frequently used" category to emoji picker
  - Add CAS support (tduehr)
  - Add link to merge request on build detail page
  - Fix: Problem with projects ending with .keys (Jose Corcuera)
  - Revert back upvote and downvote button to the issue and MR pages
  - Swap position of Assignee and Author selector on Issuables (Zeger-Jan van de Weg)
  - Add system hook messages for project rename and transfer (Steve Norman)
  - Fix version check image in Safari
  - Show 'All' tab by default in the builds page
  - Add Open Graph and Twitter Card data to all pages
  - Fix API project lookups when querying with a namespace with dots (Stan Hu)
  - Enable forcing Two-factor authentication sitewide, with optional grace period
  - Import GitHub Pull Requests into GitLab
  - Change single user API endpoint to return more detailed data (Michael Potthoff)
  - Update version check images to use SVG
  - Validate README format before displaying
  - Enable Microsoft Azure OAuth2 support (Janis Meybohm)
  - Properly set task-list class on single item task lists
  - Add file finder feature in tree view (Kyungchul Shin)
  - Ajax filter by message for commits page
  - API: Add support for deleting a tag via the API (Robert Schilling)
  - Allow subsequent validations in CI Linter
  - Show referenced MRs & Issues only when the current viewer can access them
  - Fix Encoding::CompatibilityError bug when markdown content has some complex URL (Jason Lee)
  - Add API support for managing project's builds
  - Add API support for managing project's build triggers
  - Add API support for managing project's build variables
  - Allow broadcast messages to be edited
  - Autosize Markdown textareas
  - Import GitHub wiki into GitLab
  - Add reporters ability to download and browse build artifacts (Andrew Johnson)
  - Autofill referring url in message box when reporting user abuse.
  - Remove leading comma on award emoji when the user is the first to award the emoji (Zeger-Jan van de Weg)
  - Add build artifacts browser
  - Improve UX in builds artifacts browser
  - Increase default size of `data` column in `events` table when using MySQL
  - Expose button to CI Lint tool on project builds page
  - Fix: Creator should be added as a master of the project on creation
  - Added X-GitLab-... headers to emails from CI and Email On Push services (Anton Baklanov)
  - Add IP check against DNSBLs at account sign-up
  - Added cache:key to .gitlab-ci.yml allowing to fine tune the caching

v 8.3.4
  - Use gitlab-workhorse 0.5.4 (fixes API routing bug)

v 8.3.3
  - Preserve CE behavior with JIRA integration by only calling API if URL is set
  - Fix duplicated branch creation/deletion events when using Web UI (Stan Hu)
  - Add configurable LDAP server query timeout
  - Get "Merge when build succeeds" to work when commits were pushed to MR target branch while builds were running
  - Suppress e-mails on failed builds if allow_failure is set (Stan Hu)
  - Fix project transfer e-mail sending incorrect paths in e-mail notification (Stan Hu)
  - Better support for referencing and closing issues in Asana service (Mike Wyatt)
  - Enable "Add key" button when user fills in a proper key (Stan Hu)
  - Fix error in processing reply-by-email messages (Jason Lee)
  - Fix Error 500 when visiting build page of project with nil runners_token (Stan Hu)
  - Use WOFF versions of SourceSansPro fonts
  - Fix regression when builds were not generated for tags created through web/api interface
  - Fix: maintain milestone filter between Open and Closed tabs (Greg Smethells)
  - Fix missing artifacts and build traces for build created before 8.3

v 8.3.2
  - Disable --follow in `git log` to avoid loading duplicate commit data in infinite scroll (Stan Hu)
  - Add support for Google reCAPTCHA in user registration

v 8.3.1
  - Fix Error 500 when global milestones have slashes (Stan Hu)
  - Fix Error 500 when doing a search in dashboard before visiting any project (Stan Hu)
  - Fix LDAP identity and user retrieval when special characters are used
  - Move Sidekiq-cron configuration to gitlab.yml

v 8.3.0
  - Bump rack-attack to 4.3.1 for security fix (Stan Hu)
  - API support for starred projects for authorized user (Zeger-Jan van de Weg)
  - Add open_issues_count to project API (Stan Hu)
  - Expand character set of usernames created by Omniauth (Corey Hinshaw)
  - Add button to automatically merge a merge request when the build succeeds (Zeger-Jan van de Weg)
  - Add unsubscribe link in the email footer (Zeger-Jan van de Weg)
  - Provide better diagnostic message upon project creation errors (Stan Hu)
  - Bump devise to 3.5.3 to fix reset token expiring after account creation (Stan Hu)
  - Remove api credentials from link to build_page
  - Deprecate GitLabCiService making it to always be inactive
  - Bump gollum-lib to 4.1.0 (Stan Hu)
  - Fix broken group avatar upload under "New group" (Stan Hu)
  - Update project repositorize size and commit count during import:repos task (Stan Hu)
  - Fix API setting of 'public' attribute to false will make a project private (Stan Hu)
  - Handle and report SSL errors in Web hook test (Stan Hu)
  - Bump Redis requirement to 2.8 for Sidekiq 4 (Stan Hu)
  - Fix: Assignee selector is empty when 'Unassigned' is selected (Jose Corcuera)
  - WIP identifier on merge requests no longer requires trailing space
  - Add rake tasks for git repository maintainance (Zeger-Jan van de Weg)
  - Fix 500 error when update group member permission
  - Fix: As an admin, cannot add oneself as a member to a group/project
  - Trim leading and trailing whitespace of milestone and issueable titles (Jose Corcuera)
  - Recognize issue/MR/snippet/commit links as references
  - Backport JIRA features from EE to CE
  - Add ignore whitespace change option to commit view
  - Fire update hook from GitLab
  - Allow account unlock via email
  - Style warning about mentioning many people in a comment
  - Fix: sort milestones by due date once again (Greg Smethells)
  - Migrate all CI::Services and CI::WebHooks to Services and WebHooks
  - Don't show project fork event as "imported"
  - Add API endpoint to fetch merge request commits list
  - Don't create CI status for refs that doesn't have .gitlab-ci.yml, even if the builds are enabled
  - Expose events API with comment information and author info
  - Fix: Ensure "Remove Source Branch" button is not shown when branch is being deleted. #3583
  - Run custom Git hooks when branch is created or deleted.
  - Fix bug when simultaneously accepting multiple MRs results in MRs that are of "merged" status, but not merged to the target branch
  - Add languages page to graphs
  - Block LDAP user when they are no longer found in the LDAP server
  - Improve wording on project visibility levels (Zeger-Jan van de Weg)
  - Fix editing notes on a merge request diff
  - Automatically select default clone protocol based on user preferences (Eirik Lygre)
  - Make Network page as sub tab of Commits
  - Add copy-to-clipboard button for Snippets
  - Add indication to merge request list item that MR cannot be merged automatically
  - Default target branch to patch-n when editing file in protected branch
  - Add Builds tab to merge request detail page
  - Allow milestones, issues and MRs to be created from dashboard and group indexes
  - Use new style for wiki
  - Use new style for milestone detail page
  - Fix sidebar tooltips when collapsed
  - Prevent possible XSS attack with award-emoji
  - Upgraded Sidekiq to 4.x
  - Accept COPYING,COPYING.lesser, and licence as license file (Zeger-Jan van de Weg)
  - Fix emoji aliases problem
  - Fix award-emojis Flash alert's width
  - Fix deleting notes on a merge request diff
  - Display referenced merge request statuses in the issue description (Greg Smethells)
  - Implement new sidebar for issue and merge request pages
  - Emoji picker improvements
  - Suppress warning about missing `.gitlab-ci.yml` if builds are disabled
  - Do not show build status unless builds are enabled and `.gitlab-ci.yml` is present
  - Persist runners registration token in database
  - Fix online editor should not remove newlines at the end of the file
  - Expose Git's version in the admin area
  - Show "New Merge Request" buttons on canonical repos when you have a fork (Josh Frye)

v 8.2.3
  - Fix application settings cache not expiring after changes (Stan Hu)
  - Fix Error 500s when creating global milestones with Unicode characters (Stan Hu)
  - Update documentation for "Guest" permissions
  - Properly convert Emoji-only comments into Award Emojis
  - Enable devise paranoid mode to prevent user enumeration attack
  - Webhook payload has an added, modified and removed properties for each commit
  - Fix 500 error when creating a merge request that removes a submodule

v 8.2.2
  - Fix 404 in redirection after removing a project (Stan Hu)
  - Ensure cached application settings are refreshed at startup (Stan Hu)
  - Fix Error 500 when viewing user's personal projects from admin page (Stan Hu)
  - Fix: Raw private snippets access workflow
  - Prevent "413 Request entity too large" errors when pushing large files with LFS
  - Fix invalid links within projects dashboard header
  - Make current user the first user in assignee dropdown in issues detail page (Stan Hu)
  - Fix: duplicate email notifications on issue comments

v 8.2.1
  - Forcefully update builds that didn't want to update with state machine
  - Fix: saving GitLabCiService as Admin Template

v 8.2.0
  - Improved performance of finding projects and groups in various places
  - Improved performance of rendering user profile pages and Atom feeds
  - Expose build artifacts path as config option
  - Fix grouping of contributors by email in graph.
  - Improved performance of finding issues with/without labels
  - Fix Drone CI service template not saving properly (Stan Hu)
  - Fix avatars not showing in Atom feeds and project issues when Gravatar disabled (Stan Hu)
  - Added a GitLab specific profiling tool called "Sherlock" (see GitLab CE merge request #1749)
  - Upgrade gitlab_git to 7.2.20 and rugged to 0.23.3 (Stan Hu)
  - Improved performance of finding users by one of their Email addresses
  - Add allow_failure field to commit status API (Stan Hu)
  - Commits without .gitlab-ci.yml are marked as skipped
  - Save detailed error when YAML syntax is invalid
  - Since GitLab CI is enabled by default, remove enabling it by pushing .gitlab-ci.yml
  - Added build artifacts
  - Improved performance of replacing references in comments
  - Show last project commit to default branch on project home page
  - Highlight comment based on anchor in URL
  - Adds ability to remove the forked relationship from project settings screen. (Han Loong Liauw)
  - Improved performance of sorting milestone issues
  - Allow users to select the Files view as default project view (Cristian Bica)
  - Show "Empty Repository Page" for repository without branches (Artem V. Navrotskiy)
  - Fix: Inability to reply to code comments in the MR view, if the MR comes from a fork
  - Use git follow flag for commits page when retrieve history for file or directory
  - Show merge request CI status on merge requests index page
  - Send build name and stage in CI notification e-mail
  - Extend yml syntax for only and except to support specifying repository path
  - Enable shared runners to all new projects
  - Bump GitLab-Workhorse to 0.4.1
  - Allow to define cache in `.gitlab-ci.yml`
  - Fix: 500 error returned if destroy request without HTTP referer (Kazuki Shimizu)
  - Remove deprecated CI events from project settings page
  - Use issue editor as cross reference comment author when issue is edited with a new mention.
  - Add graphs of commits ahead and behind default branch (Jeff Stubler)
  - Improve personal snippet access workflow (Douglas Alexandre)
  - [API] Add ability to fetch the commit ID of the last commit that actually touched a file
  - Fix omniauth documentation setting for omnibus configuration (Jon Cairns)
  - Add "New file" link to dropdown on project page
  - Include commit logs in project search
  - Add "added", "modified" and "removed" properties to commit object in webhook
  - Rename "Back to" links to "Go to" because its not always a case it point to place user come from
  - Allow groups to appear in the search results if the group owner allows it
  - Add email notification to former assignee upon unassignment (Adam Lieskovský)
  - New design for project graphs page
  - Remove deprecated dumped yaml file generated from previous job definitions
  - Show specific runners from projects where user is master or owner
  - MR target branch is now visible on a list view when it is different from project's default one
  - Improve Continuous Integration graphs page
  - Make color of "Accept Merge Request" button consistent with current build status
  - Add ignore white space option in merge request diff and commit and compare view
  - Ability to add release notes (markdown text and attachments) to git tags (aka Releases)
  - Relative links from a repositories README.md now link to the default branch
  - Fix trailing whitespace issue in merge request/issue title
  - Fix bug when milestone/label filter was empty for dashboard issues page
  - Add ability to create milestone in group projects from single form
  - Add option to create merge request when editing/creating a file (Dirceu Tiegs)
  - Prevent the last owner of a group from being able to delete themselves by 'adding' themselves as a master (James Lopez)
  - Add Award Emoji to issue and merge request pages

v 8.1.4
  - Fix bug where manually merged branches in a MR would end up with an empty diff (Stan Hu)
  - Prevent redirect loop when home_page_url is set to the root URL
  - Fix incoming email config defaults
  - Remove CSS property preventing hard tabs from rendering in Chromium 45 (Stan Hu)

v 8.1.3
  - Force update refs/merge-requests/X/head upon a push to the source branch of a merge request (Stan Hu)
  - Spread out runner contacted_at updates
  - Use issue editor as cross reference comment author when issue is edited with a new mention
  - Add Facebook authentication

v 8.1.2
  - Fix cloning Wiki repositories via HTTP (Stan Hu)
  - Add migration to remove satellites directory
  - Fix specific runners visibility
  - Fix 500 when editing CI service
  - Require CI jobs to be named
  - Fix CSS for runner status
  - Fix CI badge
  - Allow developer to manage builds

v 8.1.1
  - Removed, see 8.1.2

v 8.1.0
  - Ensure MySQL CI limits DB migrations occur after the fields have been created (Stan Hu)
  - Fix duplicate repositories in GitHub import page (Stan Hu)
  - Redirect to a default path if HTTP_REFERER is not set (Stan Hu)
  - Adds ability to create directories using the web editor (Ben Ford)
  - Cleanup stuck CI builds
  - Send an email to admin email when a user is reported for spam (Jonathan Rochkind)
  - Show notifications button when user is member of group rather than project (Grzegorz Bizon)
  - Fix bug preventing mentioned issued from being closed when MR is merged using fast-forward merge.
  - Fix nonatomic database update potentially causing project star counts to go negative (Stan Hu)
  - Don't show "Add README" link in an empty repository if user doesn't have access to push (Stan Hu)
  - Fix error preventing displaying of commit data for a directory with a leading dot (Stan Hu)
  - Speed up load times of issue detail pages by roughly 1.5x
  - Fix CI rendering regressions
  - If a merge request is to close an issue, show this on the issue page (Zeger-Jan van de Weg)
  - Add a system note and update relevant merge requests when a branch is deleted or re-added (Stan Hu)
  - Make diff file view easier to use on mobile screens (Stan Hu)
  - Improved performance of finding users by username or Email address
  - Fix bug where merge request comments created by API would not trigger notifications (Stan Hu)
  - Add support for creating directories from Files page (Stan Hu)
  - Allow removing of project without confirmation when JavaScript is disabled (Stan Hu)
  - Support filtering by "Any" milestone or issue and fix "No Milestone" and "No Label" filters (Stan Hu)
  - Improved performance of the trending projects page
  - Remove CI migration task
  - Improved performance of finding projects by their namespace
  - Add assignee data to Issuables' hook_data (Bram Daams)
  - Fix bug where transferring a project would result in stale commit links (Stan Hu)
  - Fix build trace updating
  - Include full path of source and target branch names in New Merge Request page (Stan Hu)
  - Add user preference to view activities as default dashboard (Stan Hu)
  - Add option to admin area to sign in as a specific user (Pavel Forkert)
  - Show CI status on all pages where commits list is rendered
  - Automatically enable CI when push .gitlab-ci.yml file to repository
  - Move CI charts to project graphs area
  - Fix cases where Markdown did not render links in activity feed (Stan Hu)
  - Add first and last to pagination (Zeger-Jan van de Weg)
  - Added Commit Status API
  - Added Builds View
  - Added when to .gitlab-ci.yml
  - Show CI status on commit page
  - Added CI_BUILD_TAG, _STAGE, _NAME and _TRIGGERED to CI builds
  - Show CI status on Your projects page and Starred projects page
  - Remove "Continuous Integration" page from dashboard
  - Add notes and SSL verification entries to hook APIs (Ben Boeckel)
  - Fix grammar in admin area "labels" .nothing-here-block when no labels exist.
  - Move CI runners page to project settings area
  - Move CI variables page to project settings area
  - Move CI triggers page to project settings area
  - Move CI project settings page to CE project settings area
  - Fix bug when removed file was not appearing in merge request diff
  - Show warning when build cannot be served by any of the available CI runners
  - Note the original location of a moved project when notifying users of the move
  - Improve error message when merging fails
  - Add support of multibyte characters in LDAP UID (Roman Petrov)
  - Show additions/deletions stats on merge request diff
  - Remove footer text in emails (Zeger-Jan van de Weg)
  - Ensure code blocks are properly highlighted after a note is updated
  - Fix wrong access level badge on MR comments
  - Hide password in the service settings form
  - Move CI web hooks page to project settings area
  - Fix User Identities API. It now allows you to properly create or update user's identities.
  - Add user preference to change layout width (Peter Göbel)
  - Use commit status in merge request widget as preferred source of CI status
  - Integrate CI commit and build pages into project pages
  - Move CI services page to project settings area
  - Add "Quick Submit" behavior to input fields throughout the application. Use
    Cmd+Enter on Mac and Ctrl+Enter on Windows/Linux.
  - Fix position of hamburger in header for smaller screens (Han Loong Liauw)
  - Fix bug where Emojis in Markdown would truncate remaining text (Sakata Sinji)
  - Persist filters when sorting on admin user page (Jerry Lukins)
  - Update style of snippets pages (Han Loong Liauw)
  - Allow dashboard and group issues/MRs to be filtered by label
  - Add spellcheck=false to certain input fields
  - Invalidate stored service password if the endpoint URL is changed
  - Project names are not fully shown if group name is too big, even on group page view
  - Apply new design for Files page
  - Add "New Page" button to Wiki Pages tab (Stan Hu)
  - Only render 404 page from /public
  - Hide passwords from services API (Alex Lossent)
  - Fix: Images cannot show when projects' path was changed
  - Let gitlab-git-http-server generate and serve 'git archive' downloads
  - Optimize query when filtering on issuables (Zeger-Jan van de Weg)
  - Fix padding of outdated discussion item.
  - Animate the logo on hover

v 8.0.5
  - Correct lookup-by-email for LDAP logins
  - Fix loading spinner sometimes not being hidden on Merge Request tab switches

v 8.0.4
  - Fix Message-ID header to be RFC 2111-compliant to prevent e-mails being dropped (Stan Hu)
  - Fix referrals for :back and relative URL installs
  - Fix anchors to comments in diffs
  - Remove CI token from build traces
  - Fix "Assign All" button on Runner admin page
  - Fix search in Files
  - Add full project namespace to payload of system webhooks (Ricardo Band)

v 8.0.3
  - Fix URL shown in Slack notifications
  - Fix bug where projects would appear to be stuck in the forked import state (Stan Hu)
  - Fix Error 500 in creating merge requests with > 1000 diffs (Stan Hu)
  - Add work_in_progress key to MR web hooks (Ben Boeckel)

v 8.0.2
  - Fix default avatar not rendering in network graph (Stan Hu)
  - Skip check_initd_configured_correctly on omnibus installs
  - Prevent double-prefixing of help page paths
  - Clarify confirmation text on user deletion
  - Make commit graphs responsive to window width changes (Stan Hu)
  - Fix top margin for sign-in button on public pages
  - Fix LDAP attribute mapping
  - Remove git refs used internally by GitLab from network graph (Stan Hu)
  - Use standard Markdown font in Markdown preview instead of fixed-width font (Stan Hu)
  - Fix Reply by email for non-UTF-8 messages.
  - Add option to use StartTLS with Reply by email IMAP server.
  - Allow AWS S3 Server-Side Encryption with Amazon S3-Managed Keys for backups (Paul Beattie)

v 8.0.1
  - Improve CI migration procedure and documentation

v 8.0.0
  - Fix Markdown links not showing up in dashboard activity feed (Stan Hu)
  - Remove milestones from merge requests when milestones are deleted (Stan Hu)
  - Fix HTML link that was improperly escaped in new user e-mail (Stan Hu)
  - Fix broken sort in merge request API (Stan Hu)
  - Bump rouge to 1.10.1 to remove warning noise and fix other syntax highlighting bugs (Stan Hu)
  - Gracefully handle errors in syntax highlighting by leaving the block unformatted (Stan Hu)
  - Add "replace" and "upload" functionalities to allow user replace existing file and upload new file into current repository
  - Fix URL construction for merge requests, issues, notes, and commits for relative URL config (Stan Hu)
  - Fix emoji URLs in Markdown when relative_url_root is used (Stan Hu)
  - Omit filename in Content-Disposition header in raw file download to avoid RFC 6266 encoding issues (Stan HU)
  - Fix broken Wiki Page History (Stan Hu)
  - Import forked repositories asynchronously to prevent large repositories from timing out (Stan Hu)
  - Prevent anchors from being hidden by header (Stan Hu)
  - Fix bug where only the first 15 Bitbucket issues would be imported (Stan Hu)
  - Sort issues by creation date in Bitbucket importer (Stan Hu)
  - Prevent too many redirects upon login when home page URL is set to external_url (Stan Hu)
  - Improve dropdown positioning on the project home page (Hannes Rosenögger)
  - Upgrade browser gem to 1.0.0 to avoid warning in IE11 compatibilty mode (Stan Hu)
  - Remove user OAuth tokens from the database and request new tokens each session (Stan Hu)
  - Restrict users API endpoints to use integer IDs (Stan Hu)
  - Only show recent push event if the branch still exists or a recent merge request has not been created (Stan Hu)
  - Remove satellites
  - Better performance for web editor (switched from satellites to rugged)
  - Faster merge
  - Ability to fetch merge requests from refs/merge-requests/:id
  - Allow displaying of archived projects in the admin interface (Artem Sidorenko)
  - Allow configuration of import sources for new projects (Artem Sidorenko)
  - Search for comments should be case insensetive
  - Create cross-reference for closing references on commits pushed to non-default branches (Maël Valais)
  - Ability to search milestones
  - Gracefully handle SMTP user input errors (e.g. incorrect email addresses) to prevent Sidekiq retries (Stan Hu)
  - Move dashboard activity to separate page (for your projects and starred projects)
  - Improve performance of git blame
  - Limit content width to 1200px for most of pages to improve readability on big screens
  - Fix 500 error when submit project snippet without body
  - Improve search page usability
  - Bring more UI consistency in way how projects, snippets and groups lists are rendered
  - Make all profiles and group public
  - Fixed login failure when extern_uid changes (Joel Koglin)
  - Don't notify users without access to the project when they are (accidentally) mentioned in a note.
  - Retrieving oauth token with LDAP credentials
  - Load Application settings from running database unless env var USE_DB=false
  - Added Drone CI integration (Kirill Zaitsev)
  - Allow developers to retry builds
  - Hide advanced project options for non-admin users
  - Fail builds if no .gitlab-ci.yml is found
  - Refactored service API and added automatically service docs generator (Kirill Zaitsev)
  - Added web_url key project hook_attrs (Kirill Zaitsev)
  - Add ability to get user information by ID of an SSH key via the API
  - Fix bug which IE cannot show image at markdown when the image is raw file of gitlab
  - Add support for Crowd
  - Global Labels that are available to all projects
  - Fix highlighting of deleted lines in diffs.
  - Project notification level can be set on the project page itself
  - Added service API endpoint to retrieve service parameters (Petheő Bence)
  - Add FogBugz project import (Jared Szechy)
  - Sort users autocomplete lists by user (Allister Antosik)
  - Webhook for issue now contains repository field (Jungkook Park)
  - Add ability to add custom text to the help page (Jeroen van Baarsen)
  - Add pg_schema to backup config
  - Fix references to target project issues in Merge Requests markdown preview and textareas (Francesco Levorato)
  - Redirect from incorrectly cased group or project path to correct one (Francesco Levorato)
  - Removed API calls from CE to CI

v 7.14.3
  - No changes

v 7.14.2
  - Upgrade gitlab_git to 7.2.15 to fix `git blame` errors with ISO-encoded files (Stan Hu)
  - Allow configuration of LDAP attributes GitLab will use for the new user account.

v 7.14.1
  - Improve abuse reports management from admin area
  - Fix "Reload with full diff" URL button in compare branch view (Stan Hu)
  - Disabled DNS lookups for SSH in docker image (Rowan Wookey)
  - Only include base URL in OmniAuth full_host parameter (Stan Hu)
  - Fix Error 500 in API when accessing a group that has an avatar (Stan Hu)
  - Ability to enable SSL verification for Webhooks

v 7.14.0
  - Fix bug where non-project members of the target project could set labels on new merge requests.
  - Update default robots.txt rules to disallow crawling of irrelevant pages (Ben Bodenmiller)
  - Fix redirection after sign in when using auto_sign_in_with_provider
  - Upgrade gitlab_git to 7.2.14 to ignore CRLFs in .gitmodules (Stan Hu)
  - Clear cache to prevent listing deleted branches after MR removes source branch (Stan Hu)
  - Provide more feedback what went wrong if HipChat service failed test (Stan Hu)
  - Fix bug where backslashes in inline diffs could be dropped (Stan Hu)
  - Disable turbolinks when linking to Bitbucket import status (Stan Hu)
  - Fix broken code import and display error messages if something went wrong with creating project (Stan Hu)
  - Fix corrupted binary files when using API files endpoint (Stan Hu)
  - Bump Haml to 4.0.7 to speed up textarea rendering (Stan Hu)
  - Show incompatible projects in Bitbucket import status (Stan Hu)
  - Fix coloring of diffs on MR Discussion-tab (Gert Goet)
  - Fix "Network" and "Graphs" pages for branches with encoded slashes (Stan Hu)
  - Fix errors deleting and creating branches with encoded slashes (Stan Hu)
  - Always add current user to autocomplete controller to support filter by "Me" (Stan Hu)
  - Fix multi-line syntax highlighting (Stan Hu)
  - Fix network graph when branch name has single quotes (Stan Hu)
  - Add "Confirm user" button in user admin page (Stan Hu)
  - Upgrade gitlab_git to version 7.2.6 to fix Error 500 when creating network graphs (Stan Hu)
  - Add support for Unicode filenames in relative links (Hiroyuki Sato)
  - Fix URL used for refreshing notes if relative_url is present (Bartłomiej Święcki)
  - Fix commit data retrieval when branch name has single quotes (Stan Hu)
  - Check that project was actually created rather than just validated in import:repos task (Stan Hu)
  - Fix full screen mode for snippet comments (Daniel Gerhardt)
  - Fix 404 error in files view after deleting the last file in a repository (Stan Hu)
  - Fix the "Reload with full diff" URL button (Stan Hu)
  - Fix label read access for unauthenticated users (Daniel Gerhardt)
  - Fix access to disabled features for unauthenticated users (Daniel Gerhardt)
  - Fix OAuth provider bug where GitLab would not go return to the redirect_uri after sign-in (Stan Hu)
  - Fix file upload dialog for comment editing (Daniel Gerhardt)
  - Set OmniAuth full_host parameter to ensure redirect URIs are correct (Stan Hu)
  - Return comments in created order in merge request API (Stan Hu)
  - Disable internal issue tracker controller if external tracker is used (Stan Hu)
  - Expire Rails cache entries after two weeks to prevent endless Redis growth
  - Add support for destroying project milestones (Stan Hu)
  - Allow custom backup archive permissions
  - Add project star and fork count, group avatar URL and user/group web URL attributes to API
  - Show who last edited a comment if it wasn't the original author
  - Send notification to all participants when MR is merged.
  - Add ability to manage user email addresses via the API.
  - Show buttons to add license, changelog and contribution guide if they're missing.
  - Tweak project page buttons.
  - Disabled autocapitalize and autocorrect on login field (Daryl Chan)
  - Mention group and project name in creation, update and deletion notices (Achilleas Pipinellis)
  - Update gravatar link on profile page to link to configured gravatar host (Ben Bodenmiller)
  - Remove redis-store TTL monkey patch
  - Add support for CI skipped status
  - Fetch code from forks to refs/merge-requests/:id/head when merge request created
  - Remove comments and email addresses when publicly exposing ssh keys (Zeger-Jan van de Weg)
  - Add "Check out branch" button to the MR page.
  - Improve MR merge widget text and UI consistency.
  - Improve text in MR "How To Merge" modal.
  - Cache all events
  - Order commits by date when comparing branches
  - Fix bug causing error when the target branch of a symbolic ref was deleted
  - Include branch/tag name in archive file and directory name
  - Add dropzone upload progress
  - Add a label for merged branches on branches page (Florent Baldino)
  - Detect .mkd and .mkdn files as markdown (Ben Boeckel)
  - Fix: User search feature in admin area does not respect filters
  - Set max-width for README, issue and merge request description for easier read on big screens
  - Update Flowdock integration to support new Flowdock API (Boyan Tabakov)
  - Remove author from files view (Sven Strickroth)
  - Fix infinite loop when SAML was incorrectly configured.

v 7.13.5
  - Satellites reverted

v 7.13.4
  - Allow users to send abuse reports

v 7.13.3
  - Fix bug causing Bitbucket importer to crash when OAuth application had been removed.
  - Allow users to send abuse reports
  - Remove satellites
  - Link username to profile on Group Members page (Tom Webster)

v 7.13.2
  - Fix randomly failed spec
  - Create project services on Project creation
  - Add admin_merge_request ability to Developer level and up
  - Fix Error 500 when browsing projects with no HEAD (Stan Hu)
  - Fix labels / assignee / milestone for the merge requests when issues are disabled
  - Show the first tab automatically on MergeRequests#new
  - Add rake task 'gitlab:update_commit_count' (Daniel Gerhardt)
  - Fix Gmail Actions

v 7.13.1
  - Fix: Label modifications are not reflected in existing notes and in the issue list
  - Fix: Label not shown in the Issue list, although it's set through web interface
  - Fix: Group/project references are linked incorrectly
  - Improve documentation
  - Fix of migration: Check if session_expire_delay column exists before adding the column
  - Fix: ActionView::Template::Error
  - Fix: "Create Merge Request" isn't always shown in event for newly pushed branch
  - Fix bug causing "Remove source-branch" option not to work for merge requests from the same project.
  - Render Note field hints consistently for "new" and "edit" forms

v 7.13.0
  - Remove repository graph log to fix slow cache updates after push event (Stan Hu)
  - Only enable HSTS header for HTTPS and port 443 (Stan Hu)
  - Fix user autocomplete for unauthenticated users accessing public projects (Stan Hu)
  - Fix redirection to home page URL for unauthorized users (Daniel Gerhardt)
  - Add branch switching support for graphs (Daniel Gerhardt)
  - Fix external issue tracker hook/test for HTTPS URLs (Daniel Gerhardt)
  - Remove link leading to a 404 error in Deploy Keys page (Stan Hu)
  - Add support for unlocking users in admin settings (Stan Hu)
  - Add Irker service configuration options (Stan Hu)
  - Fix order of issues imported from GitHub (Hiroyuki Sato)
  - Bump rugments to 1.0.0beta8 to fix C prototype function highlighting (Jonathon Reinhart)
  - Fix Merge Request webhook to properly fire "merge" action when accepted from the web UI
  - Add `two_factor_enabled` field to admin user API (Stan Hu)
  - Fix invalid timestamps in RSS feeds (Rowan Wookey)
  - Fix downloading of patches on public merge requests when user logged out (Stan Hu)
  - Fix Error 500 when relative submodule resolves to a namespace that has a different name from its path (Stan Hu)
  - Extract the longest-matching ref from a commit path when multiple matches occur (Stan Hu)
  - Update maintenance documentation to explain no need to recompile asssets for omnibus installations (Stan Hu)
  - Support commenting on diffs in side-by-side mode (Stan Hu)
  - Fix JavaScript error when clicking on the comment button on a diff line that has a comment already (Stan Hu)
  - Return 40x error codes if branch could not be deleted in UI (Stan Hu)
  - Remove project visibility icons from dashboard projects list
  - Rename "Design" profile settings page to "Preferences".
  - Allow users to customize their default Dashboard page.
  - Update ssl_ciphers in Nginx example to remove DHE settings. This will deny forward secrecy for Android 2.3.7, Java 6 and OpenSSL 0.9.8
  - Admin can edit and remove user identities
  - Convert CRLF newlines to LF when committing using the web editor.
  - API request /projects/:project_id/merge_requests?state=closed will return only closed merge requests without merged one. If you need ones that were merged - use state=merged.
  - Allow Administrators to filter the user list by those with or without Two-factor Authentication enabled.
  - Show a user's Two-factor Authentication status in the administration area.
  - Explicit error when commit not found in the CI
  - Improve performance for issue and merge request pages
  - Users with guest access level can not set assignee, labels or milestones for issue and merge request
  - Reporter role can manage issue tracker now: edit any issue, set assignee or milestone and manage labels
  - Better performance for pages with events list, issues list and commits list
  - Faster automerge check and merge itself when source and target branches are in same repository
  - Correctly show anonymous authorized applications under Profile > Applications.
  - Query Optimization in MySQL.
  - Allow users to be blocked and unblocked via the API
  - Use native Postgres database cleaning during backup restore
  - Redesign project page. Show README as default instead of activity. Move project activity to separate page
  - Make left menu more hierarchical and less contextual by adding back item at top
  - A fork can’t have a visibility level that is greater than the original project.
  - Faster code search in repository and wiki. Fixes search page timeout for big repositories
  - Allow administrators to disable 2FA for a specific user
  - Add error message for SSH key linebreaks
  - Store commits count in database (will populate with valid values only after first push)
  - Rebuild cache after push to repository in background job
  - Fix transferring of project to another group using the API.

v 7.12.2
  - Correctly show anonymous authorized applications under Profile > Applications.
  - Faster automerge check and merge itself when source and target branches are in same repository
  - Audit log for user authentication
  - Allow custom label to be set for authentication providers.

v 7.12.1
  - Fix error when deleting a user who has projects (Stan Hu)
  - Fix post-receive errors on a push when an external issue tracker is configured (Stan Hu)
  - Add SAML to list of social_provider (Matt Firtion)
  - Fix merge requests API scope to keep compatibility in 7.12.x patch release (Dmitriy Zaporozhets)
  - Fix closed merge request scope at milestone page (Dmitriy Zaporozhets)
  - Revert merge request states renaming
  - Fix hooks for web based events with external issue references (Daniel Gerhardt)
  - Improve performance for issue and merge request pages
  - Compress database dumps to reduce backup size

v 7.12.0
  - Fix Error 500 when one user attempts to access a personal, internal snippet (Stan Hu)
  - Disable changing of target branch in new merge request page when a branch has already been specified (Stan Hu)
  - Fix post-receive errors on a push when an external issue tracker is configured (Stan Hu)
  - Update oauth button logos for Twitter and Google to recommended assets
  - Update browser gem to version 0.8.0 for IE11 support (Stan Hu)
  - Fix timeout when rendering file with thousands of lines.
  - Add "Remember me" checkbox to LDAP signin form.
  - Add session expiration delay configuration through UI application settings
  - Don't notify users mentioned in code blocks or blockquotes.
  - Omit link to generate labels if user does not have access to create them (Stan Hu)
  - Show warning when a comment will add 10 or more people to the discussion.
  - Disable changing of the source branch in merge request update API (Stan Hu)
  - Shorten merge request WIP text.
  - Add option to disallow users from registering any application to use GitLab as an OAuth provider
  - Support editing target branch of merge request (Stan Hu)
  - Refactor permission checks with issues and merge requests project settings (Stan Hu)
  - Fix Markdown preview not working in Edit Milestone page (Stan Hu)
  - Fix Zen Mode not closing with ESC key (Stan Hu)
  - Allow HipChat API version to be blank and default to v2 (Stan Hu)
  - Add file attachment support in Milestone description (Stan Hu)
  - Fix milestone "Browse Issues" button.
  - Set milestone on new issue when creating issue from index with milestone filter active.
  - Make namespace API available to all users (Stan Hu)
  - Add web hook support for note events (Stan Hu)
  - Disable "New Issue" and "New Merge Request" buttons when features are disabled in project settings (Stan Hu)
  - Remove Rack Attack monkey patches and bump to version 4.3.0 (Stan Hu)
  - Fix clone URL losing selection after a single click in Safari and Chrome (Stan Hu)
  - Fix git blame syntax highlighting when different commits break up lines (Stan Hu)
  - Add "Resend confirmation e-mail" link in profile settings (Stan Hu)
  - Allow to configure location of the `.gitlab_shell_secret` file. (Jakub Jirutka)
  - Disabled expansion of top/bottom blobs for new file diffs
  - Update Asciidoctor gem to version 1.5.2. (Jakub Jirutka)
  - Fix resolving of relative links to repository files in AsciiDoc documents. (Jakub Jirutka)
  - Use the user list from the target project in a merge request (Stan Hu)
  - Default extention for wiki pages is now .md instead of .markdown (Jeroen van Baarsen)
  - Add validation to wiki page creation (only [a-zA-Z0-9/_-] are allowed) (Jeroen van Baarsen)
  - Fix new/empty milestones showing 100% completion value (Jonah Bishop)
  - Add a note when an Issue or Merge Request's title changes
  - Consistently refer to MRs as either Merged or Closed.
  - Add Merged tab to MR lists.
  - Prefix EmailsOnPush email subject with `[Git]`.
  - Group project contributions by both name and email.
  - Clarify navigation labels for Project Settings and Group Settings.
  - Move user avatar and logout button to sidebar
  - You can not remove user if he/she is an only owner of group
  - User should be able to leave group. If not - show him proper message
  - User has ability to leave project
  - Add SAML support as an omniauth provider
  - Allow to configure a URL to show after sign out
  - Add an option to automatically sign-in with an Omniauth provider
  - GitLab CI service sends .gitlab-ci.yml in each push call
  - When remove project - move repository and schedule it removal
  - Improve group removing logic
  - Trigger create-hooks on backup restore task
  - Add option to automatically link omniauth and LDAP identities
  - Allow special character in users bio. I.e.: I <3 GitLab

v 7.11.4
  - Fix missing bullets when creating lists
  - Set rel="nofollow" on external links

v 7.11.3
  - no changes
  - Fix upgrader script (Martins Polakovs)

v 7.11.2
  - no changes

v 7.11.1
  - no changes

v 7.11.0
  - Fall back to Plaintext when Syntaxhighlighting doesn't work. Fixes some buggy lexers (Hannes Rosenögger)
  - Get editing comments to work in Chrome 43 again.
  - Fix broken view when viewing history of a file that includes a path that used to be another file (Stan Hu)
  - Don't show duplicate deploy keys
  - Fix commit time being displayed in the wrong timezone in some cases (Hannes Rosenögger)
  - Make the first branch pushed to an empty repository the default HEAD (Stan Hu)
  - Fix broken view when using a tag to display a tree that contains git submodules (Stan Hu)
  - Make Reply-To config apply to change e-mail confirmation and other Devise notifications (Stan Hu)
  - Add application setting to restrict user signups to e-mail domains (Stan Hu)
  - Don't allow a merge request to be merged when its title starts with "WIP".
  - Add a page title to every page.
  - Allow primary email to be set to an email that you've already added.
  - Fix clone URL field and X11 Primary selection (Dmitry Medvinsky)
  - Ignore invalid lines in .gitmodules
  - Fix "Cannot move project" error message from popping up after a successful transfer (Stan Hu)
  - Redirect to sign in page after signing out.
  - Fix "Hello @username." references not working by no longer allowing usernames to end in period.
  - Fix "Revspec not found" errors when viewing diffs in a forked project with submodules (Stan Hu)
  - Improve project page UI
  - Fix broken file browsing with relative submodule in personal projects (Stan Hu)
  - Add "Reply quoting selected text" shortcut key (`r`)
  - Fix bug causing `@whatever` inside an issue's first code block to be picked up as a user mention.
  - Fix bug causing `@whatever` inside an inline code snippet (backtick-style) to be picked up as a user mention.
  - When use change branches link at MR form - save source branch selection instead of target one
  - Improve handling of large diffs
  - Added GitLab Event header for project hooks
  - Add Two-factor authentication (2FA) for GitLab logins
  - Show Atom feed buttons everywhere where applicable.
  - Add project activity atom feed.
  - Don't crash when an MR from a fork has a cross-reference comment from the target project on one of its commits.
  - Explain how to get a new password reset token in welcome emails
  - Include commit comments in MR from a forked project.
  - Group milestones by title in the dashboard and all other issue views.
  - Query issues, merge requests and milestones with their IID through API (Julien Bianchi)
  - Add default project and snippet visibility settings to the admin web UI.
  - Show incompatible projects in Google Code import status (Stan Hu)
  - Fix bug where commit data would not appear in some subdirectories (Stan Hu)
  - Task lists are now usable in comments, and will show up in Markdown previews.
  - Fix bug where avatar filenames were not actually deleted from the database during removal (Stan Hu)
  - Fix bug where Slack service channel was not saved in admin template settings. (Stan Hu)
  - Protect OmniAuth request phase against CSRF.
  - Don't send notifications to mentioned users that don't have access to the project in question.
  - Add search issues/MR by number
  - Change plots to bar graphs in commit statistics screen
  - Move snippets UI to fluid layout
  - Improve UI for sidebar. Increase separation between navigation and content
  - Improve new project command options (Ben Bodenmiller)
  - Add common method to force UTF-8 and use it to properly handle non-ascii OAuth user properties (Onur Küçük)
  - Prevent sending empty messages to HipChat (Chulki Lee)
  - Improve UI for mobile phones on dashboard and project pages
  - Add room notification and message color option for HipChat
  - Allow to use non-ASCII letters and dashes in project and namespace name. (Jakub Jirutka)
  - Add footnotes support to Markdown (Guillaume Delbergue)
  - Add current_sign_in_at to UserFull REST api.
  - Make Sidekiq MemoryKiller shutdown signal configurable
  - Add "Create Merge Request" buttons to commits and branches pages and push event.
  - Show user roles by comments.
  - Fix automatic blocking of auto-created users from Active Directory.
  - Call merge request web hook for each new commits (Arthur Gautier)
  - Use SIGKILL by default in Sidekiq::MemoryKiller
  - Fix mentioning of private groups.
  - Add style for <kbd> element in markdown
  - Spin spinner icon next to "Checking for CI status..." on MR page.
  - Fix reference links in dashboard activity and ATOM feeds.
  - Ensure that the first added admin performs repository imports

v 7.10.4
  - Fix migrations broken in 7.10.2
  - Make tags for GitLab installations running on MySQL case sensitive
  - Get Gitorious importer to work again.
  - Fix adding new group members from admin area
  - Fix DB error when trying to tag a repository (Stan Hu)
  - Fix Error 500 when searching Wiki pages (Stan Hu)
  - Unescape branch names in compare commit (Stan Hu)
  - Order commit comments chronologically in API.

v 7.10.2
  - Fix CI links on MR page

v 7.10.0
  - Ignore submodules that are defined in .gitmodules but are checked in as directories.
  - Allow projects to be imported from Google Code.
  - Remove access control for uploaded images to fix broken images in emails (Hannes Rosenögger)
  - Allow users to be invited by email to join a group or project.
  - Don't crash when project repository doesn't exist.
  - Add config var to block auto-created LDAP users.
  - Don't use HTML ellipsis in EmailsOnPush subject truncated commit message.
  - Set EmailsOnPush reply-to address to committer email when enabled.
  - Fix broken file browsing with a submodule that contains a relative link (Stan Hu)
  - Fix persistent XSS vulnerability around profile website URLs.
  - Fix project import URL regex to prevent arbitary local repos from being imported.
  - Fix directory traversal vulnerability around uploads routes.
  - Fix directory traversal vulnerability around help pages.
  - Don't leak existence of project via search autocomplete.
  - Don't leak existence of group or project via search.
  - Fix bug where Wiki pages that included a '/' were no longer accessible (Stan Hu)
  - Fix bug where error messages from Dropzone would not be displayed on the issues page (Stan Hu)
  - Add a rake task to check repository integrity with `git fsck`
  - Add ability to configure Reply-To address in gitlab.yml (Stan Hu)
  - Move current user to the top of the list in assignee/author filters (Stan Hu)
  - Fix broken side-by-side diff view on merge request page (Stan Hu)
  - Set Application controller default URL options to ensure all url_for calls are consistent (Stan Hu)
  - Allow HTML tags in Markdown input
  - Fix code unfold not working on Compare commits page (Stan Hu)
  - Fix generating SSH key fingerprints with OpenSSH 6.8. (Sašo Stanovnik)
  - Fix "Import projects from" button to show the correct instructions (Stan Hu)
  - Fix dots in Wiki slugs causing errors (Stan Hu)
  - Make maximum attachment size configurable via Application Settings (Stan Hu)
  - Update poltergeist to version 1.6.0 to support PhantomJS 2.0 (Zeger-Jan van de Weg)
  - Fix cross references when usernames, milestones, or project names contain underscores (Stan Hu)
  - Disable reference creation for comments surrounded by code/preformatted blocks (Stan Hu)
  - Reduce Rack Attack false positives causing 403 errors during HTTP authentication (Stan Hu)
  - enable line wrapping per default and remove the checkbox to toggle it (Hannes Rosenögger)
  - Fix a link in the patch update guide
  - Add a service to support external wikis (Hannes Rosenögger)
  - Omit the "email patches" link and fix plain diff view for merge commits
  - List new commits for newly pushed branch in activity view.
  - Add sidetiq gem dependency to match EE
  - Add changelog, license and contribution guide links to project tab bar.
  - Improve diff UI
  - Fix alignment of navbar toggle button (Cody Mize)
  - Fix checkbox rendering for nested task lists
  - Identical look of selectboxes in UI
  - Upgrade the gitlab_git gem to version 7.1.3
  - Move "Import existing repository by URL" option to button.
  - Improve error message when save profile has error.
  - Passing the name of pushed ref to CI service (requires GitLab CI 7.9+)
  - Add location field to user profile
  - Fix print view for markdown files and wiki pages
  - Fix errors when deleting old backups
  - Improve GitLab performance when working with git repositories
  - Add tag message and last commit to tag hook (Kamil Trzciński)
  - Restrict permissions on backup files
  - Improve oauth accounts UI in profile page
  - Add ability to unlink connected accounts
  - Replace commits calendar with faster contribution calendar that includes issues and merge requests
  - Add inifinite scroll to user page activity
  - Don't include system notes in issue/MR comment count.
  - Don't mark merge request as updated when merge status relative to target branch changes.
  - Link note avatar to user.
  - Make Git-over-SSH errors more descriptive.
  - Fix EmailsOnPush.
  - Refactor issue filtering
  - AJAX selectbox for issue assignee and author filters
  - Fix issue with missing options in issue filtering dropdown if selected one
  - Prevent holding Control-Enter or Command-Enter from posting comment multiple times.
  - Prevent note form from being cleared when submitting failed.
  - Improve file icons rendering on tree (Sullivan Sénéchal)
  - API: Add pagination to project events
  - Get issue links in notification mail to work again.
  - Don't show commit comment button when user is not signed in.
  - Fix admin user projects lists.
  - Don't leak private group existence by redirecting from namespace controller to group controller.
  - Ability to skip some items from backup (database, respositories or uploads)
  - Archive repositories in background worker.
  - Import GitHub, Bitbucket or GitLab.com projects owned by authenticated user into current namespace.
  - Project labels are now available over the API under the "tag_list" field (Cristian Medina)
  - Fixed link paths for HTTP and SSH on the admin project view (Jeremy Maziarz)
  - Fix and improve help rendering (Sullivan Sénéchal)
  - Fix final line in EmailsOnPush email diff being rendered as error.
  - Prevent duplicate Buildkite service creation.
  - Fix git over ssh errors 'fatal: protocol error: bad line length character'
  - Automatically setup GitLab CI project for forks if origin project has GitLab CI enabled
  - Bust group page project list cache when namespace name or path changes.
  - Explicitly set image alt-attribute to prevent graphical glitches if gravatars could not be loaded
  - Allow user to choose a public email to show on public profile
  - Remove truncation from issue titles on milestone page (Jason Blanchard)
  - Fix stuck Merge Request merging events from old installations (Ben Bodenmiller)
  - Fix merge request comments on files with multiple commits
  - Fix Resource Owner Password Authentication Flow

v 7.9.4
  - Security: Fix project import URL regex to prevent arbitary local repos from being imported
  - Fixed issue where only 25 commits would load in file listings
  - Fix LDAP identities  after config update

v 7.9.3
  - Contains no changes
  - Add icons to Add dropdown items.
  - Allow admin to create public deploy keys that are accessible to any project.
  - Warn when gitlab-shell version doesn't match requirement.
  - Skip email confirmation when set by admin or via LDAP.
  - Only allow users to reference groups, projects, issues, MRs, commits they have access to.

v 7.9.3
  - Contains no changes

v 7.9.2
  - Contains no changes

v 7.9.1
  - Include missing events and fix save functionality in admin service template settings form (Stan Hu)
  - Fix "Import projects from" button to show the correct instructions (Stan Hu)
  - Fix OAuth2 issue importing a new project from GitHub and GitLab (Stan Hu)
  - Fix for LDAP with commas in DN
  - Fix missing events and in admin Slack service template settings form (Stan Hu)
  - Don't show commit comment button when user is not signed in.
  - Downgrade gemnasium-gitlab-service gem

v 7.9.0
  - Add HipChat integration documentation (Stan Hu)
  - Update documentation for object_kind field in Webhook push and tag push Webhooks (Stan Hu)
  - Fix broken email images (Hannes Rosenögger)
  - Automatically config git if user forgot, where possible (Zeger-Jan van de Weg)
  - Fix mass SQL statements on initial push (Hannes Rosenögger)
  - Add tag push notifications and normalize HipChat and Slack messages to be consistent (Stan Hu)
  - Add comment notification events to HipChat and Slack services (Stan Hu)
  - Add issue and merge request events to HipChat and Slack services (Stan Hu)
  - Fix merge request URL passed to Webhooks. (Stan Hu)
  - Fix bug that caused a server error when editing a comment to "+1" or "-1" (Stan Hu)
  - Fix code preview theme setting for comments, issues, merge requests, and snippets (Stan Hu)
  - Move labels/milestones tabs to sidebar
  - Upgrade Rails gem to version 4.1.9.
  - Improve error messages for file edit failures
  - Improve UI for commits, issues and merge request lists
  - Fix commit comments on first line of diff not rendering in Merge Request Discussion view.
  - Allow admins to override restricted project visibility settings.
  - Move restricted visibility settings from gitlab.yml into the web UI.
  - Improve trigger merge request hook when source project branch has been updated (Kirill Zaitsev)
  - Save web edit in new branch
  - Fix ordering of imported but unchanged projects (Marco Wessel)
  - Mobile UI improvements: make aside content expandable
  - Expose avatar_url in projects API
  - Fix checkbox alignment on the application settings page.
  - Generalize image upload in drag and drop in markdown to all files (Hannes Rosenögger)
  - Fix mass-unassignment of issues (Robert Speicher)
  - Fix hidden diff comments in merge request discussion view
  - Allow user confirmation to be skipped for new users via API
  - Add a service to send updates to an Irker gateway (Romain Coltel)
  - Add brakeman (security scanner for Ruby on Rails)
  - Slack username and channel options
  - Add grouped milestones from all projects to dashboard.
  - Web hook sends pusher email as well as commiter
  - Add Bitbucket omniauth provider.
  - Add Bitbucket importer.
  - Support referencing issues to a project whose name starts with a digit
  - Condense commits already in target branch when updating merge request source branch.
  - Send notifications and leave system comments when bulk updating issues.
  - Automatically link commit ranges to compare page: sha1...sha4 or sha1..sha4 (includes sha1 in comparison)
  - Move groups page from profile to dashboard
  - Starred projects page at dashboard
  - Blocking user does not remove him/her from project/groups but show blocked label
  - Change subject of EmailsOnPush emails to include namespace, project and branch.
  - Change subject of EmailsOnPush emails to include first commit message when multiple were pushed.
  - Remove confusing footer from EmailsOnPush mail body.
  - Add list of changed files to EmailsOnPush emails.
  - Add option to send EmailsOnPush emails from committer email if domain matches.
  - Add option to disable code diffs in EmailOnPush emails.
  - Wrap commit message in EmailsOnPush email.
  - Send EmailsOnPush emails when deleting commits using force push.
  - Fix EmailsOnPush email comparison link to include first commit.
  - Fix highliht of selected lines in file
  - Reject access to group/project avatar if the user doesn't have access.
  - Add database migration to clean group duplicates with same path and name (Make sure you have a backup before update)
  - Add GitLab active users count to rake gitlab:check
  - Starred projects page at dashboard
  - Make email display name configurable
  - Improve json validation in hook data
  - Use Emoji One
  - Updated emoji help documentation to properly reference EmojiOne.
  - Fix missing GitHub organisation repositories on import page.
  - Added blue theme
  - Remove annoying notice messages when create/update merge request
  - Allow smb:// links in Markdown text.
  - Filter merge request by title or description at Merge Requests page
  - Block user if he/she was blocked in Active Directory
  - Fix import pages not working after first load.
  - Use custom LDAP label in LDAP signin form.
  - Execute hooks and services when branch or tag is created or deleted through web interface.
  - Block and unblock user if he/she was blocked/unblocked in Active Directory
  - Raise recommended number of unicorn workers from 2 to 3
  - Use same layout and interactivity for project members as group members.
  - Prevent gitlab-shell character encoding issues by receiving its changes as raw data.
  - Ability to unsubscribe/subscribe to issue or merge request
  - Delete deploy key when last connection to a project is destroyed.
  - Fix invalid Atom feeds when using emoji, horizontal rules, or images (Christian Walther)
  - Backup of repositories with tar instead of git bundle (only now are git-annex files included in the backup)
  - Add canceled status for CI
  - Send EmailsOnPush email when branch or tag is created or deleted.
  - Faster merge request processing for large repository
  - Prevent doubling AJAX request with each commit visit via Turbolink
  - Prevent unnecessary doubling of js events on import pages and user calendar

v 7.8.4
  - Fix issue_tracker_id substitution in custom issue trackers
  - Fix path and name duplication in namespaces

v 7.8.3
  - Bump version of gitlab_git fixing annotated tags without message

v 7.8.2
  - Fix service migration issue when upgrading from versions prior to 7.3
  - Fix setting of the default use project limit via admin UI
  - Fix showing of already imported projects for GitLab and Gitorious importers
  - Fix response of push to repository to return "Not found" if user doesn't have access
  - Fix check if user is allowed to view the file attachment
  - Fix import check for case sensetive namespaces
  - Increase timeout for Git-over-HTTP requests to 1 hour since large pulls/pushes can take a long time.
  - Properly handle autosave local storage exceptions.
  - Escape wildcards when searching LDAP by username.

v 7.8.1
  - Fix run of custom post receive hooks
  - Fix migration that caused issues when upgrading to version 7.8 from versions prior to 7.3
  - Fix the warning for LDAP users about need to set password
  - Fix avatars which were not shown for non logged in users
  - Fix urls for the issues when relative url was enabled

v 7.8.0
  - Fix access control and protection against XSS for note attachments and other uploads.
  - Replace highlight.js with rouge-fork rugments (Stefan Tatschner)
  - Make project search case insensitive (Hannes Rosenögger)
  - Include issue/mr participants in list of recipients for reassign/close/reopen emails
  - Expose description in groups API
  - Better UI for project services page
  - Cleaner UI for web editor
  - Add diff syntax highlighting in email-on-push service notifications (Hannes Rosenögger)
  - Add API endpoint to fetch all changes on a MergeRequest (Jeroen van Baarsen)
  - View note image attachments in new tab when clicked instead of downloading them
  - Improve sorting logic in UI and API. Explicitly define what sorting method is used by default
  - Fix overflow at sidebar when have several items
  - Add notes for label changes in issue and merge requests
  - Show tags in commit view (Hannes Rosenögger)
  - Only count a user's vote once on a merge request or issue (Michael Clarke)
  - Increase font size when browse source files and diffs
  - Service Templates now let you set default values for all services
  - Create new file in empty repository using GitLab UI
  - Ability to clone project using oauth2 token
  - Upgrade Sidekiq gem to version 3.3.0
  - Stop git zombie creation during force push check
  - Show success/error messages for test setting button in services
  - Added Rubocop for code style checks
  - Fix commits pagination
  - Async load a branch information at the commit page
  - Disable blacklist validation for project names
  - Allow configuring protection of the default branch upon first push (Marco Wessel)
  - Add gitlab.com importer
  - Add an ability to login with gitlab.com
  - Add a commit calendar to the user profile (Hannes Rosenögger)
  - Submit comment on command-enter
  - Notify all members of a group when that group is mentioned in a comment, for example: `@gitlab-org` or `@sales`.
  - Extend issue clossing pattern to include "Resolve", "Resolves", "Resolved", "Resolving" and "Close" (Julien Bianchi and Hannes Rosenögger)
  - Fix long broadcast message cut-off on left sidebar (Visay Keo)
  - Add Project Avatars (Steven Thonus and Hannes Rosenögger)
  - Password reset token validity increased from 2 hours to 2 days since it is also send on account creation.
  - Edit group members via API
  - Enable raw image paste from clipboard, currently Chrome only (Marco Cyriacks)
  - Add action property to merge request hook (Julien Bianchi)
  - Remove duplicates from group milestone participants list.
  - Add a new API function that retrieves all issues assigned to a single milestone (Justin Whear and Hannes Rosenögger)
  - API: Access groups with their path (Julien Bianchi)
  - Added link to milestone and keeping resource context on smaller viewports for issues and merge requests (Jason Blanchard)
  - Allow notification email to be set separately from primary email.
  - API: Add support for editing an existing project (Mika Mäenpää and Hannes Rosenögger)
  - Don't have Markdown preview fail for long comments/wiki pages.
  - When test web hook - show error message instead of 500 error page if connection to hook url was reset
  - Added support for firing system hooks on group create/destroy and adding/removing users to group (Boyan Tabakov)
  - Added persistent collapse button for left side nav bar (Jason Blanchard)
  - Prevent losing unsaved comments by automatically restoring them when comment page is loaded again.
  - Don't allow page to be scaled on mobile.
  - Clean the username acquired from OAuth/LDAP so it doesn't fail username validation and block signing up.
  - Show assignees in merge request index page (Kelvin Mutuma)
  - Link head panel titles to relevant root page.
  - Allow users that signed up via OAuth to set their password in order to use Git over HTTP(S).
  - Show users button to share their newly created public or internal projects on twitter
  - Add quick help links to the GitLab pricing and feature comparison pages.
  - Fix duplicate authorized applications in user profile and incorrect application client count in admin area.
  - Make sure Markdown previews always use the same styling as the eventual destination.
  - Remove deprecated Group#owner_id from API
  - Show projects user contributed to on user page. Show stars near project on user page.
  - Improve database performance for GitLab
  - Add Asana service (Jeremy Benoist)
  - Improve project web hooks with extra data

v 7.7.2
  - Update GitLab Shell to version 2.4.2 that fixes a bug when developers can push to protected branch
  - Fix issue when LDAP user can't login with existing GitLab account

v 7.7.1
  - Improve mention autocomplete performance
  - Show setup instructions for GitHub import if disabled
  - Allow use http for OAuth applications

v 7.7.0
  - Import from GitHub.com feature
  - Add Jetbrains Teamcity CI service (Jason Lippert)
  - Mention notification level
  - Markdown preview in wiki (Yuriy Glukhov)
  - Raise group avatar filesize limit to 200kb
  - OAuth applications feature
  - Show user SSH keys in admin area
  - Developer can push to protected branches option
  - Set project path instead of project name in create form
  - Block Git HTTP access after 10 failed authentication attempts
  - Updates to the messages returned by API (sponsored by O'Reilly Media)
  - New UI layout with side navigation
  - Add alert message in case of outdated browser (IE < 10)
  - Added API support for sorting projects
  - Update gitlab_git to version 7.0.0.rc14
  - Add API project search filter option for authorized projects
  - Fix File blame not respecting branch selection
  - Change some of application settings on fly in admin area UI
  - Redesign signin/signup pages
  - Close standard input in Gitlab::Popen.popen
  - Trigger GitLab CI when push tags
  - When accept merge request - do merge using sidaekiq job
  - Enable web signups by default
  - Fixes for diff comments: drag-n-drop images, selecting images
  - Fixes for edit comments: drag-n-drop images, preview mode, selecting images, save & update
  - Remove password strength indicator



v 7.6.0
  - Fork repository to groups
  - New rugged version
  - Add CRON=1 backup setting for quiet backups
  - Fix failing wiki restore
  - Add optional Sidekiq MemoryKiller middleware (enabled via SIDEKIQ_MAX_RSS env variable)
  - Monokai highlighting style now more faithful to original design (Mark Riedesel)
  - Create project with repository in synchrony
  - Added ability to create empty repo or import existing one if project does not have repository
  - Reactivate highlight.js language autodetection
  - Mobile UI improvements
  - Change maximum avatar file size from 100KB to 200KB
  - Strict validation for snippet file names
  - Enable Markdown preview for issues, merge requests, milestones, and notes (Vinnie Okada)
  - In the docker directory is a container template based on the Omnibus packages.
  - Update Sidekiq to version 2.17.8
  - Add author filter to project issues and merge requests pages
  - Atom feed for user activity
  - Support multiple omniauth providers for the same user
  - Rendering cross reference in issue title and tooltip for merge request
  - Show username in comments
  - Possibility to create Milestones or Labels when Issues are disabled
  - Fix bug with showing gpg signature in tag

v 7.5.3
  - Bump gitlab_git to 7.0.0.rc12 (includes Rugged 0.21.2)

v 7.5.2
  - Don't log Sidekiq arguments by default
  - Fix restore of wiki repositories from backups

v 7.5.1
  - Add missing timestamps to 'members' table

v 7.5.0
  - API: Add support for Hipchat (Kevin Houdebert)
  - Add time zone configuration in gitlab.yml (Sullivan Senechal)
  - Fix LDAP authentication for Git HTTP access
  - Run 'GC.start' after every EmailsOnPushWorker job
  - Fix LDAP config lookup for provider 'ldap'
  - Drop all sequences during Postgres database restore
  - Project title links to project homepage (Ben Bodenmiller)
  - Add Atlassian Bamboo CI service (Drew Blessing)
  - Mentioned @user will receive email even if he is not participating in issue or commit
  - Session API: Use case-insensitive authentication like in UI (Andrey Krivko)
  - Tie up loose ends with annotated tags: API & UI (Sean Edge)
  - Return valid json for deleting branch via API (sponsored by O'Reilly Media)
  - Expose username in project events API (sponsored by O'Reilly Media)
  - Adds comments to commits in the API
  - Performance improvements
  - Fix post-receive issue for projects with deleted forks
  - New gitlab-shell version with custom hooks support
  - Improve code
  - GitLab CI 5.2+ support (does not support older versions)
  - Fixed bug when you can not push commits starting with 000000 to protected branches
  - Added a password strength indicator
  - Change project name and path in one form
  - Display renamed files in diff views (Vinnie Okada)
  - Fix raw view for public snippets
  - Use secret token with GitLab internal API.
  - Add missing timestamps to 'members' table

v 7.4.5
  - Bump gitlab_git to 7.0.0.rc12 (includes Rugged 0.21.2)

v 7.4.4
  - No changes

v 7.4.3
  - Fix raw snippets view
  - Fix security issue for member api
  - Fix buildbox integration

v 7.4.2
  - Fix internal snippet exposing for unauthenticated users

v 7.4.1
  - Fix LDAP authentication for Git HTTP access
  - Fix LDAP config lookup for provider 'ldap'
  - Fix public snippets
  - Fix 500 error on projects with nested submodules

v 7.4.0
  - Refactored membership logic
  - Improve error reporting on users API (Julien Bianchi)
  - Refactor test coverage tools usage. Use SIMPLECOV=true to generate it locally
  - Default branch is protected by default
  - Increase unicorn timeout to 60 seconds
  - Sort search autocomplete projects by stars count so most popular go first
  - Add README to tab on project show page
  - Do not delete tmp/repositories itself during clean-up, only its contents
  - Support for backup uploads to remote storage
  - Prevent notes polling when there are not notes
  - Internal ForkService: Prepare support for fork to a given namespace
  - API: Add support for forking a project via the API (Bernhard Kaindl)
  - API: filter project issues by milestone (Julien Bianchi)
  - Fail harder in the backup script
  - Changes to Slack service structure, only webhook url needed
  - Zen mode for wiki and milestones (Robert Schilling)
  - Move Emoji parsing to html-pipeline-gitlab (Robert Schilling)
  - Font Awesome 4.2 integration (Sullivan Senechal)
  - Add Pushover service integration (Sullivan Senechal)
  - Add select field type for services options (Sullivan Senechal)
  - Add cross-project references to the Markdown parser (Vinnie Okada)
  - Add task lists to issue and merge request descriptions (Vinnie Okada)
  - Snippets can be public, internal or private
  - Improve danger zone: ask project path to confirm data-loss action
  - Raise exception on forgery
  - Show build coverage in Merge Requests (requires GitLab CI v5.1)
  - New milestone and label links on issue edit form
  - Improved repository graphs
  - Improve event note display in dashboard and project activity views (Vinnie Okada)
  - Add users sorting to admin area
  - UI improvements
  - Fix ambiguous sha problem with mentioned commit
  - Fixed bug with apostrophe when at mentioning users
  - Add active directory ldap option
  - Developers can push to wiki repo. Protected branches does not affect wiki repo any more
  - Faster rev list
  - Fix branch removal

v 7.3.2
  - Fix creating new file via web editor
  - Use gitlab-shell v2.0.1

v 7.3.1
  - Fix ref parsing in Gitlab::GitAccess
  - Fix error 500 when viewing diff on a file with changed permissions
  - Fix adding comments to MR when source branch is master
  - Fix error 500 when searching description contains relative link

v 7.3.0
  - Always set the 'origin' remote in satellite actions
  - Write authorized_keys in tmp/ during tests
  - Use sockets to connect to Redis
  - Add dormant New Relic gem (can be enabled via environment variables)
  - Expire Rack sessions after 1 week
  - Cleaner signin/signup pages
  - Improved comments UI
  - Better search with filtering, pagination etc
  - Added a checkbox to toggle line wrapping in diff (Yuriy Glukhov)
  - Prevent project stars duplication when fork project
  - Use the default Unicorn socket backlog value of 1024
  - Support Unix domain sockets for Redis
  - Store session Redis keys in 'session:gitlab:' namespace
  - Deprecate LDAP account takeover based on partial LDAP email / GitLab username match
  - Use /bin/sh instead of Bash in bin/web, bin/background_jobs (Pavel Novitskiy)
  - Keyboard shortcuts for productivity (Robert Schilling)
  - API: filter issues by state (Julien Bianchi)
  - API: filter issues by labels (Julien Bianchi)
  - Add system hook for ssh key changes
  - Add blob permalink link (Ciro Santilli)
  - Create annotated tags through UI and API (Sean Edge)
  - Snippets search (Charles Bushong)
  - Comment new push to existing MR
  - Add 'ci' to the blacklist of forbidden names
  - Improve text filtering on issues page
  - Comment & Close button
  - Process git push --all much faster
  - Don't allow edit of system notes
  - Project wiki search (Ralf Seidler)
  - Enabled Shibboleth authentication support (Matus Banas)
  - Zen mode (fullscreen) for issues/MR/notes (Robert Schilling)
  - Add ability to configure webhook timeout via gitlab.yml (Wes Gurney)
  - Sort project merge requests in asc or desc order for updated_at or created_at field (sponsored by O'Reilly Media)
  - Add Redis socket support to 'rake gitlab:shell:install'

v 7.2.1
  - Delete orphaned labels during label migration (James Brooks)
  - Security: prevent XSS with stricter MIME types for raw repo files

v 7.2.0
  - Explore page
  - Add project stars (Ciro Santilli)
  - Log Sidekiq arguments
  - Better labels: colors, ability to rename and remove
  - Improve the way merge request collects diffs
  - Improve compare page for large diffs
  - Expose the full commit message via API
  - Fix 500 error on repository rename
  - Fix bug when MR download patch return invalid diff
  - Test gitlab-shell integration
  - Repository import timeout increased from 2 to 4 minutes allowing larger repos to be imported
  - API for labels (Robert Schilling)
  - API: ability to set an import url when creating project for specific user

v 7.1.1
  - Fix cpu usage issue in Firefox
  - Fix redirect loop when changing password by new user
  - Fix 500 error on new merge request page

v 7.1.0
  - Remove observers
  - Improve MR discussions
  - Filter by description on Issues#index page
  - Fix bug with namespace select when create new project page
  - Show README link after description for non-master members
  - Add @all mention for comments
  - Dont show reply button if user is not signed in
  - Expose more information for issues with webhook
  - Add a mention of the merge request into the default merge request commit message
  - Improve code highlight, introduce support for more languages like Go, Clojure, Erlang etc
  - Fix concurrency issue in repository download
  - Dont allow repository name start with ?
  - Improve email threading (Pierre de La Morinerie)
  - Cleaner help page
  - Group milestones
  - Improved email notifications
  - Contributors API (sponsored by Mobbr)
  - Fix LDAP TLS authentication (Boris HUISGEN)
  - Show VERSION information on project sidebar
  - Improve branch removal logic when accept MR
  - Fix bug where comment form is spawned inside the Reply button
  - Remove Dir.chdir from Satellite#lock for thread-safety
  - Increased default git max_size value from 5MB to 20MB in gitlab.yml. Please update your configs!
  - Show error message in case of timeout in satellite when create MR
  - Show first 100 files for huge diff instead of hiding all
  - Change default admin email from admin@local.host to admin@example.com

v 7.0.0
  - The CPU no longer overheats when you hold down the spacebar
  - Improve edit file UI
  - Add ability to upload group avatar when create
  - Protected branch cannot be removed
  - Developers can remove normal branches with UI
  - Remove branch via API (sponsored by O'Reilly Media)
  - Move protected branches page to Project settings area
  - Redirect to Files view when create new branch via UI
  - Drag and drop upload of image in every markdown-area (Earle Randolph Bunao and Neil Francis Calabroso)
  - Refactor the markdown relative links processing
  - Make it easier to implement other CI services for GitLab
  - Group masters can create projects in group
  - Deprecate ruby 1.9.3 support
  - Only masters can rewrite/remove git tags
  - Add X-Frame-Options SAMEORIGIN to Nginx config so Sidekiq admin is visible
  - UI improvements
  - Case-insensetive search for issues
  - Update to rails 4.1
  - Improve performance of application for projects and groups with a lot of members
  - Formally support Ruby 2.1
  - Include Nginx gitlab-ssl config
  - Add manual language detection for highlight.js
  - Added example.com/:username routing
  - Show notice if your profile is public
  - UI improvements for mobile devices
  - Improve diff rendering performance
  - Drag-n-drop for issues and merge requests between states at milestone page
  - Fix '0 commits' message for huge repositories on project home page
  - Prevent 500 error page when visit commit page from large repo
  - Add notice about huge push over http to unicorn config
  - File action in satellites uses default 30 seconds timeout instead of old 10 seconds one
  - Overall performance improvements
  - Skip init script check on omnibus-gitlab
  - Be more selective when killing stray Sidekiqs
  - Check LDAP user filter during sign-in
  - Remove wall feature (no data loss - you can take it from database)
  - Dont expose user emails via API unless you are admin
  - Detect issues closed by Merge Request description
  - Better email subject lines from email on push service (Alex Elman)
  - Enable identicon for gravatar be default

v 6.9.2
  - Revert the commit that broke the LDAP user filter

v 6.9.1
  - Fix scroll to highlighted line
  - Fix the pagination on load for commits page

v 6.9.0
  - Store Rails cache data in the Redis `cache:gitlab` namespace
  - Adjust MySQL limits for existing installations
  - Add db index on project_id+iid column. This prevents duplicate on iid (During migration duplicates will be removed)
  - Markdown preview or diff during editing via web editor (Evgeniy Sokovikov)
  - Give the Rails cache its own Redis namespace
  - Add ability to set different ssh host, if different from http/https
  - Fix syntax highlighting for code comments blocks
  - Improve comments loading logic
  - Stop refreshing comments when the tab is hidden
  - Improve issue and merge request mobile UI (Drew Blessing)
  - Document how to convert a backup to PostgreSQL
  - Fix locale bug in backup manager
  - Fix can not automerge when MR description is too long
  - Fix wiki backup skip bug
  - Two Step MR creation process
  - Remove unwanted files from satellite working directory with git clean -fdx
  - Accept merge request via API (sponsored by O'Reilly Media)
  - Add more access checks during API calls
  - Block SSH access for 'disabled' Active Directory users
  - Labels for merge requests (Drew Blessing)
  - Threaded emails by setting a Message-ID (Philip Blatter)

v 6.8.0
  - Ability to at mention users that are participating in issue and merge req. discussion
  - Enabled GZip Compression for assets in example Nginx, make sure that Nginx is compiled with --with-http_gzip_static_module flag (this is default in Ubuntu)
  - Make user search case-insensitive (Christopher Arnold)
  - Remove omniauth-ldap nickname bug workaround
  - Drop all tables before restoring a Postgres backup
  - Make the repository downloads path configurable
  - Create branches via API (sponsored by O'Reilly Media)
  - Changed permission of gitlab-satellites directory not to be world accessible
  - Protected branch does not allow force push
  - Fix popen bug in `rake gitlab:satellites:create`
  - Disable connection reaping for MySQL
  - Allow oauth signup without email for twitter and github
  - Fix faulty namespace names that caused 500 on user creation
  - Option to disable standard login
  - Clean old created archives from repository downloads directory
  - Fix download link for huge MR diffs
  - Expose event and mergerequest timestamps in API
  - Fix emails on push service when only one commit is pushed

v 6.7.3
  - Fix the merge notification email not being sent (Pierre de La Morinerie)
  - Drop all tables before restoring a Postgres backup
  - Remove yanked modernizr gem

v 6.7.2
  - Fix upgrader script

v 6.7.1
  - Fix GitLab CI integration

v 6.7.0
  - Increased the example Nginx client_max_body_size from 5MB to 20MB, consider updating it manually on existing installations
  - Add support for Gemnasium as a Project Service (Olivier Gonzalez)
  - Add edit file button to MergeRequest diff
  - Public groups (Jason Hollingsworth)
  - Cleaner headers in Notification Emails (Pierre de La Morinerie)
  - Blob and tree gfm links to anchors work
  - Piwik Integration (Sebastian Winkler)
  - Show contribution guide link for new issue form (Jeroen van Baarsen)
  - Fix CI status for merge requests from fork
  - Added option to remove issue assignee on project issue page and issue edit page (Jason Blanchard)
  - New page load indicator that includes a spinner that scrolls with the page
  - Converted all the help sections into markdown
  - LDAP user filters
  - Streamline the content of notification emails (Pierre de La Morinerie)
  - Fixes a bug with group member administration (Matt DeTullio)
  - Sort tag names using VersionSorter (Robert Speicher)
  - Add GFM autocompletion for MergeRequests (Robert Speicher)
  - Add webhook when a new tag is pushed (Jeroen van Baarsen)
  - Add button for toggling inline comments in diff view
  - Add retry feature for repository import
  - Reuse the GitLab LDAP connection within each request
  - Changed markdown new line behaviour to conform to markdown standards
  - Fix global search
  - Faster authorized_keys rebuilding in `rake gitlab:shell:setup` (requires gitlab-shell 1.8.5)
  - Create and Update MR calls now support the description parameter (Greg Messner)
  - Markdown relative links in the wiki link to wiki pages, markdown relative links in repositories link to files in the repository
  - Added Slack service integration (Federico Ravasio)
  - Better API responses for access_levels (sponsored by O'Reilly Media)
  - Requires at least 2 unicorn workers
  - Requires gitlab-shell v1.9+
  - Replaced gemoji(due to closed licencing problem) with Phantom Open Emoji library(combined SIL Open Font License, MIT License and the CC 3.0 License)
  - Fix `/:username.keys` response content type (Dmitry Medvinsky)

v 6.6.5
  - Added option to remove issue assignee on project issue page and issue edit page (Jason Blanchard)
  - Hide mr close button for comment form if merge request was closed or inline comment
  - Adds ability to reopen closed merge request

v 6.6.4
  - Add missing html escape for highlighted code blocks in comments, issues

v 6.6.3
  - Fix 500 error when edit yourself from admin area
  - Hide private groups for public profiles

v 6.6.2
  - Fix 500 error on branch/tag create or remove via UI

v 6.6.1
  - Fix 500 error on files tab if submodules presents

v 6.6.0
  - Retrieving user ssh keys publically(github style): http://__HOST__/__USERNAME__.keys
  - Permissions: Developer now can manage issue tracker (modify any issue)
  - Improve Code Compare page performance
  - Group avatar
  - Pygments.rb replaced with highlight.js
  - Improve Merge request diff store logic
  - Improve render performnace for MR show page
  - Fixed Assembla hardcoded project name
  - Jira integration documentation
  - Refactored app/services
  - Remove snippet expiration
  - Mobile UI improvements (Drew Blessing)
  - Fix block/remove UI for admin::users#show page
  - Show users' group membership on users' activity page (Robert Djurasaj)
  - User pages are visible without login if user is authorized to a public project
  - Markdown rendered headers have id derived from their name and link to their id
  - Improve application to work faster with large groups (100+ members)
  - Multiple emails per user
  - Show last commit for file when view file source
  - Restyle Issue#show page and MR#show page
  - Ability to filter by multiple labels for Issues page
  - Rails version to 4.0.3
  - Fixed attachment identifier displaying underneath note text (Jason Blanchard)

v 6.5.1
  - Fix branch selectbox when create merge request from fork

v 6.5.0
  - Dropdown menus on issue#show page for assignee and milestone (Jason Blanchard)
  - Add color custimization and previewing to broadcast messages
  - Fixed notes anchors
  - Load new comments in issues dynamically
  - Added sort options to Public page
  - New filters (assigned/authored/all) for Dashboard#issues/merge_requests (sponsored by Say Media)
  - Add project visibility icons to dashboard
  - Enable secure cookies if https used
  - Protect users/confirmation with rack_attack
  - Default HTTP headers to protect against MIME-sniffing, force https if enabled
  - Bootstrap 3 with responsive UI
  - New repository download formats: tar.bz2, zip, tar (Jason Hollingsworth)
  - Restyled accept widgets for MR
  - SCSS refactored
  - Use jquery timeago plugin
  - Fix 500 error for rdoc files
  - Ability to customize merge commit message (sponsored by Say Media)
  - Search autocomplete via ajax
  - Add website url to user profile
  - Files API supports base64 encoded content (sponsored by O'Reilly Media)
  - Added support for Go's repository retrieval (Bruno Albuquerque)

v6.4.3
  - Don't use unicorn worker killer if PhusionPassenger is defined

v6.4.2
  - Fixed wrong behaviour of script/upgrade.rb

v6.4.1
  - Fixed bug with repository rename
  - Fixed bug with project transfer

v 6.4.0
  - Added sorting to project issues page (Jason Blanchard)
  - Assembla integration (Carlos Paramio)
  - Fixed another 500 error with submodules
  - UI: More compact issues page
  - Minimal password length increased to 8 symbols
  - Side-by-side diff view (Steven Thonus)
  - Internal projects (Jason Hollingsworth)
  - Allow removal of avatar (Drew Blessing)
  - Project web hooks now support issues and merge request events
  - Visiting project page while not logged in will redirect to sign-in instead of 404 (Jason Hollingsworth)
  - Expire event cache on avatar creation/removal (Drew Blessing)
  - Archiving old projects (Steven Thonus)
  - Rails 4
  - Add time ago tooltips to show actual date/time
  - UI: Fixed UI for admin system hooks
  - Ruby script for easier GitLab upgrade
  - Do not remove Merge requests if fork project was removed
  - Improve sign-in/signup UX
  - Add resend confirmation link to sign-in page
  - Set noreply@HOSTNAME for reply_to field in all emails
  - Show GitLab API version on Admin#dashboard
  - API Cross-origin resource sharing
  - Show READMe link at project home page
  - Show repo size for projects in Admin area

v 6.3.0
  - API for adding gitlab-ci service
  - Init script now waits for pids to appear after (re)starting before reporting status (Rovanion Luckey)
  - Restyle project home page
  - Grammar fixes
  - Show branches list (which branches contains commit) on commit page (Andrew Kumanyaev)
  - Security improvements
  - Added support for GitLab CI 4.0
  - Fixed issue with 500 error when group did not exist
  - Ability to leave project
  - You can create file in repo using UI
  - You can remove file from repo using UI
  - API: dropped default_branch attribute from project during creation
  - Project default_branch is not stored in db any more. It takes from repo now.
  - Admin broadcast messages
  - UI improvements
  - Dont show last push widget if user removed this branch
  - Fix 500 error for repos with newline in file name
  - Extended html titles
  - API: create/update/delete repo files
  - Admin can transfer project to any namespace
  - API: projects/all for admin users
  - Fix recent branches order

v 6.2.4
  - Security: Cast API private_token to string (CVE-2013-4580)
  - Security: Require gitlab-shell 1.7.8 (CVE-2013-4581, CVE-2013-4582, CVE-2013-4583)
  - Fix for Git SSH access for LDAP users

v 6.2.3
  - Security: More protection against CVE-2013-4489
  - Security: Require gitlab-shell 1.7.4 (CVE-2013-4490, CVE-2013-4546)
  - Fix sidekiq rake tasks

v 6.2.2
  - Security: Update gitlab_git (CVE-2013-4489)

v 6.2.1
  - Security: Fix issue with generated passwords for new users

v 6.2.0
  - Public project pages are now visible to everyone (files, issues, wik, etc.)
    THIS MEANS YOUR ISSUES AND WIKI FOR PUBLIC PROJECTS ARE PUBLICLY VISIBLE AFTER THE UPGRADE
  - Add group access to permissions page
  - Require current password to change one
  - Group owner or admin can remove other group owners
  - Remove group transfer since we have multiple owners
  - Respect authorization in Repository API
  - Improve UI for Project#files page
  - Add more security specs
  - Added search for projects by name to api (Izaak Alpert)
  - Make default user theme configurable (Izaak Alpert)
  - Update logic for validates_merge_request for tree of MR (Andrew Kumanyaev)
  - Rake tasks for web hooks management (Jonhnny Weslley)
  - Extended User API to expose admin and can_create_group for user creation/updating (Boyan Tabakov)
  - API: Remove group
  - API: Remove project
  - Avatar upload on profile page with a maximum of 100KB (Steven Thonus)
  - Store the sessions in Redis instead of the cookie store
  - Fixed relative links in markdown
  - User must confirm their email if signup enabled
  - User must confirm changed email

v 6.1.0
  - Project specific IDs for issues, mr, milestones
    Above items will get a new id and for example all bookmarked issue urls will change.
    Old issue urls are redirected to the new one if the issue id is too high for an internal id.
  - Description field added to Merge Request
  - API: Sudo api calls (Izaak Alpert)
  - API: Group membership api (Izaak Alpert)
  - Improved commit diff
  - Improved large commit handling (Boyan Tabakov)
  - Rewrite: Init script now less prone to errors and keeps better track of the service (Rovanion Luckey)
  - Link issues, merge requests, and commits when they reference each other with GFM (Ash Wilson)
  - Close issues automatically when pushing commits with a special message
  - Improve user removal from admin area
  - Invalidate events cache when project was moved
  - Remove deprecated classes and rake tasks
  - Add event filter for group and project show pages
  - Add links to create branch/tag from project home page
  - Add public-project? checkbox to new-project view
  - Improved compare page. Added link to proceed into Merge Request
  - Send an email to a user when they are added to group
  - New landing page when you have 0 projects

v 6.0.0
  - Feature: Replace teams with group membership
    We introduce group membership in 6.0 as a replacement for teams.
    The old combination of groups and teams was confusing for a lot of people.
    And when the members of a team where changed this wasn't reflected in the project permissions.
    In GitLab 6.0 you will be able to add members to a group with a permission level for each member.
    These group members will have access to the projects in that group.
    Any changes to group members will immediately be reflected in the project permissions.
    You can even have multiple owners for a group, greatly simplifying administration.
  - Feature: Ability to have multiple owners for group
  - Feature: Merge Requests between fork and project (Izaak Alpert)
  - Feature: Generate fingerprint for ssh keys
  - Feature: Ability to create and remove branches with UI
  - Feature: Ability to create and remove git tags with UI
  - Feature: Groups page in profile. You can leave group there
  - API: Allow login with LDAP credentials
  - Redesign: project settings navigation
  - Redesign: snippets area
  - Redesign: ssh keys page
  - Redesign: buttons, blocks and other ui elements
  - Add comment title to rss feed
  - You can use arrows to navigate at tree view
  - Add project filter on dashboard
  - Cache project graph
  - Drop support of root namespaces
  - Default theme is classic now
  - Cache result of methods like authorize_projects, project.team.members etc
  - Remove $.ready events
  - Fix onclick events being double binded
  - Add notification level to group membership
  - Move all project controllers/views under Projects:: module
  - Move all profile controllers/views under Profiles:: module
  - Apply user project limit only for personal projects
  - Unicorn is default web server again
  - Store satellites lock files inside satellites dir
  - Disabled threadsafety mode in rails
  - Fixed bug with loosing MR comments
  - Improved MR comments logic
  - Render readme file for projects in public area

v 5.4.2
  - Security: Cast API private_token to string (CVE-2013-4580)
  - Security: Require gitlab-shell 1.7.8 (CVE-2013-4581, CVE-2013-4582, CVE-2013-4583)

v 5.4.1
  - Security: Fixes for CVE-2013-4489
  - Security: Require gitlab-shell 1.7.4 (CVE-2013-4490, CVE-2013-4546)

v 5.4.0
  - Ability to edit own comments
  - Documentation improvements
  - Improve dashboard projects page
  - Fixed nav for empty repos
  - GitLab Markdown help page
  - Misspelling fixes
  - Added support of unicorn and fog gems
  - Added client list to API doc
  - Fix PostgreSQL database restoration problem
  - Increase snippet content column size
  - allow project import via git:// url
  - Show participants on issues, including mentions
  - Notify mentioned users with email

v 5.3.0
  - Refactored services
  - Campfire service added
  - HipChat service added
  - Fixed bug with LDAP + git over http
  - Fixed bug with google analytics code being ignored
  - Improve sign-in page if ldap enabled
  - Respect newlines in wall messages
  - Generate the Rails secret token on first run
  - Rename repo feature
  - Init.d: remove gitlab.socket on service start
  - Api: added teams api
  - Api: Prevent blob content being escaped
  - Api: Smart deploy key add behaviour
  - Api: projects/owned.json return user owned project
  - Fix bug with team assignation on project from #4109
  - Advanced snippets: public/private, project/personal (Andrew Kulakov)
  - Repository Graphs (Karlo Nicholas T. Soriano)
  - Fix dashboard lost if comment on commit
  - Update gitlab-grack. Fixes issue with --depth option
  - Fix project events duplicate on project page
  - Fix postgres error when displaying network graph.
  - Fix dashboard event filter when navigate via turbolinks
  - init.d: Ensure socket is removed before starting service
  - Admin area: Style teams:index, group:show pages
  - Own page for failed forking
  - Scrum view for milestone

v 5.2.0
  - Turbolinks
  - Git over http with ldap credentials
  - Diff with better colors and some spacing on the corners
  - Default values for project features
  - Fixed huge_commit view
  - Restyle project clone panel
  - Move Gitlab::Git code to gitlab_git gem
  - Move update docs in repo
  - Requires gitlab-shell v1.4.0
  - Fixed submodules listing under file tab
  - Fork feature (Angus MacArthur)
  - git version check in gitlab:check
  - Shared deploy keys feature
  - Ability to generate default labels set for issues
  - Improve gfm autocomplete (Harold Luo)
  - Added support for Google Analytics
  - Code search feature (Javier Castro)

v 5.1.0
  - You can login with email or username now
  - Corrected project transfer rollback when repository cannot be moved
  - Move both repo and wiki when project transfer requested
  - Admin area: project editing was removed from admin namespace
  - Access: admin user has now access to any project.
  - Notification settings
  - Gitlab::Git set of objects to abstract from grit library
  - Replace Unicorn web server with Puma
  - Backup/Restore refactored. Backup dump project wiki too now
  - Restyled Issues list. Show milestone version in issue row
  - Restyled Merge Request list
  - Backup now dump/restore uploads
  - Improved performance of dashboard (Andrew Kumanyaev)
  - File history now tracks renames (Akzhan Abdulin)
  - Drop wiki migration tools
  - Drop sqlite migration tools
  - project tagging
  - Paginate users in API
  - Restyled network graph (Hiroyuki Sato)

v 5.0.1
  - Fixed issue with gitlab-grit being overridden by grit

v 5.0.0
  - Replaced gitolite with gitlab-shell
  - Removed gitolite-related libraries
  - State machine added
  - Setup gitlab as git user
  - Internal API
  - Show team tab for empty projects
  - Import repository feature
  - Updated rails
  - Use lambda for scopes
  - Redesign admin area -> users
  - Redesign admin area -> user
  - Secure link to file attachments
  - Add validations for Group and Team names
  - Restyle team page for project
  - Update capybara, rspec-rails, poltergeist to recent versions
  - Wiki on git using Gollum
  - Added Solarized Dark theme for code review
  - Don't show user emails in autocomplete lists, profile pages
  - Added settings tab for group, team, project
  - Replace user popup with icons in header
  - Handle project moving with gitlab-shell
  - Added select2-rails for selectboxes with ajax data load
  - Fixed search field on projects page
  - Added teams to search autocomplete
  - Move groups and teams on dashboard sidebar to sub-tabs
  - API: improved return codes and docs. (Felix Gilcher, Sebastian Ziebell)
  - Redesign wall to be more like chat
  - Snippets, Wall features are disabled by default for new projects

v 4.2.0
  - Teams
  - User show page. Via /u/username
  - Show help contents on pages for better navigation
  - Async gitolite calls
  - added satellites logs
  - can_create_group, can_create_team booleans for User
  - Process web hooks async
  - GFM: Fix images escaped inside links
  - Network graph improved
  - Switchable branches for network graph
  - API: Groups
  - Fixed project download

v 4.1.0
  - Optional Sign-Up
  - Discussions
  - Satellites outside of tmp
  - Line numbers for blame
  - Project public mode
  - Public area with unauthorized access
  - Load dashboard events with ajax
  - remember dashboard filter in cookies
  - replace resque with sidekiq
  - fix routing issues
  - cleanup rake tasks
  - fix backup/restore
  - scss cleanup
  - show preview for note images
  - improved network-graph
  - get rid of app/roles/
  - added new classes Team, Repository
  - Reduce amount of gitolite calls
  - Ability to add user in all group projects
  - remove deprecated configs
  - replaced Korolev font with open font
  - restyled admin/dashboard page
  - restyled admin/projects page

v 4.0.0
  - Remove project code and path from API. Use id instead
  - Return valid cloneable url to repo for web hook
  - Fixed backup issue
  - Reorganized settings
  - Fixed commits compare
  - Refactored scss
  - Improve status checks
  - Validates presence of User#name
  - Fixed postgres support
  - Removed sqlite support
  - Modified post-receive hook
  - Milestones can be closed now
  - Show comment events on dashboard
  - Quick add team members via group#people page
  - [API] expose created date for hooks and SSH keys
  - [API] list, create issue notes
  - [API] list, create snippet notes
  - [API] list, create wall notes
  - Remove project code - use path instead
  - added username field to user
  - rake task to fill usernames based on emails create namespaces for users
  - STI Group < Namespace
  - Project has namespace_id
  - Projects with namespaces also namespaced in gitolite and stored in subdir
  - Moving project to group will move it under group namespace
  - Ability to move project from namespaces to another
  - Fixes commit patches getting escaped (see #2036)
  - Support diff and patch generation for commits and merge request
  - MergeReqest doesn't generate a temporary file for the patch any more
  - Update the UI to allow downloading Patch or Diff

v 3.1.0
  - Updated gems
  - Services: Gitlab CI integration
  - Events filter on dashboard
  - Own namespace for redis/resque
  - Optimized commit diff views
  - add alphabetical order for projects admin page
  - Improved web editor
  - Commit stats page
  - Documentation split and cleanup
  - Link to commit authors everywhere
  - Restyled milestones list
  - added Milestone to Merge Request
  - Restyled Top panel
  - Refactored Satellite Code
  - Added file line links
  - moved from capybara-webkit to poltergeist + phantomjs

v 3.0.3
  - Fixed bug with issues list in Chrome
  - New Feature: Import team from another project

v 3.0.2
  - Fixed gitlab:app:setup
  - Fixed application error on empty project in admin area
  - Restyled last push widget

v 3.0.1
  - Fixed git over http

v 3.0.0
  - Projects groups
  - Web Editor
  - Fixed bug with gitolite keys
  - UI improved
  - Increased performance of application
  - Show user avatar in last commit when browsing Files
  - Refactored Gitlab::Merge
  - Use Font Awesome for icons
  - Separate observing of Note and MergeRequests
  - Milestone "All Issues" filter
  - Fix issue close and reopen button text and styles
  - Fix forward/back while browsing Tree hierarchy
  - Show number of notes for commits and merge requests
  - Added support pg from box and update installation doc
  - Reject ssh keys that break gitolite
  - [API] list one project hook
  - [API] edit project hook
  - [API] list project snippets
  - [API] allow to authorize using private token in HTTP header
  - [API] add user creation

v 2.9.1
  - Fixed resque custom config init

v 2.9.0
  - fixed inline notes bugs
  - refactored rspecs
  - refactored gitolite backend
  - added factory_girl
  - restyled projects list on dashboard
  - ssh keys validation to prevent gitolite crash
  - send notifications if changed permission in project
  - scss refactoring. gitlab_bootstrap/ dir
  - fix git push http body bigger than 112k problem
  - list of labels  page under issues tab
  - API for milestones, keys
  - restyled buttons
  - OAuth
  - Comment order changed

v 2.8.1
  - ability to disable gravatars
  - improved MR diff logic
  - ssh key help page

v 2.8.0
  - Gitlab Flavored Markdown
  - Bulk issues update
  - Issues API
  - Cucumber coverage increased
  - Post-receive files fixed
  - UI improved
  - Application cleanup
  - more cucumber
  - capybara-webkit + headless

v 2.7.0
  - Issue Labels
  - Inline diff
  - Git HTTP
  - API
  - UI improved
  - System hooks
  - UI improved
  - Dashboard events endless scroll
  - Source performance increased

v 2.6.0
  - UI polished
  - Improved network graph + keyboard nav
  - Handle huge commits
  - Last Push widget
  - Bugfix
  - Better performance
  - Email in resque
  - Increased test coverage
  - Ability to remove branch with MR accept
  - a lot of code refactored

v 2.5.0
  - UI polished
  - Git blame for file
  - Bugfix
  - Email in resque
  - Better test coverage

v 2.4.0
  - Admin area stats page
  - Ability to block user
  - Simplified dashboard area
  - Improved admin area
  - Bootstrap 2.0
  - Responsive layout
  - Big commits handling
  - Performance improved
  - Milestones

v 2.3.1
  - Issues pagination
  - ssl fixes
  - Merge Request pagination

v 2.3.0
  - Dashboard r1
  - Search r1
  - Project page
  - Close merge request on push
  - Persist MR diff after merge
  - mysql support
  - Documentation

v 2.2.0
  - We’ve added support of LDAP auth
  - Improved permission logic (4 roles system)
  - Protected branches (now only masters can push to protected branches)
  - Usability improved
  - twitter bootstrap integrated
  - compare view between commits
  - wiki feature
  - now you can enable/disable issues, wiki, wall features per project
  - security fixes
  - improved code browsing (ajax branch switch etc)
  - improved per-line commenting
  - git submodules displayed
  - moved to rails 3.2
  - help section improved

v 2.1.0
  - Project tab r1
  - List branches/tags
  - per line comments
  - mass user import

v 2.0.0
  - gitolite as main git host system
  - merge requests
  - project/repo access
  - link to commit/issue feed
  - design tab
  - improved email notifications
  - restyled dashboard
  - bugfix

v 1.2.2
  - common config file gitlab.yml
  - issues restyle
  - snippets restyle
  - clickable news feed header on dashboard
  - bugfix

v 1.2.1
  - bugfix

v 1.2.0
  - new design
  - user dashboard
  - network graph
  - markdown support for comments
  - encoding issues
  - wall like twitter timeline

v 1.1.0
  - project dashboard
  - wall redesigned
  - feature: code snippets
  - fixed horizontal scroll on file preview
  - fixed app crash if commit message has invalid chars
  - bugfix & code cleaning

v 1.0.2
  - fixed bug with empty project
  - added adv validation for project path & code
  - feature: issues can be sortable
  - bugfix
  - username displayed on top panel

v 1.0.1
  - fixed: with invalid source code for commit
  - fixed: lose branch/tag selection when use tree navigation
  - when history clicked - display path
  - bug fix & code cleaning

v 1.0.0
  - bug fix
  - projects preview mode

v 0.9.6
  - css fix
  - new repo empty tree until restart server - fixed

v 0.9.4
  - security improved
  - authorization improved
  - html escaping
  - bug fix
  - increased test coverage
  - design improvements

v 0.9.1
  - increased test coverage
  - design improvements
  - new issue email notification
  - updated app name
  - issue redesigned
  - issue can be edit

v 0.8.0
  - syntax highlight for main file types
  - redesign
  - stability
  - security fixes
  - increased test coverage
  - email notification<|MERGE_RESOLUTION|>--- conflicted
+++ resolved
@@ -1,9 +1,7 @@
 Please view this file on the master branch, on stable branches it's out of date.
 
 v 8.6.0 (unreleased)
-<<<<<<< HEAD
   - Contributions to forked projects are included in calendar
-=======
   - Improve the formatting for the user page bio (Connor Shea)
   - Fix avatar stretching by providing a cropping feature (Johann Pardanaud)
   - Strip leading and trailing spaces in URL validator (evuez)
@@ -31,7 +29,6 @@
   - Re-add the newrelic_rpm gem which was removed without any deprecation or warning (Stan Hu)
   - Update sentry-raven gem to 0.15.6
   - Add build coverage in project's builds page (Steffen Köhler)
->>>>>>> 912e6438
 
 v 8.5.0
   - Fix duplicate "me" in tooltip of the "thumbsup" awards Emoji (Stan Hu)
