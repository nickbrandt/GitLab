Please view this file on the master branch, on stable branches it's out of date.

v 7.14.0 (unreleased)
<<<<<<< HEAD
  - Disable turbolinks when linking to Bitbucket import status (Stan Hu)
=======
  - Fix broken code import and display error messages if something went wrong with creating project (Stan Hu)
>>>>>>> f1a241e0
  - Fix corrupted binary files when using API files endpoint (Stan Hu)
  - Show incompatible projects in Bitbucket import status (Stan Hu)
  - Fix coloring of diffs on MR Discussion-tab (Gert Goet)
  - Fix "Network" and "Graphs" pages for branches with encoded slashes (Stan Hu)
  - Fix errors deleting and creating branches with encoded slashes (Stan Hu)
  - Always add current user to autocomplete controller to support filter by "Me" (Stan Hu)
  - Fix multi-line syntax highlighting (Stan Hu)
  - Fix network graph when branch name has single quotes (Stan Hu)
  - Add "Confirm user" button in user admin page (Stan Hu)
  - Upgrade gitlab_git to version 7.2.6 to fix Error 500 when creating network graphs (Stan Hu)
  - Add support for Unicode filenames in relative links (Hiroyuki Sato)
  - Fix URL used for refreshing notes if relative_url is present (Bartłomiej Święcki)
  - Fix commit data retrieval when branch name has single quotes (Stan Hu)
  - Check that project was actually created rather than just validated in import:repos task (Stan Hu)
  - Fix full screen mode for snippet comments (Daniel Gerhardt)
  - Fix 404 error in files view after deleting the last file in a repository (Stan Hu)
  - Fix the "Reload with full diff" URL button (Stan Hu)
  - Fix label read access for unauthenticated users (Daniel Gerhardt)
  - Fix access to disabled features for unauthenticated users (Daniel Gerhardt)
  - Fix OAuth provider bug where GitLab would not go return to the redirect_uri after sign-in (Stan Hu)
  - Fix file upload dialog for comment editing (Daniel Gerhardt)
  - Set OmniAuth full_host parameter to ensure redirect URIs are correct (Stan Hu)
  - Return comments in created order in merge request API (Stan Hu)
  - Expire Rails cache entries after two weeks to prevent endless Redis growth
  - Add support for destroying project milestones (Stan Hu)
  - Add fetch command to the MR page.
  - Allow custom backup archive permissions
  - Add fetch command to the MR page
  - Add project star and fork count, group avatar URL and user/group web URL attributes to API
  - Fix bug causing Bitbucket importer to crash when OAuth application had been removed.
  - Add fetch command to the MR page.
  - Show who last edited a comment if it wasn't the original author
  - Send notification to all participants when MR is merged.
  - Add ability to manage user email addresses via the API.
  - Show buttons to add license, changelog and contribution guide if they're missing.
  - Tweak project page buttons.
  - Disabled autocapitalize and autocorrect on login field (Daryl Chan)
  - Mention group and project name in creation, update and deletion notices (Achilleas Pipinellis)
  - Update gravatar link on profile page to link to configured gravatar host (Ben Bodenmiller)
  - Remove redis-store TTL monkey patch
  - Add support for CI skipped status
  - Fetch code from forks to refs/merge-requests/:id/head when merge request created
  - Remove satellites
  - Remove comments and email addresses when publicly exposing ssh keys (Zeger-Jan van de Weg)
  - Improve MR merge widget text and UI consistency.
  - Improve text in MR "How To Merge" modal.
  - Cache all events
  - Order commits by date when comparing branches
  - Fix bug causing error when the target branch of a symbolic ref was deleted
  - Include branch/tag name in archive file and directory name
  - Add dropzone upload progress

v 7.13.3
  - Fix bug causing Bitbucket importer to crash when OAuth application had been removed.
  - Allow users to send abuse reports

v 7.13.2
  - Fix randomly failed spec
  - Create project services on Project creation
  - Add admin_merge_request ability to Developer level and up
  - Fix Error 500 when browsing projects with no HEAD (Stan Hu)
  - Fix labels / assignee / milestone for the merge requests when issues are disabled
  - Show the first tab automatically on MergeRequests#new
  - Add rake task 'gitlab:update_commit_count' (Daniel Gerhardt)
  - Fix Gmail Actions

v 7.13.1
  - Fix: Label modifications are not reflected in existing notes and in the issue list
  - Fix: Label not shown in the Issue list, although it's set through web interface
  - Fix: Group/project references are linked incorrectly
  - Improve documentation
  - Fix of migration: Check if session_expire_delay column exists before adding the column
  - Fix: ActionView::Template::Error
  - Fix: "Create Merge Request" isn't always shown in event for newly pushed branch
  - Fix bug causing "Remove source-branch" option not to work for merge requests from the same project.
  - Render Note field hints consistently for "new" and "edit" forms

v 7.13.0
  - Remove repository graph log to fix slow cache updates after push event (Stan Hu)
  - Only enable HSTS header for HTTPS and port 443 (Stan Hu)
  - Fix user autocomplete for unauthenticated users accessing public projects (Stan Hu)
  - Fix redirection to home page URL for unauthorized users (Daniel Gerhardt)
  - Add branch switching support for graphs (Daniel Gerhardt)
  - Fix external issue tracker hook/test for HTTPS URLs (Daniel Gerhardt)
  - Remove link leading to a 404 error in Deploy Keys page (Stan Hu)
  - Add support for unlocking users in admin settings (Stan Hu)
  - Add Irker service configuration options (Stan Hu)
  - Fix order of issues imported from GitHub (Hiroyuki Sato)
  - Bump rugments to 1.0.0beta8 to fix C prototype function highlighting (Jonathon Reinhart)
  - Fix Merge Request webhook to properly fire "merge" action when accepted from the web UI
  - Add `two_factor_enabled` field to admin user API (Stan Hu)
  - Fix invalid timestamps in RSS feeds (Rowan Wookey)
  - Fix downloading of patches on public merge requests when user logged out (Stan Hu)
  - Fix Error 500 when relative submodule resolves to a namespace that has a different name from its path (Stan Hu)
  - Extract the longest-matching ref from a commit path when multiple matches occur (Stan Hu)
  - Update maintenance documentation to explain no need to recompile asssets for omnibus installations (Stan Hu)
  - Support commenting on diffs in side-by-side mode (Stan Hu)
  - Fix JavaScript error when clicking on the comment button on a diff line that has a comment already (Stan Hu)
  - Return 40x error codes if branch could not be deleted in UI (Stan Hu)
  - Remove project visibility icons from dashboard projects list
  - Rename "Design" profile settings page to "Preferences".
  - Allow users to customize their default Dashboard page.
  - Update ssl_ciphers in Nginx example to remove DHE settings. This will deny forward secrecy for Android 2.3.7, Java 6 and OpenSSL 0.9.8
  - Admin can edit and remove user identities
  - Convert CRLF newlines to LF when committing using the web editor.
  - API request /projects/:project_id/merge_requests?state=closed will return only closed merge requests without merged one. If you need ones that were merged - use state=merged.
  - Allow Administrators to filter the user list by those with or without Two-factor Authentication enabled.
  - Show a user's Two-factor Authentication status in the administration area.
  - Explicit error when commit not found in the CI
  - Improve performance for issue and merge request pages
  - Users with guest access level can not set assignee, labels or milestones for issue and merge request
  - Reporter role can manage issue tracker now: edit any issue, set assignee or milestone and manage labels
  - Better performance for pages with events list, issues list and commits list
  - Faster automerge check and merge itself when source and target branches are in same repository
  - Correctly show anonymous authorized applications under Profile > Applications.
  - Query Optimization in MySQL.
  - Allow users to be blocked and unblocked via the API
  - Use native Postgres database cleaning during backup restore
  - Redesign project page. Show README as default instead of activity. Move project activity to separate page
  - Make left menu more hierarchical and less contextual by adding back item at top
  - A fork can’t have a visibility level that is greater than the original project.
  - Faster code search in repository and wiki. Fixes search page timeout for big repositories
  - Allow administrators to disable 2FA for a specific user
  - Add error message for SSH key linebreaks
  - Store commits count in database (will populate with valid values only after first push)
  - Rebuild cache after push to repository in background job
  - Fix transferring of project to another group using the API.

v 7.12.2
  - Correctly show anonymous authorized applications under Profile > Applications.
  - Faster automerge check and merge itself when source and target branches are in same repository
  - Audit log for user authentication
  - Allow custom label to be set for authentication providers.

v 7.12.1
  - Fix error when deleting a user who has projects (Stan Hu)
  - Fix post-receive errors on a push when an external issue tracker is configured (Stan Hu)
  - Add SAML to list of social_provider (Matt Firtion)
  - Fix merge requests API scope to keep compatibility in 7.12.x patch release (Dmitriy Zaporozhets)
  - Fix closed merge request scope at milestone page (Dmitriy Zaporozhets)
  - Revert merge request states renaming
  - Fix hooks for web based events with external issue references (Daniel Gerhardt)
  - Improve performance for issue and merge request pages
  - Compress database dumps to reduce backup size

v 7.12.0
  - Fix Error 500 when one user attempts to access a personal, internal snippet (Stan Hu)
  - Disable changing of target branch in new merge request page when a branch has already been specified (Stan Hu)
  - Fix post-receive errors on a push when an external issue tracker is configured (Stan Hu)
  - Update oauth button logos for Twitter and Google to recommended assets
  - Update browser gem to version 0.8.0 for IE11 support (Stan Hu)
  - Fix timeout when rendering file with thousands of lines.
  - Add "Remember me" checkbox to LDAP signin form.
  - Add session expiration delay configuration through UI application settings
  - Don't notify users mentioned in code blocks or blockquotes.
  - Omit link to generate labels if user does not have access to create them (Stan Hu)
  - Show warning when a comment will add 10 or more people to the discussion.
  - Disable changing of the source branch in merge request update API (Stan Hu)
  - Shorten merge request WIP text.
  - Add option to disallow users from registering any application to use GitLab as an OAuth provider
  - Support editing target branch of merge request (Stan Hu)
  - Refactor permission checks with issues and merge requests project settings (Stan Hu)
  - Fix Markdown preview not working in Edit Milestone page (Stan Hu)
  - Fix Zen Mode not closing with ESC key (Stan Hu)
  - Allow HipChat API version to be blank and default to v2 (Stan Hu)
  - Add file attachment support in Milestone description (Stan Hu)
  - Fix milestone "Browse Issues" button.
  - Set milestone on new issue when creating issue from index with milestone filter active.
  - Make namespace API available to all users (Stan Hu)
  - Add web hook support for note events (Stan Hu)
  - Disable "New Issue" and "New Merge Request" buttons when features are disabled in project settings (Stan Hu)
  - Remove Rack Attack monkey patches and bump to version 4.3.0 (Stan Hu)
  - Fix clone URL losing selection after a single click in Safari and Chrome (Stan Hu)
  - Fix git blame syntax highlighting when different commits break up lines (Stan Hu)
  - Add "Resend confirmation e-mail" link in profile settings (Stan Hu)
  - Allow to configure location of the `.gitlab_shell_secret` file. (Jakub Jirutka)
  - Disabled expansion of top/bottom blobs for new file diffs
  - Update Asciidoctor gem to version 1.5.2. (Jakub Jirutka)
  - Fix resolving of relative links to repository files in AsciiDoc documents. (Jakub Jirutka)
  - Use the user list from the target project in a merge request (Stan Hu)
  - Default extention for wiki pages is now .md instead of .markdown (Jeroen van Baarsen)
  - Add validation to wiki page creation (only [a-zA-Z0-9/_-] are allowed) (Jeroen van Baarsen)
  - Fix new/empty milestones showing 100% completion value (Jonah Bishop)
  - Add a note when an Issue or Merge Request's title changes
  - Consistently refer to MRs as either Merged or Closed.
  - Add Merged tab to MR lists.
  - Prefix EmailsOnPush email subject with `[Git]`.
  - Group project contributions by both name and email.
  - Clarify navigation labels for Project Settings and Group Settings.
  - Move user avatar and logout button to sidebar
  - You can not remove user if he/she is an only owner of group
  - User should be able to leave group. If not - show him proper message
  - User has ability to leave project
  - Add SAML support as an omniauth provider
  - Allow to configure a URL to show after sign out
  - Add an option to automatically sign-in with an Omniauth provider
  - Better performance for web editor (switched from satellites to rugged)
  - GitLab CI service sends .gitlab-ci.yml in each push call
  - When remove project - move repository and schedule it removal
  - Improve group removing logic
  - Trigger create-hooks on backup restore task
  - Add option to automatically link omniauth and LDAP identities
  - Allow special character in users bio. I.e.: I <3 GitLab

v 7.11.4
  - Fix missing bullets when creating lists
  - Set rel="nofollow" on external links

v 7.11.3
  - no changes
  - Fix upgrader script (Martins Polakovs)

v 7.11.2
  - no changes

v 7.11.1
  - no changes

v 7.11.0
  - Fall back to Plaintext when Syntaxhighlighting doesn't work. Fixes some buggy lexers (Hannes Rosenögger)
  - Get editing comments to work in Chrome 43 again.
  - Fix broken view when viewing history of a file that includes a path that used to be another file (Stan Hu)
  - Don't show duplicate deploy keys
  - Fix commit time being displayed in the wrong timezone in some cases (Hannes Rosenögger)
  - Make the first branch pushed to an empty repository the default HEAD (Stan Hu)
  - Fix broken view when using a tag to display a tree that contains git submodules (Stan Hu)
  - Make Reply-To config apply to change e-mail confirmation and other Devise notifications (Stan Hu)
  - Add application setting to restrict user signups to e-mail domains (Stan Hu)
  - Don't allow a merge request to be merged when its title starts with "WIP".
  - Add a page title to every page.
  - Allow primary email to be set to an email that you've already added.
  - Fix clone URL field and X11 Primary selection (Dmitry Medvinsky)
  - Ignore invalid lines in .gitmodules
  - Fix "Cannot move project" error message from popping up after a successful transfer (Stan Hu)
  - Redirect to sign in page after signing out.
  - Fix "Hello @username." references not working by no longer allowing usernames to end in period.
  - Fix "Revspec not found" errors when viewing diffs in a forked project with submodules (Stan Hu)
  - Improve project page UI
  - Fix broken file browsing with relative submodule in personal projects (Stan Hu)
  - Add "Reply quoting selected text" shortcut key (`r`)
  - Fix bug causing `@whatever` inside an issue's first code block to be picked up as a user mention.
  - Fix bug causing `@whatever` inside an inline code snippet (backtick-style) to be picked up as a user mention.
  - When use change branches link at MR form - save source branch selection instead of target one
  - Improve handling of large diffs
  - Added GitLab Event header for project hooks
  - Add Two-factor authentication (2FA) for GitLab logins
  - Show Atom feed buttons everywhere where applicable.
  - Add project activity atom feed.
  - Don't crash when an MR from a fork has a cross-reference comment from the target project on one of its commits.
  - Explain how to get a new password reset token in welcome emails
  - Include commit comments in MR from a forked project.
  - Group milestones by title in the dashboard and all other issue views.
  - Query issues, merge requests and milestones with their IID through API (Julien Bianchi)
  - Add default project and snippet visibility settings to the admin web UI.
  - Show incompatible projects in Google Code import status (Stan Hu)
  - Fix bug where commit data would not appear in some subdirectories (Stan Hu)
  - Task lists are now usable in comments, and will show up in Markdown previews.
  - Fix bug where avatar filenames were not actually deleted from the database during removal (Stan Hu)
  - Fix bug where Slack service channel was not saved in admin template settings. (Stan Hu)
  - Protect OmniAuth request phase against CSRF.
  - Don't send notifications to mentioned users that don't have access to the project in question.
  - Add search issues/MR by number
  - Move snippets UI to fluid layout
  - Improve UI for sidebar. Increase separation between navigation and content
  - Improve new project command options (Ben Bodenmiller)
  - Add common method to force UTF-8 and use it to properly handle non-ascii OAuth user properties (Onur Küçük)
  - Prevent sending empty messages to HipChat (Chulki Lee)
  - Improve UI for mobile phones on dashboard and project pages
  - Add room notification and message color option for HipChat
  - Allow to use non-ASCII letters and dashes in project and namespace name. (Jakub Jirutka)
  - Add footnotes support to Markdown (Guillaume Delbergue)
  - Add current_sign_in_at to UserFull REST api.
  - Make Sidekiq MemoryKiller shutdown signal configurable
  - Add "Create Merge Request" buttons to commits and branches pages and push event.
  - Show user roles by comments.
  - Fix automatic blocking of auto-created users from Active Directory.
  - Call merge request web hook for each new commits (Arthur Gautier)
  - Use SIGKILL by default in Sidekiq::MemoryKiller
  - Fix mentioning of private groups.
  - Add style for <kbd> element in markdown
  - Spin spinner icon next to "Checking for CI status..." on MR page.
  - Fix reference links in dashboard activity and ATOM feeds.
  - Ensure that the first added admin performs repository imports

v 7.10.4
  - Fix migrations broken in 7.10.2
  - Make tags for GitLab installations running on MySQL case sensitive
  - Get Gitorious importer to work again.
  - Fix adding new group members from admin area
  - Fix DB error when trying to tag a repository (Stan Hu)
  - Fix Error 500 when searching Wiki pages (Stan Hu)
  - Unescape branch names in compare commit (Stan Hu)
  - Order commit comments chronologically in API.

v 7.10.2
  - Fix CI links on MR page

v 7.10.0
  - Ignore submodules that are defined in .gitmodules but are checked in as directories.
  - Allow projects to be imported from Google Code.
  - Remove access control for uploaded images to fix broken images in emails (Hannes Rosenögger)
  - Allow users to be invited by email to join a group or project.
  - Don't crash when project repository doesn't exist.
  - Add config var to block auto-created LDAP users.
  - Don't use HTML ellipsis in EmailsOnPush subject truncated commit message.
  - Set EmailsOnPush reply-to address to committer email when enabled.
  - Fix broken file browsing with a submodule that contains a relative link (Stan Hu)
  - Fix persistent XSS vulnerability around profile website URLs.
  - Fix project import URL regex to prevent arbitary local repos from being imported.
  - Fix directory traversal vulnerability around uploads routes.
  - Fix directory traversal vulnerability around help pages.
  - Don't leak existence of project via search autocomplete.
  - Don't leak existence of group or project via search.
  - Fix bug where Wiki pages that included a '/' were no longer accessible (Stan Hu)
  - Fix bug where error messages from Dropzone would not be displayed on the issues page (Stan Hu)
  - Add a rake task to check repository integrity with `git fsck`
  - Add ability to configure Reply-To address in gitlab.yml (Stan Hu)
  - Move current user to the top of the list in assignee/author filters (Stan Hu)
  - Fix broken side-by-side diff view on merge request page (Stan Hu)
  - Set Application controller default URL options to ensure all url_for calls are consistent (Stan Hu)
  - Allow HTML tags in Markdown input
  - Fix code unfold not working on Compare commits page (Stan Hu)
  - Fix generating SSH key fingerprints with OpenSSH 6.8. (Sašo Stanovnik)
  - Fix "Import projects from" button to show the correct instructions (Stan Hu)
  - Fix dots in Wiki slugs causing errors (Stan Hu)
  - Make maximum attachment size configurable via Application Settings (Stan Hu)
  - Update poltergeist to version 1.6.0 to support PhantomJS 2.0 (Zeger-Jan van de Weg)
  - Fix cross references when usernames, milestones, or project names contain underscores (Stan Hu)
  - Disable reference creation for comments surrounded by code/preformatted blocks (Stan Hu)
  - Reduce Rack Attack false positives causing 403 errors during HTTP authentication (Stan Hu)
  - enable line wrapping per default and remove the checkbox to toggle it (Hannes Rosenögger)
  - Fix a link in the patch update guide
  - Add a service to support external wikis (Hannes Rosenögger)
  - Omit the "email patches" link and fix plain diff view for merge commits
  - List new commits for newly pushed branch in activity view.
  - Add sidetiq gem dependency to match EE
  - Add changelog, license and contribution guide links to project tab bar.
  - Improve diff UI
  - Fix alignment of navbar toggle button (Cody Mize)
  - Fix checkbox rendering for nested task lists
  - Identical look of selectboxes in UI
  - Upgrade the gitlab_git gem to version 7.1.3
  - Move "Import existing repository by URL" option to button.
  - Improve error message when save profile has error.
  - Passing the name of pushed ref to CI service (requires GitLab CI 7.9+)
  - Add location field to user profile
  - Fix print view for markdown files and wiki pages
  - Fix errors when deleting old backups
  - Improve GitLab performance when working with git repositories
  - Add tag message and last commit to tag hook (Kamil Trzciński)
  - Restrict permissions on backup files
  - Improve oauth accounts UI in profile page
  - Add ability to unlink connected accounts
  - Replace commits calendar with faster contribution calendar that includes issues and merge requests
  - Add inifinite scroll to user page activity
  - Don't include system notes in issue/MR comment count.
  - Don't mark merge request as updated when merge status relative to target branch changes.
  - Link note avatar to user.
  - Make Git-over-SSH errors more descriptive.
  - Fix EmailsOnPush.
  - Refactor issue filtering
  - AJAX selectbox for issue assignee and author filters
  - Fix issue with missing options in issue filtering dropdown if selected one
  - Prevent holding Control-Enter or Command-Enter from posting comment multiple times.
  - Prevent note form from being cleared when submitting failed.
  - Improve file icons rendering on tree (Sullivan Sénéchal)
  - API: Add pagination to project events
  - Get issue links in notification mail to work again.
  - Don't show commit comment button when user is not signed in.
  - Fix admin user projects lists.
  - Don't leak private group existence by redirecting from namespace controller to group controller.
  - Ability to skip some items from backup (database, respositories or uploads)
  - Archive repositories in background worker.
  - Import GitHub, Bitbucket or GitLab.com projects owned by authenticated user into current namespace.
  - Project labels are now available over the API under the "tag_list" field (Cristian Medina)
  - Fixed link paths for HTTP and SSH on the admin project view (Jeremy Maziarz)
  - Fix and improve help rendering (Sullivan Sénéchal)
  - Fix final line in EmailsOnPush email diff being rendered as error.
  - Prevent duplicate Buildkite service creation.
  - Fix git over ssh errors 'fatal: protocol error: bad line length character'
  - Automatically setup GitLab CI project for forks if origin project has GitLab CI enabled
  - Bust group page project list cache when namespace name or path changes.
  - Explicitly set image alt-attribute to prevent graphical glitches if gravatars could not be loaded
  - Allow user to choose a public email to show on public profile
  - Remove truncation from issue titles on milestone page (Jason Blanchard)
  - Fix stuck Merge Request merging events from old installations (Ben Bodenmiller)
  - Fix merge request comments on files with multiple commits
  - Fix Resource Owner Password Authentication Flow

v 7.9.4
  - Security: Fix project import URL regex to prevent arbitary local repos from being imported
  - Fixed issue where only 25 commits would load in file listings
  - Fix LDAP identities  after config update

v 7.9.3
  - Contains no changes
  - Add icons to Add dropdown items.
  - Allow admin to create public deploy keys that are accessible to any project.
  - Warn when gitlab-shell version doesn't match requirement.
  - Skip email confirmation when set by admin or via LDAP.
  - Only allow users to reference groups, projects, issues, MRs, commits they have access to.

v 7.9.3
  - Contains no changes

v 7.9.2
  - Contains no changes

v 7.9.1
  - Include missing events and fix save functionality in admin service template settings form (Stan Hu)
  - Fix "Import projects from" button to show the correct instructions (Stan Hu)
  - Fix OAuth2 issue importing a new project from GitHub and GitLab (Stan Hu)
  - Fix for LDAP with commas in DN
  - Fix missing events and in admin Slack service template settings form (Stan Hu)
  - Don't show commit comment button when user is not signed in.
  - Downgrade gemnasium-gitlab-service gem

v 7.9.0
  - Add HipChat integration documentation (Stan Hu)
  - Update documentation for object_kind field in Webhook push and tag push Webhooks (Stan Hu)
  - Fix broken email images (Hannes Rosenögger)
  - Automatically config git if user forgot, where possible (Zeger-Jan van de Weg)
  - Fix mass SQL statements on initial push (Hannes Rosenögger)
  - Add tag push notifications and normalize HipChat and Slack messages to be consistent (Stan Hu)
  - Add comment notification events to HipChat and Slack services (Stan Hu)
  - Add issue and merge request events to HipChat and Slack services (Stan Hu)
  - Fix merge request URL passed to Webhooks. (Stan Hu)
  - Fix bug that caused a server error when editing a comment to "+1" or "-1" (Stan Hu)
  - Fix code preview theme setting for comments, issues, merge requests, and snippets (Stan Hu)
  - Move labels/milestones tabs to sidebar
  - Upgrade Rails gem to version 4.1.9.
  - Improve error messages for file edit failures
  - Improve UI for commits, issues and merge request lists
  - Fix commit comments on first line of diff not rendering in Merge Request Discussion view.
  - Allow admins to override restricted project visibility settings.
  - Move restricted visibility settings from gitlab.yml into the web UI.
  - Improve trigger merge request hook when source project branch has been updated (Kirill Zaitsev)
  - Save web edit in new branch
  - Fix ordering of imported but unchanged projects (Marco Wessel)
  - Mobile UI improvements: make aside content expandable
  - Expose avatar_url in projects API
  - Fix checkbox alignment on the application settings page.
  - Generalize image upload in drag and drop in markdown to all files (Hannes Rosenögger)
  - Fix mass-unassignment of issues (Robert Speicher)
  - Fix hidden diff comments in merge request discussion view
  - Allow user confirmation to be skipped for new users via API
  - Add a service to send updates to an Irker gateway (Romain Coltel)
  - Add brakeman (security scanner for Ruby on Rails)
  - Slack username and channel options
  - Add grouped milestones from all projects to dashboard.
  - Web hook sends pusher email as well as commiter
  - Add Bitbucket omniauth provider.
  - Add Bitbucket importer.
  - Support referencing issues to a project whose name starts with a digit
  - Condense commits already in target branch when updating merge request source branch.
  - Send notifications and leave system comments when bulk updating issues.
  - Automatically link commit ranges to compare page: sha1...sha4 or sha1..sha4 (includes sha1 in comparison)
  - Move groups page from profile to dashboard
  - Starred projects page at dashboard
  - Blocking user does not remove him/her from project/groups but show blocked label
  - Change subject of EmailsOnPush emails to include namespace, project and branch.
  - Change subject of EmailsOnPush emails to include first commit message when multiple were pushed.
  - Remove confusing footer from EmailsOnPush mail body.
  - Add list of changed files to EmailsOnPush emails.
  - Add option to send EmailsOnPush emails from committer email if domain matches.
  - Add option to disable code diffs in EmailOnPush emails.
  - Wrap commit message in EmailsOnPush email.
  - Send EmailsOnPush emails when deleting commits using force push.
  - Fix EmailsOnPush email comparison link to include first commit.
  - Fix highliht of selected lines in file
  - Reject access to group/project avatar if the user doesn't have access.
  - Add database migration to clean group duplicates with same path and name (Make sure you have a backup before update)
  - Add GitLab active users count to rake gitlab:check
  - Starred projects page at dashboard
  - Make email display name configurable
  - Improve json validation in hook data
  - Use Emoji One
  - Updated emoji help documentation to properly reference EmojiOne.
  - Fix missing GitHub organisation repositories on import page.
  - Added blue theme
  - Remove annoying notice messages when create/update merge request
  - Allow smb:// links in Markdown text.
  - Filter merge request by title or description at Merge Requests page
  - Block user if he/she was blocked in Active Directory
  - Fix import pages not working after first load.
  - Use custom LDAP label in LDAP signin form.
  - Execute hooks and services when branch or tag is created or deleted through web interface.
  - Block and unblock user if he/she was blocked/unblocked in Active Directory
  - Raise recommended number of unicorn workers from 2 to 3
  - Use same layout and interactivity for project members as group members.
  - Prevent gitlab-shell character encoding issues by receiving its changes as raw data.
  - Ability to unsubscribe/subscribe to issue or merge request
  - Delete deploy key when last connection to a project is destroyed.
  - Fix invalid Atom feeds when using emoji, horizontal rules, or images (Christian Walther)
  - Backup of repositories with tar instead of git bundle (only now are git-annex files included in the backup)
  - Add canceled status for CI
  - Send EmailsOnPush email when branch or tag is created or deleted.
  - Faster merge request processing for large repository
  - Prevent doubling AJAX request with each commit visit via Turbolink
  - Prevent unnecessary doubling of js events on import pages and user calendar

v 7.8.4
  - Fix issue_tracker_id substitution in custom issue trackers
  - Fix path and name duplication in namespaces

v 7.8.3
  - Bump version of gitlab_git fixing annotated tags without message

v 7.8.2
  - Fix service migration issue when upgrading from versions prior to 7.3
  - Fix setting of the default use project limit via admin UI
  - Fix showing of already imported projects for GitLab and Gitorious importers
  - Fix response of push to repository to return "Not found" if user doesn't have access
  - Fix check if user is allowed to view the file attachment
  - Fix import check for case sensetive namespaces
  - Increase timeout for Git-over-HTTP requests to 1 hour since large pulls/pushes can take a long time.
  - Properly handle autosave local storage exceptions.
  - Escape wildcards when searching LDAP by username.

v 7.8.1
  - Fix run of custom post receive hooks
  - Fix migration that caused issues when upgrading to version 7.8 from versions prior to 7.3
  - Fix the warning for LDAP users about need to set password
  - Fix avatars which were not shown for non logged in users
  - Fix urls for the issues when relative url was enabled

v 7.8.0
  - Fix access control and protection against XSS for note attachments and other uploads.
  - Replace highlight.js with rouge-fork rugments (Stefan Tatschner)
  - Make project search case insensitive (Hannes Rosenögger)
  - Include issue/mr participants in list of recipients for reassign/close/reopen emails
  - Expose description in groups API
  - Better UI for project services page
  - Cleaner UI for web editor
  - Add diff syntax highlighting in email-on-push service notifications (Hannes Rosenögger)
  - Add API endpoint to fetch all changes on a MergeRequest (Jeroen van Baarsen)
  - View note image attachments in new tab when clicked instead of downloading them
  - Improve sorting logic in UI and API. Explicitly define what sorting method is used by default
  - Fix overflow at sidebar when have several items
  - Add notes for label changes in issue and merge requests
  - Show tags in commit view (Hannes Rosenögger)
  - Only count a user's vote once on a merge request or issue (Michael Clarke)
  - Increase font size when browse source files and diffs
  - Service Templates now let you set default values for all services
  - Create new file in empty repository using GitLab UI
  - Ability to clone project using oauth2 token
  - Upgrade Sidekiq gem to version 3.3.0
  - Stop git zombie creation during force push check
  - Show success/error messages for test setting button in services
  - Added Rubocop for code style checks
  - Fix commits pagination
  - Async load a branch information at the commit page
  - Disable blacklist validation for project names
  - Allow configuring protection of the default branch upon first push (Marco Wessel)
  - Add gitlab.com importer
  - Add an ability to login with gitlab.com
  - Add a commit calendar to the user profile (Hannes Rosenögger)
  - Submit comment on command-enter
  - Notify all members of a group when that group is mentioned in a comment, for example: `@gitlab-org` or `@sales`.
  - Extend issue clossing pattern to include "Resolve", "Resolves", "Resolved", "Resolving" and "Close" (Julien Bianchi and Hannes Rosenögger)
  - Fix long broadcast message cut-off on left sidebar (Visay Keo)
  - Add Project Avatars (Steven Thonus and Hannes Rosenögger)
  - Password reset token validity increased from 2 hours to 2 days since it is also send on account creation.
  - Edit group members via API
  - Enable raw image paste from clipboard, currently Chrome only (Marco Cyriacks)
  - Add action property to merge request hook (Julien Bianchi)
  - Remove duplicates from group milestone participants list.
  - Add a new API function that retrieves all issues assigned to a single milestone (Justin Whear and Hannes Rosenögger)
  - API: Access groups with their path (Julien Bianchi)
  - Added link to milestone and keeping resource context on smaller viewports for issues and merge requests (Jason Blanchard)
  - Allow notification email to be set separately from primary email.
  - API: Add support for editing an existing project (Mika Mäenpää and Hannes Rosenögger)
  - Don't have Markdown preview fail for long comments/wiki pages.
  - When test web hook - show error message instead of 500 error page if connection to hook url was reset
  - Added support for firing system hooks on group create/destroy and adding/removing users to group (Boyan Tabakov)
  - Added persistent collapse button for left side nav bar (Jason Blanchard)
  - Prevent losing unsaved comments by automatically restoring them when comment page is loaded again.
  - Don't allow page to be scaled on mobile.
  - Clean the username acquired from OAuth/LDAP so it doesn't fail username validation and block signing up.
  - Show assignees in merge request index page (Kelvin Mutuma)
  - Link head panel titles to relevant root page.
  - Allow users that signed up via OAuth to set their password in order to use Git over HTTP(S).
  - Show users button to share their newly created public or internal projects on twitter
  - Add quick help links to the GitLab pricing and feature comparison pages.
  - Fix duplicate authorized applications in user profile and incorrect application client count in admin area.
  - Make sure Markdown previews always use the same styling as the eventual destination.
  - Remove deprecated Group#owner_id from API
  - Show projects user contributed to on user page. Show stars near project on user page.
  - Improve database performance for GitLab
  - Add Asana service (Jeremy Benoist)
  - Improve project web hooks with extra data

v 7.7.2
  - Update GitLab Shell to version 2.4.2 that fixes a bug when developers can push to protected branch
  - Fix issue when LDAP user can't login with existing GitLab account

v 7.7.1
  - Improve mention autocomplete performance
  - Show setup instructions for GitHub import if disabled
  - Allow use http for OAuth applications

v 7.7.0
  - Import from GitHub.com feature
  - Add Jetbrains Teamcity CI service (Jason Lippert)
  - Mention notification level
  - Markdown preview in wiki (Yuriy Glukhov)
  - Raise group avatar filesize limit to 200kb
  - OAuth applications feature
  - Show user SSH keys in admin area
  - Developer can push to protected branches option
  - Set project path instead of project name in create form
  - Block Git HTTP access after 10 failed authentication attempts
  - Updates to the messages returned by API (sponsored by O'Reilly Media)
  - New UI layout with side navigation
  - Add alert message in case of outdated browser (IE < 10)
  - Added API support for sorting projects
  - Update gitlab_git to version 7.0.0.rc14
  - Add API project search filter option for authorized projects
  - Fix File blame not respecting branch selection
  - Change some of application settings on fly in admin area UI
  - Redesign signin/signup pages
  - Close standard input in Gitlab::Popen.popen
  - Trigger GitLab CI when push tags
  - When accept merge request - do merge using sidaekiq job
  - Enable web signups by default
  - Fixes for diff comments: drag-n-drop images, selecting images
  - Fixes for edit comments: drag-n-drop images, preview mode, selecting images, save & update
  - Remove password strength indicator



v 7.6.0
  - Fork repository to groups
  - New rugged version
  - Add CRON=1 backup setting for quiet backups
  - Fix failing wiki restore
  - Add optional Sidekiq MemoryKiller middleware (enabled via SIDEKIQ_MAX_RSS env variable)
  - Monokai highlighting style now more faithful to original design (Mark Riedesel)
  - Create project with repository in synchrony
  - Added ability to create empty repo or import existing one if project does not have repository
  - Reactivate highlight.js language autodetection
  - Mobile UI improvements
  - Change maximum avatar file size from 100KB to 200KB
  - Strict validation for snippet file names
  - Enable Markdown preview for issues, merge requests, milestones, and notes (Vinnie Okada)
  - In the docker directory is a container template based on the Omnibus packages.
  - Update Sidekiq to version 2.17.8
  - Add author filter to project issues and merge requests pages
  - Atom feed for user activity
  - Support multiple omniauth providers for the same user
  - Rendering cross reference in issue title and tooltip for merge request
  - Show username in comments
  - Possibility to create Milestones or Labels when Issues are disabled
  - Fix bug with showing gpg signature in tag

v 7.5.3
  - Bump gitlab_git to 7.0.0.rc12 (includes Rugged 0.21.2)

v 7.5.2
  - Don't log Sidekiq arguments by default
  - Fix restore of wiki repositories from backups

v 7.5.1
  - Add missing timestamps to 'members' table

v 7.5.0
  - API: Add support for Hipchat (Kevin Houdebert)
  - Add time zone configuration in gitlab.yml (Sullivan Senechal)
  - Fix LDAP authentication for Git HTTP access
  - Run 'GC.start' after every EmailsOnPushWorker job
  - Fix LDAP config lookup for provider 'ldap'
  - Drop all sequences during Postgres database restore
  - Project title links to project homepage (Ben Bodenmiller)
  - Add Atlassian Bamboo CI service (Drew Blessing)
  - Mentioned @user will receive email even if he is not participating in issue or commit
  - Session API: Use case-insensitive authentication like in UI (Andrey Krivko)
  - Tie up loose ends with annotated tags: API & UI (Sean Edge)
  - Return valid json for deleting branch via API (sponsored by O'Reilly Media)
  - Expose username in project events API (sponsored by O'Reilly Media)
  - Adds comments to commits in the API
  - Performance improvements
  - Fix post-receive issue for projects with deleted forks
  - New gitlab-shell version with custom hooks support
  - Improve code
  - GitLab CI 5.2+ support (does not support older versions)
  - Fixed bug when you can not push commits starting with 000000 to protected branches
  - Added a password strength indicator
  - Change project name and path in one form
  - Display renamed files in diff views (Vinnie Okada)
  - Fix raw view for public snippets
  - Use secret token with GitLab internal API.
  - Add missing timestamps to 'members' table

v 7.4.5
  - Bump gitlab_git to 7.0.0.rc12 (includes Rugged 0.21.2)

v 7.4.4
  - No changes

v 7.4.3
  - Fix raw snippets view
  - Fix security issue for member api
  - Fix buildbox integration

v 7.4.2
  - Fix internal snippet exposing for unauthenticated users

v 7.4.1
  - Fix LDAP authentication for Git HTTP access
  - Fix LDAP config lookup for provider 'ldap'
  - Fix public snippets
  - Fix 500 error on projects with nested submodules

v 7.4.0
  - Refactored membership logic
  - Improve error reporting on users API (Julien Bianchi)
  - Refactor test coverage tools usage. Use SIMPLECOV=true to generate it locally
  - Default branch is protected by default
  - Increase unicorn timeout to 60 seconds
  - Sort search autocomplete projects by stars count so most popular go first
  - Add README to tab on project show page
  - Do not delete tmp/repositories itself during clean-up, only its contents
  - Support for backup uploads to remote storage
  - Prevent notes polling when there are not notes
  - Internal ForkService: Prepare support for fork to a given namespace
  - API: Add support for forking a project via the API (Bernhard Kaindl)
  - API: filter project issues by milestone (Julien Bianchi)
  - Fail harder in the backup script
  - Changes to Slack service structure, only webhook url needed
  - Zen mode for wiki and milestones (Robert Schilling)
  - Move Emoji parsing to html-pipeline-gitlab (Robert Schilling)
  - Font Awesome 4.2 integration (Sullivan Senechal)
  - Add Pushover service integration (Sullivan Senechal)
  - Add select field type for services options (Sullivan Senechal)
  - Add cross-project references to the Markdown parser (Vinnie Okada)
  - Add task lists to issue and merge request descriptions (Vinnie Okada)
  - Snippets can be public, internal or private
  - Improve danger zone: ask project path to confirm data-loss action
  - Raise exception on forgery
  - Show build coverage in Merge Requests (requires GitLab CI v5.1)
  - New milestone and label links on issue edit form
  - Improved repository graphs
  - Improve event note display in dashboard and project activity views (Vinnie Okada)
  - Add users sorting to admin area
  - UI improvements
  - Fix ambiguous sha problem with mentioned commit
  - Fixed bug with apostrophe when at mentioning users
  - Add active directory ldap option
  - Developers can push to wiki repo. Protected branches does not affect wiki repo any more
  - Faster rev list
  - Fix branch removal

v 7.3.2
  - Fix creating new file via web editor
  - Use gitlab-shell v2.0.1

v 7.3.1
  - Fix ref parsing in Gitlab::GitAccess
  - Fix error 500 when viewing diff on a file with changed permissions
  - Fix adding comments to MR when source branch is master
  - Fix error 500 when searching description contains relative link

v 7.3.0
  - Always set the 'origin' remote in satellite actions
  - Write authorized_keys in tmp/ during tests
  - Use sockets to connect to Redis
  - Add dormant New Relic gem (can be enabled via environment variables)
  - Expire Rack sessions after 1 week
  - Cleaner signin/signup pages
  - Improved comments UI
  - Better search with filtering, pagination etc
  - Added a checkbox to toggle line wrapping in diff (Yuriy Glukhov)
  - Prevent project stars duplication when fork project
  - Use the default Unicorn socket backlog value of 1024
  - Support Unix domain sockets for Redis
  - Store session Redis keys in 'session:gitlab:' namespace
  - Deprecate LDAP account takeover based on partial LDAP email / GitLab username match
  - Use /bin/sh instead of Bash in bin/web, bin/background_jobs (Pavel Novitskiy)
  - Keyboard shortcuts for productivity (Robert Schilling)
  - API: filter issues by state (Julien Bianchi)
  - API: filter issues by labels (Julien Bianchi)
  - Add system hook for ssh key changes
  - Add blob permalink link (Ciro Santilli)
  - Create annotated tags through UI and API (Sean Edge)
  - Snippets search (Charles Bushong)
  - Comment new push to existing MR
  - Add 'ci' to the blacklist of forbidden names
  - Improve text filtering on issues page
  - Comment & Close button
  - Process git push --all much faster
  - Don't allow edit of system notes
  - Project wiki search (Ralf Seidler)
  - Enabled Shibboleth authentication support (Matus Banas)
  - Zen mode (fullscreen) for issues/MR/notes (Robert Schilling)
  - Add ability to configure webhook timeout via gitlab.yml (Wes Gurney)
  - Sort project merge requests in asc or desc order for updated_at or created_at field (sponsored by O'Reilly Media)
  - Add Redis socket support to 'rake gitlab:shell:install'

v 7.2.1
  - Delete orphaned labels during label migration (James Brooks)
  - Security: prevent XSS with stricter MIME types for raw repo files

v 7.2.0
  - Explore page
  - Add project stars (Ciro Santilli)
  - Log Sidekiq arguments
  - Better labels: colors, ability to rename and remove
  - Improve the way merge request collects diffs
  - Improve compare page for large diffs
  - Expose the full commit message via API
  - Fix 500 error on repository rename
  - Fix bug when MR download patch return invalid diff
  - Test gitlab-shell integration
  - Repository import timeout increased from 2 to 4 minutes allowing larger repos to be imported
  - API for labels (Robert Schilling)
  - API: ability to set an import url when creating project for specific user

v 7.1.1
  - Fix cpu usage issue in Firefox
  - Fix redirect loop when changing password by new user
  - Fix 500 error on new merge request page

v 7.1.0
  - Remove observers
  - Improve MR discussions
  - Filter by description on Issues#index page
  - Fix bug with namespace select when create new project page
  - Show README link after description for non-master members
  - Add @all mention for comments
  - Dont show reply button if user is not signed in
  - Expose more information for issues with webhook
  - Add a mention of the merge request into the default merge request commit message
  - Improve code highlight, introduce support for more languages like Go, Clojure, Erlang etc
  - Fix concurrency issue in repository download
  - Dont allow repository name start with ?
  - Improve email threading (Pierre de La Morinerie)
  - Cleaner help page
  - Group milestones
  - Improved email notifications
  - Contributors API (sponsored by Mobbr)
  - Fix LDAP TLS authentication (Boris HUISGEN)
  - Show VERSION information on project sidebar
  - Improve branch removal logic when accept MR
  - Fix bug where comment form is spawned inside the Reply button
  - Remove Dir.chdir from Satellite#lock for thread-safety
  - Increased default git max_size value from 5MB to 20MB in gitlab.yml. Please update your configs!
  - Show error message in case of timeout in satellite when create MR
  - Show first 100 files for huge diff instead of hiding all
  - Change default admin email from admin@local.host to admin@example.com

v 7.0.0
  - The CPU no longer overheats when you hold down the spacebar
  - Improve edit file UI
  - Add ability to upload group avatar when create
  - Protected branch cannot be removed
  - Developers can remove normal branches with UI
  - Remove branch via API (sponsored by O'Reilly Media)
  - Move protected branches page to Project settings area
  - Redirect to Files view when create new branch via UI
  - Drag and drop upload of image in every markdown-area (Earle Randolph Bunao and Neil Francis Calabroso)
  - Refactor the markdown relative links processing
  - Make it easier to implement other CI services for GitLab
  - Group masters can create projects in group
  - Deprecate ruby 1.9.3 support
  - Only masters can rewrite/remove git tags
  - Add X-Frame-Options SAMEORIGIN to Nginx config so Sidekiq admin is visible
  - UI improvements
  - Case-insensetive search for issues
  - Update to rails 4.1
  - Improve performance of application for projects and groups with a lot of members
  - Formally support Ruby 2.1
  - Include Nginx gitlab-ssl config
  - Add manual language detection for highlight.js
  - Added example.com/:username routing
  - Show notice if your profile is public
  - UI improvements for mobile devices
  - Improve diff rendering performance
  - Drag-n-drop for issues and merge requests between states at milestone page
  - Fix '0 commits' message for huge repositories on project home page
  - Prevent 500 error page when visit commit page from large repo
  - Add notice about huge push over http to unicorn config
  - File action in satellites uses default 30 seconds timeout instead of old 10 seconds one
  - Overall performance improvements
  - Skip init script check on omnibus-gitlab
  - Be more selective when killing stray Sidekiqs
  - Check LDAP user filter during sign-in
  - Remove wall feature (no data loss - you can take it from database)
  - Dont expose user emails via API unless you are admin
  - Detect issues closed by Merge Request description
  - Better email subject lines from email on push service (Alex Elman)
  - Enable identicon for gravatar be default

v 6.9.2
  - Revert the commit that broke the LDAP user filter

v 6.9.1
  - Fix scroll to highlighted line
  - Fix the pagination on load for commits page

v 6.9.0
  - Store Rails cache data in the Redis `cache:gitlab` namespace
  - Adjust MySQL limits for existing installations
  - Add db index on project_id+iid column. This prevents duplicate on iid (During migration duplicates will be removed)
  - Markdown preview or diff during editing via web editor (Evgeniy Sokovikov)
  - Give the Rails cache its own Redis namespace
  - Add ability to set different ssh host, if different from http/https
  - Fix syntax highlighting for code comments blocks
  - Improve comments loading logic
  - Stop refreshing comments when the tab is hidden
  - Improve issue and merge request mobile UI (Drew Blessing)
  - Document how to convert a backup to PostgreSQL
  - Fix locale bug in backup manager
  - Fix can not automerge when MR description is too long
  - Fix wiki backup skip bug
  - Two Step MR creation process
  - Remove unwanted files from satellite working directory with git clean -fdx
  - Accept merge request via API (sponsored by O'Reilly Media)
  - Add more access checks during API calls
  - Block SSH access for 'disabled' Active Directory users
  - Labels for merge requests (Drew Blessing)
  - Threaded emails by setting a Message-ID (Philip Blatter)

v 6.8.0
  - Ability to at mention users that are participating in issue and merge req. discussion
  - Enabled GZip Compression for assets in example Nginx, make sure that Nginx is compiled with --with-http_gzip_static_module flag (this is default in Ubuntu)
  - Make user search case-insensitive (Christopher Arnold)
  - Remove omniauth-ldap nickname bug workaround
  - Drop all tables before restoring a Postgres backup
  - Make the repository downloads path configurable
  - Create branches via API (sponsored by O'Reilly Media)
  - Changed permission of gitlab-satellites directory not to be world accessible
  - Protected branch does not allow force push
  - Fix popen bug in `rake gitlab:satellites:create`
  - Disable connection reaping for MySQL
  - Allow oauth signup without email for twitter and github
  - Fix faulty namespace names that caused 500 on user creation
  - Option to disable standard login
  - Clean old created archives from repository downloads directory
  - Fix download link for huge MR diffs
  - Expose event and mergerequest timestamps in API
  - Fix emails on push service when only one commit is pushed

v 6.7.3
  - Fix the merge notification email not being sent (Pierre de La Morinerie)
  - Drop all tables before restoring a Postgres backup
  - Remove yanked modernizr gem

v 6.7.2
  - Fix upgrader script

v 6.7.1
  - Fix GitLab CI integration

v 6.7.0
  - Increased the example Nginx client_max_body_size from 5MB to 20MB, consider updating it manually on existing installations
  - Add support for Gemnasium as a Project Service (Olivier Gonzalez)
  - Add edit file button to MergeRequest diff
  - Public groups (Jason Hollingsworth)
  - Cleaner headers in Notification Emails (Pierre de La Morinerie)
  - Blob and tree gfm links to anchors work
  - Piwik Integration (Sebastian Winkler)
  - Show contribution guide link for new issue form (Jeroen van Baarsen)
  - Fix CI status for merge requests from fork
  - Added option to remove issue assignee on project issue page and issue edit page (Jason Blanchard)
  - New page load indicator that includes a spinner that scrolls with the page
  - Converted all the help sections into markdown
  - LDAP user filters
  - Streamline the content of notification emails (Pierre de La Morinerie)
  - Fixes a bug with group member administration (Matt DeTullio)
  - Sort tag names using VersionSorter (Robert Speicher)
  - Add GFM autocompletion for MergeRequests (Robert Speicher)
  - Add webhook when a new tag is pushed (Jeroen van Baarsen)
  - Add button for toggling inline comments in diff view
  - Add retry feature for repository import
  - Reuse the GitLab LDAP connection within each request
  - Changed markdown new line behaviour to conform to markdown standards
  - Fix global search
  - Faster authorized_keys rebuilding in `rake gitlab:shell:setup` (requires gitlab-shell 1.8.5)
  - Create and Update MR calls now support the description parameter (Greg Messner)
  - Markdown relative links in the wiki link to wiki pages, markdown relative links in repositories link to files in the repository
  - Added Slack service integration (Federico Ravasio)
  - Better API responses for access_levels (sponsored by O'Reilly Media)
  - Requires at least 2 unicorn workers
  - Requires gitlab-shell v1.9+
  - Replaced gemoji(due to closed licencing problem) with Phantom Open Emoji library(combined SIL Open Font License, MIT License and the CC 3.0 License)
  - Fix `/:username.keys` response content type (Dmitry Medvinsky)

v 6.6.5
  - Added option to remove issue assignee on project issue page and issue edit page (Jason Blanchard)
  - Hide mr close button for comment form if merge request was closed or inline comment
  - Adds ability to reopen closed merge request

v 6.6.4
  - Add missing html escape for highlighted code blocks in comments, issues

v 6.6.3
  - Fix 500 error when edit yourself from admin area
  - Hide private groups for public profiles

v 6.6.2
  - Fix 500 error on branch/tag create or remove via UI

v 6.6.1
  - Fix 500 error on files tab if submodules presents

v 6.6.0
  - Retrieving user ssh keys publically(github style): http://__HOST__/__USERNAME__.keys
  - Permissions: Developer now can manage issue tracker (modify any issue)
  - Improve Code Compare page performance
  - Group avatar
  - Pygments.rb replaced with highlight.js
  - Improve Merge request diff store logic
  - Improve render performnace for MR show page
  - Fixed Assembla hardcoded project name
  - Jira integration documentation
  - Refactored app/services
  - Remove snippet expiration
  - Mobile UI improvements (Drew Blessing)
  - Fix block/remove UI for admin::users#show page
  - Show users' group membership on users' activity page (Robert Djurasaj)
  - User pages are visible without login if user is authorized to a public project
  - Markdown rendered headers have id derived from their name and link to their id
  - Improve application to work faster with large groups (100+ members)
  - Multiple emails per user
  - Show last commit for file when view file source
  - Restyle Issue#show page and MR#show page
  - Ability to filter by multiple labels for Issues page
  - Rails version to 4.0.3
  - Fixed attachment identifier displaying underneath note text (Jason Blanchard)

v 6.5.1
  - Fix branch selectbox when create merge request from fork

v 6.5.0
  - Dropdown menus on issue#show page for assignee and milestone (Jason Blanchard)
  - Add color custimization and previewing to broadcast messages
  - Fixed notes anchors
  - Load new comments in issues dynamically
  - Added sort options to Public page
  - New filters (assigned/authored/all) for Dashboard#issues/merge_requests (sponsored by Say Media)
  - Add project visibility icons to dashboard
  - Enable secure cookies if https used
  - Protect users/confirmation with rack_attack
  - Default HTTP headers to protect against MIME-sniffing, force https if enabled
  - Bootstrap 3 with responsive UI
  - New repository download formats: tar.bz2, zip, tar (Jason Hollingsworth)
  - Restyled accept widgets for MR
  - SCSS refactored
  - Use jquery timeago plugin
  - Fix 500 error for rdoc files
  - Ability to customize merge commit message (sponsored by Say Media)
  - Search autocomplete via ajax
  - Add website url to user profile
  - Files API supports base64 encoded content (sponsored by O'Reilly Media)
  - Added support for Go's repository retrieval (Bruno Albuquerque)

v6.4.3
  - Don't use unicorn worker killer if PhusionPassenger is defined

v6.4.2
  - Fixed wrong behaviour of script/upgrade.rb

v6.4.1
  - Fixed bug with repository rename
  - Fixed bug with project transfer

v 6.4.0
  - Added sorting to project issues page (Jason Blanchard)
  - Assembla integration (Carlos Paramio)
  - Fixed another 500 error with submodules
  - UI: More compact issues page
  - Minimal password length increased to 8 symbols
  - Side-by-side diff view (Steven Thonus)
  - Internal projects (Jason Hollingsworth)
  - Allow removal of avatar (Drew Blessing)
  - Project web hooks now support issues and merge request events
  - Visiting project page while not logged in will redirect to sign-in instead of 404 (Jason Hollingsworth)
  - Expire event cache on avatar creation/removal (Drew Blessing)
  - Archiving old projects (Steven Thonus)
  - Rails 4
  - Add time ago tooltips to show actual date/time
  - UI: Fixed UI for admin system hooks
  - Ruby script for easier GitLab upgrade
  - Do not remove Merge requests if fork project was removed
  - Improve sign-in/signup UX
  - Add resend confirmation link to sign-in page
  - Set noreply@HOSTNAME for reply_to field in all emails
  - Show GitLab API version on Admin#dashboard
  - API Cross-origin resource sharing
  - Show READMe link at project home page
  - Show repo size for projects in Admin area

v 6.3.0
  - API for adding gitlab-ci service
  - Init script now waits for pids to appear after (re)starting before reporting status (Rovanion Luckey)
  - Restyle project home page
  - Grammar fixes
  - Show branches list (which branches contains commit) on commit page (Andrew Kumanyaev)
  - Security improvements
  - Added support for GitLab CI 4.0
  - Fixed issue with 500 error when group did not exist
  - Ability to leave project
  - You can create file in repo using UI
  - You can remove file from repo using UI
  - API: dropped default_branch attribute from project during creation
  - Project default_branch is not stored in db any more. It takes from repo now.
  - Admin broadcast messages
  - UI improvements
  - Dont show last push widget if user removed this branch
  - Fix 500 error for repos with newline in file name
  - Extended html titles
  - API: create/update/delete repo files
  - Admin can transfer project to any namespace
  - API: projects/all for admin users
  - Fix recent branches order

v 6.2.4
  - Security: Cast API private_token to string (CVE-2013-4580)
  - Security: Require gitlab-shell 1.7.8 (CVE-2013-4581, CVE-2013-4582, CVE-2013-4583)
  - Fix for Git SSH access for LDAP users

v 6.2.3
  - Security: More protection against CVE-2013-4489
  - Security: Require gitlab-shell 1.7.4 (CVE-2013-4490, CVE-2013-4546)
  - Fix sidekiq rake tasks

v 6.2.2
  - Security: Update gitlab_git (CVE-2013-4489)

v 6.2.1
  - Security: Fix issue with generated passwords for new users

v 6.2.0
  - Public project pages are now visible to everyone (files, issues, wik, etc.)
    THIS MEANS YOUR ISSUES AND WIKI FOR PUBLIC PROJECTS ARE PUBLICLY VISIBLE AFTER THE UPGRADE
  - Add group access to permissions page
  - Require current password to change one
  - Group owner or admin can remove other group owners
  - Remove group transfer since we have multiple owners
  - Respect authorization in Repository API
  - Improve UI for Project#files page
  - Add more security specs
  - Added search for projects by name to api (Izaak Alpert)
  - Make default user theme configurable (Izaak Alpert)
  - Update logic for validates_merge_request for tree of MR (Andrew Kumanyaev)
  - Rake tasks for web hooks management (Jonhnny Weslley)
  - Extended User API to expose admin and can_create_group for user creation/updating (Boyan Tabakov)
  - API: Remove group
  - API: Remove project
  - Avatar upload on profile page with a maximum of 100KB (Steven Thonus)
  - Store the sessions in Redis instead of the cookie store
  - Fixed relative links in markdown
  - User must confirm their email if signup enabled
  - User must confirm changed email

v 6.1.0
  - Project specific IDs for issues, mr, milestones
    Above items will get a new id and for example all bookmarked issue urls will change.
    Old issue urls are redirected to the new one if the issue id is too high for an internal id.
  - Description field added to Merge Request
  - API: Sudo api calls (Izaak Alpert)
  - API: Group membership api (Izaak Alpert)
  - Improved commit diff
  - Improved large commit handling (Boyan Tabakov)
  - Rewrite: Init script now less prone to errors and keeps better track of the service (Rovanion Luckey)
  - Link issues, merge requests, and commits when they reference each other with GFM (Ash Wilson)
  - Close issues automatically when pushing commits with a special message
  - Improve user removal from admin area
  - Invalidate events cache when project was moved
  - Remove deprecated classes and rake tasks
  - Add event filter for group and project show pages
  - Add links to create branch/tag from project home page
  - Add public-project? checkbox to new-project view
  - Improved compare page. Added link to proceed into Merge Request
  - Send an email to a user when they are added to group
  - New landing page when you have 0 projects

v 6.0.0
  - Feature: Replace teams with group membership
    We introduce group membership in 6.0 as a replacement for teams.
    The old combination of groups and teams was confusing for a lot of people.
    And when the members of a team where changed this wasn't reflected in the project permissions.
    In GitLab 6.0 you will be able to add members to a group with a permission level for each member.
    These group members will have access to the projects in that group.
    Any changes to group members will immediately be reflected in the project permissions.
    You can even have multiple owners for a group, greatly simplifying administration.
  - Feature: Ability to have multiple owners for group
  - Feature: Merge Requests between fork and project (Izaak Alpert)
  - Feature: Generate fingerprint for ssh keys
  - Feature: Ability to create and remove branches with UI
  - Feature: Ability to create and remove git tags with UI
  - Feature: Groups page in profile. You can leave group there
  - API: Allow login with LDAP credentials
  - Redesign: project settings navigation
  - Redesign: snippets area
  - Redesign: ssh keys page
  - Redesign: buttons, blocks and other ui elements
  - Add comment title to rss feed
  - You can use arrows to navigate at tree view
  - Add project filter on dashboard
  - Cache project graph
  - Drop support of root namespaces
  - Default theme is classic now
  - Cache result of methods like authorize_projects, project.team.members etc
  - Remove $.ready events
  - Fix onclick events being double binded
  - Add notification level to group membership
  - Move all project controllers/views under Projects:: module
  - Move all profile controllers/views under Profiles:: module
  - Apply user project limit only for personal projects
  - Unicorn is default web server again
  - Store satellites lock files inside satellites dir
  - Disabled threadsafety mode in rails
  - Fixed bug with loosing MR comments
  - Improved MR comments logic
  - Render readme file for projects in public area

v 5.4.2
  - Security: Cast API private_token to string (CVE-2013-4580)
  - Security: Require gitlab-shell 1.7.8 (CVE-2013-4581, CVE-2013-4582, CVE-2013-4583)

v 5.4.1
  - Security: Fixes for CVE-2013-4489
  - Security: Require gitlab-shell 1.7.4 (CVE-2013-4490, CVE-2013-4546)

v 5.4.0
  - Ability to edit own comments
  - Documentation improvements
  - Improve dashboard projects page
  - Fixed nav for empty repos
  - GitLab Markdown help page
  - Misspelling fixes
  - Added support of unicorn and fog gems
  - Added client list to API doc
  - Fix PostgreSQL database restoration problem
  - Increase snippet content column size
  - allow project import via git:// url
  - Show participants on issues, including mentions
  - Notify mentioned users with email

v 5.3.0
  - Refactored services
  - Campfire service added
  - HipChat service added
  - Fixed bug with LDAP + git over http
  - Fixed bug with google analytics code being ignored
  - Improve sign-in page if ldap enabled
  - Respect newlines in wall messages
  - Generate the Rails secret token on first run
  - Rename repo feature
  - Init.d: remove gitlab.socket on service start
  - Api: added teams api
  - Api: Prevent blob content being escaped
  - Api: Smart deploy key add behaviour
  - Api: projects/owned.json return user owned project
  - Fix bug with team assignation on project from #4109
  - Advanced snippets: public/private, project/personal (Andrew Kulakov)
  - Repository Graphs (Karlo Nicholas T. Soriano)
  - Fix dashboard lost if comment on commit
  - Update gitlab-grack. Fixes issue with --depth option
  - Fix project events duplicate on project page
  - Fix postgres error when displaying network graph.
  - Fix dashboard event filter when navigate via turbolinks
  - init.d: Ensure socket is removed before starting service
  - Admin area: Style teams:index, group:show pages
  - Own page for failed forking
  - Scrum view for milestone

v 5.2.0
  - Turbolinks
  - Git over http with ldap credentials
  - Diff with better colors and some spacing on the corners
  - Default values for project features
  - Fixed huge_commit view
  - Restyle project clone panel
  - Move Gitlab::Git code to gitlab_git gem
  - Move update docs in repo
  - Requires gitlab-shell v1.4.0
  - Fixed submodules listing under file tab
  - Fork feature (Angus MacArthur)
  - git version check in gitlab:check
  - Shared deploy keys feature
  - Ability to generate default labels set for issues
  - Improve gfm autocomplete (Harold Luo)
  - Added support for Google Analytics
  - Code search feature (Javier Castro)

v 5.1.0
  - You can login with email or username now
  - Corrected project transfer rollback when repository cannot be moved
  - Move both repo and wiki when project transfer requested
  - Admin area: project editing was removed from admin namespace
  - Access: admin user has now access to any project.
  - Notification settings
  - Gitlab::Git set of objects to abstract from grit library
  - Replace Unicorn web server with Puma
  - Backup/Restore refactored. Backup dump project wiki too now
  - Restyled Issues list. Show milestone version in issue row
  - Restyled Merge Request list
  - Backup now dump/restore uploads
  - Improved performance of dashboard (Andrew Kumanyaev)
  - File history now tracks renames (Akzhan Abdulin)
  - Drop wiki migration tools
  - Drop sqlite migration tools
  - project tagging
  - Paginate users in API
  - Restyled network graph (Hiroyuki Sato)

v 5.0.1
  - Fixed issue with gitlab-grit being overridden by grit

v 5.0.0
  - Replaced gitolite with gitlab-shell
  - Removed gitolite-related libraries
  - State machine added
  - Setup gitlab as git user
  - Internal API
  - Show team tab for empty projects
  - Import repository feature
  - Updated rails
  - Use lambda for scopes
  - Redesign admin area -> users
  - Redesign admin area -> user
  - Secure link to file attachments
  - Add validations for Group and Team names
  - Restyle team page for project
  - Update capybara, rspec-rails, poltergeist to recent versions
  - Wiki on git using Gollum
  - Added Solarized Dark theme for code review
  - Don't show user emails in autocomplete lists, profile pages
  - Added settings tab for group, team, project
  - Replace user popup with icons in header
  - Handle project moving with gitlab-shell
  - Added select2-rails for selectboxes with ajax data load
  - Fixed search field on projects page
  - Added teams to search autocomplete
  - Move groups and teams on dashboard sidebar to sub-tabs
  - API: improved return codes and docs. (Felix Gilcher, Sebastian Ziebell)
  - Redesign wall to be more like chat
  - Snippets, Wall features are disabled by default for new projects

v 4.2.0
  - Teams
  - User show page. Via /u/username
  - Show help contents on pages for better navigation
  - Async gitolite calls
  - added satellites logs
  - can_create_group, can_create_team booleans for User
  - Process web hooks async
  - GFM: Fix images escaped inside links
  - Network graph improved
  - Switchable branches for network graph
  - API: Groups
  - Fixed project download

v 4.1.0
  - Optional Sign-Up
  - Discussions
  - Satellites outside of tmp
  - Line numbers for blame
  - Project public mode
  - Public area with unauthorized access
  - Load dashboard events with ajax
  - remember dashboard filter in cookies
  - replace resque with sidekiq
  - fix routing issues
  - cleanup rake tasks
  - fix backup/restore
  - scss cleanup
  - show preview for note images
  - improved network-graph
  - get rid of app/roles/
  - added new classes Team, Repository
  - Reduce amount of gitolite calls
  - Ability to add user in all group projects
  - remove deprecated configs
  - replaced Korolev font with open font
  - restyled admin/dashboard page
  - restyled admin/projects page

v 4.0.0
  - Remove project code and path from API. Use id instead
  - Return valid cloneable url to repo for web hook
  - Fixed backup issue
  - Reorganized settings
  - Fixed commits compare
  - Refactored scss
  - Improve status checks
  - Validates presence of User#name
  - Fixed postgres support
  - Removed sqlite support
  - Modified post-receive hook
  - Milestones can be closed now
  - Show comment events on dashboard
  - Quick add team members via group#people page
  - [API] expose created date for hooks and SSH keys
  - [API] list, create issue notes
  - [API] list, create snippet notes
  - [API] list, create wall notes
  - Remove project code - use path instead
  - added username field to user
  - rake task to fill usernames based on emails create namespaces for users
  - STI Group < Namespace
  - Project has namespace_id
  - Projects with namespaces also namespaced in gitolite and stored in subdir
  - Moving project to group will move it under group namespace
  - Ability to move project from namespaces to another
  - Fixes commit patches getting escaped (see #2036)
  - Support diff and patch generation for commits and merge request
  - MergeReqest doesn't generate a temporary file for the patch any more
  - Update the UI to allow downloading Patch or Diff

v 3.1.0
  - Updated gems
  - Services: Gitlab CI integration
  - Events filter on dashboard
  - Own namespace for redis/resque
  - Optimized commit diff views
  - add alphabetical order for projects admin page
  - Improved web editor
  - Commit stats page
  - Documentation split and cleanup
  - Link to commit authors everywhere
  - Restyled milestones list
  - added Milestone to Merge Request
  - Restyled Top panel
  - Refactored Satellite Code
  - Added file line links
  - moved from capybara-webkit to poltergeist + phantomjs

v 3.0.3
  - Fixed bug with issues list in Chrome
  - New Feature: Import team from another project

v 3.0.2
  - Fixed gitlab:app:setup
  - Fixed application error on empty project in admin area
  - Restyled last push widget

v 3.0.1
  - Fixed git over http

v 3.0.0
  - Projects groups
  - Web Editor
  - Fixed bug with gitolite keys
  - UI improved
  - Increased performance of application
  - Show user avatar in last commit when browsing Files
  - Refactored Gitlab::Merge
  - Use Font Awesome for icons
  - Separate observing of Note and MergeRequests
  - Milestone "All Issues" filter
  - Fix issue close and reopen button text and styles
  - Fix forward/back while browsing Tree hierarchy
  - Show number of notes for commits and merge requests
  - Added support pg from box and update installation doc
  - Reject ssh keys that break gitolite
  - [API] list one project hook
  - [API] edit project hook
  - [API] list project snippets
  - [API] allow to authorize using private token in HTTP header
  - [API] add user creation

v 2.9.1
  - Fixed resque custom config init

v 2.9.0
  - fixed inline notes bugs
  - refactored rspecs
  - refactored gitolite backend
  - added factory_girl
  - restyled projects list on dashboard
  - ssh keys validation to prevent gitolite crash
  - send notifications if changed permission in project
  - scss refactoring. gitlab_bootstrap/ dir
  - fix git push http body bigger than 112k problem
  - list of labels  page under issues tab
  - API for milestones, keys
  - restyled buttons
  - OAuth
  - Comment order changed

v 2.8.1
  - ability to disable gravatars
  - improved MR diff logic
  - ssh key help page

v 2.8.0
  - Gitlab Flavored Markdown
  - Bulk issues update
  - Issues API
  - Cucumber coverage increased
  - Post-receive files fixed
  - UI improved
  - Application cleanup
  - more cucumber
  - capybara-webkit + headless

v 2.7.0
  - Issue Labels
  - Inline diff
  - Git HTTP
  - API
  - UI improved
  - System hooks
  - UI improved
  - Dashboard events endless scroll
  - Source performance increased

v 2.6.0
  - UI polished
  - Improved network graph + keyboard nav
  - Handle huge commits
  - Last Push widget
  - Bugfix
  - Better performance
  - Email in resque
  - Increased test coverage
  - Ability to remove branch with MR accept
  - a lot of code refactored

v 2.5.0
  - UI polished
  - Git blame for file
  - Bugfix
  - Email in resque
  - Better test coverage

v 2.4.0
  - Admin area stats page
  - Ability to block user
  - Simplified dashboard area
  - Improved admin area
  - Bootstrap 2.0
  - Responsive layout
  - Big commits handling
  - Performance improved
  - Milestones

v 2.3.1
  - Issues pagination
  - ssl fixes
  - Merge Request pagination

v 2.3.0
  - Dashboard r1
  - Search r1
  - Project page
  - Close merge request on push
  - Persist MR diff after merge
  - mysql support
  - Documentation

v 2.2.0
  - We’ve added support of LDAP auth
  - Improved permission logic (4 roles system)
  - Protected branches (now only masters can push to protected branches)
  - Usability improved
  - twitter bootstrap integrated
  - compare view between commits
  - wiki feature
  - now you can enable/disable issues, wiki, wall features per project
  - security fixes
  - improved code browsing (ajax branch switch etc)
  - improved per-line commenting
  - git submodules displayed
  - moved to rails 3.2
  - help section improved

v 2.1.0
  - Project tab r1
  - List branches/tags
  - per line comments
  - mass user import

v 2.0.0
  - gitolite as main git host system
  - merge requests
  - project/repo access
  - link to commit/issue feed
  - design tab
  - improved email notifications
  - restyled dashboard
  - bugfix

v 1.2.2
  - common config file gitlab.yml
  - issues restyle
  - snippets restyle
  - clickable news feed header on dashboard
  - bugfix

v 1.2.1
  - bugfix

v 1.2.0
  - new design
  - user dashboard
  - network graph
  - markdown support for comments
  - encoding issues
  - wall like twitter timeline

v 1.1.0
  - project dashboard
  - wall redesigned
  - feature: code snippets
  - fixed horizontal scroll on file preview
  - fixed app crash if commit message has invalid chars
  - bugfix & code cleaning

v 1.0.2
  - fixed bug with empty project
  - added adv validation for project path & code
  - feature: issues can be sortable
  - bugfix
  - username displayed on top panel

v 1.0.1
  - fixed: with invalid source code for commit
  - fixed: lose branch/tag selection when use tree navigation
  - when history clicked - display path
  - bug fix & code cleaning

v 1.0.0
  - bug fix
  - projects preview mode

v 0.9.6
  - css fix
  - new repo empty tree until restart server - fixed

v 0.9.4
  - security improved
  - authorization improved
  - html escaping
  - bug fix
  - increased test coverage
  - design improvements

v 0.9.1
  - increased test coverage
  - design improvements
  - new issue email notification
  - updated app name
  - issue redesigned
  - issue can be edit

v 0.8.0
  - syntax highlight for main file types
  - redesign
  - stability
  - security fixes
  - increased test coverage
  - email notification<|MERGE_RESOLUTION|>--- conflicted
+++ resolved
@@ -1,11 +1,8 @@
 Please view this file on the master branch, on stable branches it's out of date.
 
 v 7.14.0 (unreleased)
-<<<<<<< HEAD
   - Disable turbolinks when linking to Bitbucket import status (Stan Hu)
-=======
   - Fix broken code import and display error messages if something went wrong with creating project (Stan Hu)
->>>>>>> f1a241e0
   - Fix corrupted binary files when using API files endpoint (Stan Hu)
   - Show incompatible projects in Bitbucket import status (Stan Hu)
   - Fix coloring of diffs on MR Discussion-tab (Gert Goet)
