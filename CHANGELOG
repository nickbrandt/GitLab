Please view this file on the master branch, on stable branches it's out of date.

v 8.0.0 (unreleased)
  - Upgrade browser gem to 1.0.0 to avoid warning in IE11 compatibilty mode (Stan Hu)
  - Fix "Reload with full diff" URL button in compare branch view (Stan Hu)
  - Remove user OAuth tokens from the database and request new tokens each session (Stan Hu)
  - Only show recent push event if the branch still exists or a recent merge request has not been created (Stan Hu)
  - Remove satellites
  - Better performance for web editor (switched from satellites to rugged)
  - Faster merge
  - Ability to fetch merge requests from refs/merge-requests/:id
  - Allow displaying of archived projects in the admin interface (Artem Sidorenko)
  - Allow configuration of import sources for new projects (Artem Sidorenko)
  - Search for comments should be case insensetive
  - Create cross-reference for closing references on commits pushed to non-default branches (Maël Valais)
  - Ability to search milestones
  - Gracefully handle SMTP user input errors (e.g. incorrect email addresses) to prevent Sidekiq retries (Stan Hu)
<<<<<<< HEAD
  - Improve abuse reports management from admin area
=======
  - Move dashboard activity to separate page
>>>>>>> 7569010b

v 7.14.1 (unreleased)
  - Only include base URL in OmniAuth full_host parameter (Stan Hu)
  - Fix Error 500 in API when accessing a group that has an avatar (Stan Hu)

v 7.14.0
  - Fix bug where non-project members of the target project could set labels on new merge requests.
  - Update default robots.txt rules to disallow crawling of irrelevant pages (Ben Bodenmiller)
  - Fix redirection after sign in when using auto_sign_in_with_provider
  - Upgrade gitlab_git to 7.2.14 to ignore CRLFs in .gitmodules (Stan Hu)
  - Clear cache to prevent listing deleted branches after MR removes source branch (Stan Hu)
  - Provide more feedback what went wrong if HipChat service failed test (Stan Hu)
  - Fix bug where backslashes in inline diffs could be dropped (Stan Hu)
  - Disable turbolinks when linking to Bitbucket import status (Stan Hu)
  - Fix broken code import and display error messages if something went wrong with creating project (Stan Hu)
  - Fix corrupted binary files when using API files endpoint (Stan Hu)
  - Bump Haml to 4.0.7 to speed up textarea rendering (Stan Hu)
  - Show incompatible projects in Bitbucket import status (Stan Hu)
  - Fix coloring of diffs on MR Discussion-tab (Gert Goet)
  - Fix "Network" and "Graphs" pages for branches with encoded slashes (Stan Hu)
  - Fix errors deleting and creating branches with encoded slashes (Stan Hu)
  - Always add current user to autocomplete controller to support filter by "Me" (Stan Hu)
  - Fix multi-line syntax highlighting (Stan Hu)
  - Fix network graph when branch name has single quotes (Stan Hu)
  - Add "Confirm user" button in user admin page (Stan Hu)
  - Upgrade gitlab_git to version 7.2.6 to fix Error 500 when creating network graphs (Stan Hu)
  - Add support for Unicode filenames in relative links (Hiroyuki Sato)
  - Fix URL used for refreshing notes if relative_url is present (Bartłomiej Święcki)
  - Fix commit data retrieval when branch name has single quotes (Stan Hu)
  - Check that project was actually created rather than just validated in import:repos task (Stan Hu)
  - Fix full screen mode for snippet comments (Daniel Gerhardt)
  - Fix 404 error in files view after deleting the last file in a repository (Stan Hu)
  - Fix the "Reload with full diff" URL button (Stan Hu)
  - Fix label read access for unauthenticated users (Daniel Gerhardt)
  - Fix access to disabled features for unauthenticated users (Daniel Gerhardt)
  - Fix OAuth provider bug where GitLab would not go return to the redirect_uri after sign-in (Stan Hu)
  - Fix file upload dialog for comment editing (Daniel Gerhardt)
  - Set OmniAuth full_host parameter to ensure redirect URIs are correct (Stan Hu)
  - Return comments in created order in merge request API (Stan Hu)
  - Disable internal issue tracker controller if external tracker is used (Stan Hu)
  - Expire Rails cache entries after two weeks to prevent endless Redis growth
  - Add support for destroying project milestones (Stan Hu)
  - Allow custom backup archive permissions
  - Add project star and fork count, group avatar URL and user/group web URL attributes to API
  - Show who last edited a comment if it wasn't the original author
  - Send notification to all participants when MR is merged.
  - Add ability to manage user email addresses via the API.
  - Show buttons to add license, changelog and contribution guide if they're missing.
  - Tweak project page buttons.
  - Disabled autocapitalize and autocorrect on login field (Daryl Chan)
  - Mention group and project name in creation, update and deletion notices (Achilleas Pipinellis)
  - Update gravatar link on profile page to link to configured gravatar host (Ben Bodenmiller)
  - Remove redis-store TTL monkey patch
  - Add support for CI skipped status
  - Fetch code from forks to refs/merge-requests/:id/head when merge request created
  - Remove comments and email addresses when publicly exposing ssh keys (Zeger-Jan van de Weg)
  - Add "Check out branch" button to the MR page.
  - Improve MR merge widget text and UI consistency.
  - Improve text in MR "How To Merge" modal.
  - Cache all events
  - Order commits by date when comparing branches
  - Fix bug causing error when the target branch of a symbolic ref was deleted
  - Include branch/tag name in archive file and directory name
  - Add dropzone upload progress
  - Add a label for merged branches on branches page (Florent Baldino)
  - Detect .mkd and .mkdn files as markdown (Ben Boeckel)
  - Fix: User search feature in admin area does not respect filters
  - Set max-width for README, issue and merge request description for easier read on big screens
  - Update Flowdock integration to support new Flowdock API (Boyan Tabakov)
  - Remove author from files view (Sven Strickroth)
  - Fix infinite loop when SAML was incorrectly configured.

v 7.13.5
  - Satellites reverted

v 7.13.4
  - Allow users to send abuse reports

v 7.13.3
  - Fix bug causing Bitbucket importer to crash when OAuth application had been removed.
  - Allow users to send abuse reports
  - Remove satellites 
  - Link username to profile on Group Members page (Tom Webster)

v 7.13.2
  - Fix randomly failed spec
  - Create project services on Project creation
  - Add admin_merge_request ability to Developer level and up
  - Fix Error 500 when browsing projects with no HEAD (Stan Hu)
  - Fix labels / assignee / milestone for the merge requests when issues are disabled
  - Show the first tab automatically on MergeRequests#new
  - Add rake task 'gitlab:update_commit_count' (Daniel Gerhardt)
  - Fix Gmail Actions

v 7.13.1
  - Fix: Label modifications are not reflected in existing notes and in the issue list
  - Fix: Label not shown in the Issue list, although it's set through web interface
  - Fix: Group/project references are linked incorrectly
  - Improve documentation
  - Fix of migration: Check if session_expire_delay column exists before adding the column
  - Fix: ActionView::Template::Error
  - Fix: "Create Merge Request" isn't always shown in event for newly pushed branch
  - Fix bug causing "Remove source-branch" option not to work for merge requests from the same project.
  - Render Note field hints consistently for "new" and "edit" forms

v 7.13.0
  - Remove repository graph log to fix slow cache updates after push event (Stan Hu)
  - Only enable HSTS header for HTTPS and port 443 (Stan Hu)
  - Fix user autocomplete for unauthenticated users accessing public projects (Stan Hu)
  - Fix redirection to home page URL for unauthorized users (Daniel Gerhardt)
  - Add branch switching support for graphs (Daniel Gerhardt)
  - Fix external issue tracker hook/test for HTTPS URLs (Daniel Gerhardt)
  - Remove link leading to a 404 error in Deploy Keys page (Stan Hu)
  - Add support for unlocking users in admin settings (Stan Hu)
  - Add Irker service configuration options (Stan Hu)
  - Fix order of issues imported from GitHub (Hiroyuki Sato)
  - Bump rugments to 1.0.0beta8 to fix C prototype function highlighting (Jonathon Reinhart)
  - Fix Merge Request webhook to properly fire "merge" action when accepted from the web UI
  - Add `two_factor_enabled` field to admin user API (Stan Hu)
  - Fix invalid timestamps in RSS feeds (Rowan Wookey)
  - Fix downloading of patches on public merge requests when user logged out (Stan Hu)
  - Fix Error 500 when relative submodule resolves to a namespace that has a different name from its path (Stan Hu)
  - Extract the longest-matching ref from a commit path when multiple matches occur (Stan Hu)
  - Update maintenance documentation to explain no need to recompile asssets for omnibus installations (Stan Hu)
  - Support commenting on diffs in side-by-side mode (Stan Hu)
  - Fix JavaScript error when clicking on the comment button on a diff line that has a comment already (Stan Hu)
  - Return 40x error codes if branch could not be deleted in UI (Stan Hu)
  - Remove project visibility icons from dashboard projects list
  - Rename "Design" profile settings page to "Preferences".
  - Allow users to customize their default Dashboard page.
  - Update ssl_ciphers in Nginx example to remove DHE settings. This will deny forward secrecy for Android 2.3.7, Java 6 and OpenSSL 0.9.8
  - Admin can edit and remove user identities
  - Convert CRLF newlines to LF when committing using the web editor.
  - API request /projects/:project_id/merge_requests?state=closed will return only closed merge requests without merged one. If you need ones that were merged - use state=merged.
  - Allow Administrators to filter the user list by those with or without Two-factor Authentication enabled.
  - Show a user's Two-factor Authentication status in the administration area.
  - Explicit error when commit not found in the CI
  - Improve performance for issue and merge request pages
  - Users with guest access level can not set assignee, labels or milestones for issue and merge request
  - Reporter role can manage issue tracker now: edit any issue, set assignee or milestone and manage labels
  - Better performance for pages with events list, issues list and commits list
  - Faster automerge check and merge itself when source and target branches are in same repository
  - Correctly show anonymous authorized applications under Profile > Applications.
  - Query Optimization in MySQL.
  - Allow users to be blocked and unblocked via the API
  - Use native Postgres database cleaning during backup restore
  - Redesign project page. Show README as default instead of activity. Move project activity to separate page
  - Make left menu more hierarchical and less contextual by adding back item at top
  - A fork can’t have a visibility level that is greater than the original project.
  - Faster code search in repository and wiki. Fixes search page timeout for big repositories
  - Allow administrators to disable 2FA for a specific user
  - Add error message for SSH key linebreaks
  - Store commits count in database (will populate with valid values only after first push)
  - Rebuild cache after push to repository in background job
  - Fix transferring of project to another group using the API.

v 7.12.2
  - Correctly show anonymous authorized applications under Profile > Applications.
  - Faster automerge check and merge itself when source and target branches are in same repository
  - Audit log for user authentication
  - Allow custom label to be set for authentication providers.

v 7.12.1
  - Fix error when deleting a user who has projects (Stan Hu)
  - Fix post-receive errors on a push when an external issue tracker is configured (Stan Hu)
  - Add SAML to list of social_provider (Matt Firtion)
  - Fix merge requests API scope to keep compatibility in 7.12.x patch release (Dmitriy Zaporozhets)
  - Fix closed merge request scope at milestone page (Dmitriy Zaporozhets)
  - Revert merge request states renaming
  - Fix hooks for web based events with external issue references (Daniel Gerhardt)
  - Improve performance for issue and merge request pages
  - Compress database dumps to reduce backup size

v 7.12.0
  - Fix Error 500 when one user attempts to access a personal, internal snippet (Stan Hu)
  - Disable changing of target branch in new merge request page when a branch has already been specified (Stan Hu)
  - Fix post-receive errors on a push when an external issue tracker is configured (Stan Hu)
  - Update oauth button logos for Twitter and Google to recommended assets
  - Update browser gem to version 0.8.0 for IE11 support (Stan Hu)
  - Fix timeout when rendering file with thousands of lines.
  - Add "Remember me" checkbox to LDAP signin form.
  - Add session expiration delay configuration through UI application settings
  - Don't notify users mentioned in code blocks or blockquotes.
  - Omit link to generate labels if user does not have access to create them (Stan Hu)
  - Show warning when a comment will add 10 or more people to the discussion.
  - Disable changing of the source branch in merge request update API (Stan Hu)
  - Shorten merge request WIP text.
  - Add option to disallow users from registering any application to use GitLab as an OAuth provider
  - Support editing target branch of merge request (Stan Hu)
  - Refactor permission checks with issues and merge requests project settings (Stan Hu)
  - Fix Markdown preview not working in Edit Milestone page (Stan Hu)
  - Fix Zen Mode not closing with ESC key (Stan Hu)
  - Allow HipChat API version to be blank and default to v2 (Stan Hu)
  - Add file attachment support in Milestone description (Stan Hu)
  - Fix milestone "Browse Issues" button.
  - Set milestone on new issue when creating issue from index with milestone filter active.
  - Make namespace API available to all users (Stan Hu)
  - Add web hook support for note events (Stan Hu)
  - Disable "New Issue" and "New Merge Request" buttons when features are disabled in project settings (Stan Hu)
  - Remove Rack Attack monkey patches and bump to version 4.3.0 (Stan Hu)
  - Fix clone URL losing selection after a single click in Safari and Chrome (Stan Hu)
  - Fix git blame syntax highlighting when different commits break up lines (Stan Hu)
  - Add "Resend confirmation e-mail" link in profile settings (Stan Hu)
  - Allow to configure location of the `.gitlab_shell_secret` file. (Jakub Jirutka)
  - Disabled expansion of top/bottom blobs for new file diffs
  - Update Asciidoctor gem to version 1.5.2. (Jakub Jirutka)
  - Fix resolving of relative links to repository files in AsciiDoc documents. (Jakub Jirutka)
  - Use the user list from the target project in a merge request (Stan Hu)
  - Default extention for wiki pages is now .md instead of .markdown (Jeroen van Baarsen)
  - Add validation to wiki page creation (only [a-zA-Z0-9/_-] are allowed) (Jeroen van Baarsen)
  - Fix new/empty milestones showing 100% completion value (Jonah Bishop)
  - Add a note when an Issue or Merge Request's title changes
  - Consistently refer to MRs as either Merged or Closed.
  - Add Merged tab to MR lists.
  - Prefix EmailsOnPush email subject with `[Git]`.
  - Group project contributions by both name and email.
  - Clarify navigation labels for Project Settings and Group Settings.
  - Move user avatar and logout button to sidebar
  - You can not remove user if he/she is an only owner of group
  - User should be able to leave group. If not - show him proper message
  - User has ability to leave project
  - Add SAML support as an omniauth provider
  - Allow to configure a URL to show after sign out
  - Add an option to automatically sign-in with an Omniauth provider
  - GitLab CI service sends .gitlab-ci.yml in each push call
  - When remove project - move repository and schedule it removal
  - Improve group removing logic
  - Trigger create-hooks on backup restore task
  - Add option to automatically link omniauth and LDAP identities
  - Allow special character in users bio. I.e.: I <3 GitLab

v 7.11.4
  - Fix missing bullets when creating lists
  - Set rel="nofollow" on external links

v 7.11.3
  - no changes
  - Fix upgrader script (Martins Polakovs)

v 7.11.2
  - no changes

v 7.11.1
  - no changes

v 7.11.0
  - Fall back to Plaintext when Syntaxhighlighting doesn't work. Fixes some buggy lexers (Hannes Rosenögger)
  - Get editing comments to work in Chrome 43 again.
  - Fix broken view when viewing history of a file that includes a path that used to be another file (Stan Hu)
  - Don't show duplicate deploy keys
  - Fix commit time being displayed in the wrong timezone in some cases (Hannes Rosenögger)
  - Make the first branch pushed to an empty repository the default HEAD (Stan Hu)
  - Fix broken view when using a tag to display a tree that contains git submodules (Stan Hu)
  - Make Reply-To config apply to change e-mail confirmation and other Devise notifications (Stan Hu)
  - Add application setting to restrict user signups to e-mail domains (Stan Hu)
  - Don't allow a merge request to be merged when its title starts with "WIP".
  - Add a page title to every page.
  - Allow primary email to be set to an email that you've already added.
  - Fix clone URL field and X11 Primary selection (Dmitry Medvinsky)
  - Ignore invalid lines in .gitmodules
  - Fix "Cannot move project" error message from popping up after a successful transfer (Stan Hu)
  - Redirect to sign in page after signing out.
  - Fix "Hello @username." references not working by no longer allowing usernames to end in period.
  - Fix "Revspec not found" errors when viewing diffs in a forked project with submodules (Stan Hu)
  - Improve project page UI
  - Fix broken file browsing with relative submodule in personal projects (Stan Hu)
  - Add "Reply quoting selected text" shortcut key (`r`)
  - Fix bug causing `@whatever` inside an issue's first code block to be picked up as a user mention.
  - Fix bug causing `@whatever` inside an inline code snippet (backtick-style) to be picked up as a user mention.
  - When use change branches link at MR form - save source branch selection instead of target one
  - Improve handling of large diffs
  - Added GitLab Event header for project hooks
  - Add Two-factor authentication (2FA) for GitLab logins
  - Show Atom feed buttons everywhere where applicable.
  - Add project activity atom feed.
  - Don't crash when an MR from a fork has a cross-reference comment from the target project on one of its commits.
  - Explain how to get a new password reset token in welcome emails
  - Include commit comments in MR from a forked project.
  - Group milestones by title in the dashboard and all other issue views.
  - Query issues, merge requests and milestones with their IID through API (Julien Bianchi)
  - Add default project and snippet visibility settings to the admin web UI.
  - Show incompatible projects in Google Code import status (Stan Hu)
  - Fix bug where commit data would not appear in some subdirectories (Stan Hu)
  - Task lists are now usable in comments, and will show up in Markdown previews.
  - Fix bug where avatar filenames were not actually deleted from the database during removal (Stan Hu)
  - Fix bug where Slack service channel was not saved in admin template settings. (Stan Hu)
  - Protect OmniAuth request phase against CSRF.
  - Don't send notifications to mentioned users that don't have access to the project in question.
  - Add search issues/MR by number
  - Move snippets UI to fluid layout
  - Improve UI for sidebar. Increase separation between navigation and content
  - Improve new project command options (Ben Bodenmiller)
  - Add common method to force UTF-8 and use it to properly handle non-ascii OAuth user properties (Onur Küçük)
  - Prevent sending empty messages to HipChat (Chulki Lee)
  - Improve UI for mobile phones on dashboard and project pages
  - Add room notification and message color option for HipChat
  - Allow to use non-ASCII letters and dashes in project and namespace name. (Jakub Jirutka)
  - Add footnotes support to Markdown (Guillaume Delbergue)
  - Add current_sign_in_at to UserFull REST api.
  - Make Sidekiq MemoryKiller shutdown signal configurable
  - Add "Create Merge Request" buttons to commits and branches pages and push event.
  - Show user roles by comments.
  - Fix automatic blocking of auto-created users from Active Directory.
  - Call merge request web hook for each new commits (Arthur Gautier)
  - Use SIGKILL by default in Sidekiq::MemoryKiller
  - Fix mentioning of private groups.
  - Add style for <kbd> element in markdown
  - Spin spinner icon next to "Checking for CI status..." on MR page.
  - Fix reference links in dashboard activity and ATOM feeds.
  - Ensure that the first added admin performs repository imports

v 7.10.4
  - Fix migrations broken in 7.10.2
  - Make tags for GitLab installations running on MySQL case sensitive
  - Get Gitorious importer to work again.
  - Fix adding new group members from admin area
  - Fix DB error when trying to tag a repository (Stan Hu)
  - Fix Error 500 when searching Wiki pages (Stan Hu)
  - Unescape branch names in compare commit (Stan Hu)
  - Order commit comments chronologically in API.

v 7.10.2
  - Fix CI links on MR page

v 7.10.0
  - Ignore submodules that are defined in .gitmodules but are checked in as directories.
  - Allow projects to be imported from Google Code.
  - Remove access control for uploaded images to fix broken images in emails (Hannes Rosenögger)
  - Allow users to be invited by email to join a group or project.
  - Don't crash when project repository doesn't exist.
  - Add config var to block auto-created LDAP users.
  - Don't use HTML ellipsis in EmailsOnPush subject truncated commit message.
  - Set EmailsOnPush reply-to address to committer email when enabled.
  - Fix broken file browsing with a submodule that contains a relative link (Stan Hu)
  - Fix persistent XSS vulnerability around profile website URLs.
  - Fix project import URL regex to prevent arbitary local repos from being imported.
  - Fix directory traversal vulnerability around uploads routes.
  - Fix directory traversal vulnerability around help pages.
  - Don't leak existence of project via search autocomplete.
  - Don't leak existence of group or project via search.
  - Fix bug where Wiki pages that included a '/' were no longer accessible (Stan Hu)
  - Fix bug where error messages from Dropzone would not be displayed on the issues page (Stan Hu)
  - Add a rake task to check repository integrity with `git fsck`
  - Add ability to configure Reply-To address in gitlab.yml (Stan Hu)
  - Move current user to the top of the list in assignee/author filters (Stan Hu)
  - Fix broken side-by-side diff view on merge request page (Stan Hu)
  - Set Application controller default URL options to ensure all url_for calls are consistent (Stan Hu)
  - Allow HTML tags in Markdown input
  - Fix code unfold not working on Compare commits page (Stan Hu)
  - Fix generating SSH key fingerprints with OpenSSH 6.8. (Sašo Stanovnik)
  - Fix "Import projects from" button to show the correct instructions (Stan Hu)
  - Fix dots in Wiki slugs causing errors (Stan Hu)
  - Make maximum attachment size configurable via Application Settings (Stan Hu)
  - Update poltergeist to version 1.6.0 to support PhantomJS 2.0 (Zeger-Jan van de Weg)
  - Fix cross references when usernames, milestones, or project names contain underscores (Stan Hu)
  - Disable reference creation for comments surrounded by code/preformatted blocks (Stan Hu)
  - Reduce Rack Attack false positives causing 403 errors during HTTP authentication (Stan Hu)
  - enable line wrapping per default and remove the checkbox to toggle it (Hannes Rosenögger)
  - Fix a link in the patch update guide
  - Add a service to support external wikis (Hannes Rosenögger)
  - Omit the "email patches" link and fix plain diff view for merge commits
  - List new commits for newly pushed branch in activity view.
  - Add sidetiq gem dependency to match EE
  - Add changelog, license and contribution guide links to project tab bar.
  - Improve diff UI
  - Fix alignment of navbar toggle button (Cody Mize)
  - Fix checkbox rendering for nested task lists
  - Identical look of selectboxes in UI
  - Upgrade the gitlab_git gem to version 7.1.3
  - Move "Import existing repository by URL" option to button.
  - Improve error message when save profile has error.
  - Passing the name of pushed ref to CI service (requires GitLab CI 7.9+)
  - Add location field to user profile
  - Fix print view for markdown files and wiki pages
  - Fix errors when deleting old backups
  - Improve GitLab performance when working with git repositories
  - Add tag message and last commit to tag hook (Kamil Trzciński)
  - Restrict permissions on backup files
  - Improve oauth accounts UI in profile page
  - Add ability to unlink connected accounts
  - Replace commits calendar with faster contribution calendar that includes issues and merge requests
  - Add inifinite scroll to user page activity
  - Don't include system notes in issue/MR comment count.
  - Don't mark merge request as updated when merge status relative to target branch changes.
  - Link note avatar to user.
  - Make Git-over-SSH errors more descriptive.
  - Fix EmailsOnPush.
  - Refactor issue filtering
  - AJAX selectbox for issue assignee and author filters
  - Fix issue with missing options in issue filtering dropdown if selected one
  - Prevent holding Control-Enter or Command-Enter from posting comment multiple times.
  - Prevent note form from being cleared when submitting failed.
  - Improve file icons rendering on tree (Sullivan Sénéchal)
  - API: Add pagination to project events
  - Get issue links in notification mail to work again.
  - Don't show commit comment button when user is not signed in.
  - Fix admin user projects lists.
  - Don't leak private group existence by redirecting from namespace controller to group controller.
  - Ability to skip some items from backup (database, respositories or uploads)
  - Archive repositories in background worker.
  - Import GitHub, Bitbucket or GitLab.com projects owned by authenticated user into current namespace.
  - Project labels are now available over the API under the "tag_list" field (Cristian Medina)
  - Fixed link paths for HTTP and SSH on the admin project view (Jeremy Maziarz)
  - Fix and improve help rendering (Sullivan Sénéchal)
  - Fix final line in EmailsOnPush email diff being rendered as error.
  - Prevent duplicate Buildkite service creation.
  - Fix git over ssh errors 'fatal: protocol error: bad line length character'
  - Automatically setup GitLab CI project for forks if origin project has GitLab CI enabled
  - Bust group page project list cache when namespace name or path changes.
  - Explicitly set image alt-attribute to prevent graphical glitches if gravatars could not be loaded
  - Allow user to choose a public email to show on public profile
  - Remove truncation from issue titles on milestone page (Jason Blanchard)
  - Fix stuck Merge Request merging events from old installations (Ben Bodenmiller)
  - Fix merge request comments on files with multiple commits
  - Fix Resource Owner Password Authentication Flow

v 7.9.4
  - Security: Fix project import URL regex to prevent arbitary local repos from being imported
  - Fixed issue where only 25 commits would load in file listings
  - Fix LDAP identities  after config update

v 7.9.3
  - Contains no changes
  - Add icons to Add dropdown items.
  - Allow admin to create public deploy keys that are accessible to any project.
  - Warn when gitlab-shell version doesn't match requirement.
  - Skip email confirmation when set by admin or via LDAP.
  - Only allow users to reference groups, projects, issues, MRs, commits they have access to.

v 7.9.3
  - Contains no changes

v 7.9.2
  - Contains no changes

v 7.9.1
  - Include missing events and fix save functionality in admin service template settings form (Stan Hu)
  - Fix "Import projects from" button to show the correct instructions (Stan Hu)
  - Fix OAuth2 issue importing a new project from GitHub and GitLab (Stan Hu)
  - Fix for LDAP with commas in DN
  - Fix missing events and in admin Slack service template settings form (Stan Hu)
  - Don't show commit comment button when user is not signed in.
  - Downgrade gemnasium-gitlab-service gem

v 7.9.0
  - Add HipChat integration documentation (Stan Hu)
  - Update documentation for object_kind field in Webhook push and tag push Webhooks (Stan Hu)
  - Fix broken email images (Hannes Rosenögger)
  - Automatically config git if user forgot, where possible (Zeger-Jan van de Weg)
  - Fix mass SQL statements on initial push (Hannes Rosenögger)
  - Add tag push notifications and normalize HipChat and Slack messages to be consistent (Stan Hu)
  - Add comment notification events to HipChat and Slack services (Stan Hu)
  - Add issue and merge request events to HipChat and Slack services (Stan Hu)
  - Fix merge request URL passed to Webhooks. (Stan Hu)
  - Fix bug that caused a server error when editing a comment to "+1" or "-1" (Stan Hu)
  - Fix code preview theme setting for comments, issues, merge requests, and snippets (Stan Hu)
  - Move labels/milestones tabs to sidebar
  - Upgrade Rails gem to version 4.1.9.
  - Improve error messages for file edit failures
  - Improve UI for commits, issues and merge request lists
  - Fix commit comments on first line of diff not rendering in Merge Request Discussion view.
  - Allow admins to override restricted project visibility settings.
  - Move restricted visibility settings from gitlab.yml into the web UI.
  - Improve trigger merge request hook when source project branch has been updated (Kirill Zaitsev)
  - Save web edit in new branch
  - Fix ordering of imported but unchanged projects (Marco Wessel)
  - Mobile UI improvements: make aside content expandable
  - Expose avatar_url in projects API
  - Fix checkbox alignment on the application settings page.
  - Generalize image upload in drag and drop in markdown to all files (Hannes Rosenögger)
  - Fix mass-unassignment of issues (Robert Speicher)
  - Fix hidden diff comments in merge request discussion view
  - Allow user confirmation to be skipped for new users via API
  - Add a service to send updates to an Irker gateway (Romain Coltel)
  - Add brakeman (security scanner for Ruby on Rails)
  - Slack username and channel options
  - Add grouped milestones from all projects to dashboard.
  - Web hook sends pusher email as well as commiter
  - Add Bitbucket omniauth provider.
  - Add Bitbucket importer.
  - Support referencing issues to a project whose name starts with a digit
  - Condense commits already in target branch when updating merge request source branch.
  - Send notifications and leave system comments when bulk updating issues.
  - Automatically link commit ranges to compare page: sha1...sha4 or sha1..sha4 (includes sha1 in comparison)
  - Move groups page from profile to dashboard
  - Starred projects page at dashboard
  - Blocking user does not remove him/her from project/groups but show blocked label
  - Change subject of EmailsOnPush emails to include namespace, project and branch.
  - Change subject of EmailsOnPush emails to include first commit message when multiple were pushed.
  - Remove confusing footer from EmailsOnPush mail body.
  - Add list of changed files to EmailsOnPush emails.
  - Add option to send EmailsOnPush emails from committer email if domain matches.
  - Add option to disable code diffs in EmailOnPush emails.
  - Wrap commit message in EmailsOnPush email.
  - Send EmailsOnPush emails when deleting commits using force push.
  - Fix EmailsOnPush email comparison link to include first commit.
  - Fix highliht of selected lines in file
  - Reject access to group/project avatar if the user doesn't have access.
  - Add database migration to clean group duplicates with same path and name (Make sure you have a backup before update)
  - Add GitLab active users count to rake gitlab:check
  - Starred projects page at dashboard
  - Make email display name configurable
  - Improve json validation in hook data
  - Use Emoji One
  - Updated emoji help documentation to properly reference EmojiOne.
  - Fix missing GitHub organisation repositories on import page.
  - Added blue theme
  - Remove annoying notice messages when create/update merge request
  - Allow smb:// links in Markdown text.
  - Filter merge request by title or description at Merge Requests page
  - Block user if he/she was blocked in Active Directory
  - Fix import pages not working after first load.
  - Use custom LDAP label in LDAP signin form.
  - Execute hooks and services when branch or tag is created or deleted through web interface.
  - Block and unblock user if he/she was blocked/unblocked in Active Directory
  - Raise recommended number of unicorn workers from 2 to 3
  - Use same layout and interactivity for project members as group members.
  - Prevent gitlab-shell character encoding issues by receiving its changes as raw data.
  - Ability to unsubscribe/subscribe to issue or merge request
  - Delete deploy key when last connection to a project is destroyed.
  - Fix invalid Atom feeds when using emoji, horizontal rules, or images (Christian Walther)
  - Backup of repositories with tar instead of git bundle (only now are git-annex files included in the backup)
  - Add canceled status for CI
  - Send EmailsOnPush email when branch or tag is created or deleted.
  - Faster merge request processing for large repository
  - Prevent doubling AJAX request with each commit visit via Turbolink
  - Prevent unnecessary doubling of js events on import pages and user calendar

v 7.8.4
  - Fix issue_tracker_id substitution in custom issue trackers
  - Fix path and name duplication in namespaces

v 7.8.3
  - Bump version of gitlab_git fixing annotated tags without message

v 7.8.2
  - Fix service migration issue when upgrading from versions prior to 7.3
  - Fix setting of the default use project limit via admin UI
  - Fix showing of already imported projects for GitLab and Gitorious importers
  - Fix response of push to repository to return "Not found" if user doesn't have access
  - Fix check if user is allowed to view the file attachment
  - Fix import check for case sensetive namespaces
  - Increase timeout for Git-over-HTTP requests to 1 hour since large pulls/pushes can take a long time.
  - Properly handle autosave local storage exceptions.
  - Escape wildcards when searching LDAP by username.

v 7.8.1
  - Fix run of custom post receive hooks
  - Fix migration that caused issues when upgrading to version 7.8 from versions prior to 7.3
  - Fix the warning for LDAP users about need to set password
  - Fix avatars which were not shown for non logged in users
  - Fix urls for the issues when relative url was enabled

v 7.8.0
  - Fix access control and protection against XSS for note attachments and other uploads.
  - Replace highlight.js with rouge-fork rugments (Stefan Tatschner)
  - Make project search case insensitive (Hannes Rosenögger)
  - Include issue/mr participants in list of recipients for reassign/close/reopen emails
  - Expose description in groups API
  - Better UI for project services page
  - Cleaner UI for web editor
  - Add diff syntax highlighting in email-on-push service notifications (Hannes Rosenögger)
  - Add API endpoint to fetch all changes on a MergeRequest (Jeroen van Baarsen)
  - View note image attachments in new tab when clicked instead of downloading them
  - Improve sorting logic in UI and API. Explicitly define what sorting method is used by default
  - Fix overflow at sidebar when have several items
  - Add notes for label changes in issue and merge requests
  - Show tags in commit view (Hannes Rosenögger)
  - Only count a user's vote once on a merge request or issue (Michael Clarke)
  - Increase font size when browse source files and diffs
  - Service Templates now let you set default values for all services
  - Create new file in empty repository using GitLab UI
  - Ability to clone project using oauth2 token
  - Upgrade Sidekiq gem to version 3.3.0
  - Stop git zombie creation during force push check
  - Show success/error messages for test setting button in services
  - Added Rubocop for code style checks
  - Fix commits pagination
  - Async load a branch information at the commit page
  - Disable blacklist validation for project names
  - Allow configuring protection of the default branch upon first push (Marco Wessel)
  - Add gitlab.com importer
  - Add an ability to login with gitlab.com
  - Add a commit calendar to the user profile (Hannes Rosenögger)
  - Submit comment on command-enter
  - Notify all members of a group when that group is mentioned in a comment, for example: `@gitlab-org` or `@sales`.
  - Extend issue clossing pattern to include "Resolve", "Resolves", "Resolved", "Resolving" and "Close" (Julien Bianchi and Hannes Rosenögger)
  - Fix long broadcast message cut-off on left sidebar (Visay Keo)
  - Add Project Avatars (Steven Thonus and Hannes Rosenögger)
  - Password reset token validity increased from 2 hours to 2 days since it is also send on account creation.
  - Edit group members via API
  - Enable raw image paste from clipboard, currently Chrome only (Marco Cyriacks)
  - Add action property to merge request hook (Julien Bianchi)
  - Remove duplicates from group milestone participants list.
  - Add a new API function that retrieves all issues assigned to a single milestone (Justin Whear and Hannes Rosenögger)
  - API: Access groups with their path (Julien Bianchi)
  - Added link to milestone and keeping resource context on smaller viewports for issues and merge requests (Jason Blanchard)
  - Allow notification email to be set separately from primary email.
  - API: Add support for editing an existing project (Mika Mäenpää and Hannes Rosenögger)
  - Don't have Markdown preview fail for long comments/wiki pages.
  - When test web hook - show error message instead of 500 error page if connection to hook url was reset
  - Added support for firing system hooks on group create/destroy and adding/removing users to group (Boyan Tabakov)
  - Added persistent collapse button for left side nav bar (Jason Blanchard)
  - Prevent losing unsaved comments by automatically restoring them when comment page is loaded again.
  - Don't allow page to be scaled on mobile.
  - Clean the username acquired from OAuth/LDAP so it doesn't fail username validation and block signing up.
  - Show assignees in merge request index page (Kelvin Mutuma)
  - Link head panel titles to relevant root page.
  - Allow users that signed up via OAuth to set their password in order to use Git over HTTP(S).
  - Show users button to share their newly created public or internal projects on twitter
  - Add quick help links to the GitLab pricing and feature comparison pages.
  - Fix duplicate authorized applications in user profile and incorrect application client count in admin area.
  - Make sure Markdown previews always use the same styling as the eventual destination.
  - Remove deprecated Group#owner_id from API
  - Show projects user contributed to on user page. Show stars near project on user page.
  - Improve database performance for GitLab
  - Add Asana service (Jeremy Benoist)
  - Improve project web hooks with extra data

v 7.7.2
  - Update GitLab Shell to version 2.4.2 that fixes a bug when developers can push to protected branch
  - Fix issue when LDAP user can't login with existing GitLab account

v 7.7.1
  - Improve mention autocomplete performance
  - Show setup instructions for GitHub import if disabled
  - Allow use http for OAuth applications

v 7.7.0
  - Import from GitHub.com feature
  - Add Jetbrains Teamcity CI service (Jason Lippert)
  - Mention notification level
  - Markdown preview in wiki (Yuriy Glukhov)
  - Raise group avatar filesize limit to 200kb
  - OAuth applications feature
  - Show user SSH keys in admin area
  - Developer can push to protected branches option
  - Set project path instead of project name in create form
  - Block Git HTTP access after 10 failed authentication attempts
  - Updates to the messages returned by API (sponsored by O'Reilly Media)
  - New UI layout with side navigation
  - Add alert message in case of outdated browser (IE < 10)
  - Added API support for sorting projects
  - Update gitlab_git to version 7.0.0.rc14
  - Add API project search filter option for authorized projects
  - Fix File blame not respecting branch selection
  - Change some of application settings on fly in admin area UI
  - Redesign signin/signup pages
  - Close standard input in Gitlab::Popen.popen
  - Trigger GitLab CI when push tags
  - When accept merge request - do merge using sidaekiq job
  - Enable web signups by default
  - Fixes for diff comments: drag-n-drop images, selecting images
  - Fixes for edit comments: drag-n-drop images, preview mode, selecting images, save & update
  - Remove password strength indicator



v 7.6.0
  - Fork repository to groups
  - New rugged version
  - Add CRON=1 backup setting for quiet backups
  - Fix failing wiki restore
  - Add optional Sidekiq MemoryKiller middleware (enabled via SIDEKIQ_MAX_RSS env variable)
  - Monokai highlighting style now more faithful to original design (Mark Riedesel)
  - Create project with repository in synchrony
  - Added ability to create empty repo or import existing one if project does not have repository
  - Reactivate highlight.js language autodetection
  - Mobile UI improvements
  - Change maximum avatar file size from 100KB to 200KB
  - Strict validation for snippet file names
  - Enable Markdown preview for issues, merge requests, milestones, and notes (Vinnie Okada)
  - In the docker directory is a container template based on the Omnibus packages.
  - Update Sidekiq to version 2.17.8
  - Add author filter to project issues and merge requests pages
  - Atom feed for user activity
  - Support multiple omniauth providers for the same user
  - Rendering cross reference in issue title and tooltip for merge request
  - Show username in comments
  - Possibility to create Milestones or Labels when Issues are disabled
  - Fix bug with showing gpg signature in tag

v 7.5.3
  - Bump gitlab_git to 7.0.0.rc12 (includes Rugged 0.21.2)

v 7.5.2
  - Don't log Sidekiq arguments by default
  - Fix restore of wiki repositories from backups

v 7.5.1
  - Add missing timestamps to 'members' table

v 7.5.0
  - API: Add support for Hipchat (Kevin Houdebert)
  - Add time zone configuration in gitlab.yml (Sullivan Senechal)
  - Fix LDAP authentication for Git HTTP access
  - Run 'GC.start' after every EmailsOnPushWorker job
  - Fix LDAP config lookup for provider 'ldap'
  - Drop all sequences during Postgres database restore
  - Project title links to project homepage (Ben Bodenmiller)
  - Add Atlassian Bamboo CI service (Drew Blessing)
  - Mentioned @user will receive email even if he is not participating in issue or commit
  - Session API: Use case-insensitive authentication like in UI (Andrey Krivko)
  - Tie up loose ends with annotated tags: API & UI (Sean Edge)
  - Return valid json for deleting branch via API (sponsored by O'Reilly Media)
  - Expose username in project events API (sponsored by O'Reilly Media)
  - Adds comments to commits in the API
  - Performance improvements
  - Fix post-receive issue for projects with deleted forks
  - New gitlab-shell version with custom hooks support
  - Improve code
  - GitLab CI 5.2+ support (does not support older versions)
  - Fixed bug when you can not push commits starting with 000000 to protected branches
  - Added a password strength indicator
  - Change project name and path in one form
  - Display renamed files in diff views (Vinnie Okada)
  - Fix raw view for public snippets
  - Use secret token with GitLab internal API.
  - Add missing timestamps to 'members' table

v 7.4.5
  - Bump gitlab_git to 7.0.0.rc12 (includes Rugged 0.21.2)

v 7.4.4
  - No changes

v 7.4.3
  - Fix raw snippets view
  - Fix security issue for member api
  - Fix buildbox integration

v 7.4.2
  - Fix internal snippet exposing for unauthenticated users

v 7.4.1
  - Fix LDAP authentication for Git HTTP access
  - Fix LDAP config lookup for provider 'ldap'
  - Fix public snippets
  - Fix 500 error on projects with nested submodules

v 7.4.0
  - Refactored membership logic
  - Improve error reporting on users API (Julien Bianchi)
  - Refactor test coverage tools usage. Use SIMPLECOV=true to generate it locally
  - Default branch is protected by default
  - Increase unicorn timeout to 60 seconds
  - Sort search autocomplete projects by stars count so most popular go first
  - Add README to tab on project show page
  - Do not delete tmp/repositories itself during clean-up, only its contents
  - Support for backup uploads to remote storage
  - Prevent notes polling when there are not notes
  - Internal ForkService: Prepare support for fork to a given namespace
  - API: Add support for forking a project via the API (Bernhard Kaindl)
  - API: filter project issues by milestone (Julien Bianchi)
  - Fail harder in the backup script
  - Changes to Slack service structure, only webhook url needed
  - Zen mode for wiki and milestones (Robert Schilling)
  - Move Emoji parsing to html-pipeline-gitlab (Robert Schilling)
  - Font Awesome 4.2 integration (Sullivan Senechal)
  - Add Pushover service integration (Sullivan Senechal)
  - Add select field type for services options (Sullivan Senechal)
  - Add cross-project references to the Markdown parser (Vinnie Okada)
  - Add task lists to issue and merge request descriptions (Vinnie Okada)
  - Snippets can be public, internal or private
  - Improve danger zone: ask project path to confirm data-loss action
  - Raise exception on forgery
  - Show build coverage in Merge Requests (requires GitLab CI v5.1)
  - New milestone and label links on issue edit form
  - Improved repository graphs
  - Improve event note display in dashboard and project activity views (Vinnie Okada)
  - Add users sorting to admin area
  - UI improvements
  - Fix ambiguous sha problem with mentioned commit
  - Fixed bug with apostrophe when at mentioning users
  - Add active directory ldap option
  - Developers can push to wiki repo. Protected branches does not affect wiki repo any more
  - Faster rev list
  - Fix branch removal

v 7.3.2
  - Fix creating new file via web editor
  - Use gitlab-shell v2.0.1

v 7.3.1
  - Fix ref parsing in Gitlab::GitAccess
  - Fix error 500 when viewing diff on a file with changed permissions
  - Fix adding comments to MR when source branch is master
  - Fix error 500 when searching description contains relative link

v 7.3.0
  - Always set the 'origin' remote in satellite actions
  - Write authorized_keys in tmp/ during tests
  - Use sockets to connect to Redis
  - Add dormant New Relic gem (can be enabled via environment variables)
  - Expire Rack sessions after 1 week
  - Cleaner signin/signup pages
  - Improved comments UI
  - Better search with filtering, pagination etc
  - Added a checkbox to toggle line wrapping in diff (Yuriy Glukhov)
  - Prevent project stars duplication when fork project
  - Use the default Unicorn socket backlog value of 1024
  - Support Unix domain sockets for Redis
  - Store session Redis keys in 'session:gitlab:' namespace
  - Deprecate LDAP account takeover based on partial LDAP email / GitLab username match
  - Use /bin/sh instead of Bash in bin/web, bin/background_jobs (Pavel Novitskiy)
  - Keyboard shortcuts for productivity (Robert Schilling)
  - API: filter issues by state (Julien Bianchi)
  - API: filter issues by labels (Julien Bianchi)
  - Add system hook for ssh key changes
  - Add blob permalink link (Ciro Santilli)
  - Create annotated tags through UI and API (Sean Edge)
  - Snippets search (Charles Bushong)
  - Comment new push to existing MR
  - Add 'ci' to the blacklist of forbidden names
  - Improve text filtering on issues page
  - Comment & Close button
  - Process git push --all much faster
  - Don't allow edit of system notes
  - Project wiki search (Ralf Seidler)
  - Enabled Shibboleth authentication support (Matus Banas)
  - Zen mode (fullscreen) for issues/MR/notes (Robert Schilling)
  - Add ability to configure webhook timeout via gitlab.yml (Wes Gurney)
  - Sort project merge requests in asc or desc order for updated_at or created_at field (sponsored by O'Reilly Media)
  - Add Redis socket support to 'rake gitlab:shell:install'

v 7.2.1
  - Delete orphaned labels during label migration (James Brooks)
  - Security: prevent XSS with stricter MIME types for raw repo files

v 7.2.0
  - Explore page
  - Add project stars (Ciro Santilli)
  - Log Sidekiq arguments
  - Better labels: colors, ability to rename and remove
  - Improve the way merge request collects diffs
  - Improve compare page for large diffs
  - Expose the full commit message via API
  - Fix 500 error on repository rename
  - Fix bug when MR download patch return invalid diff
  - Test gitlab-shell integration
  - Repository import timeout increased from 2 to 4 minutes allowing larger repos to be imported
  - API for labels (Robert Schilling)
  - API: ability to set an import url when creating project for specific user

v 7.1.1
  - Fix cpu usage issue in Firefox
  - Fix redirect loop when changing password by new user
  - Fix 500 error on new merge request page

v 7.1.0
  - Remove observers
  - Improve MR discussions
  - Filter by description on Issues#index page
  - Fix bug with namespace select when create new project page
  - Show README link after description for non-master members
  - Add @all mention for comments
  - Dont show reply button if user is not signed in
  - Expose more information for issues with webhook
  - Add a mention of the merge request into the default merge request commit message
  - Improve code highlight, introduce support for more languages like Go, Clojure, Erlang etc
  - Fix concurrency issue in repository download
  - Dont allow repository name start with ?
  - Improve email threading (Pierre de La Morinerie)
  - Cleaner help page
  - Group milestones
  - Improved email notifications
  - Contributors API (sponsored by Mobbr)
  - Fix LDAP TLS authentication (Boris HUISGEN)
  - Show VERSION information on project sidebar
  - Improve branch removal logic when accept MR
  - Fix bug where comment form is spawned inside the Reply button
  - Remove Dir.chdir from Satellite#lock for thread-safety
  - Increased default git max_size value from 5MB to 20MB in gitlab.yml. Please update your configs!
  - Show error message in case of timeout in satellite when create MR
  - Show first 100 files for huge diff instead of hiding all
  - Change default admin email from admin@local.host to admin@example.com

v 7.0.0
  - The CPU no longer overheats when you hold down the spacebar
  - Improve edit file UI
  - Add ability to upload group avatar when create
  - Protected branch cannot be removed
  - Developers can remove normal branches with UI
  - Remove branch via API (sponsored by O'Reilly Media)
  - Move protected branches page to Project settings area
  - Redirect to Files view when create new branch via UI
  - Drag and drop upload of image in every markdown-area (Earle Randolph Bunao and Neil Francis Calabroso)
  - Refactor the markdown relative links processing
  - Make it easier to implement other CI services for GitLab
  - Group masters can create projects in group
  - Deprecate ruby 1.9.3 support
  - Only masters can rewrite/remove git tags
  - Add X-Frame-Options SAMEORIGIN to Nginx config so Sidekiq admin is visible
  - UI improvements
  - Case-insensetive search for issues
  - Update to rails 4.1
  - Improve performance of application for projects and groups with a lot of members
  - Formally support Ruby 2.1
  - Include Nginx gitlab-ssl config
  - Add manual language detection for highlight.js
  - Added example.com/:username routing
  - Show notice if your profile is public
  - UI improvements for mobile devices
  - Improve diff rendering performance
  - Drag-n-drop for issues and merge requests between states at milestone page
  - Fix '0 commits' message for huge repositories on project home page
  - Prevent 500 error page when visit commit page from large repo
  - Add notice about huge push over http to unicorn config
  - File action in satellites uses default 30 seconds timeout instead of old 10 seconds one
  - Overall performance improvements
  - Skip init script check on omnibus-gitlab
  - Be more selective when killing stray Sidekiqs
  - Check LDAP user filter during sign-in
  - Remove wall feature (no data loss - you can take it from database)
  - Dont expose user emails via API unless you are admin
  - Detect issues closed by Merge Request description
  - Better email subject lines from email on push service (Alex Elman)
  - Enable identicon for gravatar be default

v 6.9.2
  - Revert the commit that broke the LDAP user filter

v 6.9.1
  - Fix scroll to highlighted line
  - Fix the pagination on load for commits page

v 6.9.0
  - Store Rails cache data in the Redis `cache:gitlab` namespace
  - Adjust MySQL limits for existing installations
  - Add db index on project_id+iid column. This prevents duplicate on iid (During migration duplicates will be removed)
  - Markdown preview or diff during editing via web editor (Evgeniy Sokovikov)
  - Give the Rails cache its own Redis namespace
  - Add ability to set different ssh host, if different from http/https
  - Fix syntax highlighting for code comments blocks
  - Improve comments loading logic
  - Stop refreshing comments when the tab is hidden
  - Improve issue and merge request mobile UI (Drew Blessing)
  - Document how to convert a backup to PostgreSQL
  - Fix locale bug in backup manager
  - Fix can not automerge when MR description is too long
  - Fix wiki backup skip bug
  - Two Step MR creation process
  - Remove unwanted files from satellite working directory with git clean -fdx
  - Accept merge request via API (sponsored by O'Reilly Media)
  - Add more access checks during API calls
  - Block SSH access for 'disabled' Active Directory users
  - Labels for merge requests (Drew Blessing)
  - Threaded emails by setting a Message-ID (Philip Blatter)

v 6.8.0
  - Ability to at mention users that are participating in issue and merge req. discussion
  - Enabled GZip Compression for assets in example Nginx, make sure that Nginx is compiled with --with-http_gzip_static_module flag (this is default in Ubuntu)
  - Make user search case-insensitive (Christopher Arnold)
  - Remove omniauth-ldap nickname bug workaround
  - Drop all tables before restoring a Postgres backup
  - Make the repository downloads path configurable
  - Create branches via API (sponsored by O'Reilly Media)
  - Changed permission of gitlab-satellites directory not to be world accessible
  - Protected branch does not allow force push
  - Fix popen bug in `rake gitlab:satellites:create`
  - Disable connection reaping for MySQL
  - Allow oauth signup without email for twitter and github
  - Fix faulty namespace names that caused 500 on user creation
  - Option to disable standard login
  - Clean old created archives from repository downloads directory
  - Fix download link for huge MR diffs
  - Expose event and mergerequest timestamps in API
  - Fix emails on push service when only one commit is pushed

v 6.7.3
  - Fix the merge notification email not being sent (Pierre de La Morinerie)
  - Drop all tables before restoring a Postgres backup
  - Remove yanked modernizr gem

v 6.7.2
  - Fix upgrader script

v 6.7.1
  - Fix GitLab CI integration

v 6.7.0
  - Increased the example Nginx client_max_body_size from 5MB to 20MB, consider updating it manually on existing installations
  - Add support for Gemnasium as a Project Service (Olivier Gonzalez)
  - Add edit file button to MergeRequest diff
  - Public groups (Jason Hollingsworth)
  - Cleaner headers in Notification Emails (Pierre de La Morinerie)
  - Blob and tree gfm links to anchors work
  - Piwik Integration (Sebastian Winkler)
  - Show contribution guide link for new issue form (Jeroen van Baarsen)
  - Fix CI status for merge requests from fork
  - Added option to remove issue assignee on project issue page and issue edit page (Jason Blanchard)
  - New page load indicator that includes a spinner that scrolls with the page
  - Converted all the help sections into markdown
  - LDAP user filters
  - Streamline the content of notification emails (Pierre de La Morinerie)
  - Fixes a bug with group member administration (Matt DeTullio)
  - Sort tag names using VersionSorter (Robert Speicher)
  - Add GFM autocompletion for MergeRequests (Robert Speicher)
  - Add webhook when a new tag is pushed (Jeroen van Baarsen)
  - Add button for toggling inline comments in diff view
  - Add retry feature for repository import
  - Reuse the GitLab LDAP connection within each request
  - Changed markdown new line behaviour to conform to markdown standards
  - Fix global search
  - Faster authorized_keys rebuilding in `rake gitlab:shell:setup` (requires gitlab-shell 1.8.5)
  - Create and Update MR calls now support the description parameter (Greg Messner)
  - Markdown relative links in the wiki link to wiki pages, markdown relative links in repositories link to files in the repository
  - Added Slack service integration (Federico Ravasio)
  - Better API responses for access_levels (sponsored by O'Reilly Media)
  - Requires at least 2 unicorn workers
  - Requires gitlab-shell v1.9+
  - Replaced gemoji(due to closed licencing problem) with Phantom Open Emoji library(combined SIL Open Font License, MIT License and the CC 3.0 License)
  - Fix `/:username.keys` response content type (Dmitry Medvinsky)

v 6.6.5
  - Added option to remove issue assignee on project issue page and issue edit page (Jason Blanchard)
  - Hide mr close button for comment form if merge request was closed or inline comment
  - Adds ability to reopen closed merge request

v 6.6.4
  - Add missing html escape for highlighted code blocks in comments, issues

v 6.6.3
  - Fix 500 error when edit yourself from admin area
  - Hide private groups for public profiles

v 6.6.2
  - Fix 500 error on branch/tag create or remove via UI

v 6.6.1
  - Fix 500 error on files tab if submodules presents

v 6.6.0
  - Retrieving user ssh keys publically(github style): http://__HOST__/__USERNAME__.keys
  - Permissions: Developer now can manage issue tracker (modify any issue)
  - Improve Code Compare page performance
  - Group avatar
  - Pygments.rb replaced with highlight.js
  - Improve Merge request diff store logic
  - Improve render performnace for MR show page
  - Fixed Assembla hardcoded project name
  - Jira integration documentation
  - Refactored app/services
  - Remove snippet expiration
  - Mobile UI improvements (Drew Blessing)
  - Fix block/remove UI for admin::users#show page
  - Show users' group membership on users' activity page (Robert Djurasaj)
  - User pages are visible without login if user is authorized to a public project
  - Markdown rendered headers have id derived from their name and link to their id
  - Improve application to work faster with large groups (100+ members)
  - Multiple emails per user
  - Show last commit for file when view file source
  - Restyle Issue#show page and MR#show page
  - Ability to filter by multiple labels for Issues page
  - Rails version to 4.0.3
  - Fixed attachment identifier displaying underneath note text (Jason Blanchard)

v 6.5.1
  - Fix branch selectbox when create merge request from fork

v 6.5.0
  - Dropdown menus on issue#show page for assignee and milestone (Jason Blanchard)
  - Add color custimization and previewing to broadcast messages
  - Fixed notes anchors
  - Load new comments in issues dynamically
  - Added sort options to Public page
  - New filters (assigned/authored/all) for Dashboard#issues/merge_requests (sponsored by Say Media)
  - Add project visibility icons to dashboard
  - Enable secure cookies if https used
  - Protect users/confirmation with rack_attack
  - Default HTTP headers to protect against MIME-sniffing, force https if enabled
  - Bootstrap 3 with responsive UI
  - New repository download formats: tar.bz2, zip, tar (Jason Hollingsworth)
  - Restyled accept widgets for MR
  - SCSS refactored
  - Use jquery timeago plugin
  - Fix 500 error for rdoc files
  - Ability to customize merge commit message (sponsored by Say Media)
  - Search autocomplete via ajax
  - Add website url to user profile
  - Files API supports base64 encoded content (sponsored by O'Reilly Media)
  - Added support for Go's repository retrieval (Bruno Albuquerque)

v6.4.3
  - Don't use unicorn worker killer if PhusionPassenger is defined

v6.4.2
  - Fixed wrong behaviour of script/upgrade.rb

v6.4.1
  - Fixed bug with repository rename
  - Fixed bug with project transfer

v 6.4.0
  - Added sorting to project issues page (Jason Blanchard)
  - Assembla integration (Carlos Paramio)
  - Fixed another 500 error with submodules
  - UI: More compact issues page
  - Minimal password length increased to 8 symbols
  - Side-by-side diff view (Steven Thonus)
  - Internal projects (Jason Hollingsworth)
  - Allow removal of avatar (Drew Blessing)
  - Project web hooks now support issues and merge request events
  - Visiting project page while not logged in will redirect to sign-in instead of 404 (Jason Hollingsworth)
  - Expire event cache on avatar creation/removal (Drew Blessing)
  - Archiving old projects (Steven Thonus)
  - Rails 4
  - Add time ago tooltips to show actual date/time
  - UI: Fixed UI for admin system hooks
  - Ruby script for easier GitLab upgrade
  - Do not remove Merge requests if fork project was removed
  - Improve sign-in/signup UX
  - Add resend confirmation link to sign-in page
  - Set noreply@HOSTNAME for reply_to field in all emails
  - Show GitLab API version on Admin#dashboard
  - API Cross-origin resource sharing
  - Show READMe link at project home page
  - Show repo size for projects in Admin area

v 6.3.0
  - API for adding gitlab-ci service
  - Init script now waits for pids to appear after (re)starting before reporting status (Rovanion Luckey)
  - Restyle project home page
  - Grammar fixes
  - Show branches list (which branches contains commit) on commit page (Andrew Kumanyaev)
  - Security improvements
  - Added support for GitLab CI 4.0
  - Fixed issue with 500 error when group did not exist
  - Ability to leave project
  - You can create file in repo using UI
  - You can remove file from repo using UI
  - API: dropped default_branch attribute from project during creation
  - Project default_branch is not stored in db any more. It takes from repo now.
  - Admin broadcast messages
  - UI improvements
  - Dont show last push widget if user removed this branch
  - Fix 500 error for repos with newline in file name
  - Extended html titles
  - API: create/update/delete repo files
  - Admin can transfer project to any namespace
  - API: projects/all for admin users
  - Fix recent branches order

v 6.2.4
  - Security: Cast API private_token to string (CVE-2013-4580)
  - Security: Require gitlab-shell 1.7.8 (CVE-2013-4581, CVE-2013-4582, CVE-2013-4583)
  - Fix for Git SSH access for LDAP users

v 6.2.3
  - Security: More protection against CVE-2013-4489
  - Security: Require gitlab-shell 1.7.4 (CVE-2013-4490, CVE-2013-4546)
  - Fix sidekiq rake tasks

v 6.2.2
  - Security: Update gitlab_git (CVE-2013-4489)

v 6.2.1
  - Security: Fix issue with generated passwords for new users

v 6.2.0
  - Public project pages are now visible to everyone (files, issues, wik, etc.)
    THIS MEANS YOUR ISSUES AND WIKI FOR PUBLIC PROJECTS ARE PUBLICLY VISIBLE AFTER THE UPGRADE
  - Add group access to permissions page
  - Require current password to change one
  - Group owner or admin can remove other group owners
  - Remove group transfer since we have multiple owners
  - Respect authorization in Repository API
  - Improve UI for Project#files page
  - Add more security specs
  - Added search for projects by name to api (Izaak Alpert)
  - Make default user theme configurable (Izaak Alpert)
  - Update logic for validates_merge_request for tree of MR (Andrew Kumanyaev)
  - Rake tasks for web hooks management (Jonhnny Weslley)
  - Extended User API to expose admin and can_create_group for user creation/updating (Boyan Tabakov)
  - API: Remove group
  - API: Remove project
  - Avatar upload on profile page with a maximum of 100KB (Steven Thonus)
  - Store the sessions in Redis instead of the cookie store
  - Fixed relative links in markdown
  - User must confirm their email if signup enabled
  - User must confirm changed email

v 6.1.0
  - Project specific IDs for issues, mr, milestones
    Above items will get a new id and for example all bookmarked issue urls will change.
    Old issue urls are redirected to the new one if the issue id is too high for an internal id.
  - Description field added to Merge Request
  - API: Sudo api calls (Izaak Alpert)
  - API: Group membership api (Izaak Alpert)
  - Improved commit diff
  - Improved large commit handling (Boyan Tabakov)
  - Rewrite: Init script now less prone to errors and keeps better track of the service (Rovanion Luckey)
  - Link issues, merge requests, and commits when they reference each other with GFM (Ash Wilson)
  - Close issues automatically when pushing commits with a special message
  - Improve user removal from admin area
  - Invalidate events cache when project was moved
  - Remove deprecated classes and rake tasks
  - Add event filter for group and project show pages
  - Add links to create branch/tag from project home page
  - Add public-project? checkbox to new-project view
  - Improved compare page. Added link to proceed into Merge Request
  - Send an email to a user when they are added to group
  - New landing page when you have 0 projects

v 6.0.0
  - Feature: Replace teams with group membership
    We introduce group membership in 6.0 as a replacement for teams.
    The old combination of groups and teams was confusing for a lot of people.
    And when the members of a team where changed this wasn't reflected in the project permissions.
    In GitLab 6.0 you will be able to add members to a group with a permission level for each member.
    These group members will have access to the projects in that group.
    Any changes to group members will immediately be reflected in the project permissions.
    You can even have multiple owners for a group, greatly simplifying administration.
  - Feature: Ability to have multiple owners for group
  - Feature: Merge Requests between fork and project (Izaak Alpert)
  - Feature: Generate fingerprint for ssh keys
  - Feature: Ability to create and remove branches with UI
  - Feature: Ability to create and remove git tags with UI
  - Feature: Groups page in profile. You can leave group there
  - API: Allow login with LDAP credentials
  - Redesign: project settings navigation
  - Redesign: snippets area
  - Redesign: ssh keys page
  - Redesign: buttons, blocks and other ui elements
  - Add comment title to rss feed
  - You can use arrows to navigate at tree view
  - Add project filter on dashboard
  - Cache project graph
  - Drop support of root namespaces
  - Default theme is classic now
  - Cache result of methods like authorize_projects, project.team.members etc
  - Remove $.ready events
  - Fix onclick events being double binded
  - Add notification level to group membership
  - Move all project controllers/views under Projects:: module
  - Move all profile controllers/views under Profiles:: module
  - Apply user project limit only for personal projects
  - Unicorn is default web server again
  - Store satellites lock files inside satellites dir
  - Disabled threadsafety mode in rails
  - Fixed bug with loosing MR comments
  - Improved MR comments logic
  - Render readme file for projects in public area

v 5.4.2
  - Security: Cast API private_token to string (CVE-2013-4580)
  - Security: Require gitlab-shell 1.7.8 (CVE-2013-4581, CVE-2013-4582, CVE-2013-4583)

v 5.4.1
  - Security: Fixes for CVE-2013-4489
  - Security: Require gitlab-shell 1.7.4 (CVE-2013-4490, CVE-2013-4546)

v 5.4.0
  - Ability to edit own comments
  - Documentation improvements
  - Improve dashboard projects page
  - Fixed nav for empty repos
  - GitLab Markdown help page
  - Misspelling fixes
  - Added support of unicorn and fog gems
  - Added client list to API doc
  - Fix PostgreSQL database restoration problem
  - Increase snippet content column size
  - allow project import via git:// url
  - Show participants on issues, including mentions
  - Notify mentioned users with email

v 5.3.0
  - Refactored services
  - Campfire service added
  - HipChat service added
  - Fixed bug with LDAP + git over http
  - Fixed bug with google analytics code being ignored
  - Improve sign-in page if ldap enabled
  - Respect newlines in wall messages
  - Generate the Rails secret token on first run
  - Rename repo feature
  - Init.d: remove gitlab.socket on service start
  - Api: added teams api
  - Api: Prevent blob content being escaped
  - Api: Smart deploy key add behaviour
  - Api: projects/owned.json return user owned project
  - Fix bug with team assignation on project from #4109
  - Advanced snippets: public/private, project/personal (Andrew Kulakov)
  - Repository Graphs (Karlo Nicholas T. Soriano)
  - Fix dashboard lost if comment on commit
  - Update gitlab-grack. Fixes issue with --depth option
  - Fix project events duplicate on project page
  - Fix postgres error when displaying network graph.
  - Fix dashboard event filter when navigate via turbolinks
  - init.d: Ensure socket is removed before starting service
  - Admin area: Style teams:index, group:show pages
  - Own page for failed forking
  - Scrum view for milestone

v 5.2.0
  - Turbolinks
  - Git over http with ldap credentials
  - Diff with better colors and some spacing on the corners
  - Default values for project features
  - Fixed huge_commit view
  - Restyle project clone panel
  - Move Gitlab::Git code to gitlab_git gem
  - Move update docs in repo
  - Requires gitlab-shell v1.4.0
  - Fixed submodules listing under file tab
  - Fork feature (Angus MacArthur)
  - git version check in gitlab:check
  - Shared deploy keys feature
  - Ability to generate default labels set for issues
  - Improve gfm autocomplete (Harold Luo)
  - Added support for Google Analytics
  - Code search feature (Javier Castro)

v 5.1.0
  - You can login with email or username now
  - Corrected project transfer rollback when repository cannot be moved
  - Move both repo and wiki when project transfer requested
  - Admin area: project editing was removed from admin namespace
  - Access: admin user has now access to any project.
  - Notification settings
  - Gitlab::Git set of objects to abstract from grit library
  - Replace Unicorn web server with Puma
  - Backup/Restore refactored. Backup dump project wiki too now
  - Restyled Issues list. Show milestone version in issue row
  - Restyled Merge Request list
  - Backup now dump/restore uploads
  - Improved performance of dashboard (Andrew Kumanyaev)
  - File history now tracks renames (Akzhan Abdulin)
  - Drop wiki migration tools
  - Drop sqlite migration tools
  - project tagging
  - Paginate users in API
  - Restyled network graph (Hiroyuki Sato)

v 5.0.1
  - Fixed issue with gitlab-grit being overridden by grit

v 5.0.0
  - Replaced gitolite with gitlab-shell
  - Removed gitolite-related libraries
  - State machine added
  - Setup gitlab as git user
  - Internal API
  - Show team tab for empty projects
  - Import repository feature
  - Updated rails
  - Use lambda for scopes
  - Redesign admin area -> users
  - Redesign admin area -> user
  - Secure link to file attachments
  - Add validations for Group and Team names
  - Restyle team page for project
  - Update capybara, rspec-rails, poltergeist to recent versions
  - Wiki on git using Gollum
  - Added Solarized Dark theme for code review
  - Don't show user emails in autocomplete lists, profile pages
  - Added settings tab for group, team, project
  - Replace user popup with icons in header
  - Handle project moving with gitlab-shell
  - Added select2-rails for selectboxes with ajax data load
  - Fixed search field on projects page
  - Added teams to search autocomplete
  - Move groups and teams on dashboard sidebar to sub-tabs
  - API: improved return codes and docs. (Felix Gilcher, Sebastian Ziebell)
  - Redesign wall to be more like chat
  - Snippets, Wall features are disabled by default for new projects

v 4.2.0
  - Teams
  - User show page. Via /u/username
  - Show help contents on pages for better navigation
  - Async gitolite calls
  - added satellites logs
  - can_create_group, can_create_team booleans for User
  - Process web hooks async
  - GFM: Fix images escaped inside links
  - Network graph improved
  - Switchable branches for network graph
  - API: Groups
  - Fixed project download

v 4.1.0
  - Optional Sign-Up
  - Discussions
  - Satellites outside of tmp
  - Line numbers for blame
  - Project public mode
  - Public area with unauthorized access
  - Load dashboard events with ajax
  - remember dashboard filter in cookies
  - replace resque with sidekiq
  - fix routing issues
  - cleanup rake tasks
  - fix backup/restore
  - scss cleanup
  - show preview for note images
  - improved network-graph
  - get rid of app/roles/
  - added new classes Team, Repository
  - Reduce amount of gitolite calls
  - Ability to add user in all group projects
  - remove deprecated configs
  - replaced Korolev font with open font
  - restyled admin/dashboard page
  - restyled admin/projects page

v 4.0.0
  - Remove project code and path from API. Use id instead
  - Return valid cloneable url to repo for web hook
  - Fixed backup issue
  - Reorganized settings
  - Fixed commits compare
  - Refactored scss
  - Improve status checks
  - Validates presence of User#name
  - Fixed postgres support
  - Removed sqlite support
  - Modified post-receive hook
  - Milestones can be closed now
  - Show comment events on dashboard
  - Quick add team members via group#people page
  - [API] expose created date for hooks and SSH keys
  - [API] list, create issue notes
  - [API] list, create snippet notes
  - [API] list, create wall notes
  - Remove project code - use path instead
  - added username field to user
  - rake task to fill usernames based on emails create namespaces for users
  - STI Group < Namespace
  - Project has namespace_id
  - Projects with namespaces also namespaced in gitolite and stored in subdir
  - Moving project to group will move it under group namespace
  - Ability to move project from namespaces to another
  - Fixes commit patches getting escaped (see #2036)
  - Support diff and patch generation for commits and merge request
  - MergeReqest doesn't generate a temporary file for the patch any more
  - Update the UI to allow downloading Patch or Diff

v 3.1.0
  - Updated gems
  - Services: Gitlab CI integration
  - Events filter on dashboard
  - Own namespace for redis/resque
  - Optimized commit diff views
  - add alphabetical order for projects admin page
  - Improved web editor
  - Commit stats page
  - Documentation split and cleanup
  - Link to commit authors everywhere
  - Restyled milestones list
  - added Milestone to Merge Request
  - Restyled Top panel
  - Refactored Satellite Code
  - Added file line links
  - moved from capybara-webkit to poltergeist + phantomjs

v 3.0.3
  - Fixed bug with issues list in Chrome
  - New Feature: Import team from another project

v 3.0.2
  - Fixed gitlab:app:setup
  - Fixed application error on empty project in admin area
  - Restyled last push widget

v 3.0.1
  - Fixed git over http

v 3.0.0
  - Projects groups
  - Web Editor
  - Fixed bug with gitolite keys
  - UI improved
  - Increased performance of application
  - Show user avatar in last commit when browsing Files
  - Refactored Gitlab::Merge
  - Use Font Awesome for icons
  - Separate observing of Note and MergeRequests
  - Milestone "All Issues" filter
  - Fix issue close and reopen button text and styles
  - Fix forward/back while browsing Tree hierarchy
  - Show number of notes for commits and merge requests
  - Added support pg from box and update installation doc
  - Reject ssh keys that break gitolite
  - [API] list one project hook
  - [API] edit project hook
  - [API] list project snippets
  - [API] allow to authorize using private token in HTTP header
  - [API] add user creation

v 2.9.1
  - Fixed resque custom config init

v 2.9.0
  - fixed inline notes bugs
  - refactored rspecs
  - refactored gitolite backend
  - added factory_girl
  - restyled projects list on dashboard
  - ssh keys validation to prevent gitolite crash
  - send notifications if changed permission in project
  - scss refactoring. gitlab_bootstrap/ dir
  - fix git push http body bigger than 112k problem
  - list of labels  page under issues tab
  - API for milestones, keys
  - restyled buttons
  - OAuth
  - Comment order changed

v 2.8.1
  - ability to disable gravatars
  - improved MR diff logic
  - ssh key help page

v 2.8.0
  - Gitlab Flavored Markdown
  - Bulk issues update
  - Issues API
  - Cucumber coverage increased
  - Post-receive files fixed
  - UI improved
  - Application cleanup
  - more cucumber
  - capybara-webkit + headless

v 2.7.0
  - Issue Labels
  - Inline diff
  - Git HTTP
  - API
  - UI improved
  - System hooks
  - UI improved
  - Dashboard events endless scroll
  - Source performance increased

v 2.6.0
  - UI polished
  - Improved network graph + keyboard nav
  - Handle huge commits
  - Last Push widget
  - Bugfix
  - Better performance
  - Email in resque
  - Increased test coverage
  - Ability to remove branch with MR accept
  - a lot of code refactored

v 2.5.0
  - UI polished
  - Git blame for file
  - Bugfix
  - Email in resque
  - Better test coverage

v 2.4.0
  - Admin area stats page
  - Ability to block user
  - Simplified dashboard area
  - Improved admin area
  - Bootstrap 2.0
  - Responsive layout
  - Big commits handling
  - Performance improved
  - Milestones

v 2.3.1
  - Issues pagination
  - ssl fixes
  - Merge Request pagination

v 2.3.0
  - Dashboard r1
  - Search r1
  - Project page
  - Close merge request on push
  - Persist MR diff after merge
  - mysql support
  - Documentation

v 2.2.0
  - We’ve added support of LDAP auth
  - Improved permission logic (4 roles system)
  - Protected branches (now only masters can push to protected branches)
  - Usability improved
  - twitter bootstrap integrated
  - compare view between commits
  - wiki feature
  - now you can enable/disable issues, wiki, wall features per project
  - security fixes
  - improved code browsing (ajax branch switch etc)
  - improved per-line commenting
  - git submodules displayed
  - moved to rails 3.2
  - help section improved

v 2.1.0
  - Project tab r1
  - List branches/tags
  - per line comments
  - mass user import

v 2.0.0
  - gitolite as main git host system
  - merge requests
  - project/repo access
  - link to commit/issue feed
  - design tab
  - improved email notifications
  - restyled dashboard
  - bugfix

v 1.2.2
  - common config file gitlab.yml
  - issues restyle
  - snippets restyle
  - clickable news feed header on dashboard
  - bugfix

v 1.2.1
  - bugfix

v 1.2.0
  - new design
  - user dashboard
  - network graph
  - markdown support for comments
  - encoding issues
  - wall like twitter timeline

v 1.1.0
  - project dashboard
  - wall redesigned
  - feature: code snippets
  - fixed horizontal scroll on file preview
  - fixed app crash if commit message has invalid chars
  - bugfix & code cleaning

v 1.0.2
  - fixed bug with empty project
  - added adv validation for project path & code
  - feature: issues can be sortable
  - bugfix
  - username displayed on top panel

v 1.0.1
  - fixed: with invalid source code for commit
  - fixed: lose branch/tag selection when use tree navigation
  - when history clicked - display path
  - bug fix & code cleaning

v 1.0.0
  - bug fix
  - projects preview mode

v 0.9.6
  - css fix
  - new repo empty tree until restart server - fixed

v 0.9.4
  - security improved
  - authorization improved
  - html escaping
  - bug fix
  - increased test coverage
  - design improvements

v 0.9.1
  - increased test coverage
  - design improvements
  - new issue email notification
  - updated app name
  - issue redesigned
  - issue can be edit

v 0.8.0
  - syntax highlight for main file types
  - redesign
  - stability
  - security fixes
  - increased test coverage
  - email notification<|MERGE_RESOLUTION|>--- conflicted
+++ resolved
@@ -15,11 +15,8 @@
   - Create cross-reference for closing references on commits pushed to non-default branches (Maël Valais)
   - Ability to search milestones
   - Gracefully handle SMTP user input errors (e.g. incorrect email addresses) to prevent Sidekiq retries (Stan Hu)
-<<<<<<< HEAD
   - Improve abuse reports management from admin area
-=======
   - Move dashboard activity to separate page
->>>>>>> 7569010b
 
 v 7.14.1 (unreleased)
   - Only include base URL in OmniAuth full_host parameter (Stan Hu)
