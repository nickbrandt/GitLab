Please view this file on the master branch, on stable branches it's out of date.

v 7.10.0 (unreleased)
<<<<<<< HEAD
  - Fix broken file browsing with a submodule that contains a relative link (Stan Hu)
  - Fix persistent XSS vulnerability around profile website URLs.
=======
  - Fix project import URL regex to prevent arbitary local repos from being imported.
>>>>>>> 9e52a2dc
  - Fix bug where Wiki pages that included a '/' were no longer accessible (Stan Hu)
  - Fix bug where error messages from Dropzone would not be displayed on the issues page (Stan Hu)
  - Add ability to configure Reply-To address in gitlab.yml (Stan Hu)
  - Move current user to the top of the list in assignee/author filters (Stan Hu)
  - Fix broken side-by-side diff view on merge request page (Stan Hu)
  - Set Application controller default URL options to ensure all url_for calls are consistent (Stan Hu)
  - Allow HTML tags in Markdown input
  - Fix code unfold not working on Compare commits page (Stan Hu)
  - Fix dots in Wiki slugs causing errors (Stan Hu)
  - Make maximum attachment size configurable via Application Settings (Stan Hu)
  - Update poltergeist to version 1.6.0 to support PhantomJS 2.0 (Zeger-Jan van de Weg)
  - Fix cross references when usernames, milestones, or project names contain underscores (Stan Hu)
  - Disable reference creation for comments surrounded by code/preformatted blocks (Stan Hu)
  - Reduce Rack Attack false positives causing 403 errors during HTTP authentication (Stan Hu)
  - enable line wrapping per default and remove the checkbox to toggle it (Hannes Rosenögger)
  - extend the commit calendar to show the actual commits made on a date (Hannes Rosenögger)
  - Fix a link in the patch update guide
  - Add a service to support external wikis (Hannes Rosenögger)
  - Omit the "email patches" link and fix plain diff view for merge commits
  - List new commits for newly pushed branch in activity view.
  - Add sidetiq gem dependency to match EE
  - Add changelog, license and contribution guide links to project tab bar.
  - Improve diff UI
  - Fix alignment of navbar toggle button (Cody Mize)
  - Fix checkbox rendering for nested task lists
  - Identical look of selectboxes in UI
  - Upgrade the gitlab_git gem to version 7.1.3
  - Move "Import existing repository by URL" option to button.
  - Improve error message when save profile has error.
  - Passing the name of pushed ref to CI service (requires GitLab CI 7.9+)
  - Add location field to user profile
  - Fix print view for markdown files and wiki pages
  - Fix errors when deleting old backups
  - Improve GitLab performance when working with git repositories
  - Add tag message and last commit to tag hook (Kamil Trzciński)
  - Restrict permissions on backup files
  - Improve oauth accounts UI in profile page
  - Add ability to unlink connected accounts
  - Replace commits calendar with faster contribution calendar that includes issues and merge requests
  - Add inifinite scroll to user page activity
  - Don't include system notes in issue/MR comment count.
  - Don't mark merge request as updated when merge status relative to target branch changes.
  - Link note avatar to user.
  - Make Git-over-SSH errors more descriptive.
  - Fix EmailsOnPush.
  - Refactor issue filtering
  - AJAX selectbox for issue assignee and author filters
  - Fix issue with missing options in issue filtering dropdown if selected one
  - Prevent holding Control-Enter or Command-Enter from posting comment multiple times.
  - Prevent note form from being cleared when submitting failed.
  - Improve file icons rendering on tree (Sullivan Sénéchal)
  - API: Add pagination to project events
  - Get issue links in notification mail to work again.
  - Don't show commit comment button when user is not signed in.
  - Fix admin user projects lists.
  - Don't leak private group existence by redirecting from namespace controller to group controller.
  - Ability to skip some items from backup (database, respositories or uploads)
  - Fix "Hello @username." references not working by no longer allowing usernames to end in period.
  - Archive repositories in background worker.
  - Import GitHub, Bitbucket or GitLab.com projects owned by authenticated user into current namespace.
  - Project labels are now available over the API under the "tag_list" field (Cristian Medina) 
  - Fixed link paths for HTTP and SSH on the admin project view (Jeremy Maziarz)
  - Fix and improve help rendering (Sullivan Sénéchal)
  - Fix final line in EmailsOnPush email diff being rendered as error.
  - Authometic setup GitLab CI project for forks if origin project has GitLab CI enabled
  - Prevent duplicate Buildkite service creation.
  - Fix git over ssh errors 'fatal: protocol error: bad line length character' 

v 7.9.3
  - Contains no changes
  - Add icons to Add dropdown items.

v 7.9.2
  - Contains no changes

v 7.9.1
  - Include missing events and fix save functionality in admin service template settings form (Stan Hu)
  - Fix "Import projects from" button to show the correct instructions (Stan Hu)
  - Fix OAuth2 issue importing a new project from GitHub and GitLab (Stan Hu)
  - Fix for LDAP with commas in DN
  - Fix missing events and in admin Slack service template settings form (Stan Hu)
  - Don't show commit comment button when user is not signed in.
  - Downgrade gemnasium-gitlab-service gem

v 7.9.0
  - Add HipChat integration documentation (Stan Hu)
  - Update documentation for object_kind field in Webhook push and tag push Webhooks (Stan Hu)
  - Fix broken email images (Hannes Rosenögger)
  - Automatically config git if user forgot, where possible (Zeger-Jan van de Weg)
  - Fix mass SQL statements on initial push (Hannes Rosenögger)
  - Add tag push notifications and normalize HipChat and Slack messages to be consistent (Stan Hu)
  - Add comment notification events to HipChat and Slack services (Stan Hu)
  - Add issue and merge request events to HipChat and Slack services (Stan Hu)
  - Fix merge request URL passed to Webhooks. (Stan Hu)
  - Fix bug that caused a server error when editing a comment to "+1" or "-1" (Stan Hu)
  - Fix code preview theme setting for comments, issues, merge requests, and snippets (Stan Hu)
  - Move labels/milestones tabs to sidebar
  - Upgrade Rails gem to version 4.1.9.
  - Improve error messages for file edit failures
  - Improve UI for commits, issues and merge request lists
  - Fix commit comments on first line of diff not rendering in Merge Request Discussion view.
  - Allow admins to override restricted project visibility settings.
  - Move restricted visibility settings from gitlab.yml into the web UI.
  - Improve trigger merge request hook when source project branch has been updated (Kirill Zaitsev)
  - Save web edit in new branch
  - Fix ordering of imported but unchanged projects (Marco Wessel)
  - Mobile UI improvements: make aside content expandable
  - Expose avatar_url in projects API
  - Fix checkbox alignment on the application settings page.
  - Generalize image upload in drag and drop in markdown to all files (Hannes Rosenögger)
  - Fix mass-unassignment of issues (Robert Speicher)
  - Fix hidden diff comments in merge request discussion view
  - Allow user confirmation to be skipped for new users via API
  - Add a service to send updates to an Irker gateway (Romain Coltel)
  - Add brakeman (security scanner for Ruby on Rails)
  - Slack username and channel options
  - Add grouped milestones from all projects to dashboard.
  - Web hook sends pusher email as well as commiter
  - Add Bitbucket omniauth provider.
  - Add Bitbucket importer.
  - Support referencing issues to a project whose name starts with a digit
  - Condense commits already in target branch when updating merge request source branch.
  - Send notifications and leave system comments when bulk updating issues.
  - Automatically link commit ranges to compare page: sha1...sha4 or sha1..sha4 (includes sha1 in comparison)
  - Move groups page from profile to dashboard
  - Starred projects page at dashboard
  - Blocking user does not remove him/her from project/groups but show blocked label
  - Change subject of EmailsOnPush emails to include namespace, project and branch.
  - Change subject of EmailsOnPush emails to include first commit message when multiple were pushed.
  - Remove confusing footer from EmailsOnPush mail body.
  - Add list of changed files to EmailsOnPush emails.
  - Add option to send EmailsOnPush emails from committer email if domain matches.
  - Add option to disable code diffs in EmailOnPush emails.
  - Wrap commit message in EmailsOnPush email.
  - Send EmailsOnPush emails when deleting commits using force push.
  - Fix EmailsOnPush email comparison link to include first commit.
  - Fix highliht of selected lines in file
  - Reject access to group/project avatar if the user doesn't have access.
  - Add database migration to clean group duplicates with same path and name (Make sure you have a backup before update)
  - Add GitLab active users count to rake gitlab:check
  - Starred projects page at dashboard
  - Make email display name configurable
  - Improve json validation in hook data
  - Use Emoji One
  - Updated emoji help documentation to properly reference EmojiOne.
  - Fix missing GitHub organisation repositories on import page.
  - Added blue theme
  - Remove annoying notice messages when create/update merge request
  - Allow smb:// links in Markdown text.
  - Filter merge request by title or description at Merge Requests page
  - Block user if he/she was blocked in Active Directory
  - Fix import pages not working after first load.
  - Use custom LDAP label in LDAP signin form.
  - Execute hooks and services when branch or tag is created or deleted through web interface.
  - Block and unblock user if he/she was blocked/unblocked in Active Directory
  - Raise recommended number of unicorn workers from 2 to 3
  - Use same layout and interactivity for project members as group members.
  - Prevent gitlab-shell character encoding issues by receiving its changes as raw data.
  - Ability to unsubscribe/subscribe to issue or merge request
  - Delete deploy key when last connection to a project is destroyed.
  - Fix invalid Atom feeds when using emoji, horizontal rules, or images (Christian Walther)
  - Backup of repositories with tar instead of git bundle (only now are git-annex files included in the backup)
  - Add canceled status for CI
  - Send EmailsOnPush email when branch or tag is created or deleted.
  - Faster merge request processing for large repository
  - Prevent doubling AJAX request with each commit visit via Turbolink
  - Prevent unnecessary doubling of js events on import pages and user calendar

v 7.8.4
  - Fix issue_tracker_id substitution in custom issue trackers
  - Fix path and name duplication in namespaces

v 7.8.3
  - Bump version of gitlab_git fixing annotated tags without message

v 7.8.2
  - Fix service migration issue when upgrading from versions prior to 7.3
  - Fix setting of the default use project limit via admin UI
  - Fix showing of already imported projects for GitLab and Gitorious importers
  - Fix response of push to repository to return "Not found" if user doesn't have access
  - Fix check if user is allowed to view the file attachment
  - Fix import check for case sensetive namespaces
  - Increase timeout for Git-over-HTTP requests to 1 hour since large pulls/pushes can take a long time.
  - Properly handle autosave local storage exceptions.
  - Escape wildcards when searching LDAP by username.

v 7.8.1
  - Fix run of custom post receive hooks
  - Fix migration that caused issues when upgrading to version 7.8 from versions prior to 7.3
  - Fix the warning for LDAP users about need to set password
  - Fix avatars which were not shown for non logged in users
  - Fix urls for the issues when relative url was enabled

v 7.8.0
  - Fix access control and protection against XSS for note attachments and other uploads.
  - Replace highlight.js with rouge-fork rugments (Stefan Tatschner)
  - Make project search case insensitive (Hannes Rosenögger)
  - Include issue/mr participants in list of recipients for reassign/close/reopen emails
  - Expose description in groups API
  - Better UI for project services page
  - Cleaner UI for web editor
  - Add diff syntax highlighting in email-on-push service notifications (Hannes Rosenögger)
  - Add API endpoint to fetch all changes on a MergeRequest (Jeroen van Baarsen)
  - View note image attachments in new tab when clicked instead of downloading them
  - Improve sorting logic in UI and API. Explicitly define what sorting method is used by default
  - Fix overflow at sidebar when have several items
  - Add notes for label changes in issue and merge requests
  - Show tags in commit view (Hannes Rosenögger)
  - Only count a user's vote once on a merge request or issue (Michael Clarke)
  - Increase font size when browse source files and diffs
  - Service Templates now let you set default values for all services
  - Create new file in empty repository using GitLab UI
  - Ability to clone project using oauth2 token
  - Upgrade Sidekiq gem to version 3.3.0
  - Stop git zombie creation during force push check
  - Show success/error messages for test setting button in services
  - Added Rubocop for code style checks
  - Fix commits pagination
  - Async load a branch information at the commit page
  - Disable blacklist validation for project names
  - Allow configuring protection of the default branch upon first push (Marco Wessel)
  - Add gitlab.com importer
  - Add an ability to login with gitlab.com
  - Add a commit calendar to the user profile (Hannes Rosenögger)
  - Submit comment on command-enter
  - Notify all members of a group when that group is mentioned in a comment, for example: `@gitlab-org` or `@sales`.
  - Extend issue clossing pattern to include "Resolve", "Resolves", "Resolved", "Resolving" and "Close" (Julien Bianchi and Hannes Rosenögger)
  - Fix long broadcast message cut-off on left sidebar (Visay Keo)
  - Add Project Avatars (Steven Thonus and Hannes Rosenögger)
  - Password reset token validity increased from 2 hours to 2 days since it is also send on account creation.
  - Edit group members via API
  - Enable raw image paste from clipboard, currently Chrome only (Marco Cyriacks)
  - Add action property to merge request hook (Julien Bianchi)
  - Remove duplicates from group milestone participants list.
  - Add a new API function that retrieves all issues assigned to a single milestone (Justin Whear and Hannes Rosenögger)
  - API: Access groups with their path (Julien Bianchi)
  - Added link to milestone and keeping resource context on smaller viewports for issues and merge requests (Jason Blanchard)
  - Allow notification email to be set separately from primary email.
  - API: Add support for editing an existing project (Mika Mäenpää and Hannes Rosenögger)
  - Don't have Markdown preview fail for long comments/wiki pages.
  - When test web hook - show error message instead of 500 error page if connection to hook url was reset
  - Added support for firing system hooks on group create/destroy and adding/removing users to group (Boyan Tabakov)
  - Added persistent collapse button for left side nav bar (Jason Blanchard)
  - Prevent losing unsaved comments by automatically restoring them when comment page is loaded again.
  - Don't allow page to be scaled on mobile.
  - Clean the username acquired from OAuth/LDAP so it doesn't fail username validation and block signing up.
  - Show assignees in merge request index page (Kelvin Mutuma)
  - Link head panel titles to relevant root page.
  - Allow users that signed up via OAuth to set their password in order to use Git over HTTP(S).
  - Show users button to share their newly created public or internal projects on twitter
  - Add quick help links to the GitLab pricing and feature comparison pages.
  - Fix duplicate authorized applications in user profile and incorrect application client count in admin area.
  - Make sure Markdown previews always use the same styling as the eventual destination.
  - Remove deprecated Group#owner_id from API
  - Show projects user contributed to on user page. Show stars near project on user page.
  - Improve database performance for GitLab
  - Add Asana service (Jeremy Benoist)
  - Improve project web hooks with extra data

v 7.7.2
  - Update GitLab Shell to version 2.4.2 that fixes a bug when developers can push to protected branch
  - Fix issue when LDAP user can't login with existing GitLab account

v 7.7.1
  - Improve mention autocomplete performance
  - Show setup instructions for GitHub import if disabled
  - Allow use http for OAuth applications

v 7.7.0
  - Import from GitHub.com feature
  - Add Jetbrains Teamcity CI service (Jason Lippert)
  - Mention notification level
  - Markdown preview in wiki (Yuriy Glukhov)
  - Raise group avatar filesize limit to 200kb
  - OAuth applications feature
  - Show user SSH keys in admin area
  - Developer can push to protected branches option
  - Set project path instead of project name in create form
  - Block Git HTTP access after 10 failed authentication attempts
  - Updates to the messages returned by API (sponsored by O'Reilly Media)
  - New UI layout with side navigation
  - Add alert message in case of outdated browser (IE < 10)
  - Added API support for sorting projects
  - Update gitlab_git to version 7.0.0.rc14
  - Add API project search filter option for authorized projects
  - Fix File blame not respecting branch selection
  - Change some of application settings on fly in admin area UI
  - Redesign signin/signup pages
  - Close standard input in Gitlab::Popen.popen
  - Trigger GitLab CI when push tags
  - When accept merge request - do merge using sidaekiq job
  - Enable web signups by default
  - Fixes for diff comments: drag-n-drop images, selecting images
  - Fixes for edit comments: drag-n-drop images, preview mode, selecting images, save & update
  - Remove password strength indicator



v 7.6.0
  - Fork repository to groups
  - New rugged version
  - Add CRON=1 backup setting for quiet backups
  - Fix failing wiki restore
  - Add optional Sidekiq MemoryKiller middleware (enabled via SIDEKIQ_MAX_RSS env variable)
  - Monokai highlighting style now more faithful to original design (Mark Riedesel)
  - Create project with repository in synchrony
  - Added ability to create empty repo or import existing one if project does not have repository
  - Reactivate highlight.js language autodetection
  - Mobile UI improvements
  - Change maximum avatar file size from 100KB to 200KB
  - Strict validation for snippet file names
  - Enable Markdown preview for issues, merge requests, milestones, and notes (Vinnie Okada)
  - In the docker directory is a container template based on the Omnibus packages.
  - Update Sidekiq to version 2.17.8
  - Add author filter to project issues and merge requests pages
  - Atom feed for user activity
  - Support multiple omniauth providers for the same user
  - Rendering cross reference in issue title and tooltip for merge request
  - Show username in comments
  - Possibility to create Milestones or Labels when Issues are disabled
  - Fix bug with showing gpg signature in tag

v 7.5.3
  - Bump gitlab_git to 7.0.0.rc12 (includes Rugged 0.21.2)

v 7.5.2
  - Don't log Sidekiq arguments by default
  - Fix restore of wiki repositories from backups

v 7.5.1
  - Add missing timestamps to 'members' table

v 7.5.0
  - API: Add support for Hipchat (Kevin Houdebert)
  - Add time zone configuration in gitlab.yml (Sullivan Senechal)
  - Fix LDAP authentication for Git HTTP access
  - Run 'GC.start' after every EmailsOnPushWorker job
  - Fix LDAP config lookup for provider 'ldap'
  - Drop all sequences during Postgres database restore
  - Project title links to project homepage (Ben Bodenmiller)
  - Add Atlassian Bamboo CI service (Drew Blessing)
  - Mentioned @user will receive email even if he is not participating in issue or commit
  - Session API: Use case-insensitive authentication like in UI (Andrey Krivko)
  - Tie up loose ends with annotated tags: API & UI (Sean Edge)
  - Return valid json for deleting branch via API (sponsored by O'Reilly Media)
  - Expose username in project events API (sponsored by O'Reilly Media)
  - Adds comments to commits in the API
  - Performance improvements
  - Fix post-receive issue for projects with deleted forks
  - New gitlab-shell version with custom hooks support
  - Improve code
  - GitLab CI 5.2+ support (does not support older versions)
  - Fixed bug when you can not push commits starting with 000000 to protected branches
  - Added a password strength indicator
  - Change project name and path in one form
  - Display renamed files in diff views (Vinnie Okada)
  - Fix raw view for public snippets
  - Use secret token with GitLab internal API.
  - Add missing timestamps to 'members' table

v 7.4.3
  - Fix raw snippets view
  - Fix security issue for member api
  - Fix buildbox integration

v 7.4.2
  - Fix internal snippet exposing for unauthenticated users

v 7.4.1
  - Fix LDAP authentication for Git HTTP access
  - Fix LDAP config lookup for provider 'ldap'
  - Fix public snippets
  - Fix 500 error on projects with nested submodules

v 7.4.0
  - Refactored membership logic
  - Improve error reporting on users API (Julien Bianchi)
  - Refactor test coverage tools usage. Use SIMPLECOV=true to generate it locally
  - Default branch is protected by default
  - Increase unicorn timeout to 60 seconds
  - Sort search autocomplete projects by stars count so most popular go first
  - Add README to tab on project show page
  - Do not delete tmp/repositories itself during clean-up, only its contents
  - Support for backup uploads to remote storage
  - Prevent notes polling when there are not notes
  - Internal ForkService: Prepare support for fork to a given namespace
  - API: Add support for forking a project via the API (Bernhard Kaindl)
  - API: filter project issues by milestone (Julien Bianchi)
  - Fail harder in the backup script
  - Changes to Slack service structure, only webhook url needed
  - Zen mode for wiki and milestones (Robert Schilling)
  - Move Emoji parsing to html-pipeline-gitlab (Robert Schilling)
  - Font Awesome 4.2 integration (Sullivan Senechal)
  - Add Pushover service integration (Sullivan Senechal)
  - Add select field type for services options (Sullivan Senechal)
  - Add cross-project references to the Markdown parser (Vinnie Okada)
  - Add task lists to issue and merge request descriptions (Vinnie Okada)
  - Snippets can be public, internal or private
  - Improve danger zone: ask project path to confirm data-loss action
  - Raise exception on forgery
  - Show build coverage in Merge Requests (requires GitLab CI v5.1)
  - New milestone and label links on issue edit form
  - Improved repository graphs
  - Improve event note display in dashboard and project activity views (Vinnie Okada)
  - Add users sorting to admin area
  - UI improvements
  - Fix ambiguous sha problem with mentioned commit
  - Fixed bug with apostrophe when at mentioning users
  - Add active directory ldap option
  - Developers can push to wiki repo. Protected branches does not affect wiki repo any more
  - Faster rev list
  - Fix branch removal

v 7.3.2
  - Fix creating new file via web editor
  - Use gitlab-shell v2.0.1

v 7.3.1
  - Fix ref parsing in Gitlab::GitAccess
  - Fix error 500 when viewing diff on a file with changed permissions
  - Fix adding comments to MR when source branch is master
  - Fix error 500 when searching description contains relative link

v 7.3.0
  - Always set the 'origin' remote in satellite actions
  - Write authorized_keys in tmp/ during tests
  - Use sockets to connect to Redis
  - Add dormant New Relic gem (can be enabled via environment variables)
  - Expire Rack sessions after 1 week
  - Cleaner signin/signup pages
  - Improved comments UI
  - Better search with filtering, pagination etc
  - Added a checkbox to toggle line wrapping in diff (Yuriy Glukhov)
  - Prevent project stars duplication when fork project
  - Use the default Unicorn socket backlog value of 1024
  - Support Unix domain sockets for Redis
  - Store session Redis keys in 'session:gitlab:' namespace
  - Deprecate LDAP account takeover based on partial LDAP email / GitLab username match
  - Use /bin/sh instead of Bash in bin/web, bin/background_jobs (Pavel Novitskiy)
  - Keyboard shortcuts for productivity (Robert Schilling)
  - API: filter issues by state (Julien Bianchi)
  - API: filter issues by labels (Julien Bianchi)
  - Add system hook for ssh key changes
  - Add blob permalink link (Ciro Santilli)
  - Create annotated tags through UI and API (Sean Edge)
  - Snippets search (Charles Bushong)
  - Comment new push to existing MR
  - Add 'ci' to the blacklist of forbidden names
  - Improve text filtering on issues page
  - Comment & Close button
  - Process git push --all much faster
  - Don't allow edit of system notes
  - Project wiki search (Ralf Seidler)
  - Enabled Shibboleth authentication support (Matus Banas)
  - Zen mode (fullscreen) for issues/MR/notes (Robert Schilling)
  - Add ability to configure webhook timeout via gitlab.yml (Wes Gurney)
  - Sort project merge requests in asc or desc order for updated_at or created_at field (sponsored by O'Reilly Media)
  - Add Redis socket support to 'rake gitlab:shell:install'

v 7.2.1
  - Delete orphaned labels during label migration (James Brooks)
  - Security: prevent XSS with stricter MIME types for raw repo files

v 7.2.0
  - Explore page
  - Add project stars (Ciro Santilli)
  - Log Sidekiq arguments
  - Better labels: colors, ability to rename and remove
  - Improve the way merge request collects diffs
  - Improve compare page for large diffs
  - Expose the full commit message via API
  - Fix 500 error on repository rename
  - Fix bug when MR download patch return invalid diff
  - Test gitlab-shell integration
  - Repository import timeout increased from 2 to 4 minutes allowing larger repos to be imported
  - API for labels (Robert Schilling)
  - API: ability to set an import url when creating project for specific user

v 7.1.1
  - Fix cpu usage issue in Firefox
  - Fix redirect loop when changing password by new user
  - Fix 500 error on new merge request page

v 7.1.0
  - Remove observers
  - Improve MR discussions
  - Filter by description on Issues#index page
  - Fix bug with namespace select when create new project page
  - Show README link after description for non-master members
  - Add @all mention for comments
  - Dont show reply button if user is not signed in
  - Expose more information for issues with webhook
  - Add a mention of the merge request into the default merge request commit message
  - Improve code highlight, introduce support for more languages like Go, Clojure, Erlang etc
  - Fix concurrency issue in repository download
  - Dont allow repository name start with ?
  - Improve email threading (Pierre de La Morinerie)
  - Cleaner help page
  - Group milestones
  - Improved email notifications
  - Contributors API (sponsored by Mobbr)
  - Fix LDAP TLS authentication (Boris HUISGEN)
  - Show VERSION information on project sidebar
  - Improve branch removal logic when accept MR
  - Fix bug where comment form is spawned inside the Reply button
  - Remove Dir.chdir from Satellite#lock for thread-safety
  - Increased default git max_size value from 5MB to 20MB in gitlab.yml. Please update your configs!
  - Show error message in case of timeout in satellite when create MR
  - Show first 100 files for huge diff instead of hiding all
  - Change default admin email from admin@local.host to admin@example.com

v 7.0.0
  - The CPU no longer overheats when you hold down the spacebar
  - Improve edit file UI
  - Add ability to upload group avatar when create
  - Protected branch cannot be removed
  - Developers can remove normal branches with UI
  - Remove branch via API (sponsored by O'Reilly Media)
  - Move protected branches page to Project settings area
  - Redirect to Files view when create new branch via UI
  - Drag and drop upload of image in every markdown-area (Earle Randolph Bunao and Neil Francis Calabroso)
  - Refactor the markdown relative links processing
  - Make it easier to implement other CI services for GitLab
  - Group masters can create projects in group
  - Deprecate ruby 1.9.3 support
  - Only masters can rewrite/remove git tags
  - Add X-Frame-Options SAMEORIGIN to Nginx config so Sidekiq admin is visible
  - UI improvements
  - Case-insensetive search for issues
  - Update to rails 4.1
  - Improve performance of application for projects and groups with a lot of members
  - Formally support Ruby 2.1
  - Include Nginx gitlab-ssl config
  - Add manual language detection for highlight.js
  - Added example.com/:username routing
  - Show notice if your profile is public
  - UI improvements for mobile devices
  - Improve diff rendering performance
  - Drag-n-drop for issues and merge requests between states at milestone page
  - Fix '0 commits' message for huge repositories on project home page
  - Prevent 500 error page when visit commit page from large repo
  - Add notice about huge push over http to unicorn config
  - File action in satellites uses default 30 seconds timeout instead of old 10 seconds one
  - Overall performance improvements
  - Skip init script check on omnibus-gitlab
  - Be more selective when killing stray Sidekiqs
  - Check LDAP user filter during sign-in
  - Remove wall feature (no data loss - you can take it from database)
  - Dont expose user emails via API unless you are admin
  - Detect issues closed by Merge Request description
  - Better email subject lines from email on push service (Alex Elman)
  - Enable identicon for gravatar be default

v 6.9.2
  - Revert the commit that broke the LDAP user filter

v 6.9.1
  - Fix scroll to highlighted line
  - Fix the pagination on load for commits page

v 6.9.0
  - Store Rails cache data in the Redis `cache:gitlab` namespace
  - Adjust MySQL limits for existing installations
  - Add db index on project_id+iid column. This prevents duplicate on iid (During migration duplicates will be removed)
  - Markdown preview or diff during editing via web editor (Evgeniy Sokovikov)
  - Give the Rails cache its own Redis namespace
  - Add ability to set different ssh host, if different from http/https
  - Fix syntax highlighting for code comments blocks
  - Improve comments loading logic
  - Stop refreshing comments when the tab is hidden
  - Improve issue and merge request mobile UI (Drew Blessing)
  - Document how to convert a backup to PostgreSQL
  - Fix locale bug in backup manager
  - Fix can not automerge when MR description is too long
  - Fix wiki backup skip bug
  - Two Step MR creation process
  - Remove unwanted files from satellite working directory with git clean -fdx
  - Accept merge request via API (sponsored by O'Reilly Media)
  - Add more access checks during API calls
  - Block SSH access for 'disabled' Active Directory users
  - Labels for merge requests (Drew Blessing)
  - Threaded emails by setting a Message-ID (Philip Blatter)

v 6.8.0
  - Ability to at mention users that are participating in issue and merge req. discussion
  - Enabled GZip Compression for assets in example Nginx, make sure that Nginx is compiled with --with-http_gzip_static_module flag (this is default in Ubuntu)
  - Make user search case-insensitive (Christopher Arnold)
  - Remove omniauth-ldap nickname bug workaround
  - Drop all tables before restoring a Postgres backup
  - Make the repository downloads path configurable
  - Create branches via API (sponsored by O'Reilly Media)
  - Changed permission of gitlab-satellites directory not to be world accessible
  - Protected branch does not allow force push
  - Fix popen bug in `rake gitlab:satellites:create`
  - Disable connection reaping for MySQL
  - Allow oauth signup without email for twitter and github
  - Fix faulty namespace names that caused 500 on user creation
  - Option to disable standard login
  - Clean old created archives from repository downloads directory
  - Fix download link for huge MR diffs
  - Expose event and mergerequest timestamps in API
  - Fix emails on push service when only one commit is pushed

v 6.7.3
  - Fix the merge notification email not being sent (Pierre de La Morinerie)
  - Drop all tables before restoring a Postgres backup
  - Remove yanked modernizr gem

v 6.7.2
  - Fix upgrader script

v 6.7.1
  - Fix GitLab CI integration

v 6.7.0
  - Increased the example Nginx client_max_body_size from 5MB to 20MB, consider updating it manually on existing installations
  - Add support for Gemnasium as a Project Service (Olivier Gonzalez)
  - Add edit file button to MergeRequest diff
  - Public groups (Jason Hollingsworth)
  - Cleaner headers in Notification Emails (Pierre de La Morinerie)
  - Blob and tree gfm links to anchors work
  - Piwik Integration (Sebastian Winkler)
  - Show contribution guide link for new issue form (Jeroen van Baarsen)
  - Fix CI status for merge requests from fork
  - Added option to remove issue assignee on project issue page and issue edit page (Jason Blanchard)
  - New page load indicator that includes a spinner that scrolls with the page
  - Converted all the help sections into markdown
  - LDAP user filters
  - Streamline the content of notification emails (Pierre de La Morinerie)
  - Fixes a bug with group member administration (Matt DeTullio)
  - Sort tag names using VersionSorter (Robert Speicher)
  - Add GFM autocompletion for MergeRequests (Robert Speicher)
  - Add webhook when a new tag is pushed (Jeroen van Baarsen)
  - Add button for toggling inline comments in diff view
  - Add retry feature for repository import
  - Reuse the GitLab LDAP connection within each request
  - Changed markdown new line behaviour to conform to markdown standards
  - Fix global search
  - Faster authorized_keys rebuilding in `rake gitlab:shell:setup` (requires gitlab-shell 1.8.5)
  - Create and Update MR calls now support the description parameter (Greg Messner)
  - Markdown relative links in the wiki link to wiki pages, markdown relative links in repositories link to files in the repository
  - Added Slack service integration (Federico Ravasio)
  - Better API responses for access_levels (sponsored by O'Reilly Media)
  - Requires at least 2 unicorn workers
  - Requires gitlab-shell v1.9+
  - Replaced gemoji(due to closed licencing problem) with Phantom Open Emoji library(combined SIL Open Font License, MIT License and the CC 3.0 License)
  - Fix `/:username.keys` response content type (Dmitry Medvinsky)

v 6.6.5
  - Added option to remove issue assignee on project issue page and issue edit page (Jason Blanchard)
  - Hide mr close button for comment form if merge request was closed or inline comment
  - Adds ability to reopen closed merge request

v 6.6.4
  - Add missing html escape for highlighted code blocks in comments, issues

v 6.6.3
  - Fix 500 error when edit yourself from admin area
  - Hide private groups for public profiles

v 6.6.2
  - Fix 500 error on branch/tag create or remove via UI

v 6.6.1
  - Fix 500 error on files tab if submodules presents

v 6.6.0
  - Retrieving user ssh keys publically(github style): http://__HOST__/__USERNAME__.keys
  - Permissions: Developer now can manage issue tracker (modify any issue)
  - Improve Code Compare page performance
  - Group avatar
  - Pygments.rb replaced with highlight.js
  - Improve Merge request diff store logic
  - Improve render performnace for MR show page
  - Fixed Assembla hardcoded project name
  - Jira integration documentation
  - Refactored app/services
  - Remove snippet expiration
  - Mobile UI improvements (Drew Blessing)
  - Fix block/remove UI for admin::users#show page
  - Show users' group membership on users' activity page (Robert Djurasaj)
  - User pages are visible without login if user is authorized to a public project
  - Markdown rendered headers have id derived from their name and link to their id
  - Improve application to work faster with large groups (100+ members)
  - Multiple emails per user
  - Show last commit for file when view file source
  - Restyle Issue#show page and MR#show page
  - Ability to filter by multiple labels for Issues page
  - Rails version to 4.0.3
  - Fixed attachment identifier displaying underneath note text (Jason Blanchard)

v 6.5.1
  - Fix branch selectbox when create merge request from fork

v 6.5.0
  - Dropdown menus on issue#show page for assignee and milestone (Jason Blanchard)
  - Add color custimization and previewing to broadcast messages
  - Fixed notes anchors
  - Load new comments in issues dynamically
  - Added sort options to Public page
  - New filters (assigned/authored/all) for Dashboard#issues/merge_requests (sponsored by Say Media)
  - Add project visibility icons to dashboard
  - Enable secure cookies if https used
  - Protect users/confirmation with rack_attack
  - Default HTTP headers to protect against MIME-sniffing, force https if enabled
  - Bootstrap 3 with responsive UI
  - New repository download formats: tar.bz2, zip, tar (Jason Hollingsworth)
  - Restyled accept widgets for MR
  - SCSS refactored
  - Use jquery timeago plugin
  - Fix 500 error for rdoc files
  - Ability to customize merge commit message (sponsored by Say Media)
  - Search autocomplete via ajax
  - Add website url to user profile
  - Files API supports base64 encoded content (sponsored by O'Reilly Media)
  - Added support for Go's repository retrieval (Bruno Albuquerque)

v6.4.3
  - Don't use unicorn worker killer if PhusionPassenger is defined

v6.4.2
  - Fixed wrong behaviour of script/upgrade.rb

v6.4.1
  - Fixed bug with repository rename
  - Fixed bug with project transfer

v 6.4.0
  - Added sorting to project issues page (Jason Blanchard)
  - Assembla integration (Carlos Paramio)
  - Fixed another 500 error with submodules
  - UI: More compact issues page
  - Minimal password length increased to 8 symbols
  - Side-by-side diff view (Steven Thonus)
  - Internal projects (Jason Hollingsworth)
  - Allow removal of avatar (Drew Blessing)
  - Project web hooks now support issues and merge request events
  - Visiting project page while not logged in will redirect to sign-in instead of 404 (Jason Hollingsworth)
  - Expire event cache on avatar creation/removal (Drew Blessing)
  - Archiving old projects (Steven Thonus)
  - Rails 4
  - Add time ago tooltips to show actual date/time
  - UI: Fixed UI for admin system hooks
  - Ruby script for easier GitLab upgrade
  - Do not remove Merge requests if fork project was removed
  - Improve sign-in/signup UX
  - Add resend confirmation link to sign-in page
  - Set noreply@HOSTNAME for reply_to field in all emails
  - Show GitLab API version on Admin#dashboard
  - API Cross-origin resource sharing
  - Show READMe link at project home page
  - Show repo size for projects in Admin area

v 6.3.0
  - API for adding gitlab-ci service
  - Init script now waits for pids to appear after (re)starting before reporting status (Rovanion Luckey)
  - Restyle project home page
  - Grammar fixes
  - Show branches list (which branches contains commit) on commit page (Andrew Kumanyaev)
  - Security improvements
  - Added support for GitLab CI 4.0
  - Fixed issue with 500 error when group did not exist
  - Ability to leave project
  - You can create file in repo using UI
  - You can remove file from repo using UI
  - API: dropped default_branch attribute from project during creation
  - Project default_branch is not stored in db any more. It takes from repo now.
  - Admin broadcast messages
  - UI improvements
  - Dont show last push widget if user removed this branch
  - Fix 500 error for repos with newline in file name
  - Extended html titles
  - API: create/update/delete repo files
  - Admin can transfer project to any namespace
  - API: projects/all for admin users
  - Fix recent branches order

v 6.2.4
  - Security: Cast API private_token to string (CVE-2013-4580)
  - Security: Require gitlab-shell 1.7.8 (CVE-2013-4581, CVE-2013-4582, CVE-2013-4583)
  - Fix for Git SSH access for LDAP users

v 6.2.3
  - Security: More protection against CVE-2013-4489
  - Security: Require gitlab-shell 1.7.4 (CVE-2013-4490, CVE-2013-4546)
  - Fix sidekiq rake tasks

v 6.2.2
  - Security: Update gitlab_git (CVE-2013-4489)

v 6.2.1
  - Security: Fix issue with generated passwords for new users

v 6.2.0
  - Public project pages are now visible to everyone (files, issues, wik, etc.)
    THIS MEANS YOUR ISSUES AND WIKI FOR PUBLIC PROJECTS ARE PUBLICLY VISIBLE AFTER THE UPGRADE
  - Add group access to permissions page
  - Require current password to change one
  - Group owner or admin can remove other group owners
  - Remove group transfer since we have multiple owners
  - Respect authorization in Repository API
  - Improve UI for Project#files page
  - Add more security specs
  - Added search for projects by name to api (Izaak Alpert)
  - Make default user theme configurable (Izaak Alpert)
  - Update logic for validates_merge_request for tree of MR (Andrew Kumanyaev)
  - Rake tasks for web hooks management (Jonhnny Weslley)
  - Extended User API to expose admin and can_create_group for user creation/updating (Boyan Tabakov)
  - API: Remove group
  - API: Remove project
  - Avatar upload on profile page with a maximum of 100KB (Steven Thonus)
  - Store the sessions in Redis instead of the cookie store
  - Fixed relative links in markdown
  - User must confirm their email if signup enabled
  - User must confirm changed email

v 6.1.0
  - Project specific IDs for issues, mr, milestones
    Above items will get a new id and for example all bookmarked issue urls will change.
    Old issue urls are redirected to the new one if the issue id is too high for an internal id.
  - Description field added to Merge Request
  - API: Sudo api calls (Izaak Alpert)
  - API: Group membership api (Izaak Alpert)
  - Improved commit diff
  - Improved large commit handling (Boyan Tabakov)
  - Rewrite: Init script now less prone to errors and keeps better track of the service (Rovanion Luckey)
  - Link issues, merge requests, and commits when they reference each other with GFM (Ash Wilson)
  - Close issues automatically when pushing commits with a special message
  - Improve user removal from admin area
  - Invalidate events cache when project was moved
  - Remove deprecated classes and rake tasks
  - Add event filter for group and project show pages
  - Add links to create branch/tag from project home page
  - Add public-project? checkbox to new-project view
  - Improved compare page. Added link to proceed into Merge Request
  - Send an email to a user when they are added to group
  - New landing page when you have 0 projects

v 6.0.0
  - Feature: Replace teams with group membership
    We introduce group membership in 6.0 as a replacement for teams.
    The old combination of groups and teams was confusing for a lot of people.
    And when the members of a team where changed this wasn't reflected in the project permissions.
    In GitLab 6.0 you will be able to add members to a group with a permission level for each member.
    These group members will have access to the projects in that group.
    Any changes to group members will immediately be reflected in the project permissions.
    You can even have multiple owners for a group, greatly simplifying administration.
  - Feature: Ability to have multiple owners for group
  - Feature: Merge Requests between fork and project (Izaak Alpert)
  - Feature: Generate fingerprint for ssh keys
  - Feature: Ability to create and remove branches with UI
  - Feature: Ability to create and remove git tags with UI
  - Feature: Groups page in profile. You can leave group there
  - API: Allow login with LDAP credentials
  - Redesign: project settings navigation
  - Redesign: snippets area
  - Redesign: ssh keys page
  - Redesign: buttons, blocks and other ui elements
  - Add comment title to rss feed
  - You can use arrows to navigate at tree view
  - Add project filter on dashboard
  - Cache project graph
  - Drop support of root namespaces
  - Default theme is classic now
  - Cache result of methods like authorize_projects, project.team.members etc
  - Remove $.ready events
  - Fix onclick events being double binded
  - Add notification level to group membership
  - Move all project controllers/views under Projects:: module
  - Move all profile controllers/views under Profiles:: module
  - Apply user project limit only for personal projects
  - Unicorn is default web server again
  - Store satellites lock files inside satellites dir
  - Disabled threadsafety mode in rails
  - Fixed bug with loosing MR comments
  - Improved MR comments logic
  - Render readme file for projects in public area

v 5.4.2
  - Security: Cast API private_token to string (CVE-2013-4580)
  - Security: Require gitlab-shell 1.7.8 (CVE-2013-4581, CVE-2013-4582, CVE-2013-4583)

v 5.4.1
  - Security: Fixes for CVE-2013-4489
  - Security: Require gitlab-shell 1.7.4 (CVE-2013-4490, CVE-2013-4546)

v 5.4.0
  - Ability to edit own comments
  - Documentation improvements
  - Improve dashboard projects page
  - Fixed nav for empty repos
  - GitLab Markdown help page
  - Misspelling fixes
  - Added support of unicorn and fog gems
  - Added client list to API doc
  - Fix PostgreSQL database restoration problem
  - Increase snippet content column size
  - allow project import via git:// url
  - Show participants on issues, including mentions
  - Notify mentioned users with email

v 5.3.0
  - Refactored services
  - Campfire service added
  - HipChat service added
  - Fixed bug with LDAP + git over http
  - Fixed bug with google analytics code being ignored
  - Improve sign-in page if ldap enabled
  - Respect newlines in wall messages
  - Generate the Rails secret token on first run
  - Rename repo feature
  - Init.d: remove gitlab.socket on service start
  - Api: added teams api
  - Api: Prevent blob content being escaped
  - Api: Smart deploy key add behaviour
  - Api: projects/owned.json return user owned project
  - Fix bug with team assignation on project from #4109
  - Advanced snippets: public/private, project/personal (Andrew Kulakov)
  - Repository Graphs (Karlo Nicholas T. Soriano)
  - Fix dashboard lost if comment on commit
  - Update gitlab-grack. Fixes issue with --depth option
  - Fix project events duplicate on project page
  - Fix postgres error when displaying network graph.
  - Fix dashboard event filter when navigate via turbolinks
  - init.d: Ensure socket is removed before starting service
  - Admin area: Style teams:index, group:show pages
  - Own page for failed forking
  - Scrum view for milestone

v 5.2.0
  - Turbolinks
  - Git over http with ldap credentials
  - Diff with better colors and some spacing on the corners
  - Default values for project features
  - Fixed huge_commit view
  - Restyle project clone panel
  - Move Gitlab::Git code to gitlab_git gem
  - Move update docs in repo
  - Requires gitlab-shell v1.4.0
  - Fixed submodules listing under file tab
  - Fork feature (Angus MacArthur)
  - git version check in gitlab:check
  - Shared deploy keys feature
  - Ability to generate default labels set for issues
  - Improve gfm autocomplete (Harold Luo)
  - Added support for Google Analytics
  - Code search feature (Javier Castro)

v 5.1.0
  - You can login with email or username now
  - Corrected project transfer rollback when repository cannot be moved
  - Move both repo and wiki when project transfer requested
  - Admin area: project editing was removed from admin namespace
  - Access: admin user has now access to any project.
  - Notification settings
  - Gitlab::Git set of objects to abstract from grit library
  - Replace Unicorn web server with Puma
  - Backup/Restore refactored. Backup dump project wiki too now
  - Restyled Issues list. Show milestone version in issue row
  - Restyled Merge Request list
  - Backup now dump/restore uploads
  - Improved performance of dashboard (Andrew Kumanyaev)
  - File history now tracks renames (Akzhan Abdulin)
  - Drop wiki migration tools
  - Drop sqlite migration tools
  - project tagging
  - Paginate users in API
  - Restyled network graph (Hiroyuki Sato)

v 5.0.1
  - Fixed issue with gitlab-grit being overridden by grit

v 5.0.0
  - Replaced gitolite with gitlab-shell
  - Removed gitolite-related libraries
  - State machine added
  - Setup gitlab as git user
  - Internal API
  - Show team tab for empty projects
  - Import repository feature
  - Updated rails
  - Use lambda for scopes
  - Redesign admin area -> users
  - Redesign admin area -> user
  - Secure link to file attachments
  - Add validations for Group and Team names
  - Restyle team page for project
  - Update capybara, rspec-rails, poltergeist to recent versions
  - Wiki on git using Gollum
  - Added Solarized Dark theme for code review
  - Don't show user emails in autocomplete lists, profile pages
  - Added settings tab for group, team, project
  - Replace user popup with icons in header
  - Handle project moving with gitlab-shell
  - Added select2-rails for selectboxes with ajax data load
  - Fixed search field on projects page
  - Added teams to search autocomplete
  - Move groups and teams on dashboard sidebar to sub-tabs
  - API: improved return codes and docs. (Felix Gilcher, Sebastian Ziebell)
  - Redesign wall to be more like chat
  - Snippets, Wall features are disabled by default for new projects

v 4.2.0
  - Teams
  - User show page. Via /u/username
  - Show help contents on pages for better navigation
  - Async gitolite calls
  - added satellites logs
  - can_create_group, can_create_team booleans for User
  - Process web hooks async
  - GFM: Fix images escaped inside links
  - Network graph improved
  - Switchable branches for network graph
  - API: Groups
  - Fixed project download

v 4.1.0
  - Optional Sign-Up
  - Discussions
  - Satellites outside of tmp
  - Line numbers for blame
  - Project public mode
  - Public area with unauthorized access
  - Load dashboard events with ajax
  - remember dashboard filter in cookies
  - replace resque with sidekiq
  - fix routing issues
  - cleanup rake tasks
  - fix backup/restore
  - scss cleanup
  - show preview for note images
  - improved network-graph
  - get rid of app/roles/
  - added new classes Team, Repository
  - Reduce amount of gitolite calls
  - Ability to add user in all group projects
  - remove deprecated configs
  - replaced Korolev font with open font
  - restyled admin/dashboard page
  - restyled admin/projects page

v 4.0.0
  - Remove project code and path from API. Use id instead
  - Return valid cloneable url to repo for web hook
  - Fixed backup issue
  - Reorganized settings
  - Fixed commits compare
  - Refactored scss
  - Improve status checks
  - Validates presence of User#name
  - Fixed postgres support
  - Removed sqlite support
  - Modified post-receive hook
  - Milestones can be closed now
  - Show comment events on dashboard
  - Quick add team members via group#people page
  - [API] expose created date for hooks and SSH keys
  - [API] list, create issue notes
  - [API] list, create snippet notes
  - [API] list, create wall notes
  - Remove project code - use path instead
  - added username field to user
  - rake task to fill usernames based on emails create namespaces for users
  - STI Group < Namespace
  - Project has namespace_id
  - Projects with namespaces also namespaced in gitolite and stored in subdir
  - Moving project to group will move it under group namespace
  - Ability to move project from namespaces to another
  - Fixes commit patches getting escaped (see #2036)
  - Support diff and patch generation for commits and merge request
  - MergeReqest doesn't generate a temporary file for the patch any more
  - Update the UI to allow downloading Patch or Diff

v 3.1.0
  - Updated gems
  - Services: Gitlab CI integration
  - Events filter on dashboard
  - Own namespace for redis/resque
  - Optimized commit diff views
  - add alphabetical order for projects admin page
  - Improved web editor
  - Commit stats page
  - Documentation split and cleanup
  - Link to commit authors everywhere
  - Restyled milestones list
  - added Milestone to Merge Request
  - Restyled Top panel
  - Refactored Satellite Code
  - Added file line links
  - moved from capybara-webkit to poltergeist + phantomjs

v 3.0.3
  - Fixed bug with issues list in Chrome
  - New Feature: Import team from another project

v 3.0.2
  - Fixed gitlab:app:setup
  - Fixed application error on empty project in admin area
  - Restyled last push widget

v 3.0.1
  - Fixed git over http

v 3.0.0
  - Projects groups
  - Web Editor
  - Fixed bug with gitolite keys
  - UI improved
  - Increased performance of application
  - Show user avatar in last commit when browsing Files
  - Refactored Gitlab::Merge
  - Use Font Awesome for icons
  - Separate observing of Note and MergeRequests
  - Milestone "All Issues" filter
  - Fix issue close and reopen button text and styles
  - Fix forward/back while browsing Tree hierarchy
  - Show number of notes for commits and merge requests
  - Added support pg from box and update installation doc
  - Reject ssh keys that break gitolite
  - [API] list one project hook
  - [API] edit project hook
  - [API] list project snippets
  - [API] allow to authorize using private token in HTTP header
  - [API] add user creation

v 2.9.1
  - Fixed resque custom config init

v 2.9.0
  - fixed inline notes bugs
  - refactored rspecs
  - refactored gitolite backend
  - added factory_girl
  - restyled projects list on dashboard
  - ssh keys validation to prevent gitolite crash
  - send notifications if changed permission in project
  - scss refactoring. gitlab_bootstrap/ dir
  - fix git push http body bigger than 112k problem
  - list of labels  page under issues tab
  - API for milestones, keys
  - restyled buttons
  - OAuth
  - Comment order changed

v 2.8.1
  - ability to disable gravatars
  - improved MR diff logic
  - ssh key help page

v 2.8.0
  - Gitlab Flavored Markdown
  - Bulk issues update
  - Issues API
  - Cucumber coverage increased
  - Post-receive files fixed
  - UI improved
  - Application cleanup
  - more cucumber
  - capybara-webkit + headless

v 2.7.0
  - Issue Labels
  - Inline diff
  - Git HTTP
  - API
  - UI improved
  - System hooks
  - UI improved
  - Dashboard events endless scroll
  - Source performance increased

v 2.6.0
  - UI polished
  - Improved network graph + keyboard nav
  - Handle huge commits
  - Last Push widget
  - Bugfix
  - Better performance
  - Email in resque
  - Increased test coverage
  - Ability to remove branch with MR accept
  - a lot of code refactored

v 2.5.0
  - UI polished
  - Git blame for file
  - Bugfix
  - Email in resque
  - Better test coverage

v 2.4.0
  - Admin area stats page
  - Ability to block user
  - Simplified dashboard area
  - Improved admin area
  - Bootstrap 2.0
  - Responsive layout
  - Big commits handling
  - Performance improved
  - Milestones

v 2.3.1
  - Issues pagination
  - ssl fixes
  - Merge Request pagination

v 2.3.0
  - Dashboard r1
  - Search r1
  - Project page
  - Close merge request on push
  - Persist MR diff after merge
  - mysql support
  - Documentation

v 2.2.0
  - We’ve added support of LDAP auth
  - Improved permission logic (4 roles system)
  - Protected branches (now only masters can push to protected branches)
  - Usability improved
  - twitter bootstrap integrated
  - compare view between commits
  - wiki feature
  - now you can enable/disable issues, wiki, wall features per project
  - security fixes
  - improved code browsing (ajax branch switch etc)
  - improved per-line commenting
  - git submodules displayed
  - moved to rails 3.2
  - help section improved

v 2.1.0
  - Project tab r1
  - List branches/tags
  - per line comments
  - mass user import

v 2.0.0
  - gitolite as main git host system
  - merge requests
  - project/repo access
  - link to commit/issue feed
  - design tab
  - improved email notifications
  - restyled dashboard
  - bugfix

v 1.2.2
  - common config file gitlab.yml
  - issues restyle
  - snippets restyle
  - clickable news feed header on dashboard
  - bugfix

v 1.2.1
  - bugfix

v 1.2.0
  - new design
  - user dashboard
  - network graph
  - markdown support for comments
  - encoding issues
  - wall like twitter timeline

v 1.1.0
  - project dashboard
  - wall redesigned
  - feature: code snippets
  - fixed horizontal scroll on file preview
  - fixed app crash if commit message has invalid chars
  - bugfix & code cleaning

v 1.0.2
  - fixed bug with empty project
  - added adv validation for project path & code
  - feature: issues can be sortable
  - bugfix
  - username displayed on top panel

v 1.0.1
  - fixed: with invalid source code for commit
  - fixed: lose branch/tag selection when use tree navigation
  - when history clicked - display path
  - bug fix & code cleaning

v 1.0.0
  - bug fix
  - projects preview mode

v 0.9.6
  - css fix
  - new repo empty tree until restart server - fixed

v 0.9.4
  - security improved
  - authorization improved
  - html escaping
  - bug fix
  - increased test coverage
  - design improvements

v 0.9.1
  - increased test coverage
  - design improvements
  - new issue email notification
  - updated app name
  - issue redesigned
  - issue can be edit

v 0.8.0
  - syntax highlight for main file types
  - redesign
  - stability
  - security fixes
  - increased test coverage
  - email notification<|MERGE_RESOLUTION|>--- conflicted
+++ resolved
@@ -1,12 +1,9 @@
 Please view this file on the master branch, on stable branches it's out of date.
 
 v 7.10.0 (unreleased)
-<<<<<<< HEAD
   - Fix broken file browsing with a submodule that contains a relative link (Stan Hu)
   - Fix persistent XSS vulnerability around profile website URLs.
-=======
   - Fix project import URL regex to prevent arbitary local repos from being imported.
->>>>>>> 9e52a2dc
   - Fix bug where Wiki pages that included a '/' were no longer accessible (Stan Hu)
   - Fix bug where error messages from Dropzone would not be displayed on the issues page (Stan Hu)
   - Add ability to configure Reply-To address in gitlab.yml (Stan Hu)
