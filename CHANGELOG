Please view this file on the master branch, on stable branches it's out of date.

v 8.8.0 (unreleased)

v 8.7.0 (unreleased)
  - Gitlab::GitAccess and Gitlab::GitAccessWiki are now instrumented
  - The number of InfluxDB points stored per UDP packet can now be configured
  - Fix error when cross-project label reference used with non-existent project
  - Transactions for /internal/allowed now have an "action" tag set
  - Method instrumentation now uses Module#prepend instead of aliasing methods
  - Repository.clean_old_archives is now instrumented
  - Add support for environment variables on a job level in CI configuration file
  - SQL query counts are now tracked per transaction
  - The Projects::HousekeepingService class has extra instrumentation
  - All service classes (those residing in app/services) are now instrumented
  - Developers can now add custom tags to transactions
  - Loading of an issue's referenced merge requests and related branches is now done asynchronously
  - Enable gzip for assets, makes the page size significantly smaller. !3544 / !3632 (Connor Shea)
  - Add support to cherry-pick any commit into any branch in the web interface (Minqi Pan)
  - Project switcher uses new dropdown styling
  - Load award emoji images separately unless opening the full picker. Saves several hundred KBs of data for most pages. (Connor Shea)
  - Do not include award_emojis in issue and merge_request comment_count !3610 (Lucas Charles)
  - Restrict user profiles when public visibility level is restricted.
  - Add ability set due date to issues, sort and filter issues by due date (Mehmet Beydogan)
  - All images in discussions and wikis now link to their source files !3464 (Connor Shea).
  - Return status code 303 after a branch DELETE operation to avoid project deletion (Stan Hu)
  - Add setting for customizing the list of trusted proxies !3524
  - Allow projects to be transfered to a lower visibility level group
  - Fix `signed_in_ip` being set to 127.0.0.1 when using a reverse proxy !3524
  - Improved Markdown rendering performance !3389
  - Make shared runners text in box configurable
  - Don't attempt to look up an avatar in repo if repo directory does not exist (Stan Hu)
  - API: Ability to subscribe and unsubscribe from issues and merge requests (Robert Schilling)
  - Expose project badges in project settings
  - Make /profile/keys/new redirect to /profile/keys for back-compat. !3717
  - Preserve time notes/comments have been updated at when moving issue
  - Make HTTP(s) label consistent on clone bar (Stan Hu)
  - Add support for `after_script`, requires Runner 1.2 (Kamil Trzciński)
  - Expose label description in API (Mariusz Jachimowicz)
  - API: Ability to update a group (Robert Schilling)
  - API: Ability to move issues (Robert Schilling)
  - Fix Error 500 after renaming a project path (Stan Hu)
  - Fix a bug whith trailing slash in teamcity_url (Charles May)
  - Allow back dating on issues when created or updated through the API
  - Allow back dating on issue notes when created through the API
  - Propose license template when creating a new LICENSE file
  - API: Expose /licenses and /licenses/:key
  - Fix avatar stretching by providing a cropping feature
  - API: Expose `subscribed` for issues and merge requests (Robert Schilling)
  - Allow SAML to handle external users based on user's information !3530
  - Allow Omniauth providers to be marked as `external` !3657
  - Add endpoints to archive or unarchive a project !3372
  - Fix a bug whith trailing slash in bamboo_url
  - Add links to CI setup documentation from project settings and builds pages
  - Display project members page to all members
  - Handle nil descriptions in Slack issue messages (Stan Hu)
  - Add automated repository integrity checks
  - API: Expose open_issues_count, closed_issues_count, open_merge_requests_count for labels (Robert Schilling)
  - API: Ability to star and unstar a project (Robert Schilling)
  - Add default scope to projects to exclude projects pending deletion
  - Allow to close merge requests which source projects(forks) are deleted.
  - Ensure empty recipients are rejected in BuildsEmailService
  - Use rugged to change HEAD in Project#change_head (P.S.V.R)
  - API: Ability to filter milestones by state `active` and `closed` (Robert Schilling)
  - API: Fix milestone filtering by `iid` (Robert Schilling)
  - Make before_script and after_script overridable on per-job (Kamil Trzciński)
  - API: Delete notes of issues, snippets, and merge requests (Robert Schilling)
  - Implement 'Groups View' as an option for dashboard preferences !3379 (Elias W.)
  - Better errors handling when creating milestones inside groups
  - Fix high CPU usage when PostReceive receives refs/merge-requests/<id>
  - Hide `Create a group` help block when creating a new project in a group
  - Implement 'TODOs View' as an option for dashboard preferences !3379 (Elias W.)
  - Allow issues and merge requests to be assigned to the author !2765
  - Make Ci::Commit to group only similar builds and make it stateful (ref, tag)
  - Gracefully handle notes on deleted commits in merge requests (Stan Hu)
  - Decouple membership and notifications
  - Fix creation of merge requests for orphaned branches (Stan Hu)
  - API: Ability to retrieve a single tag (Robert Schilling)
  - While signing up, don't persist the user password across form redisplays
  - Fall back to `In-Reply-To` and `References` headers when sub-addressing is not available (David Padilla)
  - Remove "Congratulations!" tweet button on newly-created project. (Connor Shea)
  - Fix admin/projects when using visibility levels on search (PotHix)
  - Build status notifications
  - API: Expose user location (Robert Schilling)
  - API: Do not leak group existence via return code (Robert Schilling)
  - ClosingIssueExtractor regex now also works with colons. e.g. "Fixes: #1234" !3591
  - Update number of Todos in the sidebar when it's marked as "Done". !3600
  - Sanitize branch names created for confidential issues
  - API: Expose 'updated_at' for issue, snippet, and merge request notes (Robert Schilling)
  - API: User can leave a project through the API when not master or owner. !3613
  - Fix repository cache invalidation issue when project is recreated with an empty repo (Stan Hu)
  - Fix: Allow empty recipients list for builds emails service when pushed is added (Frank Groeneveld)
  - Improved markdown forms
  - Diff design updates (colors, button styles, etc)
  - Copying and pasting a diff no longer pastes the line numbers or +/-
  - Add null check to formData when updating profile content to fix Firefox bug
  - Disable spellcheck and autocorrect for username field in admin page
  - Delete tags using Rugged for performance reasons (Robert Schilling)
  - Add Slack notifications when Wiki is edited (Sebastian Klier)
  - Diffs load at the correct point when linking from from number
  - Selected diff rows highlight
  - Fix emoji categories in the emoji picker
  - API: Properly display annotated tags for GET /projects/:id/repository/tags (Robert Schilling)
  - Add encrypted credentials for imported projects and migrate old ones
  - Properly format all merge request references with ! rather than # !3740 (Ben Bodenmiller)
  - Author and participants are displayed first on users autocompletion
  - Show number sign on external issue reference text (Florent Baldino)
  - Updated print style for issues
  - Use GitHub Issue/PR number as iid to keep references
  - Import GitHub labels
<<<<<<< HEAD
  - Add option to filter by "Owned projects" on dashboard page
=======
  - Import GitHub milestones
  - Fix emoji catgories in the emoji picker
  - Execute system web hooks on push to the project
  - Allow enable/disable push events for system hooks
  - Fix GitHub project's link in the import page when provider has a custom URL
  - Add RAW build trace output and button on build page
  - Add incremental build trace update into CI API

v 8.6.7
  - Fix persistent XSS vulnerability in `commit_person_link` helper
  - Fix persistent XSS vulnerability in Label and Milestone dropdowns
  - Fix vulnerability that made it possible to enumerate private projects belonging to group
>>>>>>> c22c4048

v 8.6.6
  - Expire the exists cache before deletion to ensure project dir actually exists (Stan Hu). !3413
  - Fix error on language detection when repository has no HEAD (e.g., master branch) (Jeroen Bobbeldijk). !3654
  - Fix revoking of authorized OAuth applications (Connor Shea). !3690
  - Fix error on language detection when repository has no HEAD (e.g., master branch). !3654 (Jeroen Bobbeldijk)
  - Issuable header is consistent between issues and merge requests
  - Improved spacing in issuable header on mobile

v 8.6.5
  - Fix importing from GitHub Enterprise. !3529
  - Perform the language detection after updating merge requests in `GitPushService`, leading to faster visual feedback for the end-user. !3533
  - Check permissions when user attempts to import members from another project. !3535
  - Only update repository language if it is not set to improve performance. !3556
  - Return status code 303 after a branch DELETE operation to avoid project deletion (Stan Hu). !3583
  - Unblock user when active_directory is disabled and it can be found !3550
  - Fix a 2FA authentication spoofing vulnerability.

v 8.6.4
  - Don't attempt to fetch any tags from a forked repo (Stan Hu)
  - Redesign the Labels page

v 8.6.3
  - Mentions on confidential issues doesn't create todos for non-members. !3374
  - Destroy related todos when an Issue/MR is deleted. !3376
  - Fix error 500 when target is nil on todo list. !3376
  - Fix copying uploads when moving issue to another project. !3382
  - Ensuring Merge Request API returns boolean values for work_in_progress (Abhi Rao). !3432
  - Fix raw/rendered diff producing different results on merge requests. !3450
  - Fix commit comment alignment (Stan Hu). !3466
  - Fix Error 500 when searching for a comment in a project snippet. !3468
  - Allow temporary email as notification email. !3477
  - Fix issue with dropdowns not selecting values. !3478
  - Update gitlab-shell version and doc to 2.6.12. gitlab-org/gitlab-ee!280

v 8.6.2
  - Fix dropdown alignment. !3298
  - Fix issuable sidebar overlaps on tablet. !3299
  - Make dropdowns pixel perfect. !3337
  - Fix order of steps to prevent PostgreSQL errors when running migration. !3355
  - Fix bold text in issuable sidebar. !3358
  - Fix error with anonymous token in applications settings. !3362
  - Fix the milestone 'upcoming' filter. !3364 + !3368
  - Fix comments on confidential issues showing up in activity feed to non-members. !3375
  - Fix `NoMethodError` when visiting CI root path at `/ci`. !3377
  - Add a tooltip to new branch button in issue page. !3380
  - Fix an issue hiding the password form when signed-in with a linked account. !3381
  - Add links to CI setup documentation from project settings and builds pages. !3384
  - Fix an issue with width of project select dropdown. !3386
  - Remove redundant `require`s from Banzai files. !3391
  - Fix error 500 with cancel button on issuable edit form. !3392 + !3417
  - Fix background when editing a highlighted note. !3423
  - Remove tabstop from the WIP toggle links. !3426
  - Ensure private project snippets are not viewable by unauthorized people.
  - Gracefully handle notes on deleted commits in merge requests (Stan Hu). !3402
  - Fixed issue with notification settings not saving. !3452

v 8.6.1
  - Add option to reload the schema before restoring a database backup. !2807
  - Display navigation controls on mobile. !3214
  - Fixed bug where participants would not work correctly on merge requests. !3329
  - Fix sorting issues by votes on the groups issues page results in SQL errors. !3333
  - Restrict notifications for confidential issues. !3334
  - Do not allow to move issue if it has not been persisted. !3340
  - Add a confirmation step before deleting an issuable. !3341
  - Fixes issue with signin button overflowing on mobile. !3342
  - Auto collapses the navigation sidebar when resizing. !3343
  - Fix build dependencies, when the dependency is a string. !3344
  - Shows error messages when trying to create label in dropdown menu. !3345
  - Fixes issue with assign milestone not loading milestone list. !3346
  - Fix an issue causing the Dashboard/Milestones page to be blank. !3348

v 8.6.0
  - Add ability to move issue to another project
  - Prevent tokens in the import URL to be showed by the UI
  - Fix bug where wrong commit ID was being used in a merge request diff to show old image (Stan Hu)
  - Add confidential issues
  - Bump gitlab_git to 9.0.3 (Stan Hu)
  - Fix diff image view modes (2-up, swipe, onion skin) not working (Stan Hu)
  - Support Golang subpackage fetching (Stan Hu)
  - Bump Capybara gem to 2.6.2 (Stan Hu)
  - New branch button appears on issues where applicable
  - Contributions to forked projects are included in calendar
  - Improve the formatting for the user page bio (Connor Shea)
  - Easily (un)mark merge request as WIP using link
  - Use specialized system notes when MR is (un)marked as WIP
  - Removed the default password from the initial admin account created during
    setup. A password can be provided during setup (see installation docs), or
    GitLab will ask the user to create a new one upon first visit.
  - Fix issue when pushing to projects ending in .wiki
  - Properly display YAML front matter in Markdown
  - Add support for wiki with UTF-8 page names (Hiroyuki Sato)
  - Fix wiki search results point to raw source (Hiroyuki Sato)
  - Don't load all of GitLab in mail_room
  - Add information about `image` and `services` field at `job` level in the `.gitlab-ci.yml` documentation (Pat Turner)
  - HTTP error pages work independently from location and config (Artem Sidorenko)
  - Update `omniauth-saml` to 1.5.0 to allow for custom response attributes to be set
  - Memoize @group in Admin::GroupsController (Yatish Mehta)
  - Indicate how much an MR diverged from the target branch (Pierre de La Morinerie)
  - Added omniauth-auth0 Gem (Daniel Carraro)
  - Add label description in tooltip to labels in issue index and sidebar
  - Strip leading and trailing spaces in URL validator (evuez)
  - Add "last_sign_in_at" and "confirmed_at" to GET /users/* API endpoints for admins (evuez)
  - Return empty array instead of 404 when commit has no statuses in commit status API
  - Decrease the font size and the padding of the `.anchor` icons used in the README (Roberto Dip)
  - Rewrite logo to simplify SVG code (Sean Lang)
  - Allow to use YAML anchors when parsing the `.gitlab-ci.yml` (Pascal Bach)
  - Ignore jobs that start with `.` (hidden jobs)
  - Hide builds from project's settings when the feature is disabled
  - Allow to pass name of created artifacts archive in `.gitlab-ci.yml`
  - Refactor and greatly improve search performance
  - Add support for cross-project label references
  - Ensure "new SSH key" email do not ends up as dead Sidekiq jobs
  - Update documentation to reflect Guest role not being enforced on internal projects
  - Allow search for logged out users
  - Allow to define on which builds the current one depends on
  - Allow user subscription to a label: get notified for issues/merge requests related to that label (Timothy Andrew)
  - Fix bug where Bitbucket `closed` issues were imported as `opened` (Iuri de Silvio)
  - Don't show Issues/MRs from archived projects in Groups view
  - Fix wrong "iid of max iid" in Issuable sidebar for some merged MRs
  - Fix empty source_sha on Merge Request when there is no diff (Pierre de La Morinerie)
  - Increase the notes polling timeout over time (Roberto Dip)
  - Add shortcut to toggle markdown preview (Florent Baldino)
  - Show labels in dashboard and group milestone views
  - Fix an issue when the target branch of a MR had been deleted
  - Add main language of a project in the list of projects (Tiago Botelho)
  - Add #upcoming filter to Milestone filter (Tiago Botelho)
  - Add ability to show archived projects on dashboard, explore and group pages
  - Remove fork link closes all merge requests opened on source project (Florent Baldino)
  - Move group activity to separate page
  - Create external users which are excluded of internal and private projects unless access was explicitly granted
  - Continue parameters are checked to ensure redirection goes to the same instance
  - User deletion is now done in the background so the request can not time out
  - Canceled builds are now ignored in compound build status if marked as `allowed to fail`
  - Trigger a todo for mentions on commits page
  - Let project owners and admins soft delete issues and merge requests

v 8.5.11
  - Fix persistent XSS vulnerability in `commit_person_link` helper

v 8.5.10
  - Fix a 2FA authentication spoofing vulnerability.

v 8.5.9
  - Don't attempt to fetch any tags from a forked repo (Stan Hu).

v 8.5.8
  - Bump Git version requirement to 2.7.4

v 8.5.7
  - Bump Git version requirement to 2.7.3

v 8.5.6
  - Obtain a lease before querying LDAP

v 8.5.5
  - Ensure removing a project removes associated Todo entries
  - Prevent a 500 error in Todos when author was removed
  - Fix pagination for filtered dashboard and explore pages
  - Fix "Show all" link behavior

v 8.5.4
  - Do not cache requests for badges (including builds badge)

v 8.5.3
  - Flush repository caches before renaming projects
  - Sort starred projects on dashboard based on last activity by default
  - Show commit message in JIRA mention comment
  - Makes issue page and merge request page usable on mobile browsers.
  - Improved UI for profile settings

v 8.5.2
  - Fix sidebar overlapping content when screen width was below 1200px
  - Don't repeat labels listed on Labels tab
  - Bring the "branded appearance" feature from EE to CE
  - Fix error 500 when commenting on a commit
  - Show days remaining instead of elapsed time for Milestone
  - Fix broken icons on installations with relative URL (Artem Sidorenko)
  - Fix issue where tag list wasn't refreshed after deleting a tag
  - Fix import from gitlab.com (KazSawada)
  - Improve implementation to check read access to forks and add pagination
  - Don't show any "2FA required" message if it's not actually required
  - Fix help keyboard shortcut on relative URL setups (Artem Sidorenko)
  - Update Rails to 4.2.5.2
  - Fix permissions for deprecated CI build status badge
  - Don't show "Welcome to GitLab" when the search didn't return any projects
  - Add Todos documentation

v 8.5.1
  - Fix group projects styles
  - Show Crowd login tab when sign in is disabled and Crowd is enabled (Peter Hudec)
  - Fix a set of small UI glitches in project, profile, and wiki pages
  - Restrict permissions on public/uploads
  - Fix the merge request side-by-side view after loading diff results
  - Fix the look of tooltip for the "Revert" button
  - Add when the Builds & Runners API changes got introduced
  - Fix error 500 on some merged merge requests
  - Fix an issue causing the content of the issuable sidebar to disappear
  - Fix error 500 when trying to mark an already done todo as "done"
  - Fix an issue where MRs weren't sortable
  - Issues can now be dragged & dropped into empty milestone lists. This is also
    possible with MRs
  - Changed padding & background color for highlighted notes
  - Re-add the newrelic_rpm gem which was removed without any deprecation or warning (Stan Hu)
  - Update sentry-raven gem to 0.15.6
  - Add build coverage in project's builds page (Steffen Köhler)
  - Changed # to ! for merge requests in activity view

v 8.5.0
  - Fix duplicate "me" in tooltip of the "thumbsup" awards Emoji (Stan Hu)
  - Cache various Repository methods to improve performance
  - Fix duplicated branch creation/deletion Webhooks/service notifications when using Web UI (Stan Hu)
  - Ensure rake tasks that don't need a DB connection can be run without one
  - Update New Relic gem to 3.14.1.311 (Stan Hu)
  - Add "visibility" flag to GET /projects api endpoint
  - Add an option to supply root email through an environmental variable (Koichiro Mikami)
  - Ignore binary files in code search to prevent Error 500 (Stan Hu)
  - Render sanitized SVG images (Stan Hu)
  - Support download access by PRIVATE-TOKEN header (Stan Hu)
  - Upgrade gitlab_git to 7.2.23 to fix commit message mentions in first branch push
  - Add option to include the sender name in body of Notify email (Jason Lee)
  - New UI for pagination
  - Don't prevent sign out when 2FA enforcement is enabled and user hasn't yet
    set it up
  - API: Added "merge_requests/:merge_request_id/closes_issues" (Gal Schlezinger)
  - Fix diff comments loaded by AJAX to load comment with diff in discussion tab
  - Fix relative links in other markup formats (Ben Boeckel)
  - Whitelist raw "abbr" elements when parsing Markdown (Benedict Etzel)
  - Fix label links for a merge request pointing to issues list
  - Don't vendor minified JS
  - Increase project import timeout to 15 minutes
  - Be more permissive with email address validation: it only has to contain a single '@'
  - Display 404 error on group not found
  - Track project import failure
  - Support Two-factor Authentication for LDAP users
  - Display database type and version in Administration dashboard
  - Allow limited Markdown in Broadcast Messages
  - Fix visibility level text in admin area (Zeger-Jan van de Weg)
  - Warn admin during OAuth of granting admin rights (Zeger-Jan van de Weg)
  - Update the ExternalIssue regex pattern (Blake Hitchcock)
  - Remember user's inline/side-by-side diff view preference in a cookie (Kirill Katsnelson)
  - Optimized performance of finding issues to be closed by a merge request
  - Add `avatar_url`, `description`, `git_ssh_url`, `git_http_url`, `path_with_namespace`
    and `default_branch` in `project` in push, issue, merge-request and note webhooks data (Kirill Zaitsev)
  - Deprecate the `ssh_url` in favor of `git_ssh_url` and `http_url` in favor of `git_http_url`
    in `project` for push, issue, merge-request and note webhooks data (Kirill Zaitsev)
  - Deprecate the `repository` key in push, issue, merge-request and note webhooks data, use `project` instead (Kirill Zaitsev)
  - API: Expose MergeRequest#merge_status (Andrei Dziahel)
  - Revert "Add IP check against DNSBLs at account sign-up"
  - Actually use the `skip_merges` option in Repository#commits (Tony Chu)
  - Fix API to keep request parameters in Link header (Michael Potthoff)
  - Deprecate API "merge_request/:merge_request_id/comments". Use "merge_requests/:merge_request_id/notes" instead
  - Deprecate API "merge_request/:merge_request_id/...". Use "merge_requests/:merge_request_id/..." instead
  - Prevent parse error when name of project ends with .atom and prevent path issues
  - Discover branches for commit statuses ref-less when doing merge when succeeded
  - Mark inline difference between old and new paths when a file is renamed
  - Support Akismet spam checking for creation of issues via API (Stan Hu)
  - API: Allow to set or update a merge-request's milestone (Kirill Skachkov)
  - Improve UI consistency between projects and groups lists
  - Add sort dropdown to dashboard projects page
  - Fixed logo animation on Safari (Roman Rott)
  - Fix Merge When Succeeded when multiple stages
  - Hide remove source branch button when the MR is merged but new commits are pushed (Zeger-Jan van de Weg)
  - In seach autocomplete show only groups and projects you are member of
  - Don't process cross-reference notes from forks
  - Fix: init.d script not working on OS X
  - Faster snippet search
  - Added API to download build artifacts
  - Title for milestones should be unique (Zeger-Jan van de Weg)
  - Validate correctness of maximum attachment size application setting
  - Replaces "Create merge request" link with one to the "Merge Request" when one exists
  - Fix CI builds badge, add a new link to builds badge, deprecate the old one
  - Fix broken link to project in build notification emails
  - Ability to see and sort on vote count from Issues and MR lists
  - Fix builds scheduler when first build in stage was allowed to fail
  - User project limit is reached notice is hidden if the projects limit is zero
  - Add API support for managing runners and project's runners
  - Allow SAML users to login with no previous account without having to allow
    all Omniauth providers to do so.
  - Allow existing users to auto link their SAML credentials by logging in via SAML
  - Make it possible to erase a build (trace, artifacts) using UI and API
  - Ability to revert changes from a Merge Request or Commit
  - Emoji comment on diffs are not award emoji
  - Add label description (Nuttanart Pornprasitsakul)
  - Show label row when filtering issues or merge requests by label (Nuttanart Pornprasitsakul)
  - Add Todos

v 8.4.9
  - Fix persistent XSS vulnerability in `commit_person_link` helper

v 8.4.8
  - Fix a 2FA authentication spoofing vulnerability.

v 8.4.7
  - Don't attempt to fetch any tags from a forked repo (Stan Hu).

v 8.4.6
  - Bump Git version requirement to 2.7.4

v 8.4.5
  - No CE-specific changes

v 8.4.4
  - Update omniauth-saml gem to 1.4.2
  - Prevent long-running backup tasks from timing out the database connection
  - Add a Project setting to allow guests to view build logs (defaults to true)
  - Sort project milestones by due date including issue editor (Oliver Rogers / Orih)

v 8.4.3
  - Increase lfs_objects size column to 8-byte integer to allow files larger
    than 2.1GB
  - Correctly highlight MR diff when MR has merge conflicts
  - Fix highlighting in blame view
  - Update sentry-raven gem to prevent "Not a git repository" console output
    when running certain commands
  - Add instrumentation to additional Gitlab::Git and Rugged methods for
    performance monitoring
  - Allow autosize textareas to also be manually resized

v 8.4.2
  - Bump required gitlab-workhorse version to bring in a fix for missing
    artifacts in the build artifacts browser
  - Get rid of those ugly borders on the file tree view
  - Fix updating the runner information when asking for builds
  - Bump gitlab_git version to 7.2.24 in order to bring in a performance
    improvement when checking if a repository was empty
  - Add instrumentation for Gitlab::Git::Repository instance methods so we can
    track them in Performance Monitoring.
  - Increase contrast between highlighted code comments and inline diff marker
  - Fix method undefined when using external commit status in builds
  - Fix highlighting in blame view.

v 8.4.1
  - Apply security updates for Rails (4.2.5.1), rails-html-sanitizer (1.0.3),
    and Nokogiri (1.6.7.2)
  - Fix redirect loop during import
  - Fix diff highlighting for all syntax themes
  - Delete project and associations in a background worker

v 8.4.0
  - Allow LDAP users to change their email if it was not set by the LDAP server
  - Ensure Gravatar host looks like an actual host
  - Consider re-assign as a mention from a notification point of view
  - Add pagination headers to already paginated API resources
  - Properly generate diff of orphan commits, like the first commit in a repository
  - Improve the consistency of commit titles, branch names, tag names, issue/MR titles, on their respective project pages
  - Autocomplete data is now always loaded, instead of when focusing a comment text area
  - Improved performance of finding issues for an entire group
  - Added custom application performance measuring system powered by InfluxDB
  - Add syntax highlighting to diffs
  - Gracefully handle invalid UTF-8 sequences in Markdown links (Stan Hu)
  - Bump fog to 1.36.0 (Stan Hu)
  - Add user's last used IP addresses to admin page (Stan Hu)
  - Add housekeeping function to project settings page
  - The default GitLab logo now acts as a loading indicator
  - Fix caching issue where build status was not updating in project dashboard (Stan Hu)
  - Accept 2xx status codes for successful Webhook triggers (Stan Hu)
  - Fix missing date of month in network graph when commits span a month (Stan Hu)
  - Expire view caches when application settings change (e.g. Gravatar disabled) (Stan Hu)
  - Don't notify users twice if they are both project watchers and subscribers (Stan Hu)
  - Remove gray background from layout in UI
  - Fix signup for OAuth providers that don't provide a name
  - Implement new UI for group page
  - Implement search inside emoji picker
  - Let the CI runner know about builds that this build depends on
  - Add API support for looking up a user by username (Stan Hu)
  - Add project permissions to all project API endpoints (Stan Hu)
  - Link to milestone in "Milestone changed" system note
  - Only allow group/project members to mention `@all`
  - Expose Git's version in the admin area (Trey Davis)
  - Add "Frequently used" category to emoji picker
  - Add CAS support (tduehr)
  - Add link to merge request on build detail page
  - Fix: Problem with projects ending with .keys (Jose Corcuera)
  - Revert back upvote and downvote button to the issue and MR pages
  - Swap position of Assignee and Author selector on Issuables (Zeger-Jan van de Weg)
  - Add system hook messages for project rename and transfer (Steve Norman)
  - Fix version check image in Safari
  - Show 'All' tab by default in the builds page
  - Add Open Graph and Twitter Card data to all pages
  - Fix API project lookups when querying with a namespace with dots (Stan Hu)
  - Enable forcing Two-factor authentication sitewide, with optional grace period
  - Import GitHub Pull Requests into GitLab
  - Change single user API endpoint to return more detailed data (Michael Potthoff)
  - Update version check images to use SVG
  - Validate README format before displaying
  - Enable Microsoft Azure OAuth2 support (Janis Meybohm)
  - Properly set task-list class on single item task lists
  - Add file finder feature in tree view (Kyungchul Shin)
  - Ajax filter by message for commits page
  - API: Add support for deleting a tag via the API (Robert Schilling)
  - Allow subsequent validations in CI Linter
  - Show referenced MRs & Issues only when the current viewer can access them
  - Fix Encoding::CompatibilityError bug when markdown content has some complex URL (Jason Lee)
  - Add API support for managing project's builds
  - Add API support for managing project's build triggers
  - Add API support for managing project's build variables
  - Allow broadcast messages to be edited
  - Autosize Markdown textareas
  - Import GitHub wiki into GitLab
  - Add reporters ability to download and browse build artifacts (Andrew Johnson)
  - Autofill referring url in message box when reporting user abuse.
  - Remove leading comma on award emoji when the user is the first to award the emoji (Zeger-Jan van de Weg)
  - Add build artifacts browser
  - Improve UX in builds artifacts browser
  - Increase default size of `data` column in `events` table when using MySQL
  - Expose button to CI Lint tool on project builds page
  - Fix: Creator should be added as a master of the project on creation
  - Added X-GitLab-... headers to emails from CI and Email On Push services (Anton Baklanov)
  - Add IP check against DNSBLs at account sign-up
  - Added cache:key to .gitlab-ci.yml allowing to fine tune the caching

v 8.3.8
  - Fix persistent XSS vulnerability in `commit_person_link` helper

v 8.3.7
  - Fix a 2FA authentication spoofing vulnerability.

v 8.3.6
  - Don't attempt to fetch any tags from a forked repo (Stan Hu).

v 8.3.5
  - Bump Git version requirement to 2.7.4

v 8.3.4
  - Use gitlab-workhorse 0.5.4 (fixes API routing bug)

v 8.3.3
  - Preserve CE behavior with JIRA integration by only calling API if URL is set
  - Fix duplicated branch creation/deletion events when using Web UI (Stan Hu)
  - Add configurable LDAP server query timeout
  - Get "Merge when build succeeds" to work when commits were pushed to MR target branch while builds were running
  - Suppress e-mails on failed builds if allow_failure is set (Stan Hu)
  - Fix project transfer e-mail sending incorrect paths in e-mail notification (Stan Hu)
  - Better support for referencing and closing issues in Asana service (Mike Wyatt)
  - Enable "Add key" button when user fills in a proper key (Stan Hu)
  - Fix error in processing reply-by-email messages (Jason Lee)
  - Fix Error 500 when visiting build page of project with nil runners_token (Stan Hu)
  - Use WOFF versions of SourceSansPro fonts
  - Fix regression when builds were not generated for tags created through web/api interface
  - Fix: maintain milestone filter between Open and Closed tabs (Greg Smethells)
  - Fix missing artifacts and build traces for build created before 8.3

v 8.3.2
  - Disable --follow in `git log` to avoid loading duplicate commit data in infinite scroll (Stan Hu)
  - Add support for Google reCAPTCHA in user registration

v 8.3.1
  - Fix Error 500 when global milestones have slashes (Stan Hu)
  - Fix Error 500 when doing a search in dashboard before visiting any project (Stan Hu)
  - Fix LDAP identity and user retrieval when special characters are used
  - Move Sidekiq-cron configuration to gitlab.yml

v 8.3.0
  - Bump rack-attack to 4.3.1 for security fix (Stan Hu)
  - API support for starred projects for authorized user (Zeger-Jan van de Weg)
  - Add open_issues_count to project API (Stan Hu)
  - Expand character set of usernames created by Omniauth (Corey Hinshaw)
  - Add button to automatically merge a merge request when the build succeeds (Zeger-Jan van de Weg)
  - Add unsubscribe link in the email footer (Zeger-Jan van de Weg)
  - Provide better diagnostic message upon project creation errors (Stan Hu)
  - Bump devise to 3.5.3 to fix reset token expiring after account creation (Stan Hu)
  - Remove api credentials from link to build_page
  - Deprecate GitLabCiService making it to always be inactive
  - Bump gollum-lib to 4.1.0 (Stan Hu)
  - Fix broken group avatar upload under "New group" (Stan Hu)
  - Update project repositorize size and commit count during import:repos task (Stan Hu)
  - Fix API setting of 'public' attribute to false will make a project private (Stan Hu)
  - Handle and report SSL errors in Webhook test (Stan Hu)
  - Bump Redis requirement to 2.8 for Sidekiq 4 (Stan Hu)
  - Fix: Assignee selector is empty when 'Unassigned' is selected (Jose Corcuera)
  - WIP identifier on merge requests no longer requires trailing space
  - Add rake tasks for git repository maintainance (Zeger-Jan van de Weg)
  - Fix 500 error when update group member permission
  - Fix: As an admin, cannot add oneself as a member to a group/project
  - Trim leading and trailing whitespace of milestone and issueable titles (Jose Corcuera)
  - Recognize issue/MR/snippet/commit links as references
  - Backport JIRA features from EE to CE
  - Add ignore whitespace change option to commit view
  - Fire update hook from GitLab
  - Allow account unlock via email
  - Style warning about mentioning many people in a comment
  - Fix: sort milestones by due date once again (Greg Smethells)
  - Migrate all CI::Services and CI::WebHooks to Services and WebHooks
  - Don't show project fork event as "imported"
  - Add API endpoint to fetch merge request commits list
  - Don't create CI status for refs that doesn't have .gitlab-ci.yml, even if the builds are enabled
  - Expose events API with comment information and author info
  - Fix: Ensure "Remove Source Branch" button is not shown when branch is being deleted. #3583
  - Run custom Git hooks when branch is created or deleted.
  - Fix bug when simultaneously accepting multiple MRs results in MRs that are of "merged" status, but not merged to the target branch
  - Add languages page to graphs
  - Block LDAP user when they are no longer found in the LDAP server
  - Improve wording on project visibility levels (Zeger-Jan van de Weg)
  - Fix editing notes on a merge request diff
  - Automatically select default clone protocol based on user preferences (Eirik Lygre)
  - Make Network page as sub tab of Commits
  - Add copy-to-clipboard button for Snippets
  - Add indication to merge request list item that MR cannot be merged automatically
  - Default target branch to patch-n when editing file in protected branch
  - Add Builds tab to merge request detail page
  - Allow milestones, issues and MRs to be created from dashboard and group indexes
  - Use new style for wiki
  - Use new style for milestone detail page
  - Fix sidebar tooltips when collapsed
  - Prevent possible XSS attack with award-emoji
  - Upgraded Sidekiq to 4.x
  - Accept COPYING,COPYING.lesser, and licence as license file (Zeger-Jan van de Weg)
  - Fix emoji aliases problem
  - Fix award-emojis Flash alert's width
  - Fix deleting notes on a merge request diff
  - Display referenced merge request statuses in the issue description (Greg Smethells)
  - Implement new sidebar for issue and merge request pages
  - Emoji picker improvements
  - Suppress warning about missing `.gitlab-ci.yml` if builds are disabled
  - Do not show build status unless builds are enabled and `.gitlab-ci.yml` is present
  - Persist runners registration token in database
  - Fix online editor should not remove newlines at the end of the file
  - Expose Git's version in the admin area
  - Show "New Merge Request" buttons on canonical repos when you have a fork (Josh Frye)

v 8.2.3
  - Fix application settings cache not expiring after changes (Stan Hu)
  - Fix Error 500s when creating global milestones with Unicode characters (Stan Hu)
  - Update documentation for "Guest" permissions
  - Properly convert Emoji-only comments into Award Emojis
  - Enable devise paranoid mode to prevent user enumeration attack
  - Webhook payload has an added, modified and removed properties for each commit
  - Fix 500 error when creating a merge request that removes a submodule

v 8.2.2
  - Fix 404 in redirection after removing a project (Stan Hu)
  - Ensure cached application settings are refreshed at startup (Stan Hu)
  - Fix Error 500 when viewing user's personal projects from admin page (Stan Hu)
  - Fix: Raw private snippets access workflow
  - Prevent "413 Request entity too large" errors when pushing large files with LFS
  - Fix invalid links within projects dashboard header
  - Make current user the first user in assignee dropdown in issues detail page (Stan Hu)
  - Fix: duplicate email notifications on issue comments

v 8.2.1
  - Forcefully update builds that didn't want to update with state machine
  - Fix: saving GitLabCiService as Admin Template

v 8.2.0
  - Improved performance of finding projects and groups in various places
  - Improved performance of rendering user profile pages and Atom feeds
  - Expose build artifacts path as config option
  - Fix grouping of contributors by email in graph.
  - Improved performance of finding issues with/without labels
  - Fix Drone CI service template not saving properly (Stan Hu)
  - Fix avatars not showing in Atom feeds and project issues when Gravatar disabled (Stan Hu)
  - Added a GitLab specific profiling tool called "Sherlock" (see GitLab CE merge request #1749)
  - Upgrade gitlab_git to 7.2.20 and rugged to 0.23.3 (Stan Hu)
  - Improved performance of finding users by one of their Email addresses
  - Add allow_failure field to commit status API (Stan Hu)
  - Commits without .gitlab-ci.yml are marked as skipped
  - Save detailed error when YAML syntax is invalid
  - Since GitLab CI is enabled by default, remove enabling it by pushing .gitlab-ci.yml
  - Added build artifacts
  - Improved performance of replacing references in comments
  - Show last project commit to default branch on project home page
  - Highlight comment based on anchor in URL
  - Adds ability to remove the forked relationship from project settings screen. (Han Loong Liauw)
  - Improved performance of sorting milestone issues
  - Allow users to select the Files view as default project view (Cristian Bica)
  - Show "Empty Repository Page" for repository without branches (Artem V. Navrotskiy)
  - Fix: Inability to reply to code comments in the MR view, if the MR comes from a fork
  - Use git follow flag for commits page when retrieve history for file or directory
  - Show merge request CI status on merge requests index page
  - Send build name and stage in CI notification e-mail
  - Extend yml syntax for only and except to support specifying repository path
  - Enable shared runners to all new projects
  - Bump GitLab-Workhorse to 0.4.1
  - Allow to define cache in `.gitlab-ci.yml`
  - Fix: 500 error returned if destroy request without HTTP referer (Kazuki Shimizu)
  - Remove deprecated CI events from project settings page
  - Use issue editor as cross reference comment author when issue is edited with a new mention.
  - Add graphs of commits ahead and behind default branch (Jeff Stubler)
  - Improve personal snippet access workflow (Douglas Alexandre)
  - [API] Add ability to fetch the commit ID of the last commit that actually touched a file
  - Fix omniauth documentation setting for omnibus configuration (Jon Cairns)
  - Add "New file" link to dropdown on project page
  - Include commit logs in project search
  - Add "added", "modified" and "removed" properties to commit object in webhook
  - Rename "Back to" links to "Go to" because its not always a case it point to place user come from
  - Allow groups to appear in the search results if the group owner allows it
  - Add email notification to former assignee upon unassignment (Adam Lieskovský)
  - New design for project graphs page
  - Remove deprecated dumped yaml file generated from previous job definitions
  - Show specific runners from projects where user is master or owner
  - MR target branch is now visible on a list view when it is different from project's default one
  - Improve Continuous Integration graphs page
  - Make color of "Accept Merge Request" button consistent with current build status
  - Add ignore white space option in merge request diff and commit and compare view
  - Ability to add release notes (markdown text and attachments) to git tags (aka Releases)
  - Relative links from a repositories README.md now link to the default branch
  - Fix trailing whitespace issue in merge request/issue title
  - Fix bug when milestone/label filter was empty for dashboard issues page
  - Add ability to create milestone in group projects from single form
  - Add option to create merge request when editing/creating a file (Dirceu Tiegs)
  - Prevent the last owner of a group from being able to delete themselves by 'adding' themselves as a master (James Lopez)
  - Add Award Emoji to issue and merge request pages

v 8.1.4
  - Fix bug where manually merged branches in a MR would end up with an empty diff (Stan Hu)
  - Prevent redirect loop when home_page_url is set to the root URL
  - Fix incoming email config defaults
  - Remove CSS property preventing hard tabs from rendering in Chromium 45 (Stan Hu)

v 8.1.3
  - Force update refs/merge-requests/X/head upon a push to the source branch of a merge request (Stan Hu)
  - Spread out runner contacted_at updates
  - Use issue editor as cross reference comment author when issue is edited with a new mention
  - Add Facebook authentication

v 8.1.2
  - Fix cloning Wiki repositories via HTTP (Stan Hu)
  - Add migration to remove satellites directory
  - Fix specific runners visibility
  - Fix 500 when editing CI service
  - Require CI jobs to be named
  - Fix CSS for runner status
  - Fix CI badge
  - Allow developer to manage builds

v 8.1.1
  - Removed, see 8.1.2

v 8.1.0
  - Ensure MySQL CI limits DB migrations occur after the fields have been created (Stan Hu)
  - Fix duplicate repositories in GitHub import page (Stan Hu)
  - Redirect to a default path if HTTP_REFERER is not set (Stan Hu)
  - Adds ability to create directories using the web editor (Ben Ford)
  - Cleanup stuck CI builds
  - Send an email to admin email when a user is reported for spam (Jonathan Rochkind)
  - Show notifications button when user is member of group rather than project (Grzegorz Bizon)
  - Fix bug preventing mentioned issued from being closed when MR is merged using fast-forward merge.
  - Fix nonatomic database update potentially causing project star counts to go negative (Stan Hu)
  - Don't show "Add README" link in an empty repository if user doesn't have access to push (Stan Hu)
  - Fix error preventing displaying of commit data for a directory with a leading dot (Stan Hu)
  - Speed up load times of issue detail pages by roughly 1.5x
  - Fix CI rendering regressions
  - If a merge request is to close an issue, show this on the issue page (Zeger-Jan van de Weg)
  - Add a system note and update relevant merge requests when a branch is deleted or re-added (Stan Hu)
  - Make diff file view easier to use on mobile screens (Stan Hu)
  - Improved performance of finding users by username or Email address
  - Fix bug where merge request comments created by API would not trigger notifications (Stan Hu)
  - Add support for creating directories from Files page (Stan Hu)
  - Allow removing of project without confirmation when JavaScript is disabled (Stan Hu)
  - Support filtering by "Any" milestone or issue and fix "No Milestone" and "No Label" filters (Stan Hu)
  - Improved performance of the trending projects page
  - Remove CI migration task
  - Improved performance of finding projects by their namespace
  - Add assignee data to Issuables' hook_data (Bram Daams)
  - Fix bug where transferring a project would result in stale commit links (Stan Hu)
  - Fix build trace updating
  - Include full path of source and target branch names in New Merge Request page (Stan Hu)
  - Add user preference to view activities as default dashboard (Stan Hu)
  - Add option to admin area to sign in as a specific user (Pavel Forkert)
  - Show CI status on all pages where commits list is rendered
  - Automatically enable CI when push .gitlab-ci.yml file to repository
  - Move CI charts to project graphs area
  - Fix cases where Markdown did not render links in activity feed (Stan Hu)
  - Add first and last to pagination (Zeger-Jan van de Weg)
  - Added Commit Status API
  - Added Builds View
  - Added when to .gitlab-ci.yml
  - Show CI status on commit page
  - Added CI_BUILD_TAG, _STAGE, _NAME and _TRIGGERED to CI builds
  - Show CI status on Your projects page and Starred projects page
  - Remove "Continuous Integration" page from dashboard
  - Add notes and SSL verification entries to hook APIs (Ben Boeckel)
  - Fix grammar in admin area "labels" .nothing-here-block when no labels exist.
  - Move CI runners page to project settings area
  - Move CI variables page to project settings area
  - Move CI triggers page to project settings area
  - Move CI project settings page to CE project settings area
  - Fix bug when removed file was not appearing in merge request diff
  - Show warning when build cannot be served by any of the available CI runners
  - Note the original location of a moved project when notifying users of the move
  - Improve error message when merging fails
  - Add support of multibyte characters in LDAP UID (Roman Petrov)
  - Show additions/deletions stats on merge request diff
  - Remove footer text in emails (Zeger-Jan van de Weg)
  - Ensure code blocks are properly highlighted after a note is updated
  - Fix wrong access level badge on MR comments
  - Hide password in the service settings form
  - Move CI webhooks page to project settings area
  - Fix User Identities API. It now allows you to properly create or update user's identities.
  - Add user preference to change layout width (Peter Göbel)
  - Use commit status in merge request widget as preferred source of CI status
  - Integrate CI commit and build pages into project pages
  - Move CI services page to project settings area
  - Add "Quick Submit" behavior to input fields throughout the application. Use
    Cmd+Enter on Mac and Ctrl+Enter on Windows/Linux.
  - Fix position of hamburger in header for smaller screens (Han Loong Liauw)
  - Fix bug where Emojis in Markdown would truncate remaining text (Sakata Sinji)
  - Persist filters when sorting on admin user page (Jerry Lukins)
  - Update style of snippets pages (Han Loong Liauw)
  - Allow dashboard and group issues/MRs to be filtered by label
  - Add spellcheck=false to certain input fields
  - Invalidate stored service password if the endpoint URL is changed
  - Project names are not fully shown if group name is too big, even on group page view
  - Apply new design for Files page
  - Add "New Page" button to Wiki Pages tab (Stan Hu)
  - Only render 404 page from /public
  - Hide passwords from services API (Alex Lossent)
  - Fix: Images cannot show when projects' path was changed
  - Let gitlab-git-http-server generate and serve 'git archive' downloads
  - Optimize query when filtering on issuables (Zeger-Jan van de Weg)
  - Fix padding of outdated discussion item.
  - Animate the logo on hover

v 8.0.5
  - Correct lookup-by-email for LDAP logins
  - Fix loading spinner sometimes not being hidden on Merge Request tab switches

v 8.0.4
  - Fix Message-ID header to be RFC 2111-compliant to prevent e-mails being dropped (Stan Hu)
  - Fix referrals for :back and relative URL installs
  - Fix anchors to comments in diffs
  - Remove CI token from build traces
  - Fix "Assign All" button on Runner admin page
  - Fix search in Files
  - Add full project namespace to payload of system webhooks (Ricardo Band)

v 8.0.3
  - Fix URL shown in Slack notifications
  - Fix bug where projects would appear to be stuck in the forked import state (Stan Hu)
  - Fix Error 500 in creating merge requests with > 1000 diffs (Stan Hu)
  - Add work_in_progress key to MR webhooks (Ben Boeckel)

v 8.0.2
  - Fix default avatar not rendering in network graph (Stan Hu)
  - Skip check_initd_configured_correctly on omnibus installs
  - Prevent double-prefixing of help page paths
  - Clarify confirmation text on user deletion
  - Make commit graphs responsive to window width changes (Stan Hu)
  - Fix top margin for sign-in button on public pages
  - Fix LDAP attribute mapping
  - Remove git refs used internally by GitLab from network graph (Stan Hu)
  - Use standard Markdown font in Markdown preview instead of fixed-width font (Stan Hu)
  - Fix Reply by email for non-UTF-8 messages.
  - Add option to use StartTLS with Reply by email IMAP server.
  - Allow AWS S3 Server-Side Encryption with Amazon S3-Managed Keys for backups (Paul Beattie)

v 8.0.1
  - Improve CI migration procedure and documentation

v 8.0.0
  - Fix Markdown links not showing up in dashboard activity feed (Stan Hu)
  - Remove milestones from merge requests when milestones are deleted (Stan Hu)
  - Fix HTML link that was improperly escaped in new user e-mail (Stan Hu)
  - Fix broken sort in merge request API (Stan Hu)
  - Bump rouge to 1.10.1 to remove warning noise and fix other syntax highlighting bugs (Stan Hu)
  - Gracefully handle errors in syntax highlighting by leaving the block unformatted (Stan Hu)
  - Add "replace" and "upload" functionalities to allow user replace existing file and upload new file into current repository
  - Fix URL construction for merge requests, issues, notes, and commits for relative URL config (Stan Hu)
  - Fix emoji URLs in Markdown when relative_url_root is used (Stan Hu)
  - Omit filename in Content-Disposition header in raw file download to avoid RFC 6266 encoding issues (Stan HU)
  - Fix broken Wiki Page History (Stan Hu)
  - Import forked repositories asynchronously to prevent large repositories from timing out (Stan Hu)
  - Prevent anchors from being hidden by header (Stan Hu)
  - Fix bug where only the first 15 Bitbucket issues would be imported (Stan Hu)
  - Sort issues by creation date in Bitbucket importer (Stan Hu)
  - Prevent too many redirects upon login when home page URL is set to external_url (Stan Hu)
  - Improve dropdown positioning on the project home page (Hannes Rosenögger)
  - Upgrade browser gem to 1.0.0 to avoid warning in IE11 compatibilty mode (Stan Hu)
  - Remove user OAuth tokens from the database and request new tokens each session (Stan Hu)
  - Restrict users API endpoints to use integer IDs (Stan Hu)
  - Only show recent push event if the branch still exists or a recent merge request has not been created (Stan Hu)
  - Remove satellites
  - Better performance for web editor (switched from satellites to rugged)
  - Faster merge
  - Ability to fetch merge requests from refs/merge-requests/:id
  - Allow displaying of archived projects in the admin interface (Artem Sidorenko)
  - Allow configuration of import sources for new projects (Artem Sidorenko)
  - Search for comments should be case insensetive
  - Create cross-reference for closing references on commits pushed to non-default branches (Maël Valais)
  - Ability to search milestones
  - Gracefully handle SMTP user input errors (e.g. incorrect email addresses) to prevent Sidekiq retries (Stan Hu)
  - Move dashboard activity to separate page (for your projects and starred projects)
  - Improve performance of git blame
  - Limit content width to 1200px for most of pages to improve readability on big screens
  - Fix 500 error when submit project snippet without body
  - Improve search page usability
  - Bring more UI consistency in way how projects, snippets and groups lists are rendered
  - Make all profiles and group public
  - Fixed login failure when extern_uid changes (Joel Koglin)
  - Don't notify users without access to the project when they are (accidentally) mentioned in a note.
  - Retrieving oauth token with LDAP credentials
  - Load Application settings from running database unless env var USE_DB=false
  - Added Drone CI integration (Kirill Zaitsev)
  - Allow developers to retry builds
  - Hide advanced project options for non-admin users
  - Fail builds if no .gitlab-ci.yml is found
  - Refactored service API and added automatically service docs generator (Kirill Zaitsev)
  - Added web_url key project hook_attrs (Kirill Zaitsev)
  - Add ability to get user information by ID of an SSH key via the API
  - Fix bug which IE cannot show image at markdown when the image is raw file of gitlab
  - Add support for Crowd
  - Global Labels that are available to all projects
  - Fix highlighting of deleted lines in diffs.
  - Project notification level can be set on the project page itself
  - Added service API endpoint to retrieve service parameters (Petheő Bence)
  - Add FogBugz project import (Jared Szechy)
  - Sort users autocomplete lists by user (Allister Antosik)
  - Webhook for issue now contains repository field (Jungkook Park)
  - Add ability to add custom text to the help page (Jeroen van Baarsen)
  - Add pg_schema to backup config
  - Fix references to target project issues in Merge Requests markdown preview and textareas (Francesco Levorato)
  - Redirect from incorrectly cased group or project path to correct one (Francesco Levorato)
  - Removed API calls from CE to CI

v 7.14.3
  - No changes

v 7.14.2
  - Upgrade gitlab_git to 7.2.15 to fix `git blame` errors with ISO-encoded files (Stan Hu)
  - Allow configuration of LDAP attributes GitLab will use for the new user account.

v 7.14.1
  - Improve abuse reports management from admin area
  - Fix "Reload with full diff" URL button in compare branch view (Stan Hu)
  - Disabled DNS lookups for SSH in docker image (Rowan Wookey)
  - Only include base URL in OmniAuth full_host parameter (Stan Hu)
  - Fix Error 500 in API when accessing a group that has an avatar (Stan Hu)
  - Ability to enable SSL verification for Webhooks

v 7.14.0
  - Fix bug where non-project members of the target project could set labels on new merge requests.
  - Update default robots.txt rules to disallow crawling of irrelevant pages (Ben Bodenmiller)
  - Fix redirection after sign in when using auto_sign_in_with_provider
  - Upgrade gitlab_git to 7.2.14 to ignore CRLFs in .gitmodules (Stan Hu)
  - Clear cache to prevent listing deleted branches after MR removes source branch (Stan Hu)
  - Provide more feedback what went wrong if HipChat service failed test (Stan Hu)
  - Fix bug where backslashes in inline diffs could be dropped (Stan Hu)
  - Disable turbolinks when linking to Bitbucket import status (Stan Hu)
  - Fix broken code import and display error messages if something went wrong with creating project (Stan Hu)
  - Fix corrupted binary files when using API files endpoint (Stan Hu)
  - Bump Haml to 4.0.7 to speed up textarea rendering (Stan Hu)
  - Show incompatible projects in Bitbucket import status (Stan Hu)
  - Fix coloring of diffs on MR Discussion-tab (Gert Goet)
  - Fix "Network" and "Graphs" pages for branches with encoded slashes (Stan Hu)
  - Fix errors deleting and creating branches with encoded slashes (Stan Hu)
  - Always add current user to autocomplete controller to support filter by "Me" (Stan Hu)
  - Fix multi-line syntax highlighting (Stan Hu)
  - Fix network graph when branch name has single quotes (Stan Hu)
  - Add "Confirm user" button in user admin page (Stan Hu)
  - Upgrade gitlab_git to version 7.2.6 to fix Error 500 when creating network graphs (Stan Hu)
  - Add support for Unicode filenames in relative links (Hiroyuki Sato)
  - Fix URL used for refreshing notes if relative_url is present (Bartłomiej Święcki)
  - Fix commit data retrieval when branch name has single quotes (Stan Hu)
  - Check that project was actually created rather than just validated in import:repos task (Stan Hu)
  - Fix full screen mode for snippet comments (Daniel Gerhardt)
  - Fix 404 error in files view after deleting the last file in a repository (Stan Hu)
  - Fix the "Reload with full diff" URL button (Stan Hu)
  - Fix label read access for unauthenticated users (Daniel Gerhardt)
  - Fix access to disabled features for unauthenticated users (Daniel Gerhardt)
  - Fix OAuth provider bug where GitLab would not go return to the redirect_uri after sign-in (Stan Hu)
  - Fix file upload dialog for comment editing (Daniel Gerhardt)
  - Set OmniAuth full_host parameter to ensure redirect URIs are correct (Stan Hu)
  - Return comments in created order in merge request API (Stan Hu)
  - Disable internal issue tracker controller if external tracker is used (Stan Hu)
  - Expire Rails cache entries after two weeks to prevent endless Redis growth
  - Add support for destroying project milestones (Stan Hu)
  - Allow custom backup archive permissions
  - Add project star and fork count, group avatar URL and user/group web URL attributes to API
  - Show who last edited a comment if it wasn't the original author
  - Send notification to all participants when MR is merged.
  - Add ability to manage user email addresses via the API.
  - Show buttons to add license, changelog and contribution guide if they're missing.
  - Tweak project page buttons.
  - Disabled autocapitalize and autocorrect on login field (Daryl Chan)
  - Mention group and project name in creation, update and deletion notices (Achilleas Pipinellis)
  - Update gravatar link on profile page to link to configured gravatar host (Ben Bodenmiller)
  - Remove redis-store TTL monkey patch
  - Add support for CI skipped status
  - Fetch code from forks to refs/merge-requests/:id/head when merge request created
  - Remove comments and email addresses when publicly exposing ssh keys (Zeger-Jan van de Weg)
  - Add "Check out branch" button to the MR page.
  - Improve MR merge widget text and UI consistency.
  - Improve text in MR "How To Merge" modal.
  - Cache all events
  - Order commits by date when comparing branches
  - Fix bug causing error when the target branch of a symbolic ref was deleted
  - Include branch/tag name in archive file and directory name
  - Add dropzone upload progress
  - Add a label for merged branches on branches page (Florent Baldino)
  - Detect .mkd and .mkdn files as markdown (Ben Boeckel)
  - Fix: User search feature in admin area does not respect filters
  - Set max-width for README, issue and merge request description for easier read on big screens
  - Update Flowdock integration to support new Flowdock API (Boyan Tabakov)
  - Remove author from files view (Sven Strickroth)
  - Fix infinite loop when SAML was incorrectly configured.

v 7.13.5
  - Satellites reverted

v 7.13.4
  - Allow users to send abuse reports

v 7.13.3
  - Fix bug causing Bitbucket importer to crash when OAuth application had been removed.
  - Allow users to send abuse reports
  - Remove satellites
  - Link username to profile on Group Members page (Tom Webster)

v 7.13.2
  - Fix randomly failed spec
  - Create project services on Project creation
  - Add admin_merge_request ability to Developer level and up
  - Fix Error 500 when browsing projects with no HEAD (Stan Hu)
  - Fix labels / assignee / milestone for the merge requests when issues are disabled
  - Show the first tab automatically on MergeRequests#new
  - Add rake task 'gitlab:update_commit_count' (Daniel Gerhardt)
  - Fix Gmail Actions

v 7.13.1
  - Fix: Label modifications are not reflected in existing notes and in the issue list
  - Fix: Label not shown in the Issue list, although it's set through web interface
  - Fix: Group/project references are linked incorrectly
  - Improve documentation
  - Fix of migration: Check if session_expire_delay column exists before adding the column
  - Fix: ActionView::Template::Error
  - Fix: "Create Merge Request" isn't always shown in event for newly pushed branch
  - Fix bug causing "Remove source-branch" option not to work for merge requests from the same project.
  - Render Note field hints consistently for "new" and "edit" forms

v 7.13.0
  - Remove repository graph log to fix slow cache updates after push event (Stan Hu)
  - Only enable HSTS header for HTTPS and port 443 (Stan Hu)
  - Fix user autocomplete for unauthenticated users accessing public projects (Stan Hu)
  - Fix redirection to home page URL for unauthorized users (Daniel Gerhardt)
  - Add branch switching support for graphs (Daniel Gerhardt)
  - Fix external issue tracker hook/test for HTTPS URLs (Daniel Gerhardt)
  - Remove link leading to a 404 error in Deploy Keys page (Stan Hu)
  - Add support for unlocking users in admin settings (Stan Hu)
  - Add Irker service configuration options (Stan Hu)
  - Fix order of issues imported from GitHub (Hiroyuki Sato)
  - Bump rugments to 1.0.0beta8 to fix C prototype function highlighting (Jonathon Reinhart)
  - Fix Merge Request webhook to properly fire "merge" action when accepted from the web UI
  - Add `two_factor_enabled` field to admin user API (Stan Hu)
  - Fix invalid timestamps in RSS feeds (Rowan Wookey)
  - Fix downloading of patches on public merge requests when user logged out (Stan Hu)
  - Fix Error 500 when relative submodule resolves to a namespace that has a different name from its path (Stan Hu)
  - Extract the longest-matching ref from a commit path when multiple matches occur (Stan Hu)
  - Update maintenance documentation to explain no need to recompile asssets for omnibus installations (Stan Hu)
  - Support commenting on diffs in side-by-side mode (Stan Hu)
  - Fix JavaScript error when clicking on the comment button on a diff line that has a comment already (Stan Hu)
  - Return 40x error codes if branch could not be deleted in UI (Stan Hu)
  - Remove project visibility icons from dashboard projects list
  - Rename "Design" profile settings page to "Preferences".
  - Allow users to customize their default Dashboard page.
  - Update ssl_ciphers in Nginx example to remove DHE settings. This will deny forward secrecy for Android 2.3.7, Java 6 and OpenSSL 0.9.8
  - Admin can edit and remove user identities
  - Convert CRLF newlines to LF when committing using the web editor.
  - API request /projects/:project_id/merge_requests?state=closed will return only closed merge requests without merged one. If you need ones that were merged - use state=merged.
  - Allow Administrators to filter the user list by those with or without Two-factor Authentication enabled.
  - Show a user's Two-factor Authentication status in the administration area.
  - Explicit error when commit not found in the CI
  - Improve performance for issue and merge request pages
  - Users with guest access level can not set assignee, labels or milestones for issue and merge request
  - Reporter role can manage issue tracker now: edit any issue, set assignee or milestone and manage labels
  - Better performance for pages with events list, issues list and commits list
  - Faster automerge check and merge itself when source and target branches are in same repository
  - Correctly show anonymous authorized applications under Profile > Applications.
  - Query Optimization in MySQL.
  - Allow users to be blocked and unblocked via the API
  - Use native Postgres database cleaning during backup restore
  - Redesign project page. Show README as default instead of activity. Move project activity to separate page
  - Make left menu more hierarchical and less contextual by adding back item at top
  - A fork can’t have a visibility level that is greater than the original project.
  - Faster code search in repository and wiki. Fixes search page timeout for big repositories
  - Allow administrators to disable 2FA for a specific user
  - Add error message for SSH key linebreaks
  - Store commits count in database (will populate with valid values only after first push)
  - Rebuild cache after push to repository in background job
  - Fix transferring of project to another group using the API.

v 7.12.2
  - Correctly show anonymous authorized applications under Profile > Applications.
  - Faster automerge check and merge itself when source and target branches are in same repository
  - Audit log for user authentication
  - Allow custom label to be set for authentication providers.

v 7.12.1
  - Fix error when deleting a user who has projects (Stan Hu)
  - Fix post-receive errors on a push when an external issue tracker is configured (Stan Hu)
  - Add SAML to list of social_provider (Matt Firtion)
  - Fix merge requests API scope to keep compatibility in 7.12.x patch release (Dmitriy Zaporozhets)
  - Fix closed merge request scope at milestone page (Dmitriy Zaporozhets)
  - Revert merge request states renaming
  - Fix hooks for web based events with external issue references (Daniel Gerhardt)
  - Improve performance for issue and merge request pages
  - Compress database dumps to reduce backup size

v 7.12.0
  - Fix Error 500 when one user attempts to access a personal, internal snippet (Stan Hu)
  - Disable changing of target branch in new merge request page when a branch has already been specified (Stan Hu)
  - Fix post-receive errors on a push when an external issue tracker is configured (Stan Hu)
  - Update oauth button logos for Twitter and Google to recommended assets
  - Update browser gem to version 0.8.0 for IE11 support (Stan Hu)
  - Fix timeout when rendering file with thousands of lines.
  - Add "Remember me" checkbox to LDAP signin form.
  - Add session expiration delay configuration through UI application settings
  - Don't notify users mentioned in code blocks or blockquotes.
  - Omit link to generate labels if user does not have access to create them (Stan Hu)
  - Show warning when a comment will add 10 or more people to the discussion.
  - Disable changing of the source branch in merge request update API (Stan Hu)
  - Shorten merge request WIP text.
  - Add option to disallow users from registering any application to use GitLab as an OAuth provider
  - Support editing target branch of merge request (Stan Hu)
  - Refactor permission checks with issues and merge requests project settings (Stan Hu)
  - Fix Markdown preview not working in Edit Milestone page (Stan Hu)
  - Fix Zen Mode not closing with ESC key (Stan Hu)
  - Allow HipChat API version to be blank and default to v2 (Stan Hu)
  - Add file attachment support in Milestone description (Stan Hu)
  - Fix milestone "Browse Issues" button.
  - Set milestone on new issue when creating issue from index with milestone filter active.
  - Make namespace API available to all users (Stan Hu)
  - Add webhook support for note events (Stan Hu)
  - Disable "New Issue" and "New Merge Request" buttons when features are disabled in project settings (Stan Hu)
  - Remove Rack Attack monkey patches and bump to version 4.3.0 (Stan Hu)
  - Fix clone URL losing selection after a single click in Safari and Chrome (Stan Hu)
  - Fix git blame syntax highlighting when different commits break up lines (Stan Hu)
  - Add "Resend confirmation e-mail" link in profile settings (Stan Hu)
  - Allow to configure location of the `.gitlab_shell_secret` file. (Jakub Jirutka)
  - Disabled expansion of top/bottom blobs for new file diffs
  - Update Asciidoctor gem to version 1.5.2. (Jakub Jirutka)
  - Fix resolving of relative links to repository files in AsciiDoc documents. (Jakub Jirutka)
  - Use the user list from the target project in a merge request (Stan Hu)
  - Default extention for wiki pages is now .md instead of .markdown (Jeroen van Baarsen)
  - Add validation to wiki page creation (only [a-zA-Z0-9/_-] are allowed) (Jeroen van Baarsen)
  - Fix new/empty milestones showing 100% completion value (Jonah Bishop)
  - Add a note when an Issue or Merge Request's title changes
  - Consistently refer to MRs as either Merged or Closed.
  - Add Merged tab to MR lists.
  - Prefix EmailsOnPush email subject with `[Git]`.
  - Group project contributions by both name and email.
  - Clarify navigation labels for Project Settings and Group Settings.
  - Move user avatar and logout button to sidebar
  - You can not remove user if he/she is an only owner of group
  - User should be able to leave group. If not - show him proper message
  - User has ability to leave project
  - Add SAML support as an omniauth provider
  - Allow to configure a URL to show after sign out
  - Add an option to automatically sign-in with an Omniauth provider
  - GitLab CI service sends .gitlab-ci.yml in each push call
  - When remove project - move repository and schedule it removal
  - Improve group removing logic
  - Trigger create-hooks on backup restore task
  - Add option to automatically link omniauth and LDAP identities
  - Allow special character in users bio. I.e.: I <3 GitLab

v 7.11.4
  - Fix missing bullets when creating lists
  - Set rel="nofollow" on external links

v 7.11.3
  - no changes
  - Fix upgrader script (Martins Polakovs)

v 7.11.2
  - no changes

v 7.11.1
  - no changes

v 7.11.0
  - Fall back to Plaintext when Syntaxhighlighting doesn't work. Fixes some buggy lexers (Hannes Rosenögger)
  - Get editing comments to work in Chrome 43 again.
  - Fix broken view when viewing history of a file that includes a path that used to be another file (Stan Hu)
  - Don't show duplicate deploy keys
  - Fix commit time being displayed in the wrong timezone in some cases (Hannes Rosenögger)
  - Make the first branch pushed to an empty repository the default HEAD (Stan Hu)
  - Fix broken view when using a tag to display a tree that contains git submodules (Stan Hu)
  - Make Reply-To config apply to change e-mail confirmation and other Devise notifications (Stan Hu)
  - Add application setting to restrict user signups to e-mail domains (Stan Hu)
  - Don't allow a merge request to be merged when its title starts with "WIP".
  - Add a page title to every page.
  - Allow primary email to be set to an email that you've already added.
  - Fix clone URL field and X11 Primary selection (Dmitry Medvinsky)
  - Ignore invalid lines in .gitmodules
  - Fix "Cannot move project" error message from popping up after a successful transfer (Stan Hu)
  - Redirect to sign in page after signing out.
  - Fix "Hello @username." references not working by no longer allowing usernames to end in period.
  - Fix "Revspec not found" errors when viewing diffs in a forked project with submodules (Stan Hu)
  - Improve project page UI
  - Fix broken file browsing with relative submodule in personal projects (Stan Hu)
  - Add "Reply quoting selected text" shortcut key (`r`)
  - Fix bug causing `@whatever` inside an issue's first code block to be picked up as a user mention.
  - Fix bug causing `@whatever` inside an inline code snippet (backtick-style) to be picked up as a user mention.
  - When use change branches link at MR form - save source branch selection instead of target one
  - Improve handling of large diffs
  - Added GitLab Event header for project hooks
  - Add Two-factor authentication (2FA) for GitLab logins
  - Show Atom feed buttons everywhere where applicable.
  - Add project activity atom feed.
  - Don't crash when an MR from a fork has a cross-reference comment from the target project on one of its commits.
  - Explain how to get a new password reset token in welcome emails
  - Include commit comments in MR from a forked project.
  - Group milestones by title in the dashboard and all other issue views.
  - Query issues, merge requests and milestones with their IID through API (Julien Bianchi)
  - Add default project and snippet visibility settings to the admin web UI.
  - Show incompatible projects in Google Code import status (Stan Hu)
  - Fix bug where commit data would not appear in some subdirectories (Stan Hu)
  - Task lists are now usable in comments, and will show up in Markdown previews.
  - Fix bug where avatar filenames were not actually deleted from the database during removal (Stan Hu)
  - Fix bug where Slack service channel was not saved in admin template settings. (Stan Hu)
  - Protect OmniAuth request phase against CSRF.
  - Don't send notifications to mentioned users that don't have access to the project in question.
  - Add search issues/MR by number
  - Change plots to bar graphs in commit statistics screen
  - Move snippets UI to fluid layout
  - Improve UI for sidebar. Increase separation between navigation and content
  - Improve new project command options (Ben Bodenmiller)
  - Add common method to force UTF-8 and use it to properly handle non-ascii OAuth user properties (Onur Küçük)
  - Prevent sending empty messages to HipChat (Chulki Lee)
  - Improve UI for mobile phones on dashboard and project pages
  - Add room notification and message color option for HipChat
  - Allow to use non-ASCII letters and dashes in project and namespace name. (Jakub Jirutka)
  - Add footnotes support to Markdown (Guillaume Delbergue)
  - Add current_sign_in_at to UserFull REST api.
  - Make Sidekiq MemoryKiller shutdown signal configurable
  - Add "Create Merge Request" buttons to commits and branches pages and push event.
  - Show user roles by comments.
  - Fix automatic blocking of auto-created users from Active Directory.
  - Call merge request webhook for each new commits (Arthur Gautier)
  - Use SIGKILL by default in Sidekiq::MemoryKiller
  - Fix mentioning of private groups.
  - Add style for <kbd> element in markdown
  - Spin spinner icon next to "Checking for CI status..." on MR page.
  - Fix reference links in dashboard activity and ATOM feeds.
  - Ensure that the first added admin performs repository imports

v 7.10.4
  - Fix migrations broken in 7.10.2
  - Make tags for GitLab installations running on MySQL case sensitive
  - Get Gitorious importer to work again.
  - Fix adding new group members from admin area
  - Fix DB error when trying to tag a repository (Stan Hu)
  - Fix Error 500 when searching Wiki pages (Stan Hu)
  - Unescape branch names in compare commit (Stan Hu)
  - Order commit comments chronologically in API.

v 7.10.2
  - Fix CI links on MR page

v 7.10.0
  - Ignore submodules that are defined in .gitmodules but are checked in as directories.
  - Allow projects to be imported from Google Code.
  - Remove access control for uploaded images to fix broken images in emails (Hannes Rosenögger)
  - Allow users to be invited by email to join a group or project.
  - Don't crash when project repository doesn't exist.
  - Add config var to block auto-created LDAP users.
  - Don't use HTML ellipsis in EmailsOnPush subject truncated commit message.
  - Set EmailsOnPush reply-to address to committer email when enabled.
  - Fix broken file browsing with a submodule that contains a relative link (Stan Hu)
  - Fix persistent XSS vulnerability around profile website URLs.
  - Fix project import URL regex to prevent arbitary local repos from being imported.
  - Fix directory traversal vulnerability around uploads routes.
  - Fix directory traversal vulnerability around help pages.
  - Don't leak existence of project via search autocomplete.
  - Don't leak existence of group or project via search.
  - Fix bug where Wiki pages that included a '/' were no longer accessible (Stan Hu)
  - Fix bug where error messages from Dropzone would not be displayed on the issues page (Stan Hu)
  - Add a rake task to check repository integrity with `git fsck`
  - Add ability to configure Reply-To address in gitlab.yml (Stan Hu)
  - Move current user to the top of the list in assignee/author filters (Stan Hu)
  - Fix broken side-by-side diff view on merge request page (Stan Hu)
  - Set Application controller default URL options to ensure all url_for calls are consistent (Stan Hu)
  - Allow HTML tags in Markdown input
  - Fix code unfold not working on Compare commits page (Stan Hu)
  - Fix generating SSH key fingerprints with OpenSSH 6.8. (Sašo Stanovnik)
  - Fix "Import projects from" button to show the correct instructions (Stan Hu)
  - Fix dots in Wiki slugs causing errors (Stan Hu)
  - Make maximum attachment size configurable via Application Settings (Stan Hu)
  - Update poltergeist to version 1.6.0 to support PhantomJS 2.0 (Zeger-Jan van de Weg)
  - Fix cross references when usernames, milestones, or project names contain underscores (Stan Hu)
  - Disable reference creation for comments surrounded by code/preformatted blocks (Stan Hu)
  - Reduce Rack Attack false positives causing 403 errors during HTTP authentication (Stan Hu)
  - enable line wrapping per default and remove the checkbox to toggle it (Hannes Rosenögger)
  - Fix a link in the patch update guide
  - Add a service to support external wikis (Hannes Rosenögger)
  - Omit the "email patches" link and fix plain diff view for merge commits
  - List new commits for newly pushed branch in activity view.
  - Add sidetiq gem dependency to match EE
  - Add changelog, license and contribution guide links to project tab bar.
  - Improve diff UI
  - Fix alignment of navbar toggle button (Cody Mize)
  - Fix checkbox rendering for nested task lists
  - Identical look of selectboxes in UI
  - Upgrade the gitlab_git gem to version 7.1.3
  - Move "Import existing repository by URL" option to button.
  - Improve error message when save profile has error.
  - Passing the name of pushed ref to CI service (requires GitLab CI 7.9+)
  - Add location field to user profile
  - Fix print view for markdown files and wiki pages
  - Fix errors when deleting old backups
  - Improve GitLab performance when working with git repositories
  - Add tag message and last commit to tag hook (Kamil Trzciński)
  - Restrict permissions on backup files
  - Improve oauth accounts UI in profile page
  - Add ability to unlink connected accounts
  - Replace commits calendar with faster contribution calendar that includes issues and merge requests
  - Add inifinite scroll to user page activity
  - Don't include system notes in issue/MR comment count.
  - Don't mark merge request as updated when merge status relative to target branch changes.
  - Link note avatar to user.
  - Make Git-over-SSH errors more descriptive.
  - Fix EmailsOnPush.
  - Refactor issue filtering
  - AJAX selectbox for issue assignee and author filters
  - Fix issue with missing options in issue filtering dropdown if selected one
  - Prevent holding Control-Enter or Command-Enter from posting comment multiple times.
  - Prevent note form from being cleared when submitting failed.
  - Improve file icons rendering on tree (Sullivan Sénéchal)
  - API: Add pagination to project events
  - Get issue links in notification mail to work again.
  - Don't show commit comment button when user is not signed in.
  - Fix admin user projects lists.
  - Don't leak private group existence by redirecting from namespace controller to group controller.
  - Ability to skip some items from backup (database, respositories or uploads)
  - Archive repositories in background worker.
  - Import GitHub, Bitbucket or GitLab.com projects owned by authenticated user into current namespace.
  - Project labels are now available over the API under the "tag_list" field (Cristian Medina)
  - Fixed link paths for HTTP and SSH on the admin project view (Jeremy Maziarz)
  - Fix and improve help rendering (Sullivan Sénéchal)
  - Fix final line in EmailsOnPush email diff being rendered as error.
  - Prevent duplicate Buildkite service creation.
  - Fix git over ssh errors 'fatal: protocol error: bad line length character'
  - Automatically setup GitLab CI project for forks if origin project has GitLab CI enabled
  - Bust group page project list cache when namespace name or path changes.
  - Explicitly set image alt-attribute to prevent graphical glitches if gravatars could not be loaded
  - Allow user to choose a public email to show on public profile
  - Remove truncation from issue titles on milestone page (Jason Blanchard)
  - Fix stuck Merge Request merging events from old installations (Ben Bodenmiller)
  - Fix merge request comments on files with multiple commits
  - Fix Resource Owner Password Authentication Flow

v 7.9.4
  - Security: Fix project import URL regex to prevent arbitary local repos from being imported
  - Fixed issue where only 25 commits would load in file listings
  - Fix LDAP identities  after config update

v 7.9.3
  - Contains no changes
  - Add icons to Add dropdown items.
  - Allow admin to create public deploy keys that are accessible to any project.
  - Warn when gitlab-shell version doesn't match requirement.
  - Skip email confirmation when set by admin or via LDAP.
  - Only allow users to reference groups, projects, issues, MRs, commits they have access to.

v 7.9.3
  - Contains no changes

v 7.9.2
  - Contains no changes

v 7.9.1
  - Include missing events and fix save functionality in admin service template settings form (Stan Hu)
  - Fix "Import projects from" button to show the correct instructions (Stan Hu)
  - Fix OAuth2 issue importing a new project from GitHub and GitLab (Stan Hu)
  - Fix for LDAP with commas in DN
  - Fix missing events and in admin Slack service template settings form (Stan Hu)
  - Don't show commit comment button when user is not signed in.
  - Downgrade gemnasium-gitlab-service gem

v 7.9.0
  - Add HipChat integration documentation (Stan Hu)
  - Update documentation for object_kind field in Webhook push and tag push Webhooks (Stan Hu)
  - Fix broken email images (Hannes Rosenögger)
  - Automatically config git if user forgot, where possible (Zeger-Jan van de Weg)
  - Fix mass SQL statements on initial push (Hannes Rosenögger)
  - Add tag push notifications and normalize HipChat and Slack messages to be consistent (Stan Hu)
  - Add comment notification events to HipChat and Slack services (Stan Hu)
  - Add issue and merge request events to HipChat and Slack services (Stan Hu)
  - Fix merge request URL passed to Webhooks. (Stan Hu)
  - Fix bug that caused a server error when editing a comment to "+1" or "-1" (Stan Hu)
  - Fix code preview theme setting for comments, issues, merge requests, and snippets (Stan Hu)
  - Move labels/milestones tabs to sidebar
  - Upgrade Rails gem to version 4.1.9.
  - Improve error messages for file edit failures
  - Improve UI for commits, issues and merge request lists
  - Fix commit comments on first line of diff not rendering in Merge Request Discussion view.
  - Allow admins to override restricted project visibility settings.
  - Move restricted visibility settings from gitlab.yml into the web UI.
  - Improve trigger merge request hook when source project branch has been updated (Kirill Zaitsev)
  - Save web edit in new branch
  - Fix ordering of imported but unchanged projects (Marco Wessel)
  - Mobile UI improvements: make aside content expandable
  - Expose avatar_url in projects API
  - Fix checkbox alignment on the application settings page.
  - Generalize image upload in drag and drop in markdown to all files (Hannes Rosenögger)
  - Fix mass-unassignment of issues (Robert Speicher)
  - Fix hidden diff comments in merge request discussion view
  - Allow user confirmation to be skipped for new users via API
  - Add a service to send updates to an Irker gateway (Romain Coltel)
  - Add brakeman (security scanner for Ruby on Rails)
  - Slack username and channel options
  - Add grouped milestones from all projects to dashboard.
  - Webhook sends pusher email as well as commiter
  - Add Bitbucket omniauth provider.
  - Add Bitbucket importer.
  - Support referencing issues to a project whose name starts with a digit
  - Condense commits already in target branch when updating merge request source branch.
  - Send notifications and leave system comments when bulk updating issues.
  - Automatically link commit ranges to compare page: sha1...sha4 or sha1..sha4 (includes sha1 in comparison)
  - Move groups page from profile to dashboard
  - Starred projects page at dashboard
  - Blocking user does not remove him/her from project/groups but show blocked label
  - Change subject of EmailsOnPush emails to include namespace, project and branch.
  - Change subject of EmailsOnPush emails to include first commit message when multiple were pushed.
  - Remove confusing footer from EmailsOnPush mail body.
  - Add list of changed files to EmailsOnPush emails.
  - Add option to send EmailsOnPush emails from committer email if domain matches.
  - Add option to disable code diffs in EmailOnPush emails.
  - Wrap commit message in EmailsOnPush email.
  - Send EmailsOnPush emails when deleting commits using force push.
  - Fix EmailsOnPush email comparison link to include first commit.
  - Fix highliht of selected lines in file
  - Reject access to group/project avatar if the user doesn't have access.
  - Add database migration to clean group duplicates with same path and name (Make sure you have a backup before update)
  - Add GitLab active users count to rake gitlab:check
  - Starred projects page at dashboard
  - Make email display name configurable
  - Improve json validation in hook data
  - Use Emoji One
  - Updated emoji help documentation to properly reference EmojiOne.
  - Fix missing GitHub organisation repositories on import page.
  - Added blue theme
  - Remove annoying notice messages when create/update merge request
  - Allow smb:// links in Markdown text.
  - Filter merge request by title or description at Merge Requests page
  - Block user if he/she was blocked in Active Directory
  - Fix import pages not working after first load.
  - Use custom LDAP label in LDAP signin form.
  - Execute hooks and services when branch or tag is created or deleted through web interface.
  - Block and unblock user if he/she was blocked/unblocked in Active Directory
  - Raise recommended number of unicorn workers from 2 to 3
  - Use same layout and interactivity for project members as group members.
  - Prevent gitlab-shell character encoding issues by receiving its changes as raw data.
  - Ability to unsubscribe/subscribe to issue or merge request
  - Delete deploy key when last connection to a project is destroyed.
  - Fix invalid Atom feeds when using emoji, horizontal rules, or images (Christian Walther)
  - Backup of repositories with tar instead of git bundle (only now are git-annex files included in the backup)
  - Add canceled status for CI
  - Send EmailsOnPush email when branch or tag is created or deleted.
  - Faster merge request processing for large repository
  - Prevent doubling AJAX request with each commit visit via Turbolink
  - Prevent unnecessary doubling of js events on import pages and user calendar

v 7.8.4
  - Fix issue_tracker_id substitution in custom issue trackers
  - Fix path and name duplication in namespaces

v 7.8.3
  - Bump version of gitlab_git fixing annotated tags without message

v 7.8.2
  - Fix service migration issue when upgrading from versions prior to 7.3
  - Fix setting of the default use project limit via admin UI
  - Fix showing of already imported projects for GitLab and Gitorious importers
  - Fix response of push to repository to return "Not found" if user doesn't have access
  - Fix check if user is allowed to view the file attachment
  - Fix import check for case sensetive namespaces
  - Increase timeout for Git-over-HTTP requests to 1 hour since large pulls/pushes can take a long time.
  - Properly handle autosave local storage exceptions.
  - Escape wildcards when searching LDAP by username.

v 7.8.1
  - Fix run of custom post receive hooks
  - Fix migration that caused issues when upgrading to version 7.8 from versions prior to 7.3
  - Fix the warning for LDAP users about need to set password
  - Fix avatars which were not shown for non logged in users
  - Fix urls for the issues when relative url was enabled

v 7.8.0
  - Fix access control and protection against XSS for note attachments and other uploads.
  - Replace highlight.js with rouge-fork rugments (Stefan Tatschner)
  - Make project search case insensitive (Hannes Rosenögger)
  - Include issue/mr participants in list of recipients for reassign/close/reopen emails
  - Expose description in groups API
  - Better UI for project services page
  - Cleaner UI for web editor
  - Add diff syntax highlighting in email-on-push service notifications (Hannes Rosenögger)
  - Add API endpoint to fetch all changes on a MergeRequest (Jeroen van Baarsen)
  - View note image attachments in new tab when clicked instead of downloading them
  - Improve sorting logic in UI and API. Explicitly define what sorting method is used by default
  - Fix overflow at sidebar when have several items
  - Add notes for label changes in issue and merge requests
  - Show tags in commit view (Hannes Rosenögger)
  - Only count a user's vote once on a merge request or issue (Michael Clarke)
  - Increase font size when browse source files and diffs
  - Service Templates now let you set default values for all services
  - Create new file in empty repository using GitLab UI
  - Ability to clone project using oauth2 token
  - Upgrade Sidekiq gem to version 3.3.0
  - Stop git zombie creation during force push check
  - Show success/error messages for test setting button in services
  - Added Rubocop for code style checks
  - Fix commits pagination
  - Async load a branch information at the commit page
  - Disable blacklist validation for project names
  - Allow configuring protection of the default branch upon first push (Marco Wessel)
  - Add gitlab.com importer
  - Add an ability to login with gitlab.com
  - Add a commit calendar to the user profile (Hannes Rosenögger)
  - Submit comment on command-enter
  - Notify all members of a group when that group is mentioned in a comment, for example: `@gitlab-org` or `@sales`.
  - Extend issue clossing pattern to include "Resolve", "Resolves", "Resolved", "Resolving" and "Close" (Julien Bianchi and Hannes Rosenögger)
  - Fix long broadcast message cut-off on left sidebar (Visay Keo)
  - Add Project Avatars (Steven Thonus and Hannes Rosenögger)
  - Password reset token validity increased from 2 hours to 2 days since it is also send on account creation.
  - Edit group members via API
  - Enable raw image paste from clipboard, currently Chrome only (Marco Cyriacks)
  - Add action property to merge request hook (Julien Bianchi)
  - Remove duplicates from group milestone participants list.
  - Add a new API function that retrieves all issues assigned to a single milestone (Justin Whear and Hannes Rosenögger)
  - API: Access groups with their path (Julien Bianchi)
  - Added link to milestone and keeping resource context on smaller viewports for issues and merge requests (Jason Blanchard)
  - Allow notification email to be set separately from primary email.
  - API: Add support for editing an existing project (Mika Mäenpää and Hannes Rosenögger)
  - Don't have Markdown preview fail for long comments/wiki pages.
  - When test webhook - show error message instead of 500 error page if connection to hook url was reset
  - Added support for firing system hooks on group create/destroy and adding/removing users to group (Boyan Tabakov)
  - Added persistent collapse button for left side nav bar (Jason Blanchard)
  - Prevent losing unsaved comments by automatically restoring them when comment page is loaded again.
  - Don't allow page to be scaled on mobile.
  - Clean the username acquired from OAuth/LDAP so it doesn't fail username validation and block signing up.
  - Show assignees in merge request index page (Kelvin Mutuma)
  - Link head panel titles to relevant root page.
  - Allow users that signed up via OAuth to set their password in order to use Git over HTTP(S).
  - Show users button to share their newly created public or internal projects on twitter
  - Add quick help links to the GitLab pricing and feature comparison pages.
  - Fix duplicate authorized applications in user profile and incorrect application client count in admin area.
  - Make sure Markdown previews always use the same styling as the eventual destination.
  - Remove deprecated Group#owner_id from API
  - Show projects user contributed to on user page. Show stars near project on user page.
  - Improve database performance for GitLab
  - Add Asana service (Jeremy Benoist)
  - Improve project webhooks with extra data

v 7.7.2
  - Update GitLab Shell to version 2.4.2 that fixes a bug when developers can push to protected branch
  - Fix issue when LDAP user can't login with existing GitLab account

v 7.7.1
  - Improve mention autocomplete performance
  - Show setup instructions for GitHub import if disabled
  - Allow use http for OAuth applications

v 7.7.0
  - Import from GitHub.com feature
  - Add Jetbrains Teamcity CI service (Jason Lippert)
  - Mention notification level
  - Markdown preview in wiki (Yuriy Glukhov)
  - Raise group avatar filesize limit to 200kb
  - OAuth applications feature
  - Show user SSH keys in admin area
  - Developer can push to protected branches option
  - Set project path instead of project name in create form
  - Block Git HTTP access after 10 failed authentication attempts
  - Updates to the messages returned by API (sponsored by O'Reilly Media)
  - New UI layout with side navigation
  - Add alert message in case of outdated browser (IE < 10)
  - Added API support for sorting projects
  - Update gitlab_git to version 7.0.0.rc14
  - Add API project search filter option for authorized projects
  - Fix File blame not respecting branch selection
  - Change some of application settings on fly in admin area UI
  - Redesign signin/signup pages
  - Close standard input in Gitlab::Popen.popen
  - Trigger GitLab CI when push tags
  - When accept merge request - do merge using sidaekiq job
  - Enable web signups by default
  - Fixes for diff comments: drag-n-drop images, selecting images
  - Fixes for edit comments: drag-n-drop images, preview mode, selecting images, save & update
  - Remove password strength indicator



v 7.6.0
  - Fork repository to groups
  - New rugged version
  - Add CRON=1 backup setting for quiet backups
  - Fix failing wiki restore
  - Add optional Sidekiq MemoryKiller middleware (enabled via SIDEKIQ_MAX_RSS env variable)
  - Monokai highlighting style now more faithful to original design (Mark Riedesel)
  - Create project with repository in synchrony
  - Added ability to create empty repo or import existing one if project does not have repository
  - Reactivate highlight.js language autodetection
  - Mobile UI improvements
  - Change maximum avatar file size from 100KB to 200KB
  - Strict validation for snippet file names
  - Enable Markdown preview for issues, merge requests, milestones, and notes (Vinnie Okada)
  - In the docker directory is a container template based on the Omnibus packages.
  - Update Sidekiq to version 2.17.8
  - Add author filter to project issues and merge requests pages
  - Atom feed for user activity
  - Support multiple omniauth providers for the same user
  - Rendering cross reference in issue title and tooltip for merge request
  - Show username in comments
  - Possibility to create Milestones or Labels when Issues are disabled
  - Fix bug with showing gpg signature in tag

v 7.5.3
  - Bump gitlab_git to 7.0.0.rc12 (includes Rugged 0.21.2)

v 7.5.2
  - Don't log Sidekiq arguments by default
  - Fix restore of wiki repositories from backups

v 7.5.1
  - Add missing timestamps to 'members' table

v 7.5.0
  - API: Add support for Hipchat (Kevin Houdebert)
  - Add time zone configuration in gitlab.yml (Sullivan Senechal)
  - Fix LDAP authentication for Git HTTP access
  - Run 'GC.start' after every EmailsOnPushWorker job
  - Fix LDAP config lookup for provider 'ldap'
  - Drop all sequences during Postgres database restore
  - Project title links to project homepage (Ben Bodenmiller)
  - Add Atlassian Bamboo CI service (Drew Blessing)
  - Mentioned @user will receive email even if he is not participating in issue or commit
  - Session API: Use case-insensitive authentication like in UI (Andrey Krivko)
  - Tie up loose ends with annotated tags: API & UI (Sean Edge)
  - Return valid json for deleting branch via API (sponsored by O'Reilly Media)
  - Expose username in project events API (sponsored by O'Reilly Media)
  - Adds comments to commits in the API
  - Performance improvements
  - Fix post-receive issue for projects with deleted forks
  - New gitlab-shell version with custom hooks support
  - Improve code
  - GitLab CI 5.2+ support (does not support older versions)
  - Fixed bug when you can not push commits starting with 000000 to protected branches
  - Added a password strength indicator
  - Change project name and path in one form
  - Display renamed files in diff views (Vinnie Okada)
  - Fix raw view for public snippets
  - Use secret token with GitLab internal API.
  - Add missing timestamps to 'members' table

v 7.4.5
  - Bump gitlab_git to 7.0.0.rc12 (includes Rugged 0.21.2)

v 7.4.4
  - No changes

v 7.4.3
  - Fix raw snippets view
  - Fix security issue for member api
  - Fix buildbox integration

v 7.4.2
  - Fix internal snippet exposing for unauthenticated users

v 7.4.1
  - Fix LDAP authentication for Git HTTP access
  - Fix LDAP config lookup for provider 'ldap'
  - Fix public snippets
  - Fix 500 error on projects with nested submodules

v 7.4.0
  - Refactored membership logic
  - Improve error reporting on users API (Julien Bianchi)
  - Refactor test coverage tools usage. Use SIMPLECOV=true to generate it locally
  - Default branch is protected by default
  - Increase unicorn timeout to 60 seconds
  - Sort search autocomplete projects by stars count so most popular go first
  - Add README to tab on project show page
  - Do not delete tmp/repositories itself during clean-up, only its contents
  - Support for backup uploads to remote storage
  - Prevent notes polling when there are not notes
  - Internal ForkService: Prepare support for fork to a given namespace
  - API: Add support for forking a project via the API (Bernhard Kaindl)
  - API: filter project issues by milestone (Julien Bianchi)
  - Fail harder in the backup script
  - Changes to Slack service structure, only webhook url needed
  - Zen mode for wiki and milestones (Robert Schilling)
  - Move Emoji parsing to html-pipeline-gitlab (Robert Schilling)
  - Font Awesome 4.2 integration (Sullivan Senechal)
  - Add Pushover service integration (Sullivan Senechal)
  - Add select field type for services options (Sullivan Senechal)
  - Add cross-project references to the Markdown parser (Vinnie Okada)
  - Add task lists to issue and merge request descriptions (Vinnie Okada)
  - Snippets can be public, internal or private
  - Improve danger zone: ask project path to confirm data-loss action
  - Raise exception on forgery
  - Show build coverage in Merge Requests (requires GitLab CI v5.1)
  - New milestone and label links on issue edit form
  - Improved repository graphs
  - Improve event note display in dashboard and project activity views (Vinnie Okada)
  - Add users sorting to admin area
  - UI improvements
  - Fix ambiguous sha problem with mentioned commit
  - Fixed bug with apostrophe when at mentioning users
  - Add active directory ldap option
  - Developers can push to wiki repo. Protected branches does not affect wiki repo any more
  - Faster rev list
  - Fix branch removal

v 7.3.2
  - Fix creating new file via web editor
  - Use gitlab-shell v2.0.1

v 7.3.1
  - Fix ref parsing in Gitlab::GitAccess
  - Fix error 500 when viewing diff on a file with changed permissions
  - Fix adding comments to MR when source branch is master
  - Fix error 500 when searching description contains relative link

v 7.3.0
  - Always set the 'origin' remote in satellite actions
  - Write authorized_keys in tmp/ during tests
  - Use sockets to connect to Redis
  - Add dormant New Relic gem (can be enabled via environment variables)
  - Expire Rack sessions after 1 week
  - Cleaner signin/signup pages
  - Improved comments UI
  - Better search with filtering, pagination etc
  - Added a checkbox to toggle line wrapping in diff (Yuriy Glukhov)
  - Prevent project stars duplication when fork project
  - Use the default Unicorn socket backlog value of 1024
  - Support Unix domain sockets for Redis
  - Store session Redis keys in 'session:gitlab:' namespace
  - Deprecate LDAP account takeover based on partial LDAP email / GitLab username match
  - Use /bin/sh instead of Bash in bin/web, bin/background_jobs (Pavel Novitskiy)
  - Keyboard shortcuts for productivity (Robert Schilling)
  - API: filter issues by state (Julien Bianchi)
  - API: filter issues by labels (Julien Bianchi)
  - Add system hook for ssh key changes
  - Add blob permalink link (Ciro Santilli)
  - Create annotated tags through UI and API (Sean Edge)
  - Snippets search (Charles Bushong)
  - Comment new push to existing MR
  - Add 'ci' to the blacklist of forbidden names
  - Improve text filtering on issues page
  - Comment & Close button
  - Process git push --all much faster
  - Don't allow edit of system notes
  - Project wiki search (Ralf Seidler)
  - Enabled Shibboleth authentication support (Matus Banas)
  - Zen mode (fullscreen) for issues/MR/notes (Robert Schilling)
  - Add ability to configure webhook timeout via gitlab.yml (Wes Gurney)
  - Sort project merge requests in asc or desc order for updated_at or created_at field (sponsored by O'Reilly Media)
  - Add Redis socket support to 'rake gitlab:shell:install'

v 7.2.1
  - Delete orphaned labels during label migration (James Brooks)
  - Security: prevent XSS with stricter MIME types for raw repo files

v 7.2.0
  - Explore page
  - Add project stars (Ciro Santilli)
  - Log Sidekiq arguments
  - Better labels: colors, ability to rename and remove
  - Improve the way merge request collects diffs
  - Improve compare page for large diffs
  - Expose the full commit message via API
  - Fix 500 error on repository rename
  - Fix bug when MR download patch return invalid diff
  - Test gitlab-shell integration
  - Repository import timeout increased from 2 to 4 minutes allowing larger repos to be imported
  - API for labels (Robert Schilling)
  - API: ability to set an import url when creating project for specific user

v 7.1.1
  - Fix cpu usage issue in Firefox
  - Fix redirect loop when changing password by new user
  - Fix 500 error on new merge request page

v 7.1.0
  - Remove observers
  - Improve MR discussions
  - Filter by description on Issues#index page
  - Fix bug with namespace select when create new project page
  - Show README link after description for non-master members
  - Add @all mention for comments
  - Dont show reply button if user is not signed in
  - Expose more information for issues with webhook
  - Add a mention of the merge request into the default merge request commit message
  - Improve code highlight, introduce support for more languages like Go, Clojure, Erlang etc
  - Fix concurrency issue in repository download
  - Dont allow repository name start with ?
  - Improve email threading (Pierre de La Morinerie)
  - Cleaner help page
  - Group milestones
  - Improved email notifications
  - Contributors API (sponsored by Mobbr)
  - Fix LDAP TLS authentication (Boris HUISGEN)
  - Show VERSION information on project sidebar
  - Improve branch removal logic when accept MR
  - Fix bug where comment form is spawned inside the Reply button
  - Remove Dir.chdir from Satellite#lock for thread-safety
  - Increased default git max_size value from 5MB to 20MB in gitlab.yml. Please update your configs!
  - Show error message in case of timeout in satellite when create MR
  - Show first 100 files for huge diff instead of hiding all
  - Change default admin email from admin@local.host to admin@example.com

v 7.0.0
  - The CPU no longer overheats when you hold down the spacebar
  - Improve edit file UI
  - Add ability to upload group avatar when create
  - Protected branch cannot be removed
  - Developers can remove normal branches with UI
  - Remove branch via API (sponsored by O'Reilly Media)
  - Move protected branches page to Project settings area
  - Redirect to Files view when create new branch via UI
  - Drag and drop upload of image in every markdown-area (Earle Randolph Bunao and Neil Francis Calabroso)
  - Refactor the markdown relative links processing
  - Make it easier to implement other CI services for GitLab
  - Group masters can create projects in group
  - Deprecate ruby 1.9.3 support
  - Only masters can rewrite/remove git tags
  - Add X-Frame-Options SAMEORIGIN to Nginx config so Sidekiq admin is visible
  - UI improvements
  - Case-insensetive search for issues
  - Update to rails 4.1
  - Improve performance of application for projects and groups with a lot of members
  - Formally support Ruby 2.1
  - Include Nginx gitlab-ssl config
  - Add manual language detection for highlight.js
  - Added example.com/:username routing
  - Show notice if your profile is public
  - UI improvements for mobile devices
  - Improve diff rendering performance
  - Drag-n-drop for issues and merge requests between states at milestone page
  - Fix '0 commits' message for huge repositories on project home page
  - Prevent 500 error page when visit commit page from large repo
  - Add notice about huge push over http to unicorn config
  - File action in satellites uses default 30 seconds timeout instead of old 10 seconds one
  - Overall performance improvements
  - Skip init script check on omnibus-gitlab
  - Be more selective when killing stray Sidekiqs
  - Check LDAP user filter during sign-in
  - Remove wall feature (no data loss - you can take it from database)
  - Dont expose user emails via API unless you are admin
  - Detect issues closed by Merge Request description
  - Better email subject lines from email on push service (Alex Elman)
  - Enable identicon for gravatar be default

v 6.9.2
  - Revert the commit that broke the LDAP user filter

v 6.9.1
  - Fix scroll to highlighted line
  - Fix the pagination on load for commits page

v 6.9.0
  - Store Rails cache data in the Redis `cache:gitlab` namespace
  - Adjust MySQL limits for existing installations
  - Add db index on project_id+iid column. This prevents duplicate on iid (During migration duplicates will be removed)
  - Markdown preview or diff during editing via web editor (Evgeniy Sokovikov)
  - Give the Rails cache its own Redis namespace
  - Add ability to set different ssh host, if different from http/https
  - Fix syntax highlighting for code comments blocks
  - Improve comments loading logic
  - Stop refreshing comments when the tab is hidden
  - Improve issue and merge request mobile UI (Drew Blessing)
  - Document how to convert a backup to PostgreSQL
  - Fix locale bug in backup manager
  - Fix can not automerge when MR description is too long
  - Fix wiki backup skip bug
  - Two Step MR creation process
  - Remove unwanted files from satellite working directory with git clean -fdx
  - Accept merge request via API (sponsored by O'Reilly Media)
  - Add more access checks during API calls
  - Block SSH access for 'disabled' Active Directory users
  - Labels for merge requests (Drew Blessing)
  - Threaded emails by setting a Message-ID (Philip Blatter)

v 6.8.0
  - Ability to at mention users that are participating in issue and merge req. discussion
  - Enabled GZip Compression for assets in example Nginx, make sure that Nginx is compiled with --with-http_gzip_static_module flag (this is default in Ubuntu)
  - Make user search case-insensitive (Christopher Arnold)
  - Remove omniauth-ldap nickname bug workaround
  - Drop all tables before restoring a Postgres backup
  - Make the repository downloads path configurable
  - Create branches via API (sponsored by O'Reilly Media)
  - Changed permission of gitlab-satellites directory not to be world accessible
  - Protected branch does not allow force push
  - Fix popen bug in `rake gitlab:satellites:create`
  - Disable connection reaping for MySQL
  - Allow oauth signup without email for twitter and github
  - Fix faulty namespace names that caused 500 on user creation
  - Option to disable standard login
  - Clean old created archives from repository downloads directory
  - Fix download link for huge MR diffs
  - Expose event and mergerequest timestamps in API
  - Fix emails on push service when only one commit is pushed

v 6.7.3
  - Fix the merge notification email not being sent (Pierre de La Morinerie)
  - Drop all tables before restoring a Postgres backup
  - Remove yanked modernizr gem

v 6.7.2
  - Fix upgrader script

v 6.7.1
  - Fix GitLab CI integration

v 6.7.0
  - Increased the example Nginx client_max_body_size from 5MB to 20MB, consider updating it manually on existing installations
  - Add support for Gemnasium as a Project Service (Olivier Gonzalez)
  - Add edit file button to MergeRequest diff
  - Public groups (Jason Hollingsworth)
  - Cleaner headers in Notification Emails (Pierre de La Morinerie)
  - Blob and tree gfm links to anchors work
  - Piwik Integration (Sebastian Winkler)
  - Show contribution guide link for new issue form (Jeroen van Baarsen)
  - Fix CI status for merge requests from fork
  - Added option to remove issue assignee on project issue page and issue edit page (Jason Blanchard)
  - New page load indicator that includes a spinner that scrolls with the page
  - Converted all the help sections into markdown
  - LDAP user filters
  - Streamline the content of notification emails (Pierre de La Morinerie)
  - Fixes a bug with group member administration (Matt DeTullio)
  - Sort tag names using VersionSorter (Robert Speicher)
  - Add GFM autocompletion for MergeRequests (Robert Speicher)
  - Add webhook when a new tag is pushed (Jeroen van Baarsen)
  - Add button for toggling inline comments in diff view
  - Add retry feature for repository import
  - Reuse the GitLab LDAP connection within each request
  - Changed markdown new line behaviour to conform to markdown standards
  - Fix global search
  - Faster authorized_keys rebuilding in `rake gitlab:shell:setup` (requires gitlab-shell 1.8.5)
  - Create and Update MR calls now support the description parameter (Greg Messner)
  - Markdown relative links in the wiki link to wiki pages, markdown relative links in repositories link to files in the repository
  - Added Slack service integration (Federico Ravasio)
  - Better API responses for access_levels (sponsored by O'Reilly Media)
  - Requires at least 2 unicorn workers
  - Requires gitlab-shell v1.9+
  - Replaced gemoji(due to closed licencing problem) with Phantom Open Emoji library(combined SIL Open Font License, MIT License and the CC 3.0 License)
  - Fix `/:username.keys` response content type (Dmitry Medvinsky)

v 6.6.5
  - Added option to remove issue assignee on project issue page and issue edit page (Jason Blanchard)
  - Hide mr close button for comment form if merge request was closed or inline comment
  - Adds ability to reopen closed merge request

v 6.6.4
  - Add missing html escape for highlighted code blocks in comments, issues

v 6.6.3
  - Fix 500 error when edit yourself from admin area
  - Hide private groups for public profiles

v 6.6.2
  - Fix 500 error on branch/tag create or remove via UI

v 6.6.1
  - Fix 500 error on files tab if submodules presents

v 6.6.0
  - Retrieving user ssh keys publically(github style): http://__HOST__/__USERNAME__.keys
  - Permissions: Developer now can manage issue tracker (modify any issue)
  - Improve Code Compare page performance
  - Group avatar
  - Pygments.rb replaced with highlight.js
  - Improve Merge request diff store logic
  - Improve render performnace for MR show page
  - Fixed Assembla hardcoded project name
  - Jira integration documentation
  - Refactored app/services
  - Remove snippet expiration
  - Mobile UI improvements (Drew Blessing)
  - Fix block/remove UI for admin::users#show page
  - Show users' group membership on users' activity page (Robert Djurasaj)
  - User pages are visible without login if user is authorized to a public project
  - Markdown rendered headers have id derived from their name and link to their id
  - Improve application to work faster with large groups (100+ members)
  - Multiple emails per user
  - Show last commit for file when view file source
  - Restyle Issue#show page and MR#show page
  - Ability to filter by multiple labels for Issues page
  - Rails version to 4.0.3
  - Fixed attachment identifier displaying underneath note text (Jason Blanchard)

v 6.5.1
  - Fix branch selectbox when create merge request from fork

v 6.5.0
  - Dropdown menus on issue#show page for assignee and milestone (Jason Blanchard)
  - Add color custimization and previewing to broadcast messages
  - Fixed notes anchors
  - Load new comments in issues dynamically
  - Added sort options to Public page
  - New filters (assigned/authored/all) for Dashboard#issues/merge_requests (sponsored by Say Media)
  - Add project visibility icons to dashboard
  - Enable secure cookies if https used
  - Protect users/confirmation with rack_attack
  - Default HTTP headers to protect against MIME-sniffing, force https if enabled
  - Bootstrap 3 with responsive UI
  - New repository download formats: tar.bz2, zip, tar (Jason Hollingsworth)
  - Restyled accept widgets for MR
  - SCSS refactored
  - Use jquery timeago plugin
  - Fix 500 error for rdoc files
  - Ability to customize merge commit message (sponsored by Say Media)
  - Search autocomplete via ajax
  - Add website url to user profile
  - Files API supports base64 encoded content (sponsored by O'Reilly Media)
  - Added support for Go's repository retrieval (Bruno Albuquerque)

v6.4.3
  - Don't use unicorn worker killer if PhusionPassenger is defined

v6.4.2
  - Fixed wrong behaviour of script/upgrade.rb

v6.4.1
  - Fixed bug with repository rename
  - Fixed bug with project transfer

v 6.4.0
  - Added sorting to project issues page (Jason Blanchard)
  - Assembla integration (Carlos Paramio)
  - Fixed another 500 error with submodules
  - UI: More compact issues page
  - Minimal password length increased to 8 symbols
  - Side-by-side diff view (Steven Thonus)
  - Internal projects (Jason Hollingsworth)
  - Allow removal of avatar (Drew Blessing)
  - Project webhooks now support issues and merge request events
  - Visiting project page while not logged in will redirect to sign-in instead of 404 (Jason Hollingsworth)
  - Expire event cache on avatar creation/removal (Drew Blessing)
  - Archiving old projects (Steven Thonus)
  - Rails 4
  - Add time ago tooltips to show actual date/time
  - UI: Fixed UI for admin system hooks
  - Ruby script for easier GitLab upgrade
  - Do not remove Merge requests if fork project was removed
  - Improve sign-in/signup UX
  - Add resend confirmation link to sign-in page
  - Set noreply@HOSTNAME for reply_to field in all emails
  - Show GitLab API version on Admin#dashboard
  - API Cross-origin resource sharing
  - Show READMe link at project home page
  - Show repo size for projects in Admin area

v 6.3.0
  - API for adding gitlab-ci service
  - Init script now waits for pids to appear after (re)starting before reporting status (Rovanion Luckey)
  - Restyle project home page
  - Grammar fixes
  - Show branches list (which branches contains commit) on commit page (Andrew Kumanyaev)
  - Security improvements
  - Added support for GitLab CI 4.0
  - Fixed issue with 500 error when group did not exist
  - Ability to leave project
  - You can create file in repo using UI
  - You can remove file from repo using UI
  - API: dropped default_branch attribute from project during creation
  - Project default_branch is not stored in db any more. It takes from repo now.
  - Admin broadcast messages
  - UI improvements
  - Dont show last push widget if user removed this branch
  - Fix 500 error for repos with newline in file name
  - Extended html titles
  - API: create/update/delete repo files
  - Admin can transfer project to any namespace
  - API: projects/all for admin users
  - Fix recent branches order

v 6.2.4
  - Security: Cast API private_token to string (CVE-2013-4580)
  - Security: Require gitlab-shell 1.7.8 (CVE-2013-4581, CVE-2013-4582, CVE-2013-4583)
  - Fix for Git SSH access for LDAP users

v 6.2.3
  - Security: More protection against CVE-2013-4489
  - Security: Require gitlab-shell 1.7.4 (CVE-2013-4490, CVE-2013-4546)
  - Fix sidekiq rake tasks

v 6.2.2
  - Security: Update gitlab_git (CVE-2013-4489)

v 6.2.1
  - Security: Fix issue with generated passwords for new users

v 6.2.0
  - Public project pages are now visible to everyone (files, issues, wik, etc.)
    THIS MEANS YOUR ISSUES AND WIKI FOR PUBLIC PROJECTS ARE PUBLICLY VISIBLE AFTER THE UPGRADE
  - Add group access to permissions page
  - Require current password to change one
  - Group owner or admin can remove other group owners
  - Remove group transfer since we have multiple owners
  - Respect authorization in Repository API
  - Improve UI for Project#files page
  - Add more security specs
  - Added search for projects by name to api (Izaak Alpert)
  - Make default user theme configurable (Izaak Alpert)
  - Update logic for validates_merge_request for tree of MR (Andrew Kumanyaev)
  - Rake tasks for webhooks management (Jonhnny Weslley)
  - Extended User API to expose admin and can_create_group for user creation/updating (Boyan Tabakov)
  - API: Remove group
  - API: Remove project
  - Avatar upload on profile page with a maximum of 100KB (Steven Thonus)
  - Store the sessions in Redis instead of the cookie store
  - Fixed relative links in markdown
  - User must confirm their email if signup enabled
  - User must confirm changed email

v 6.1.0
  - Project specific IDs for issues, mr, milestones
    Above items will get a new id and for example all bookmarked issue urls will change.
    Old issue urls are redirected to the new one if the issue id is too high for an internal id.
  - Description field added to Merge Request
  - API: Sudo api calls (Izaak Alpert)
  - API: Group membership api (Izaak Alpert)
  - Improved commit diff
  - Improved large commit handling (Boyan Tabakov)
  - Rewrite: Init script now less prone to errors and keeps better track of the service (Rovanion Luckey)
  - Link issues, merge requests, and commits when they reference each other with GFM (Ash Wilson)
  - Close issues automatically when pushing commits with a special message
  - Improve user removal from admin area
  - Invalidate events cache when project was moved
  - Remove deprecated classes and rake tasks
  - Add event filter for group and project show pages
  - Add links to create branch/tag from project home page
  - Add public-project? checkbox to new-project view
  - Improved compare page. Added link to proceed into Merge Request
  - Send an email to a user when they are added to group
  - New landing page when you have 0 projects

v 6.0.0
  - Feature: Replace teams with group membership
    We introduce group membership in 6.0 as a replacement for teams.
    The old combination of groups and teams was confusing for a lot of people.
    And when the members of a team where changed this wasn't reflected in the project permissions.
    In GitLab 6.0 you will be able to add members to a group with a permission level for each member.
    These group members will have access to the projects in that group.
    Any changes to group members will immediately be reflected in the project permissions.
    You can even have multiple owners for a group, greatly simplifying administration.
  - Feature: Ability to have multiple owners for group
  - Feature: Merge Requests between fork and project (Izaak Alpert)
  - Feature: Generate fingerprint for ssh keys
  - Feature: Ability to create and remove branches with UI
  - Feature: Ability to create and remove git tags with UI
  - Feature: Groups page in profile. You can leave group there
  - API: Allow login with LDAP credentials
  - Redesign: project settings navigation
  - Redesign: snippets area
  - Redesign: ssh keys page
  - Redesign: buttons, blocks and other ui elements
  - Add comment title to rss feed
  - You can use arrows to navigate at tree view
  - Add project filter on dashboard
  - Cache project graph
  - Drop support of root namespaces
  - Default theme is classic now
  - Cache result of methods like authorize_projects, project.team.members etc
  - Remove $.ready events
  - Fix onclick events being double binded
  - Add notification level to group membership
  - Move all project controllers/views under Projects:: module
  - Move all profile controllers/views under Profiles:: module
  - Apply user project limit only for personal projects
  - Unicorn is default web server again
  - Store satellites lock files inside satellites dir
  - Disabled threadsafety mode in rails
  - Fixed bug with loosing MR comments
  - Improved MR comments logic
  - Render readme file for projects in public area

v 5.4.2
  - Security: Cast API private_token to string (CVE-2013-4580)
  - Security: Require gitlab-shell 1.7.8 (CVE-2013-4581, CVE-2013-4582, CVE-2013-4583)

v 5.4.1
  - Security: Fixes for CVE-2013-4489
  - Security: Require gitlab-shell 1.7.4 (CVE-2013-4490, CVE-2013-4546)

v 5.4.0
  - Ability to edit own comments
  - Documentation improvements
  - Improve dashboard projects page
  - Fixed nav for empty repos
  - GitLab Markdown help page
  - Misspelling fixes
  - Added support of unicorn and fog gems
  - Added client list to API doc
  - Fix PostgreSQL database restoration problem
  - Increase snippet content column size
  - allow project import via git:// url
  - Show participants on issues, including mentions
  - Notify mentioned users with email

v 5.3.0
  - Refactored services
  - Campfire service added
  - HipChat service added
  - Fixed bug with LDAP + git over http
  - Fixed bug with google analytics code being ignored
  - Improve sign-in page if ldap enabled
  - Respect newlines in wall messages
  - Generate the Rails secret token on first run
  - Rename repo feature
  - Init.d: remove gitlab.socket on service start
  - Api: added teams api
  - Api: Prevent blob content being escaped
  - Api: Smart deploy key add behaviour
  - Api: projects/owned.json return user owned project
  - Fix bug with team assignation on project from #4109
  - Advanced snippets: public/private, project/personal (Andrew Kulakov)
  - Repository Graphs (Karlo Nicholas T. Soriano)
  - Fix dashboard lost if comment on commit
  - Update gitlab-grack. Fixes issue with --depth option
  - Fix project events duplicate on project page
  - Fix postgres error when displaying network graph.
  - Fix dashboard event filter when navigate via turbolinks
  - init.d: Ensure socket is removed before starting service
  - Admin area: Style teams:index, group:show pages
  - Own page for failed forking
  - Scrum view for milestone

v 5.2.0
  - Turbolinks
  - Git over http with ldap credentials
  - Diff with better colors and some spacing on the corners
  - Default values for project features
  - Fixed huge_commit view
  - Restyle project clone panel
  - Move Gitlab::Git code to gitlab_git gem
  - Move update docs in repo
  - Requires gitlab-shell v1.4.0
  - Fixed submodules listing under file tab
  - Fork feature (Angus MacArthur)
  - git version check in gitlab:check
  - Shared deploy keys feature
  - Ability to generate default labels set for issues
  - Improve gfm autocomplete (Harold Luo)
  - Added support for Google Analytics
  - Code search feature (Javier Castro)

v 5.1.0
  - You can login with email or username now
  - Corrected project transfer rollback when repository cannot be moved
  - Move both repo and wiki when project transfer requested
  - Admin area: project editing was removed from admin namespace
  - Access: admin user has now access to any project.
  - Notification settings
  - Gitlab::Git set of objects to abstract from grit library
  - Replace Unicorn web server with Puma
  - Backup/Restore refactored. Backup dump project wiki too now
  - Restyled Issues list. Show milestone version in issue row
  - Restyled Merge Request list
  - Backup now dump/restore uploads
  - Improved performance of dashboard (Andrew Kumanyaev)
  - File history now tracks renames (Akzhan Abdulin)
  - Drop wiki migration tools
  - Drop sqlite migration tools
  - project tagging
  - Paginate users in API
  - Restyled network graph (Hiroyuki Sato)

v 5.0.1
  - Fixed issue with gitlab-grit being overridden by grit

v 5.0.0
  - Replaced gitolite with gitlab-shell
  - Removed gitolite-related libraries
  - State machine added
  - Setup gitlab as git user
  - Internal API
  - Show team tab for empty projects
  - Import repository feature
  - Updated rails
  - Use lambda for scopes
  - Redesign admin area -> users
  - Redesign admin area -> user
  - Secure link to file attachments
  - Add validations for Group and Team names
  - Restyle team page for project
  - Update capybara, rspec-rails, poltergeist to recent versions
  - Wiki on git using Gollum
  - Added Solarized Dark theme for code review
  - Don't show user emails in autocomplete lists, profile pages
  - Added settings tab for group, team, project
  - Replace user popup with icons in header
  - Handle project moving with gitlab-shell
  - Added select2-rails for selectboxes with ajax data load
  - Fixed search field on projects page
  - Added teams to search autocomplete
  - Move groups and teams on dashboard sidebar to sub-tabs
  - API: improved return codes and docs. (Felix Gilcher, Sebastian Ziebell)
  - Redesign wall to be more like chat
  - Snippets, Wall features are disabled by default for new projects

v 4.2.0
  - Teams
  - User show page. Via /u/username
  - Show help contents on pages for better navigation
  - Async gitolite calls
  - added satellites logs
  - can_create_group, can_create_team booleans for User
  - Process webhooks async
  - GFM: Fix images escaped inside links
  - Network graph improved
  - Switchable branches for network graph
  - API: Groups
  - Fixed project download

v 4.1.0
  - Optional Sign-Up
  - Discussions
  - Satellites outside of tmp
  - Line numbers for blame
  - Project public mode
  - Public area with unauthorized access
  - Load dashboard events with ajax
  - remember dashboard filter in cookies
  - replace resque with sidekiq
  - fix routing issues
  - cleanup rake tasks
  - fix backup/restore
  - scss cleanup
  - show preview for note images
  - improved network-graph
  - get rid of app/roles/
  - added new classes Team, Repository
  - Reduce amount of gitolite calls
  - Ability to add user in all group projects
  - remove deprecated configs
  - replaced Korolev font with open font
  - restyled admin/dashboard page
  - restyled admin/projects page

v 4.0.0
  - Remove project code and path from API. Use id instead
  - Return valid cloneable url to repo for webhook
  - Fixed backup issue
  - Reorganized settings
  - Fixed commits compare
  - Refactored scss
  - Improve status checks
  - Validates presence of User#name
  - Fixed postgres support
  - Removed sqlite support
  - Modified post-receive hook
  - Milestones can be closed now
  - Show comment events on dashboard
  - Quick add team members via group#people page
  - [API] expose created date for hooks and SSH keys
  - [API] list, create issue notes
  - [API] list, create snippet notes
  - [API] list, create wall notes
  - Remove project code - use path instead
  - added username field to user
  - rake task to fill usernames based on emails create namespaces for users
  - STI Group < Namespace
  - Project has namespace_id
  - Projects with namespaces also namespaced in gitolite and stored in subdir
  - Moving project to group will move it under group namespace
  - Ability to move project from namespaces to another
  - Fixes commit patches getting escaped (see #2036)
  - Support diff and patch generation for commits and merge request
  - MergeReqest doesn't generate a temporary file for the patch any more
  - Update the UI to allow downloading Patch or Diff

v 3.1.0
  - Updated gems
  - Services: Gitlab CI integration
  - Events filter on dashboard
  - Own namespace for redis/resque
  - Optimized commit diff views
  - add alphabetical order for projects admin page
  - Improved web editor
  - Commit stats page
  - Documentation split and cleanup
  - Link to commit authors everywhere
  - Restyled milestones list
  - added Milestone to Merge Request
  - Restyled Top panel
  - Refactored Satellite Code
  - Added file line links
  - moved from capybara-webkit to poltergeist + phantomjs

v 3.0.3
  - Fixed bug with issues list in Chrome
  - New Feature: Import team from another project

v 3.0.2
  - Fixed gitlab:app:setup
  - Fixed application error on empty project in admin area
  - Restyled last push widget

v 3.0.1
  - Fixed git over http

v 3.0.0
  - Projects groups
  - Web Editor
  - Fixed bug with gitolite keys
  - UI improved
  - Increased performance of application
  - Show user avatar in last commit when browsing Files
  - Refactored Gitlab::Merge
  - Use Font Awesome for icons
  - Separate observing of Note and MergeRequests
  - Milestone "All Issues" filter
  - Fix issue close and reopen button text and styles
  - Fix forward/back while browsing Tree hierarchy
  - Show number of notes for commits and merge requests
  - Added support pg from box and update installation doc
  - Reject ssh keys that break gitolite
  - [API] list one project hook
  - [API] edit project hook
  - [API] list project snippets
  - [API] allow to authorize using private token in HTTP header
  - [API] add user creation

v 2.9.1
  - Fixed resque custom config init

v 2.9.0
  - fixed inline notes bugs
  - refactored rspecs
  - refactored gitolite backend
  - added factory_girl
  - restyled projects list on dashboard
  - ssh keys validation to prevent gitolite crash
  - send notifications if changed permission in project
  - scss refactoring. gitlab_bootstrap/ dir
  - fix git push http body bigger than 112k problem
  - list of labels  page under issues tab
  - API for milestones, keys
  - restyled buttons
  - OAuth
  - Comment order changed

v 2.8.1
  - ability to disable gravatars
  - improved MR diff logic
  - ssh key help page

v 2.8.0
  - Gitlab Flavored Markdown
  - Bulk issues update
  - Issues API
  - Cucumber coverage increased
  - Post-receive files fixed
  - UI improved
  - Application cleanup
  - more cucumber
  - capybara-webkit + headless

v 2.7.0
  - Issue Labels
  - Inline diff
  - Git HTTP
  - API
  - UI improved
  - System hooks
  - UI improved
  - Dashboard events endless scroll
  - Source performance increased

v 2.6.0
  - UI polished
  - Improved network graph + keyboard nav
  - Handle huge commits
  - Last Push widget
  - Bugfix
  - Better performance
  - Email in resque
  - Increased test coverage
  - Ability to remove branch with MR accept
  - a lot of code refactored

v 2.5.0
  - UI polished
  - Git blame for file
  - Bugfix
  - Email in resque
  - Better test coverage

v 2.4.0
  - Admin area stats page
  - Ability to block user
  - Simplified dashboard area
  - Improved admin area
  - Bootstrap 2.0
  - Responsive layout
  - Big commits handling
  - Performance improved
  - Milestones

v 2.3.1
  - Issues pagination
  - ssl fixes
  - Merge Request pagination

v 2.3.0
  - Dashboard r1
  - Search r1
  - Project page
  - Close merge request on push
  - Persist MR diff after merge
  - mysql support
  - Documentation

v 2.2.0
  - We’ve added support of LDAP auth
  - Improved permission logic (4 roles system)
  - Protected branches (now only masters can push to protected branches)
  - Usability improved
  - twitter bootstrap integrated
  - compare view between commits
  - wiki feature
  - now you can enable/disable issues, wiki, wall features per project
  - security fixes
  - improved code browsing (ajax branch switch etc)
  - improved per-line commenting
  - git submodules displayed
  - moved to rails 3.2
  - help section improved

v 2.1.0
  - Project tab r1
  - List branches/tags
  - per line comments
  - mass user import

v 2.0.0
  - gitolite as main git host system
  - merge requests
  - project/repo access
  - link to commit/issue feed
  - design tab
  - improved email notifications
  - restyled dashboard
  - bugfix

v 1.2.2
  - common config file gitlab.yml
  - issues restyle
  - snippets restyle
  - clickable news feed header on dashboard
  - bugfix

v 1.2.1
  - bugfix

v 1.2.0
  - new design
  - user dashboard
  - network graph
  - markdown support for comments
  - encoding issues
  - wall like twitter timeline

v 1.1.0
  - project dashboard
  - wall redesigned
  - feature: code snippets
  - fixed horizontal scroll on file preview
  - fixed app crash if commit message has invalid chars
  - bugfix & code cleaning

v 1.0.2
  - fixed bug with empty project
  - added adv validation for project path & code
  - feature: issues can be sortable
  - bugfix
  - username displayed on top panel

v 1.0.1
  - fixed: with invalid source code for commit
  - fixed: lose branch/tag selection when use tree navigation
  - when history clicked - display path
  - bug fix & code cleaning

v 1.0.0
  - bug fix
  - projects preview mode

v 0.9.6
  - css fix
  - new repo empty tree until restart server - fixed

v 0.9.4
  - security improved
  - authorization improved
  - html escaping
  - bug fix
  - increased test coverage
  - design improvements

v 0.9.1
  - increased test coverage
  - design improvements
  - new issue email notification
  - updated app name
  - issue redesigned
  - issue can be edit

v 0.8.0
  - syntax highlight for main file types
  - redesign
  - stability
  - security fixes
  - increased test coverage
  - email notification<|MERGE_RESOLUTION|>--- conflicted
+++ resolved
@@ -108,9 +108,7 @@
   - Updated print style for issues
   - Use GitHub Issue/PR number as iid to keep references
   - Import GitHub labels
-<<<<<<< HEAD
   - Add option to filter by "Owned projects" on dashboard page
-=======
   - Import GitHub milestones
   - Fix emoji catgories in the emoji picker
   - Execute system web hooks on push to the project
@@ -123,7 +121,6 @@
   - Fix persistent XSS vulnerability in `commit_person_link` helper
   - Fix persistent XSS vulnerability in Label and Milestone dropdowns
   - Fix vulnerability that made it possible to enumerate private projects belonging to group
->>>>>>> c22c4048
 
 v 8.6.6
   - Expire the exists cache before deletion to ensure project dir actually exists (Stan Hu). !3413
