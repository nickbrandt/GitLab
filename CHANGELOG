--- conflicted
+++ resolved
@@ -68,11 +68,8 @@
   - Fix and improve help rendering (Sullivan Sénéchal)
   - Fix final line in EmailsOnPush email diff being rendered as error.
   - Authometic setup GitLab CI project for forks if origin project has GitLab CI enabled
-<<<<<<< HEAD
   - Prevent duplicate Buildkite service creation.
-=======
   - Fix git over ssh errors 'fatal: protocol error: bad line length character' 
->>>>>>> 52db4e8a
 
 v 7.9.3
   - Contains no changes
