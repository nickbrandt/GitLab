Please view this file on the master branch, on stable branches it's out of date.

v 8.5.0 (unreleased)

v 8.4.0 (unreleased)
<<<<<<< HEAD
  - Ensure Gravatar host looks like an actual host
=======
  - Consider re-assign as a mention from a notification point of view
>>>>>>> 30a4f4c9
  - Add pagination headers to already paginated API resources
  - Properly generate diff of orphan commits, like the first commit in a repository
  - Improve the consistency of commit titles, branch names, tag names, issue/MR titles, on their respective project pages
  - Autocomplete data is now always loaded, instead of when focusing a comment text area (Yorick Peterse)
  - Improved performance of finding issues for an entire group (Yorick Peterse)
  - Added custom application performance measuring system powered by InfluxDB (Yorick Peterse)
  - Bump fog to 1.36.0 (Stan Hu)
  - Add user's last used IP addresses to admin page (Stan Hu)
  - Add housekeeping function to project settings page
  - The default GitLab logo now acts as a loading indicator
  - Fix caching issue where build status was not updating in project dashboard (Stan Hu)
  - Accept 2xx status codes for successful Web hook triggers (Stan Hu)
  - Fix missing date of month in network graph when commits span a month (Stan Hu)
  - Expire view caches when application settings change (e.g. Gravatar disabled) (Stan Hu)
  - Don't notify users twice if they are both project watchers and subscribers (Stan Hu)
  - Remove gray background from layout in UI
  - Fix signup for OAuth providers that don't provide a name
  - Implement new UI for group page
  - Implement search inside emoji picker
  - Let the CI runner know about builds that this build depends on
  - Add API support for looking up a user by username (Stan Hu)
  - Add project permissions to all project API endpoints (Stan Hu)
  - Link to milestone in "Milestone changed" system note
  - Only allow group/project members to mention `@all`
  - Expose Git's version in the admin area (Trey Davis)
  - Add "Frequently used" category to emoji picker
  - Add CAS support (tduehr)
  - Add link to merge request on build detail page
  - Fix: Problem with projects ending with .keys (Jose Corcuera)
  - Revert back upvote and downvote button to the issue and MR pages
  - Swap position of Assignee and Author selector on Issuables (Zeger-Jan van de Weg)
  - Add system hook messages for project rename and transfer (Steve Norman)
  - Fix version check image in Safari
  - Show 'All' tab by default in the builds page
  - Add Open Graph and Twitter Card data to all pages
  - Fix API project lookups when querying with a namespace with dots (Stan Hu)
  - Enable forcing Two-Factor authentication sitewide, with optional grace period
  - Import GitHub Pull Requests into GitLab
  - Change single user API endpoint to return more detailed data (Michael Potthoff)
  - Update version check images to use SVG
  - Validate README format before displaying
  - Enable Microsoft Azure OAuth2 support (Janis Meybohm)
  - Properly set task-list class on single item task lists
  - Add file finder feature in tree view (Kyungchul Shin)
  - Ajax filter by message for commits page
  - API: Add support for deleting a tag via the API (Robert Schilling)
  - Allow subsequent validations in CI Linter
  - Show referenced MRs & Issues only when the current viewer can access them
  - Fix Encoding::CompatibilityError bug when markdown content has some complex URL (Jason Lee)
  - Add API support for managing project's builds
  - Add API support for managing project's build triggers
  - Add API support for managing project's build variables
  - Allow broadcast messages to be edited
  - Autosize Markdown textareas
  - Import GitHub wiki into GitLab
  - Add reporters ability to download and browse build artifacts (Andrew Johnson)
  - Autofill referring url in message box when reporting user abuse. (Josh Frye)
  - Remove leading comma on award emoji when the user is the first to award the emoji (Zeger-Jan van de Weg)
  - Add build artifacts browser
  - Improve UX in builds artifacts browser
  - Increase default size of `data` column in `events` table when using MySQL

v 8.3.4
  - Use gitlab-workhorse 0.5.4 (fixes API routing bug)

v 8.3.3
  - Preserve CE behavior with JIRA integration by only calling API if URL is set
  - Fix duplicated branch creation/deletion events when using Web UI (Stan Hu)
  - Add configurable LDAP server query timeout
  - Get "Merge when build succeeds" to work when commits were pushed to MR target branch while builds were running
  - Suppress e-mails on failed builds if allow_failure is set (Stan Hu)
  - Fix project transfer e-mail sending incorrect paths in e-mail notification (Stan Hu)
  - Better support for referencing and closing issues in Asana service (Mike Wyatt)
  - Enable "Add key" button when user fills in a proper key (Stan Hu)
  - Fix error in processing reply-by-email messages (Jason Lee)
  - Fix Error 500 when visiting build page of project with nil runners_token (Stan Hu)
  - Use WOFF versions of SourceSansPro fonts
  - Fix regression when builds were not generated for tags created through web/api interface
  - Fix: maintain milestone filter between Open and Closed tabs (Greg Smethells)
  - Fix missing artifacts and build traces for build created before 8.3

v 8.3.2
  - Disable --follow in `git log` to avoid loading duplicate commit data in infinite scroll (Stan Hu)
  - Add support for Google reCAPTCHA in user registration

v 8.3.1
  - Fix Error 500 when global milestones have slashes (Stan Hu)
  - Fix Error 500 when doing a search in dashboard before visiting any project (Stan Hu)
  - Fix LDAP identity and user retrieval when special characters are used
  - Move Sidekiq-cron configuration to gitlab.yml

v 8.3.0
  - Bump rack-attack to 4.3.1 for security fix (Stan Hu)
  - API support for starred projects for authorized user (Zeger-Jan van de Weg)
  - Add open_issues_count to project API (Stan Hu)
  - Expand character set of usernames created by Omniauth (Corey Hinshaw)
  - Add button to automatically merge a merge request when the build succeeds (Zeger-Jan van de Weg)
  - Add unsubscribe link in the email footer (Zeger-Jan van de Weg)
  - Provide better diagnostic message upon project creation errors (Stan Hu)
  - Bump devise to 3.5.3 to fix reset token expiring after account creation (Stan Hu)
  - Remove api credentials from link to build_page
  - Deprecate GitLabCiService making it to always be inactive
  - Bump gollum-lib to 4.1.0 (Stan Hu)
  - Fix broken group avatar upload under "New group" (Stan Hu)
  - Update project repositorize size and commit count during import:repos task (Stan Hu)
  - Fix API setting of 'public' attribute to false will make a project private (Stan Hu)
  - Handle and report SSL errors in Web hook test (Stan Hu)
  - Bump Redis requirement to 2.8 for Sidekiq 4 (Stan Hu)
  - Fix: Assignee selector is empty when 'Unassigned' is selected (Jose Corcuera)
  - Add rake tasks for git repository maintainance (Zeger-Jan van de Weg)
  - Fix 500 error when update group member permission
  - Fix: As an admin, cannot add oneself as a member to a group/project
  - Trim leading and trailing whitespace of milestone and issueable titles (Jose Corcuera)
  - Recognize issue/MR/snippet/commit links as references
  - Backport JIRA features from EE to CE
  - Add ignore whitespace change option to commit view
  - Fire update hook from GitLab
  - Allow account unlock via email
  - Style warning about mentioning many people in a comment
  - Fix: sort milestones by due date once again (Greg Smethells)
  - Migrate all CI::Services and CI::WebHooks to Services and WebHooks
  - Don't show project fork event as "imported"
  - Add API endpoint to fetch merge request commits list
  - Don't create CI status for refs that doesn't have .gitlab-ci.yml, even if the builds are enabled
  - Expose events API with comment information and author info
  - Fix: Ensure "Remove Source Branch" button is not shown when branch is being deleted. #3583
  - Run custom Git hooks when branch is created or deleted.
  - Fix bug when simultaneously accepting multiple MRs results in MRs that are of "merged" status, but not merged to the target branch
  - Add languages page to graphs
  - Block LDAP user when they are no longer found in the LDAP server
  - Improve wording on project visibility levels (Zeger-Jan van de Weg)
  - Fix editing notes on a merge request diff
  - Automatically select default clone protocol based on user preferences (Eirik Lygre)
  - Make Network page as sub tab of Commits
  - Add copy-to-clipboard button for Snippets
  - Add indication to merge request list item that MR cannot be merged automatically
  - Default target branch to patch-n when editing file in protected branch
  - Add Builds tab to merge request detail page
  - Allow milestones, issues and MRs to be created from dashboard and group indexes
  - Use new style for wiki
  - Use new style for milestone detail page
  - Fix sidebar tooltips when collapsed
  - Prevent possible XSS attack with award-emoji
  - Upgraded Sidekiq to 4.x
  - Accept COPYING,COPYING.lesser, and licence as license file (Zeger-Jan van de Weg)
  - Fix emoji aliases problem
  - Fix award-emojis Flash alert's width
  - Fix deleting notes on a merge request diff
  - Display referenced merge request statuses in the issue description (Greg Smethells)
  - Implement new sidebar for issue and merge request pages
  - Emoji picker improvements
  - Suppress warning about missing `.gitlab-ci.yml` if builds are disabled
  - Do not show build status unless builds are enabled and `.gitlab-ci.yml` is present
  - Persist runners registration token in database
  - Fix online editor should not remove newlines at the end of the file
  - Expose Git's version in the admin area
  - Show "New Merge Request" buttons on canonical repos when you have a fork (Josh Frye)

v 8.2.3
  - Fix application settings cache not expiring after changes (Stan Hu)
  - Fix Error 500s when creating global milestones with Unicode characters (Stan Hu)
  - Update documentation for "Guest" permissions
  - Properly convert Emoji-only comments into Award Emojis
  - Enable devise paranoid mode to prevent user enumeration attack
  - Webhook payload has an added, modified and removed properties for each commit
  - Fix 500 error when creating a merge request that removes a submodule

v 8.2.2
  - Fix 404 in redirection after removing a project (Stan Hu)
  - Ensure cached application settings are refreshed at startup (Stan Hu)
  - Fix Error 500 when viewing user's personal projects from admin page (Stan Hu)
  - Fix: Raw private snippets access workflow
  - Prevent "413 Request entity too large" errors when pushing large files with LFS
  - Fix invalid links within projects dashboard header
  - Make current user the first user in assignee dropdown in issues detail page (Stan Hu)
  - Fix: duplicate email notifications on issue comments

v 8.2.1
  - Forcefully update builds that didn't want to update with state machine
  - Fix: saving GitLabCiService as Admin Template

v 8.2.0
  - Improved performance of finding projects and groups in various places
  - Improved performance of rendering user profile pages and Atom feeds
  - Expose build artifacts path as config option
  - Fix grouping of contributors by email in graph.
  - Improved performance of finding issues with/without labels
  - Fix Drone CI service template not saving properly (Stan Hu)
  - Fix avatars not showing in Atom feeds and project issues when Gravatar disabled (Stan Hu)
  - Added a GitLab specific profiling tool called "Sherlock" (see GitLab CE merge request #1749)
  - Upgrade gitlab_git to 7.2.20 and rugged to 0.23.3 (Stan Hu)
  - Improved performance of finding users by one of their Email addresses
  - Add allow_failure field to commit status API (Stan Hu)
  - Commits without .gitlab-ci.yml are marked as skipped
  - Save detailed error when YAML syntax is invalid
  - Since GitLab CI is enabled by default, remove enabling it by pushing .gitlab-ci.yml
  - Added build artifacts
  - Improved performance of replacing references in comments
  - Show last project commit to default branch on project home page
  - Highlight comment based on anchor in URL
  - Adds ability to remove the forked relationship from project settings screen. (Han Loong Liauw)
  - Improved performance of sorting milestone issues
  - Allow users to select the Files view as default project view (Cristian Bica)
  - Show "Empty Repository Page" for repository without branches (Artem V. Navrotskiy)
  - Fix: Inability to reply to code comments in the MR view, if the MR comes from a fork
  - Use git follow flag for commits page when retrieve history for file or directory
  - Show merge request CI status on merge requests index page
  - Send build name and stage in CI notification e-mail
  - Extend yml syntax for only and except to support specifying repository path
  - Enable shared runners to all new projects
  - Bump GitLab-Workhorse to 0.4.1
  - Allow to define cache in `.gitlab-ci.yml`
  - Fix: 500 error returned if destroy request without HTTP referer (Kazuki Shimizu)
  - Remove deprecated CI events from project settings page
  - Use issue editor as cross reference comment author when issue is edited with a new mention.
  - Add graphs of commits ahead and behind default branch (Jeff Stubler)
  - Improve personal snippet access workflow (Douglas Alexandre)
  - [API] Add ability to fetch the commit ID of the last commit that actually touched a file
  - Fix omniauth documentation setting for omnibus configuration (Jon Cairns)
  - Add "New file" link to dropdown on project page
  - Include commit logs in project search
  - Add "added", "modified" and "removed" properties to commit object in webhook
  - Rename "Back to" links to "Go to" because its not always a case it point to place user come from
  - Allow groups to appear in the search results if the group owner allows it
  - Add email notification to former assignee upon unassignment (Adam Lieskovský)
  - New design for project graphs page
  - Remove deprecated dumped yaml file generated from previous job definitions
  - Show specific runners from projects where user is master or owner
  - MR target branch is now visible on a list view when it is different from project's default one
  - Improve Continuous Integration graphs page
  - Make color of "Accept Merge Request" button consistent with current build status
  - Add ignore white space option in merge request diff and commit and compare view
  - Ability to add release notes (markdown text and attachments) to git tags (aka Releases)
  - Relative links from a repositories README.md now link to the default branch
  - Fix trailing whitespace issue in merge request/issue title
  - Fix bug when milestone/label filter was empty for dashboard issues page
  - Add ability to create milestone in group projects from single form
  - Add option to create merge request when editing/creating a file (Dirceu Tiegs)
  - Prevent the last owner of a group from being able to delete themselves by 'adding' themselves as a master (James Lopez)
  - Add Award Emoji to issue and merge request pages

v 8.1.4
  - Fix bug where manually merged branches in a MR would end up with an empty diff (Stan Hu)
  - Prevent redirect loop when home_page_url is set to the root URL
  - Fix incoming email config defaults
  - Remove CSS property preventing hard tabs from rendering in Chromium 45 (Stan Hu)

v 8.1.3
  - Force update refs/merge-requests/X/head upon a push to the source branch of a merge request (Stan Hu)
  - Spread out runner contacted_at updates
  - Use issue editor as cross reference comment author when issue is edited with a new mention
  - Add Facebook authentication

v 8.1.2
  - Fix cloning Wiki repositories via HTTP (Stan Hu)
  - Add migration to remove satellites directory
  - Fix specific runners visibility
  - Fix 500 when editing CI service
  - Require CI jobs to be named
  - Fix CSS for runner status
  - Fix CI badge
  - Allow developer to manage builds

v 8.1.1
  - Removed, see 8.1.2

v 8.1.0
  - Ensure MySQL CI limits DB migrations occur after the fields have been created (Stan Hu)
  - Fix duplicate repositories in GitHub import page (Stan Hu)
  - Redirect to a default path if HTTP_REFERER is not set (Stan Hu)
  - Adds ability to create directories using the web editor (Ben Ford)
  - Cleanup stuck CI builds
  - Send an email to admin email when a user is reported for spam (Jonathan Rochkind)
  - Show notifications button when user is member of group rather than project (Grzegorz Bizon)
  - Fix bug preventing mentioned issued from being closed when MR is merged using fast-forward merge.
  - Fix nonatomic database update potentially causing project star counts to go negative (Stan Hu)
  - Don't show "Add README" link in an empty repository if user doesn't have access to push (Stan Hu)
  - Fix error preventing displaying of commit data for a directory with a leading dot (Stan Hu)
  - Speed up load times of issue detail pages by roughly 1.5x
  - Fix CI rendering regressions
  - If a merge request is to close an issue, show this on the issue page (Zeger-Jan van de Weg)
  - Add a system note and update relevant merge requests when a branch is deleted or re-added (Stan Hu)
  - Make diff file view easier to use on mobile screens (Stan Hu)
  - Improved performance of finding users by username or Email address
  - Fix bug where merge request comments created by API would not trigger notifications (Stan Hu)
  - Add support for creating directories from Files page (Stan Hu)
  - Allow removing of project without confirmation when JavaScript is disabled (Stan Hu)
  - Support filtering by "Any" milestone or issue and fix "No Milestone" and "No Label" filters (Stan Hu)
  - Improved performance of the trending projects page
  - Remove CI migration task
  - Improved performance of finding projects by their namespace
  - Fix bug where transferring a project would result in stale commit links (Stan Hu)
  - Fix build trace updating
  - Include full path of source and target branch names in New Merge Request page (Stan Hu)
  - Add user preference to view activities as default dashboard (Stan Hu)
  - Add option to admin area to sign in as a specific user (Pavel Forkert)
  - Show CI status on all pages where commits list is rendered
  - Automatically enable CI when push .gitlab-ci.yml file to repository
  - Move CI charts to project graphs area
  - Fix cases where Markdown did not render links in activity feed (Stan Hu)
  - Add first and last to pagination (Zeger-Jan van de Weg)
  - Added Commit Status API
  - Added Builds View
  - Added when to .gitlab-ci.yml
  - Show CI status on commit page
  - Added CI_BUILD_TAG, _STAGE, _NAME and _TRIGGERED to CI builds
  - Show CI status on Your projects page and Starred projects page
  - Remove "Continuous Integration" page from dashboard
  - Add notes and SSL verification entries to hook APIs (Ben Boeckel)
  - Fix grammar in admin area "labels" .nothing-here-block when no labels exist.
  - Move CI runners page to project settings area
  - Move CI variables page to project settings area
  - Move CI triggers page to project settings area
  - Move CI project settings page to CE project settings area
  - Fix bug when removed file was not appearing in merge request diff
  - Show warning when build cannot be served by any of the available CI runners
  - Note the original location of a moved project when notifying users of the move
  - Improve error message when merging fails
  - Add support of multibyte characters in LDAP UID (Roman Petrov)
  - Show additions/deletions stats on merge request diff
  - Remove footer text in emails (Zeger-Jan van de Weg)
  - Ensure code blocks are properly highlighted after a note is updated
  - Fix wrong access level badge on MR comments
  - Hide password in the service settings form
  - Move CI web hooks page to project settings area
  - Fix User Identities API. It now allows you to properly create or update user's identities.
  - Add user preference to change layout width (Peter Göbel)
  - Use commit status in merge request widget as preferred source of CI status
  - Integrate CI commit and build pages into project pages
  - Move CI services page to project settings area
  - Add "Quick Submit" behavior to input fields throughout the application. Use
    Cmd+Enter on Mac and Ctrl+Enter on Windows/Linux.
  - Fix position of hamburger in header for smaller screens (Han Loong Liauw)
  - Fix bug where Emojis in Markdown would truncate remaining text (Sakata Sinji)
  - Persist filters when sorting on admin user page (Jerry Lukins)
  - Update style of snippets pages (Han Loong Liauw)
  - Allow dashboard and group issues/MRs to be filtered by label
  - Add spellcheck=false to certain input fields
  - Invalidate stored service password if the endpoint URL is changed
  - Project names are not fully shown if group name is too big, even on group page view
  - Apply new design for Files page
  - Add "New Page" button to Wiki Pages tab (Stan Hu)
  - Only render 404 page from /public
  - Hide passwords from services API (Alex Lossent)
  - Fix: Images cannot show when projects' path was changed
  - Let gitlab-git-http-server generate and serve 'git archive' downloads
  - Optimize query when filtering on issuables (Zeger-Jan van de Weg)
  - Fix padding of outdated discussion item.
  - Animate the logo on hover

v 8.0.5
  - Correct lookup-by-email for LDAP logins
  - Fix loading spinner sometimes not being hidden on Merge Request tab switches

v 8.0.4
  - Fix Message-ID header to be RFC 2111-compliant to prevent e-mails being dropped (Stan Hu)
  - Fix referrals for :back and relative URL installs
  - Fix anchors to comments in diffs
  - Remove CI token from build traces
  - Fix "Assign All" button on Runner admin page
  - Fix search in Files
  - Add full project namespace to payload of system webhooks (Ricardo Band)

v 8.0.3
  - Fix URL shown in Slack notifications
  - Fix bug where projects would appear to be stuck in the forked import state (Stan Hu)
  - Fix Error 500 in creating merge requests with > 1000 diffs (Stan Hu)
  - Add work_in_progress key to MR web hooks (Ben Boeckel)

v 8.0.2
  - Fix default avatar not rendering in network graph (Stan Hu)
  - Skip check_initd_configured_correctly on omnibus installs
  - Prevent double-prefixing of help page paths
  - Clarify confirmation text on user deletion
  - Make commit graphs responsive to window width changes (Stan Hu)
  - Fix top margin for sign-in button on public pages
  - Fix LDAP attribute mapping
  - Remove git refs used internally by GitLab from network graph (Stan Hu)
  - Use standard Markdown font in Markdown preview instead of fixed-width font (Stan Hu)
  - Fix Reply by email for non-UTF-8 messages.
  - Add option to use StartTLS with Reply by email IMAP server.
  - Allow AWS S3 Server-Side Encryption with Amazon S3-Managed Keys for backups (Paul Beattie)

v 8.0.1
  - Improve CI migration procedure and documentation

v 8.0.0
  - Fix Markdown links not showing up in dashboard activity feed (Stan Hu)
  - Remove milestones from merge requests when milestones are deleted (Stan Hu)
  - Fix HTML link that was improperly escaped in new user e-mail (Stan Hu)
  - Fix broken sort in merge request API (Stan Hu)
  - Bump rouge to 1.10.1 to remove warning noise and fix other syntax highlighting bugs (Stan Hu)
  - Gracefully handle errors in syntax highlighting by leaving the block unformatted (Stan Hu)
  - Add "replace" and "upload" functionalities to allow user replace existing file and upload new file into current repository
  - Fix URL construction for merge requests, issues, notes, and commits for relative URL config (Stan Hu)
  - Fix emoji URLs in Markdown when relative_url_root is used (Stan Hu)
  - Omit filename in Content-Disposition header in raw file download to avoid RFC 6266 encoding issues (Stan HU)
  - Fix broken Wiki Page History (Stan Hu)
  - Import forked repositories asynchronously to prevent large repositories from timing out (Stan Hu)
  - Prevent anchors from being hidden by header (Stan Hu)
  - Fix bug where only the first 15 Bitbucket issues would be imported (Stan Hu)
  - Sort issues by creation date in Bitbucket importer (Stan Hu)
  - Prevent too many redirects upon login when home page URL is set to external_url (Stan Hu)
  - Improve dropdown positioning on the project home page (Hannes Rosenögger)
  - Upgrade browser gem to 1.0.0 to avoid warning in IE11 compatibilty mode (Stan Hu)
  - Remove user OAuth tokens from the database and request new tokens each session (Stan Hu)
  - Restrict users API endpoints to use integer IDs (Stan Hu)
  - Only show recent push event if the branch still exists or a recent merge request has not been created (Stan Hu)
  - Remove satellites
  - Better performance for web editor (switched from satellites to rugged)
  - Faster merge
  - Ability to fetch merge requests from refs/merge-requests/:id
  - Allow displaying of archived projects in the admin interface (Artem Sidorenko)
  - Allow configuration of import sources for new projects (Artem Sidorenko)
  - Search for comments should be case insensetive
  - Create cross-reference for closing references on commits pushed to non-default branches (Maël Valais)
  - Ability to search milestones
  - Gracefully handle SMTP user input errors (e.g. incorrect email addresses) to prevent Sidekiq retries (Stan Hu)
  - Move dashboard activity to separate page (for your projects and starred projects)
  - Improve performance of git blame
  - Limit content width to 1200px for most of pages to improve readability on big screens
  - Fix 500 error when submit project snippet without body
  - Improve search page usability
  - Bring more UI consistency in way how projects, snippets and groups lists are rendered
  - Make all profiles and group public
  - Fixed login failure when extern_uid changes (Joel Koglin)
  - Don't notify users without access to the project when they are (accidentally) mentioned in a note.
  - Retrieving oauth token with LDAP credentials
  - Load Application settings from running database unless env var USE_DB=false
  - Added Drone CI integration (Kirill Zaitsev)
  - Allow developers to retry builds
  - Hide advanced project options for non-admin users
  - Fail builds if no .gitlab-ci.yml is found
  - Refactored service API and added automatically service docs generator (Kirill Zaitsev)
  - Added web_url key project hook_attrs (Kirill Zaitsev)
  - Add ability to get user information by ID of an SSH key via the API
  - Fix bug which IE cannot show image at markdown when the image is raw file of gitlab
  - Add support for Crowd
  - Global Labels that are available to all projects
  - Fix highlighting of deleted lines in diffs.
  - Project notification level can be set on the project page itself
  - Added service API endpoint to retrieve service parameters (Petheő Bence)
  - Add FogBugz project import (Jared Szechy)
  - Sort users autocomplete lists by user (Allister Antosik)
  - Webhook for issue now contains repository field (Jungkook Park)
  - Add ability to add custom text to the help page (Jeroen van Baarsen)
  - Add pg_schema to backup config
  - Fix references to target project issues in Merge Requests markdown preview and textareas (Francesco Levorato)
  - Redirect from incorrectly cased group or project path to correct one (Francesco Levorato)
  - Removed API calls from CE to CI

v 7.14.3
  - No changes

v 7.14.2
  - Upgrade gitlab_git to 7.2.15 to fix `git blame` errors with ISO-encoded files (Stan Hu)
  - Allow configuration of LDAP attributes GitLab will use for the new user account.

v 7.14.1
  - Improve abuse reports management from admin area
  - Fix "Reload with full diff" URL button in compare branch view (Stan Hu)
  - Disabled DNS lookups for SSH in docker image (Rowan Wookey)
  - Only include base URL in OmniAuth full_host parameter (Stan Hu)
  - Fix Error 500 in API when accessing a group that has an avatar (Stan Hu)
  - Ability to enable SSL verification for Webhooks

v 7.14.0
  - Fix bug where non-project members of the target project could set labels on new merge requests.
  - Update default robots.txt rules to disallow crawling of irrelevant pages (Ben Bodenmiller)
  - Fix redirection after sign in when using auto_sign_in_with_provider
  - Upgrade gitlab_git to 7.2.14 to ignore CRLFs in .gitmodules (Stan Hu)
  - Clear cache to prevent listing deleted branches after MR removes source branch (Stan Hu)
  - Provide more feedback what went wrong if HipChat service failed test (Stan Hu)
  - Fix bug where backslashes in inline diffs could be dropped (Stan Hu)
  - Disable turbolinks when linking to Bitbucket import status (Stan Hu)
  - Fix broken code import and display error messages if something went wrong with creating project (Stan Hu)
  - Fix corrupted binary files when using API files endpoint (Stan Hu)
  - Bump Haml to 4.0.7 to speed up textarea rendering (Stan Hu)
  - Show incompatible projects in Bitbucket import status (Stan Hu)
  - Fix coloring of diffs on MR Discussion-tab (Gert Goet)
  - Fix "Network" and "Graphs" pages for branches with encoded slashes (Stan Hu)
  - Fix errors deleting and creating branches with encoded slashes (Stan Hu)
  - Always add current user to autocomplete controller to support filter by "Me" (Stan Hu)
  - Fix multi-line syntax highlighting (Stan Hu)
  - Fix network graph when branch name has single quotes (Stan Hu)
  - Add "Confirm user" button in user admin page (Stan Hu)
  - Upgrade gitlab_git to version 7.2.6 to fix Error 500 when creating network graphs (Stan Hu)
  - Add support for Unicode filenames in relative links (Hiroyuki Sato)
  - Fix URL used for refreshing notes if relative_url is present (Bartłomiej Święcki)
  - Fix commit data retrieval when branch name has single quotes (Stan Hu)
  - Check that project was actually created rather than just validated in import:repos task (Stan Hu)
  - Fix full screen mode for snippet comments (Daniel Gerhardt)
  - Fix 404 error in files view after deleting the last file in a repository (Stan Hu)
  - Fix the "Reload with full diff" URL button (Stan Hu)
  - Fix label read access for unauthenticated users (Daniel Gerhardt)
  - Fix access to disabled features for unauthenticated users (Daniel Gerhardt)
  - Fix OAuth provider bug where GitLab would not go return to the redirect_uri after sign-in (Stan Hu)
  - Fix file upload dialog for comment editing (Daniel Gerhardt)
  - Set OmniAuth full_host parameter to ensure redirect URIs are correct (Stan Hu)
  - Return comments in created order in merge request API (Stan Hu)
  - Disable internal issue tracker controller if external tracker is used (Stan Hu)
  - Expire Rails cache entries after two weeks to prevent endless Redis growth
  - Add support for destroying project milestones (Stan Hu)
  - Allow custom backup archive permissions
  - Add project star and fork count, group avatar URL and user/group web URL attributes to API
  - Show who last edited a comment if it wasn't the original author
  - Send notification to all participants when MR is merged.
  - Add ability to manage user email addresses via the API.
  - Show buttons to add license, changelog and contribution guide if they're missing.
  - Tweak project page buttons.
  - Disabled autocapitalize and autocorrect on login field (Daryl Chan)
  - Mention group and project name in creation, update and deletion notices (Achilleas Pipinellis)
  - Update gravatar link on profile page to link to configured gravatar host (Ben Bodenmiller)
  - Remove redis-store TTL monkey patch
  - Add support for CI skipped status
  - Fetch code from forks to refs/merge-requests/:id/head when merge request created
  - Remove comments and email addresses when publicly exposing ssh keys (Zeger-Jan van de Weg)
  - Add "Check out branch" button to the MR page.
  - Improve MR merge widget text and UI consistency.
  - Improve text in MR "How To Merge" modal.
  - Cache all events
  - Order commits by date when comparing branches
  - Fix bug causing error when the target branch of a symbolic ref was deleted
  - Include branch/tag name in archive file and directory name
  - Add dropzone upload progress
  - Add a label for merged branches on branches page (Florent Baldino)
  - Detect .mkd and .mkdn files as markdown (Ben Boeckel)
  - Fix: User search feature in admin area does not respect filters
  - Set max-width for README, issue and merge request description for easier read on big screens
  - Update Flowdock integration to support new Flowdock API (Boyan Tabakov)
  - Remove author from files view (Sven Strickroth)
  - Fix infinite loop when SAML was incorrectly configured.

v 7.13.5
  - Satellites reverted

v 7.13.4
  - Allow users to send abuse reports

v 7.13.3
  - Fix bug causing Bitbucket importer to crash when OAuth application had been removed.
  - Allow users to send abuse reports
  - Remove satellites
  - Link username to profile on Group Members page (Tom Webster)

v 7.13.2
  - Fix randomly failed spec
  - Create project services on Project creation
  - Add admin_merge_request ability to Developer level and up
  - Fix Error 500 when browsing projects with no HEAD (Stan Hu)
  - Fix labels / assignee / milestone for the merge requests when issues are disabled
  - Show the first tab automatically on MergeRequests#new
  - Add rake task 'gitlab:update_commit_count' (Daniel Gerhardt)
  - Fix Gmail Actions

v 7.13.1
  - Fix: Label modifications are not reflected in existing notes and in the issue list
  - Fix: Label not shown in the Issue list, although it's set through web interface
  - Fix: Group/project references are linked incorrectly
  - Improve documentation
  - Fix of migration: Check if session_expire_delay column exists before adding the column
  - Fix: ActionView::Template::Error
  - Fix: "Create Merge Request" isn't always shown in event for newly pushed branch
  - Fix bug causing "Remove source-branch" option not to work for merge requests from the same project.
  - Render Note field hints consistently for "new" and "edit" forms

v 7.13.0
  - Remove repository graph log to fix slow cache updates after push event (Stan Hu)
  - Only enable HSTS header for HTTPS and port 443 (Stan Hu)
  - Fix user autocomplete for unauthenticated users accessing public projects (Stan Hu)
  - Fix redirection to home page URL for unauthorized users (Daniel Gerhardt)
  - Add branch switching support for graphs (Daniel Gerhardt)
  - Fix external issue tracker hook/test for HTTPS URLs (Daniel Gerhardt)
  - Remove link leading to a 404 error in Deploy Keys page (Stan Hu)
  - Add support for unlocking users in admin settings (Stan Hu)
  - Add Irker service configuration options (Stan Hu)
  - Fix order of issues imported from GitHub (Hiroyuki Sato)
  - Bump rugments to 1.0.0beta8 to fix C prototype function highlighting (Jonathon Reinhart)
  - Fix Merge Request webhook to properly fire "merge" action when accepted from the web UI
  - Add `two_factor_enabled` field to admin user API (Stan Hu)
  - Fix invalid timestamps in RSS feeds (Rowan Wookey)
  - Fix downloading of patches on public merge requests when user logged out (Stan Hu)
  - Fix Error 500 when relative submodule resolves to a namespace that has a different name from its path (Stan Hu)
  - Extract the longest-matching ref from a commit path when multiple matches occur (Stan Hu)
  - Update maintenance documentation to explain no need to recompile asssets for omnibus installations (Stan Hu)
  - Support commenting on diffs in side-by-side mode (Stan Hu)
  - Fix JavaScript error when clicking on the comment button on a diff line that has a comment already (Stan Hu)
  - Return 40x error codes if branch could not be deleted in UI (Stan Hu)
  - Remove project visibility icons from dashboard projects list
  - Rename "Design" profile settings page to "Preferences".
  - Allow users to customize their default Dashboard page.
  - Update ssl_ciphers in Nginx example to remove DHE settings. This will deny forward secrecy for Android 2.3.7, Java 6 and OpenSSL 0.9.8
  - Admin can edit and remove user identities
  - Convert CRLF newlines to LF when committing using the web editor.
  - API request /projects/:project_id/merge_requests?state=closed will return only closed merge requests without merged one. If you need ones that were merged - use state=merged.
  - Allow Administrators to filter the user list by those with or without Two-factor Authentication enabled.
  - Show a user's Two-factor Authentication status in the administration area.
  - Explicit error when commit not found in the CI
  - Improve performance for issue and merge request pages
  - Users with guest access level can not set assignee, labels or milestones for issue and merge request
  - Reporter role can manage issue tracker now: edit any issue, set assignee or milestone and manage labels
  - Better performance for pages with events list, issues list and commits list
  - Faster automerge check and merge itself when source and target branches are in same repository
  - Correctly show anonymous authorized applications under Profile > Applications.
  - Query Optimization in MySQL.
  - Allow users to be blocked and unblocked via the API
  - Use native Postgres database cleaning during backup restore
  - Redesign project page. Show README as default instead of activity. Move project activity to separate page
  - Make left menu more hierarchical and less contextual by adding back item at top
  - A fork can’t have a visibility level that is greater than the original project.
  - Faster code search in repository and wiki. Fixes search page timeout for big repositories
  - Allow administrators to disable 2FA for a specific user
  - Add error message for SSH key linebreaks
  - Store commits count in database (will populate with valid values only after first push)
  - Rebuild cache after push to repository in background job
  - Fix transferring of project to another group using the API.

v 7.12.2
  - Correctly show anonymous authorized applications under Profile > Applications.
  - Faster automerge check and merge itself when source and target branches are in same repository
  - Audit log for user authentication
  - Allow custom label to be set for authentication providers.

v 7.12.1
  - Fix error when deleting a user who has projects (Stan Hu)
  - Fix post-receive errors on a push when an external issue tracker is configured (Stan Hu)
  - Add SAML to list of social_provider (Matt Firtion)
  - Fix merge requests API scope to keep compatibility in 7.12.x patch release (Dmitriy Zaporozhets)
  - Fix closed merge request scope at milestone page (Dmitriy Zaporozhets)
  - Revert merge request states renaming
  - Fix hooks for web based events with external issue references (Daniel Gerhardt)
  - Improve performance for issue and merge request pages
  - Compress database dumps to reduce backup size

v 7.12.0
  - Fix Error 500 when one user attempts to access a personal, internal snippet (Stan Hu)
  - Disable changing of target branch in new merge request page when a branch has already been specified (Stan Hu)
  - Fix post-receive errors on a push when an external issue tracker is configured (Stan Hu)
  - Update oauth button logos for Twitter and Google to recommended assets
  - Update browser gem to version 0.8.0 for IE11 support (Stan Hu)
  - Fix timeout when rendering file with thousands of lines.
  - Add "Remember me" checkbox to LDAP signin form.
  - Add session expiration delay configuration through UI application settings
  - Don't notify users mentioned in code blocks or blockquotes.
  - Omit link to generate labels if user does not have access to create them (Stan Hu)
  - Show warning when a comment will add 10 or more people to the discussion.
  - Disable changing of the source branch in merge request update API (Stan Hu)
  - Shorten merge request WIP text.
  - Add option to disallow users from registering any application to use GitLab as an OAuth provider
  - Support editing target branch of merge request (Stan Hu)
  - Refactor permission checks with issues and merge requests project settings (Stan Hu)
  - Fix Markdown preview not working in Edit Milestone page (Stan Hu)
  - Fix Zen Mode not closing with ESC key (Stan Hu)
  - Allow HipChat API version to be blank and default to v2 (Stan Hu)
  - Add file attachment support in Milestone description (Stan Hu)
  - Fix milestone "Browse Issues" button.
  - Set milestone on new issue when creating issue from index with milestone filter active.
  - Make namespace API available to all users (Stan Hu)
  - Add web hook support for note events (Stan Hu)
  - Disable "New Issue" and "New Merge Request" buttons when features are disabled in project settings (Stan Hu)
  - Remove Rack Attack monkey patches and bump to version 4.3.0 (Stan Hu)
  - Fix clone URL losing selection after a single click in Safari and Chrome (Stan Hu)
  - Fix git blame syntax highlighting when different commits break up lines (Stan Hu)
  - Add "Resend confirmation e-mail" link in profile settings (Stan Hu)
  - Allow to configure location of the `.gitlab_shell_secret` file. (Jakub Jirutka)
  - Disabled expansion of top/bottom blobs for new file diffs
  - Update Asciidoctor gem to version 1.5.2. (Jakub Jirutka)
  - Fix resolving of relative links to repository files in AsciiDoc documents. (Jakub Jirutka)
  - Use the user list from the target project in a merge request (Stan Hu)
  - Default extention for wiki pages is now .md instead of .markdown (Jeroen van Baarsen)
  - Add validation to wiki page creation (only [a-zA-Z0-9/_-] are allowed) (Jeroen van Baarsen)
  - Fix new/empty milestones showing 100% completion value (Jonah Bishop)
  - Add a note when an Issue or Merge Request's title changes
  - Consistently refer to MRs as either Merged or Closed.
  - Add Merged tab to MR lists.
  - Prefix EmailsOnPush email subject with `[Git]`.
  - Group project contributions by both name and email.
  - Clarify navigation labels for Project Settings and Group Settings.
  - Move user avatar and logout button to sidebar
  - You can not remove user if he/she is an only owner of group
  - User should be able to leave group. If not - show him proper message
  - User has ability to leave project
  - Add SAML support as an omniauth provider
  - Allow to configure a URL to show after sign out
  - Add an option to automatically sign-in with an Omniauth provider
  - GitLab CI service sends .gitlab-ci.yml in each push call
  - When remove project - move repository and schedule it removal
  - Improve group removing logic
  - Trigger create-hooks on backup restore task
  - Add option to automatically link omniauth and LDAP identities
  - Allow special character in users bio. I.e.: I <3 GitLab

v 7.11.4
  - Fix missing bullets when creating lists
  - Set rel="nofollow" on external links

v 7.11.3
  - no changes
  - Fix upgrader script (Martins Polakovs)

v 7.11.2
  - no changes

v 7.11.1
  - no changes

v 7.11.0
  - Fall back to Plaintext when Syntaxhighlighting doesn't work. Fixes some buggy lexers (Hannes Rosenögger)
  - Get editing comments to work in Chrome 43 again.
  - Fix broken view when viewing history of a file that includes a path that used to be another file (Stan Hu)
  - Don't show duplicate deploy keys
  - Fix commit time being displayed in the wrong timezone in some cases (Hannes Rosenögger)
  - Make the first branch pushed to an empty repository the default HEAD (Stan Hu)
  - Fix broken view when using a tag to display a tree that contains git submodules (Stan Hu)
  - Make Reply-To config apply to change e-mail confirmation and other Devise notifications (Stan Hu)
  - Add application setting to restrict user signups to e-mail domains (Stan Hu)
  - Don't allow a merge request to be merged when its title starts with "WIP".
  - Add a page title to every page.
  - Allow primary email to be set to an email that you've already added.
  - Fix clone URL field and X11 Primary selection (Dmitry Medvinsky)
  - Ignore invalid lines in .gitmodules
  - Fix "Cannot move project" error message from popping up after a successful transfer (Stan Hu)
  - Redirect to sign in page after signing out.
  - Fix "Hello @username." references not working by no longer allowing usernames to end in period.
  - Fix "Revspec not found" errors when viewing diffs in a forked project with submodules (Stan Hu)
  - Improve project page UI
  - Fix broken file browsing with relative submodule in personal projects (Stan Hu)
  - Add "Reply quoting selected text" shortcut key (`r`)
  - Fix bug causing `@whatever` inside an issue's first code block to be picked up as a user mention.
  - Fix bug causing `@whatever` inside an inline code snippet (backtick-style) to be picked up as a user mention.
  - When use change branches link at MR form - save source branch selection instead of target one
  - Improve handling of large diffs
  - Added GitLab Event header for project hooks
  - Add Two-factor authentication (2FA) for GitLab logins
  - Show Atom feed buttons everywhere where applicable.
  - Add project activity atom feed.
  - Don't crash when an MR from a fork has a cross-reference comment from the target project on one of its commits.
  - Explain how to get a new password reset token in welcome emails
  - Include commit comments in MR from a forked project.
  - Group milestones by title in the dashboard and all other issue views.
  - Query issues, merge requests and milestones with their IID through API (Julien Bianchi)
  - Add default project and snippet visibility settings to the admin web UI.
  - Show incompatible projects in Google Code import status (Stan Hu)
  - Fix bug where commit data would not appear in some subdirectories (Stan Hu)
  - Task lists are now usable in comments, and will show up in Markdown previews.
  - Fix bug where avatar filenames were not actually deleted from the database during removal (Stan Hu)
  - Fix bug where Slack service channel was not saved in admin template settings. (Stan Hu)
  - Protect OmniAuth request phase against CSRF.
  - Don't send notifications to mentioned users that don't have access to the project in question.
  - Add search issues/MR by number
  - Change plots to bar graphs in commit statistics screen
  - Move snippets UI to fluid layout
  - Improve UI for sidebar. Increase separation between navigation and content
  - Improve new project command options (Ben Bodenmiller)
  - Add common method to force UTF-8 and use it to properly handle non-ascii OAuth user properties (Onur Küçük)
  - Prevent sending empty messages to HipChat (Chulki Lee)
  - Improve UI for mobile phones on dashboard and project pages
  - Add room notification and message color option for HipChat
  - Allow to use non-ASCII letters and dashes in project and namespace name. (Jakub Jirutka)
  - Add footnotes support to Markdown (Guillaume Delbergue)
  - Add current_sign_in_at to UserFull REST api.
  - Make Sidekiq MemoryKiller shutdown signal configurable
  - Add "Create Merge Request" buttons to commits and branches pages and push event.
  - Show user roles by comments.
  - Fix automatic blocking of auto-created users from Active Directory.
  - Call merge request web hook for each new commits (Arthur Gautier)
  - Use SIGKILL by default in Sidekiq::MemoryKiller
  - Fix mentioning of private groups.
  - Add style for <kbd> element in markdown
  - Spin spinner icon next to "Checking for CI status..." on MR page.
  - Fix reference links in dashboard activity and ATOM feeds.
  - Ensure that the first added admin performs repository imports

v 7.10.4
  - Fix migrations broken in 7.10.2
  - Make tags for GitLab installations running on MySQL case sensitive
  - Get Gitorious importer to work again.
  - Fix adding new group members from admin area
  - Fix DB error when trying to tag a repository (Stan Hu)
  - Fix Error 500 when searching Wiki pages (Stan Hu)
  - Unescape branch names in compare commit (Stan Hu)
  - Order commit comments chronologically in API.

v 7.10.2
  - Fix CI links on MR page

v 7.10.0
  - Ignore submodules that are defined in .gitmodules but are checked in as directories.
  - Allow projects to be imported from Google Code.
  - Remove access control for uploaded images to fix broken images in emails (Hannes Rosenögger)
  - Allow users to be invited by email to join a group or project.
  - Don't crash when project repository doesn't exist.
  - Add config var to block auto-created LDAP users.
  - Don't use HTML ellipsis in EmailsOnPush subject truncated commit message.
  - Set EmailsOnPush reply-to address to committer email when enabled.
  - Fix broken file browsing with a submodule that contains a relative link (Stan Hu)
  - Fix persistent XSS vulnerability around profile website URLs.
  - Fix project import URL regex to prevent arbitary local repos from being imported.
  - Fix directory traversal vulnerability around uploads routes.
  - Fix directory traversal vulnerability around help pages.
  - Don't leak existence of project via search autocomplete.
  - Don't leak existence of group or project via search.
  - Fix bug where Wiki pages that included a '/' were no longer accessible (Stan Hu)
  - Fix bug where error messages from Dropzone would not be displayed on the issues page (Stan Hu)
  - Add a rake task to check repository integrity with `git fsck`
  - Add ability to configure Reply-To address in gitlab.yml (Stan Hu)
  - Move current user to the top of the list in assignee/author filters (Stan Hu)
  - Fix broken side-by-side diff view on merge request page (Stan Hu)
  - Set Application controller default URL options to ensure all url_for calls are consistent (Stan Hu)
  - Allow HTML tags in Markdown input
  - Fix code unfold not working on Compare commits page (Stan Hu)
  - Fix generating SSH key fingerprints with OpenSSH 6.8. (Sašo Stanovnik)
  - Fix "Import projects from" button to show the correct instructions (Stan Hu)
  - Fix dots in Wiki slugs causing errors (Stan Hu)
  - Make maximum attachment size configurable via Application Settings (Stan Hu)
  - Update poltergeist to version 1.6.0 to support PhantomJS 2.0 (Zeger-Jan van de Weg)
  - Fix cross references when usernames, milestones, or project names contain underscores (Stan Hu)
  - Disable reference creation for comments surrounded by code/preformatted blocks (Stan Hu)
  - Reduce Rack Attack false positives causing 403 errors during HTTP authentication (Stan Hu)
  - enable line wrapping per default and remove the checkbox to toggle it (Hannes Rosenögger)
  - Fix a link in the patch update guide
  - Add a service to support external wikis (Hannes Rosenögger)
  - Omit the "email patches" link and fix plain diff view for merge commits
  - List new commits for newly pushed branch in activity view.
  - Add sidetiq gem dependency to match EE
  - Add changelog, license and contribution guide links to project tab bar.
  - Improve diff UI
  - Fix alignment of navbar toggle button (Cody Mize)
  - Fix checkbox rendering for nested task lists
  - Identical look of selectboxes in UI
  - Upgrade the gitlab_git gem to version 7.1.3
  - Move "Import existing repository by URL" option to button.
  - Improve error message when save profile has error.
  - Passing the name of pushed ref to CI service (requires GitLab CI 7.9+)
  - Add location field to user profile
  - Fix print view for markdown files and wiki pages
  - Fix errors when deleting old backups
  - Improve GitLab performance when working with git repositories
  - Add tag message and last commit to tag hook (Kamil Trzciński)
  - Restrict permissions on backup files
  - Improve oauth accounts UI in profile page
  - Add ability to unlink connected accounts
  - Replace commits calendar with faster contribution calendar that includes issues and merge requests
  - Add inifinite scroll to user page activity
  - Don't include system notes in issue/MR comment count.
  - Don't mark merge request as updated when merge status relative to target branch changes.
  - Link note avatar to user.
  - Make Git-over-SSH errors more descriptive.
  - Fix EmailsOnPush.
  - Refactor issue filtering
  - AJAX selectbox for issue assignee and author filters
  - Fix issue with missing options in issue filtering dropdown if selected one
  - Prevent holding Control-Enter or Command-Enter from posting comment multiple times.
  - Prevent note form from being cleared when submitting failed.
  - Improve file icons rendering on tree (Sullivan Sénéchal)
  - API: Add pagination to project events
  - Get issue links in notification mail to work again.
  - Don't show commit comment button when user is not signed in.
  - Fix admin user projects lists.
  - Don't leak private group existence by redirecting from namespace controller to group controller.
  - Ability to skip some items from backup (database, respositories or uploads)
  - Archive repositories in background worker.
  - Import GitHub, Bitbucket or GitLab.com projects owned by authenticated user into current namespace.
  - Project labels are now available over the API under the "tag_list" field (Cristian Medina)
  - Fixed link paths for HTTP and SSH on the admin project view (Jeremy Maziarz)
  - Fix and improve help rendering (Sullivan Sénéchal)
  - Fix final line in EmailsOnPush email diff being rendered as error.
  - Prevent duplicate Buildkite service creation.
  - Fix git over ssh errors 'fatal: protocol error: bad line length character'
  - Automatically setup GitLab CI project for forks if origin project has GitLab CI enabled
  - Bust group page project list cache when namespace name or path changes.
  - Explicitly set image alt-attribute to prevent graphical glitches if gravatars could not be loaded
  - Allow user to choose a public email to show on public profile
  - Remove truncation from issue titles on milestone page (Jason Blanchard)
  - Fix stuck Merge Request merging events from old installations (Ben Bodenmiller)
  - Fix merge request comments on files with multiple commits
  - Fix Resource Owner Password Authentication Flow

v 7.9.4
  - Security: Fix project import URL regex to prevent arbitary local repos from being imported
  - Fixed issue where only 25 commits would load in file listings
  - Fix LDAP identities  after config update

v 7.9.3
  - Contains no changes
  - Add icons to Add dropdown items.
  - Allow admin to create public deploy keys that are accessible to any project.
  - Warn when gitlab-shell version doesn't match requirement.
  - Skip email confirmation when set by admin or via LDAP.
  - Only allow users to reference groups, projects, issues, MRs, commits they have access to.

v 7.9.3
  - Contains no changes

v 7.9.2
  - Contains no changes

v 7.9.1
  - Include missing events and fix save functionality in admin service template settings form (Stan Hu)
  - Fix "Import projects from" button to show the correct instructions (Stan Hu)
  - Fix OAuth2 issue importing a new project from GitHub and GitLab (Stan Hu)
  - Fix for LDAP with commas in DN
  - Fix missing events and in admin Slack service template settings form (Stan Hu)
  - Don't show commit comment button when user is not signed in.
  - Downgrade gemnasium-gitlab-service gem

v 7.9.0
  - Add HipChat integration documentation (Stan Hu)
  - Update documentation for object_kind field in Webhook push and tag push Webhooks (Stan Hu)
  - Fix broken email images (Hannes Rosenögger)
  - Automatically config git if user forgot, where possible (Zeger-Jan van de Weg)
  - Fix mass SQL statements on initial push (Hannes Rosenögger)
  - Add tag push notifications and normalize HipChat and Slack messages to be consistent (Stan Hu)
  - Add comment notification events to HipChat and Slack services (Stan Hu)
  - Add issue and merge request events to HipChat and Slack services (Stan Hu)
  - Fix merge request URL passed to Webhooks. (Stan Hu)
  - Fix bug that caused a server error when editing a comment to "+1" or "-1" (Stan Hu)
  - Fix code preview theme setting for comments, issues, merge requests, and snippets (Stan Hu)
  - Move labels/milestones tabs to sidebar
  - Upgrade Rails gem to version 4.1.9.
  - Improve error messages for file edit failures
  - Improve UI for commits, issues and merge request lists
  - Fix commit comments on first line of diff not rendering in Merge Request Discussion view.
  - Allow admins to override restricted project visibility settings.
  - Move restricted visibility settings from gitlab.yml into the web UI.
  - Improve trigger merge request hook when source project branch has been updated (Kirill Zaitsev)
  - Save web edit in new branch
  - Fix ordering of imported but unchanged projects (Marco Wessel)
  - Mobile UI improvements: make aside content expandable
  - Expose avatar_url in projects API
  - Fix checkbox alignment on the application settings page.
  - Generalize image upload in drag and drop in markdown to all files (Hannes Rosenögger)
  - Fix mass-unassignment of issues (Robert Speicher)
  - Fix hidden diff comments in merge request discussion view
  - Allow user confirmation to be skipped for new users via API
  - Add a service to send updates to an Irker gateway (Romain Coltel)
  - Add brakeman (security scanner for Ruby on Rails)
  - Slack username and channel options
  - Add grouped milestones from all projects to dashboard.
  - Web hook sends pusher email as well as commiter
  - Add Bitbucket omniauth provider.
  - Add Bitbucket importer.
  - Support referencing issues to a project whose name starts with a digit
  - Condense commits already in target branch when updating merge request source branch.
  - Send notifications and leave system comments when bulk updating issues.
  - Automatically link commit ranges to compare page: sha1...sha4 or sha1..sha4 (includes sha1 in comparison)
  - Move groups page from profile to dashboard
  - Starred projects page at dashboard
  - Blocking user does not remove him/her from project/groups but show blocked label
  - Change subject of EmailsOnPush emails to include namespace, project and branch.
  - Change subject of EmailsOnPush emails to include first commit message when multiple were pushed.
  - Remove confusing footer from EmailsOnPush mail body.
  - Add list of changed files to EmailsOnPush emails.
  - Add option to send EmailsOnPush emails from committer email if domain matches.
  - Add option to disable code diffs in EmailOnPush emails.
  - Wrap commit message in EmailsOnPush email.
  - Send EmailsOnPush emails when deleting commits using force push.
  - Fix EmailsOnPush email comparison link to include first commit.
  - Fix highliht of selected lines in file
  - Reject access to group/project avatar if the user doesn't have access.
  - Add database migration to clean group duplicates with same path and name (Make sure you have a backup before update)
  - Add GitLab active users count to rake gitlab:check
  - Starred projects page at dashboard
  - Make email display name configurable
  - Improve json validation in hook data
  - Use Emoji One
  - Updated emoji help documentation to properly reference EmojiOne.
  - Fix missing GitHub organisation repositories on import page.
  - Added blue theme
  - Remove annoying notice messages when create/update merge request
  - Allow smb:// links in Markdown text.
  - Filter merge request by title or description at Merge Requests page
  - Block user if he/she was blocked in Active Directory
  - Fix import pages not working after first load.
  - Use custom LDAP label in LDAP signin form.
  - Execute hooks and services when branch or tag is created or deleted through web interface.
  - Block and unblock user if he/she was blocked/unblocked in Active Directory
  - Raise recommended number of unicorn workers from 2 to 3
  - Use same layout and interactivity for project members as group members.
  - Prevent gitlab-shell character encoding issues by receiving its changes as raw data.
  - Ability to unsubscribe/subscribe to issue or merge request
  - Delete deploy key when last connection to a project is destroyed.
  - Fix invalid Atom feeds when using emoji, horizontal rules, or images (Christian Walther)
  - Backup of repositories with tar instead of git bundle (only now are git-annex files included in the backup)
  - Add canceled status for CI
  - Send EmailsOnPush email when branch or tag is created or deleted.
  - Faster merge request processing for large repository
  - Prevent doubling AJAX request with each commit visit via Turbolink
  - Prevent unnecessary doubling of js events on import pages and user calendar

v 7.8.4
  - Fix issue_tracker_id substitution in custom issue trackers
  - Fix path and name duplication in namespaces

v 7.8.3
  - Bump version of gitlab_git fixing annotated tags without message

v 7.8.2
  - Fix service migration issue when upgrading from versions prior to 7.3
  - Fix setting of the default use project limit via admin UI
  - Fix showing of already imported projects for GitLab and Gitorious importers
  - Fix response of push to repository to return "Not found" if user doesn't have access
  - Fix check if user is allowed to view the file attachment
  - Fix import check for case sensetive namespaces
  - Increase timeout for Git-over-HTTP requests to 1 hour since large pulls/pushes can take a long time.
  - Properly handle autosave local storage exceptions.
  - Escape wildcards when searching LDAP by username.

v 7.8.1
  - Fix run of custom post receive hooks
  - Fix migration that caused issues when upgrading to version 7.8 from versions prior to 7.3
  - Fix the warning for LDAP users about need to set password
  - Fix avatars which were not shown for non logged in users
  - Fix urls for the issues when relative url was enabled

v 7.8.0
  - Fix access control and protection against XSS for note attachments and other uploads.
  - Replace highlight.js with rouge-fork rugments (Stefan Tatschner)
  - Make project search case insensitive (Hannes Rosenögger)
  - Include issue/mr participants in list of recipients for reassign/close/reopen emails
  - Expose description in groups API
  - Better UI for project services page
  - Cleaner UI for web editor
  - Add diff syntax highlighting in email-on-push service notifications (Hannes Rosenögger)
  - Add API endpoint to fetch all changes on a MergeRequest (Jeroen van Baarsen)
  - View note image attachments in new tab when clicked instead of downloading them
  - Improve sorting logic in UI and API. Explicitly define what sorting method is used by default
  - Fix overflow at sidebar when have several items
  - Add notes for label changes in issue and merge requests
  - Show tags in commit view (Hannes Rosenögger)
  - Only count a user's vote once on a merge request or issue (Michael Clarke)
  - Increase font size when browse source files and diffs
  - Service Templates now let you set default values for all services
  - Create new file in empty repository using GitLab UI
  - Ability to clone project using oauth2 token
  - Upgrade Sidekiq gem to version 3.3.0
  - Stop git zombie creation during force push check
  - Show success/error messages for test setting button in services
  - Added Rubocop for code style checks
  - Fix commits pagination
  - Async load a branch information at the commit page
  - Disable blacklist validation for project names
  - Allow configuring protection of the default branch upon first push (Marco Wessel)
  - Add gitlab.com importer
  - Add an ability to login with gitlab.com
  - Add a commit calendar to the user profile (Hannes Rosenögger)
  - Submit comment on command-enter
  - Notify all members of a group when that group is mentioned in a comment, for example: `@gitlab-org` or `@sales`.
  - Extend issue clossing pattern to include "Resolve", "Resolves", "Resolved", "Resolving" and "Close" (Julien Bianchi and Hannes Rosenögger)
  - Fix long broadcast message cut-off on left sidebar (Visay Keo)
  - Add Project Avatars (Steven Thonus and Hannes Rosenögger)
  - Password reset token validity increased from 2 hours to 2 days since it is also send on account creation.
  - Edit group members via API
  - Enable raw image paste from clipboard, currently Chrome only (Marco Cyriacks)
  - Add action property to merge request hook (Julien Bianchi)
  - Remove duplicates from group milestone participants list.
  - Add a new API function that retrieves all issues assigned to a single milestone (Justin Whear and Hannes Rosenögger)
  - API: Access groups with their path (Julien Bianchi)
  - Added link to milestone and keeping resource context on smaller viewports for issues and merge requests (Jason Blanchard)
  - Allow notification email to be set separately from primary email.
  - API: Add support for editing an existing project (Mika Mäenpää and Hannes Rosenögger)
  - Don't have Markdown preview fail for long comments/wiki pages.
  - When test web hook - show error message instead of 500 error page if connection to hook url was reset
  - Added support for firing system hooks on group create/destroy and adding/removing users to group (Boyan Tabakov)
  - Added persistent collapse button for left side nav bar (Jason Blanchard)
  - Prevent losing unsaved comments by automatically restoring them when comment page is loaded again.
  - Don't allow page to be scaled on mobile.
  - Clean the username acquired from OAuth/LDAP so it doesn't fail username validation and block signing up.
  - Show assignees in merge request index page (Kelvin Mutuma)
  - Link head panel titles to relevant root page.
  - Allow users that signed up via OAuth to set their password in order to use Git over HTTP(S).
  - Show users button to share their newly created public or internal projects on twitter
  - Add quick help links to the GitLab pricing and feature comparison pages.
  - Fix duplicate authorized applications in user profile and incorrect application client count in admin area.
  - Make sure Markdown previews always use the same styling as the eventual destination.
  - Remove deprecated Group#owner_id from API
  - Show projects user contributed to on user page. Show stars near project on user page.
  - Improve database performance for GitLab
  - Add Asana service (Jeremy Benoist)
  - Improve project web hooks with extra data

v 7.7.2
  - Update GitLab Shell to version 2.4.2 that fixes a bug when developers can push to protected branch
  - Fix issue when LDAP user can't login with existing GitLab account

v 7.7.1
  - Improve mention autocomplete performance
  - Show setup instructions for GitHub import if disabled
  - Allow use http for OAuth applications

v 7.7.0
  - Import from GitHub.com feature
  - Add Jetbrains Teamcity CI service (Jason Lippert)
  - Mention notification level
  - Markdown preview in wiki (Yuriy Glukhov)
  - Raise group avatar filesize limit to 200kb
  - OAuth applications feature
  - Show user SSH keys in admin area
  - Developer can push to protected branches option
  - Set project path instead of project name in create form
  - Block Git HTTP access after 10 failed authentication attempts
  - Updates to the messages returned by API (sponsored by O'Reilly Media)
  - New UI layout with side navigation
  - Add alert message in case of outdated browser (IE < 10)
  - Added API support for sorting projects
  - Update gitlab_git to version 7.0.0.rc14
  - Add API project search filter option for authorized projects
  - Fix File blame not respecting branch selection
  - Change some of application settings on fly in admin area UI
  - Redesign signin/signup pages
  - Close standard input in Gitlab::Popen.popen
  - Trigger GitLab CI when push tags
  - When accept merge request - do merge using sidaekiq job
  - Enable web signups by default
  - Fixes for diff comments: drag-n-drop images, selecting images
  - Fixes for edit comments: drag-n-drop images, preview mode, selecting images, save & update
  - Remove password strength indicator



v 7.6.0
  - Fork repository to groups
  - New rugged version
  - Add CRON=1 backup setting for quiet backups
  - Fix failing wiki restore
  - Add optional Sidekiq MemoryKiller middleware (enabled via SIDEKIQ_MAX_RSS env variable)
  - Monokai highlighting style now more faithful to original design (Mark Riedesel)
  - Create project with repository in synchrony
  - Added ability to create empty repo or import existing one if project does not have repository
  - Reactivate highlight.js language autodetection
  - Mobile UI improvements
  - Change maximum avatar file size from 100KB to 200KB
  - Strict validation for snippet file names
  - Enable Markdown preview for issues, merge requests, milestones, and notes (Vinnie Okada)
  - In the docker directory is a container template based on the Omnibus packages.
  - Update Sidekiq to version 2.17.8
  - Add author filter to project issues and merge requests pages
  - Atom feed for user activity
  - Support multiple omniauth providers for the same user
  - Rendering cross reference in issue title and tooltip for merge request
  - Show username in comments
  - Possibility to create Milestones or Labels when Issues are disabled
  - Fix bug with showing gpg signature in tag

v 7.5.3
  - Bump gitlab_git to 7.0.0.rc12 (includes Rugged 0.21.2)

v 7.5.2
  - Don't log Sidekiq arguments by default
  - Fix restore of wiki repositories from backups

v 7.5.1
  - Add missing timestamps to 'members' table

v 7.5.0
  - API: Add support for Hipchat (Kevin Houdebert)
  - Add time zone configuration in gitlab.yml (Sullivan Senechal)
  - Fix LDAP authentication for Git HTTP access
  - Run 'GC.start' after every EmailsOnPushWorker job
  - Fix LDAP config lookup for provider 'ldap'
  - Drop all sequences during Postgres database restore
  - Project title links to project homepage (Ben Bodenmiller)
  - Add Atlassian Bamboo CI service (Drew Blessing)
  - Mentioned @user will receive email even if he is not participating in issue or commit
  - Session API: Use case-insensitive authentication like in UI (Andrey Krivko)
  - Tie up loose ends with annotated tags: API & UI (Sean Edge)
  - Return valid json for deleting branch via API (sponsored by O'Reilly Media)
  - Expose username in project events API (sponsored by O'Reilly Media)
  - Adds comments to commits in the API
  - Performance improvements
  - Fix post-receive issue for projects with deleted forks
  - New gitlab-shell version with custom hooks support
  - Improve code
  - GitLab CI 5.2+ support (does not support older versions)
  - Fixed bug when you can not push commits starting with 000000 to protected branches
  - Added a password strength indicator
  - Change project name and path in one form
  - Display renamed files in diff views (Vinnie Okada)
  - Fix raw view for public snippets
  - Use secret token with GitLab internal API.
  - Add missing timestamps to 'members' table

v 7.4.5
  - Bump gitlab_git to 7.0.0.rc12 (includes Rugged 0.21.2)

v 7.4.4
  - No changes

v 7.4.3
  - Fix raw snippets view
  - Fix security issue for member api
  - Fix buildbox integration

v 7.4.2
  - Fix internal snippet exposing for unauthenticated users

v 7.4.1
  - Fix LDAP authentication for Git HTTP access
  - Fix LDAP config lookup for provider 'ldap'
  - Fix public snippets
  - Fix 500 error on projects with nested submodules

v 7.4.0
  - Refactored membership logic
  - Improve error reporting on users API (Julien Bianchi)
  - Refactor test coverage tools usage. Use SIMPLECOV=true to generate it locally
  - Default branch is protected by default
  - Increase unicorn timeout to 60 seconds
  - Sort search autocomplete projects by stars count so most popular go first
  - Add README to tab on project show page
  - Do not delete tmp/repositories itself during clean-up, only its contents
  - Support for backup uploads to remote storage
  - Prevent notes polling when there are not notes
  - Internal ForkService: Prepare support for fork to a given namespace
  - API: Add support for forking a project via the API (Bernhard Kaindl)
  - API: filter project issues by milestone (Julien Bianchi)
  - Fail harder in the backup script
  - Changes to Slack service structure, only webhook url needed
  - Zen mode for wiki and milestones (Robert Schilling)
  - Move Emoji parsing to html-pipeline-gitlab (Robert Schilling)
  - Font Awesome 4.2 integration (Sullivan Senechal)
  - Add Pushover service integration (Sullivan Senechal)
  - Add select field type for services options (Sullivan Senechal)
  - Add cross-project references to the Markdown parser (Vinnie Okada)
  - Add task lists to issue and merge request descriptions (Vinnie Okada)
  - Snippets can be public, internal or private
  - Improve danger zone: ask project path to confirm data-loss action
  - Raise exception on forgery
  - Show build coverage in Merge Requests (requires GitLab CI v5.1)
  - New milestone and label links on issue edit form
  - Improved repository graphs
  - Improve event note display in dashboard and project activity views (Vinnie Okada)
  - Add users sorting to admin area
  - UI improvements
  - Fix ambiguous sha problem with mentioned commit
  - Fixed bug with apostrophe when at mentioning users
  - Add active directory ldap option
  - Developers can push to wiki repo. Protected branches does not affect wiki repo any more
  - Faster rev list
  - Fix branch removal

v 7.3.2
  - Fix creating new file via web editor
  - Use gitlab-shell v2.0.1

v 7.3.1
  - Fix ref parsing in Gitlab::GitAccess
  - Fix error 500 when viewing diff on a file with changed permissions
  - Fix adding comments to MR when source branch is master
  - Fix error 500 when searching description contains relative link

v 7.3.0
  - Always set the 'origin' remote in satellite actions
  - Write authorized_keys in tmp/ during tests
  - Use sockets to connect to Redis
  - Add dormant New Relic gem (can be enabled via environment variables)
  - Expire Rack sessions after 1 week
  - Cleaner signin/signup pages
  - Improved comments UI
  - Better search with filtering, pagination etc
  - Added a checkbox to toggle line wrapping in diff (Yuriy Glukhov)
  - Prevent project stars duplication when fork project
  - Use the default Unicorn socket backlog value of 1024
  - Support Unix domain sockets for Redis
  - Store session Redis keys in 'session:gitlab:' namespace
  - Deprecate LDAP account takeover based on partial LDAP email / GitLab username match
  - Use /bin/sh instead of Bash in bin/web, bin/background_jobs (Pavel Novitskiy)
  - Keyboard shortcuts for productivity (Robert Schilling)
  - API: filter issues by state (Julien Bianchi)
  - API: filter issues by labels (Julien Bianchi)
  - Add system hook for ssh key changes
  - Add blob permalink link (Ciro Santilli)
  - Create annotated tags through UI and API (Sean Edge)
  - Snippets search (Charles Bushong)
  - Comment new push to existing MR
  - Add 'ci' to the blacklist of forbidden names
  - Improve text filtering on issues page
  - Comment & Close button
  - Process git push --all much faster
  - Don't allow edit of system notes
  - Project wiki search (Ralf Seidler)
  - Enabled Shibboleth authentication support (Matus Banas)
  - Zen mode (fullscreen) for issues/MR/notes (Robert Schilling)
  - Add ability to configure webhook timeout via gitlab.yml (Wes Gurney)
  - Sort project merge requests in asc or desc order for updated_at or created_at field (sponsored by O'Reilly Media)
  - Add Redis socket support to 'rake gitlab:shell:install'

v 7.2.1
  - Delete orphaned labels during label migration (James Brooks)
  - Security: prevent XSS with stricter MIME types for raw repo files

v 7.2.0
  - Explore page
  - Add project stars (Ciro Santilli)
  - Log Sidekiq arguments
  - Better labels: colors, ability to rename and remove
  - Improve the way merge request collects diffs
  - Improve compare page for large diffs
  - Expose the full commit message via API
  - Fix 500 error on repository rename
  - Fix bug when MR download patch return invalid diff
  - Test gitlab-shell integration
  - Repository import timeout increased from 2 to 4 minutes allowing larger repos to be imported
  - API for labels (Robert Schilling)
  - API: ability to set an import url when creating project for specific user

v 7.1.1
  - Fix cpu usage issue in Firefox
  - Fix redirect loop when changing password by new user
  - Fix 500 error on new merge request page

v 7.1.0
  - Remove observers
  - Improve MR discussions
  - Filter by description on Issues#index page
  - Fix bug with namespace select when create new project page
  - Show README link after description for non-master members
  - Add @all mention for comments
  - Dont show reply button if user is not signed in
  - Expose more information for issues with webhook
  - Add a mention of the merge request into the default merge request commit message
  - Improve code highlight, introduce support for more languages like Go, Clojure, Erlang etc
  - Fix concurrency issue in repository download
  - Dont allow repository name start with ?
  - Improve email threading (Pierre de La Morinerie)
  - Cleaner help page
  - Group milestones
  - Improved email notifications
  - Contributors API (sponsored by Mobbr)
  - Fix LDAP TLS authentication (Boris HUISGEN)
  - Show VERSION information on project sidebar
  - Improve branch removal logic when accept MR
  - Fix bug where comment form is spawned inside the Reply button
  - Remove Dir.chdir from Satellite#lock for thread-safety
  - Increased default git max_size value from 5MB to 20MB in gitlab.yml. Please update your configs!
  - Show error message in case of timeout in satellite when create MR
  - Show first 100 files for huge diff instead of hiding all
  - Change default admin email from admin@local.host to admin@example.com

v 7.0.0
  - The CPU no longer overheats when you hold down the spacebar
  - Improve edit file UI
  - Add ability to upload group avatar when create
  - Protected branch cannot be removed
  - Developers can remove normal branches with UI
  - Remove branch via API (sponsored by O'Reilly Media)
  - Move protected branches page to Project settings area
  - Redirect to Files view when create new branch via UI
  - Drag and drop upload of image in every markdown-area (Earle Randolph Bunao and Neil Francis Calabroso)
  - Refactor the markdown relative links processing
  - Make it easier to implement other CI services for GitLab
  - Group masters can create projects in group
  - Deprecate ruby 1.9.3 support
  - Only masters can rewrite/remove git tags
  - Add X-Frame-Options SAMEORIGIN to Nginx config so Sidekiq admin is visible
  - UI improvements
  - Case-insensetive search for issues
  - Update to rails 4.1
  - Improve performance of application for projects and groups with a lot of members
  - Formally support Ruby 2.1
  - Include Nginx gitlab-ssl config
  - Add manual language detection for highlight.js
  - Added example.com/:username routing
  - Show notice if your profile is public
  - UI improvements for mobile devices
  - Improve diff rendering performance
  - Drag-n-drop for issues and merge requests between states at milestone page
  - Fix '0 commits' message for huge repositories on project home page
  - Prevent 500 error page when visit commit page from large repo
  - Add notice about huge push over http to unicorn config
  - File action in satellites uses default 30 seconds timeout instead of old 10 seconds one
  - Overall performance improvements
  - Skip init script check on omnibus-gitlab
  - Be more selective when killing stray Sidekiqs
  - Check LDAP user filter during sign-in
  - Remove wall feature (no data loss - you can take it from database)
  - Dont expose user emails via API unless you are admin
  - Detect issues closed by Merge Request description
  - Better email subject lines from email on push service (Alex Elman)
  - Enable identicon for gravatar be default

v 6.9.2
  - Revert the commit that broke the LDAP user filter

v 6.9.1
  - Fix scroll to highlighted line
  - Fix the pagination on load for commits page

v 6.9.0
  - Store Rails cache data in the Redis `cache:gitlab` namespace
  - Adjust MySQL limits for existing installations
  - Add db index on project_id+iid column. This prevents duplicate on iid (During migration duplicates will be removed)
  - Markdown preview or diff during editing via web editor (Evgeniy Sokovikov)
  - Give the Rails cache its own Redis namespace
  - Add ability to set different ssh host, if different from http/https
  - Fix syntax highlighting for code comments blocks
  - Improve comments loading logic
  - Stop refreshing comments when the tab is hidden
  - Improve issue and merge request mobile UI (Drew Blessing)
  - Document how to convert a backup to PostgreSQL
  - Fix locale bug in backup manager
  - Fix can not automerge when MR description is too long
  - Fix wiki backup skip bug
  - Two Step MR creation process
  - Remove unwanted files from satellite working directory with git clean -fdx
  - Accept merge request via API (sponsored by O'Reilly Media)
  - Add more access checks during API calls
  - Block SSH access for 'disabled' Active Directory users
  - Labels for merge requests (Drew Blessing)
  - Threaded emails by setting a Message-ID (Philip Blatter)

v 6.8.0
  - Ability to at mention users that are participating in issue and merge req. discussion
  - Enabled GZip Compression for assets in example Nginx, make sure that Nginx is compiled with --with-http_gzip_static_module flag (this is default in Ubuntu)
  - Make user search case-insensitive (Christopher Arnold)
  - Remove omniauth-ldap nickname bug workaround
  - Drop all tables before restoring a Postgres backup
  - Make the repository downloads path configurable
  - Create branches via API (sponsored by O'Reilly Media)
  - Changed permission of gitlab-satellites directory not to be world accessible
  - Protected branch does not allow force push
  - Fix popen bug in `rake gitlab:satellites:create`
  - Disable connection reaping for MySQL
  - Allow oauth signup without email for twitter and github
  - Fix faulty namespace names that caused 500 on user creation
  - Option to disable standard login
  - Clean old created archives from repository downloads directory
  - Fix download link for huge MR diffs
  - Expose event and mergerequest timestamps in API
  - Fix emails on push service when only one commit is pushed

v 6.7.3
  - Fix the merge notification email not being sent (Pierre de La Morinerie)
  - Drop all tables before restoring a Postgres backup
  - Remove yanked modernizr gem

v 6.7.2
  - Fix upgrader script

v 6.7.1
  - Fix GitLab CI integration

v 6.7.0
  - Increased the example Nginx client_max_body_size from 5MB to 20MB, consider updating it manually on existing installations
  - Add support for Gemnasium as a Project Service (Olivier Gonzalez)
  - Add edit file button to MergeRequest diff
  - Public groups (Jason Hollingsworth)
  - Cleaner headers in Notification Emails (Pierre de La Morinerie)
  - Blob and tree gfm links to anchors work
  - Piwik Integration (Sebastian Winkler)
  - Show contribution guide link for new issue form (Jeroen van Baarsen)
  - Fix CI status for merge requests from fork
  - Added option to remove issue assignee on project issue page and issue edit page (Jason Blanchard)
  - New page load indicator that includes a spinner that scrolls with the page
  - Converted all the help sections into markdown
  - LDAP user filters
  - Streamline the content of notification emails (Pierre de La Morinerie)
  - Fixes a bug with group member administration (Matt DeTullio)
  - Sort tag names using VersionSorter (Robert Speicher)
  - Add GFM autocompletion for MergeRequests (Robert Speicher)
  - Add webhook when a new tag is pushed (Jeroen van Baarsen)
  - Add button for toggling inline comments in diff view
  - Add retry feature for repository import
  - Reuse the GitLab LDAP connection within each request
  - Changed markdown new line behaviour to conform to markdown standards
  - Fix global search
  - Faster authorized_keys rebuilding in `rake gitlab:shell:setup` (requires gitlab-shell 1.8.5)
  - Create and Update MR calls now support the description parameter (Greg Messner)
  - Markdown relative links in the wiki link to wiki pages, markdown relative links in repositories link to files in the repository
  - Added Slack service integration (Federico Ravasio)
  - Better API responses for access_levels (sponsored by O'Reilly Media)
  - Requires at least 2 unicorn workers
  - Requires gitlab-shell v1.9+
  - Replaced gemoji(due to closed licencing problem) with Phantom Open Emoji library(combined SIL Open Font License, MIT License and the CC 3.0 License)
  - Fix `/:username.keys` response content type (Dmitry Medvinsky)

v 6.6.5
  - Added option to remove issue assignee on project issue page and issue edit page (Jason Blanchard)
  - Hide mr close button for comment form if merge request was closed or inline comment
  - Adds ability to reopen closed merge request

v 6.6.4
  - Add missing html escape for highlighted code blocks in comments, issues

v 6.6.3
  - Fix 500 error when edit yourself from admin area
  - Hide private groups for public profiles

v 6.6.2
  - Fix 500 error on branch/tag create or remove via UI

v 6.6.1
  - Fix 500 error on files tab if submodules presents

v 6.6.0
  - Retrieving user ssh keys publically(github style): http://__HOST__/__USERNAME__.keys
  - Permissions: Developer now can manage issue tracker (modify any issue)
  - Improve Code Compare page performance
  - Group avatar
  - Pygments.rb replaced with highlight.js
  - Improve Merge request diff store logic
  - Improve render performnace for MR show page
  - Fixed Assembla hardcoded project name
  - Jira integration documentation
  - Refactored app/services
  - Remove snippet expiration
  - Mobile UI improvements (Drew Blessing)
  - Fix block/remove UI for admin::users#show page
  - Show users' group membership on users' activity page (Robert Djurasaj)
  - User pages are visible without login if user is authorized to a public project
  - Markdown rendered headers have id derived from their name and link to their id
  - Improve application to work faster with large groups (100+ members)
  - Multiple emails per user
  - Show last commit for file when view file source
  - Restyle Issue#show page and MR#show page
  - Ability to filter by multiple labels for Issues page
  - Rails version to 4.0.3
  - Fixed attachment identifier displaying underneath note text (Jason Blanchard)

v 6.5.1
  - Fix branch selectbox when create merge request from fork

v 6.5.0
  - Dropdown menus on issue#show page for assignee and milestone (Jason Blanchard)
  - Add color custimization and previewing to broadcast messages
  - Fixed notes anchors
  - Load new comments in issues dynamically
  - Added sort options to Public page
  - New filters (assigned/authored/all) for Dashboard#issues/merge_requests (sponsored by Say Media)
  - Add project visibility icons to dashboard
  - Enable secure cookies if https used
  - Protect users/confirmation with rack_attack
  - Default HTTP headers to protect against MIME-sniffing, force https if enabled
  - Bootstrap 3 with responsive UI
  - New repository download formats: tar.bz2, zip, tar (Jason Hollingsworth)
  - Restyled accept widgets for MR
  - SCSS refactored
  - Use jquery timeago plugin
  - Fix 500 error for rdoc files
  - Ability to customize merge commit message (sponsored by Say Media)
  - Search autocomplete via ajax
  - Add website url to user profile
  - Files API supports base64 encoded content (sponsored by O'Reilly Media)
  - Added support for Go's repository retrieval (Bruno Albuquerque)

v6.4.3
  - Don't use unicorn worker killer if PhusionPassenger is defined

v6.4.2
  - Fixed wrong behaviour of script/upgrade.rb

v6.4.1
  - Fixed bug with repository rename
  - Fixed bug with project transfer

v 6.4.0
  - Added sorting to project issues page (Jason Blanchard)
  - Assembla integration (Carlos Paramio)
  - Fixed another 500 error with submodules
  - UI: More compact issues page
  - Minimal password length increased to 8 symbols
  - Side-by-side diff view (Steven Thonus)
  - Internal projects (Jason Hollingsworth)
  - Allow removal of avatar (Drew Blessing)
  - Project web hooks now support issues and merge request events
  - Visiting project page while not logged in will redirect to sign-in instead of 404 (Jason Hollingsworth)
  - Expire event cache on avatar creation/removal (Drew Blessing)
  - Archiving old projects (Steven Thonus)
  - Rails 4
  - Add time ago tooltips to show actual date/time
  - UI: Fixed UI for admin system hooks
  - Ruby script for easier GitLab upgrade
  - Do not remove Merge requests if fork project was removed
  - Improve sign-in/signup UX
  - Add resend confirmation link to sign-in page
  - Set noreply@HOSTNAME for reply_to field in all emails
  - Show GitLab API version on Admin#dashboard
  - API Cross-origin resource sharing
  - Show READMe link at project home page
  - Show repo size for projects in Admin area

v 6.3.0
  - API for adding gitlab-ci service
  - Init script now waits for pids to appear after (re)starting before reporting status (Rovanion Luckey)
  - Restyle project home page
  - Grammar fixes
  - Show branches list (which branches contains commit) on commit page (Andrew Kumanyaev)
  - Security improvements
  - Added support for GitLab CI 4.0
  - Fixed issue with 500 error when group did not exist
  - Ability to leave project
  - You can create file in repo using UI
  - You can remove file from repo using UI
  - API: dropped default_branch attribute from project during creation
  - Project default_branch is not stored in db any more. It takes from repo now.
  - Admin broadcast messages
  - UI improvements
  - Dont show last push widget if user removed this branch
  - Fix 500 error for repos with newline in file name
  - Extended html titles
  - API: create/update/delete repo files
  - Admin can transfer project to any namespace
  - API: projects/all for admin users
  - Fix recent branches order

v 6.2.4
  - Security: Cast API private_token to string (CVE-2013-4580)
  - Security: Require gitlab-shell 1.7.8 (CVE-2013-4581, CVE-2013-4582, CVE-2013-4583)
  - Fix for Git SSH access for LDAP users

v 6.2.3
  - Security: More protection against CVE-2013-4489
  - Security: Require gitlab-shell 1.7.4 (CVE-2013-4490, CVE-2013-4546)
  - Fix sidekiq rake tasks

v 6.2.2
  - Security: Update gitlab_git (CVE-2013-4489)

v 6.2.1
  - Security: Fix issue with generated passwords for new users

v 6.2.0
  - Public project pages are now visible to everyone (files, issues, wik, etc.)
    THIS MEANS YOUR ISSUES AND WIKI FOR PUBLIC PROJECTS ARE PUBLICLY VISIBLE AFTER THE UPGRADE
  - Add group access to permissions page
  - Require current password to change one
  - Group owner or admin can remove other group owners
  - Remove group transfer since we have multiple owners
  - Respect authorization in Repository API
  - Improve UI for Project#files page
  - Add more security specs
  - Added search for projects by name to api (Izaak Alpert)
  - Make default user theme configurable (Izaak Alpert)
  - Update logic for validates_merge_request for tree of MR (Andrew Kumanyaev)
  - Rake tasks for web hooks management (Jonhnny Weslley)
  - Extended User API to expose admin and can_create_group for user creation/updating (Boyan Tabakov)
  - API: Remove group
  - API: Remove project
  - Avatar upload on profile page with a maximum of 100KB (Steven Thonus)
  - Store the sessions in Redis instead of the cookie store
  - Fixed relative links in markdown
  - User must confirm their email if signup enabled
  - User must confirm changed email

v 6.1.0
  - Project specific IDs for issues, mr, milestones
    Above items will get a new id and for example all bookmarked issue urls will change.
    Old issue urls are redirected to the new one if the issue id is too high for an internal id.
  - Description field added to Merge Request
  - API: Sudo api calls (Izaak Alpert)
  - API: Group membership api (Izaak Alpert)
  - Improved commit diff
  - Improved large commit handling (Boyan Tabakov)
  - Rewrite: Init script now less prone to errors and keeps better track of the service (Rovanion Luckey)
  - Link issues, merge requests, and commits when they reference each other with GFM (Ash Wilson)
  - Close issues automatically when pushing commits with a special message
  - Improve user removal from admin area
  - Invalidate events cache when project was moved
  - Remove deprecated classes and rake tasks
  - Add event filter for group and project show pages
  - Add links to create branch/tag from project home page
  - Add public-project? checkbox to new-project view
  - Improved compare page. Added link to proceed into Merge Request
  - Send an email to a user when they are added to group
  - New landing page when you have 0 projects

v 6.0.0
  - Feature: Replace teams with group membership
    We introduce group membership in 6.0 as a replacement for teams.
    The old combination of groups and teams was confusing for a lot of people.
    And when the members of a team where changed this wasn't reflected in the project permissions.
    In GitLab 6.0 you will be able to add members to a group with a permission level for each member.
    These group members will have access to the projects in that group.
    Any changes to group members will immediately be reflected in the project permissions.
    You can even have multiple owners for a group, greatly simplifying administration.
  - Feature: Ability to have multiple owners for group
  - Feature: Merge Requests between fork and project (Izaak Alpert)
  - Feature: Generate fingerprint for ssh keys
  - Feature: Ability to create and remove branches with UI
  - Feature: Ability to create and remove git tags with UI
  - Feature: Groups page in profile. You can leave group there
  - API: Allow login with LDAP credentials
  - Redesign: project settings navigation
  - Redesign: snippets area
  - Redesign: ssh keys page
  - Redesign: buttons, blocks and other ui elements
  - Add comment title to rss feed
  - You can use arrows to navigate at tree view
  - Add project filter on dashboard
  - Cache project graph
  - Drop support of root namespaces
  - Default theme is classic now
  - Cache result of methods like authorize_projects, project.team.members etc
  - Remove $.ready events
  - Fix onclick events being double binded
  - Add notification level to group membership
  - Move all project controllers/views under Projects:: module
  - Move all profile controllers/views under Profiles:: module
  - Apply user project limit only for personal projects
  - Unicorn is default web server again
  - Store satellites lock files inside satellites dir
  - Disabled threadsafety mode in rails
  - Fixed bug with loosing MR comments
  - Improved MR comments logic
  - Render readme file for projects in public area

v 5.4.2
  - Security: Cast API private_token to string (CVE-2013-4580)
  - Security: Require gitlab-shell 1.7.8 (CVE-2013-4581, CVE-2013-4582, CVE-2013-4583)

v 5.4.1
  - Security: Fixes for CVE-2013-4489
  - Security: Require gitlab-shell 1.7.4 (CVE-2013-4490, CVE-2013-4546)

v 5.4.0
  - Ability to edit own comments
  - Documentation improvements
  - Improve dashboard projects page
  - Fixed nav for empty repos
  - GitLab Markdown help page
  - Misspelling fixes
  - Added support of unicorn and fog gems
  - Added client list to API doc
  - Fix PostgreSQL database restoration problem
  - Increase snippet content column size
  - allow project import via git:// url
  - Show participants on issues, including mentions
  - Notify mentioned users with email

v 5.3.0
  - Refactored services
  - Campfire service added
  - HipChat service added
  - Fixed bug with LDAP + git over http
  - Fixed bug with google analytics code being ignored
  - Improve sign-in page if ldap enabled
  - Respect newlines in wall messages
  - Generate the Rails secret token on first run
  - Rename repo feature
  - Init.d: remove gitlab.socket on service start
  - Api: added teams api
  - Api: Prevent blob content being escaped
  - Api: Smart deploy key add behaviour
  - Api: projects/owned.json return user owned project
  - Fix bug with team assignation on project from #4109
  - Advanced snippets: public/private, project/personal (Andrew Kulakov)
  - Repository Graphs (Karlo Nicholas T. Soriano)
  - Fix dashboard lost if comment on commit
  - Update gitlab-grack. Fixes issue with --depth option
  - Fix project events duplicate on project page
  - Fix postgres error when displaying network graph.
  - Fix dashboard event filter when navigate via turbolinks
  - init.d: Ensure socket is removed before starting service
  - Admin area: Style teams:index, group:show pages
  - Own page for failed forking
  - Scrum view for milestone

v 5.2.0
  - Turbolinks
  - Git over http with ldap credentials
  - Diff with better colors and some spacing on the corners
  - Default values for project features
  - Fixed huge_commit view
  - Restyle project clone panel
  - Move Gitlab::Git code to gitlab_git gem
  - Move update docs in repo
  - Requires gitlab-shell v1.4.0
  - Fixed submodules listing under file tab
  - Fork feature (Angus MacArthur)
  - git version check in gitlab:check
  - Shared deploy keys feature
  - Ability to generate default labels set for issues
  - Improve gfm autocomplete (Harold Luo)
  - Added support for Google Analytics
  - Code search feature (Javier Castro)

v 5.1.0
  - You can login with email or username now
  - Corrected project transfer rollback when repository cannot be moved
  - Move both repo and wiki when project transfer requested
  - Admin area: project editing was removed from admin namespace
  - Access: admin user has now access to any project.
  - Notification settings
  - Gitlab::Git set of objects to abstract from grit library
  - Replace Unicorn web server with Puma
  - Backup/Restore refactored. Backup dump project wiki too now
  - Restyled Issues list. Show milestone version in issue row
  - Restyled Merge Request list
  - Backup now dump/restore uploads
  - Improved performance of dashboard (Andrew Kumanyaev)
  - File history now tracks renames (Akzhan Abdulin)
  - Drop wiki migration tools
  - Drop sqlite migration tools
  - project tagging
  - Paginate users in API
  - Restyled network graph (Hiroyuki Sato)

v 5.0.1
  - Fixed issue with gitlab-grit being overridden by grit

v 5.0.0
  - Replaced gitolite with gitlab-shell
  - Removed gitolite-related libraries
  - State machine added
  - Setup gitlab as git user
  - Internal API
  - Show team tab for empty projects
  - Import repository feature
  - Updated rails
  - Use lambda for scopes
  - Redesign admin area -> users
  - Redesign admin area -> user
  - Secure link to file attachments
  - Add validations for Group and Team names
  - Restyle team page for project
  - Update capybara, rspec-rails, poltergeist to recent versions
  - Wiki on git using Gollum
  - Added Solarized Dark theme for code review
  - Don't show user emails in autocomplete lists, profile pages
  - Added settings tab for group, team, project
  - Replace user popup with icons in header
  - Handle project moving with gitlab-shell
  - Added select2-rails for selectboxes with ajax data load
  - Fixed search field on projects page
  - Added teams to search autocomplete
  - Move groups and teams on dashboard sidebar to sub-tabs
  - API: improved return codes and docs. (Felix Gilcher, Sebastian Ziebell)
  - Redesign wall to be more like chat
  - Snippets, Wall features are disabled by default for new projects

v 4.2.0
  - Teams
  - User show page. Via /u/username
  - Show help contents on pages for better navigation
  - Async gitolite calls
  - added satellites logs
  - can_create_group, can_create_team booleans for User
  - Process web hooks async
  - GFM: Fix images escaped inside links
  - Network graph improved
  - Switchable branches for network graph
  - API: Groups
  - Fixed project download

v 4.1.0
  - Optional Sign-Up
  - Discussions
  - Satellites outside of tmp
  - Line numbers for blame
  - Project public mode
  - Public area with unauthorized access
  - Load dashboard events with ajax
  - remember dashboard filter in cookies
  - replace resque with sidekiq
  - fix routing issues
  - cleanup rake tasks
  - fix backup/restore
  - scss cleanup
  - show preview for note images
  - improved network-graph
  - get rid of app/roles/
  - added new classes Team, Repository
  - Reduce amount of gitolite calls
  - Ability to add user in all group projects
  - remove deprecated configs
  - replaced Korolev font with open font
  - restyled admin/dashboard page
  - restyled admin/projects page

v 4.0.0
  - Remove project code and path from API. Use id instead
  - Return valid cloneable url to repo for web hook
  - Fixed backup issue
  - Reorganized settings
  - Fixed commits compare
  - Refactored scss
  - Improve status checks
  - Validates presence of User#name
  - Fixed postgres support
  - Removed sqlite support
  - Modified post-receive hook
  - Milestones can be closed now
  - Show comment events on dashboard
  - Quick add team members via group#people page
  - [API] expose created date for hooks and SSH keys
  - [API] list, create issue notes
  - [API] list, create snippet notes
  - [API] list, create wall notes
  - Remove project code - use path instead
  - added username field to user
  - rake task to fill usernames based on emails create namespaces for users
  - STI Group < Namespace
  - Project has namespace_id
  - Projects with namespaces also namespaced in gitolite and stored in subdir
  - Moving project to group will move it under group namespace
  - Ability to move project from namespaces to another
  - Fixes commit patches getting escaped (see #2036)
  - Support diff and patch generation for commits and merge request
  - MergeReqest doesn't generate a temporary file for the patch any more
  - Update the UI to allow downloading Patch or Diff

v 3.1.0
  - Updated gems
  - Services: Gitlab CI integration
  - Events filter on dashboard
  - Own namespace for redis/resque
  - Optimized commit diff views
  - add alphabetical order for projects admin page
  - Improved web editor
  - Commit stats page
  - Documentation split and cleanup
  - Link to commit authors everywhere
  - Restyled milestones list
  - added Milestone to Merge Request
  - Restyled Top panel
  - Refactored Satellite Code
  - Added file line links
  - moved from capybara-webkit to poltergeist + phantomjs

v 3.0.3
  - Fixed bug with issues list in Chrome
  - New Feature: Import team from another project

v 3.0.2
  - Fixed gitlab:app:setup
  - Fixed application error on empty project in admin area
  - Restyled last push widget

v 3.0.1
  - Fixed git over http

v 3.0.0
  - Projects groups
  - Web Editor
  - Fixed bug with gitolite keys
  - UI improved
  - Increased performance of application
  - Show user avatar in last commit when browsing Files
  - Refactored Gitlab::Merge
  - Use Font Awesome for icons
  - Separate observing of Note and MergeRequests
  - Milestone "All Issues" filter
  - Fix issue close and reopen button text and styles
  - Fix forward/back while browsing Tree hierarchy
  - Show number of notes for commits and merge requests
  - Added support pg from box and update installation doc
  - Reject ssh keys that break gitolite
  - [API] list one project hook
  - [API] edit project hook
  - [API] list project snippets
  - [API] allow to authorize using private token in HTTP header
  - [API] add user creation

v 2.9.1
  - Fixed resque custom config init

v 2.9.0
  - fixed inline notes bugs
  - refactored rspecs
  - refactored gitolite backend
  - added factory_girl
  - restyled projects list on dashboard
  - ssh keys validation to prevent gitolite crash
  - send notifications if changed permission in project
  - scss refactoring. gitlab_bootstrap/ dir
  - fix git push http body bigger than 112k problem
  - list of labels  page under issues tab
  - API for milestones, keys
  - restyled buttons
  - OAuth
  - Comment order changed

v 2.8.1
  - ability to disable gravatars
  - improved MR diff logic
  - ssh key help page

v 2.8.0
  - Gitlab Flavored Markdown
  - Bulk issues update
  - Issues API
  - Cucumber coverage increased
  - Post-receive files fixed
  - UI improved
  - Application cleanup
  - more cucumber
  - capybara-webkit + headless

v 2.7.0
  - Issue Labels
  - Inline diff
  - Git HTTP
  - API
  - UI improved
  - System hooks
  - UI improved
  - Dashboard events endless scroll
  - Source performance increased

v 2.6.0
  - UI polished
  - Improved network graph + keyboard nav
  - Handle huge commits
  - Last Push widget
  - Bugfix
  - Better performance
  - Email in resque
  - Increased test coverage
  - Ability to remove branch with MR accept
  - a lot of code refactored

v 2.5.0
  - UI polished
  - Git blame for file
  - Bugfix
  - Email in resque
  - Better test coverage

v 2.4.0
  - Admin area stats page
  - Ability to block user
  - Simplified dashboard area
  - Improved admin area
  - Bootstrap 2.0
  - Responsive layout
  - Big commits handling
  - Performance improved
  - Milestones

v 2.3.1
  - Issues pagination
  - ssl fixes
  - Merge Request pagination

v 2.3.0
  - Dashboard r1
  - Search r1
  - Project page
  - Close merge request on push
  - Persist MR diff after merge
  - mysql support
  - Documentation

v 2.2.0
  - We’ve added support of LDAP auth
  - Improved permission logic (4 roles system)
  - Protected branches (now only masters can push to protected branches)
  - Usability improved
  - twitter bootstrap integrated
  - compare view between commits
  - wiki feature
  - now you can enable/disable issues, wiki, wall features per project
  - security fixes
  - improved code browsing (ajax branch switch etc)
  - improved per-line commenting
  - git submodules displayed
  - moved to rails 3.2
  - help section improved

v 2.1.0
  - Project tab r1
  - List branches/tags
  - per line comments
  - mass user import

v 2.0.0
  - gitolite as main git host system
  - merge requests
  - project/repo access
  - link to commit/issue feed
  - design tab
  - improved email notifications
  - restyled dashboard
  - bugfix

v 1.2.2
  - common config file gitlab.yml
  - issues restyle
  - snippets restyle
  - clickable news feed header on dashboard
  - bugfix

v 1.2.1
  - bugfix

v 1.2.0
  - new design
  - user dashboard
  - network graph
  - markdown support for comments
  - encoding issues
  - wall like twitter timeline

v 1.1.0
  - project dashboard
  - wall redesigned
  - feature: code snippets
  - fixed horizontal scroll on file preview
  - fixed app crash if commit message has invalid chars
  - bugfix & code cleaning

v 1.0.2
  - fixed bug with empty project
  - added adv validation for project path & code
  - feature: issues can be sortable
  - bugfix
  - username displayed on top panel

v 1.0.1
  - fixed: with invalid source code for commit
  - fixed: lose branch/tag selection when use tree navigation
  - when history clicked - display path
  - bug fix & code cleaning

v 1.0.0
  - bug fix
  - projects preview mode

v 0.9.6
  - css fix
  - new repo empty tree until restart server - fixed

v 0.9.4
  - security improved
  - authorization improved
  - html escaping
  - bug fix
  - increased test coverage
  - design improvements

v 0.9.1
  - increased test coverage
  - design improvements
  - new issue email notification
  - updated app name
  - issue redesigned
  - issue can be edit

v 0.8.0
  - syntax highlight for main file types
  - redesign
  - stability
  - security fixes
  - increased test coverage
  - email notification<|MERGE_RESOLUTION|>--- conflicted
+++ resolved
@@ -3,11 +3,8 @@
 v 8.5.0 (unreleased)
 
 v 8.4.0 (unreleased)
-<<<<<<< HEAD
   - Ensure Gravatar host looks like an actual host
-=======
   - Consider re-assign as a mention from a notification point of view
->>>>>>> 30a4f4c9
   - Add pagination headers to already paginated API resources
   - Properly generate diff of orphan commits, like the first commit in a repository
   - Improve the consistency of commit titles, branch names, tag names, issue/MR titles, on their respective project pages
