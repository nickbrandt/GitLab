--- conflicted
+++ resolved
@@ -21,12 +21,9 @@
   - Add "Reply quoting selected text" shortcut key (`r`)
   - Fix bug causing `@whatever` inside an issue's first code block to be picked up as a user mention.
   - Fix bug causing `@whatever` inside an inline code snippet (backtick-style) to be picked up as a user mention.
-<<<<<<< HEAD
   - When use change branches link at MR form - save source branch selection instead of target one
-=======
   - Improve handling of large diffs
   -
->>>>>>> affd049d
   - Show Atom feed buttons everywhere where applicable.
   - Add project activity atom feed.
   - Don't crash when an MR from a fork has a cross-reference comment from the target project on one of its commits.
