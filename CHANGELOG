--- conflicted
+++ resolved
@@ -110,11 +110,8 @@
   - Make merge conflict file size limit 200 KB, to match the docs
   - Fix suggested colors options for new labels in the admin area. !6138
   - Fix GitLab import button
-<<<<<<< HEAD
   - Remove gitorious from import_sources
-=======
   - Fix confidential issues being exposed as public using gitlab.com export
->>>>>>> 19f5304a
 
 v 8.11.4
   - Fix resolving conflicts on forks. !6082
