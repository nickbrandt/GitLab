--- conflicted
+++ resolved
@@ -1,11 +1,8 @@
 Please view this file on the master branch, on stable branches it's out of date.
 
 v 7.10.0 (unreleased)
-<<<<<<< HEAD
   - Allow HTML tags in Markdown input
-=======
   - Fix code unfold not working on Compare commits page (Stan Hu)
->>>>>>> eecd8971
   - Include missing events and fix save functionality in admin service template settings form (Stan Hu)
   - Fix "Import projects from" button to show the correct instructions (Stan Hu)
   - Fix dots in Wiki slugs causing errors (Stan Hu)
