--- conflicted
+++ resolved
@@ -24,13 +24,11 @@
   - Better errors handling when creating milestones inside groups
   - Implement 'TODOs View' as an option for dashboard preferences !3379 (Elias W.)
   - Gracefully handle notes on deleted commits in merge requests (Stan Hu)
-<<<<<<< HEAD
   - Decouple membership and notifications
 
 v 8.6.2 (unreleased)
   - Comments on confidential issues don't show up in activity feed to non-members
   - Fix NoMethodError when visiting CI root path at `/ci`
-=======
   - Fix creation of merge requests for orphaned branches (Stan Hu)
   - Fall back to `In-Reply-To` and `References` headers when sub-addressing is not available (David Padilla)
   - Remove "Congratulations!" tweet button on newly-created project. (Connor Shea)
@@ -86,7 +84,6 @@
   - Ensure private project snippets are not viewable by unauthorized people.
   - Gracefully handle notes on deleted commits in merge requests (Stan Hu). !3402
   - Fixed issue with notification settings not saving. !3452
->>>>>>> 0d216c19
 
 v 8.6.1
   - Add option to reload the schema before restoring a database backup. !2807
