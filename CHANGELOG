--- conflicted
+++ resolved
@@ -28,12 +28,9 @@
   - Add Sentry logging to API calls
   - Add BroadcastMessage API
   - Automatically expand hidden discussions when accessed by a permalink !5585 (Mike Greiling)
-<<<<<<< HEAD
   - Change pipeline duration to be jobs running time instead of simple wall time from start to end !6084
-=======
   - Remove unused mixins (ClemMakesApps)
   - Add search to all issue board lists
->>>>>>> faac7121
   - Fix groups sort dropdown alignment (ClemMakesApps)
   - Add horizontal scrolling to all sub-navs on mobile viewports (ClemMakesApps)
   - Use JavaScript tooltips for mentions !5301 (winniehell)
