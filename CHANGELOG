Please view this file on the master branch, on stable branches it's out of date.

v 8.7.0 (unreleased)
  - Method instrumentation now uses Module#prepend instead of aliasing methods
  - Repository.clean_old_archives is now instrumented
  - Add support for environment variables on a job level in CI configuration file
  - SQL query counts are now tracked per transaction
  - The Projects::HousekeepingService class has extra instrumentation
  - All service classes (those residing in app/services) are now instrumented
  - Developers can now add custom tags to transactions
  - Loading of an issue's referenced merge requests and related branches is now done asynchronously
  - Enable gzip for assets, makes the page size significantly smaller. !3544 / !3632 (Connor Shea)
  - Project switcher uses new dropdown styling
  - Load award emoji images separately unless opening the full picker. Saves several hundred KBs of data for most pages. (Connor Shea)
  - Do not include award_emojis in issue and merge_request comment_count !3610 (Lucas Charles)
  - All images in discussions and wikis now link to their source files !3464 (Connor Shea).
  - Return status code 303 after a branch DELETE operation to avoid project deletion (Stan Hu)
  - Add setting for customizing the list of trusted proxies !3524
  - Allow projects to be transfered to a lower visibility level group
  - Fix `signed_in_ip` being set to 127.0.0.1 when using a reverse proxy !3524
  - Improved Markdown rendering performance !3389
  - Don't attempt to look up an avatar in repo if repo directory does not exist (Stan Hu)
  - API: Ability to subscribe and unsubscribe from issues and merge requests (Robert Schilling)
  - Expose project badges in project settings
  - Make /profile/keys/new redirect to /profile/keys for back-compat. !3717
  - Preserve time notes/comments have been updated at when moving issue
  - Make HTTP(s) label consistent on clone bar (Stan Hu)
  - Expose label description in API (Mariusz Jachimowicz)
  - API: Ability to update a group (Robert Schilling)
  - API: Ability to move issues (Robert Schilling)
  - Fix Error 500 after renaming a project path (Stan Hu)
  - Fix a bug whith trailing slash in teamcity_url (Charles May)
  - Allow back dating on issues when created or updated through the API
  - Allow back dating on issue notes when created through the API
  - Fix avatar stretching by providing a cropping feature
  - API: Expose `subscribed` for issues and merge requests (Robert Schilling)
  - Allow SAML to handle external users based on user's information !3530
  - Allow Omniauth providers to be marked as `external` !3657
  - Add endpoints to archive or unarchive a project !3372
  - Fix a bug whith trailing slash in bamboo_url
  - Add links to CI setup documentation from project settings and builds pages
  - Handle nil descriptions in Slack issue messages (Stan Hu)
  - Add automated repository integrity checks
  - API: Expose open_issues_count, closed_issues_count, open_merge_requests_count for labels (Robert Schilling)
  - API: Ability to star and unstar a project (Robert Schilling)
  - Add default scope to projects to exclude projects pending deletion
  - Allow to close merge requests which source projects(forks) are deleted.
  - Ensure empty recipients are rejected in BuildsEmailService
  - Use rugged to change HEAD in Project#change_head (P.S.V.R)
  - API: Ability to filter milestones by state `active` and `closed` (Robert Schilling)
  - API: Fix milestone filtering by `iid` (Robert Schilling)
  - API: Delete notes of issues, snippets, and merge requests (Robert Schilling)
  - Implement 'Groups View' as an option for dashboard preferences !3379 (Elias W.)
  - Better errors handling when creating milestones inside groups
  - Fix high CPU usage when PostReceive receives refs/merge-requests/<id>
  - Hide `Create a group` help block when creating a new project in a group
  - Implement 'TODOs View' as an option for dashboard preferences !3379 (Elias W.)
  - Allow issues and merge requests to be assigned to the author !2765
  - Gracefully handle notes on deleted commits in merge requests (Stan Hu)
  - Decouple membership and notifications
  - Fix creation of merge requests for orphaned branches (Stan Hu)
  - API: Ability to retrieve a single tag (Robert Schilling)
  - While signing up, don't persist the user password across form redisplays
  - Fall back to `In-Reply-To` and `References` headers when sub-addressing is not available (David Padilla)
  - Remove "Congratulations!" tweet button on newly-created project. (Connor Shea)
  - Fix admin/projects when using visibility levels on search (PotHix)
  - Build status notifications
  - Update GitLab Pages to 0.2.2: fixes content-type of predefined 404 page
  - API: Expose user location (Robert Schilling)
  - API: Do not leak group existence via return code (Robert Schilling)
  - ClosingIssueExtractor regex now also works with colons. e.g. "Fixes: #1234" !3591
  - Update number of Todos in the sidebar when it's marked as "Done". !3600
  - API: Expose 'updated_at' for issue, snippet, and merge request notes (Robert Schilling)
  - Add ability to sync to remote mirrors. !249
  - API: User can leave a project through the API when not master or owner. !3613
  - Fix repository cache invalidation issue when project is recreated with an empty repo (Stan Hu)
  - Fix: Allow empty recipients list for builds emails service when pushed is added (Frank Groeneveld)
  - Improved markdown forms
  - Delete tags using Rugged for performance reasons (Robert Schilling)
  - Diffs load at the correct point when linking from from number
  - Selected diff rows highlight
<<<<<<< HEAD
  - Fix emoji catgories in the emoji picker
  - Add encrypted credentials for imported projects and migrate old ones
=======
  - Fix emoji categories in the emoji picker
  - Add encrypted credentials for imported projects and migrate old ones
  - Author and participants are displayed first on users autocompletion
  - Show number sign on external issue reference text (Florent Baldino)
  - Updated print style for issues
>>>>>>> 0953e6ad

v 8.6.6
  - Expire the exists cache before deletion to ensure project dir actually exists (Stan Hu). !3413
  - Fix error on language detection when repository has no HEAD (e.g., master branch) (Jeroen Bobbeldijk). !3654
  - Fix revoking of authorized OAuth applications (Connor Shea). !3690
  - Fix error on language detection when repository has no HEAD (e.g., master branch). !3654 (Jeroen Bobbeldijk)
  - Project switcher uses new dropdown styling
  - Issuable header is consistent between issues and merge requests
  - Improved spacing in issuable header on mobile

v 8.6.5
  - Fix importing from GitHub Enterprise. !3529
  - Perform the language detection after updating merge requests in `GitPushService`, leading to faster visual feedback for the end-user. !3533
  - Check permissions when user attempts to import members from another project. !3535
  - Only update repository language if it is not set to improve performance. !3556
  - Return status code 303 after a branch DELETE operation to avoid project deletion (Stan Hu). !3583
  - Unblock user when active_directory is disabled and it can be found !3550
  - Fix a 2FA authentication spoofing vulnerability.

v 8.6.4
  - Don't attempt to fetch any tags from a forked repo (Stan Hu)
  - Redesign the Labels page

v 8.6.3
  - Mentions on confidential issues doesn't create todos for non-members. !3374
  - Destroy related todos when an Issue/MR is deleted. !3376
  - Fix error 500 when target is nil on todo list. !3376
  - Fix copying uploads when moving issue to another project. !3382
  - Ensuring Merge Request API returns boolean values for work_in_progress (Abhi Rao). !3432
  - Fix raw/rendered diff producing different results on merge requests. !3450
  - Fix commit comment alignment (Stan Hu). !3466
  - Fix Error 500 when searching for a comment in a project snippet. !3468
  - Allow temporary email as notification email. !3477
  - Fix issue with dropdowns not selecting values. !3478
  - Update gitlab-shell version and doc to 2.6.12. gitlab-org/gitlab-ee!280

v 8.6.2
  - Fix dropdown alignment. !3298
  - Fix issuable sidebar overlaps on tablet. !3299
  - Make dropdowns pixel perfect. !3337
  - Fix order of steps to prevent PostgreSQL errors when running migration. !3355
  - Fix bold text in issuable sidebar. !3358
  - Fix error with anonymous token in applications settings. !3362
  - Fix the milestone 'upcoming' filter. !3364 + !3368
  - Fix comments on confidential issues showing up in activity feed to non-members. !3375
  - Fix `NoMethodError` when visiting CI root path at `/ci`. !3377
  - Add a tooltip to new branch button in issue page. !3380
  - Fix an issue hiding the password form when signed-in with a linked account. !3381
  - Add links to CI setup documentation from project settings and builds pages. !3384
  - Fix an issue with width of project select dropdown. !3386
  - Remove redundant `require`s from Banzai files. !3391
  - Fix error 500 with cancel button on issuable edit form. !3392 + !3417
  - Fix background when editing a highlighted note. !3423
  - Remove tabstop from the WIP toggle links. !3426
  - Ensure private project snippets are not viewable by unauthorized people.
  - Gracefully handle notes on deleted commits in merge requests (Stan Hu). !3402
  - Fixed issue with notification settings not saving. !3452

v 8.6.1
  - Add option to reload the schema before restoring a database backup. !2807
  - Display navigation controls on mobile. !3214
  - Fixed bug where participants would not work correctly on merge requests. !3329
  - Fix sorting issues by votes on the groups issues page results in SQL errors. !3333
  - Restrict notifications for confidential issues. !3334
  - Do not allow to move issue if it has not been persisted. !3340
  - Add a confirmation step before deleting an issuable. !3341
  - Fixes issue with signin button overflowing on mobile. !3342
  - Auto collapses the navigation sidebar when resizing. !3343
  - Fix build dependencies, when the dependency is a string. !3344
  - Shows error messages when trying to create label in dropdown menu. !3345
  - Fixes issue with assign milestone not loading milestone list. !3346
  - Fix an issue causing the Dashboard/Milestones page to be blank. !3348

v 8.6.0
  - Add ability to move issue to another project
  - Prevent tokens in the import URL to be showed by the UI
  - Fix bug where wrong commit ID was being used in a merge request diff to show old image (Stan Hu)
  - Add confidential issues
  - Bump gitlab_git to 9.0.3 (Stan Hu)
  - Fix diff image view modes (2-up, swipe, onion skin) not working (Stan Hu)
  - Support Golang subpackage fetching (Stan Hu)
  - Bump Capybara gem to 2.6.2 (Stan Hu)
  - New branch button appears on issues where applicable
  - Contributions to forked projects are included in calendar
  - Improve the formatting for the user page bio (Connor Shea)
  - Easily (un)mark merge request as WIP using link
  - Use specialized system notes when MR is (un)marked as WIP
  - Removed the default password from the initial admin account created during
    setup. A password can be provided during setup (see installation docs), or
    GitLab will ask the user to create a new one upon first visit.
  - Fix issue when pushing to projects ending in .wiki
  - Properly display YAML front matter in Markdown
  - Add support for wiki with UTF-8 page names (Hiroyuki Sato)
  - Fix wiki search results point to raw source (Hiroyuki Sato)
  - Don't load all of GitLab in mail_room
  - Add information about `image` and `services` field at `job` level in the `.gitlab-ci.yml` documentation (Pat Turner)
  - HTTP error pages work independently from location and config (Artem Sidorenko)
  - Update `omniauth-saml` to 1.5.0 to allow for custom response attributes to be set
  - Memoize @group in Admin::GroupsController (Yatish Mehta)
  - Indicate how much an MR diverged from the target branch (Pierre de La Morinerie)
  - Added omniauth-auth0 Gem (Daniel Carraro)
  - Add label description in tooltip to labels in issue index and sidebar
  - Strip leading and trailing spaces in URL validator (evuez)
  - Add "last_sign_in_at" and "confirmed_at" to GET /users/* API endpoints for admins (evuez)
  - Return empty array instead of 404 when commit has no statuses in commit status API
  - Decrease the font size and the padding of the `.anchor` icons used in the README (Roberto Dip)
  - Rewrite logo to simplify SVG code (Sean Lang)
  - Allow to use YAML anchors when parsing the `.gitlab-ci.yml` (Pascal Bach)
  - Ignore jobs that start with `.` (hidden jobs)
  - Hide builds from project's settings when the feature is disabled
  - Allow to pass name of created artifacts archive in `.gitlab-ci.yml`
  - Refactor and greatly improve search performance
  - Add support for cross-project label references
  - Ensure "new SSH key" email do not ends up as dead Sidekiq jobs
  - Update documentation to reflect Guest role not being enforced on internal projects
  - Allow search for logged out users
  - Allow to define on which builds the current one depends on
  - Allow user subscription to a label: get notified for issues/merge requests related to that label (Timothy Andrew)
  - Fix bug where Bitbucket `closed` issues were imported as `opened` (Iuri de Silvio)
  - Don't show Issues/MRs from archived projects in Groups view
  - Fix wrong "iid of max iid" in Issuable sidebar for some merged MRs
  - Fix empty source_sha on Merge Request when there is no diff (Pierre de La Morinerie)
  - Increase the notes polling timeout over time (Roberto Dip)
  - Add shortcut to toggle markdown preview (Florent Baldino)
  - Show labels in dashboard and group milestone views
  - Fix an issue when the target branch of a MR had been deleted
  - Add main language of a project in the list of projects (Tiago Botelho)
  - Add #upcoming filter to Milestone filter (Tiago Botelho)
  - Add ability to show archived projects on dashboard, explore and group pages
  - Remove fork link closes all merge requests opened on source project (Florent Baldino)
  - Move group activity to separate page
  - Create external users which are excluded of internal and private projects unless access was explicitly granted
  - Continue parameters are checked to ensure redirection goes to the same instance
  - User deletion is now done in the background so the request can not time out
  - Canceled builds are now ignored in compound build status if marked as `allowed to fail`
  - Trigger a todo for mentions on commits page
  - Let project owners and admins soft delete issues and merge requests

v 8.5.10
  - Fix a 2FA authentication spoofing vulnerability.

v 8.5.9
  - Don't attempt to fetch any tags from a forked repo (Stan Hu).

v 8.5.8
  - Bump Git version requirement to 2.7.4

v 8.5.7
  - Bump Git version requirement to 2.7.3

v 8.5.6
  - Obtain a lease before querying LDAP

v 8.5.5
  - Ensure removing a project removes associated Todo entries
  - Prevent a 500 error in Todos when author was removed
  - Fix pagination for filtered dashboard and explore pages
  - Fix "Show all" link behavior

v 8.5.4
  - Do not cache requests for badges (including builds badge)

v 8.5.3
  - Flush repository caches before renaming projects
  - Sort starred projects on dashboard based on last activity by default
  - Show commit message in JIRA mention comment
  - Makes issue page and merge request page usable on mobile browsers.
  - Improved UI for profile settings

v 8.5.2
  - Fix sidebar overlapping content when screen width was below 1200px
  - Don't repeat labels listed on Labels tab
  - Bring the "branded appearance" feature from EE to CE
  - Fix error 500 when commenting on a commit
  - Show days remaining instead of elapsed time for Milestone
  - Fix broken icons on installations with relative URL (Artem Sidorenko)
  - Fix issue where tag list wasn't refreshed after deleting a tag
  - Fix import from gitlab.com (KazSawada)
  - Improve implementation to check read access to forks and add pagination
  - Don't show any "2FA required" message if it's not actually required
  - Fix help keyboard shortcut on relative URL setups (Artem Sidorenko)
  - Update Rails to 4.2.5.2
  - Fix permissions for deprecated CI build status badge
  - Don't show "Welcome to GitLab" when the search didn't return any projects
  - Add Todos documentation

v 8.5.1
  - Fix group projects styles
  - Show Crowd login tab when sign in is disabled and Crowd is enabled (Peter Hudec)
  - Fix a set of small UI glitches in project, profile, and wiki pages
  - Restrict permissions on public/uploads
  - Fix the merge request side-by-side view after loading diff results
  - Fix the look of tooltip for the "Revert" button
  - Add when the Builds & Runners API changes got introduced
  - Fix error 500 on some merged merge requests
  - Fix an issue causing the content of the issuable sidebar to disappear
  - Fix error 500 when trying to mark an already done todo as "done"
  - Fix an issue where MRs weren't sortable
  - Issues can now be dragged & dropped into empty milestone lists. This is also
    possible with MRs
  - Changed padding & background color for highlighted notes
  - Re-add the newrelic_rpm gem which was removed without any deprecation or warning (Stan Hu)
  - Update sentry-raven gem to 0.15.6
  - Add build coverage in project's builds page (Steffen Köhler)
  - Changed # to ! for merge requests in activity view

v 8.5.1
  - Fix group projects styles
  - Show Crowd login tab when sign in is disabled and Crowd is enabled (Peter Hudec)
  - Fix a set of small UI glitches in project, profile, and wiki pages
  - Restrict permissions on public/uploads
  - Fix the merge request side-by-side view after loading diff results
  - Fix the look of tooltip for the "Revert" button
  - Add when the Builds & Runners API changes got introduced
  - Fix error 500 on some merged merge requests
  - Fix an issue causing the content of the issuable sidebar to disappear
  - Fix error 500 when trying to mark an already done todo as "done"
  - Fix an issue where MRs weren't sortable
  - Issues can now be dragged & dropped into empty milestone lists. This is also
  possible with MRs
  - Changed padding & background color for highlighted notes
  - Re-add the newrelic_rpm gem which was removed without any deprecation or warning (Stan Hu)
  - Update sentry-raven gem to 0.15.6

v 8.5.0
  - Fix duplicate "me" in tooltip of the "thumbsup" awards Emoji (Stan Hu)
  - Cache various Repository methods to improve performance
  - Fix duplicated branch creation/deletion Webhooks/service notifications when using Web UI (Stan Hu)
  - Ensure rake tasks that don't need a DB connection can be run without one
  - Update New Relic gem to 3.14.1.311 (Stan Hu)
  - Add "visibility" flag to GET /projects api endpoint
  - Add an option to supply root email through an environmental variable (Koichiro Mikami)
  - Ignore binary files in code search to prevent Error 500 (Stan Hu)
  - Render sanitized SVG images (Stan Hu)
  - Support download access by PRIVATE-TOKEN header (Stan Hu)
  - Upgrade gitlab_git to 7.2.23 to fix commit message mentions in first branch push
  - Add option to include the sender name in body of Notify email (Jason Lee)
  - New UI for pagination
  - Don't prevent sign out when 2FA enforcement is enabled and user hasn't yet
    set it up
  - API: Added "merge_requests/:merge_request_id/closes_issues" (Gal Schlezinger)
  - Fix diff comments loaded by AJAX to load comment with diff in discussion tab
  - Fix relative links in other markup formats (Ben Boeckel)
  - Whitelist raw "abbr" elements when parsing Markdown (Benedict Etzel)
  - Fix label links for a merge request pointing to issues list
  - Don't vendor minified JS
  - Increase project import timeout to 15 minutes
  - Be more permissive with email address validation: it only has to contain a single '@'
  - Display 404 error on group not found
  - Track project import failure
  - Support Two-factor Authentication for LDAP users
  - Display database type and version in Administration dashboard
  - Allow limited Markdown in Broadcast Messages
  - Fix visibility level text in admin area (Zeger-Jan van de Weg)
  - Warn admin during OAuth of granting admin rights (Zeger-Jan van de Weg)
  - Update the ExternalIssue regex pattern (Blake Hitchcock)
  - Remember user's inline/side-by-side diff view preference in a cookie (Kirill Katsnelson)
  - Optimized performance of finding issues to be closed by a merge request
  - Add `avatar_url`, `description`, `git_ssh_url`, `git_http_url`, `path_with_namespace`
    and `default_branch` in `project` in push, issue, merge-request and note webhooks data (Kirill Zaitsev)
  - Deprecate the `ssh_url` in favor of `git_ssh_url` and `http_url` in favor of `git_http_url`
    in `project` for push, issue, merge-request and note webhooks data (Kirill Zaitsev)
  - Deprecate the `repository` key in push, issue, merge-request and note webhooks data, use `project` instead (Kirill Zaitsev)
  - API: Expose MergeRequest#merge_status (Andrei Dziahel)
  - Revert "Add IP check against DNSBLs at account sign-up"
  - Actually use the `skip_merges` option in Repository#commits (Tony Chu)
  - Fix API to keep request parameters in Link header (Michael Potthoff)
  - Deprecate API "merge_request/:merge_request_id/comments". Use "merge_requests/:merge_request_id/notes" instead
  - Deprecate API "merge_request/:merge_request_id/...". Use "merge_requests/:merge_request_id/..." instead
  - Prevent parse error when name of project ends with .atom and prevent path issues
  - Discover branches for commit statuses ref-less when doing merge when succeeded
  - Mark inline difference between old and new paths when a file is renamed
  - Support Akismet spam checking for creation of issues via API (Stan Hu)
  - API: Allow to set or update a merge-request's milestone (Kirill Skachkov)
  - Improve UI consistency between projects and groups lists
  - Add sort dropdown to dashboard projects page
  - Fixed logo animation on Safari (Roman Rott)
  - Fix Merge When Succeeded when multiple stages
  - Hide remove source branch button when the MR is merged but new commits are pushed (Zeger-Jan van de Weg)
  - In seach autocomplete show only groups and projects you are member of
  - Don't process cross-reference notes from forks
  - Fix: init.d script not working on OS X
  - Faster snippet search
  - Added API to download build artifacts
  - Title for milestones should be unique (Zeger-Jan van de Weg)
  - Validate correctness of maximum attachment size application setting
  - Replaces "Create merge request" link with one to the "Merge Request" when one exists
  - Fix CI builds badge, add a new link to builds badge, deprecate the old one
  - Fix broken link to project in build notification emails
  - Ability to see and sort on vote count from Issues and MR lists
  - Fix builds scheduler when first build in stage was allowed to fail
  - User project limit is reached notice is hidden if the projects limit is zero
  - Add API support for managing runners and project's runners
  - Allow SAML users to login with no previous account without having to allow
    all Omniauth providers to do so.
  - Allow existing users to auto link their SAML credentials by logging in via SAML
  - Make it possible to erase a build (trace, artifacts) using UI and API
  - Ability to revert changes from a Merge Request or Commit
  - Emoji comment on diffs are not award emoji
  - Add label description (Nuttanart Pornprasitsakul)
  - Show label row when filtering issues or merge requests by label (Nuttanart Pornprasitsakul)
  - Add Todos

v 8.4.8
  - Fix a 2FA authentication spoofing vulnerability.

v 8.4.7
  - Don't attempt to fetch any tags from a forked repo (Stan Hu).

v 8.4.6
  - Bump Git version requirement to 2.7.4

v 8.4.5
  - No CE-specific changes

v 8.4.4
  - Update omniauth-saml gem to 1.4.2
  - Prevent long-running backup tasks from timing out the database connection
  - Add a Project setting to allow guests to view build logs (defaults to true)
  - Sort project milestones by due date including issue editor (Oliver Rogers / Orih)

v 8.4.3
  - Increase lfs_objects size column to 8-byte integer to allow files larger
    than 2.1GB
  - Correctly highlight MR diff when MR has merge conflicts
  - Fix highlighting in blame view
  - Update sentry-raven gem to prevent "Not a git repository" console output
    when running certain commands
  - Add instrumentation to additional Gitlab::Git and Rugged methods for
    performance monitoring
  - Allow autosize textareas to also be manually resized

v 8.4.2
  - Bump required gitlab-workhorse version to bring in a fix for missing
    artifacts in the build artifacts browser
  - Get rid of those ugly borders on the file tree view
  - Fix updating the runner information when asking for builds
  - Bump gitlab_git version to 7.2.24 in order to bring in a performance
    improvement when checking if a repository was empty
  - Add instrumentation for Gitlab::Git::Repository instance methods so we can
    track them in Performance Monitoring.
  - Increase contrast between highlighted code comments and inline diff marker
  - Fix method undefined when using external commit status in builds
  - Fix highlighting in blame view.

v 8.4.1
  - Apply security updates for Rails (4.2.5.1), rails-html-sanitizer (1.0.3),
    and Nokogiri (1.6.7.2)
  - Fix redirect loop during import
  - Fix diff highlighting for all syntax themes
  - Delete project and associations in a background worker

v 8.4.0 (unreleased)
  - Hide issues settings when issues are disabled (Hannes Rosenögger)
v 8.4.0
  - Allow LDAP users to change their email if it was not set by the LDAP server
  - Ensure Gravatar host looks like an actual host
  - Consider re-assign as a mention from a notification point of view
  - Add pagination headers to already paginated API resources
  - Properly generate diff of orphan commits, like the first commit in a repository
  - Improve the consistency of commit titles, branch names, tag names, issue/MR titles, on their respective project pages
  - Autocomplete data is now always loaded, instead of when focusing a comment text area
  - Improved performance of finding issues for an entire group
  - Added custom application performance measuring system powered by InfluxDB
  - Add syntax highlighting to diffs
  - Gracefully handle invalid UTF-8 sequences in Markdown links (Stan Hu)
  - Bump fog to 1.36.0 (Stan Hu)
  - Add user's last used IP addresses to admin page (Stan Hu)
  - Add housekeeping function to project settings page
  - The default GitLab logo now acts as a loading indicator
  - LDAP group sync: Remove user from group when they are removed from LDAP
  - Fix caching issue where build status was not updating in project dashboard (Stan Hu)
  - Accept 2xx status codes for successful Webhook triggers (Stan Hu)
  - Fix missing date of month in network graph when commits span a month (Stan Hu)
  - Expire view caches when application settings change (e.g. Gravatar disabled) (Stan Hu)
  - Don't notify users twice if they are both project watchers and subscribers (Stan Hu)
  - Fix error with file size check with submodules (Stan Hu)
  - Remove gray background from layout in UI
  - Remove gray background from layout in UI
  - Fix signup for OAuth providers that don't provide a name
  - Implement new UI for group page
  - Implement search inside emoji picker
  - Let the CI runner know about builds that this build depends on
  - Add API support for looking up a user by username (Stan Hu)
  - Add project permissions to all project API endpoints (Stan Hu)
  - Link to milestone in "Milestone changed" system note
  - LDAP Group Sync: Allow group role downgradegit
  - Only allow group/project members to mention `@all`
  - Expose Git's version in the admin area (Trey Davis)
  - Add "Frequently used" category to emoji picker
  - Add CAS support (tduehr)
  - Add link to merge request on build detail page
  - Fix: Problem with projects ending with .keys (Jose Corcuera)
  - Revert back upvote and downvote button to the issue and MR pages
  - Swap position of Assignee and Author selector on Issuables (Zeger-Jan van de Weg)
  - Add system hook messages for project rename and transfer (Steve Norman)
  - Fix version check image in Safari
  - Show 'All' tab by default in the builds page
  - Add Open Graph and Twitter Card data to all pages
  - Fix API project lookups when querying with a namespace with dots (Stan Hu)
  - Enable forcing Two-factor authentication sitewide, with optional grace period
  - Import GitHub Pull Requests into GitLab
  - Change single user API endpoint to return more detailed data (Michael Potthoff)
  - Update version check images to use SVG
  - Validate README format before displaying
  - Enable Microsoft Azure OAuth2 support (Janis Meybohm)
  - Properly set task-list class on single item task lists
  - Add file finder feature in tree view (Kyungchul Shin)
  - Ajax filter by message for commits page
  - API: Add support for deleting a tag via the API (Robert Schilling)
  - Allow subsequent validations in CI Linter
  - Show referenced MRs & Issues only when the current viewer can access them
  - Fix Encoding::CompatibilityError bug when markdown content has some complex URL (Jason Lee)
  - Add API support for managing project's builds
  - Add API support for managing project's build triggers
  - Add API support for managing project's build variables
  - Allow broadcast messages to be edited
  - Autosize Markdown textareas
  - Import GitHub wiki into GitLab
  - Add reporters ability to download and browse build artifacts (Andrew Johnson)
  - Autofill referring url in message box when reporting user abuse.
  - Remove leading comma on award emoji when the user is the first to award the emoji (Zeger-Jan van de Weg)
  - Add build artifacts browser
  - Improve UX in builds artifacts browser
  - Increase default size of `data` column in `events` table when using MySQL
  - Expose button to CI Lint tool on project builds page
  - Fix: Creator should be added as a master of the project on creation
  - Added X-GitLab-... headers to emails from CI and Email On Push services (Anton Baklanov)
  - Add IP check against DNSBLs at account sign-up
  - Added cache:key to .gitlab-ci.yml allowing to fine tune the caching

v 8.3.7
  - Fix a 2FA authentication spoofing vulnerability.

v 8.3.6
  - Don't attempt to fetch any tags from a forked repo (Stan Hu).

v 8.3.5
  - Bump Git version requirement to 2.7.4

v 8.3.4
  - Use gitlab-workhorse 0.5.4 (fixes API routing bug)

v 8.3.3
  - Preserve CE behavior with JIRA integration by only calling API if URL is set
  - Fix duplicated branch creation/deletion events when using Web UI (Stan Hu)
  - Add configurable LDAP server query timeout
  - Get "Merge when build succeeds" to work when commits were pushed to MR target branch while builds were running
  - Suppress e-mails on failed builds if allow_failure is set (Stan Hu)
  - Fix project transfer e-mail sending incorrect paths in e-mail notification (Stan Hu)
  - Better support for referencing and closing issues in Asana service (Mike Wyatt)
  - Enable "Add key" button when user fills in a proper key (Stan Hu)
  - Fix error in processing reply-by-email messages (Jason Lee)
  - Fix Error 500 when visiting build page of project with nil runners_token (Stan Hu)
  - Use WOFF versions of SourceSansPro fonts
  - Fix regression when builds were not generated for tags created through web/api interface
  - Fix: maintain milestone filter between Open and Closed tabs (Greg Smethells)
  - Fix missing artifacts and build traces for build created before 8.3

v 8.3.2
  - Disable --follow in `git log` to avoid loading duplicate commit data in infinite scroll (Stan Hu)
  - Add support for Google reCAPTCHA in user registration

v 8.3.1
  - Fix Error 500 when global milestones have slashes (Stan Hu)
  - Fix Error 500 when doing a search in dashboard before visiting any project (Stan Hu)
  - Fix LDAP identity and user retrieval when special characters are used
  - Move Sidekiq-cron configuration to gitlab.yml

v 8.3.0
  - Bump rack-attack to 4.3.1 for security fix (Stan Hu)
  - API support for starred projects for authorized user (Zeger-Jan van de Weg)
  - Add open_issues_count to project API (Stan Hu)
  - Expand character set of usernames created by Omniauth (Corey Hinshaw)
  - Add button to automatically merge a merge request when the build succeeds (Zeger-Jan van de Weg)
  - Add unsubscribe link in the email footer (Zeger-Jan van de Weg)
  - Provide better diagnostic message upon project creation errors (Stan Hu)
  - Bump devise to 3.5.3 to fix reset token expiring after account creation (Stan Hu)
  - Remove api credentials from link to build_page
  - Deprecate GitLabCiService making it to always be inactive
  - Bump gollum-lib to 4.1.0 (Stan Hu)
  - Fix broken group avatar upload under "New group" (Stan Hu)
  - Update project repositorize size and commit count during import:repos task (Stan Hu)
  - Fix API setting of 'public' attribute to false will make a project private (Stan Hu)
  - Handle and report SSL errors in Webhook test (Stan Hu)
  - Bump Redis requirement to 2.8 for Sidekiq 4 (Stan Hu)
  - Fix: Assignee selector is empty when 'Unassigned' is selected (Jose Corcuera)
  - WIP identifier on merge requests no longer requires trailing space
  - Add rake tasks for git repository maintainance (Zeger-Jan van de Weg)
  - Fix 500 error when update group member permission
  - Fix: As an admin, cannot add oneself as a member to a group/project
  - Trim leading and trailing whitespace of milestone and issueable titles (Jose Corcuera)
  - Recognize issue/MR/snippet/commit links as references
  - Backport JIRA features from EE to CE
  - Add ignore whitespace change option to commit view
  - Fire update hook from GitLab
  - Allow account unlock via email
  - Style warning about mentioning many people in a comment
  - Fix: sort milestones by due date once again (Greg Smethells)
  - Migrate all CI::Services and CI::WebHooks to Services and WebHooks
  - Don't show project fork event as "imported"
  - Add API endpoint to fetch merge request commits list
  - Don't create CI status for refs that doesn't have .gitlab-ci.yml, even if the builds are enabled
  - Expose events API with comment information and author info
  - Fix: Ensure "Remove Source Branch" button is not shown when branch is being deleted. #3583
  - Run custom Git hooks when branch is created or deleted.
  - Fix bug when simultaneously accepting multiple MRs results in MRs that are of "merged" status, but not merged to the target branch
  - Add languages page to graphs
  - Block LDAP user when they are no longer found in the LDAP server
  - Improve wording on project visibility levels (Zeger-Jan van de Weg)
  - Fix editing notes on a merge request diff
  - Automatically select default clone protocol based on user preferences (Eirik Lygre)
  - Make Network page as sub tab of Commits
  - Add copy-to-clipboard button for Snippets
  - Add indication to merge request list item that MR cannot be merged automatically
  - Default target branch to patch-n when editing file in protected branch
  - Add Builds tab to merge request detail page
  - Allow milestones, issues and MRs to be created from dashboard and group indexes
  - Use new style for wiki
  - Use new style for milestone detail page
  - Fix sidebar tooltips when collapsed
  - Prevent possible XSS attack with award-emoji
  - Upgraded Sidekiq to 4.x
  - Accept COPYING,COPYING.lesser, and licence as license file (Zeger-Jan van de Weg)
  - Fix emoji aliases problem
  - Fix award-emojis Flash alert's width
  - Fix deleting notes on a merge request diff
  - Display referenced merge request statuses in the issue description (Greg Smethells)
  - Implement new sidebar for issue and merge request pages
  - Emoji picker improvements
  - Suppress warning about missing `.gitlab-ci.yml` if builds are disabled
  - Do not show build status unless builds are enabled and `.gitlab-ci.yml` is present
  - Persist runners registration token in database
  - Fix online editor should not remove newlines at the end of the file
  - Expose Git's version in the admin area
  - Show "New Merge Request" buttons on canonical repos when you have a fork (Josh Frye)

v 8.2.3
  - Fix application settings cache not expiring after changes (Stan Hu)
  - Fix Error 500s when creating global milestones with Unicode characters (Stan Hu)
  - Update documentation for "Guest" permissions
  - Properly convert Emoji-only comments into Award Emojis
  - Enable devise paranoid mode to prevent user enumeration attack
  - Webhook payload has an added, modified and removed properties for each commit
  - Fix 500 error when creating a merge request that removes a submodule

v 8.2.2
  - Fix 404 in redirection after removing a project (Stan Hu)
  - Ensure cached application settings are refreshed at startup (Stan Hu)
  - Fix Error 500 when viewing user's personal projects from admin page (Stan Hu)
  - Fix: Raw private snippets access workflow
  - Prevent "413 Request entity too large" errors when pushing large files with LFS
  - Fix invalid links within projects dashboard header
  - Make current user the first user in assignee dropdown in issues detail page (Stan Hu)
  - Fix: duplicate email notifications on issue comments

v 8.2.1
  - Forcefully update builds that didn't want to update with state machine
  - Fix: saving GitLabCiService as Admin Template

v 8.2.0
  - Improved performance of finding projects and groups in various places
  - Improved performance of rendering user profile pages and Atom feeds
  - Expose build artifacts path as config option
  - Fix grouping of contributors by email in graph.
  - Improved performance of finding issues with/without labels
  - Fix Drone CI service template not saving properly (Stan Hu)
  - Fix avatars not showing in Atom feeds and project issues when Gravatar disabled (Stan Hu)
  - Added a GitLab specific profiling tool called "Sherlock" (see GitLab CE merge request #1749)
  - Upgrade gitlab_git to 7.2.20 and rugged to 0.23.3 (Stan Hu)
  - Improved performance of finding users by one of their Email addresses
  - Add allow_failure field to commit status API (Stan Hu)
  - Commits without .gitlab-ci.yml are marked as skipped
  - Save detailed error when YAML syntax is invalid
  - Since GitLab CI is enabled by default, remove enabling it by pushing .gitlab-ci.yml
  - Added build artifacts
  - Improved performance of replacing references in comments
  - Show last project commit to default branch on project home page
  - Highlight comment based on anchor in URL
  - Adds ability to remove the forked relationship from project settings screen. (Han Loong Liauw)
  - Improved performance of sorting milestone issues
  - Allow users to select the Files view as default project view (Cristian Bica)
  - Show "Empty Repository Page" for repository without branches (Artem V. Navrotskiy)
  - Fix: Inability to reply to code comments in the MR view, if the MR comes from a fork
  - Use git follow flag for commits page when retrieve history for file or directory
  - Show merge request CI status on merge requests index page
  - Send build name and stage in CI notification e-mail
  - Extend yml syntax for only and except to support specifying repository path
  - Enable shared runners to all new projects
  - Bump GitLab-Workhorse to 0.4.1
  - Allow to define cache in `.gitlab-ci.yml`
  - Fix: 500 error returned if destroy request without HTTP referer (Kazuki Shimizu)
  - Remove deprecated CI events from project settings page
  - Use issue editor as cross reference comment author when issue is edited with a new mention.
  - Add graphs of commits ahead and behind default branch (Jeff Stubler)
  - Improve personal snippet access workflow (Douglas Alexandre)
  - [API] Add ability to fetch the commit ID of the last commit that actually touched a file
  - Fix omniauth documentation setting for omnibus configuration (Jon Cairns)
  - Add "New file" link to dropdown on project page
  - Include commit logs in project search
  - Add "added", "modified" and "removed" properties to commit object in webhook
  - Rename "Back to" links to "Go to" because its not always a case it point to place user come from
  - Allow groups to appear in the search results if the group owner allows it
  - Add email notification to former assignee upon unassignment (Adam Lieskovský)
  - New design for project graphs page
  - Remove deprecated dumped yaml file generated from previous job definitions
  - Show specific runners from projects where user is master or owner
  - MR target branch is now visible on a list view when it is different from project's default one
  - Improve Continuous Integration graphs page
  - Make color of "Accept Merge Request" button consistent with current build status
  - Add ignore white space option in merge request diff and commit and compare view
  - Ability to add release notes (markdown text and attachments) to git tags (aka Releases)
  - Relative links from a repositories README.md now link to the default branch
  - Fix trailing whitespace issue in merge request/issue title
  - Fix bug when milestone/label filter was empty for dashboard issues page
  - Add ability to create milestone in group projects from single form
  - Add option to create merge request when editing/creating a file (Dirceu Tiegs)
  - Prevent the last owner of a group from being able to delete themselves by 'adding' themselves as a master (James Lopez)
  - Add Award Emoji to issue and merge request pages

v 8.1.4
  - Fix bug where manually merged branches in a MR would end up with an empty diff (Stan Hu)
  - Prevent redirect loop when home_page_url is set to the root URL
  - Fix incoming email config defaults
  - Remove CSS property preventing hard tabs from rendering in Chromium 45 (Stan Hu)

v 8.1.3
  - Force update refs/merge-requests/X/head upon a push to the source branch of a merge request (Stan Hu)
  - Spread out runner contacted_at updates
  - Use issue editor as cross reference comment author when issue is edited with a new mention
  - Add Facebook authentication

v 8.1.2
  - Fix cloning Wiki repositories via HTTP (Stan Hu)
  - Add migration to remove satellites directory
  - Fix specific runners visibility
  - Fix 500 when editing CI service
  - Require CI jobs to be named
  - Fix CSS for runner status
  - Fix CI badge
  - Allow developer to manage builds

v 8.1.1
  - Removed, see 8.1.2

v 8.1.0
  - Ensure MySQL CI limits DB migrations occur after the fields have been created (Stan Hu)
  - Fix duplicate repositories in GitHub import page (Stan Hu)
  - Redirect to a default path if HTTP_REFERER is not set (Stan Hu)
  - Adds ability to create directories using the web editor (Ben Ford)
  - Cleanup stuck CI builds
  - Send an email to admin email when a user is reported for spam (Jonathan Rochkind)
  - Show notifications button when user is member of group rather than project (Grzegorz Bizon)
  - Fix bug preventing mentioned issued from being closed when MR is merged using fast-forward merge.
  - Fix nonatomic database update potentially causing project star counts to go negative (Stan Hu)
  - Don't show "Add README" link in an empty repository if user doesn't have access to push (Stan Hu)
  - Fix error preventing displaying of commit data for a directory with a leading dot (Stan Hu)
  - Speed up load times of issue detail pages by roughly 1.5x
  - Fix CI rendering regressions
  - If a merge request is to close an issue, show this on the issue page (Zeger-Jan van de Weg)
  - Add a system note and update relevant merge requests when a branch is deleted or re-added (Stan Hu)
  - Make diff file view easier to use on mobile screens (Stan Hu)
  - Improved performance of finding users by username or Email address
  - Fix bug where merge request comments created by API would not trigger notifications (Stan Hu)
  - Add support for creating directories from Files page (Stan Hu)
  - Allow removing of project without confirmation when JavaScript is disabled (Stan Hu)
  - Support filtering by "Any" milestone or issue and fix "No Milestone" and "No Label" filters (Stan Hu)
  - Improved performance of the trending projects page
  - Remove CI migration task
  - Improved performance of finding projects by their namespace
  - Add assignee data to Issuables' hook_data (Bram Daams)
  - Fix bug where transferring a project would result in stale commit links (Stan Hu)
  - Fix build trace updating
  - Include full path of source and target branch names in New Merge Request page (Stan Hu)
  - Add user preference to view activities as default dashboard (Stan Hu)
  - Add option to admin area to sign in as a specific user (Pavel Forkert)
  - Show CI status on all pages where commits list is rendered
  - Automatically enable CI when push .gitlab-ci.yml file to repository
  - Move CI charts to project graphs area
  - Fix cases where Markdown did not render links in activity feed (Stan Hu)
  - Add first and last to pagination (Zeger-Jan van de Weg)
  - Added Commit Status API
  - Added Builds View
  - Added when to .gitlab-ci.yml
  - Show CI status on commit page
  - Added CI_BUILD_TAG, _STAGE, _NAME and _TRIGGERED to CI builds
  - Show CI status on Your projects page and Starred projects page
  - Remove "Continuous Integration" page from dashboard
  - Add notes and SSL verification entries to hook APIs (Ben Boeckel)
  - Fix grammar in admin area "labels" .nothing-here-block when no labels exist.
  - Move CI runners page to project settings area
  - Move CI variables page to project settings area
  - Move CI triggers page to project settings area
  - Move CI project settings page to CE project settings area
  - Fix bug when removed file was not appearing in merge request diff
  - Show warning when build cannot be served by any of the available CI runners
  - Note the original location of a moved project when notifying users of the move
  - Improve error message when merging fails
  - Add support of multibyte characters in LDAP UID (Roman Petrov)
  - Show additions/deletions stats on merge request diff
  - Remove footer text in emails (Zeger-Jan van de Weg)
  - Ensure code blocks are properly highlighted after a note is updated
  - Fix wrong access level badge on MR comments
  - Hide password in the service settings form
  - Move CI webhooks page to project settings area
  - Fix User Identities API. It now allows you to properly create or update user's identities.
  - Add user preference to change layout width (Peter Göbel)
  - Use commit status in merge request widget as preferred source of CI status
  - Integrate CI commit and build pages into project pages
  - Move CI services page to project settings area
  - Add "Quick Submit" behavior to input fields throughout the application. Use
    Cmd+Enter on Mac and Ctrl+Enter on Windows/Linux.
  - Fix position of hamburger in header for smaller screens (Han Loong Liauw)
  - Fix bug where Emojis in Markdown would truncate remaining text (Sakata Sinji)
  - Persist filters when sorting on admin user page (Jerry Lukins)
  - Update style of snippets pages (Han Loong Liauw)
  - Allow dashboard and group issues/MRs to be filtered by label
  - Add spellcheck=false to certain input fields
  - Invalidate stored service password if the endpoint URL is changed
  - Project names are not fully shown if group name is too big, even on group page view
  - Apply new design for Files page
  - Add "New Page" button to Wiki Pages tab (Stan Hu)
  - Only render 404 page from /public
  - Hide passwords from services API (Alex Lossent)
  - Fix: Images cannot show when projects' path was changed
  - Let gitlab-git-http-server generate and serve 'git archive' downloads
  - Optimize query when filtering on issuables (Zeger-Jan van de Weg)
  - Fix padding of outdated discussion item.
  - Animate the logo on hover

v 8.0.5
  - Correct lookup-by-email for LDAP logins
  - Fix loading spinner sometimes not being hidden on Merge Request tab switches

v 8.0.4
  - Fix Message-ID header to be RFC 2111-compliant to prevent e-mails being dropped (Stan Hu)
  - Fix referrals for :back and relative URL installs
  - Fix anchors to comments in diffs
  - Remove CI token from build traces
  - Fix "Assign All" button on Runner admin page
  - Fix search in Files
  - Add full project namespace to payload of system webhooks (Ricardo Band)

v 8.0.3
  - Fix URL shown in Slack notifications
  - Fix bug where projects would appear to be stuck in the forked import state (Stan Hu)
  - Fix Error 500 in creating merge requests with > 1000 diffs (Stan Hu)
  - Add work_in_progress key to MR webhooks (Ben Boeckel)

v 8.0.2
  - Fix default avatar not rendering in network graph (Stan Hu)
  - Skip check_initd_configured_correctly on omnibus installs
  - Prevent double-prefixing of help page paths
  - Clarify confirmation text on user deletion
  - Make commit graphs responsive to window width changes (Stan Hu)
  - Fix top margin for sign-in button on public pages
  - Fix LDAP attribute mapping
  - Remove git refs used internally by GitLab from network graph (Stan Hu)
  - Use standard Markdown font in Markdown preview instead of fixed-width font (Stan Hu)
  - Fix Reply by email for non-UTF-8 messages.
  - Add option to use StartTLS with Reply by email IMAP server.
  - Allow AWS S3 Server-Side Encryption with Amazon S3-Managed Keys for backups (Paul Beattie)

v 8.0.1
  - Improve CI migration procedure and documentation

v 8.0.0
  - Fix Markdown links not showing up in dashboard activity feed (Stan Hu)
  - Remove milestones from merge requests when milestones are deleted (Stan Hu)
  - Fix HTML link that was improperly escaped in new user e-mail (Stan Hu)
  - Fix broken sort in merge request API (Stan Hu)
  - Bump rouge to 1.10.1 to remove warning noise and fix other syntax highlighting bugs (Stan Hu)
  - Gracefully handle errors in syntax highlighting by leaving the block unformatted (Stan Hu)
  - Add "replace" and "upload" functionalities to allow user replace existing file and upload new file into current repository
  - Fix URL construction for merge requests, issues, notes, and commits for relative URL config (Stan Hu)
  - Fix emoji URLs in Markdown when relative_url_root is used (Stan Hu)
  - Omit filename in Content-Disposition header in raw file download to avoid RFC 6266 encoding issues (Stan HU)
  - Fix broken Wiki Page History (Stan Hu)
  - Import forked repositories asynchronously to prevent large repositories from timing out (Stan Hu)
  - Prevent anchors from being hidden by header (Stan Hu)
  - Fix bug where only the first 15 Bitbucket issues would be imported (Stan Hu)
  - Sort issues by creation date in Bitbucket importer (Stan Hu)
  - Prevent too many redirects upon login when home page URL is set to external_url (Stan Hu)
  - Improve dropdown positioning on the project home page (Hannes Rosenögger)
  - Upgrade browser gem to 1.0.0 to avoid warning in IE11 compatibilty mode (Stan Hu)
  - Remove user OAuth tokens from the database and request new tokens each session (Stan Hu)
  - Restrict users API endpoints to use integer IDs (Stan Hu)
  - Only show recent push event if the branch still exists or a recent merge request has not been created (Stan Hu)
  - Remove satellites
  - Better performance for web editor (switched from satellites to rugged)
  - Faster merge
  - Ability to fetch merge requests from refs/merge-requests/:id
  - Allow displaying of archived projects in the admin interface (Artem Sidorenko)
  - Allow configuration of import sources for new projects (Artem Sidorenko)
  - Search for comments should be case insensetive
  - Create cross-reference for closing references on commits pushed to non-default branches (Maël Valais)
  - Ability to search milestones
  - Gracefully handle SMTP user input errors (e.g. incorrect email addresses) to prevent Sidekiq retries (Stan Hu)
  - Move dashboard activity to separate page (for your projects and starred projects)
  - Improve performance of git blame
  - Limit content width to 1200px for most of pages to improve readability on big screens
  - Fix 500 error when submit project snippet without body
  - Improve search page usability
  - Bring more UI consistency in way how projects, snippets and groups lists are rendered
  - Make all profiles and group public
  - Fixed login failure when extern_uid changes (Joel Koglin)
  - Don't notify users without access to the project when they are (accidentally) mentioned in a note.
  - Retrieving oauth token with LDAP credentials
  - Load Application settings from running database unless env var USE_DB=false
  - Added Drone CI integration (Kirill Zaitsev)
  - Allow developers to retry builds
  - Hide advanced project options for non-admin users
  - Fail builds if no .gitlab-ci.yml is found
  - Refactored service API and added automatically service docs generator (Kirill Zaitsev)
  - Added web_url key project hook_attrs (Kirill Zaitsev)
  - Add ability to get user information by ID of an SSH key via the API
  - Fix bug which IE cannot show image at markdown when the image is raw file of gitlab
  - Add support for Crowd
  - Global Labels that are available to all projects
  - Fix highlighting of deleted lines in diffs.
  - Project notification level can be set on the project page itself
  - Added service API endpoint to retrieve service parameters (Petheő Bence)
  - Add FogBugz project import (Jared Szechy)
  - Sort users autocomplete lists by user (Allister Antosik)
  - Webhook for issue now contains repository field (Jungkook Park)
  - Add ability to add custom text to the help page (Jeroen van Baarsen)
  - Add pg_schema to backup config
  - Fix references to target project issues in Merge Requests markdown preview and textareas (Francesco Levorato)
  - Redirect from incorrectly cased group or project path to correct one (Francesco Levorato)
  - Removed API calls from CE to CI

v 7.14.3
  - No changes

v 7.14.2
  - Upgrade gitlab_git to 7.2.15 to fix `git blame` errors with ISO-encoded files (Stan Hu)
  - Allow configuration of LDAP attributes GitLab will use for the new user account.

v 7.14.1
  - Improve abuse reports management from admin area
  - Fix "Reload with full diff" URL button in compare branch view (Stan Hu)
  - Disabled DNS lookups for SSH in docker image (Rowan Wookey)
  - Only include base URL in OmniAuth full_host parameter (Stan Hu)
  - Fix Error 500 in API when accessing a group that has an avatar (Stan Hu)
  - Ability to enable SSL verification for Webhooks

v 7.14.0
  - Fix bug where non-project members of the target project could set labels on new merge requests.
  - Update default robots.txt rules to disallow crawling of irrelevant pages (Ben Bodenmiller)
  - Fix redirection after sign in when using auto_sign_in_with_provider
  - Upgrade gitlab_git to 7.2.14 to ignore CRLFs in .gitmodules (Stan Hu)
  - Clear cache to prevent listing deleted branches after MR removes source branch (Stan Hu)
  - Provide more feedback what went wrong if HipChat service failed test (Stan Hu)
  - Fix bug where backslashes in inline diffs could be dropped (Stan Hu)
  - Disable turbolinks when linking to Bitbucket import status (Stan Hu)
  - Fix broken code import and display error messages if something went wrong with creating project (Stan Hu)
  - Fix corrupted binary files when using API files endpoint (Stan Hu)
  - Bump Haml to 4.0.7 to speed up textarea rendering (Stan Hu)
  - Show incompatible projects in Bitbucket import status (Stan Hu)
  - Fix coloring of diffs on MR Discussion-tab (Gert Goet)
  - Fix "Network" and "Graphs" pages for branches with encoded slashes (Stan Hu)
  - Fix errors deleting and creating branches with encoded slashes (Stan Hu)
  - Always add current user to autocomplete controller to support filter by "Me" (Stan Hu)
  - Fix multi-line syntax highlighting (Stan Hu)
  - Fix network graph when branch name has single quotes (Stan Hu)
  - Add "Confirm user" button in user admin page (Stan Hu)
  - Upgrade gitlab_git to version 7.2.6 to fix Error 500 when creating network graphs (Stan Hu)
  - Add support for Unicode filenames in relative links (Hiroyuki Sato)
  - Fix URL used for refreshing notes if relative_url is present (Bartłomiej Święcki)
  - Fix commit data retrieval when branch name has single quotes (Stan Hu)
  - Check that project was actually created rather than just validated in import:repos task (Stan Hu)
  - Fix full screen mode for snippet comments (Daniel Gerhardt)
  - Fix 404 error in files view after deleting the last file in a repository (Stan Hu)
  - Fix the "Reload with full diff" URL button (Stan Hu)
  - Fix label read access for unauthenticated users (Daniel Gerhardt)
  - Fix access to disabled features for unauthenticated users (Daniel Gerhardt)
  - Fix OAuth provider bug where GitLab would not go return to the redirect_uri after sign-in (Stan Hu)
  - Fix file upload dialog for comment editing (Daniel Gerhardt)
  - Set OmniAuth full_host parameter to ensure redirect URIs are correct (Stan Hu)
  - Return comments in created order in merge request API (Stan Hu)
  - Disable internal issue tracker controller if external tracker is used (Stan Hu)
  - Expire Rails cache entries after two weeks to prevent endless Redis growth
  - Add support for destroying project milestones (Stan Hu)
  - Allow custom backup archive permissions
  - Add project star and fork count, group avatar URL and user/group web URL attributes to API
  - Show who last edited a comment if it wasn't the original author
  - Send notification to all participants when MR is merged.
  - Add ability to manage user email addresses via the API.
  - Show buttons to add license, changelog and contribution guide if they're missing.
  - Tweak project page buttons.
  - Disabled autocapitalize and autocorrect on login field (Daryl Chan)
  - Mention group and project name in creation, update and deletion notices (Achilleas Pipinellis)
  - Update gravatar link on profile page to link to configured gravatar host (Ben Bodenmiller)
  - Remove redis-store TTL monkey patch
  - Add support for CI skipped status
  - Fetch code from forks to refs/merge-requests/:id/head when merge request created
  - Remove comments and email addresses when publicly exposing ssh keys (Zeger-Jan van de Weg)
  - Add "Check out branch" button to the MR page.
  - Improve MR merge widget text and UI consistency.
  - Improve text in MR "How To Merge" modal.
  - Cache all events
  - Order commits by date when comparing branches
  - Fix bug causing error when the target branch of a symbolic ref was deleted
  - Include branch/tag name in archive file and directory name
  - Add dropzone upload progress
  - Add a label for merged branches on branches page (Florent Baldino)
  - Detect .mkd and .mkdn files as markdown (Ben Boeckel)
  - Fix: User search feature in admin area does not respect filters
  - Set max-width for README, issue and merge request description for easier read on big screens
  - Update Flowdock integration to support new Flowdock API (Boyan Tabakov)
  - Remove author from files view (Sven Strickroth)
  - Fix infinite loop when SAML was incorrectly configured.

v 7.13.5
  - Satellites reverted

v 7.13.4
  - Allow users to send abuse reports

v 7.13.3
  - Fix bug causing Bitbucket importer to crash when OAuth application had been removed.
  - Allow users to send abuse reports
  - Remove satellites
  - Link username to profile on Group Members page (Tom Webster)

v 7.13.2
  - Fix randomly failed spec
  - Create project services on Project creation
  - Add admin_merge_request ability to Developer level and up
  - Fix Error 500 when browsing projects with no HEAD (Stan Hu)
  - Fix labels / assignee / milestone for the merge requests when issues are disabled
  - Show the first tab automatically on MergeRequests#new
  - Add rake task 'gitlab:update_commit_count' (Daniel Gerhardt)
  - Fix Gmail Actions

v 7.13.1
  - Fix: Label modifications are not reflected in existing notes and in the issue list
  - Fix: Label not shown in the Issue list, although it's set through web interface
  - Fix: Group/project references are linked incorrectly
  - Improve documentation
  - Fix of migration: Check if session_expire_delay column exists before adding the column
  - Fix: ActionView::Template::Error
  - Fix: "Create Merge Request" isn't always shown in event for newly pushed branch
  - Fix bug causing "Remove source-branch" option not to work for merge requests from the same project.
  - Render Note field hints consistently for "new" and "edit" forms

v 7.13.0
  - Remove repository graph log to fix slow cache updates after push event (Stan Hu)
  - Only enable HSTS header for HTTPS and port 443 (Stan Hu)
  - Fix user autocomplete for unauthenticated users accessing public projects (Stan Hu)
  - Fix redirection to home page URL for unauthorized users (Daniel Gerhardt)
  - Add branch switching support for graphs (Daniel Gerhardt)
  - Fix external issue tracker hook/test for HTTPS URLs (Daniel Gerhardt)
  - Remove link leading to a 404 error in Deploy Keys page (Stan Hu)
  - Add support for unlocking users in admin settings (Stan Hu)
  - Add Irker service configuration options (Stan Hu)
  - Fix order of issues imported from GitHub (Hiroyuki Sato)
  - Bump rugments to 1.0.0beta8 to fix C prototype function highlighting (Jonathon Reinhart)
  - Fix Merge Request webhook to properly fire "merge" action when accepted from the web UI
  - Add `two_factor_enabled` field to admin user API (Stan Hu)
  - Fix invalid timestamps in RSS feeds (Rowan Wookey)
  - Fix downloading of patches on public merge requests when user logged out (Stan Hu)
  - Fix Error 500 when relative submodule resolves to a namespace that has a different name from its path (Stan Hu)
  - Extract the longest-matching ref from a commit path when multiple matches occur (Stan Hu)
  - Update maintenance documentation to explain no need to recompile asssets for omnibus installations (Stan Hu)
  - Support commenting on diffs in side-by-side mode (Stan Hu)
  - Fix JavaScript error when clicking on the comment button on a diff line that has a comment already (Stan Hu)
  - Return 40x error codes if branch could not be deleted in UI (Stan Hu)
  - Remove project visibility icons from dashboard projects list
  - Rename "Design" profile settings page to "Preferences".
  - Allow users to customize their default Dashboard page.
  - Update ssl_ciphers in Nginx example to remove DHE settings. This will deny forward secrecy for Android 2.3.7, Java 6 and OpenSSL 0.9.8
  - Admin can edit and remove user identities
  - Convert CRLF newlines to LF when committing using the web editor.
  - API request /projects/:project_id/merge_requests?state=closed will return only closed merge requests without merged one. If you need ones that were merged - use state=merged.
  - Allow Administrators to filter the user list by those with or without Two-factor Authentication enabled.
  - Show a user's Two-factor Authentication status in the administration area.
  - Explicit error when commit not found in the CI
  - Improve performance for issue and merge request pages
  - Users with guest access level can not set assignee, labels or milestones for issue and merge request
  - Reporter role can manage issue tracker now: edit any issue, set assignee or milestone and manage labels
  - Better performance for pages with events list, issues list and commits list
  - Faster automerge check and merge itself when source and target branches are in same repository
  - Correctly show anonymous authorized applications under Profile > Applications.
  - Query Optimization in MySQL.
  - Allow users to be blocked and unblocked via the API
  - Use native Postgres database cleaning during backup restore
  - Redesign project page. Show README as default instead of activity. Move project activity to separate page
  - Make left menu more hierarchical and less contextual by adding back item at top
  - A fork can’t have a visibility level that is greater than the original project.
  - Faster code search in repository and wiki. Fixes search page timeout for big repositories
  - Allow administrators to disable 2FA for a specific user
  - Add error message for SSH key linebreaks
  - Store commits count in database (will populate with valid values only after first push)
  - Rebuild cache after push to repository in background job
  - Fix transferring of project to another group using the API.

v 7.12.2
  - Correctly show anonymous authorized applications under Profile > Applications.
  - Faster automerge check and merge itself when source and target branches are in same repository
  - Audit log for user authentication
  - Allow custom label to be set for authentication providers.

v 7.12.1
  - Fix error when deleting a user who has projects (Stan Hu)
  - Fix post-receive errors on a push when an external issue tracker is configured (Stan Hu)
  - Add SAML to list of social_provider (Matt Firtion)
  - Fix merge requests API scope to keep compatibility in 7.12.x patch release (Dmitriy Zaporozhets)
  - Fix closed merge request scope at milestone page (Dmitriy Zaporozhets)
  - Revert merge request states renaming
  - Fix hooks for web based events with external issue references (Daniel Gerhardt)
  - Improve performance for issue and merge request pages
  - Compress database dumps to reduce backup size

v 7.12.0
  - Fix Error 500 when one user attempts to access a personal, internal snippet (Stan Hu)
  - Disable changing of target branch in new merge request page when a branch has already been specified (Stan Hu)
  - Fix post-receive errors on a push when an external issue tracker is configured (Stan Hu)
  - Update oauth button logos for Twitter and Google to recommended assets
  - Update browser gem to version 0.8.0 for IE11 support (Stan Hu)
  - Fix timeout when rendering file with thousands of lines.
  - Add "Remember me" checkbox to LDAP signin form.
  - Add session expiration delay configuration through UI application settings
  - Don't notify users mentioned in code blocks or blockquotes.
  - Omit link to generate labels if user does not have access to create them (Stan Hu)
  - Show warning when a comment will add 10 or more people to the discussion.
  - Disable changing of the source branch in merge request update API (Stan Hu)
  - Shorten merge request WIP text.
  - Add option to disallow users from registering any application to use GitLab as an OAuth provider
  - Support editing target branch of merge request (Stan Hu)
  - Refactor permission checks with issues and merge requests project settings (Stan Hu)
  - Fix Markdown preview not working in Edit Milestone page (Stan Hu)
  - Fix Zen Mode not closing with ESC key (Stan Hu)
  - Allow HipChat API version to be blank and default to v2 (Stan Hu)
  - Add file attachment support in Milestone description (Stan Hu)
  - Fix milestone "Browse Issues" button.
  - Set milestone on new issue when creating issue from index with milestone filter active.
  - Make namespace API available to all users (Stan Hu)
  - Add webhook support for note events (Stan Hu)
  - Disable "New Issue" and "New Merge Request" buttons when features are disabled in project settings (Stan Hu)
  - Remove Rack Attack monkey patches and bump to version 4.3.0 (Stan Hu)
  - Fix clone URL losing selection after a single click in Safari and Chrome (Stan Hu)
  - Fix git blame syntax highlighting when different commits break up lines (Stan Hu)
  - Add "Resend confirmation e-mail" link in profile settings (Stan Hu)
  - Allow to configure location of the `.gitlab_shell_secret` file. (Jakub Jirutka)
  - Disabled expansion of top/bottom blobs for new file diffs
  - Update Asciidoctor gem to version 1.5.2. (Jakub Jirutka)
  - Fix resolving of relative links to repository files in AsciiDoc documents. (Jakub Jirutka)
  - Use the user list from the target project in a merge request (Stan Hu)
  - Default extention for wiki pages is now .md instead of .markdown (Jeroen van Baarsen)
  - Add validation to wiki page creation (only [a-zA-Z0-9/_-] are allowed) (Jeroen van Baarsen)
  - Fix new/empty milestones showing 100% completion value (Jonah Bishop)
  - Add a note when an Issue or Merge Request's title changes
  - Consistently refer to MRs as either Merged or Closed.
  - Add Merged tab to MR lists.
  - Prefix EmailsOnPush email subject with `[Git]`.
  - Group project contributions by both name and email.
  - Clarify navigation labels for Project Settings and Group Settings.
  - Move user avatar and logout button to sidebar
  - You can not remove user if he/she is an only owner of group
  - User should be able to leave group. If not - show him proper message
  - User has ability to leave project
  - Add SAML support as an omniauth provider
  - Allow to configure a URL to show after sign out
  - Add an option to automatically sign-in with an Omniauth provider
  - GitLab CI service sends .gitlab-ci.yml in each push call
  - When remove project - move repository and schedule it removal
  - Improve group removing logic
  - Trigger create-hooks on backup restore task
  - Add option to automatically link omniauth and LDAP identities
  - Allow special character in users bio. I.e.: I <3 GitLab

v 7.11.4
  - Fix missing bullets when creating lists
  - Set rel="nofollow" on external links

v 7.11.3
  - no changes
  - Fix upgrader script (Martins Polakovs)

v 7.11.2
  - no changes

v 7.11.1
  - no changes

v 7.11.0
  - Fall back to Plaintext when Syntaxhighlighting doesn't work. Fixes some buggy lexers (Hannes Rosenögger)
  - Get editing comments to work in Chrome 43 again.
  - Fix broken view when viewing history of a file that includes a path that used to be another file (Stan Hu)
  - Don't show duplicate deploy keys
  - Fix commit time being displayed in the wrong timezone in some cases (Hannes Rosenögger)
  - Make the first branch pushed to an empty repository the default HEAD (Stan Hu)
  - Fix broken view when using a tag to display a tree that contains git submodules (Stan Hu)
  - Make Reply-To config apply to change e-mail confirmation and other Devise notifications (Stan Hu)
  - Add application setting to restrict user signups to e-mail domains (Stan Hu)
  - Don't allow a merge request to be merged when its title starts with "WIP".
  - Add a page title to every page.
  - Allow primary email to be set to an email that you've already added.
  - Fix clone URL field and X11 Primary selection (Dmitry Medvinsky)
  - Ignore invalid lines in .gitmodules
  - Fix "Cannot move project" error message from popping up after a successful transfer (Stan Hu)
  - Redirect to sign in page after signing out.
  - Fix "Hello @username." references not working by no longer allowing usernames to end in period.
  - Fix "Revspec not found" errors when viewing diffs in a forked project with submodules (Stan Hu)
  - Improve project page UI
  - Fix broken file browsing with relative submodule in personal projects (Stan Hu)
  - Add "Reply quoting selected text" shortcut key (`r`)
  - Fix bug causing `@whatever` inside an issue's first code block to be picked up as a user mention.
  - Fix bug causing `@whatever` inside an inline code snippet (backtick-style) to be picked up as a user mention.
  - When use change branches link at MR form - save source branch selection instead of target one
  - Improve handling of large diffs
  - Added GitLab Event header for project hooks
  - Add Two-factor authentication (2FA) for GitLab logins
  - Show Atom feed buttons everywhere where applicable.
  - Add project activity atom feed.
  - Don't crash when an MR from a fork has a cross-reference comment from the target project on one of its commits.
  - Explain how to get a new password reset token in welcome emails
  - Include commit comments in MR from a forked project.
  - Group milestones by title in the dashboard and all other issue views.
  - Query issues, merge requests and milestones with their IID through API (Julien Bianchi)
  - Add default project and snippet visibility settings to the admin web UI.
  - Show incompatible projects in Google Code import status (Stan Hu)
  - Fix bug where commit data would not appear in some subdirectories (Stan Hu)
  - Task lists are now usable in comments, and will show up in Markdown previews.
  - Fix bug where avatar filenames were not actually deleted from the database during removal (Stan Hu)
  - Fix bug where Slack service channel was not saved in admin template settings. (Stan Hu)
  - Protect OmniAuth request phase against CSRF.
  - Don't send notifications to mentioned users that don't have access to the project in question.
  - Add search issues/MR by number
  - Change plots to bar graphs in commit statistics screen
  - Move snippets UI to fluid layout
  - Improve UI for sidebar. Increase separation between navigation and content
  - Improve new project command options (Ben Bodenmiller)
  - Add common method to force UTF-8 and use it to properly handle non-ascii OAuth user properties (Onur Küçük)
  - Prevent sending empty messages to HipChat (Chulki Lee)
  - Improve UI for mobile phones on dashboard and project pages
  - Add room notification and message color option for HipChat
  - Allow to use non-ASCII letters and dashes in project and namespace name. (Jakub Jirutka)
  - Add footnotes support to Markdown (Guillaume Delbergue)
  - Add current_sign_in_at to UserFull REST api.
  - Make Sidekiq MemoryKiller shutdown signal configurable
  - Add "Create Merge Request" buttons to commits and branches pages and push event.
  - Show user roles by comments.
  - Fix automatic blocking of auto-created users from Active Directory.
  - Call merge request webhook for each new commits (Arthur Gautier)
  - Use SIGKILL by default in Sidekiq::MemoryKiller
  - Fix mentioning of private groups.
  - Add style for <kbd> element in markdown
  - Spin spinner icon next to "Checking for CI status..." on MR page.
  - Fix reference links in dashboard activity and ATOM feeds.
  - Ensure that the first added admin performs repository imports

v 7.10.4
  - Fix migrations broken in 7.10.2
  - Make tags for GitLab installations running on MySQL case sensitive
  - Get Gitorious importer to work again.
  - Fix adding new group members from admin area
  - Fix DB error when trying to tag a repository (Stan Hu)
  - Fix Error 500 when searching Wiki pages (Stan Hu)
  - Unescape branch names in compare commit (Stan Hu)
  - Order commit comments chronologically in API.

v 7.10.2
  - Fix CI links on MR page

v 7.10.0
  - Ignore submodules that are defined in .gitmodules but are checked in as directories.
  - Allow projects to be imported from Google Code.
  - Remove access control for uploaded images to fix broken images in emails (Hannes Rosenögger)
  - Allow users to be invited by email to join a group or project.
  - Don't crash when project repository doesn't exist.
  - Add config var to block auto-created LDAP users.
  - Don't use HTML ellipsis in EmailsOnPush subject truncated commit message.
  - Set EmailsOnPush reply-to address to committer email when enabled.
  - Fix broken file browsing with a submodule that contains a relative link (Stan Hu)
  - Fix persistent XSS vulnerability around profile website URLs.
  - Fix project import URL regex to prevent arbitary local repos from being imported.
  - Fix directory traversal vulnerability around uploads routes.
  - Fix directory traversal vulnerability around help pages.
  - Don't leak existence of project via search autocomplete.
  - Don't leak existence of group or project via search.
  - Fix bug where Wiki pages that included a '/' were no longer accessible (Stan Hu)
  - Fix bug where error messages from Dropzone would not be displayed on the issues page (Stan Hu)
  - Add a rake task to check repository integrity with `git fsck`
  - Add ability to configure Reply-To address in gitlab.yml (Stan Hu)
  - Move current user to the top of the list in assignee/author filters (Stan Hu)
  - Fix broken side-by-side diff view on merge request page (Stan Hu)
  - Set Application controller default URL options to ensure all url_for calls are consistent (Stan Hu)
  - Allow HTML tags in Markdown input
  - Fix code unfold not working on Compare commits page (Stan Hu)
  - Fix generating SSH key fingerprints with OpenSSH 6.8. (Sašo Stanovnik)
  - Fix "Import projects from" button to show the correct instructions (Stan Hu)
  - Fix dots in Wiki slugs causing errors (Stan Hu)
  - Make maximum attachment size configurable via Application Settings (Stan Hu)
  - Update poltergeist to version 1.6.0 to support PhantomJS 2.0 (Zeger-Jan van de Weg)
  - Fix cross references when usernames, milestones, or project names contain underscores (Stan Hu)
  - Disable reference creation for comments surrounded by code/preformatted blocks (Stan Hu)
  - Reduce Rack Attack false positives causing 403 errors during HTTP authentication (Stan Hu)
  - enable line wrapping per default and remove the checkbox to toggle it (Hannes Rosenögger)
  - Fix a link in the patch update guide
  - Add a service to support external wikis (Hannes Rosenögger)
  - Omit the "email patches" link and fix plain diff view for merge commits
  - List new commits for newly pushed branch in activity view.
  - Add sidetiq gem dependency to match EE
  - Add changelog, license and contribution guide links to project tab bar.
  - Improve diff UI
  - Fix alignment of navbar toggle button (Cody Mize)
  - Fix checkbox rendering for nested task lists
  - Identical look of selectboxes in UI
  - Upgrade the gitlab_git gem to version 7.1.3
  - Move "Import existing repository by URL" option to button.
  - Improve error message when save profile has error.
  - Passing the name of pushed ref to CI service (requires GitLab CI 7.9+)
  - Add location field to user profile
  - Fix print view for markdown files and wiki pages
  - Fix errors when deleting old backups
  - Improve GitLab performance when working with git repositories
  - Add tag message and last commit to tag hook (Kamil Trzciński)
  - Restrict permissions on backup files
  - Improve oauth accounts UI in profile page
  - Add ability to unlink connected accounts
  - Replace commits calendar with faster contribution calendar that includes issues and merge requests
  - Add inifinite scroll to user page activity
  - Don't include system notes in issue/MR comment count.
  - Don't mark merge request as updated when merge status relative to target branch changes.
  - Link note avatar to user.
  - Make Git-over-SSH errors more descriptive.
  - Fix EmailsOnPush.
  - Refactor issue filtering
  - AJAX selectbox for issue assignee and author filters
  - Fix issue with missing options in issue filtering dropdown if selected one
  - Prevent holding Control-Enter or Command-Enter from posting comment multiple times.
  - Prevent note form from being cleared when submitting failed.
  - Improve file icons rendering on tree (Sullivan Sénéchal)
  - API: Add pagination to project events
  - Get issue links in notification mail to work again.
  - Don't show commit comment button when user is not signed in.
  - Fix admin user projects lists.
  - Don't leak private group existence by redirecting from namespace controller to group controller.
  - Ability to skip some items from backup (database, respositories or uploads)
  - Archive repositories in background worker.
  - Import GitHub, Bitbucket or GitLab.com projects owned by authenticated user into current namespace.
  - Project labels are now available over the API under the "tag_list" field (Cristian Medina)
  - Fixed link paths for HTTP and SSH on the admin project view (Jeremy Maziarz)
  - Fix and improve help rendering (Sullivan Sénéchal)
  - Fix final line in EmailsOnPush email diff being rendered as error.
  - Prevent duplicate Buildkite service creation.
  - Fix git over ssh errors 'fatal: protocol error: bad line length character'
  - Automatically setup GitLab CI project for forks if origin project has GitLab CI enabled
  - Bust group page project list cache when namespace name or path changes.
  - Explicitly set image alt-attribute to prevent graphical glitches if gravatars could not be loaded
  - Allow user to choose a public email to show on public profile
  - Remove truncation from issue titles on milestone page (Jason Blanchard)
  - Fix stuck Merge Request merging events from old installations (Ben Bodenmiller)
  - Fix merge request comments on files with multiple commits
  - Fix Resource Owner Password Authentication Flow

v 7.9.4
  - Security: Fix project import URL regex to prevent arbitary local repos from being imported
  - Fixed issue where only 25 commits would load in file listings
  - Fix LDAP identities  after config update

v 7.9.3
  - Contains no changes
  - Add icons to Add dropdown items.
  - Allow admin to create public deploy keys that are accessible to any project.
  - Warn when gitlab-shell version doesn't match requirement.
  - Skip email confirmation when set by admin or via LDAP.
  - Only allow users to reference groups, projects, issues, MRs, commits they have access to.

v 7.9.3
  - Contains no changes

v 7.9.2
  - Contains no changes

v 7.9.1
  - Include missing events and fix save functionality in admin service template settings form (Stan Hu)
  - Fix "Import projects from" button to show the correct instructions (Stan Hu)
  - Fix OAuth2 issue importing a new project from GitHub and GitLab (Stan Hu)
  - Fix for LDAP with commas in DN
  - Fix missing events and in admin Slack service template settings form (Stan Hu)
  - Don't show commit comment button when user is not signed in.
  - Downgrade gemnasium-gitlab-service gem

v 7.9.0
  - Add HipChat integration documentation (Stan Hu)
  - Update documentation for object_kind field in Webhook push and tag push Webhooks (Stan Hu)
  - Fix broken email images (Hannes Rosenögger)
  - Automatically config git if user forgot, where possible (Zeger-Jan van de Weg)
  - Fix mass SQL statements on initial push (Hannes Rosenögger)
  - Add tag push notifications and normalize HipChat and Slack messages to be consistent (Stan Hu)
  - Add comment notification events to HipChat and Slack services (Stan Hu)
  - Add issue and merge request events to HipChat and Slack services (Stan Hu)
  - Fix merge request URL passed to Webhooks. (Stan Hu)
  - Fix bug that caused a server error when editing a comment to "+1" or "-1" (Stan Hu)
  - Fix code preview theme setting for comments, issues, merge requests, and snippets (Stan Hu)
  - Move labels/milestones tabs to sidebar
  - Upgrade Rails gem to version 4.1.9.
  - Improve error messages for file edit failures
  - Improve UI for commits, issues and merge request lists
  - Fix commit comments on first line of diff not rendering in Merge Request Discussion view.
  - Allow admins to override restricted project visibility settings.
  - Move restricted visibility settings from gitlab.yml into the web UI.
  - Improve trigger merge request hook when source project branch has been updated (Kirill Zaitsev)
  - Save web edit in new branch
  - Fix ordering of imported but unchanged projects (Marco Wessel)
  - Mobile UI improvements: make aside content expandable
  - Expose avatar_url in projects API
  - Fix checkbox alignment on the application settings page.
  - Generalize image upload in drag and drop in markdown to all files (Hannes Rosenögger)
  - Fix mass-unassignment of issues (Robert Speicher)
  - Fix hidden diff comments in merge request discussion view
  - Allow user confirmation to be skipped for new users via API
  - Add a service to send updates to an Irker gateway (Romain Coltel)
  - Add brakeman (security scanner for Ruby on Rails)
  - Slack username and channel options
  - Add grouped milestones from all projects to dashboard.
  - Webhook sends pusher email as well as commiter
  - Add Bitbucket omniauth provider.
  - Add Bitbucket importer.
  - Support referencing issues to a project whose name starts with a digit
  - Condense commits already in target branch when updating merge request source branch.
  - Send notifications and leave system comments when bulk updating issues.
  - Automatically link commit ranges to compare page: sha1...sha4 or sha1..sha4 (includes sha1 in comparison)
  - Move groups page from profile to dashboard
  - Starred projects page at dashboard
  - Blocking user does not remove him/her from project/groups but show blocked label
  - Change subject of EmailsOnPush emails to include namespace, project and branch.
  - Change subject of EmailsOnPush emails to include first commit message when multiple were pushed.
  - Remove confusing footer from EmailsOnPush mail body.
  - Add list of changed files to EmailsOnPush emails.
  - Add option to send EmailsOnPush emails from committer email if domain matches.
  - Add option to disable code diffs in EmailOnPush emails.
  - Wrap commit message in EmailsOnPush email.
  - Send EmailsOnPush emails when deleting commits using force push.
  - Fix EmailsOnPush email comparison link to include first commit.
  - Fix highliht of selected lines in file
  - Reject access to group/project avatar if the user doesn't have access.
  - Add database migration to clean group duplicates with same path and name (Make sure you have a backup before update)
  - Add GitLab active users count to rake gitlab:check
  - Starred projects page at dashboard
  - Make email display name configurable
  - Improve json validation in hook data
  - Use Emoji One
  - Updated emoji help documentation to properly reference EmojiOne.
  - Fix missing GitHub organisation repositories on import page.
  - Added blue theme
  - Remove annoying notice messages when create/update merge request
  - Allow smb:// links in Markdown text.
  - Filter merge request by title or description at Merge Requests page
  - Block user if he/she was blocked in Active Directory
  - Fix import pages not working after first load.
  - Use custom LDAP label in LDAP signin form.
  - Execute hooks and services when branch or tag is created or deleted through web interface.
  - Block and unblock user if he/she was blocked/unblocked in Active Directory
  - Raise recommended number of unicorn workers from 2 to 3
  - Use same layout and interactivity for project members as group members.
  - Prevent gitlab-shell character encoding issues by receiving its changes as raw data.
  - Ability to unsubscribe/subscribe to issue or merge request
  - Delete deploy key when last connection to a project is destroyed.
  - Fix invalid Atom feeds when using emoji, horizontal rules, or images (Christian Walther)
  - Backup of repositories with tar instead of git bundle (only now are git-annex files included in the backup)
  - Add canceled status for CI
  - Send EmailsOnPush email when branch or tag is created or deleted.
  - Faster merge request processing for large repository
  - Prevent doubling AJAX request with each commit visit via Turbolink
  - Prevent unnecessary doubling of js events on import pages and user calendar

v 7.8.4
  - Fix issue_tracker_id substitution in custom issue trackers
  - Fix path and name duplication in namespaces

v 7.8.3
  - Bump version of gitlab_git fixing annotated tags without message

v 7.8.2
  - Fix service migration issue when upgrading from versions prior to 7.3
  - Fix setting of the default use project limit via admin UI
  - Fix showing of already imported projects for GitLab and Gitorious importers
  - Fix response of push to repository to return "Not found" if user doesn't have access
  - Fix check if user is allowed to view the file attachment
  - Fix import check for case sensetive namespaces
  - Increase timeout for Git-over-HTTP requests to 1 hour since large pulls/pushes can take a long time.
  - Properly handle autosave local storage exceptions.
  - Escape wildcards when searching LDAP by username.

v 7.8.1
  - Fix run of custom post receive hooks
  - Fix migration that caused issues when upgrading to version 7.8 from versions prior to 7.3
  - Fix the warning for LDAP users about need to set password
  - Fix avatars which were not shown for non logged in users
  - Fix urls for the issues when relative url was enabled

v 7.8.0
  - Fix access control and protection against XSS for note attachments and other uploads.
  - Replace highlight.js with rouge-fork rugments (Stefan Tatschner)
  - Make project search case insensitive (Hannes Rosenögger)
  - Include issue/mr participants in list of recipients for reassign/close/reopen emails
  - Expose description in groups API
  - Better UI for project services page
  - Cleaner UI for web editor
  - Add diff syntax highlighting in email-on-push service notifications (Hannes Rosenögger)
  - Add API endpoint to fetch all changes on a MergeRequest (Jeroen van Baarsen)
  - View note image attachments in new tab when clicked instead of downloading them
  - Improve sorting logic in UI and API. Explicitly define what sorting method is used by default
  - Fix overflow at sidebar when have several items
  - Add notes for label changes in issue and merge requests
  - Show tags in commit view (Hannes Rosenögger)
  - Only count a user's vote once on a merge request or issue (Michael Clarke)
  - Increase font size when browse source files and diffs
  - Service Templates now let you set default values for all services
  - Create new file in empty repository using GitLab UI
  - Ability to clone project using oauth2 token
  - Upgrade Sidekiq gem to version 3.3.0
  - Stop git zombie creation during force push check
  - Show success/error messages for test setting button in services
  - Added Rubocop for code style checks
  - Fix commits pagination
  - Async load a branch information at the commit page
  - Disable blacklist validation for project names
  - Allow configuring protection of the default branch upon first push (Marco Wessel)
  - Add gitlab.com importer
  - Add an ability to login with gitlab.com
  - Add a commit calendar to the user profile (Hannes Rosenögger)
  - Submit comment on command-enter
  - Notify all members of a group when that group is mentioned in a comment, for example: `@gitlab-org` or `@sales`.
  - Extend issue clossing pattern to include "Resolve", "Resolves", "Resolved", "Resolving" and "Close" (Julien Bianchi and Hannes Rosenögger)
  - Fix long broadcast message cut-off on left sidebar (Visay Keo)
  - Add Project Avatars (Steven Thonus and Hannes Rosenögger)
  - Password reset token validity increased from 2 hours to 2 days since it is also send on account creation.
  - Edit group members via API
  - Enable raw image paste from clipboard, currently Chrome only (Marco Cyriacks)
  - Add action property to merge request hook (Julien Bianchi)
  - Remove duplicates from group milestone participants list.
  - Add a new API function that retrieves all issues assigned to a single milestone (Justin Whear and Hannes Rosenögger)
  - API: Access groups with their path (Julien Bianchi)
  - Added link to milestone and keeping resource context on smaller viewports for issues and merge requests (Jason Blanchard)
  - Allow notification email to be set separately from primary email.
  - API: Add support for editing an existing project (Mika Mäenpää and Hannes Rosenögger)
  - Don't have Markdown preview fail for long comments/wiki pages.
  - When test webhook - show error message instead of 500 error page if connection to hook url was reset
  - Added support for firing system hooks on group create/destroy and adding/removing users to group (Boyan Tabakov)
  - Added persistent collapse button for left side nav bar (Jason Blanchard)
  - Prevent losing unsaved comments by automatically restoring them when comment page is loaded again.
  - Don't allow page to be scaled on mobile.
  - Clean the username acquired from OAuth/LDAP so it doesn't fail username validation and block signing up.
  - Show assignees in merge request index page (Kelvin Mutuma)
  - Link head panel titles to relevant root page.
  - Allow users that signed up via OAuth to set their password in order to use Git over HTTP(S).
  - Show users button to share their newly created public or internal projects on twitter
  - Add quick help links to the GitLab pricing and feature comparison pages.
  - Fix duplicate authorized applications in user profile and incorrect application client count in admin area.
  - Make sure Markdown previews always use the same styling as the eventual destination.
  - Remove deprecated Group#owner_id from API
  - Show projects user contributed to on user page. Show stars near project on user page.
  - Improve database performance for GitLab
  - Add Asana service (Jeremy Benoist)
  - Improve project webhooks with extra data

v 7.7.2
  - Update GitLab Shell to version 2.4.2 that fixes a bug when developers can push to protected branch
  - Fix issue when LDAP user can't login with existing GitLab account

v 7.7.1
  - Improve mention autocomplete performance
  - Show setup instructions for GitHub import if disabled
  - Allow use http for OAuth applications

v 7.7.0
  - Import from GitHub.com feature
  - Add Jetbrains Teamcity CI service (Jason Lippert)
  - Mention notification level
  - Markdown preview in wiki (Yuriy Glukhov)
  - Raise group avatar filesize limit to 200kb
  - OAuth applications feature
  - Show user SSH keys in admin area
  - Developer can push to protected branches option
  - Set project path instead of project name in create form
  - Block Git HTTP access after 10 failed authentication attempts
  - Updates to the messages returned by API (sponsored by O'Reilly Media)
  - New UI layout with side navigation
  - Add alert message in case of outdated browser (IE < 10)
  - Added API support for sorting projects
  - Update gitlab_git to version 7.0.0.rc14
  - Add API project search filter option for authorized projects
  - Fix File blame not respecting branch selection
  - Change some of application settings on fly in admin area UI
  - Redesign signin/signup pages
  - Close standard input in Gitlab::Popen.popen
  - Trigger GitLab CI when push tags
  - When accept merge request - do merge using sidaekiq job
  - Enable web signups by default
  - Fixes for diff comments: drag-n-drop images, selecting images
  - Fixes for edit comments: drag-n-drop images, preview mode, selecting images, save & update
  - Remove password strength indicator



v 7.6.0
  - Fork repository to groups
  - New rugged version
  - Add CRON=1 backup setting for quiet backups
  - Fix failing wiki restore
  - Add optional Sidekiq MemoryKiller middleware (enabled via SIDEKIQ_MAX_RSS env variable)
  - Monokai highlighting style now more faithful to original design (Mark Riedesel)
  - Create project with repository in synchrony
  - Added ability to create empty repo or import existing one if project does not have repository
  - Reactivate highlight.js language autodetection
  - Mobile UI improvements
  - Change maximum avatar file size from 100KB to 200KB
  - Strict validation for snippet file names
  - Enable Markdown preview for issues, merge requests, milestones, and notes (Vinnie Okada)
  - In the docker directory is a container template based on the Omnibus packages.
  - Update Sidekiq to version 2.17.8
  - Add author filter to project issues and merge requests pages
  - Atom feed for user activity
  - Support multiple omniauth providers for the same user
  - Rendering cross reference in issue title and tooltip for merge request
  - Show username in comments
  - Possibility to create Milestones or Labels when Issues are disabled
  - Fix bug with showing gpg signature in tag

v 7.5.3
  - Bump gitlab_git to 7.0.0.rc12 (includes Rugged 0.21.2)

v 7.5.2
  - Don't log Sidekiq arguments by default
  - Fix restore of wiki repositories from backups

v 7.5.1
  - Add missing timestamps to 'members' table

v 7.5.0
  - API: Add support for Hipchat (Kevin Houdebert)
  - Add time zone configuration in gitlab.yml (Sullivan Senechal)
  - Fix LDAP authentication for Git HTTP access
  - Run 'GC.start' after every EmailsOnPushWorker job
  - Fix LDAP config lookup for provider 'ldap'
  - Drop all sequences during Postgres database restore
  - Project title links to project homepage (Ben Bodenmiller)
  - Add Atlassian Bamboo CI service (Drew Blessing)
  - Mentioned @user will receive email even if he is not participating in issue or commit
  - Session API: Use case-insensitive authentication like in UI (Andrey Krivko)
  - Tie up loose ends with annotated tags: API & UI (Sean Edge)
  - Return valid json for deleting branch via API (sponsored by O'Reilly Media)
  - Expose username in project events API (sponsored by O'Reilly Media)
  - Adds comments to commits in the API
  - Performance improvements
  - Fix post-receive issue for projects with deleted forks
  - New gitlab-shell version with custom hooks support
  - Improve code
  - GitLab CI 5.2+ support (does not support older versions)
  - Fixed bug when you can not push commits starting with 000000 to protected branches
  - Added a password strength indicator
  - Change project name and path in one form
  - Display renamed files in diff views (Vinnie Okada)
  - Fix raw view for public snippets
  - Use secret token with GitLab internal API.
  - Add missing timestamps to 'members' table

v 7.4.5
  - Bump gitlab_git to 7.0.0.rc12 (includes Rugged 0.21.2)

v 7.4.4
  - No changes

v 7.4.3
  - Fix raw snippets view
  - Fix security issue for member api
  - Fix buildbox integration

v 7.4.2
  - Fix internal snippet exposing for unauthenticated users

v 7.4.1
  - Fix LDAP authentication for Git HTTP access
  - Fix LDAP config lookup for provider 'ldap'
  - Fix public snippets
  - Fix 500 error on projects with nested submodules

v 7.4.0
  - Refactored membership logic
  - Improve error reporting on users API (Julien Bianchi)
  - Refactor test coverage tools usage. Use SIMPLECOV=true to generate it locally
  - Default branch is protected by default
  - Increase unicorn timeout to 60 seconds
  - Sort search autocomplete projects by stars count so most popular go first
  - Add README to tab on project show page
  - Do not delete tmp/repositories itself during clean-up, only its contents
  - Support for backup uploads to remote storage
  - Prevent notes polling when there are not notes
  - Internal ForkService: Prepare support for fork to a given namespace
  - API: Add support for forking a project via the API (Bernhard Kaindl)
  - API: filter project issues by milestone (Julien Bianchi)
  - Fail harder in the backup script
  - Changes to Slack service structure, only webhook url needed
  - Zen mode for wiki and milestones (Robert Schilling)
  - Move Emoji parsing to html-pipeline-gitlab (Robert Schilling)
  - Font Awesome 4.2 integration (Sullivan Senechal)
  - Add Pushover service integration (Sullivan Senechal)
  - Add select field type for services options (Sullivan Senechal)
  - Add cross-project references to the Markdown parser (Vinnie Okada)
  - Add task lists to issue and merge request descriptions (Vinnie Okada)
  - Snippets can be public, internal or private
  - Improve danger zone: ask project path to confirm data-loss action
  - Raise exception on forgery
  - Show build coverage in Merge Requests (requires GitLab CI v5.1)
  - New milestone and label links on issue edit form
  - Improved repository graphs
  - Improve event note display in dashboard and project activity views (Vinnie Okada)
  - Add users sorting to admin area
  - UI improvements
  - Fix ambiguous sha problem with mentioned commit
  - Fixed bug with apostrophe when at mentioning users
  - Add active directory ldap option
  - Developers can push to wiki repo. Protected branches does not affect wiki repo any more
  - Faster rev list
  - Fix branch removal

v 7.3.2
  - Fix creating new file via web editor
  - Use gitlab-shell v2.0.1

v 7.3.1
  - Fix ref parsing in Gitlab::GitAccess
  - Fix error 500 when viewing diff on a file with changed permissions
  - Fix adding comments to MR when source branch is master
  - Fix error 500 when searching description contains relative link

v 7.3.0
  - Always set the 'origin' remote in satellite actions
  - Write authorized_keys in tmp/ during tests
  - Use sockets to connect to Redis
  - Add dormant New Relic gem (can be enabled via environment variables)
  - Expire Rack sessions after 1 week
  - Cleaner signin/signup pages
  - Improved comments UI
  - Better search with filtering, pagination etc
  - Added a checkbox to toggle line wrapping in diff (Yuriy Glukhov)
  - Prevent project stars duplication when fork project
  - Use the default Unicorn socket backlog value of 1024
  - Support Unix domain sockets for Redis
  - Store session Redis keys in 'session:gitlab:' namespace
  - Deprecate LDAP account takeover based on partial LDAP email / GitLab username match
  - Use /bin/sh instead of Bash in bin/web, bin/background_jobs (Pavel Novitskiy)
  - Keyboard shortcuts for productivity (Robert Schilling)
  - API: filter issues by state (Julien Bianchi)
  - API: filter issues by labels (Julien Bianchi)
  - Add system hook for ssh key changes
  - Add blob permalink link (Ciro Santilli)
  - Create annotated tags through UI and API (Sean Edge)
  - Snippets search (Charles Bushong)
  - Comment new push to existing MR
  - Add 'ci' to the blacklist of forbidden names
  - Improve text filtering on issues page
  - Comment & Close button
  - Process git push --all much faster
  - Don't allow edit of system notes
  - Project wiki search (Ralf Seidler)
  - Enabled Shibboleth authentication support (Matus Banas)
  - Zen mode (fullscreen) for issues/MR/notes (Robert Schilling)
  - Add ability to configure webhook timeout via gitlab.yml (Wes Gurney)
  - Sort project merge requests in asc or desc order for updated_at or created_at field (sponsored by O'Reilly Media)
  - Add Redis socket support to 'rake gitlab:shell:install'

v 7.2.1
  - Delete orphaned labels during label migration (James Brooks)
  - Security: prevent XSS with stricter MIME types for raw repo files

v 7.2.0
  - Explore page
  - Add project stars (Ciro Santilli)
  - Log Sidekiq arguments
  - Better labels: colors, ability to rename and remove
  - Improve the way merge request collects diffs
  - Improve compare page for large diffs
  - Expose the full commit message via API
  - Fix 500 error on repository rename
  - Fix bug when MR download patch return invalid diff
  - Test gitlab-shell integration
  - Repository import timeout increased from 2 to 4 minutes allowing larger repos to be imported
  - API for labels (Robert Schilling)
  - API: ability to set an import url when creating project for specific user

v 7.1.1
  - Fix cpu usage issue in Firefox
  - Fix redirect loop when changing password by new user
  - Fix 500 error on new merge request page

v 7.1.0
  - Remove observers
  - Improve MR discussions
  - Filter by description on Issues#index page
  - Fix bug with namespace select when create new project page
  - Show README link after description for non-master members
  - Add @all mention for comments
  - Dont show reply button if user is not signed in
  - Expose more information for issues with webhook
  - Add a mention of the merge request into the default merge request commit message
  - Improve code highlight, introduce support for more languages like Go, Clojure, Erlang etc
  - Fix concurrency issue in repository download
  - Dont allow repository name start with ?
  - Improve email threading (Pierre de La Morinerie)
  - Cleaner help page
  - Group milestones
  - Improved email notifications
  - Contributors API (sponsored by Mobbr)
  - Fix LDAP TLS authentication (Boris HUISGEN)
  - Show VERSION information on project sidebar
  - Improve branch removal logic when accept MR
  - Fix bug where comment form is spawned inside the Reply button
  - Remove Dir.chdir from Satellite#lock for thread-safety
  - Increased default git max_size value from 5MB to 20MB in gitlab.yml. Please update your configs!
  - Show error message in case of timeout in satellite when create MR
  - Show first 100 files for huge diff instead of hiding all
  - Change default admin email from admin@local.host to admin@example.com

v 7.0.0
  - The CPU no longer overheats when you hold down the spacebar
  - Improve edit file UI
  - Add ability to upload group avatar when create
  - Protected branch cannot be removed
  - Developers can remove normal branches with UI
  - Remove branch via API (sponsored by O'Reilly Media)
  - Move protected branches page to Project settings area
  - Redirect to Files view when create new branch via UI
  - Drag and drop upload of image in every markdown-area (Earle Randolph Bunao and Neil Francis Calabroso)
  - Refactor the markdown relative links processing
  - Make it easier to implement other CI services for GitLab
  - Group masters can create projects in group
  - Deprecate ruby 1.9.3 support
  - Only masters can rewrite/remove git tags
  - Add X-Frame-Options SAMEORIGIN to Nginx config so Sidekiq admin is visible
  - UI improvements
  - Case-insensetive search for issues
  - Update to rails 4.1
  - Improve performance of application for projects and groups with a lot of members
  - Formally support Ruby 2.1
  - Include Nginx gitlab-ssl config
  - Add manual language detection for highlight.js
  - Added example.com/:username routing
  - Show notice if your profile is public
  - UI improvements for mobile devices
  - Improve diff rendering performance
  - Drag-n-drop for issues and merge requests between states at milestone page
  - Fix '0 commits' message for huge repositories on project home page
  - Prevent 500 error page when visit commit page from large repo
  - Add notice about huge push over http to unicorn config
  - File action in satellites uses default 30 seconds timeout instead of old 10 seconds one
  - Overall performance improvements
  - Skip init script check on omnibus-gitlab
  - Be more selective when killing stray Sidekiqs
  - Check LDAP user filter during sign-in
  - Remove wall feature (no data loss - you can take it from database)
  - Dont expose user emails via API unless you are admin
  - Detect issues closed by Merge Request description
  - Better email subject lines from email on push service (Alex Elman)
  - Enable identicon for gravatar be default

v 6.9.2
  - Revert the commit that broke the LDAP user filter

v 6.9.1
  - Fix scroll to highlighted line
  - Fix the pagination on load for commits page

v 6.9.0
  - Store Rails cache data in the Redis `cache:gitlab` namespace
  - Adjust MySQL limits for existing installations
  - Add db index on project_id+iid column. This prevents duplicate on iid (During migration duplicates will be removed)
  - Markdown preview or diff during editing via web editor (Evgeniy Sokovikov)
  - Give the Rails cache its own Redis namespace
  - Add ability to set different ssh host, if different from http/https
  - Fix syntax highlighting for code comments blocks
  - Improve comments loading logic
  - Stop refreshing comments when the tab is hidden
  - Improve issue and merge request mobile UI (Drew Blessing)
  - Document how to convert a backup to PostgreSQL
  - Fix locale bug in backup manager
  - Fix can not automerge when MR description is too long
  - Fix wiki backup skip bug
  - Two Step MR creation process
  - Remove unwanted files from satellite working directory with git clean -fdx
  - Accept merge request via API (sponsored by O'Reilly Media)
  - Add more access checks during API calls
  - Block SSH access for 'disabled' Active Directory users
  - Labels for merge requests (Drew Blessing)
  - Threaded emails by setting a Message-ID (Philip Blatter)

v 6.8.0
  - Ability to at mention users that are participating in issue and merge req. discussion
  - Enabled GZip Compression for assets in example Nginx, make sure that Nginx is compiled with --with-http_gzip_static_module flag (this is default in Ubuntu)
  - Make user search case-insensitive (Christopher Arnold)
  - Remove omniauth-ldap nickname bug workaround
  - Drop all tables before restoring a Postgres backup
  - Make the repository downloads path configurable
  - Create branches via API (sponsored by O'Reilly Media)
  - Changed permission of gitlab-satellites directory not to be world accessible
  - Protected branch does not allow force push
  - Fix popen bug in `rake gitlab:satellites:create`
  - Disable connection reaping for MySQL
  - Allow oauth signup without email for twitter and github
  - Fix faulty namespace names that caused 500 on user creation
  - Option to disable standard login
  - Clean old created archives from repository downloads directory
  - Fix download link for huge MR diffs
  - Expose event and mergerequest timestamps in API
  - Fix emails on push service when only one commit is pushed

v 6.7.3
  - Fix the merge notification email not being sent (Pierre de La Morinerie)
  - Drop all tables before restoring a Postgres backup
  - Remove yanked modernizr gem

v 6.7.2
  - Fix upgrader script

v 6.7.1
  - Fix GitLab CI integration

v 6.7.0
  - Increased the example Nginx client_max_body_size from 5MB to 20MB, consider updating it manually on existing installations
  - Add support for Gemnasium as a Project Service (Olivier Gonzalez)
  - Add edit file button to MergeRequest diff
  - Public groups (Jason Hollingsworth)
  - Cleaner headers in Notification Emails (Pierre de La Morinerie)
  - Blob and tree gfm links to anchors work
  - Piwik Integration (Sebastian Winkler)
  - Show contribution guide link for new issue form (Jeroen van Baarsen)
  - Fix CI status for merge requests from fork
  - Added option to remove issue assignee on project issue page and issue edit page (Jason Blanchard)
  - New page load indicator that includes a spinner that scrolls with the page
  - Converted all the help sections into markdown
  - LDAP user filters
  - Streamline the content of notification emails (Pierre de La Morinerie)
  - Fixes a bug with group member administration (Matt DeTullio)
  - Sort tag names using VersionSorter (Robert Speicher)
  - Add GFM autocompletion for MergeRequests (Robert Speicher)
  - Add webhook when a new tag is pushed (Jeroen van Baarsen)
  - Add button for toggling inline comments in diff view
  - Add retry feature for repository import
  - Reuse the GitLab LDAP connection within each request
  - Changed markdown new line behaviour to conform to markdown standards
  - Fix global search
  - Faster authorized_keys rebuilding in `rake gitlab:shell:setup` (requires gitlab-shell 1.8.5)
  - Create and Update MR calls now support the description parameter (Greg Messner)
  - Markdown relative links in the wiki link to wiki pages, markdown relative links in repositories link to files in the repository
  - Added Slack service integration (Federico Ravasio)
  - Better API responses for access_levels (sponsored by O'Reilly Media)
  - Requires at least 2 unicorn workers
  - Requires gitlab-shell v1.9+
  - Replaced gemoji(due to closed licencing problem) with Phantom Open Emoji library(combined SIL Open Font License, MIT License and the CC 3.0 License)
  - Fix `/:username.keys` response content type (Dmitry Medvinsky)

v 6.6.5
  - Added option to remove issue assignee on project issue page and issue edit page (Jason Blanchard)
  - Hide mr close button for comment form if merge request was closed or inline comment
  - Adds ability to reopen closed merge request

v 6.6.4
  - Add missing html escape for highlighted code blocks in comments, issues

v 6.6.3
  - Fix 500 error when edit yourself from admin area
  - Hide private groups for public profiles

v 6.6.2
  - Fix 500 error on branch/tag create or remove via UI

v 6.6.1
  - Fix 500 error on files tab if submodules presents

v 6.6.0
  - Retrieving user ssh keys publically(github style): http://__HOST__/__USERNAME__.keys
  - Permissions: Developer now can manage issue tracker (modify any issue)
  - Improve Code Compare page performance
  - Group avatar
  - Pygments.rb replaced with highlight.js
  - Improve Merge request diff store logic
  - Improve render performnace for MR show page
  - Fixed Assembla hardcoded project name
  - Jira integration documentation
  - Refactored app/services
  - Remove snippet expiration
  - Mobile UI improvements (Drew Blessing)
  - Fix block/remove UI for admin::users#show page
  - Show users' group membership on users' activity page (Robert Djurasaj)
  - User pages are visible without login if user is authorized to a public project
  - Markdown rendered headers have id derived from their name and link to their id
  - Improve application to work faster with large groups (100+ members)
  - Multiple emails per user
  - Show last commit for file when view file source
  - Restyle Issue#show page and MR#show page
  - Ability to filter by multiple labels for Issues page
  - Rails version to 4.0.3
  - Fixed attachment identifier displaying underneath note text (Jason Blanchard)

v 6.5.1
  - Fix branch selectbox when create merge request from fork

v 6.5.0
  - Dropdown menus on issue#show page for assignee and milestone (Jason Blanchard)
  - Add color custimization and previewing to broadcast messages
  - Fixed notes anchors
  - Load new comments in issues dynamically
  - Added sort options to Public page
  - New filters (assigned/authored/all) for Dashboard#issues/merge_requests (sponsored by Say Media)
  - Add project visibility icons to dashboard
  - Enable secure cookies if https used
  - Protect users/confirmation with rack_attack
  - Default HTTP headers to protect against MIME-sniffing, force https if enabled
  - Bootstrap 3 with responsive UI
  - New repository download formats: tar.bz2, zip, tar (Jason Hollingsworth)
  - Restyled accept widgets for MR
  - SCSS refactored
  - Use jquery timeago plugin
  - Fix 500 error for rdoc files
  - Ability to customize merge commit message (sponsored by Say Media)
  - Search autocomplete via ajax
  - Add website url to user profile
  - Files API supports base64 encoded content (sponsored by O'Reilly Media)
  - Added support for Go's repository retrieval (Bruno Albuquerque)

v6.4.3
  - Don't use unicorn worker killer if PhusionPassenger is defined

v6.4.2
  - Fixed wrong behaviour of script/upgrade.rb

v6.4.1
  - Fixed bug with repository rename
  - Fixed bug with project transfer

v 6.4.0
  - Added sorting to project issues page (Jason Blanchard)
  - Assembla integration (Carlos Paramio)
  - Fixed another 500 error with submodules
  - UI: More compact issues page
  - Minimal password length increased to 8 symbols
  - Side-by-side diff view (Steven Thonus)
  - Internal projects (Jason Hollingsworth)
  - Allow removal of avatar (Drew Blessing)
  - Project webhooks now support issues and merge request events
  - Visiting project page while not logged in will redirect to sign-in instead of 404 (Jason Hollingsworth)
  - Expire event cache on avatar creation/removal (Drew Blessing)
  - Archiving old projects (Steven Thonus)
  - Rails 4
  - Add time ago tooltips to show actual date/time
  - UI: Fixed UI for admin system hooks
  - Ruby script for easier GitLab upgrade
  - Do not remove Merge requests if fork project was removed
  - Improve sign-in/signup UX
  - Add resend confirmation link to sign-in page
  - Set noreply@HOSTNAME for reply_to field in all emails
  - Show GitLab API version on Admin#dashboard
  - API Cross-origin resource sharing
  - Show READMe link at project home page
  - Show repo size for projects in Admin area

v 6.3.0
  - API for adding gitlab-ci service
  - Init script now waits for pids to appear after (re)starting before reporting status (Rovanion Luckey)
  - Restyle project home page
  - Grammar fixes
  - Show branches list (which branches contains commit) on commit page (Andrew Kumanyaev)
  - Security improvements
  - Added support for GitLab CI 4.0
  - Fixed issue with 500 error when group did not exist
  - Ability to leave project
  - You can create file in repo using UI
  - You can remove file from repo using UI
  - API: dropped default_branch attribute from project during creation
  - Project default_branch is not stored in db any more. It takes from repo now.
  - Admin broadcast messages
  - UI improvements
  - Dont show last push widget if user removed this branch
  - Fix 500 error for repos with newline in file name
  - Extended html titles
  - API: create/update/delete repo files
  - Admin can transfer project to any namespace
  - API: projects/all for admin users
  - Fix recent branches order

v 6.2.4
  - Security: Cast API private_token to string (CVE-2013-4580)
  - Security: Require gitlab-shell 1.7.8 (CVE-2013-4581, CVE-2013-4582, CVE-2013-4583)
  - Fix for Git SSH access for LDAP users

v 6.2.3
  - Security: More protection against CVE-2013-4489
  - Security: Require gitlab-shell 1.7.4 (CVE-2013-4490, CVE-2013-4546)
  - Fix sidekiq rake tasks

v 6.2.2
  - Security: Update gitlab_git (CVE-2013-4489)

v 6.2.1
  - Security: Fix issue with generated passwords for new users

v 6.2.0
  - Public project pages are now visible to everyone (files, issues, wik, etc.)
    THIS MEANS YOUR ISSUES AND WIKI FOR PUBLIC PROJECTS ARE PUBLICLY VISIBLE AFTER THE UPGRADE
  - Add group access to permissions page
  - Require current password to change one
  - Group owner or admin can remove other group owners
  - Remove group transfer since we have multiple owners
  - Respect authorization in Repository API
  - Improve UI for Project#files page
  - Add more security specs
  - Added search for projects by name to api (Izaak Alpert)
  - Make default user theme configurable (Izaak Alpert)
  - Update logic for validates_merge_request for tree of MR (Andrew Kumanyaev)
  - Rake tasks for webhooks management (Jonhnny Weslley)
  - Extended User API to expose admin and can_create_group for user creation/updating (Boyan Tabakov)
  - API: Remove group
  - API: Remove project
  - Avatar upload on profile page with a maximum of 100KB (Steven Thonus)
  - Store the sessions in Redis instead of the cookie store
  - Fixed relative links in markdown
  - User must confirm their email if signup enabled
  - User must confirm changed email

v 6.1.0
  - Project specific IDs for issues, mr, milestones
    Above items will get a new id and for example all bookmarked issue urls will change.
    Old issue urls are redirected to the new one if the issue id is too high for an internal id.
  - Description field added to Merge Request
  - API: Sudo api calls (Izaak Alpert)
  - API: Group membership api (Izaak Alpert)
  - Improved commit diff
  - Improved large commit handling (Boyan Tabakov)
  - Rewrite: Init script now less prone to errors and keeps better track of the service (Rovanion Luckey)
  - Link issues, merge requests, and commits when they reference each other with GFM (Ash Wilson)
  - Close issues automatically when pushing commits with a special message
  - Improve user removal from admin area
  - Invalidate events cache when project was moved
  - Remove deprecated classes and rake tasks
  - Add event filter for group and project show pages
  - Add links to create branch/tag from project home page
  - Add public-project? checkbox to new-project view
  - Improved compare page. Added link to proceed into Merge Request
  - Send an email to a user when they are added to group
  - New landing page when you have 0 projects

v 6.0.0
  - Feature: Replace teams with group membership
    We introduce group membership in 6.0 as a replacement for teams.
    The old combination of groups and teams was confusing for a lot of people.
    And when the members of a team where changed this wasn't reflected in the project permissions.
    In GitLab 6.0 you will be able to add members to a group with a permission level for each member.
    These group members will have access to the projects in that group.
    Any changes to group members will immediately be reflected in the project permissions.
    You can even have multiple owners for a group, greatly simplifying administration.
  - Feature: Ability to have multiple owners for group
  - Feature: Merge Requests between fork and project (Izaak Alpert)
  - Feature: Generate fingerprint for ssh keys
  - Feature: Ability to create and remove branches with UI
  - Feature: Ability to create and remove git tags with UI
  - Feature: Groups page in profile. You can leave group there
  - API: Allow login with LDAP credentials
  - Redesign: project settings navigation
  - Redesign: snippets area
  - Redesign: ssh keys page
  - Redesign: buttons, blocks and other ui elements
  - Add comment title to rss feed
  - You can use arrows to navigate at tree view
  - Add project filter on dashboard
  - Cache project graph
  - Drop support of root namespaces
  - Default theme is classic now
  - Cache result of methods like authorize_projects, project.team.members etc
  - Remove $.ready events
  - Fix onclick events being double binded
  - Add notification level to group membership
  - Move all project controllers/views under Projects:: module
  - Move all profile controllers/views under Profiles:: module
  - Apply user project limit only for personal projects
  - Unicorn is default web server again
  - Store satellites lock files inside satellites dir
  - Disabled threadsafety mode in rails
  - Fixed bug with loosing MR comments
  - Improved MR comments logic
  - Render readme file for projects in public area

v 5.4.2
  - Security: Cast API private_token to string (CVE-2013-4580)
  - Security: Require gitlab-shell 1.7.8 (CVE-2013-4581, CVE-2013-4582, CVE-2013-4583)

v 5.4.1
  - Security: Fixes for CVE-2013-4489
  - Security: Require gitlab-shell 1.7.4 (CVE-2013-4490, CVE-2013-4546)

v 5.4.0
  - Ability to edit own comments
  - Documentation improvements
  - Improve dashboard projects page
  - Fixed nav for empty repos
  - GitLab Markdown help page
  - Misspelling fixes
  - Added support of unicorn and fog gems
  - Added client list to API doc
  - Fix PostgreSQL database restoration problem
  - Increase snippet content column size
  - allow project import via git:// url
  - Show participants on issues, including mentions
  - Notify mentioned users with email

v 5.3.0
  - Refactored services
  - Campfire service added
  - HipChat service added
  - Fixed bug with LDAP + git over http
  - Fixed bug with google analytics code being ignored
  - Improve sign-in page if ldap enabled
  - Respect newlines in wall messages
  - Generate the Rails secret token on first run
  - Rename repo feature
  - Init.d: remove gitlab.socket on service start
  - Api: added teams api
  - Api: Prevent blob content being escaped
  - Api: Smart deploy key add behaviour
  - Api: projects/owned.json return user owned project
  - Fix bug with team assignation on project from #4109
  - Advanced snippets: public/private, project/personal (Andrew Kulakov)
  - Repository Graphs (Karlo Nicholas T. Soriano)
  - Fix dashboard lost if comment on commit
  - Update gitlab-grack. Fixes issue with --depth option
  - Fix project events duplicate on project page
  - Fix postgres error when displaying network graph.
  - Fix dashboard event filter when navigate via turbolinks
  - init.d: Ensure socket is removed before starting service
  - Admin area: Style teams:index, group:show pages
  - Own page for failed forking
  - Scrum view for milestone

v 5.2.0
  - Turbolinks
  - Git over http with ldap credentials
  - Diff with better colors and some spacing on the corners
  - Default values for project features
  - Fixed huge_commit view
  - Restyle project clone panel
  - Move Gitlab::Git code to gitlab_git gem
  - Move update docs in repo
  - Requires gitlab-shell v1.4.0
  - Fixed submodules listing under file tab
  - Fork feature (Angus MacArthur)
  - git version check in gitlab:check
  - Shared deploy keys feature
  - Ability to generate default labels set for issues
  - Improve gfm autocomplete (Harold Luo)
  - Added support for Google Analytics
  - Code search feature (Javier Castro)

v 5.1.0
  - You can login with email or username now
  - Corrected project transfer rollback when repository cannot be moved
  - Move both repo and wiki when project transfer requested
  - Admin area: project editing was removed from admin namespace
  - Access: admin user has now access to any project.
  - Notification settings
  - Gitlab::Git set of objects to abstract from grit library
  - Replace Unicorn web server with Puma
  - Backup/Restore refactored. Backup dump project wiki too now
  - Restyled Issues list. Show milestone version in issue row
  - Restyled Merge Request list
  - Backup now dump/restore uploads
  - Improved performance of dashboard (Andrew Kumanyaev)
  - File history now tracks renames (Akzhan Abdulin)
  - Drop wiki migration tools
  - Drop sqlite migration tools
  - project tagging
  - Paginate users in API
  - Restyled network graph (Hiroyuki Sato)

v 5.0.1
  - Fixed issue with gitlab-grit being overridden by grit

v 5.0.0
  - Replaced gitolite with gitlab-shell
  - Removed gitolite-related libraries
  - State machine added
  - Setup gitlab as git user
  - Internal API
  - Show team tab for empty projects
  - Import repository feature
  - Updated rails
  - Use lambda for scopes
  - Redesign admin area -> users
  - Redesign admin area -> user
  - Secure link to file attachments
  - Add validations for Group and Team names
  - Restyle team page for project
  - Update capybara, rspec-rails, poltergeist to recent versions
  - Wiki on git using Gollum
  - Added Solarized Dark theme for code review
  - Don't show user emails in autocomplete lists, profile pages
  - Added settings tab for group, team, project
  - Replace user popup with icons in header
  - Handle project moving with gitlab-shell
  - Added select2-rails for selectboxes with ajax data load
  - Fixed search field on projects page
  - Added teams to search autocomplete
  - Move groups and teams on dashboard sidebar to sub-tabs
  - API: improved return codes and docs. (Felix Gilcher, Sebastian Ziebell)
  - Redesign wall to be more like chat
  - Snippets, Wall features are disabled by default for new projects

v 4.2.0
  - Teams
  - User show page. Via /u/username
  - Show help contents on pages for better navigation
  - Async gitolite calls
  - added satellites logs
  - can_create_group, can_create_team booleans for User
  - Process webhooks async
  - GFM: Fix images escaped inside links
  - Network graph improved
  - Switchable branches for network graph
  - API: Groups
  - Fixed project download

v 4.1.0
  - Optional Sign-Up
  - Discussions
  - Satellites outside of tmp
  - Line numbers for blame
  - Project public mode
  - Public area with unauthorized access
  - Load dashboard events with ajax
  - remember dashboard filter in cookies
  - replace resque with sidekiq
  - fix routing issues
  - cleanup rake tasks
  - fix backup/restore
  - scss cleanup
  - show preview for note images
  - improved network-graph
  - get rid of app/roles/
  - added new classes Team, Repository
  - Reduce amount of gitolite calls
  - Ability to add user in all group projects
  - remove deprecated configs
  - replaced Korolev font with open font
  - restyled admin/dashboard page
  - restyled admin/projects page

v 4.0.0
  - Remove project code and path from API. Use id instead
  - Return valid cloneable url to repo for webhook
  - Fixed backup issue
  - Reorganized settings
  - Fixed commits compare
  - Refactored scss
  - Improve status checks
  - Validates presence of User#name
  - Fixed postgres support
  - Removed sqlite support
  - Modified post-receive hook
  - Milestones can be closed now
  - Show comment events on dashboard
  - Quick add team members via group#people page
  - [API] expose created date for hooks and SSH keys
  - [API] list, create issue notes
  - [API] list, create snippet notes
  - [API] list, create wall notes
  - Remove project code - use path instead
  - added username field to user
  - rake task to fill usernames based on emails create namespaces for users
  - STI Group < Namespace
  - Project has namespace_id
  - Projects with namespaces also namespaced in gitolite and stored in subdir
  - Moving project to group will move it under group namespace
  - Ability to move project from namespaces to another
  - Fixes commit patches getting escaped (see #2036)
  - Support diff and patch generation for commits and merge request
  - MergeReqest doesn't generate a temporary file for the patch any more
  - Update the UI to allow downloading Patch or Diff

v 3.1.0
  - Updated gems
  - Services: Gitlab CI integration
  - Events filter on dashboard
  - Own namespace for redis/resque
  - Optimized commit diff views
  - add alphabetical order for projects admin page
  - Improved web editor
  - Commit stats page
  - Documentation split and cleanup
  - Link to commit authors everywhere
  - Restyled milestones list
  - added Milestone to Merge Request
  - Restyled Top panel
  - Refactored Satellite Code
  - Added file line links
  - moved from capybara-webkit to poltergeist + phantomjs

v 3.0.3
  - Fixed bug with issues list in Chrome
  - New Feature: Import team from another project

v 3.0.2
  - Fixed gitlab:app:setup
  - Fixed application error on empty project in admin area
  - Restyled last push widget

v 3.0.1
  - Fixed git over http

v 3.0.0
  - Projects groups
  - Web Editor
  - Fixed bug with gitolite keys
  - UI improved
  - Increased performance of application
  - Show user avatar in last commit when browsing Files
  - Refactored Gitlab::Merge
  - Use Font Awesome for icons
  - Separate observing of Note and MergeRequests
  - Milestone "All Issues" filter
  - Fix issue close and reopen button text and styles
  - Fix forward/back while browsing Tree hierarchy
  - Show number of notes for commits and merge requests
  - Added support pg from box and update installation doc
  - Reject ssh keys that break gitolite
  - [API] list one project hook
  - [API] edit project hook
  - [API] list project snippets
  - [API] allow to authorize using private token in HTTP header
  - [API] add user creation

v 2.9.1
  - Fixed resque custom config init

v 2.9.0
  - fixed inline notes bugs
  - refactored rspecs
  - refactored gitolite backend
  - added factory_girl
  - restyled projects list on dashboard
  - ssh keys validation to prevent gitolite crash
  - send notifications if changed permission in project
  - scss refactoring. gitlab_bootstrap/ dir
  - fix git push http body bigger than 112k problem
  - list of labels  page under issues tab
  - API for milestones, keys
  - restyled buttons
  - OAuth
  - Comment order changed

v 2.8.1
  - ability to disable gravatars
  - improved MR diff logic
  - ssh key help page

v 2.8.0
  - Gitlab Flavored Markdown
  - Bulk issues update
  - Issues API
  - Cucumber coverage increased
  - Post-receive files fixed
  - UI improved
  - Application cleanup
  - more cucumber
  - capybara-webkit + headless

v 2.7.0
  - Issue Labels
  - Inline diff
  - Git HTTP
  - API
  - UI improved
  - System hooks
  - UI improved
  - Dashboard events endless scroll
  - Source performance increased

v 2.6.0
  - UI polished
  - Improved network graph + keyboard nav
  - Handle huge commits
  - Last Push widget
  - Bugfix
  - Better performance
  - Email in resque
  - Increased test coverage
  - Ability to remove branch with MR accept
  - a lot of code refactored

v 2.5.0
  - UI polished
  - Git blame for file
  - Bugfix
  - Email in resque
  - Better test coverage

v 2.4.0
  - Admin area stats page
  - Ability to block user
  - Simplified dashboard area
  - Improved admin area
  - Bootstrap 2.0
  - Responsive layout
  - Big commits handling
  - Performance improved
  - Milestones

v 2.3.1
  - Issues pagination
  - ssl fixes
  - Merge Request pagination

v 2.3.0
  - Dashboard r1
  - Search r1
  - Project page
  - Close merge request on push
  - Persist MR diff after merge
  - mysql support
  - Documentation

v 2.2.0
  - We’ve added support of LDAP auth
  - Improved permission logic (4 roles system)
  - Protected branches (now only masters can push to protected branches)
  - Usability improved
  - twitter bootstrap integrated
  - compare view between commits
  - wiki feature
  - now you can enable/disable issues, wiki, wall features per project
  - security fixes
  - improved code browsing (ajax branch switch etc)
  - improved per-line commenting
  - git submodules displayed
  - moved to rails 3.2
  - help section improved

v 2.1.0
  - Project tab r1
  - List branches/tags
  - per line comments
  - mass user import

v 2.0.0
  - gitolite as main git host system
  - merge requests
  - project/repo access
  - link to commit/issue feed
  - design tab
  - improved email notifications
  - restyled dashboard
  - bugfix

v 1.2.2
  - common config file gitlab.yml
  - issues restyle
  - snippets restyle
  - clickable news feed header on dashboard
  - bugfix

v 1.2.1
  - bugfix

v 1.2.0
  - new design
  - user dashboard
  - network graph
  - markdown support for comments
  - encoding issues
  - wall like twitter timeline

v 1.1.0
  - project dashboard
  - wall redesigned
  - feature: code snippets
  - fixed horizontal scroll on file preview
  - fixed app crash if commit message has invalid chars
  - bugfix & code cleaning

v 1.0.2
  - fixed bug with empty project
  - added adv validation for project path & code
  - feature: issues can be sortable
  - bugfix
  - username displayed on top panel

v 1.0.1
  - fixed: with invalid source code for commit
  - fixed: lose branch/tag selection when use tree navigation
  - when history clicked - display path
  - bug fix & code cleaning

v 1.0.0
  - bug fix
  - projects preview mode

v 0.9.6
  - css fix
  - new repo empty tree until restart server - fixed

v 0.9.4
  - security improved
  - authorization improved
  - html escaping
  - bug fix
  - increased test coverage
  - design improvements

v 0.9.1
  - increased test coverage
  - design improvements
  - new issue email notification
  - updated app name
  - issue redesigned
  - issue can be edit

v 0.8.0
  - syntax highlight for main file types
  - redesign
  - stability
  - security fixes
  - increased test coverage
  - email notification<|MERGE_RESOLUTION|>--- conflicted
+++ resolved
@@ -79,16 +79,11 @@
   - Delete tags using Rugged for performance reasons (Robert Schilling)
   - Diffs load at the correct point when linking from from number
   - Selected diff rows highlight
-<<<<<<< HEAD
-  - Fix emoji catgories in the emoji picker
-  - Add encrypted credentials for imported projects and migrate old ones
-=======
   - Fix emoji categories in the emoji picker
   - Add encrypted credentials for imported projects and migrate old ones
   - Author and participants are displayed first on users autocompletion
   - Show number sign on external issue reference text (Florent Baldino)
   - Updated print style for issues
->>>>>>> 0953e6ad
 
 v 8.6.6
   - Expire the exists cache before deletion to ensure project dir actually exists (Stan Hu). !3413
