--- conflicted
+++ resolved
@@ -34,9 +34,7 @@
   - Add Application Setting to configure Container Registry token expire delay (default 5min)
   - Cache assigned issue and merge request counts in sidebar nav
   - Cache project build count in sidebar nav
-<<<<<<< HEAD
   - Add milestone expire date to the right sidebar
-=======
   - Reduce number of queries needed to render issue labels in the sidebar
   - Improve error handling importing projects
   - Put project Files and Commits tabs under Code tab
@@ -48,7 +46,6 @@
   - Fix todos page throwing errors when you have a project pending deletion
   - Reduce number of SQL queries when rendering user references
   - Upgrade to jQuery 2
->>>>>>> ac4e3e8c
 
 v 8.8.3
   - Fix 404 page when viewing TODOs that contain milestones or labels in different projects. !4312
