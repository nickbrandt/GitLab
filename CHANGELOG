--- conflicted
+++ resolved
@@ -3,12 +3,9 @@
   - Add time zone configuration on gitlab.yml (Sullivan Senechal)
   - Fix LDAP authentication for Git HTTP access
   - Fix LDAP config lookup for provider 'ldap'
-<<<<<<< HEAD
   - Drop all sequences during Postgres database restore
-=======
   - Add Atlassian Bamboo CI service (Drew Blessing)
   - Mentioned @user will receive email even if he is not participating in issue or commit
->>>>>>> 8388bbe8
 
 v 7.4.2
   - Fix internal snippet exposing for unauthenticated users
