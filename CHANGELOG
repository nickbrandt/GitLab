--- conflicted
+++ resolved
@@ -6,11 +6,8 @@
   - Add a service to support external wikis (Hannes Rosenögger)
   - List new commits for newly pushed branch in activity view.
   - Add changelog, license and contribution guide links to project sidebar.
-<<<<<<< HEAD
   - Improve diff UI
-=======
   - Identical look of selectboxes in UI
->>>>>>> 39484411
 
 v 7.9.0 (unreleased)
   - Add HipChat integration documentation (Stan Hu)
