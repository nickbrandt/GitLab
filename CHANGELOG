Please view this file on the master branch, on stable branches it's out of date.

v 7.10.0 (unreleased)
  - Fix broken file browsing with a submodule that contains a relative link (Stan Hu)
  - Fix persistent XSS vulnerability around profile website URLs.
  - Fix project import URL regex to prevent arbitary local repos from being imported.
  - Fix directory traversal vulnerability around uploads routes.
  - Fix directory traversal vulnerability around help pages.
  - Fix bug where Wiki pages that included a '/' were no longer accessible (Stan Hu)
  - Fix bug where error messages from Dropzone would not be displayed on the issues page (Stan Hu)
  - Add ability to configure Reply-To address in gitlab.yml (Stan Hu)
  - Move current user to the top of the list in assignee/author filters (Stan Hu)
  - Fix broken side-by-side diff view on merge request page (Stan Hu)
  - Set Application controller default URL options to ensure all url_for calls are consistent (Stan Hu)
  - Allow HTML tags in Markdown input
  - Fix code unfold not working on Compare commits page (Stan Hu)
  - Fix dots in Wiki slugs causing errors (Stan Hu)
  - Make maximum attachment size configurable via Application Settings (Stan Hu)
  - Update poltergeist to version 1.6.0 to support PhantomJS 2.0 (Zeger-Jan van de Weg)
  - Fix cross references when usernames, milestones, or project names contain underscores (Stan Hu)
  - Disable reference creation for comments surrounded by code/preformatted blocks (Stan Hu)
  - Reduce Rack Attack false positives causing 403 errors during HTTP authentication (Stan Hu)
  - enable line wrapping per default and remove the checkbox to toggle it (Hannes Rosenögger)
  - Fix a link in the patch update guide
  - Add a service to support external wikis (Hannes Rosenögger)
  - Omit the "email patches" link and fix plain diff view for merge commits
  - List new commits for newly pushed branch in activity view.
  - Add sidetiq gem dependency to match EE
  - Add changelog, license and contribution guide links to project tab bar.
  - Improve diff UI
  - Fix alignment of navbar toggle button (Cody Mize)
  - Fix checkbox rendering for nested task lists
  - Identical look of selectboxes in UI
  - Upgrade the gitlab_git gem to version 7.1.3
  - Move "Import existing repository by URL" option to button.
  - Improve error message when save profile has error.
  - Passing the name of pushed ref to CI service (requires GitLab CI 7.9+)
  - Add location field to user profile
  - Fix print view for markdown files and wiki pages
  - Fix errors when deleting old backups
  - Improve GitLab performance when working with git repositories
  - Add tag message and last commit to tag hook (Kamil Trzciński)
  - Restrict permissions on backup files
  - Improve oauth accounts UI in profile page
  - Add ability to unlink connected accounts
  - Replace commits calendar with faster contribution calendar that includes issues and merge requests
  - Add inifinite scroll to user page activity
  - Don't include system notes in issue/MR comment count.
  - Don't mark merge request as updated when merge status relative to target branch changes.
  - Link note avatar to user.
  - Make Git-over-SSH errors more descriptive.
  - Fix EmailsOnPush.
  - Refactor issue filtering
  - AJAX selectbox for issue assignee and author filters
  - Fix issue with missing options in issue filtering dropdown if selected one
  - Prevent holding Control-Enter or Command-Enter from posting comment multiple times.
  - Prevent note form from being cleared when submitting failed.
  - Improve file icons rendering on tree (Sullivan Sénéchal)
  - API: Add pagination to project events
  - Get issue links in notification mail to work again.
  - Don't show commit comment button when user is not signed in.
  - Fix admin user projects lists.
  - Don't leak private group existence by redirecting from namespace controller to group controller.
  - Ability to skip some items from backup (database, respositories or uploads)
  - Fix "Hello @username." references not working by no longer allowing usernames to end in period.
  - Archive repositories in background worker.
  - Import GitHub, Bitbucket or GitLab.com projects owned by authenticated user into current namespace.
  - Project labels are now available over the API under the "tag_list" field (Cristian Medina) 
  - Fixed link paths for HTTP and SSH on the admin project view (Jeremy Maziarz)
  - Fix and improve help rendering (Sullivan Sénéchal)
  - Fix final line in EmailsOnPush email diff being rendered as error.
  - Authometic setup GitLab CI project for forks if origin project has GitLab CI enabled
  - Prevent duplicate Buildkite service creation.
  - Fix git over ssh errors 'fatal: protocol error: bad line length character' 
  - Automatically setup GitLab CI project for forks if origin project has GitLab CI enabled
  - Bust group page project list cache when namespace name or path changes.
<<<<<<< HEAD
  - Explicitly set image alt-attribute to prevent graphical glitches if gravatars could not be loaded
  - Allow user to choose a public email to show on public profile
=======
  - Fix stuck Merge Request merging events from old installations (Ben Bodenmiller)
>>>>>>> f517dd26

v 7.9.3
  - Contains no changes
  - Add icons to Add dropdown items.
  - Allow admin to create public deploy keys that are accessible to any project.
  - Warn when gitlab-shell version doesn't match requirement.
  - Skip email confirmation when set by admin or via LDAP.
  - Only allow users to reference groups, projects, issues, MRs, commits they have access to.

v 7.9.3
  - Contains no changes

v 7.9.2
  - Contains no changes

v 7.9.1
  - Include missing events and fix save functionality in admin service template settings form (Stan Hu)
  - Fix "Import projects from" button to show the correct instructions (Stan Hu)
  - Fix OAuth2 issue importing a new project from GitHub and GitLab (Stan Hu)
  - Fix for LDAP with commas in DN
  - Fix missing events and in admin Slack service template settings form (Stan Hu)
  - Don't show commit comment button when user is not signed in.
  - Downgrade gemnasium-gitlab-service gem

v 7.9.0
  - Add HipChat integration documentation (Stan Hu)
  - Update documentation for object_kind field in Webhook push and tag push Webhooks (Stan Hu)
  - Fix broken email images (Hannes Rosenögger)
  - Automatically config git if user forgot, where possible (Zeger-Jan van de Weg)
  - Fix mass SQL statements on initial push (Hannes Rosenögger)
  - Add tag push notifications and normalize HipChat and Slack messages to be consistent (Stan Hu)
  - Add comment notification events to HipChat and Slack services (Stan Hu)
  - Add issue and merge request events to HipChat and Slack services (Stan Hu)
  - Fix merge request URL passed to Webhooks. (Stan Hu)
  - Fix bug that caused a server error when editing a comment to "+1" or "-1" (Stan Hu)
  - Fix code preview theme setting for comments, issues, merge requests, and snippets (Stan Hu)
  - Move labels/milestones tabs to sidebar
  - Upgrade Rails gem to version 4.1.9.
  - Improve error messages for file edit failures
  - Improve UI for commits, issues and merge request lists
  - Fix commit comments on first line of diff not rendering in Merge Request Discussion view.
  - Allow admins to override restricted project visibility settings.
  - Move restricted visibility settings from gitlab.yml into the web UI.
  - Improve trigger merge request hook when source project branch has been updated (Kirill Zaitsev)
  - Save web edit in new branch
  - Fix ordering of imported but unchanged projects (Marco Wessel)
  - Mobile UI improvements: make aside content expandable
  - Expose avatar_url in projects API
  - Fix checkbox alignment on the application settings page.
  - Generalize image upload in drag and drop in markdown to all files (Hannes Rosenögger)
  - Fix mass-unassignment of issues (Robert Speicher)
  - Fix hidden diff comments in merge request discussion view
  - Allow user confirmation to be skipped for new users via API
  - Add a service to send updates to an Irker gateway (Romain Coltel)
  - Add brakeman (security scanner for Ruby on Rails)
  - Slack username and channel options
  - Add grouped milestones from all projects to dashboard.
  - Web hook sends pusher email as well as commiter
  - Add Bitbucket omniauth provider.
  - Add Bitbucket importer.
  - Support referencing issues to a project whose name starts with a digit
  - Condense commits already in target branch when updating merge request source branch.
  - Send notifications and leave system comments when bulk updating issues.
  - Automatically link commit ranges to compare page: sha1...sha4 or sha1..sha4 (includes sha1 in comparison)
  - Move groups page from profile to dashboard
  - Starred projects page at dashboard
  - Blocking user does not remove him/her from project/groups but show blocked label
  - Change subject of EmailsOnPush emails to include namespace, project and branch.
  - Change subject of EmailsOnPush emails to include first commit message when multiple were pushed.
  - Remove confusing footer from EmailsOnPush mail body.
  - Add list of changed files to EmailsOnPush emails.
  - Add option to send EmailsOnPush emails from committer email if domain matches.
  - Add option to disable code diffs in EmailOnPush emails.
  - Wrap commit message in EmailsOnPush email.
  - Send EmailsOnPush emails when deleting commits using force push.
  - Fix EmailsOnPush email comparison link to include first commit.
  - Fix highliht of selected lines in file
  - Reject access to group/project avatar if the user doesn't have access.
  - Add database migration to clean group duplicates with same path and name (Make sure you have a backup before update)
  - Add GitLab active users count to rake gitlab:check
  - Starred projects page at dashboard
  - Make email display name configurable
  - Improve json validation in hook data
  - Use Emoji One
  - Updated emoji help documentation to properly reference EmojiOne.
  - Fix missing GitHub organisation repositories on import page.
  - Added blue theme
  - Remove annoying notice messages when create/update merge request
  - Allow smb:// links in Markdown text.
  - Filter merge request by title or description at Merge Requests page
  - Block user if he/she was blocked in Active Directory
  - Fix import pages not working after first load.
  - Use custom LDAP label in LDAP signin form.
  - Execute hooks and services when branch or tag is created or deleted through web interface.
  - Block and unblock user if he/she was blocked/unblocked in Active Directory
  - Raise recommended number of unicorn workers from 2 to 3
  - Use same layout and interactivity for project members as group members.
  - Prevent gitlab-shell character encoding issues by receiving its changes as raw data.
  - Ability to unsubscribe/subscribe to issue or merge request
  - Delete deploy key when last connection to a project is destroyed.
  - Fix invalid Atom feeds when using emoji, horizontal rules, or images (Christian Walther)
  - Backup of repositories with tar instead of git bundle (only now are git-annex files included in the backup)
  - Add canceled status for CI
  - Send EmailsOnPush email when branch or tag is created or deleted.
  - Faster merge request processing for large repository
  - Prevent doubling AJAX request with each commit visit via Turbolink
  - Prevent unnecessary doubling of js events on import pages and user calendar

v 7.8.4
  - Fix issue_tracker_id substitution in custom issue trackers
  - Fix path and name duplication in namespaces

v 7.8.3
  - Bump version of gitlab_git fixing annotated tags without message

v 7.8.2
  - Fix service migration issue when upgrading from versions prior to 7.3
  - Fix setting of the default use project limit via admin UI
  - Fix showing of already imported projects for GitLab and Gitorious importers
  - Fix response of push to repository to return "Not found" if user doesn't have access
  - Fix check if user is allowed to view the file attachment
  - Fix import check for case sensetive namespaces
  - Increase timeout for Git-over-HTTP requests to 1 hour since large pulls/pushes can take a long time.
  - Properly handle autosave local storage exceptions.
  - Escape wildcards when searching LDAP by username.

v 7.8.1
  - Fix run of custom post receive hooks
  - Fix migration that caused issues when upgrading to version 7.8 from versions prior to 7.3
  - Fix the warning for LDAP users about need to set password
  - Fix avatars which were not shown for non logged in users
  - Fix urls for the issues when relative url was enabled

v 7.8.0
  - Fix access control and protection against XSS for note attachments and other uploads.
  - Replace highlight.js with rouge-fork rugments (Stefan Tatschner)
  - Make project search case insensitive (Hannes Rosenögger)
  - Include issue/mr participants in list of recipients for reassign/close/reopen emails
  - Expose description in groups API
  - Better UI for project services page
  - Cleaner UI for web editor
  - Add diff syntax highlighting in email-on-push service notifications (Hannes Rosenögger)
  - Add API endpoint to fetch all changes on a MergeRequest (Jeroen van Baarsen)
  - View note image attachments in new tab when clicked instead of downloading them
  - Improve sorting logic in UI and API. Explicitly define what sorting method is used by default
  - Fix overflow at sidebar when have several items
  - Add notes for label changes in issue and merge requests
  - Show tags in commit view (Hannes Rosenögger)
  - Only count a user's vote once on a merge request or issue (Michael Clarke)
  - Increase font size when browse source files and diffs
  - Service Templates now let you set default values for all services
  - Create new file in empty repository using GitLab UI
  - Ability to clone project using oauth2 token
  - Upgrade Sidekiq gem to version 3.3.0
  - Stop git zombie creation during force push check
  - Show success/error messages for test setting button in services
  - Added Rubocop for code style checks
  - Fix commits pagination
  - Async load a branch information at the commit page
  - Disable blacklist validation for project names
  - Allow configuring protection of the default branch upon first push (Marco Wessel)
  - Add gitlab.com importer
  - Add an ability to login with gitlab.com
  - Add a commit calendar to the user profile (Hannes Rosenögger)
  - Submit comment on command-enter
  - Notify all members of a group when that group is mentioned in a comment, for example: `@gitlab-org` or `@sales`.
  - Extend issue clossing pattern to include "Resolve", "Resolves", "Resolved", "Resolving" and "Close" (Julien Bianchi and Hannes Rosenögger)
  - Fix long broadcast message cut-off on left sidebar (Visay Keo)
  - Add Project Avatars (Steven Thonus and Hannes Rosenögger)
  - Password reset token validity increased from 2 hours to 2 days since it is also send on account creation.
  - Edit group members via API
  - Enable raw image paste from clipboard, currently Chrome only (Marco Cyriacks)
  - Add action property to merge request hook (Julien Bianchi)
  - Remove duplicates from group milestone participants list.
  - Add a new API function that retrieves all issues assigned to a single milestone (Justin Whear and Hannes Rosenögger)
  - API: Access groups with their path (Julien Bianchi)
  - Added link to milestone and keeping resource context on smaller viewports for issues and merge requests (Jason Blanchard)
  - Allow notification email to be set separately from primary email.
  - API: Add support for editing an existing project (Mika Mäenpää and Hannes Rosenögger)
  - Don't have Markdown preview fail for long comments/wiki pages.
  - When test web hook - show error message instead of 500 error page if connection to hook url was reset
  - Added support for firing system hooks on group create/destroy and adding/removing users to group (Boyan Tabakov)
  - Added persistent collapse button for left side nav bar (Jason Blanchard)
  - Prevent losing unsaved comments by automatically restoring them when comment page is loaded again.
  - Don't allow page to be scaled on mobile.
  - Clean the username acquired from OAuth/LDAP so it doesn't fail username validation and block signing up.
  - Show assignees in merge request index page (Kelvin Mutuma)
  - Link head panel titles to relevant root page.
  - Allow users that signed up via OAuth to set their password in order to use Git over HTTP(S).
  - Show users button to share their newly created public or internal projects on twitter
  - Add quick help links to the GitLab pricing and feature comparison pages.
  - Fix duplicate authorized applications in user profile and incorrect application client count in admin area.
  - Make sure Markdown previews always use the same styling as the eventual destination.
  - Remove deprecated Group#owner_id from API
  - Show projects user contributed to on user page. Show stars near project on user page.
  - Improve database performance for GitLab
  - Add Asana service (Jeremy Benoist)
  - Improve project web hooks with extra data

v 7.7.2
  - Update GitLab Shell to version 2.4.2 that fixes a bug when developers can push to protected branch
  - Fix issue when LDAP user can't login with existing GitLab account

v 7.7.1
  - Improve mention autocomplete performance
  - Show setup instructions for GitHub import if disabled
  - Allow use http for OAuth applications

v 7.7.0
  - Import from GitHub.com feature
  - Add Jetbrains Teamcity CI service (Jason Lippert)
  - Mention notification level
  - Markdown preview in wiki (Yuriy Glukhov)
  - Raise group avatar filesize limit to 200kb
  - OAuth applications feature
  - Show user SSH keys in admin area
  - Developer can push to protected branches option
  - Set project path instead of project name in create form
  - Block Git HTTP access after 10 failed authentication attempts
  - Updates to the messages returned by API (sponsored by O'Reilly Media)
  - New UI layout with side navigation
  - Add alert message in case of outdated browser (IE < 10)
  - Added API support for sorting projects
  - Update gitlab_git to version 7.0.0.rc14
  - Add API project search filter option for authorized projects
  - Fix File blame not respecting branch selection
  - Change some of application settings on fly in admin area UI
  - Redesign signin/signup pages
  - Close standard input in Gitlab::Popen.popen
  - Trigger GitLab CI when push tags
  - When accept merge request - do merge using sidaekiq job
  - Enable web signups by default
  - Fixes for diff comments: drag-n-drop images, selecting images
  - Fixes for edit comments: drag-n-drop images, preview mode, selecting images, save & update
  - Remove password strength indicator



v 7.6.0
  - Fork repository to groups
  - New rugged version
  - Add CRON=1 backup setting for quiet backups
  - Fix failing wiki restore
  - Add optional Sidekiq MemoryKiller middleware (enabled via SIDEKIQ_MAX_RSS env variable)
  - Monokai highlighting style now more faithful to original design (Mark Riedesel)
  - Create project with repository in synchrony
  - Added ability to create empty repo or import existing one if project does not have repository
  - Reactivate highlight.js language autodetection
  - Mobile UI improvements
  - Change maximum avatar file size from 100KB to 200KB
  - Strict validation for snippet file names
  - Enable Markdown preview for issues, merge requests, milestones, and notes (Vinnie Okada)
  - In the docker directory is a container template based on the Omnibus packages.
  - Update Sidekiq to version 2.17.8
  - Add author filter to project issues and merge requests pages
  - Atom feed for user activity
  - Support multiple omniauth providers for the same user
  - Rendering cross reference in issue title and tooltip for merge request
  - Show username in comments
  - Possibility to create Milestones or Labels when Issues are disabled
  - Fix bug with showing gpg signature in tag

v 7.5.3
  - Bump gitlab_git to 7.0.0.rc12 (includes Rugged 0.21.2)

v 7.5.2
  - Don't log Sidekiq arguments by default
  - Fix restore of wiki repositories from backups

v 7.5.1
  - Add missing timestamps to 'members' table

v 7.5.0
  - API: Add support for Hipchat (Kevin Houdebert)
  - Add time zone configuration in gitlab.yml (Sullivan Senechal)
  - Fix LDAP authentication for Git HTTP access
  - Run 'GC.start' after every EmailsOnPushWorker job
  - Fix LDAP config lookup for provider 'ldap'
  - Drop all sequences during Postgres database restore
  - Project title links to project homepage (Ben Bodenmiller)
  - Add Atlassian Bamboo CI service (Drew Blessing)
  - Mentioned @user will receive email even if he is not participating in issue or commit
  - Session API: Use case-insensitive authentication like in UI (Andrey Krivko)
  - Tie up loose ends with annotated tags: API & UI (Sean Edge)
  - Return valid json for deleting branch via API (sponsored by O'Reilly Media)
  - Expose username in project events API (sponsored by O'Reilly Media)
  - Adds comments to commits in the API
  - Performance improvements
  - Fix post-receive issue for projects with deleted forks
  - New gitlab-shell version with custom hooks support
  - Improve code
  - GitLab CI 5.2+ support (does not support older versions)
  - Fixed bug when you can not push commits starting with 000000 to protected branches
  - Added a password strength indicator
  - Change project name and path in one form
  - Display renamed files in diff views (Vinnie Okada)
  - Fix raw view for public snippets
  - Use secret token with GitLab internal API.
  - Add missing timestamps to 'members' table

v 7.4.3
  - Fix raw snippets view
  - Fix security issue for member api
  - Fix buildbox integration

v 7.4.2
  - Fix internal snippet exposing for unauthenticated users

v 7.4.1
  - Fix LDAP authentication for Git HTTP access
  - Fix LDAP config lookup for provider 'ldap'
  - Fix public snippets
  - Fix 500 error on projects with nested submodules

v 7.4.0
  - Refactored membership logic
  - Improve error reporting on users API (Julien Bianchi)
  - Refactor test coverage tools usage. Use SIMPLECOV=true to generate it locally
  - Default branch is protected by default
  - Increase unicorn timeout to 60 seconds
  - Sort search autocomplete projects by stars count so most popular go first
  - Add README to tab on project show page
  - Do not delete tmp/repositories itself during clean-up, only its contents
  - Support for backup uploads to remote storage
  - Prevent notes polling when there are not notes
  - Internal ForkService: Prepare support for fork to a given namespace
  - API: Add support for forking a project via the API (Bernhard Kaindl)
  - API: filter project issues by milestone (Julien Bianchi)
  - Fail harder in the backup script
  - Changes to Slack service structure, only webhook url needed
  - Zen mode for wiki and milestones (Robert Schilling)
  - Move Emoji parsing to html-pipeline-gitlab (Robert Schilling)
  - Font Awesome 4.2 integration (Sullivan Senechal)
  - Add Pushover service integration (Sullivan Senechal)
  - Add select field type for services options (Sullivan Senechal)
  - Add cross-project references to the Markdown parser (Vinnie Okada)
  - Add task lists to issue and merge request descriptions (Vinnie Okada)
  - Snippets can be public, internal or private
  - Improve danger zone: ask project path to confirm data-loss action
  - Raise exception on forgery
  - Show build coverage in Merge Requests (requires GitLab CI v5.1)
  - New milestone and label links on issue edit form
  - Improved repository graphs
  - Improve event note display in dashboard and project activity views (Vinnie Okada)
  - Add users sorting to admin area
  - UI improvements
  - Fix ambiguous sha problem with mentioned commit
  - Fixed bug with apostrophe when at mentioning users
  - Add active directory ldap option
  - Developers can push to wiki repo. Protected branches does not affect wiki repo any more
  - Faster rev list
  - Fix branch removal

v 7.3.2
  - Fix creating new file via web editor
  - Use gitlab-shell v2.0.1

v 7.3.1
  - Fix ref parsing in Gitlab::GitAccess
  - Fix error 500 when viewing diff on a file with changed permissions
  - Fix adding comments to MR when source branch is master
  - Fix error 500 when searching description contains relative link

v 7.3.0
  - Always set the 'origin' remote in satellite actions
  - Write authorized_keys in tmp/ during tests
  - Use sockets to connect to Redis
  - Add dormant New Relic gem (can be enabled via environment variables)
  - Expire Rack sessions after 1 week
  - Cleaner signin/signup pages
  - Improved comments UI
  - Better search with filtering, pagination etc
  - Added a checkbox to toggle line wrapping in diff (Yuriy Glukhov)
  - Prevent project stars duplication when fork project
  - Use the default Unicorn socket backlog value of 1024
  - Support Unix domain sockets for Redis
  - Store session Redis keys in 'session:gitlab:' namespace
  - Deprecate LDAP account takeover based on partial LDAP email / GitLab username match
  - Use /bin/sh instead of Bash in bin/web, bin/background_jobs (Pavel Novitskiy)
  - Keyboard shortcuts for productivity (Robert Schilling)
  - API: filter issues by state (Julien Bianchi)
  - API: filter issues by labels (Julien Bianchi)
  - Add system hook for ssh key changes
  - Add blob permalink link (Ciro Santilli)
  - Create annotated tags through UI and API (Sean Edge)
  - Snippets search (Charles Bushong)
  - Comment new push to existing MR
  - Add 'ci' to the blacklist of forbidden names
  - Improve text filtering on issues page
  - Comment & Close button
  - Process git push --all much faster
  - Don't allow edit of system notes
  - Project wiki search (Ralf Seidler)
  - Enabled Shibboleth authentication support (Matus Banas)
  - Zen mode (fullscreen) for issues/MR/notes (Robert Schilling)
  - Add ability to configure webhook timeout via gitlab.yml (Wes Gurney)
  - Sort project merge requests in asc or desc order for updated_at or created_at field (sponsored by O'Reilly Media)
  - Add Redis socket support to 'rake gitlab:shell:install'

v 7.2.1
  - Delete orphaned labels during label migration (James Brooks)
  - Security: prevent XSS with stricter MIME types for raw repo files

v 7.2.0
  - Explore page
  - Add project stars (Ciro Santilli)
  - Log Sidekiq arguments
  - Better labels: colors, ability to rename and remove
  - Improve the way merge request collects diffs
  - Improve compare page for large diffs
  - Expose the full commit message via API
  - Fix 500 error on repository rename
  - Fix bug when MR download patch return invalid diff
  - Test gitlab-shell integration
  - Repository import timeout increased from 2 to 4 minutes allowing larger repos to be imported
  - API for labels (Robert Schilling)
  - API: ability to set an import url when creating project for specific user

v 7.1.1
  - Fix cpu usage issue in Firefox
  - Fix redirect loop when changing password by new user
  - Fix 500 error on new merge request page

v 7.1.0
  - Remove observers
  - Improve MR discussions
  - Filter by description on Issues#index page
  - Fix bug with namespace select when create new project page
  - Show README link after description for non-master members
  - Add @all mention for comments
  - Dont show reply button if user is not signed in
  - Expose more information for issues with webhook
  - Add a mention of the merge request into the default merge request commit message
  - Improve code highlight, introduce support for more languages like Go, Clojure, Erlang etc
  - Fix concurrency issue in repository download
  - Dont allow repository name start with ?
  - Improve email threading (Pierre de La Morinerie)
  - Cleaner help page
  - Group milestones
  - Improved email notifications
  - Contributors API (sponsored by Mobbr)
  - Fix LDAP TLS authentication (Boris HUISGEN)
  - Show VERSION information on project sidebar
  - Improve branch removal logic when accept MR
  - Fix bug where comment form is spawned inside the Reply button
  - Remove Dir.chdir from Satellite#lock for thread-safety
  - Increased default git max_size value from 5MB to 20MB in gitlab.yml. Please update your configs!
  - Show error message in case of timeout in satellite when create MR
  - Show first 100 files for huge diff instead of hiding all
  - Change default admin email from admin@local.host to admin@example.com

v 7.0.0
  - The CPU no longer overheats when you hold down the spacebar
  - Improve edit file UI
  - Add ability to upload group avatar when create
  - Protected branch cannot be removed
  - Developers can remove normal branches with UI
  - Remove branch via API (sponsored by O'Reilly Media)
  - Move protected branches page to Project settings area
  - Redirect to Files view when create new branch via UI
  - Drag and drop upload of image in every markdown-area (Earle Randolph Bunao and Neil Francis Calabroso)
  - Refactor the markdown relative links processing
  - Make it easier to implement other CI services for GitLab
  - Group masters can create projects in group
  - Deprecate ruby 1.9.3 support
  - Only masters can rewrite/remove git tags
  - Add X-Frame-Options SAMEORIGIN to Nginx config so Sidekiq admin is visible
  - UI improvements
  - Case-insensetive search for issues
  - Update to rails 4.1
  - Improve performance of application for projects and groups with a lot of members
  - Formally support Ruby 2.1
  - Include Nginx gitlab-ssl config
  - Add manual language detection for highlight.js
  - Added example.com/:username routing
  - Show notice if your profile is public
  - UI improvements for mobile devices
  - Improve diff rendering performance
  - Drag-n-drop for issues and merge requests between states at milestone page
  - Fix '0 commits' message for huge repositories on project home page
  - Prevent 500 error page when visit commit page from large repo
  - Add notice about huge push over http to unicorn config
  - File action in satellites uses default 30 seconds timeout instead of old 10 seconds one
  - Overall performance improvements
  - Skip init script check on omnibus-gitlab
  - Be more selective when killing stray Sidekiqs
  - Check LDAP user filter during sign-in
  - Remove wall feature (no data loss - you can take it from database)
  - Dont expose user emails via API unless you are admin
  - Detect issues closed by Merge Request description
  - Better email subject lines from email on push service (Alex Elman)
  - Enable identicon for gravatar be default

v 6.9.2
  - Revert the commit that broke the LDAP user filter

v 6.9.1
  - Fix scroll to highlighted line
  - Fix the pagination on load for commits page

v 6.9.0
  - Store Rails cache data in the Redis `cache:gitlab` namespace
  - Adjust MySQL limits for existing installations
  - Add db index on project_id+iid column. This prevents duplicate on iid (During migration duplicates will be removed)
  - Markdown preview or diff during editing via web editor (Evgeniy Sokovikov)
  - Give the Rails cache its own Redis namespace
  - Add ability to set different ssh host, if different from http/https
  - Fix syntax highlighting for code comments blocks
  - Improve comments loading logic
  - Stop refreshing comments when the tab is hidden
  - Improve issue and merge request mobile UI (Drew Blessing)
  - Document how to convert a backup to PostgreSQL
  - Fix locale bug in backup manager
  - Fix can not automerge when MR description is too long
  - Fix wiki backup skip bug
  - Two Step MR creation process
  - Remove unwanted files from satellite working directory with git clean -fdx
  - Accept merge request via API (sponsored by O'Reilly Media)
  - Add more access checks during API calls
  - Block SSH access for 'disabled' Active Directory users
  - Labels for merge requests (Drew Blessing)
  - Threaded emails by setting a Message-ID (Philip Blatter)

v 6.8.0
  - Ability to at mention users that are participating in issue and merge req. discussion
  - Enabled GZip Compression for assets in example Nginx, make sure that Nginx is compiled with --with-http_gzip_static_module flag (this is default in Ubuntu)
  - Make user search case-insensitive (Christopher Arnold)
  - Remove omniauth-ldap nickname bug workaround
  - Drop all tables before restoring a Postgres backup
  - Make the repository downloads path configurable
  - Create branches via API (sponsored by O'Reilly Media)
  - Changed permission of gitlab-satellites directory not to be world accessible
  - Protected branch does not allow force push
  - Fix popen bug in `rake gitlab:satellites:create`
  - Disable connection reaping for MySQL
  - Allow oauth signup without email for twitter and github
  - Fix faulty namespace names that caused 500 on user creation
  - Option to disable standard login
  - Clean old created archives from repository downloads directory
  - Fix download link for huge MR diffs
  - Expose event and mergerequest timestamps in API
  - Fix emails on push service when only one commit is pushed

v 6.7.3
  - Fix the merge notification email not being sent (Pierre de La Morinerie)
  - Drop all tables before restoring a Postgres backup
  - Remove yanked modernizr gem

v 6.7.2
  - Fix upgrader script

v 6.7.1
  - Fix GitLab CI integration

v 6.7.0
  - Increased the example Nginx client_max_body_size from 5MB to 20MB, consider updating it manually on existing installations
  - Add support for Gemnasium as a Project Service (Olivier Gonzalez)
  - Add edit file button to MergeRequest diff
  - Public groups (Jason Hollingsworth)
  - Cleaner headers in Notification Emails (Pierre de La Morinerie)
  - Blob and tree gfm links to anchors work
  - Piwik Integration (Sebastian Winkler)
  - Show contribution guide link for new issue form (Jeroen van Baarsen)
  - Fix CI status for merge requests from fork
  - Added option to remove issue assignee on project issue page and issue edit page (Jason Blanchard)
  - New page load indicator that includes a spinner that scrolls with the page
  - Converted all the help sections into markdown
  - LDAP user filters
  - Streamline the content of notification emails (Pierre de La Morinerie)
  - Fixes a bug with group member administration (Matt DeTullio)
  - Sort tag names using VersionSorter (Robert Speicher)
  - Add GFM autocompletion for MergeRequests (Robert Speicher)
  - Add webhook when a new tag is pushed (Jeroen van Baarsen)
  - Add button for toggling inline comments in diff view
  - Add retry feature for repository import
  - Reuse the GitLab LDAP connection within each request
  - Changed markdown new line behaviour to conform to markdown standards
  - Fix global search
  - Faster authorized_keys rebuilding in `rake gitlab:shell:setup` (requires gitlab-shell 1.8.5)
  - Create and Update MR calls now support the description parameter (Greg Messner)
  - Markdown relative links in the wiki link to wiki pages, markdown relative links in repositories link to files in the repository
  - Added Slack service integration (Federico Ravasio)
  - Better API responses for access_levels (sponsored by O'Reilly Media)
  - Requires at least 2 unicorn workers
  - Requires gitlab-shell v1.9+
  - Replaced gemoji(due to closed licencing problem) with Phantom Open Emoji library(combined SIL Open Font License, MIT License and the CC 3.0 License)
  - Fix `/:username.keys` response content type (Dmitry Medvinsky)

v 6.6.5
  - Added option to remove issue assignee on project issue page and issue edit page (Jason Blanchard)
  - Hide mr close button for comment form if merge request was closed or inline comment
  - Adds ability to reopen closed merge request

v 6.6.4
  - Add missing html escape for highlighted code blocks in comments, issues

v 6.6.3
  - Fix 500 error when edit yourself from admin area
  - Hide private groups for public profiles

v 6.6.2
  - Fix 500 error on branch/tag create or remove via UI

v 6.6.1
  - Fix 500 error on files tab if submodules presents

v 6.6.0
  - Retrieving user ssh keys publically(github style): http://__HOST__/__USERNAME__.keys
  - Permissions: Developer now can manage issue tracker (modify any issue)
  - Improve Code Compare page performance
  - Group avatar
  - Pygments.rb replaced with highlight.js
  - Improve Merge request diff store logic
  - Improve render performnace for MR show page
  - Fixed Assembla hardcoded project name
  - Jira integration documentation
  - Refactored app/services
  - Remove snippet expiration
  - Mobile UI improvements (Drew Blessing)
  - Fix block/remove UI for admin::users#show page
  - Show users' group membership on users' activity page (Robert Djurasaj)
  - User pages are visible without login if user is authorized to a public project
  - Markdown rendered headers have id derived from their name and link to their id
  - Improve application to work faster with large groups (100+ members)
  - Multiple emails per user
  - Show last commit for file when view file source
  - Restyle Issue#show page and MR#show page
  - Ability to filter by multiple labels for Issues page
  - Rails version to 4.0.3
  - Fixed attachment identifier displaying underneath note text (Jason Blanchard)

v 6.5.1
  - Fix branch selectbox when create merge request from fork

v 6.5.0
  - Dropdown menus on issue#show page for assignee and milestone (Jason Blanchard)
  - Add color custimization and previewing to broadcast messages
  - Fixed notes anchors
  - Load new comments in issues dynamically
  - Added sort options to Public page
  - New filters (assigned/authored/all) for Dashboard#issues/merge_requests (sponsored by Say Media)
  - Add project visibility icons to dashboard
  - Enable secure cookies if https used
  - Protect users/confirmation with rack_attack
  - Default HTTP headers to protect against MIME-sniffing, force https if enabled
  - Bootstrap 3 with responsive UI
  - New repository download formats: tar.bz2, zip, tar (Jason Hollingsworth)
  - Restyled accept widgets for MR
  - SCSS refactored
  - Use jquery timeago plugin
  - Fix 500 error for rdoc files
  - Ability to customize merge commit message (sponsored by Say Media)
  - Search autocomplete via ajax
  - Add website url to user profile
  - Files API supports base64 encoded content (sponsored by O'Reilly Media)
  - Added support for Go's repository retrieval (Bruno Albuquerque)

v6.4.3
  - Don't use unicorn worker killer if PhusionPassenger is defined

v6.4.2
  - Fixed wrong behaviour of script/upgrade.rb

v6.4.1
  - Fixed bug with repository rename
  - Fixed bug with project transfer

v 6.4.0
  - Added sorting to project issues page (Jason Blanchard)
  - Assembla integration (Carlos Paramio)
  - Fixed another 500 error with submodules
  - UI: More compact issues page
  - Minimal password length increased to 8 symbols
  - Side-by-side diff view (Steven Thonus)
  - Internal projects (Jason Hollingsworth)
  - Allow removal of avatar (Drew Blessing)
  - Project web hooks now support issues and merge request events
  - Visiting project page while not logged in will redirect to sign-in instead of 404 (Jason Hollingsworth)
  - Expire event cache on avatar creation/removal (Drew Blessing)
  - Archiving old projects (Steven Thonus)
  - Rails 4
  - Add time ago tooltips to show actual date/time
  - UI: Fixed UI for admin system hooks
  - Ruby script for easier GitLab upgrade
  - Do not remove Merge requests if fork project was removed
  - Improve sign-in/signup UX
  - Add resend confirmation link to sign-in page
  - Set noreply@HOSTNAME for reply_to field in all emails
  - Show GitLab API version on Admin#dashboard
  - API Cross-origin resource sharing
  - Show READMe link at project home page
  - Show repo size for projects in Admin area

v 6.3.0
  - API for adding gitlab-ci service
  - Init script now waits for pids to appear after (re)starting before reporting status (Rovanion Luckey)
  - Restyle project home page
  - Grammar fixes
  - Show branches list (which branches contains commit) on commit page (Andrew Kumanyaev)
  - Security improvements
  - Added support for GitLab CI 4.0
  - Fixed issue with 500 error when group did not exist
  - Ability to leave project
  - You can create file in repo using UI
  - You can remove file from repo using UI
  - API: dropped default_branch attribute from project during creation
  - Project default_branch is not stored in db any more. It takes from repo now.
  - Admin broadcast messages
  - UI improvements
  - Dont show last push widget if user removed this branch
  - Fix 500 error for repos with newline in file name
  - Extended html titles
  - API: create/update/delete repo files
  - Admin can transfer project to any namespace
  - API: projects/all for admin users
  - Fix recent branches order

v 6.2.4
  - Security: Cast API private_token to string (CVE-2013-4580)
  - Security: Require gitlab-shell 1.7.8 (CVE-2013-4581, CVE-2013-4582, CVE-2013-4583)
  - Fix for Git SSH access for LDAP users

v 6.2.3
  - Security: More protection against CVE-2013-4489
  - Security: Require gitlab-shell 1.7.4 (CVE-2013-4490, CVE-2013-4546)
  - Fix sidekiq rake tasks

v 6.2.2
  - Security: Update gitlab_git (CVE-2013-4489)

v 6.2.1
  - Security: Fix issue with generated passwords for new users

v 6.2.0
  - Public project pages are now visible to everyone (files, issues, wik, etc.)
    THIS MEANS YOUR ISSUES AND WIKI FOR PUBLIC PROJECTS ARE PUBLICLY VISIBLE AFTER THE UPGRADE
  - Add group access to permissions page
  - Require current password to change one
  - Group owner or admin can remove other group owners
  - Remove group transfer since we have multiple owners
  - Respect authorization in Repository API
  - Improve UI for Project#files page
  - Add more security specs
  - Added search for projects by name to api (Izaak Alpert)
  - Make default user theme configurable (Izaak Alpert)
  - Update logic for validates_merge_request for tree of MR (Andrew Kumanyaev)
  - Rake tasks for web hooks management (Jonhnny Weslley)
  - Extended User API to expose admin and can_create_group for user creation/updating (Boyan Tabakov)
  - API: Remove group
  - API: Remove project
  - Avatar upload on profile page with a maximum of 100KB (Steven Thonus)
  - Store the sessions in Redis instead of the cookie store
  - Fixed relative links in markdown
  - User must confirm their email if signup enabled
  - User must confirm changed email

v 6.1.0
  - Project specific IDs for issues, mr, milestones
    Above items will get a new id and for example all bookmarked issue urls will change.
    Old issue urls are redirected to the new one if the issue id is too high for an internal id.
  - Description field added to Merge Request
  - API: Sudo api calls (Izaak Alpert)
  - API: Group membership api (Izaak Alpert)
  - Improved commit diff
  - Improved large commit handling (Boyan Tabakov)
  - Rewrite: Init script now less prone to errors and keeps better track of the service (Rovanion Luckey)
  - Link issues, merge requests, and commits when they reference each other with GFM (Ash Wilson)
  - Close issues automatically when pushing commits with a special message
  - Improve user removal from admin area
  - Invalidate events cache when project was moved
  - Remove deprecated classes and rake tasks
  - Add event filter for group and project show pages
  - Add links to create branch/tag from project home page
  - Add public-project? checkbox to new-project view
  - Improved compare page. Added link to proceed into Merge Request
  - Send an email to a user when they are added to group
  - New landing page when you have 0 projects

v 6.0.0
  - Feature: Replace teams with group membership
    We introduce group membership in 6.0 as a replacement for teams.
    The old combination of groups and teams was confusing for a lot of people.
    And when the members of a team where changed this wasn't reflected in the project permissions.
    In GitLab 6.0 you will be able to add members to a group with a permission level for each member.
    These group members will have access to the projects in that group.
    Any changes to group members will immediately be reflected in the project permissions.
    You can even have multiple owners for a group, greatly simplifying administration.
  - Feature: Ability to have multiple owners for group
  - Feature: Merge Requests between fork and project (Izaak Alpert)
  - Feature: Generate fingerprint for ssh keys
  - Feature: Ability to create and remove branches with UI
  - Feature: Ability to create and remove git tags with UI
  - Feature: Groups page in profile. You can leave group there
  - API: Allow login with LDAP credentials
  - Redesign: project settings navigation
  - Redesign: snippets area
  - Redesign: ssh keys page
  - Redesign: buttons, blocks and other ui elements
  - Add comment title to rss feed
  - You can use arrows to navigate at tree view
  - Add project filter on dashboard
  - Cache project graph
  - Drop support of root namespaces
  - Default theme is classic now
  - Cache result of methods like authorize_projects, project.team.members etc
  - Remove $.ready events
  - Fix onclick events being double binded
  - Add notification level to group membership
  - Move all project controllers/views under Projects:: module
  - Move all profile controllers/views under Profiles:: module
  - Apply user project limit only for personal projects
  - Unicorn is default web server again
  - Store satellites lock files inside satellites dir
  - Disabled threadsafety mode in rails
  - Fixed bug with loosing MR comments
  - Improved MR comments logic
  - Render readme file for projects in public area

v 5.4.2
  - Security: Cast API private_token to string (CVE-2013-4580)
  - Security: Require gitlab-shell 1.7.8 (CVE-2013-4581, CVE-2013-4582, CVE-2013-4583)

v 5.4.1
  - Security: Fixes for CVE-2013-4489
  - Security: Require gitlab-shell 1.7.4 (CVE-2013-4490, CVE-2013-4546)

v 5.4.0
  - Ability to edit own comments
  - Documentation improvements
  - Improve dashboard projects page
  - Fixed nav for empty repos
  - GitLab Markdown help page
  - Misspelling fixes
  - Added support of unicorn and fog gems
  - Added client list to API doc
  - Fix PostgreSQL database restoration problem
  - Increase snippet content column size
  - allow project import via git:// url
  - Show participants on issues, including mentions
  - Notify mentioned users with email

v 5.3.0
  - Refactored services
  - Campfire service added
  - HipChat service added
  - Fixed bug with LDAP + git over http
  - Fixed bug with google analytics code being ignored
  - Improve sign-in page if ldap enabled
  - Respect newlines in wall messages
  - Generate the Rails secret token on first run
  - Rename repo feature
  - Init.d: remove gitlab.socket on service start
  - Api: added teams api
  - Api: Prevent blob content being escaped
  - Api: Smart deploy key add behaviour
  - Api: projects/owned.json return user owned project
  - Fix bug with team assignation on project from #4109
  - Advanced snippets: public/private, project/personal (Andrew Kulakov)
  - Repository Graphs (Karlo Nicholas T. Soriano)
  - Fix dashboard lost if comment on commit
  - Update gitlab-grack. Fixes issue with --depth option
  - Fix project events duplicate on project page
  - Fix postgres error when displaying network graph.
  - Fix dashboard event filter when navigate via turbolinks
  - init.d: Ensure socket is removed before starting service
  - Admin area: Style teams:index, group:show pages
  - Own page for failed forking
  - Scrum view for milestone

v 5.2.0
  - Turbolinks
  - Git over http with ldap credentials
  - Diff with better colors and some spacing on the corners
  - Default values for project features
  - Fixed huge_commit view
  - Restyle project clone panel
  - Move Gitlab::Git code to gitlab_git gem
  - Move update docs in repo
  - Requires gitlab-shell v1.4.0
  - Fixed submodules listing under file tab
  - Fork feature (Angus MacArthur)
  - git version check in gitlab:check
  - Shared deploy keys feature
  - Ability to generate default labels set for issues
  - Improve gfm autocomplete (Harold Luo)
  - Added support for Google Analytics
  - Code search feature (Javier Castro)

v 5.1.0
  - You can login with email or username now
  - Corrected project transfer rollback when repository cannot be moved
  - Move both repo and wiki when project transfer requested
  - Admin area: project editing was removed from admin namespace
  - Access: admin user has now access to any project.
  - Notification settings
  - Gitlab::Git set of objects to abstract from grit library
  - Replace Unicorn web server with Puma
  - Backup/Restore refactored. Backup dump project wiki too now
  - Restyled Issues list. Show milestone version in issue row
  - Restyled Merge Request list
  - Backup now dump/restore uploads
  - Improved performance of dashboard (Andrew Kumanyaev)
  - File history now tracks renames (Akzhan Abdulin)
  - Drop wiki migration tools
  - Drop sqlite migration tools
  - project tagging
  - Paginate users in API
  - Restyled network graph (Hiroyuki Sato)

v 5.0.1
  - Fixed issue with gitlab-grit being overridden by grit

v 5.0.0
  - Replaced gitolite with gitlab-shell
  - Removed gitolite-related libraries
  - State machine added
  - Setup gitlab as git user
  - Internal API
  - Show team tab for empty projects
  - Import repository feature
  - Updated rails
  - Use lambda for scopes
  - Redesign admin area -> users
  - Redesign admin area -> user
  - Secure link to file attachments
  - Add validations for Group and Team names
  - Restyle team page for project
  - Update capybara, rspec-rails, poltergeist to recent versions
  - Wiki on git using Gollum
  - Added Solarized Dark theme for code review
  - Don't show user emails in autocomplete lists, profile pages
  - Added settings tab for group, team, project
  - Replace user popup with icons in header
  - Handle project moving with gitlab-shell
  - Added select2-rails for selectboxes with ajax data load
  - Fixed search field on projects page
  - Added teams to search autocomplete
  - Move groups and teams on dashboard sidebar to sub-tabs
  - API: improved return codes and docs. (Felix Gilcher, Sebastian Ziebell)
  - Redesign wall to be more like chat
  - Snippets, Wall features are disabled by default for new projects

v 4.2.0
  - Teams
  - User show page. Via /u/username
  - Show help contents on pages for better navigation
  - Async gitolite calls
  - added satellites logs
  - can_create_group, can_create_team booleans for User
  - Process web hooks async
  - GFM: Fix images escaped inside links
  - Network graph improved
  - Switchable branches for network graph
  - API: Groups
  - Fixed project download

v 4.1.0
  - Optional Sign-Up
  - Discussions
  - Satellites outside of tmp
  - Line numbers for blame
  - Project public mode
  - Public area with unauthorized access
  - Load dashboard events with ajax
  - remember dashboard filter in cookies
  - replace resque with sidekiq
  - fix routing issues
  - cleanup rake tasks
  - fix backup/restore
  - scss cleanup
  - show preview for note images
  - improved network-graph
  - get rid of app/roles/
  - added new classes Team, Repository
  - Reduce amount of gitolite calls
  - Ability to add user in all group projects
  - remove deprecated configs
  - replaced Korolev font with open font
  - restyled admin/dashboard page
  - restyled admin/projects page

v 4.0.0
  - Remove project code and path from API. Use id instead
  - Return valid cloneable url to repo for web hook
  - Fixed backup issue
  - Reorganized settings
  - Fixed commits compare
  - Refactored scss
  - Improve status checks
  - Validates presence of User#name
  - Fixed postgres support
  - Removed sqlite support
  - Modified post-receive hook
  - Milestones can be closed now
  - Show comment events on dashboard
  - Quick add team members via group#people page
  - [API] expose created date for hooks and SSH keys
  - [API] list, create issue notes
  - [API] list, create snippet notes
  - [API] list, create wall notes
  - Remove project code - use path instead
  - added username field to user
  - rake task to fill usernames based on emails create namespaces for users
  - STI Group < Namespace
  - Project has namespace_id
  - Projects with namespaces also namespaced in gitolite and stored in subdir
  - Moving project to group will move it under group namespace
  - Ability to move project from namespaces to another
  - Fixes commit patches getting escaped (see #2036)
  - Support diff and patch generation for commits and merge request
  - MergeReqest doesn't generate a temporary file for the patch any more
  - Update the UI to allow downloading Patch or Diff

v 3.1.0
  - Updated gems
  - Services: Gitlab CI integration
  - Events filter on dashboard
  - Own namespace for redis/resque
  - Optimized commit diff views
  - add alphabetical order for projects admin page
  - Improved web editor
  - Commit stats page
  - Documentation split and cleanup
  - Link to commit authors everywhere
  - Restyled milestones list
  - added Milestone to Merge Request
  - Restyled Top panel
  - Refactored Satellite Code
  - Added file line links
  - moved from capybara-webkit to poltergeist + phantomjs

v 3.0.3
  - Fixed bug with issues list in Chrome
  - New Feature: Import team from another project

v 3.0.2
  - Fixed gitlab:app:setup
  - Fixed application error on empty project in admin area
  - Restyled last push widget

v 3.0.1
  - Fixed git over http

v 3.0.0
  - Projects groups
  - Web Editor
  - Fixed bug with gitolite keys
  - UI improved
  - Increased performance of application
  - Show user avatar in last commit when browsing Files
  - Refactored Gitlab::Merge
  - Use Font Awesome for icons
  - Separate observing of Note and MergeRequests
  - Milestone "All Issues" filter
  - Fix issue close and reopen button text and styles
  - Fix forward/back while browsing Tree hierarchy
  - Show number of notes for commits and merge requests
  - Added support pg from box and update installation doc
  - Reject ssh keys that break gitolite
  - [API] list one project hook
  - [API] edit project hook
  - [API] list project snippets
  - [API] allow to authorize using private token in HTTP header
  - [API] add user creation

v 2.9.1
  - Fixed resque custom config init

v 2.9.0
  - fixed inline notes bugs
  - refactored rspecs
  - refactored gitolite backend
  - added factory_girl
  - restyled projects list on dashboard
  - ssh keys validation to prevent gitolite crash
  - send notifications if changed permission in project
  - scss refactoring. gitlab_bootstrap/ dir
  - fix git push http body bigger than 112k problem
  - list of labels  page under issues tab
  - API for milestones, keys
  - restyled buttons
  - OAuth
  - Comment order changed

v 2.8.1
  - ability to disable gravatars
  - improved MR diff logic
  - ssh key help page

v 2.8.0
  - Gitlab Flavored Markdown
  - Bulk issues update
  - Issues API
  - Cucumber coverage increased
  - Post-receive files fixed
  - UI improved
  - Application cleanup
  - more cucumber
  - capybara-webkit + headless

v 2.7.0
  - Issue Labels
  - Inline diff
  - Git HTTP
  - API
  - UI improved
  - System hooks
  - UI improved
  - Dashboard events endless scroll
  - Source performance increased

v 2.6.0
  - UI polished
  - Improved network graph + keyboard nav
  - Handle huge commits
  - Last Push widget
  - Bugfix
  - Better performance
  - Email in resque
  - Increased test coverage
  - Ability to remove branch with MR accept
  - a lot of code refactored

v 2.5.0
  - UI polished
  - Git blame for file
  - Bugfix
  - Email in resque
  - Better test coverage

v 2.4.0
  - Admin area stats page
  - Ability to block user
  - Simplified dashboard area
  - Improved admin area
  - Bootstrap 2.0
  - Responsive layout
  - Big commits handling
  - Performance improved
  - Milestones

v 2.3.1
  - Issues pagination
  - ssl fixes
  - Merge Request pagination

v 2.3.0
  - Dashboard r1
  - Search r1
  - Project page
  - Close merge request on push
  - Persist MR diff after merge
  - mysql support
  - Documentation

v 2.2.0
  - We’ve added support of LDAP auth
  - Improved permission logic (4 roles system)
  - Protected branches (now only masters can push to protected branches)
  - Usability improved
  - twitter bootstrap integrated
  - compare view between commits
  - wiki feature
  - now you can enable/disable issues, wiki, wall features per project
  - security fixes
  - improved code browsing (ajax branch switch etc)
  - improved per-line commenting
  - git submodules displayed
  - moved to rails 3.2
  - help section improved

v 2.1.0
  - Project tab r1
  - List branches/tags
  - per line comments
  - mass user import

v 2.0.0
  - gitolite as main git host system
  - merge requests
  - project/repo access
  - link to commit/issue feed
  - design tab
  - improved email notifications
  - restyled dashboard
  - bugfix

v 1.2.2
  - common config file gitlab.yml
  - issues restyle
  - snippets restyle
  - clickable news feed header on dashboard
  - bugfix

v 1.2.1
  - bugfix

v 1.2.0
  - new design
  - user dashboard
  - network graph
  - markdown support for comments
  - encoding issues
  - wall like twitter timeline

v 1.1.0
  - project dashboard
  - wall redesigned
  - feature: code snippets
  - fixed horizontal scroll on file preview
  - fixed app crash if commit message has invalid chars
  - bugfix & code cleaning

v 1.0.2
  - fixed bug with empty project
  - added adv validation for project path & code
  - feature: issues can be sortable
  - bugfix
  - username displayed on top panel

v 1.0.1
  - fixed: with invalid source code for commit
  - fixed: lose branch/tag selection when use tree navigation
  - when history clicked - display path
  - bug fix & code cleaning

v 1.0.0
  - bug fix
  - projects preview mode

v 0.9.6
  - css fix
  - new repo empty tree until restart server - fixed

v 0.9.4
  - security improved
  - authorization improved
  - html escaping
  - bug fix
  - increased test coverage
  - design improvements

v 0.9.1
  - increased test coverage
  - design improvements
  - new issue email notification
  - updated app name
  - issue redesigned
  - issue can be edit

v 0.8.0
  - syntax highlight for main file types
  - redesign
  - stability
  - security fixes
  - increased test coverage
  - email notification<|MERGE_RESOLUTION|>--- conflicted
+++ resolved
@@ -74,12 +74,9 @@
   - Fix git over ssh errors 'fatal: protocol error: bad line length character' 
   - Automatically setup GitLab CI project for forks if origin project has GitLab CI enabled
   - Bust group page project list cache when namespace name or path changes.
-<<<<<<< HEAD
   - Explicitly set image alt-attribute to prevent graphical glitches if gravatars could not be loaded
   - Allow user to choose a public email to show on public profile
-=======
   - Fix stuck Merge Request merging events from old installations (Ben Bodenmiller)
->>>>>>> f517dd26
 
 v 7.9.3
   - Contains no changes
