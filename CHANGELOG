--- conflicted
+++ resolved
@@ -95,15 +95,12 @@
   - Fix syntax highlighting in file editor
   - Support slash commands in issue and merge request descriptions as well as comments. !5021
   - Nokogiri's various parsing methods are now instrumented
-<<<<<<< HEAD
   - Add a way to send an email and create an issue based on private personal token. Find the email address from issues page. !3363
   - Add pipeline events to Slack integration !5525
-=======
   - Add archived badge to project list !5798
   - Add simple identifier to public SSH keys (muteor)
   - Admin page now references docs instead of a specific file !5600 (AnAverageHuman)
   - Fix filter input alignment (ClemMakesApps)
->>>>>>> 02591b04
   - Include old revision in merge request update hooks (Ben Boeckel)
   - Add build event color in HipChat messages (David Eisner)
   - Make fork counter always clickable. !5463 (winniehell)
