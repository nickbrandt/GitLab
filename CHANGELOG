v 7.4.0
  - Refactored membership logic
  - Fix creating new files with web editor
  - Improve error reporting on users API (Julien Bianchi)
  - Refactor test coverage tools usage. Use SIMPLECOV=true to generate it locally
  - Default branch is protected by default
  - Increase unicorn timeout to 60 seconds
  - Sort search autocomplete projects by stars count so most popular go first
<<<<<<< HEAD
  - Do not delete tmp/repositories itself during clean-up, only its contents
=======
  - Support for backup uploads to remote storage
>>>>>>> e1f6fa6f

v 7.3.1
  - Fix ref parsing in Gitlab::GitAccess
  - Fix error 500 when viewing diff on a file with changed permissions
  - Fix adding comments to MR when source branch is master
  - Fix error 500 when searching description contains relative link

v 7.3.0
  - Always set the 'origin' remote in satellite actions
  - Write authorized_keys in tmp/ during tests
  - Use sockets to connect to Redis
  - Add dormant New Relic gem (can be enabled via environment variables)
  - Expire Rack sessions after 1 week
  - Cleaner signin/signup pages
  - Improved comments UI
  - Better search with filtering, pagination etc
  - Added a checkbox to toggle line wrapping in diff (Yuriy Glukhov)
  - Prevent project stars duplication when fork project
  - Use the default Unicorn socket backlog value of 1024
  - Support Unix domain sockets for Redis
  - Store session Redis keys in 'session:gitlab:' namespace
  - Deprecate LDAP account takeover based on partial LDAP email / GitLab username match
  - Use /bin/sh instead of Bash in bin/web, bin/background_jobs (Pavel Novitskiy)
  - Keyboard shortcuts for productivity (Robert Schilling)
  - API: filter issues by state (Julien Bianchi)
  - API: filter issues by labels (Julien Bianchi)
  - Add system hook for ssh key changes
  - Add blob permalink link (Ciro Santilli)
  - Create annotated tags through UI and API (Sean Edge)
  - Snippets search (Charles Bushong)
  - Comment new push to existing MR
  - Add 'ci' to the blacklist of forbidden names
  - Improve text filtering on issues page
  - Comment & Close button
  - Process git push --all much faster
  - Don't allow edit of system notes
  - Project wiki search (Ralf Seidler)
  - Enabled Shibboleth authentication support (Matus Banas)
  - Zen mode (fullscreen) for issues/MR/notes (Robert Schilling)
  - Add ability to configure webhook timeout via gitlab.yml (Wes Gurney)
  - Sort project merge requests in asc or desc order for updated_at or created_at field (sponsored by O'Reilly Media)
  - Add Redis socket support to 'rake gitlab:shell:install'

v 7.2.1
  - Delete orphaned labels during label migration (James Brooks)
  - Security: prevent XSS with stricter MIME types for raw repo files

v 7.2.0
  - Explore page
  - Add project stars (Ciro Santilli)
  - Log Sidekiq arguments
  - Better labels: colors, ability to rename and remove
  - Improve the way merge request collects diffs
  - Improve compare page for large diffs
  - Expose the full commit message via API
  - Fix 500 error on repository rename
  - Fix bug when MR download patch return invalid diff
  - Test gitlab-shell integration
  - Repository import timeout increased from 2 to 4 minutes allowing larger repos to be imported
  - API for labels (Robert Schilling)
  - API: ability to set an import url when creating project for specific user

v 7.1.1
  - Fix cpu usage issue in Firefox
  - Fix redirect loop when changing password by new user
  - Fix 500 error on new merge request page

v 7.1.0
  - Remove observers
  - Improve MR discussions
  - Filter by description on Issues#index page
  - Fix bug with namespace select when create new project page
  - Show README link after description for non-master members
  - Add @all mention for comments
  - Dont show reply button if user is not signed in
  - Expose more information for issues with webhook
  - Add a mention of the merge request into the default merge request commit message
  - Improve code highlight, introduce support for more languages like Go, Clojure, Erlang etc
  - Fix concurrency issue in repository download
  - Dont allow repository name start with ?
  - Improve email threading (Pierre de La Morinerie)
  - Cleaner help page
  - Group milestones
  - Improved email notifications
  - Contributors API (sponsored by Mobbr)
  - Fix LDAP TLS authentication (Boris HUISGEN)
  - Show VERSION information on project sidebar
  - Improve branch removal logic when accept MR
  - Fix bug where comment form is spawned inside the Reply button
  - Remove Dir.chdir from Satellite#lock for thread-safety
  - Increased default git max_size value from 5MB to 20MB in gitlab.yml. Please update your configs!
  - Show error message in case of timeout in satellite when create MR
  - Show first 100 files for huge diff instead of hiding all
  - Change default admin email from admin@local.host to admin@example.com

v 7.0.0
  - The CPU no longer overheats when you hold down the spacebar
  - Improve edit file UI
  - Add ability to upload group avatar when create
  - Protected branch cannot be removed
  - Developers can remove normal branches with UI
  - Remove branch via API (sponsored by O'Reilly Media)
  - Move protected branches page to Project settings area
  - Redirect to Files view when create new branch via UI
  - Drag and drop upload of image in every markdown-area (Earle Randolph Bunao and Neil Francis Calabroso)
  - Refactor the markdown relative links processing
  - Make it easier to implement other CI services for GitLab
  - Group masters can create projects in group
  - Deprecate ruby 1.9.3 support
  - Only masters can rewrite/remove git tags
  - Add X-Frame-Options SAMEORIGIN to Nginx config so Sidekiq admin is visible
  - UI improvements
  - Case-insensetive search for issues
  - Update to rails 4.1
  - Improve performance of application for projects and groups with a lot of members
  - Formally support Ruby 2.1
  - Include Nginx gitlab-ssl config
  - Add manual language detection for highlight.js
  - Added example.com/:username routing
  - Show notice if your profile is public
  - UI improvements for mobile devices
  - Improve diff rendering performance
  - Drag-n-drop for issues and merge requests between states at milestone page
  - Fix '0 commits' message for huge repositories on project home page
  - Prevent 500 error page when visit commit page from large repo
  - Add notice about huge push over http to unicorn config
  - File action in satellites uses default 30 seconds timeout instead of old 10 seconds one
  - Overall performance improvements
  - Skip init script check on omnibus-gitlab
  - Be more selective when killing stray Sidekiqs
  - Check LDAP user filter during sign-in
  - Remove wall feature (no data loss - you can take it from database)
  - Dont expose user emails via API unless you are admin
  - Detect issues closed by Merge Request description
  - Better email subject lines from email on push service (Alex Elman)
  - Enable identicon for gravatar be default

v 6.9.2
  - Revert the commit that broke the LDAP user filter

v 6.9.1
  - Fix scroll to highlighted line
  - Fix the pagination on load for commits page

v 6.9.0
  - Store Rails cache data in the Redis `cache:gitlab` namespace
  - Adjust MySQL limits for existing installations
  - Add db index on project_id+iid column. This prevents duplicate on iid (During migration duplicates will be removed)
  - Markdown preview or diff during editing via web editor (Evgeniy Sokovikov)
  - Give the Rails cache its own Redis namespace
  - Add ability to set different ssh host, if different from http/https
  - Fix syntax highlighting for code comments blocks
  - Improve comments loading logic
  - Stop refreshing comments when the tab is hidden
  - Improve issue and merge request mobile UI (Drew Blessing)
  - Document how to convert a backup to PostgreSQL
  - Fix locale bug in backup manager
  - Fix can not automerge when MR description is too long
  - Fix wiki backup skip bug
  - Two Step MR creation process
  - Remove unwanted files from satellite working directory with git clean -fdx
  - Accept merge request via API (sponsored by O'Reilly Media)
  - Add more access checks during API calls
  - Block SSH access for 'disabled' Active Directory users
  - Labels for merge requests (Drew Blessing)
  - Threaded emails by setting a Message-ID (Philip Blatter)

v 6.8.0
  - Ability to at mention users that are participating in issue and merge req. discussion
  - Enabled GZip Compression for assets in example Nginx, make sure that Nginx is compiled with --with-http_gzip_static_module flag (this is default in Ubuntu)
  - Make user search case-insensitive (Christopher Arnold)
  - Remove omniauth-ldap nickname bug workaround
  - Drop all tables before restoring a Postgres backup
  - Make the repository downloads path configurable
  - Create branches via API (sponsored by O'Reilly Media)
  - Changed permission of gitlab-satellites directory not to be world accessible
  - Protected branch does not allow force push
  - Fix popen bug in `rake gitlab:satellites:create`
  - Disable connection reaping for MySQL
  - Allow oauth signup without email for twitter and github
  - Fix faulty namespace names that caused 500 on user creation
  - Option to disable standard login
  - Clean old created archives from repository downloads directory
  - Fix download link for huge MR diffs
  - Expose event and mergerequest timestamps in API
  - Fix emails on push service when only one commit is pushed

v 6.7.3
  - Fix the merge notification email not being sent (Pierre de La Morinerie)
  - Drop all tables before restoring a Postgres backup
  - Remove yanked modernizr gem

v 6.7.2
  - Fix upgrader script

v 6.7.1
  - Fix GitLab CI integration

v 6.7.0
  - Increased the example Nginx client_max_body_size from 5MB to 20MB, consider updating it manually on existing installations
  - Add support for Gemnasium as a Project Service (Olivier Gonzalez)
  - Add edit file button to MergeRequest diff
  - Public groups (Jason Hollingsworth)
  - Cleaner headers in Notification Emails (Pierre de La Morinerie)
  - Blob and tree gfm links to anchors work
  - Piwik Integration (Sebastian Winkler)
  - Show contribution guide link for new issue form (Jeroen van Baarsen)
  - Fix CI status for merge requests from fork
  - Added option to remove issue assignee on project issue page and issue edit page (Jason Blanchard)
  - New page load indicator that includes a spinner that scrolls with the page
  - Converted all the help sections into markdown
  - LDAP user filters
  - Streamline the content of notification emails (Pierre de La Morinerie)
  - Fixes a bug with group member administration (Matt DeTullio)
  - Sort tag names using VersionSorter (Robert Speicher)
  - Add GFM autocompletion for MergeRequests (Robert Speicher)
  - Add webhook when a new tag is pushed (Jeroen van Baarsen)
  - Add button for toggling inline comments in diff view
  - Add retry feature for repository import
  - Reuse the GitLab LDAP connection within each request
  - Changed markdown new line behaviour to conform to markdown standards
  - Fix global search
  - Faster authorized_keys rebuilding in `rake gitlab:shell:setup` (requires gitlab-shell 1.8.5)
  - Create and Update MR calls now support the description parameter (Greg Messner)
  - Markdown relative links in the wiki link to wiki pages, markdown relative links in repositories link to files in the repository
  - Added Slack service integration (Federico Ravasio)
  - Better API responses for access_levels (sponsored by O'Reilly Media)
  - Requires at least 2 unicorn workers
  - Requires gitlab-shell v1.9+
  - Replaced gemoji(due to closed licencing problem) with Phantom Open Emoji library(combined SIL Open Font License, MIT License and the CC 3.0 License)
  - Fix `/:username.keys` response content type (Dmitry Medvinsky)

v 6.6.5
  - Added option to remove issue assignee on project issue page and issue edit page (Jason Blanchard)
  - Hide mr close button for comment form if merge request was closed or inline comment
  - Adds ability to reopen closed merge request

v 6.6.4
  - Add missing html escape for highlighted code blocks in comments, issues

v 6.6.3
  - Fix 500 error when edit yourself from admin area
  - Hide private groups for public profiles

v 6.6.2
  - Fix 500 error on branch/tag create or remove via UI

v 6.6.1
  - Fix 500 error on files tab if submodules presents

v 6.6.0
  - Retrieving user ssh keys publically(github style): http://__HOST__/__USERNAME__.keys
  - Permissions: Developer now can manage issue tracker (modify any issue)
  - Improve Code Compare page performance
  - Group avatar
  - Pygments.rb replaced with highlight.js
  - Improve Merge request diff store logic
  - Improve render performnace for MR show page
  - Fixed Assembla hardcoded project name
  - Jira integration documentation
  - Refactored app/services
  - Remove snippet expiration
  - Mobile UI improvements (Drew Blessing)
  - Fix block/remove UI for admin::users#show page
  - Show users' group membership on users' activity page (Robert Djurasaj)
  - User pages are visible without login if user is authorized to a public project
  - Markdown rendered headers have id derived from their name and link to their id
  - Improve application to work faster with large groups (100+ members)
  - Multiple emails per user
  - Show last commit for file when view file source
  - Restyle Issue#show page and MR#show page
  - Ability to filter by multiple labels for Issues page
  - Rails version to 4.0.3
  - Fixed attachment identifier displaying underneath note text (Jason Blanchard)

v 6.5.1
  - Fix branch selectbox when create merge request from fork

v 6.5.0
  - Dropdown menus on issue#show page for assignee and milestone (Jason Blanchard)
  - Add color custimization and previewing to broadcast messages
  - Fixed notes anchors
  - Load new comments in issues dynamically
  - Added sort options to Public page
  - New filters (assigned/authored/all) for Dashboard#issues/merge_requests (sponsored by Say Media)
  - Add project visibility icons to dashboard
  - Enable secure cookies if https used
  - Protect users/confirmation with rack_attack
  - Default HTTP headers to protect against MIME-sniffing, force https if enabled
  - Bootstrap 3 with responsive UI
  - New repository download formats: tar.bz2, zip, tar (Jason Hollingsworth)
  - Restyled accept widgets for MR
  - SCSS refactored
  - Use jquery timeago plugin
  - Fix 500 error for rdoc files
  - Ability to customize merge commit message (sponsored by Say Media)
  - Search autocomplete via ajax
  - Add website url to user profile
  - Files API supports base64 encoded content (sponsored by O'Reilly Media)
  - Added support for Go's repository retrieval (Bruno Albuquerque)

v6.4.3
  - Don't use unicorn worker killer if PhusionPassenger is defined

v6.4.2
  - Fixed wrong behaviour of script/upgrade.rb

v6.4.1
  - Fixed bug with repository rename
  - Fixed bug with project transfer

v 6.4.0
  - Added sorting to project issues page (Jason Blanchard)
  - Assembla integration (Carlos Paramio)
  - Fixed another 500 error with submodules
  - UI: More compact issues page
  - Minimal password length increased to 8 symbols
  - Side-by-side diff view (Steven Thonus)
  - Internal projects (Jason Hollingsworth)
  - Allow removal of avatar (Drew Blessing)
  - Project web hooks now support issues and merge request events
  - Visiting project page while not logged in will redirect to sign-in instead of 404 (Jason Hollingsworth)
  - Expire event cache on avatar creation/removal (Drew Blessing)
  - Archiving old projects (Steven Thonus)
  - Rails 4
  - Add time ago tooltips to show actual date/time
  - UI: Fixed UI for admin system hooks
  - Ruby script for easier GitLab upgrade
  - Do not remove Merge requests if fork project was removed
  - Improve sign-in/signup UX
  - Add resend confirmation link to sign-in page
  - Set noreply@HOSTNAME for reply_to field in all emails
  - Show GitLab API version on Admin#dashboard
  - API Cross-origin resource sharing
  - Show READMe link at project home page
  - Show repo size for projects in Admin area

v 6.3.0
  - API for adding gitlab-ci service
  - Init script now waits for pids to appear after (re)starting before reporting status (Rovanion Luckey)
  - Restyle project home page
  - Grammar fixes
  - Show branches list (which branches contains commit) on commit page (Andrew Kumanyaev)
  - Security improvements
  - Added support for GitLab CI 4.0
  - Fixed issue with 500 error when group did not exist
  - Ability to leave project
  - You can create file in repo using UI
  - You can remove file from repo using UI
  - API: dropped default_branch attribute from project during creation
  - Project default_branch is not stored in db any more. It takes from repo now.
  - Admin broadcast messages
  - UI improvements
  - Dont show last push widget if user removed this branch
  - Fix 500 error for repos with newline in file name
  - Extended html titles
  - API: create/update/delete repo files
  - Admin can transfer project to any namespace
  - API: projects/all for admin users
  - Fix recent branches order

v 6.2.4
  - Security: Cast API private_token to string (CVE-2013-4580)
  - Security: Require gitlab-shell 1.7.8 (CVE-2013-4581, CVE-2013-4582, CVE-2013-4583)
  - Fix for Git SSH access for LDAP users

v 6.2.3
  - Security: More protection against CVE-2013-4489
  - Security: Require gitlab-shell 1.7.4 (CVE-2013-4490, CVE-2013-4546)
  - Fix sidekiq rake tasks

v 6.2.2
  - Security: Update gitlab_git (CVE-2013-4489)

v 6.2.1
  - Security: Fix issue with generated passwords for new users

v 6.2.0
  - Public project pages are now visible to everyone (files, issues, wik, etc.)
    THIS MEANS YOUR ISSUES AND WIKI FOR PUBLIC PROJECTS ARE PUBLICLY VISIBLE AFTER THE UPGRADE
  - Add group access to permissions page
  - Require current password to change one
  - Group owner or admin can remove other group owners
  - Remove group transfer since we have multiple owners
  - Respect authorization in Repository API
  - Improve UI for Project#files page
  - Add more security specs
  - Added search for projects by name to api (Izaak Alpert)
  - Make default user theme configurable (Izaak Alpert)
  - Update logic for validates_merge_request for tree of MR (Andrew Kumanyaev)
  - Rake tasks for web hooks management (Jonhnny Weslley)
  - Extended User API to expose admin and can_create_group for user creation/updating (Boyan Tabakov)
  - API: Remove group
  - API: Remove project
  - Avatar upload on profile page with a maximum of 100KB (Steven Thonus)
  - Store the sessions in Redis instead of the cookie store
  - Fixed relative links in markdown
  - User must confirm their email if signup enabled
  - User must confirm changed email

v 6.1.0
  - Project specific IDs for issues, mr, milestones
    Above items will get a new id and for example all bookmarked issue urls will change.
    Old issue urls are redirected to the new one if the issue id is too high for an internal id.
  - Description field added to Merge Request
  - API: Sudo api calls (Izaak Alpert)
  - API: Group membership api (Izaak Alpert)
  - Improved commit diff
  - Improved large commit handling (Boyan Tabakov)
  - Rewrite: Init script now less prone to errors and keeps better track of the service (Rovanion Luckey)
  - Link issues, merge requests, and commits when they reference each other with GFM (Ash Wilson)
  - Close issues automatically when pushing commits with a special message
  - Improve user removal from admin area
  - Invalidate events cache when project was moved
  - Remove deprecated classes and rake tasks
  - Add event filter for group and project show pages
  - Add links to create branch/tag from project home page
  - Add public-project? checkbox to new-project view
  - Improved compare page. Added link to proceed into Merge Request
  - Send an email to a user when they are added to group
  - New landing page when you have 0 projects

v 6.0.0
  - Feature: Replace teams with group membership
    We introduce group membership in 6.0 as a replacement for teams.
    The old combination of groups and teams was confusing for a lot of people.
    And when the members of a team where changed this wasn't reflected in the project permissions.
    In GitLab 6.0 you will be able to add members to a group with a permission level for each member.
    These group members will have access to the projects in that group.
    Any changes to group members will immediately be reflected in the project permissions.
    You can even have multiple owners for a group, greatly simplifying administration.
  - Feature: Ability to have multiple owners for group
  - Feature: Merge Requests between fork and project (Izaak Alpert)
  - Feature: Generate fingerprint for ssh keys
  - Feature: Ability to create and remove branches with UI
  - Feature: Ability to create and remove git tags with UI
  - Feature: Groups page in profile. You can leave group there
  - API: Allow login with LDAP credentials
  - Redesign: project settings navigation
  - Redesign: snippets area
  - Redesign: ssh keys page
  - Redesign: buttons, blocks and other ui elements
  - Add comment title to rss feed
  - You can use arrows to navigate at tree view
  - Add project filter on dashboard
  - Cache project graph
  - Drop support of root namespaces
  - Default theme is classic now
  - Cache result of methods like authorize_projects, project.team.members etc
  - Remove $.ready events
  - Fix onclick events being double binded
  - Add notification level to group membership
  - Move all project controllers/views under Projects:: module
  - Move all profile controllers/views under Profiles:: module
  - Apply user project limit only for personal projects
  - Unicorn is default web server again
  - Store satellites lock files inside satellites dir
  - Disabled threadsafety mode in rails
  - Fixed bug with loosing MR comments
  - Improved MR comments logic
  - Render readme file for projects in public area

v 5.4.2
  - Security: Cast API private_token to string (CVE-2013-4580)
  - Security: Require gitlab-shell 1.7.8 (CVE-2013-4581, CVE-2013-4582, CVE-2013-4583)

v 5.4.1
  - Security: Fixes for CVE-2013-4489
  - Security: Require gitlab-shell 1.7.4 (CVE-2013-4490, CVE-2013-4546)

v 5.4.0
  - Ability to edit own comments
  - Documentation improvements
  - Improve dashboard projects page
  - Fixed nav for empty repos
  - GitLab Markdown help page
  - Misspelling fixes
  - Added support of unicorn and fog gems
  - Added client list to API doc
  - Fix PostgreSQL database restoration problem
  - Increase snippet content column size
  - allow project import via git:// url
  - Show participants on issues, including mentions
  - Notify mentioned users with email

v 5.3.0
  - Refactored services
  - Campfire service added
  - HipChat service added
  - Fixed bug with LDAP + git over http
  - Fixed bug with google analytics code being ignored
  - Improve sign-in page if ldap enabled
  - Respect newlines in wall messages
  - Generate the Rails secret token on first run
  - Rename repo feature
  - Init.d: remove gitlab.socket on service start
  - Api: added teams api
  - Api: Prevent blob content being escaped
  - Api: Smart deploy key add behaviour
  - Api: projects/owned.json return user owned project
  - Fix bug with team assignation on project from #4109
  - Advanced snippets: public/private, project/personal (Andrew Kulakov)
  - Repository Graphs (Karlo Nicholas T. Soriano)
  - Fix dashboard lost if comment on commit
  - Update gitlab-grack. Fixes issue with --depth option
  - Fix project events duplicate on project page
  - Fix postgres error when displaying network graph.
  - Fix dashboard event filter when navigate via turbolinks
  - init.d: Ensure socket is removed before starting service
  - Admin area: Style teams:index, group:show pages
  - Own page for failed forking
  - Scrum view for milestone

v 5.2.0
  - Turbolinks
  - Git over http with ldap credentials
  - Diff with better colors and some spacing on the corners
  - Default values for project features
  - Fixed huge_commit view
  - Restyle project clone panel
  - Move Gitlab::Git code to gitlab_git gem
  - Move update docs in repo
  - Requires gitlab-shell v1.4.0
  - Fixed submodules listing under file tab
  - Fork feature (Angus MacArthur)
  - git version check in gitlab:check
  - Shared deploy keys feature
  - Ability to generate default labels set for issues
  - Improve gfm autocomplete (Harold Luo)
  - Added support for Google Analytics
  - Code search feature (Javier Castro)

v 5.1.0
  - You can login with email or username now
  - Corrected project transfer rollback when repository cannot be moved
  - Move both repo and wiki when project transfer requested
  - Admin area: project editing was removed from admin namespace
  - Access: admin user has now access to any project.
  - Notification settings
  - Gitlab::Git set of objects to abstract from grit library
  - Replace Unicorn web server with Puma
  - Backup/Restore refactored. Backup dump project wiki too now
  - Restyled Issues list. Show milestone version in issue row
  - Restyled Merge Request list
  - Backup now dump/restore uploads
  - Improved performance of dashboard (Andrew Kumanyaev)
  - File history now tracks renames (Akzhan Abdulin)
  - Drop wiki migration tools
  - Drop sqlite migration tools
  - project tagging
  - Paginate users in API
  - Restyled network graph (Hiroyuki Sato)

v 5.0.1
  - Fixed issue with gitlab-grit being overridden by grit

v 5.0.0
  - Replaced gitolite with gitlab-shell
  - Removed gitolite-related libraries
  - State machine added
  - Setup gitlab as git user
  - Internal API
  - Show team tab for empty projects
  - Import repository feature
  - Updated rails
  - Use lambda for scopes
  - Redesign admin area -> users
  - Redesign admin area -> user
  - Secure link to file attachments
  - Add validations for Group and Team names
  - Restyle team page for project
  - Update capybara, rspec-rails, poltergeist to recent versions
  - Wiki on git using Gollum
  - Added Solarized Dark theme for code review
  - Don't show user emails in autocomplete lists, profile pages
  - Added settings tab for group, team, project
  - Replace user popup with icons in header
  - Handle project moving with gitlab-shell
  - Added select2-rails for selectboxes with ajax data load
  - Fixed search field on projects page
  - Added teams to search autocomplete
  - Move groups and teams on dashboard sidebar to sub-tabs
  - API: improved return codes and docs. (Felix Gilcher, Sebastian Ziebell)
  - Redesign wall to be more like chat
  - Snippets, Wall features are disabled by default for new projects

v 4.2.0
  - Teams
  - User show page. Via /u/username
  - Show help contents on pages for better navigation
  - Async gitolite calls
  - added satellites logs
  - can_create_group, can_create_team booleans for User
  - Process web hooks async
  - GFM: Fix images escaped inside links
  - Network graph improved
  - Switchable branches for network graph
  - API: Groups
  - Fixed project download

v 4.1.0
  - Optional Sign-Up
  - Discussions
  - Satellites outside of tmp
  - Line numbers for blame
  - Project public mode
  - Public area with unauthorized access
  - Load dashboard events with ajax
  - remember dashboard filter in cookies
  - replace resque with sidekiq
  - fix routing issues
  - cleanup rake tasks
  - fix backup/restore
  - scss cleanup
  - show preview for note images
  - improved network-graph
  - get rid of app/roles/
  - added new classes Team, Repository
  - Reduce amount of gitolite calls
  - Ability to add user in all group projects
  - remove deprecated configs
  - replaced Korolev font with open font
  - restyled admin/dashboard page
  - restyled admin/projects page

v 4.0.0
  - Remove project code and path from API. Use id instead
  - Return valid cloneable url to repo for web hook
  - Fixed backup issue
  - Reorganized settings
  - Fixed commits compare
  - Refactored scss
  - Improve status checks
  - Validates presence of User#name
  - Fixed postgres support
  - Removed sqlite support
  - Modified post-receive hook
  - Milestones can be closed now
  - Show comment events on dashboard
  - Quick add team members via group#people page
  - [API] expose created date for hooks and SSH keys
  - [API] list, create issue notes
  - [API] list, create snippet notes
  - [API] list, create wall notes
  - Remove project code - use path instead
  - added username field to user
  - rake task to fill usernames based on emails create namespaces for users
  - STI Group < Namespace
  - Project has namespace_id
  - Projects with namespaces also namespaced in gitolite and stored in subdir
  - Moving project to group will move it under group namespace
  - Ability to move project from namespaces to another
  - Fixes commit patches getting escaped (see #2036)
  - Support diff and patch generation for commits and merge request
  - MergeReqest doesn't generate a temporary file for the patch any more
  - Update the UI to allow downloading Patch or Diff

v 3.1.0
  - Updated gems
  - Services: Gitlab CI integration
  - Events filter on dashboard
  - Own namespace for redis/resque
  - Optimized commit diff views
  - add alphabetical order for projects admin page
  - Improved web editor
  - Commit stats page
  - Documentation split and cleanup
  - Link to commit authors everywhere
  - Restyled milestones list
  - added Milestone to Merge Request
  - Restyled Top panel
  - Refactored Satellite Code
  - Added file line links
  - moved from capybara-webkit to poltergeist + phantomjs

v 3.0.3
  - Fixed bug with issues list in Chrome
  - New Feature: Import team from another project

v 3.0.2
  - Fixed gitlab:app:setup
  - Fixed application error on empty project in admin area
  - Restyled last push widget

v 3.0.1
  - Fixed git over http

v 3.0.0
  - Projects groups
  - Web Editor
  - Fixed bug with gitolite keys
  - UI improved
  - Increased performance of application
  - Show user avatar in last commit when browsing Files
  - Refactored Gitlab::Merge
  - Use Font Awesome for icons
  - Separate observing of Note and MergeRequests
  - Milestone "All Issues" filter
  - Fix issue close and reopen button text and styles
  - Fix forward/back while browsing Tree hierarchy
  - Show number of notes for commits and merge requests
  - Added support pg from box and update installation doc
  - Reject ssh keys that break gitolite
  - [API] list one project hook
  - [API] edit project hook
  - [API] list project snippets
  - [API] allow to authorize using private token in HTTP header
  - [API] add user creation

v 2.9.1
  - Fixed resque custom config init

v 2.9.0
  - fixed inline notes bugs
  - refactored rspecs
  - refactored gitolite backend
  - added factory_girl
  - restyled projects list on dashboard
  - ssh keys validation to prevent gitolite crash
  - send notifications if changed permission in project
  - scss refactoring. gitlab_bootstrap/ dir
  - fix git push http body bigger than 112k problem
  - list of labels  page under issues tab
  - API for milestones, keys
  - restyled buttons
  - OAuth
  - Comment order changed

v 2.8.1
  - ability to disable gravatars
  - improved MR diff logic
  - ssh key help page

v 2.8.0
  - Gitlab Flavored Markdown
  - Bulk issues update
  - Issues API
  - Cucumber coverage increased
  - Post-receive files fixed
  - UI improved
  - Application cleanup
  - more cucumber
  - capybara-webkit + headless

v 2.7.0
  - Issue Labels
  - Inline diff
  - Git HTTP
  - API
  - UI improved
  - System hooks
  - UI improved
  - Dashboard events endless scroll
  - Source performance increased

v 2.6.0
  - UI polished
  - Improved network graph + keyboard nav
  - Handle huge commits
  - Last Push widget
  - Bugfix
  - Better performance
  - Email in resque
  - Increased test coverage
  - Ability to remove branch with MR accept
  - a lot of code refactored

v 2.5.0
  - UI polished
  - Git blame for file
  - Bugfix
  - Email in resque
  - Better test coverage

v 2.4.0
  - Admin area stats page
  - Ability to block user
  - Simplified dashboard area
  - Improved admin area
  - Bootstrap 2.0
  - Responsive layout
  - Big commits handling
  - Performance improved
  - Milestones

v 2.3.1
  - Issues pagination
  - ssl fixes
  - Merge Request pagination

v 2.3.0
  - Dashboard r1
  - Search r1
  - Project page
  - Close merge request on push
  - Persist MR diff after merge
  - mysql support
  - Documentation

v 2.2.0
  - We’ve added support of LDAP auth
  - Improved permission logic (4 roles system)
  - Protected branches (now only masters can push to protected branches)
  - Usability improved
  - twitter bootstrap integrated
  - compare view between commits
  - wiki feature
  - now you can enable/disable issues, wiki, wall features per project
  - security fixes
  - improved code browsing (ajax branch switch etc)
  - improved per-line commenting
  - git submodules displayed
  - moved to rails 3.2
  - help section improved

v 2.1.0
  - Project tab r1
  - List branches/tags
  - per line comments
  - mass user import

v 2.0.0
  - gitolite as main git host system
  - merge requests
  - project/repo access
  - link to commit/issue feed
  - design tab
  - improved email notifications
  - restyled dashboard
  - bugfix

v 1.2.2
  - common config file gitlab.yml
  - issues restyle
  - snippets restyle
  - clickable news feed header on dashboard
  - bugfix

v 1.2.1
  - bugfix

v 1.2.0
  - new design
  - user dashboard
  - network graph
  - markdown support for comments
  - encoding issues
  - wall like twitter timeline

v 1.1.0
  - project dashboard
  - wall redesigned
  - feature: code snippets
  - fixed horizontal scroll on file preview
  - fixed app crash if commit message has invalid chars
  - bugfix & code cleaning

v 1.0.2
  - fixed bug with empty project
  - added adv validation for project path & code
  - feature: issues can be sortable
  - bugfix
  - username displayed on top panel

v 1.0.1
  - fixed: with invalid source code for commit
  - fixed: lose branch/tag selection when use tree navigation
  - when history clicked - display path
  - bug fix & code cleaning

v 1.0.0
  - bug fix
  - projects preview mode

v 0.9.6
  - css fix
  - new repo empty tree until restart server - fixed

v 0.9.4
  - security improved
  - authorization improved
  - html escaping
  - bug fix
  - increased test coverage
  - design improvements

v 0.9.1
  - increased test coverage
  - design improvements
  - new issue email notification
  - updated app name
  - issue redesigned
  - issue can be edit

v 0.8.0
  - syntax highlight for main file types
  - redesign
  - stability
  - security fixes
  - increased test coverage
  - email notification<|MERGE_RESOLUTION|>--- conflicted
+++ resolved
@@ -6,11 +6,8 @@
   - Default branch is protected by default
   - Increase unicorn timeout to 60 seconds
   - Sort search autocomplete projects by stars count so most popular go first
-<<<<<<< HEAD
   - Do not delete tmp/repositories itself during clean-up, only its contents
-=======
   - Support for backup uploads to remote storage
->>>>>>> e1f6fa6f
 
 v 7.3.1
   - Fix ref parsing in Gitlab::GitAccess
