Please view this file on the master branch, on stable branches it's out of date.

v 7.10.0 (unreleased)
  - Fix broken file browsing with a submodule that contains a relative link (Stan Hu)
  - Fix persistent XSS vulnerability around profile website URLs.
  - Fix project import URL regex to prevent arbitary local repos from being imported.
  - Fix bug where Wiki pages that included a '/' were no longer accessible (Stan Hu)
  - Fix bug where error messages from Dropzone would not be displayed on the issues page (Stan Hu)
  - Add ability to configure Reply-To address in gitlab.yml (Stan Hu)
  - Move current user to the top of the list in assignee/author filters (Stan Hu)
  - Fix broken side-by-side diff view on merge request page (Stan Hu)
  - Set Application controller default URL options to ensure all url_for calls are consistent (Stan Hu)
  - Allow HTML tags in Markdown input
  - Fix code unfold not working on Compare commits page (Stan Hu)
  - Fix dots in Wiki slugs causing errors (Stan Hu)
  - Make maximum attachment size configurable via Application Settings (Stan Hu)
  - Update poltergeist to version 1.6.0 to support PhantomJS 2.0 (Zeger-Jan van de Weg)
  - Fix cross references when usernames, milestones, or project names contain underscores (Stan Hu)
  - Disable reference creation for comments surrounded by code/preformatted blocks (Stan Hu)
  - Reduce Rack Attack false positives causing 403 errors during HTTP authentication (Stan Hu)
  - enable line wrapping per default and remove the checkbox to toggle it (Hannes Rosenögger)
  - Fix a link in the patch update guide
  - Add a service to support external wikis (Hannes Rosenögger)
  - Omit the "email patches" link and fix plain diff view for merge commits
  - List new commits for newly pushed branch in activity view.
  - Add sidetiq gem dependency to match EE
  - Add changelog, license and contribution guide links to project tab bar.
  - Improve diff UI
  - Fix alignment of navbar toggle button (Cody Mize)
  - Fix checkbox rendering for nested task lists
  - Identical look of selectboxes in UI
  - Upgrade the gitlab_git gem to version 7.1.3
  - Move "Import existing repository by URL" option to button.
  - Improve error message when save profile has error.
  - Passing the name of pushed ref to CI service (requires GitLab CI 7.9+)
  - Add location field to user profile
  - Fix print view for markdown files and wiki pages
  - Fix errors when deleting old backups
  - Improve GitLab performance when working with git repositories
  - Add tag message and last commit to tag hook (Kamil Trzciński)
  - Restrict permissions on backup files
  - Improve oauth accounts UI in profile page
  - Add ability to unlink connected accounts
  - Replace commits calendar with faster contribution calendar that includes issues and merge requests
  - Add inifinite scroll to user page activity
  - Don't include system notes in issue/MR comment count.
  - Don't mark merge request as updated when merge status relative to target branch changes.
  - Link note avatar to user.
  - Make Git-over-SSH errors more descriptive.
  - Fix EmailsOnPush.
  - Refactor issue filtering
  - AJAX selectbox for issue assignee and author filters
  - Fix issue with missing options in issue filtering dropdown if selected one
  - Prevent holding Control-Enter or Command-Enter from posting comment multiple times.
  - Prevent note form from being cleared when submitting failed.
  - Improve file icons rendering on tree (Sullivan Sénéchal)
  - API: Add pagination to project events
  - Get issue links in notification mail to work again.
  - Don't show commit comment button when user is not signed in.
  - Fix admin user projects lists.
  - Don't leak private group existence by redirecting from namespace controller to group controller.
  - Ability to skip some items from backup (database, respositories or uploads)
  - Fix "Hello @username." references not working by no longer allowing usernames to end in period.
  - Archive repositories in background worker.
  - Import GitHub, Bitbucket or GitLab.com projects owned by authenticated user into current namespace.
  - Project labels are now available over the API under the "tag_list" field (Cristian Medina) 
  - Fixed link paths for HTTP and SSH on the admin project view (Jeremy Maziarz)
  - Fix and improve help rendering (Sullivan Sénéchal)
  - Fix final line in EmailsOnPush email diff being rendered as error.
  - Authometic setup GitLab CI project for forks if origin project has GitLab CI enabled
  - Prevent duplicate Buildkite service creation.
  - Fix git over ssh errors 'fatal: protocol error: bad line length character' 
  - Automatically setup GitLab CI project for forks if origin project has GitLab CI enabled
  - Bust group page project list cache when namespace name or path changes.
<<<<<<< HEAD
  - Explicitly set image alt-attribute to prevent graphical glitches if gravatars could not be loaded
  - Fix stuck Merge Request merging events from old installations (Ben Bodenmiller)

v 7.9.3
  - Contains no changes
=======
>>>>>>> 5fa7be3a
  - Add icons to Add dropdown items.
  - Allow admin to create public deploy keys that are accessible to any project.
  - Warn when gitlab-shell version doesn't match requirement.
  - Skip email confirmation when set by admin or via LDAP.
  - Only allow users to reference groups, projects, issues, MRs, commits they have access to.

v 7.9.3
  - Contains no changes

v 7.9.2
  - Contains no changes

v 7.9.1
  - Include missing events and fix save functionality in admin service template settings form (Stan Hu)
  - Fix "Import projects from" button to show the correct instructions (Stan Hu)
  - Fix OAuth2 issue importing a new project from GitHub and GitLab (Stan Hu)
  - Fix for LDAP with commas in DN
  - Fix missing events and in admin Slack service template settings form (Stan Hu)
  - Don't show commit comment button when user is not signed in.
  - Downgrade gemnasium-gitlab-service gem

v 7.9.0
  - Add HipChat integration documentation (Stan Hu)
  - Update documentation for object_kind field in Webhook push and tag push Webhooks (Stan Hu)
  - Fix broken email images (Hannes Rosenögger)
  - Automatically config git if user forgot, where possible (Zeger-Jan van de Weg)
  - Fix mass SQL statements on initial push (Hannes Rosenögger)
  - Add tag push notifications and normalize HipChat and Slack messages to be consistent (Stan Hu)
  - Add comment notification events to HipChat and Slack services (Stan Hu)
  - Add issue and merge request events to HipChat and Slack services (Stan Hu)
  - Fix merge request URL passed to Webhooks. (Stan Hu)
  - Fix bug that caused a server error when editing a comment to "+1" or "-1" (Stan Hu)
  - Fix code preview theme setting for comments, issues, merge requests, and snippets (Stan Hu)
  - Move labels/milestones tabs to sidebar
  - Upgrade Rails gem to version 4.1.9.
  - Improve error messages for file edit failures
  - Improve UI for commits, issues and merge request lists
  - Fix commit comments on first line of diff not rendering in Merge Request Discussion view.
  - Allow admins to override restricted project visibility settings.
  - Move restricted visibility settings from gitlab.yml into the web UI.
  - Improve trigger merge request hook when source project branch has been updated (Kirill Zaitsev)
  - Save web edit in new branch
  - Fix ordering of imported but unchanged projects (Marco Wessel)
  - Mobile UI improvements: make aside content expandable
  - Expose avatar_url in projects API
  - Fix checkbox alignment on the application settings page.
  - Generalize image upload in drag and drop in markdown to all files (Hannes Rosenögger)
  - Fix mass-unassignment of issues (Robert Speicher)
  - Fix hidden diff comments in merge request discussion view
  - Allow user confirmation to be skipped for new users via API
  - Add a service to send updates to an Irker gateway (Romain Coltel)
  - Add brakeman (security scanner for Ruby on Rails)
  - Slack username and channel options
  - Add grouped milestones from all projects to dashboard.
  - Web hook sends pusher email as well as commiter
  - Add Bitbucket omniauth provider.
  - Add Bitbucket importer.
  - Support referencing issues to a project whose name starts with a digit
  - Condense commits already in target branch when updating merge request source branch.
  - Send notifications and leave system comments when bulk updating issues.
  - Automatically link commit ranges to compare page: sha1...sha4 or sha1..sha4 (includes sha1 in comparison)
  - Move groups page from profile to dashboard
  - Starred projects page at dashboard
  - Blocking user does not remove him/her from project/groups but show blocked label
  - Change subject of EmailsOnPush emails to include namespace, project and branch.
  - Change subject of EmailsOnPush emails to include first commit message when multiple were pushed.
  - Remove confusing footer from EmailsOnPush mail body.
  - Add list of changed files to EmailsOnPush emails.
  - Add option to send EmailsOnPush emails from committer email if domain matches.
  - Add option to disable code diffs in EmailOnPush emails.
  - Wrap commit message in EmailsOnPush email.
  - Send EmailsOnPush emails when deleting commits using force push.
  - Fix EmailsOnPush email comparison link to include first commit.
  - Fix highliht of selected lines in file
  - Reject access to group/project avatar if the user doesn't have access.
  - Add database migration to clean group duplicates with same path and name (Make sure you have a backup before update)
  - Add GitLab active users count to rake gitlab:check
  - Starred projects page at dashboard
  - Make email display name configurable
  - Improve json validation in hook data
  - Use Emoji One
  - Updated emoji help documentation to properly reference EmojiOne.
  - Fix missing GitHub organisation repositories on import page.
  - Added blue theme
  - Remove annoying notice messages when create/update merge request
  - Allow smb:// links in Markdown text.
  - Filter merge request by title or description at Merge Requests page
  - Block user if he/she was blocked in Active Directory
  - Fix import pages not working after first load.
  - Use custom LDAP label in LDAP signin form.
  - Execute hooks and services when branch or tag is created or deleted through web interface.
  - Block and unblock user if he/she was blocked/unblocked in Active Directory
  - Raise recommended number of unicorn workers from 2 to 3
  - Use same layout and interactivity for project members as group members.
  - Prevent gitlab-shell character encoding issues by receiving its changes as raw data.
  - Ability to unsubscribe/subscribe to issue or merge request
  - Delete deploy key when last connection to a project is destroyed.
  - Fix invalid Atom feeds when using emoji, horizontal rules, or images (Christian Walther)
  - Backup of repositories with tar instead of git bundle (only now are git-annex files included in the backup)
  - Add canceled status for CI
  - Send EmailsOnPush email when branch or tag is created or deleted.
  - Faster merge request processing for large repository
  - Prevent doubling AJAX request with each commit visit via Turbolink
  - Prevent unnecessary doubling of js events on import pages and user calendar

v 7.8.4
  - Fix issue_tracker_id substitution in custom issue trackers
  - Fix path and name duplication in namespaces

v 7.8.3
  - Bump version of gitlab_git fixing annotated tags without message

v 7.8.2
  - Fix service migration issue when upgrading from versions prior to 7.3
  - Fix setting of the default use project limit via admin UI
  - Fix showing of already imported projects for GitLab and Gitorious importers
  - Fix response of push to repository to return "Not found" if user doesn't have access
  - Fix check if user is allowed to view the file attachment
  - Fix import check for case sensetive namespaces
  - Increase timeout for Git-over-HTTP requests to 1 hour since large pulls/pushes can take a long time.
  - Properly handle autosave local storage exceptions.
  - Escape wildcards when searching LDAP by username.

v 7.8.1
  - Fix run of custom post receive hooks
  - Fix migration that caused issues when upgrading to version 7.8 from versions prior to 7.3
  - Fix the warning for LDAP users about need to set password
  - Fix avatars which were not shown for non logged in users
  - Fix urls for the issues when relative url was enabled

v 7.8.0
  - Fix access control and protection against XSS for note attachments and other uploads.
  - Replace highlight.js with rouge-fork rugments (Stefan Tatschner)
  - Make project search case insensitive (Hannes Rosenögger)
  - Include issue/mr participants in list of recipients for reassign/close/reopen emails
  - Expose description in groups API
  - Better UI for project services page
  - Cleaner UI for web editor
  - Add diff syntax highlighting in email-on-push service notifications (Hannes Rosenögger)
  - Add API endpoint to fetch all changes on a MergeRequest (Jeroen van Baarsen)
  - View note image attachments in new tab when clicked instead of downloading them
  - Improve sorting logic in UI and API. Explicitly define what sorting method is used by default
  - Fix overflow at sidebar when have several items
  - Add notes for label changes in issue and merge requests
  - Show tags in commit view (Hannes Rosenögger)
  - Only count a user's vote once on a merge request or issue (Michael Clarke)
  - Increase font size when browse source files and diffs
  - Service Templates now let you set default values for all services
  - Create new file in empty repository using GitLab UI
  - Ability to clone project using oauth2 token
  - Upgrade Sidekiq gem to version 3.3.0
  - Stop git zombie creation during force push check
  - Show success/error messages for test setting button in services
  - Added Rubocop for code style checks
  - Fix commits pagination
  - Async load a branch information at the commit page
  - Disable blacklist validation for project names
  - Allow configuring protection of the default branch upon first push (Marco Wessel)
  - Add gitlab.com importer
  - Add an ability to login with gitlab.com
  - Add a commit calendar to the user profile (Hannes Rosenögger)
  - Submit comment on command-enter
  - Notify all members of a group when that group is mentioned in a comment, for example: `@gitlab-org` or `@sales`.
  - Extend issue clossing pattern to include "Resolve", "Resolves", "Resolved", "Resolving" and "Close" (Julien Bianchi and Hannes Rosenögger)
  - Fix long broadcast message cut-off on left sidebar (Visay Keo)
  - Add Project Avatars (Steven Thonus and Hannes Rosenögger)
  - Password reset token validity increased from 2 hours to 2 days since it is also send on account creation.
  - Edit group members via API
  - Enable raw image paste from clipboard, currently Chrome only (Marco Cyriacks)
  - Add action property to merge request hook (Julien Bianchi)
  - Remove duplicates from group milestone participants list.
  - Add a new API function that retrieves all issues assigned to a single milestone (Justin Whear and Hannes Rosenögger)
  - API: Access groups with their path (Julien Bianchi)
  - Added link to milestone and keeping resource context on smaller viewports for issues and merge requests (Jason Blanchard)
  - Allow notification email to be set separately from primary email.
  - API: Add support for editing an existing project (Mika Mäenpää and Hannes Rosenögger)
  - Don't have Markdown preview fail for long comments/wiki pages.
  - When test web hook - show error message instead of 500 error page if connection to hook url was reset
  - Added support for firing system hooks on group create/destroy and adding/removing users to group (Boyan Tabakov)
  - Added persistent collapse button for left side nav bar (Jason Blanchard)
  - Prevent losing unsaved comments by automatically restoring them when comment page is loaded again.
  - Don't allow page to be scaled on mobile.
  - Clean the username acquired from OAuth/LDAP so it doesn't fail username validation and block signing up.
  - Show assignees in merge request index page (Kelvin Mutuma)
  - Link head panel titles to relevant root page.
  - Allow users that signed up via OAuth to set their password in order to use Git over HTTP(S).
  - Show users button to share their newly created public or internal projects on twitter
  - Add quick help links to the GitLab pricing and feature comparison pages.
  - Fix duplicate authorized applications in user profile and incorrect application client count in admin area.
  - Make sure Markdown previews always use the same styling as the eventual destination.
  - Remove deprecated Group#owner_id from API
  - Show projects user contributed to on user page. Show stars near project on user page.
  - Improve database performance for GitLab
  - Add Asana service (Jeremy Benoist)
  - Improve project web hooks with extra data

v 7.7.2
  - Update GitLab Shell to version 2.4.2 that fixes a bug when developers can push to protected branch
  - Fix issue when LDAP user can't login with existing GitLab account

v 7.7.1
  - Improve mention autocomplete performance
  - Show setup instructions for GitHub import if disabled
  - Allow use http for OAuth applications

v 7.7.0
  - Import from GitHub.com feature
  - Add Jetbrains Teamcity CI service (Jason Lippert)
  - Mention notification level
  - Markdown preview in wiki (Yuriy Glukhov)
  - Raise group avatar filesize limit to 200kb
  - OAuth applications feature
  - Show user SSH keys in admin area
  - Developer can push to protected branches option
  - Set project path instead of project name in create form
  - Block Git HTTP access after 10 failed authentication attempts
  - Updates to the messages returned by API (sponsored by O'Reilly Media)
  - New UI layout with side navigation
  - Add alert message in case of outdated browser (IE < 10)
  - Added API support for sorting projects
  - Update gitlab_git to version 7.0.0.rc14
  - Add API project search filter option for authorized projects
  - Fix File blame not respecting branch selection
  - Change some of application settings on fly in admin area UI
  - Redesign signin/signup pages
  - Close standard input in Gitlab::Popen.popen
  - Trigger GitLab CI when push tags
  - When accept merge request - do merge using sidaekiq job
  - Enable web signups by default
  - Fixes for diff comments: drag-n-drop images, selecting images
  - Fixes for edit comments: drag-n-drop images, preview mode, selecting images, save & update
  - Remove password strength indicator



v 7.6.0
  - Fork repository to groups
  - New rugged version
  - Add CRON=1 backup setting for quiet backups
  - Fix failing wiki restore
  - Add optional Sidekiq MemoryKiller middleware (enabled via SIDEKIQ_MAX_RSS env variable)
  - Monokai highlighting style now more faithful to original design (Mark Riedesel)
  - Create project with repository in synchrony
  - Added ability to create empty repo or import existing one if project does not have repository
  - Reactivate highlight.js language autodetection
  - Mobile UI improvements
  - Change maximum avatar file size from 100KB to 200KB
  - Strict validation for snippet file names
  - Enable Markdown preview for issues, merge requests, milestones, and notes (Vinnie Okada)
  - In the docker directory is a container template based on the Omnibus packages.
  - Update Sidekiq to version 2.17.8
  - Add author filter to project issues and merge requests pages
  - Atom feed for user activity
  - Support multiple omniauth providers for the same user
  - Rendering cross reference in issue title and tooltip for merge request
  - Show username in comments
  - Possibility to create Milestones or Labels when Issues are disabled
  - Fix bug with showing gpg signature in tag

v 7.5.3
  - Bump gitlab_git to 7.0.0.rc12 (includes Rugged 0.21.2)

v 7.5.2
  - Don't log Sidekiq arguments by default
  - Fix restore of wiki repositories from backups

v 7.5.1
  - Add missing timestamps to 'members' table

v 7.5.0
  - API: Add support for Hipchat (Kevin Houdebert)
  - Add time zone configuration in gitlab.yml (Sullivan Senechal)
  - Fix LDAP authentication for Git HTTP access
  - Run 'GC.start' after every EmailsOnPushWorker job
  - Fix LDAP config lookup for provider 'ldap'
  - Drop all sequences during Postgres database restore
  - Project title links to project homepage (Ben Bodenmiller)
  - Add Atlassian Bamboo CI service (Drew Blessing)
  - Mentioned @user will receive email even if he is not participating in issue or commit
  - Session API: Use case-insensitive authentication like in UI (Andrey Krivko)
  - Tie up loose ends with annotated tags: API & UI (Sean Edge)
  - Return valid json for deleting branch via API (sponsored by O'Reilly Media)
  - Expose username in project events API (sponsored by O'Reilly Media)
  - Adds comments to commits in the API
  - Performance improvements
  - Fix post-receive issue for projects with deleted forks
  - New gitlab-shell version with custom hooks support
  - Improve code
  - GitLab CI 5.2+ support (does not support older versions)
  - Fixed bug when you can not push commits starting with 000000 to protected branches
  - Added a password strength indicator
  - Change project name and path in one form
  - Display renamed files in diff views (Vinnie Okada)
  - Fix raw view for public snippets
  - Use secret token with GitLab internal API.
  - Add missing timestamps to 'members' table

v 7.4.3
  - Fix raw snippets view
  - Fix security issue for member api
  - Fix buildbox integration

v 7.4.2
  - Fix internal snippet exposing for unauthenticated users

v 7.4.1
  - Fix LDAP authentication for Git HTTP access
  - Fix LDAP config lookup for provider 'ldap'
  - Fix public snippets
  - Fix 500 error on projects with nested submodules

v 7.4.0
  - Refactored membership logic
  - Improve error reporting on users API (Julien Bianchi)
  - Refactor test coverage tools usage. Use SIMPLECOV=true to generate it locally
  - Default branch is protected by default
  - Increase unicorn timeout to 60 seconds
  - Sort search autocomplete projects by stars count so most popular go first
  - Add README to tab on project show page
  - Do not delete tmp/repositories itself during clean-up, only its contents
  - Support for backup uploads to remote storage
  - Prevent notes polling when there are not notes
  - Internal ForkService: Prepare support for fork to a given namespace
  - API: Add support for forking a project via the API (Bernhard Kaindl)
  - API: filter project issues by milestone (Julien Bianchi)
  - Fail harder in the backup script
  - Changes to Slack service structure, only webhook url needed
  - Zen mode for wiki and milestones (Robert Schilling)
  - Move Emoji parsing to html-pipeline-gitlab (Robert Schilling)
  - Font Awesome 4.2 integration (Sullivan Senechal)
  - Add Pushover service integration (Sullivan Senechal)
  - Add select field type for services options (Sullivan Senechal)
  - Add cross-project references to the Markdown parser (Vinnie Okada)
  - Add task lists to issue and merge request descriptions (Vinnie Okada)
  - Snippets can be public, internal or private
  - Improve danger zone: ask project path to confirm data-loss action
  - Raise exception on forgery
  - Show build coverage in Merge Requests (requires GitLab CI v5.1)
  - New milestone and label links on issue edit form
  - Improved repository graphs
  - Improve event note display in dashboard and project activity views (Vinnie Okada)
  - Add users sorting to admin area
  - UI improvements
  - Fix ambiguous sha problem with mentioned commit
  - Fixed bug with apostrophe when at mentioning users
  - Add active directory ldap option
  - Developers can push to wiki repo. Protected branches does not affect wiki repo any more
  - Faster rev list
  - Fix branch removal

v 7.3.2
  - Fix creating new file via web editor
  - Use gitlab-shell v2.0.1

v 7.3.1
  - Fix ref parsing in Gitlab::GitAccess
  - Fix error 500 when viewing diff on a file with changed permissions
  - Fix adding comments to MR when source branch is master
  - Fix error 500 when searching description contains relative link

v 7.3.0
  - Always set the 'origin' remote in satellite actions
  - Write authorized_keys in tmp/ during tests
  - Use sockets to connect to Redis
  - Add dormant New Relic gem (can be enabled via environment variables)
  - Expire Rack sessions after 1 week
  - Cleaner signin/signup pages
  - Improved comments UI
  - Better search with filtering, pagination etc
  - Added a checkbox to toggle line wrapping in diff (Yuriy Glukhov)
  - Prevent project stars duplication when fork project
  - Use the default Unicorn socket backlog value of 1024
  - Support Unix domain sockets for Redis
  - Store session Redis keys in 'session:gitlab:' namespace
  - Deprecate LDAP account takeover based on partial LDAP email / GitLab username match
  - Use /bin/sh instead of Bash in bin/web, bin/background_jobs (Pavel Novitskiy)
  - Keyboard shortcuts for productivity (Robert Schilling)
  - API: filter issues by state (Julien Bianchi)
  - API: filter issues by labels (Julien Bianchi)
  - Add system hook for ssh key changes
  - Add blob permalink link (Ciro Santilli)
  - Create annotated tags through UI and API (Sean Edge)
  - Snippets search (Charles Bushong)
  - Comment new push to existing MR
  - Add 'ci' to the blacklist of forbidden names
  - Improve text filtering on issues page
  - Comment & Close button
  - Process git push --all much faster
  - Don't allow edit of system notes
  - Project wiki search (Ralf Seidler)
  - Enabled Shibboleth authentication support (Matus Banas)
  - Zen mode (fullscreen) for issues/MR/notes (Robert Schilling)
  - Add ability to configure webhook timeout via gitlab.yml (Wes Gurney)
  - Sort project merge requests in asc or desc order for updated_at or created_at field (sponsored by O'Reilly Media)
  - Add Redis socket support to 'rake gitlab:shell:install'

v 7.2.1
  - Delete orphaned labels during label migration (James Brooks)
  - Security: prevent XSS with stricter MIME types for raw repo files

v 7.2.0
  - Explore page
  - Add project stars (Ciro Santilli)
  - Log Sidekiq arguments
  - Better labels: colors, ability to rename and remove
  - Improve the way merge request collects diffs
  - Improve compare page for large diffs
  - Expose the full commit message via API
  - Fix 500 error on repository rename
  - Fix bug when MR download patch return invalid diff
  - Test gitlab-shell integration
  - Repository import timeout increased from 2 to 4 minutes allowing larger repos to be imported
  - API for labels (Robert Schilling)
  - API: ability to set an import url when creating project for specific user

v 7.1.1
  - Fix cpu usage issue in Firefox
  - Fix redirect loop when changing password by new user
  - Fix 500 error on new merge request page

v 7.1.0
  - Remove observers
  - Improve MR discussions
  - Filter by description on Issues#index page
  - Fix bug with namespace select when create new project page
  - Show README link after description for non-master members
  - Add @all mention for comments
  - Dont show reply button if user is not signed in
  - Expose more information for issues with webhook
  - Add a mention of the merge request into the default merge request commit message
  - Improve code highlight, introduce support for more languages like Go, Clojure, Erlang etc
  - Fix concurrency issue in repository download
  - Dont allow repository name start with ?
  - Improve email threading (Pierre de La Morinerie)
  - Cleaner help page
  - Group milestones
  - Improved email notifications
  - Contributors API (sponsored by Mobbr)
  - Fix LDAP TLS authentication (Boris HUISGEN)
  - Show VERSION information on project sidebar
  - Improve branch removal logic when accept MR
  - Fix bug where comment form is spawned inside the Reply button
  - Remove Dir.chdir from Satellite#lock for thread-safety
  - Increased default git max_size value from 5MB to 20MB in gitlab.yml. Please update your configs!
  - Show error message in case of timeout in satellite when create MR
  - Show first 100 files for huge diff instead of hiding all
  - Change default admin email from admin@local.host to admin@example.com

v 7.0.0
  - The CPU no longer overheats when you hold down the spacebar
  - Improve edit file UI
  - Add ability to upload group avatar when create
  - Protected branch cannot be removed
  - Developers can remove normal branches with UI
  - Remove branch via API (sponsored by O'Reilly Media)
  - Move protected branches page to Project settings area
  - Redirect to Files view when create new branch via UI
  - Drag and drop upload of image in every markdown-area (Earle Randolph Bunao and Neil Francis Calabroso)
  - Refactor the markdown relative links processing
  - Make it easier to implement other CI services for GitLab
  - Group masters can create projects in group
  - Deprecate ruby 1.9.3 support
  - Only masters can rewrite/remove git tags
  - Add X-Frame-Options SAMEORIGIN to Nginx config so Sidekiq admin is visible
  - UI improvements
  - Case-insensetive search for issues
  - Update to rails 4.1
  - Improve performance of application for projects and groups with a lot of members
  - Formally support Ruby 2.1
  - Include Nginx gitlab-ssl config
  - Add manual language detection for highlight.js
  - Added example.com/:username routing
  - Show notice if your profile is public
  - UI improvements for mobile devices
  - Improve diff rendering performance
  - Drag-n-drop for issues and merge requests between states at milestone page
  - Fix '0 commits' message for huge repositories on project home page
  - Prevent 500 error page when visit commit page from large repo
  - Add notice about huge push over http to unicorn config
  - File action in satellites uses default 30 seconds timeout instead of old 10 seconds one
  - Overall performance improvements
  - Skip init script check on omnibus-gitlab
  - Be more selective when killing stray Sidekiqs
  - Check LDAP user filter during sign-in
  - Remove wall feature (no data loss - you can take it from database)
  - Dont expose user emails via API unless you are admin
  - Detect issues closed by Merge Request description
  - Better email subject lines from email on push service (Alex Elman)
  - Enable identicon for gravatar be default

v 6.9.2
  - Revert the commit that broke the LDAP user filter

v 6.9.1
  - Fix scroll to highlighted line
  - Fix the pagination on load for commits page

v 6.9.0
  - Store Rails cache data in the Redis `cache:gitlab` namespace
  - Adjust MySQL limits for existing installations
  - Add db index on project_id+iid column. This prevents duplicate on iid (During migration duplicates will be removed)
  - Markdown preview or diff during editing via web editor (Evgeniy Sokovikov)
  - Give the Rails cache its own Redis namespace
  - Add ability to set different ssh host, if different from http/https
  - Fix syntax highlighting for code comments blocks
  - Improve comments loading logic
  - Stop refreshing comments when the tab is hidden
  - Improve issue and merge request mobile UI (Drew Blessing)
  - Document how to convert a backup to PostgreSQL
  - Fix locale bug in backup manager
  - Fix can not automerge when MR description is too long
  - Fix wiki backup skip bug
  - Two Step MR creation process
  - Remove unwanted files from satellite working directory with git clean -fdx
  - Accept merge request via API (sponsored by O'Reilly Media)
  - Add more access checks during API calls
  - Block SSH access for 'disabled' Active Directory users
  - Labels for merge requests (Drew Blessing)
  - Threaded emails by setting a Message-ID (Philip Blatter)

v 6.8.0
  - Ability to at mention users that are participating in issue and merge req. discussion
  - Enabled GZip Compression for assets in example Nginx, make sure that Nginx is compiled with --with-http_gzip_static_module flag (this is default in Ubuntu)
  - Make user search case-insensitive (Christopher Arnold)
  - Remove omniauth-ldap nickname bug workaround
  - Drop all tables before restoring a Postgres backup
  - Make the repository downloads path configurable
  - Create branches via API (sponsored by O'Reilly Media)
  - Changed permission of gitlab-satellites directory not to be world accessible
  - Protected branch does not allow force push
  - Fix popen bug in `rake gitlab:satellites:create`
  - Disable connection reaping for MySQL
  - Allow oauth signup without email for twitter and github
  - Fix faulty namespace names that caused 500 on user creation
  - Option to disable standard login
  - Clean old created archives from repository downloads directory
  - Fix download link for huge MR diffs
  - Expose event and mergerequest timestamps in API
  - Fix emails on push service when only one commit is pushed

v 6.7.3
  - Fix the merge notification email not being sent (Pierre de La Morinerie)
  - Drop all tables before restoring a Postgres backup
  - Remove yanked modernizr gem

v 6.7.2
  - Fix upgrader script

v 6.7.1
  - Fix GitLab CI integration

v 6.7.0
  - Increased the example Nginx client_max_body_size from 5MB to 20MB, consider updating it manually on existing installations
  - Add support for Gemnasium as a Project Service (Olivier Gonzalez)
  - Add edit file button to MergeRequest diff
  - Public groups (Jason Hollingsworth)
  - Cleaner headers in Notification Emails (Pierre de La Morinerie)
  - Blob and tree gfm links to anchors work
  - Piwik Integration (Sebastian Winkler)
  - Show contribution guide link for new issue form (Jeroen van Baarsen)
  - Fix CI status for merge requests from fork
  - Added option to remove issue assignee on project issue page and issue edit page (Jason Blanchard)
  - New page load indicator that includes a spinner that scrolls with the page
  - Converted all the help sections into markdown
  - LDAP user filters
  - Streamline the content of notification emails (Pierre de La Morinerie)
  - Fixes a bug with group member administration (Matt DeTullio)
  - Sort tag names using VersionSorter (Robert Speicher)
  - Add GFM autocompletion for MergeRequests (Robert Speicher)
  - Add webhook when a new tag is pushed (Jeroen van Baarsen)
  - Add button for toggling inline comments in diff view
  - Add retry feature for repository import
  - Reuse the GitLab LDAP connection within each request
  - Changed markdown new line behaviour to conform to markdown standards
  - Fix global search
  - Faster authorized_keys rebuilding in `rake gitlab:shell:setup` (requires gitlab-shell 1.8.5)
  - Create and Update MR calls now support the description parameter (Greg Messner)
  - Markdown relative links in the wiki link to wiki pages, markdown relative links in repositories link to files in the repository
  - Added Slack service integration (Federico Ravasio)
  - Better API responses for access_levels (sponsored by O'Reilly Media)
  - Requires at least 2 unicorn workers
  - Requires gitlab-shell v1.9+
  - Replaced gemoji(due to closed licencing problem) with Phantom Open Emoji library(combined SIL Open Font License, MIT License and the CC 3.0 License)
  - Fix `/:username.keys` response content type (Dmitry Medvinsky)

v 6.6.5
  - Added option to remove issue assignee on project issue page and issue edit page (Jason Blanchard)
  - Hide mr close button for comment form if merge request was closed or inline comment
  - Adds ability to reopen closed merge request

v 6.6.4
  - Add missing html escape for highlighted code blocks in comments, issues

v 6.6.3
  - Fix 500 error when edit yourself from admin area
  - Hide private groups for public profiles

v 6.6.2
  - Fix 500 error on branch/tag create or remove via UI

v 6.6.1
  - Fix 500 error on files tab if submodules presents

v 6.6.0
  - Retrieving user ssh keys publically(github style): http://__HOST__/__USERNAME__.keys
  - Permissions: Developer now can manage issue tracker (modify any issue)
  - Improve Code Compare page performance
  - Group avatar
  - Pygments.rb replaced with highlight.js
  - Improve Merge request diff store logic
  - Improve render performnace for MR show page
  - Fixed Assembla hardcoded project name
  - Jira integration documentation
  - Refactored app/services
  - Remove snippet expiration
  - Mobile UI improvements (Drew Blessing)
  - Fix block/remove UI for admin::users#show page
  - Show users' group membership on users' activity page (Robert Djurasaj)
  - User pages are visible without login if user is authorized to a public project
  - Markdown rendered headers have id derived from their name and link to their id
  - Improve application to work faster with large groups (100+ members)
  - Multiple emails per user
  - Show last commit for file when view file source
  - Restyle Issue#show page and MR#show page
  - Ability to filter by multiple labels for Issues page
  - Rails version to 4.0.3
  - Fixed attachment identifier displaying underneath note text (Jason Blanchard)

v 6.5.1
  - Fix branch selectbox when create merge request from fork

v 6.5.0
  - Dropdown menus on issue#show page for assignee and milestone (Jason Blanchard)
  - Add color custimization and previewing to broadcast messages
  - Fixed notes anchors
  - Load new comments in issues dynamically
  - Added sort options to Public page
  - New filters (assigned/authored/all) for Dashboard#issues/merge_requests (sponsored by Say Media)
  - Add project visibility icons to dashboard
  - Enable secure cookies if https used
  - Protect users/confirmation with rack_attack
  - Default HTTP headers to protect against MIME-sniffing, force https if enabled
  - Bootstrap 3 with responsive UI
  - New repository download formats: tar.bz2, zip, tar (Jason Hollingsworth)
  - Restyled accept widgets for MR
  - SCSS refactored
  - Use jquery timeago plugin
  - Fix 500 error for rdoc files
  - Ability to customize merge commit message (sponsored by Say Media)
  - Search autocomplete via ajax
  - Add website url to user profile
  - Files API supports base64 encoded content (sponsored by O'Reilly Media)
  - Added support for Go's repository retrieval (Bruno Albuquerque)

v6.4.3
  - Don't use unicorn worker killer if PhusionPassenger is defined

v6.4.2
  - Fixed wrong behaviour of script/upgrade.rb

v6.4.1
  - Fixed bug with repository rename
  - Fixed bug with project transfer

v 6.4.0
  - Added sorting to project issues page (Jason Blanchard)
  - Assembla integration (Carlos Paramio)
  - Fixed another 500 error with submodules
  - UI: More compact issues page
  - Minimal password length increased to 8 symbols
  - Side-by-side diff view (Steven Thonus)
  - Internal projects (Jason Hollingsworth)
  - Allow removal of avatar (Drew Blessing)
  - Project web hooks now support issues and merge request events
  - Visiting project page while not logged in will redirect to sign-in instead of 404 (Jason Hollingsworth)
  - Expire event cache on avatar creation/removal (Drew Blessing)
  - Archiving old projects (Steven Thonus)
  - Rails 4
  - Add time ago tooltips to show actual date/time
  - UI: Fixed UI for admin system hooks
  - Ruby script for easier GitLab upgrade
  - Do not remove Merge requests if fork project was removed
  - Improve sign-in/signup UX
  - Add resend confirmation link to sign-in page
  - Set noreply@HOSTNAME for reply_to field in all emails
  - Show GitLab API version on Admin#dashboard
  - API Cross-origin resource sharing
  - Show READMe link at project home page
  - Show repo size for projects in Admin area

v 6.3.0
  - API for adding gitlab-ci service
  - Init script now waits for pids to appear after (re)starting before reporting status (Rovanion Luckey)
  - Restyle project home page
  - Grammar fixes
  - Show branches list (which branches contains commit) on commit page (Andrew Kumanyaev)
  - Security improvements
  - Added support for GitLab CI 4.0
  - Fixed issue with 500 error when group did not exist
  - Ability to leave project
  - You can create file in repo using UI
  - You can remove file from repo using UI
  - API: dropped default_branch attribute from project during creation
  - Project default_branch is not stored in db any more. It takes from repo now.
  - Admin broadcast messages
  - UI improvements
  - Dont show last push widget if user removed this branch
  - Fix 500 error for repos with newline in file name
  - Extended html titles
  - API: create/update/delete repo files
  - Admin can transfer project to any namespace
  - API: projects/all for admin users
  - Fix recent branches order

v 6.2.4
  - Security: Cast API private_token to string (CVE-2013-4580)
  - Security: Require gitlab-shell 1.7.8 (CVE-2013-4581, CVE-2013-4582, CVE-2013-4583)
  - Fix for Git SSH access for LDAP users

v 6.2.3
  - Security: More protection against CVE-2013-4489
  - Security: Require gitlab-shell 1.7.4 (CVE-2013-4490, CVE-2013-4546)
  - Fix sidekiq rake tasks

v 6.2.2
  - Security: Update gitlab_git (CVE-2013-4489)

v 6.2.1
  - Security: Fix issue with generated passwords for new users

v 6.2.0
  - Public project pages are now visible to everyone (files, issues, wik, etc.)
    THIS MEANS YOUR ISSUES AND WIKI FOR PUBLIC PROJECTS ARE PUBLICLY VISIBLE AFTER THE UPGRADE
  - Add group access to permissions page
  - Require current password to change one
  - Group owner or admin can remove other group owners
  - Remove group transfer since we have multiple owners
  - Respect authorization in Repository API
  - Improve UI for Project#files page
  - Add more security specs
  - Added search for projects by name to api (Izaak Alpert)
  - Make default user theme configurable (Izaak Alpert)
  - Update logic for validates_merge_request for tree of MR (Andrew Kumanyaev)
  - Rake tasks for web hooks management (Jonhnny Weslley)
  - Extended User API to expose admin and can_create_group for user creation/updating (Boyan Tabakov)
  - API: Remove group
  - API: Remove project
  - Avatar upload on profile page with a maximum of 100KB (Steven Thonus)
  - Store the sessions in Redis instead of the cookie store
  - Fixed relative links in markdown
  - User must confirm their email if signup enabled
  - User must confirm changed email

v 6.1.0
  - Project specific IDs for issues, mr, milestones
    Above items will get a new id and for example all bookmarked issue urls will change.
    Old issue urls are redirected to the new one if the issue id is too high for an internal id.
  - Description field added to Merge Request
  - API: Sudo api calls (Izaak Alpert)
  - API: Group membership api (Izaak Alpert)
  - Improved commit diff
  - Improved large commit handling (Boyan Tabakov)
  - Rewrite: Init script now less prone to errors and keeps better track of the service (Rovanion Luckey)
  - Link issues, merge requests, and commits when they reference each other with GFM (Ash Wilson)
  - Close issues automatically when pushing commits with a special message
  - Improve user removal from admin area
  - Invalidate events cache when project was moved
  - Remove deprecated classes and rake tasks
  - Add event filter for group and project show pages
  - Add links to create branch/tag from project home page
  - Add public-project? checkbox to new-project view
  - Improved compare page. Added link to proceed into Merge Request
  - Send an email to a user when they are added to group
  - New landing page when you have 0 projects

v 6.0.0
  - Feature: Replace teams with group membership
    We introduce group membership in 6.0 as a replacement for teams.
    The old combination of groups and teams was confusing for a lot of people.
    And when the members of a team where changed this wasn't reflected in the project permissions.
    In GitLab 6.0 you will be able to add members to a group with a permission level for each member.
    These group members will have access to the projects in that group.
    Any changes to group members will immediately be reflected in the project permissions.
    You can even have multiple owners for a group, greatly simplifying administration.
  - Feature: Ability to have multiple owners for group
  - Feature: Merge Requests between fork and project (Izaak Alpert)
  - Feature: Generate fingerprint for ssh keys
  - Feature: Ability to create and remove branches with UI
  - Feature: Ability to create and remove git tags with UI
  - Feature: Groups page in profile. You can leave group there
  - API: Allow login with LDAP credentials
  - Redesign: project settings navigation
  - Redesign: snippets area
  - Redesign: ssh keys page
  - Redesign: buttons, blocks and other ui elements
  - Add comment title to rss feed
  - You can use arrows to navigate at tree view
  - Add project filter on dashboard
  - Cache project graph
  - Drop support of root namespaces
  - Default theme is classic now
  - Cache result of methods like authorize_projects, project.team.members etc
  - Remove $.ready events
  - Fix onclick events being double binded
  - Add notification level to group membership
  - Move all project controllers/views under Projects:: module
  - Move all profile controllers/views under Profiles:: module
  - Apply user project limit only for personal projects
  - Unicorn is default web server again
  - Store satellites lock files inside satellites dir
  - Disabled threadsafety mode in rails
  - Fixed bug with loosing MR comments
  - Improved MR comments logic
  - Render readme file for projects in public area

v 5.4.2
  - Security: Cast API private_token to string (CVE-2013-4580)
  - Security: Require gitlab-shell 1.7.8 (CVE-2013-4581, CVE-2013-4582, CVE-2013-4583)

v 5.4.1
  - Security: Fixes for CVE-2013-4489
  - Security: Require gitlab-shell 1.7.4 (CVE-2013-4490, CVE-2013-4546)

v 5.4.0
  - Ability to edit own comments
  - Documentation improvements
  - Improve dashboard projects page
  - Fixed nav for empty repos
  - GitLab Markdown help page
  - Misspelling fixes
  - Added support of unicorn and fog gems
  - Added client list to API doc
  - Fix PostgreSQL database restoration problem
  - Increase snippet content column size
  - allow project import via git:// url
  - Show participants on issues, including mentions
  - Notify mentioned users with email

v 5.3.0
  - Refactored services
  - Campfire service added
  - HipChat service added
  - Fixed bug with LDAP + git over http
  - Fixed bug with google analytics code being ignored
  - Improve sign-in page if ldap enabled
  - Respect newlines in wall messages
  - Generate the Rails secret token on first run
  - Rename repo feature
  - Init.d: remove gitlab.socket on service start
  - Api: added teams api
  - Api: Prevent blob content being escaped
  - Api: Smart deploy key add behaviour
  - Api: projects/owned.json return user owned project
  - Fix bug with team assignation on project from #4109
  - Advanced snippets: public/private, project/personal (Andrew Kulakov)
  - Repository Graphs (Karlo Nicholas T. Soriano)
  - Fix dashboard lost if comment on commit
  - Update gitlab-grack. Fixes issue with --depth option
  - Fix project events duplicate on project page
  - Fix postgres error when displaying network graph.
  - Fix dashboard event filter when navigate via turbolinks
  - init.d: Ensure socket is removed before starting service
  - Admin area: Style teams:index, group:show pages
  - Own page for failed forking
  - Scrum view for milestone

v 5.2.0
  - Turbolinks
  - Git over http with ldap credentials
  - Diff with better colors and some spacing on the corners
  - Default values for project features
  - Fixed huge_commit view
  - Restyle project clone panel
  - Move Gitlab::Git code to gitlab_git gem
  - Move update docs in repo
  - Requires gitlab-shell v1.4.0
  - Fixed submodules listing under file tab
  - Fork feature (Angus MacArthur)
  - git version check in gitlab:check
  - Shared deploy keys feature
  - Ability to generate default labels set for issues
  - Improve gfm autocomplete (Harold Luo)
  - Added support for Google Analytics
  - Code search feature (Javier Castro)

v 5.1.0
  - You can login with email or username now
  - Corrected project transfer rollback when repository cannot be moved
  - Move both repo and wiki when project transfer requested
  - Admin area: project editing was removed from admin namespace
  - Access: admin user has now access to any project.
  - Notification settings
  - Gitlab::Git set of objects to abstract from grit library
  - Replace Unicorn web server with Puma
  - Backup/Restore refactored. Backup dump project wiki too now
  - Restyled Issues list. Show milestone version in issue row
  - Restyled Merge Request list
  - Backup now dump/restore uploads
  - Improved performance of dashboard (Andrew Kumanyaev)
  - File history now tracks renames (Akzhan Abdulin)
  - Drop wiki migration tools
  - Drop sqlite migration tools
  - project tagging
  - Paginate users in API
  - Restyled network graph (Hiroyuki Sato)

v 5.0.1
  - Fixed issue with gitlab-grit being overridden by grit

v 5.0.0
  - Replaced gitolite with gitlab-shell
  - Removed gitolite-related libraries
  - State machine added
  - Setup gitlab as git user
  - Internal API
  - Show team tab for empty projects
  - Import repository feature
  - Updated rails
  - Use lambda for scopes
  - Redesign admin area -> users
  - Redesign admin area -> user
  - Secure link to file attachments
  - Add validations for Group and Team names
  - Restyle team page for project
  - Update capybara, rspec-rails, poltergeist to recent versions
  - Wiki on git using Gollum
  - Added Solarized Dark theme for code review
  - Don't show user emails in autocomplete lists, profile pages
  - Added settings tab for group, team, project
  - Replace user popup with icons in header
  - Handle project moving with gitlab-shell
  - Added select2-rails for selectboxes with ajax data load
  - Fixed search field on projects page
  - Added teams to search autocomplete
  - Move groups and teams on dashboard sidebar to sub-tabs
  - API: improved return codes and docs. (Felix Gilcher, Sebastian Ziebell)
  - Redesign wall to be more like chat
  - Snippets, Wall features are disabled by default for new projects

v 4.2.0
  - Teams
  - User show page. Via /u/username
  - Show help contents on pages for better navigation
  - Async gitolite calls
  - added satellites logs
  - can_create_group, can_create_team booleans for User
  - Process web hooks async
  - GFM: Fix images escaped inside links
  - Network graph improved
  - Switchable branches for network graph
  - API: Groups
  - Fixed project download

v 4.1.0
  - Optional Sign-Up
  - Discussions
  - Satellites outside of tmp
  - Line numbers for blame
  - Project public mode
  - Public area with unauthorized access
  - Load dashboard events with ajax
  - remember dashboard filter in cookies
  - replace resque with sidekiq
  - fix routing issues
  - cleanup rake tasks
  - fix backup/restore
  - scss cleanup
  - show preview for note images
  - improved network-graph
  - get rid of app/roles/
  - added new classes Team, Repository
  - Reduce amount of gitolite calls
  - Ability to add user in all group projects
  - remove deprecated configs
  - replaced Korolev font with open font
  - restyled admin/dashboard page
  - restyled admin/projects page

v 4.0.0
  - Remove project code and path from API. Use id instead
  - Return valid cloneable url to repo for web hook
  - Fixed backup issue
  - Reorganized settings
  - Fixed commits compare
  - Refactored scss
  - Improve status checks
  - Validates presence of User#name
  - Fixed postgres support
  - Removed sqlite support
  - Modified post-receive hook
  - Milestones can be closed now
  - Show comment events on dashboard
  - Quick add team members via group#people page
  - [API] expose created date for hooks and SSH keys
  - [API] list, create issue notes
  - [API] list, create snippet notes
  - [API] list, create wall notes
  - Remove project code - use path instead
  - added username field to user
  - rake task to fill usernames based on emails create namespaces for users
  - STI Group < Namespace
  - Project has namespace_id
  - Projects with namespaces also namespaced in gitolite and stored in subdir
  - Moving project to group will move it under group namespace
  - Ability to move project from namespaces to another
  - Fixes commit patches getting escaped (see #2036)
  - Support diff and patch generation for commits and merge request
  - MergeReqest doesn't generate a temporary file for the patch any more
  - Update the UI to allow downloading Patch or Diff

v 3.1.0
  - Updated gems
  - Services: Gitlab CI integration
  - Events filter on dashboard
  - Own namespace for redis/resque
  - Optimized commit diff views
  - add alphabetical order for projects admin page
  - Improved web editor
  - Commit stats page
  - Documentation split and cleanup
  - Link to commit authors everywhere
  - Restyled milestones list
  - added Milestone to Merge Request
  - Restyled Top panel
  - Refactored Satellite Code
  - Added file line links
  - moved from capybara-webkit to poltergeist + phantomjs

v 3.0.3
  - Fixed bug with issues list in Chrome
  - New Feature: Import team from another project

v 3.0.2
  - Fixed gitlab:app:setup
  - Fixed application error on empty project in admin area
  - Restyled last push widget

v 3.0.1
  - Fixed git over http

v 3.0.0
  - Projects groups
  - Web Editor
  - Fixed bug with gitolite keys
  - UI improved
  - Increased performance of application
  - Show user avatar in last commit when browsing Files
  - Refactored Gitlab::Merge
  - Use Font Awesome for icons
  - Separate observing of Note and MergeRequests
  - Milestone "All Issues" filter
  - Fix issue close and reopen button text and styles
  - Fix forward/back while browsing Tree hierarchy
  - Show number of notes for commits and merge requests
  - Added support pg from box and update installation doc
  - Reject ssh keys that break gitolite
  - [API] list one project hook
  - [API] edit project hook
  - [API] list project snippets
  - [API] allow to authorize using private token in HTTP header
  - [API] add user creation

v 2.9.1
  - Fixed resque custom config init

v 2.9.0
  - fixed inline notes bugs
  - refactored rspecs
  - refactored gitolite backend
  - added factory_girl
  - restyled projects list on dashboard
  - ssh keys validation to prevent gitolite crash
  - send notifications if changed permission in project
  - scss refactoring. gitlab_bootstrap/ dir
  - fix git push http body bigger than 112k problem
  - list of labels  page under issues tab
  - API for milestones, keys
  - restyled buttons
  - OAuth
  - Comment order changed

v 2.8.1
  - ability to disable gravatars
  - improved MR diff logic
  - ssh key help page

v 2.8.0
  - Gitlab Flavored Markdown
  - Bulk issues update
  - Issues API
  - Cucumber coverage increased
  - Post-receive files fixed
  - UI improved
  - Application cleanup
  - more cucumber
  - capybara-webkit + headless

v 2.7.0
  - Issue Labels
  - Inline diff
  - Git HTTP
  - API
  - UI improved
  - System hooks
  - UI improved
  - Dashboard events endless scroll
  - Source performance increased

v 2.6.0
  - UI polished
  - Improved network graph + keyboard nav
  - Handle huge commits
  - Last Push widget
  - Bugfix
  - Better performance
  - Email in resque
  - Increased test coverage
  - Ability to remove branch with MR accept
  - a lot of code refactored

v 2.5.0
  - UI polished
  - Git blame for file
  - Bugfix
  - Email in resque
  - Better test coverage

v 2.4.0
  - Admin area stats page
  - Ability to block user
  - Simplified dashboard area
  - Improved admin area
  - Bootstrap 2.0
  - Responsive layout
  - Big commits handling
  - Performance improved
  - Milestones

v 2.3.1
  - Issues pagination
  - ssl fixes
  - Merge Request pagination

v 2.3.0
  - Dashboard r1
  - Search r1
  - Project page
  - Close merge request on push
  - Persist MR diff after merge
  - mysql support
  - Documentation

v 2.2.0
  - We’ve added support of LDAP auth
  - Improved permission logic (4 roles system)
  - Protected branches (now only masters can push to protected branches)
  - Usability improved
  - twitter bootstrap integrated
  - compare view between commits
  - wiki feature
  - now you can enable/disable issues, wiki, wall features per project
  - security fixes
  - improved code browsing (ajax branch switch etc)
  - improved per-line commenting
  - git submodules displayed
  - moved to rails 3.2
  - help section improved

v 2.1.0
  - Project tab r1
  - List branches/tags
  - per line comments
  - mass user import

v 2.0.0
  - gitolite as main git host system
  - merge requests
  - project/repo access
  - link to commit/issue feed
  - design tab
  - improved email notifications
  - restyled dashboard
  - bugfix

v 1.2.2
  - common config file gitlab.yml
  - issues restyle
  - snippets restyle
  - clickable news feed header on dashboard
  - bugfix

v 1.2.1
  - bugfix

v 1.2.0
  - new design
  - user dashboard
  - network graph
  - markdown support for comments
  - encoding issues
  - wall like twitter timeline

v 1.1.0
  - project dashboard
  - wall redesigned
  - feature: code snippets
  - fixed horizontal scroll on file preview
  - fixed app crash if commit message has invalid chars
  - bugfix & code cleaning

v 1.0.2
  - fixed bug with empty project
  - added adv validation for project path & code
  - feature: issues can be sortable
  - bugfix
  - username displayed on top panel

v 1.0.1
  - fixed: with invalid source code for commit
  - fixed: lose branch/tag selection when use tree navigation
  - when history clicked - display path
  - bug fix & code cleaning

v 1.0.0
  - bug fix
  - projects preview mode

v 0.9.6
  - css fix
  - new repo empty tree until restart server - fixed

v 0.9.4
  - security improved
  - authorization improved
  - html escaping
  - bug fix
  - increased test coverage
  - design improvements

v 0.9.1
  - increased test coverage
  - design improvements
  - new issue email notification
  - updated app name
  - issue redesigned
  - issue can be edit

v 0.8.0
  - syntax highlight for main file types
  - redesign
  - stability
  - security fixes
  - increased test coverage
  - email notification<|MERGE_RESOLUTION|>--- conflicted
+++ resolved
@@ -72,14 +72,11 @@
   - Fix git over ssh errors 'fatal: protocol error: bad line length character' 
   - Automatically setup GitLab CI project for forks if origin project has GitLab CI enabled
   - Bust group page project list cache when namespace name or path changes.
-<<<<<<< HEAD
   - Explicitly set image alt-attribute to prevent graphical glitches if gravatars could not be loaded
   - Fix stuck Merge Request merging events from old installations (Ben Bodenmiller)
 
 v 7.9.3
   - Contains no changes
-=======
->>>>>>> 5fa7be3a
   - Add icons to Add dropdown items.
   - Allow admin to create public deploy keys that are accessible to any project.
   - Warn when gitlab-shell version doesn't match requirement.
