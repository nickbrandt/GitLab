Please view this file on the master branch, on stable branches it's out of date.

v 8.5.0 (unreleased)
  - Remove gray background from layout in UI

v 8.4.0 (unreleased)
  - Add pagination headers to already paginated API resources
  - Properly generate diff of orphan commits, like the first commit in a repository
  - Improve the consistency of commit titles, branch names, tag names, issue/MR titles, on their respective project pages
  - Autocomplete data is now always loaded, instead of when focusing a comment text area (Yorick Peterse)
  - Improved performance of finding issues for an entire group (Yorick Peterse)
  - Added custom application performance measuring system powered by InfluxDB (Yorick Peterse)
  - Bump fog to 1.36.0 (Stan Hu)
  - Add user's last used IP addresses to admin page (Stan Hu)
  - Add housekeeping function to project settings page
  - The default GitLab logo now acts as a loading indicator
  - Fix caching issue where build status was not updating in project dashboard (Stan Hu)
  - Accept 2xx status codes for successful Web hook triggers (Stan Hu)
  - Fix missing date of month in network graph when commits span a month (Stan Hu)
  - Expire view caches when application settings change (e.g. Gravatar disabled) (Stan Hu)
  - Don't notify users twice if they are both project watchers and subscribers (Stan Hu)
  - Implement new UI for group page
  - Implement search inside emoji picker
  - Add API support for looking up a user by username (Stan Hu)
  - Add project permissions to all project API endpoints (Stan Hu)
  - Link to milestone in "Milestone changed" system note
  - Only allow group/project members to mention `@all`
  - Expose Git's version in the admin area (Trey Davis)
  - Add "Frequently used" category to emoji picker
  - Add CAS support (tduehr)
  - Add link to merge request on build detail page
  - Fix: Problem with projects ending with .keys (Jose Corcuera)
  - Revert back upvote and downvote button to the issue and MR pages
  - Swap position of Assignee and Author selector on Issuables (Zeger-Jan van de Weg)
  - Add system hook messages for project rename and transfer (Steve Norman)
  - Fix version check image in Safari
  - Show 'All' tab by default in the builds page
  - Add Open Graph and Twitter Card data to all pages
  - Fix API project lookups when querying with a namespace with dots (Stan Hu)
  - Enable forcing Two-Factor authentication sitewide, with optional grace period
  - Import GitHub Pull Requests into GitLab
  - Change single user API endpoint to return more detailed data (Michael Potthoff)
  - Update version check images to use SVG
  - Validate README format before displaying
  - Enable Microsoft Azure OAuth2 support (Janis Meybohm)
  - Properly set task-list class on single item task lists
  - Add file finder feature in tree view (Kyungchul Shin)
  - Ajax filter by message for commits page
  - API: Add support for deleting a tag via the API (Robert Schilling)
  - Allow subsequent validations in CI Linter
  - Show referenced MRs & Issues only when the current viewer can access them
  - Fix Encoding::CompatibilityError bug when markdown content has some complex URL (Jason Lee)
<<<<<<< HEAD
  - Add API support for managing project's build triggers
  - Add API support for managing project's build variables
=======
  - Add API support for managing builds of a project
  - Add API support for managing build variables of project
>>>>>>> 2f2aada3
  - Allow broadcast messages to be edited
  - Autosize Markdown textareas
  - Import GitHub wiki into GitLab

v 8.3.4
  - Use gitlab-workhorse 0.5.4 (fixes API routing bug)
  - Add build artifacts browser

v 8.3.3
  - Preserve CE behavior with JIRA integration by only calling API if URL is set
  - Fix duplicated branch creation/deletion events when using Web UI (Stan Hu)
  - Add configurable LDAP server query timeout
  - Get "Merge when build succeeds" to work when commits were pushed to MR target branch while builds were running
  - Suppress e-mails on failed builds if allow_failure is set (Stan Hu)
  - Fix project transfer e-mail sending incorrect paths in e-mail notification (Stan Hu)
  - Better support for referencing and closing issues in Asana service (Mike Wyatt)
  - Enable "Add key" button when user fills in a proper key (Stan Hu)
  - Fix error in processing reply-by-email messages (Jason Lee)
  - Fix Error 500 when visiting build page of project with nil runners_token (Stan Hu)
  - Use WOFF versions of SourceSansPro fonts
  - Fix regression when builds were not generated for tags created through web/api interface
  - Fix: maintain milestone filter between Open and Closed tabs (Greg Smethells)
  - Fix missing artifacts and build traces for build created before 8.3

v 8.3.2
  - Disable --follow in `git log` to avoid loading duplicate commit data in infinite scroll (Stan Hu)
  - Add support for Google reCAPTCHA in user registration

v 8.3.1
  - Fix Error 500 when global milestones have slashes (Stan Hu)
  - Fix Error 500 when doing a search in dashboard before visiting any project (Stan Hu)
  - Fix LDAP identity and user retrieval when special characters are used
  - Move Sidekiq-cron configuration to gitlab.yml

v 8.3.0
  - Bump rack-attack to 4.3.1 for security fix (Stan Hu)
  - API support for starred projects for authorized user (Zeger-Jan van de Weg)
  - Add open_issues_count to project API (Stan Hu)
  - Expand character set of usernames created by Omniauth (Corey Hinshaw)
  - Add button to automatically merge a merge request when the build succeeds (Zeger-Jan van de Weg)
  - Add unsubscribe link in the email footer (Zeger-Jan van de Weg)
  - Provide better diagnostic message upon project creation errors (Stan Hu)
  - Bump devise to 3.5.3 to fix reset token expiring after account creation (Stan Hu)
  - Remove api credentials from link to build_page
  - Deprecate GitLabCiService making it to always be inactive
  - Bump gollum-lib to 4.1.0 (Stan Hu)
  - Fix broken group avatar upload under "New group" (Stan Hu)
  - Update project repositorize size and commit count during import:repos task (Stan Hu)
  - Fix API setting of 'public' attribute to false will make a project private (Stan Hu)
  - Handle and report SSL errors in Web hook test (Stan Hu)
  - Bump Redis requirement to 2.8 for Sidekiq 4 (Stan Hu)
  - Fix: Assignee selector is empty when 'Unassigned' is selected (Jose Corcuera)
  - Add rake tasks for git repository maintainance (Zeger-Jan van de Weg)
  - Fix 500 error when update group member permission
  - Trim leading and trailing whitespace of milestone and issueable titles (Jose Corcuera)
  - Recognize issue/MR/snippet/commit links as references
  - Backport JIRA features from EE to CE
  - Add ignore whitespace change option to commit view
  - Fire update hook from GitLab
  - Allow account unlock via email
  - Style warning about mentioning many people in a comment
  - Fix: sort milestones by due date once again (Greg Smethells)
  - Migrate all CI::Services and CI::WebHooks to Services and WebHooks
  - Don't show project fork event as "imported"
  - Add API endpoint to fetch merge request commits list
  - Don't create CI status for refs that doesn't have .gitlab-ci.yml, even if the builds are enabled
  - Expose events API with comment information and author info
  - Fix: Ensure "Remove Source Branch" button is not shown when branch is being deleted. #3583
  - Run custom Git hooks when branch is created or deleted.
  - Fix bug when simultaneously accepting multiple MRs results in MRs that are of "merged" status, but not merged to the target branch
  - Add languages page to graphs
  - Block LDAP user when they are no longer found in the LDAP server
  - Improve wording on project visibility levels (Zeger-Jan van de Weg)
  - Fix editing notes on a merge request diff
  - Automatically select default clone protocol based on user preferences (Eirik Lygre)
  - Make Network page as sub tab of Commits
  - Add copy-to-clipboard button for Snippets
  - Add indication to merge request list item that MR cannot be merged automatically
  - Default target branch to patch-n when editing file in protected branch
  - Add Builds tab to merge request detail page
  - Allow milestones, issues and MRs to be created from dashboard and group indexes
  - Use new style for wiki
  - Use new style for milestone detail page
  - Fix sidebar tooltips when collapsed
  - Prevent possible XSS attack with award-emoji
  - Upgraded Sidekiq to 4.x
  - Accept COPYING,COPYING.lesser, and licence as license file (Zeger-Jan van de Weg)
  - Fix emoji aliases problem
  - Fix award-emojis Flash alert's width
  - Fix deleting notes on a merge request diff
  - Display referenced merge request statuses in the issue description (Greg Smethells)
  - Implement new sidebar for issue and merge request pages
  - Emoji picker improvements
  - Suppress warning about missing `.gitlab-ci.yml` if builds are disabled
  - Do not show build status unless builds are enabled and `.gitlab-ci.yml` is present
  - Persist runners registration token in database
  - Fix online editor should not remove newlines at the end of the file
  - Expose Git's version in the admin area
  - Show "New Merge Request" buttons on canonical repos when you have a fork (Josh Frye)

v 8.2.3
  - Fix application settings cache not expiring after changes (Stan Hu)
  - Fix Error 500s when creating global milestones with Unicode characters (Stan Hu)
  - Update documentation for "Guest" permissions
  - Properly convert Emoji-only comments into Award Emojis
  - Enable devise paranoid mode to prevent user enumeration attack
  - Webhook payload has an added, modified and removed properties for each commit
  - Fix 500 error when creating a merge request that removes a submodule

v 8.2.2
  - Fix 404 in redirection after removing a project (Stan Hu)
  - Ensure cached application settings are refreshed at startup (Stan Hu)
  - Fix Error 500 when viewing user's personal projects from admin page (Stan Hu)
  - Fix: Raw private snippets access workflow
  - Prevent "413 Request entity too large" errors when pushing large files with LFS
  - Fix: As an admin, cannot add oneself as a member to a group/project
  - Fix invalid links within projects dashboard header
  - Make current user the first user in assignee dropdown in issues detail page (Stan Hu)
  - Fix: duplicate email notifications on issue comments

v 8.2.1
  - Forcefully update builds that didn't want to update with state machine
  - Fix: saving GitLabCiService as Admin Template

v 8.2.0
  - Improved performance of finding projects and groups in various places
  - Improved performance of rendering user profile pages and Atom feeds
  - Expose build artifacts path as config option
  - Fix grouping of contributors by email in graph.
  - Improved performance of finding issues with/without labels
  - Fix Drone CI service template not saving properly (Stan Hu)
  - Fix avatars not showing in Atom feeds and project issues when Gravatar disabled (Stan Hu)
  - Added a GitLab specific profiling tool called "Sherlock" (see GitLab CE merge request #1749)
  - Upgrade gitlab_git to 7.2.20 and rugged to 0.23.3 (Stan Hu)
  - Improved performance of finding users by one of their Email addresses
  - Add allow_failure field to commit status API (Stan Hu)
  - Commits without .gitlab-ci.yml are marked as skipped
  - Save detailed error when YAML syntax is invalid
  - Since GitLab CI is enabled by default, remove enabling it by pushing .gitlab-ci.yml
  - Added build artifacts
  - Improved performance of replacing references in comments
  - Show last project commit to default branch on project home page
  - Highlight comment based on anchor in URL
  - Adds ability to remove the forked relationship from project settings screen. (Han Loong Liauw)
  - Improved performance of sorting milestone issues
  - Allow users to select the Files view as default project view (Cristian Bica)
  - Show "Empty Repository Page" for repository without branches (Artem V. Navrotskiy)
  - Fix: Inability to reply to code comments in the MR view, if the MR comes from a fork
  - Use git follow flag for commits page when retrieve history for file or directory
  - Show merge request CI status on merge requests index page
  - Send build name and stage in CI notification e-mail
  - Extend yml syntax for only and except to support specifying repository path
  - Enable shared runners to all new projects
  - Bump GitLab-Workhorse to 0.4.1
  - Allow to define cache in `.gitlab-ci.yml`
  - Fix: 500 error returned if destroy request without HTTP referer (Kazuki Shimizu)
  - Remove deprecated CI events from project settings page
  - Use issue editor as cross reference comment author when issue is edited with a new mention.
  - Add graphs of commits ahead and behind default branch (Jeff Stubler)
  - Improve personal snippet access workflow (Douglas Alexandre)
  - [API] Add ability to fetch the commit ID of the last commit that actually touched a file
  - Fix omniauth documentation setting for omnibus configuration (Jon Cairns)
  - Add "New file" link to dropdown on project page
  - Include commit logs in project search
  - Add "added", "modified" and "removed" properties to commit object in webhook
  - Rename "Back to" links to "Go to" because its not always a case it point to place user come from
  - Allow groups to appear in the search results if the group owner allows it
  - Add email notification to former assignee upon unassignment (Adam Lieskovský)
  - New design for project graphs page
  - Remove deprecated dumped yaml file generated from previous job definitions
  - Show specific runners from projects where user is master or owner
  - MR target branch is now visible on a list view when it is different from project's default one
  - Improve Continuous Integration graphs page
  - Make color of "Accept Merge Request" button consistent with current build status
  - Add ignore white space option in merge request diff and commit and compare view
  - Ability to add release notes (markdown text and attachments) to git tags (aka Releases)
  - Relative links from a repositories README.md now link to the default branch
  - Fix trailing whitespace issue in merge request/issue title
  - Fix bug when milestone/label filter was empty for dashboard issues page
  - Add ability to create milestone in group projects from single form
  - Add option to create merge request when editing/creating a file (Dirceu Tiegs)
  - Prevent the last owner of a group from being able to delete themselves by 'adding' themselves as a master (James Lopez)
  - Add Award Emoji to issue and merge request pages

v 8.1.4
  - Fix bug where manually merged branches in a MR would end up with an empty diff (Stan Hu)
  - Prevent redirect loop when home_page_url is set to the root URL
  - Fix incoming email config defaults
  - Remove CSS property preventing hard tabs from rendering in Chromium 45 (Stan Hu)

v 8.1.3
  - Force update refs/merge-requests/X/head upon a push to the source branch of a merge request (Stan Hu)
  - Spread out runner contacted_at updates
  - Use issue editor as cross reference comment author when issue is edited with a new mention
  - Add Facebook authentication

v 8.1.2
  - Fix cloning Wiki repositories via HTTP (Stan Hu)
  - Add migration to remove satellites directory
  - Fix specific runners visibility
  - Fix 500 when editing CI service
  - Require CI jobs to be named
  - Fix CSS for runner status
  - Fix CI badge
  - Allow developer to manage builds

v 8.1.1
  - Removed, see 8.1.2

v 8.1.0
  - Ensure MySQL CI limits DB migrations occur after the fields have been created (Stan Hu)
  - Fix duplicate repositories in GitHub import page (Stan Hu)
  - Redirect to a default path if HTTP_REFERER is not set (Stan Hu)
  - Adds ability to create directories using the web editor (Ben Ford)
  - Cleanup stuck CI builds
  - Send an email to admin email when a user is reported for spam (Jonathan Rochkind)
  - Show notifications button when user is member of group rather than project (Grzegorz Bizon)
  - Fix bug preventing mentioned issued from being closed when MR is merged using fast-forward merge.
  - Fix nonatomic database update potentially causing project star counts to go negative (Stan Hu)
  - Don't show "Add README" link in an empty repository if user doesn't have access to push (Stan Hu)
  - Fix error preventing displaying of commit data for a directory with a leading dot (Stan Hu)
  - Speed up load times of issue detail pages by roughly 1.5x
  - Fix CI rendering regressions
  - If a merge request is to close an issue, show this on the issue page (Zeger-Jan van de Weg)
  - Add a system note and update relevant merge requests when a branch is deleted or re-added (Stan Hu)
  - Make diff file view easier to use on mobile screens (Stan Hu)
  - Improved performance of finding users by username or Email address
  - Fix bug where merge request comments created by API would not trigger notifications (Stan Hu)
  - Add support for creating directories from Files page (Stan Hu)
  - Allow removing of project without confirmation when JavaScript is disabled (Stan Hu)
  - Support filtering by "Any" milestone or issue and fix "No Milestone" and "No Label" filters (Stan Hu)
  - Improved performance of the trending projects page
  - Remove CI migration task
  - Improved performance of finding projects by their namespace
  - Fix bug where transferring a project would result in stale commit links (Stan Hu)
  - Fix build trace updating
  - Include full path of source and target branch names in New Merge Request page (Stan Hu)
  - Add user preference to view activities as default dashboard (Stan Hu)
  - Add option to admin area to sign in as a specific user (Pavel Forkert)
  - Show CI status on all pages where commits list is rendered
  - Automatically enable CI when push .gitlab-ci.yml file to repository
  - Move CI charts to project graphs area
  - Fix cases where Markdown did not render links in activity feed (Stan Hu)
  - Add first and last to pagination (Zeger-Jan van de Weg)
  - Added Commit Status API
  - Added Builds View
  - Added when to .gitlab-ci.yml
  - Show CI status on commit page
  - Added CI_BUILD_TAG, _STAGE, _NAME and _TRIGGERED to CI builds
  - Show CI status on Your projects page and Starred projects page
  - Remove "Continuous Integration" page from dashboard
  - Add notes and SSL verification entries to hook APIs (Ben Boeckel)
  - Fix grammar in admin area "labels" .nothing-here-block when no labels exist.
  - Move CI runners page to project settings area
  - Move CI variables page to project settings area
  - Move CI triggers page to project settings area
  - Move CI project settings page to CE project settings area
  - Fix bug when removed file was not appearing in merge request diff
  - Show warning when build cannot be served by any of the available CI runners
  - Note the original location of a moved project when notifying users of the move
  - Improve error message when merging fails
  - Add support of multibyte characters in LDAP UID (Roman Petrov)
  - Show additions/deletions stats on merge request diff
  - Remove footer text in emails (Zeger-Jan van de Weg)
  - Ensure code blocks are properly highlighted after a note is updated
  - Fix wrong access level badge on MR comments
  - Hide password in the service settings form
  - Move CI web hooks page to project settings area
  - Fix User Identities API. It now allows you to properly create or update user's identities.
  - Add user preference to change layout width (Peter Göbel)
  - Use commit status in merge request widget as preferred source of CI status
  - Integrate CI commit and build pages into project pages
  - Move CI services page to project settings area
  - Add "Quick Submit" behavior to input fields throughout the application. Use
    Cmd+Enter on Mac and Ctrl+Enter on Windows/Linux.
  - Fix position of hamburger in header for smaller screens (Han Loong Liauw)
  - Fix bug where Emojis in Markdown would truncate remaining text (Sakata Sinji)
  - Persist filters when sorting on admin user page (Jerry Lukins)
  - Update style of snippets pages (Han Loong Liauw)
  - Allow dashboard and group issues/MRs to be filtered by label
  - Add spellcheck=false to certain input fields
  - Invalidate stored service password if the endpoint URL is changed
  - Project names are not fully shown if group name is too big, even on group page view
  - Apply new design for Files page
  - Add "New Page" button to Wiki Pages tab (Stan Hu)
  - Only render 404 page from /public
  - Hide passwords from services API (Alex Lossent)
  - Fix: Images cannot show when projects' path was changed
  - Let gitlab-git-http-server generate and serve 'git archive' downloads
  - Optimize query when filtering on issuables (Zeger-Jan van de Weg)
  - Fix padding of outdated discussion item.
  - Animate the logo on hover

v 8.0.5
  - Correct lookup-by-email for LDAP logins
  - Fix loading spinner sometimes not being hidden on Merge Request tab switches

v 8.0.4
  - Fix Message-ID header to be RFC 2111-compliant to prevent e-mails being dropped (Stan Hu)
  - Fix referrals for :back and relative URL installs
  - Fix anchors to comments in diffs
  - Remove CI token from build traces
  - Fix "Assign All" button on Runner admin page
  - Fix search in Files
  - Add full project namespace to payload of system webhooks (Ricardo Band)

v 8.0.3
  - Fix URL shown in Slack notifications
  - Fix bug where projects would appear to be stuck in the forked import state (Stan Hu)
  - Fix Error 500 in creating merge requests with > 1000 diffs (Stan Hu)
  - Add work_in_progress key to MR web hooks (Ben Boeckel)

v 8.0.2
  - Fix default avatar not rendering in network graph (Stan Hu)
  - Skip check_initd_configured_correctly on omnibus installs
  - Prevent double-prefixing of help page paths
  - Clarify confirmation text on user deletion
  - Make commit graphs responsive to window width changes (Stan Hu)
  - Fix top margin for sign-in button on public pages
  - Fix LDAP attribute mapping
  - Remove git refs used internally by GitLab from network graph (Stan Hu)
  - Use standard Markdown font in Markdown preview instead of fixed-width font (Stan Hu)
  - Fix Reply by email for non-UTF-8 messages.
  - Add option to use StartTLS with Reply by email IMAP server.
  - Allow AWS S3 Server-Side Encryption with Amazon S3-Managed Keys for backups (Paul Beattie)

v 8.0.1
  - Improve CI migration procedure and documentation

v 8.0.0
  - Fix Markdown links not showing up in dashboard activity feed (Stan Hu)
  - Remove milestones from merge requests when milestones are deleted (Stan Hu)
  - Fix HTML link that was improperly escaped in new user e-mail (Stan Hu)
  - Fix broken sort in merge request API (Stan Hu)
  - Bump rouge to 1.10.1 to remove warning noise and fix other syntax highlighting bugs (Stan Hu)
  - Gracefully handle errors in syntax highlighting by leaving the block unformatted (Stan Hu)
  - Add "replace" and "upload" functionalities to allow user replace existing file and upload new file into current repository
  - Fix URL construction for merge requests, issues, notes, and commits for relative URL config (Stan Hu)
  - Fix emoji URLs in Markdown when relative_url_root is used (Stan Hu)
  - Omit filename in Content-Disposition header in raw file download to avoid RFC 6266 encoding issues (Stan HU)
  - Fix broken Wiki Page History (Stan Hu)
  - Import forked repositories asynchronously to prevent large repositories from timing out (Stan Hu)
  - Prevent anchors from being hidden by header (Stan Hu)
  - Fix bug where only the first 15 Bitbucket issues would be imported (Stan Hu)
  - Sort issues by creation date in Bitbucket importer (Stan Hu)
  - Prevent too many redirects upon login when home page URL is set to external_url (Stan Hu)
  - Improve dropdown positioning on the project home page (Hannes Rosenögger)
  - Upgrade browser gem to 1.0.0 to avoid warning in IE11 compatibilty mode (Stan Hu)
  - Remove user OAuth tokens from the database and request new tokens each session (Stan Hu)
  - Restrict users API endpoints to use integer IDs (Stan Hu)
  - Only show recent push event if the branch still exists or a recent merge request has not been created (Stan Hu)
  - Remove satellites
  - Better performance for web editor (switched from satellites to rugged)
  - Faster merge
  - Ability to fetch merge requests from refs/merge-requests/:id
  - Allow displaying of archived projects in the admin interface (Artem Sidorenko)
  - Allow configuration of import sources for new projects (Artem Sidorenko)
  - Search for comments should be case insensetive
  - Create cross-reference for closing references on commits pushed to non-default branches (Maël Valais)
  - Ability to search milestones
  - Gracefully handle SMTP user input errors (e.g. incorrect email addresses) to prevent Sidekiq retries (Stan Hu)
  - Move dashboard activity to separate page (for your projects and starred projects)
  - Improve performance of git blame
  - Limit content width to 1200px for most of pages to improve readability on big screens
  - Fix 500 error when submit project snippet without body
  - Improve search page usability
  - Bring more UI consistency in way how projects, snippets and groups lists are rendered
  - Make all profiles and group public
  - Fixed login failure when extern_uid changes (Joel Koglin)
  - Don't notify users without access to the project when they are (accidentally) mentioned in a note.
  - Retrieving oauth token with LDAP credentials
  - Load Application settings from running database unless env var USE_DB=false
  - Added Drone CI integration (Kirill Zaitsev)
  - Allow developers to retry builds
  - Hide advanced project options for non-admin users
  - Fail builds if no .gitlab-ci.yml is found
  - Refactored service API and added automatically service docs generator (Kirill Zaitsev)
  - Added web_url key project hook_attrs (Kirill Zaitsev)
  - Add ability to get user information by ID of an SSH key via the API
  - Fix bug which IE cannot show image at markdown when the image is raw file of gitlab
  - Add support for Crowd
  - Global Labels that are available to all projects
  - Fix highlighting of deleted lines in diffs.
  - Project notification level can be set on the project page itself
  - Added service API endpoint to retrieve service parameters (Petheő Bence)
  - Add FogBugz project import (Jared Szechy)
  - Sort users autocomplete lists by user (Allister Antosik)
  - Webhook for issue now contains repository field (Jungkook Park)
  - Add ability to add custom text to the help page (Jeroen van Baarsen)
  - Add pg_schema to backup config
  - Fix references to target project issues in Merge Requests markdown preview and textareas (Francesco Levorato)
  - Redirect from incorrectly cased group or project path to correct one (Francesco Levorato)
  - Removed API calls from CE to CI

v 7.14.3
  - No changes

v 7.14.2
  - Upgrade gitlab_git to 7.2.15 to fix `git blame` errors with ISO-encoded files (Stan Hu)
  - Allow configuration of LDAP attributes GitLab will use for the new user account.

v 7.14.1
  - Improve abuse reports management from admin area
  - Fix "Reload with full diff" URL button in compare branch view (Stan Hu)
  - Disabled DNS lookups for SSH in docker image (Rowan Wookey)
  - Only include base URL in OmniAuth full_host parameter (Stan Hu)
  - Fix Error 500 in API when accessing a group that has an avatar (Stan Hu)
  - Ability to enable SSL verification for Webhooks

v 7.14.0
  - Fix bug where non-project members of the target project could set labels on new merge requests.
  - Update default robots.txt rules to disallow crawling of irrelevant pages (Ben Bodenmiller)
  - Fix redirection after sign in when using auto_sign_in_with_provider
  - Upgrade gitlab_git to 7.2.14 to ignore CRLFs in .gitmodules (Stan Hu)
  - Clear cache to prevent listing deleted branches after MR removes source branch (Stan Hu)
  - Provide more feedback what went wrong if HipChat service failed test (Stan Hu)
  - Fix bug where backslashes in inline diffs could be dropped (Stan Hu)
  - Disable turbolinks when linking to Bitbucket import status (Stan Hu)
  - Fix broken code import and display error messages if something went wrong with creating project (Stan Hu)
  - Fix corrupted binary files when using API files endpoint (Stan Hu)
  - Bump Haml to 4.0.7 to speed up textarea rendering (Stan Hu)
  - Show incompatible projects in Bitbucket import status (Stan Hu)
  - Fix coloring of diffs on MR Discussion-tab (Gert Goet)
  - Fix "Network" and "Graphs" pages for branches with encoded slashes (Stan Hu)
  - Fix errors deleting and creating branches with encoded slashes (Stan Hu)
  - Always add current user to autocomplete controller to support filter by "Me" (Stan Hu)
  - Fix multi-line syntax highlighting (Stan Hu)
  - Fix network graph when branch name has single quotes (Stan Hu)
  - Add "Confirm user" button in user admin page (Stan Hu)
  - Upgrade gitlab_git to version 7.2.6 to fix Error 500 when creating network graphs (Stan Hu)
  - Add support for Unicode filenames in relative links (Hiroyuki Sato)
  - Fix URL used for refreshing notes if relative_url is present (Bartłomiej Święcki)
  - Fix commit data retrieval when branch name has single quotes (Stan Hu)
  - Check that project was actually created rather than just validated in import:repos task (Stan Hu)
  - Fix full screen mode for snippet comments (Daniel Gerhardt)
  - Fix 404 error in files view after deleting the last file in a repository (Stan Hu)
  - Fix the "Reload with full diff" URL button (Stan Hu)
  - Fix label read access for unauthenticated users (Daniel Gerhardt)
  - Fix access to disabled features for unauthenticated users (Daniel Gerhardt)
  - Fix OAuth provider bug where GitLab would not go return to the redirect_uri after sign-in (Stan Hu)
  - Fix file upload dialog for comment editing (Daniel Gerhardt)
  - Set OmniAuth full_host parameter to ensure redirect URIs are correct (Stan Hu)
  - Return comments in created order in merge request API (Stan Hu)
  - Disable internal issue tracker controller if external tracker is used (Stan Hu)
  - Expire Rails cache entries after two weeks to prevent endless Redis growth
  - Add support for destroying project milestones (Stan Hu)
  - Allow custom backup archive permissions
  - Add project star and fork count, group avatar URL and user/group web URL attributes to API
  - Show who last edited a comment if it wasn't the original author
  - Send notification to all participants when MR is merged.
  - Add ability to manage user email addresses via the API.
  - Show buttons to add license, changelog and contribution guide if they're missing.
  - Tweak project page buttons.
  - Disabled autocapitalize and autocorrect on login field (Daryl Chan)
  - Mention group and project name in creation, update and deletion notices (Achilleas Pipinellis)
  - Update gravatar link on profile page to link to configured gravatar host (Ben Bodenmiller)
  - Remove redis-store TTL monkey patch
  - Add support for CI skipped status
  - Fetch code from forks to refs/merge-requests/:id/head when merge request created
  - Remove comments and email addresses when publicly exposing ssh keys (Zeger-Jan van de Weg)
  - Add "Check out branch" button to the MR page.
  - Improve MR merge widget text and UI consistency.
  - Improve text in MR "How To Merge" modal.
  - Cache all events
  - Order commits by date when comparing branches
  - Fix bug causing error when the target branch of a symbolic ref was deleted
  - Include branch/tag name in archive file and directory name
  - Add dropzone upload progress
  - Add a label for merged branches on branches page (Florent Baldino)
  - Detect .mkd and .mkdn files as markdown (Ben Boeckel)
  - Fix: User search feature in admin area does not respect filters
  - Set max-width for README, issue and merge request description for easier read on big screens
  - Update Flowdock integration to support new Flowdock API (Boyan Tabakov)
  - Remove author from files view (Sven Strickroth)
  - Fix infinite loop when SAML was incorrectly configured.

v 7.13.5
  - Satellites reverted

v 7.13.4
  - Allow users to send abuse reports

v 7.13.3
  - Fix bug causing Bitbucket importer to crash when OAuth application had been removed.
  - Allow users to send abuse reports
  - Remove satellites
  - Link username to profile on Group Members page (Tom Webster)

v 7.13.2
  - Fix randomly failed spec
  - Create project services on Project creation
  - Add admin_merge_request ability to Developer level and up
  - Fix Error 500 when browsing projects with no HEAD (Stan Hu)
  - Fix labels / assignee / milestone for the merge requests when issues are disabled
  - Show the first tab automatically on MergeRequests#new
  - Add rake task 'gitlab:update_commit_count' (Daniel Gerhardt)
  - Fix Gmail Actions

v 7.13.1
  - Fix: Label modifications are not reflected in existing notes and in the issue list
  - Fix: Label not shown in the Issue list, although it's set through web interface
  - Fix: Group/project references are linked incorrectly
  - Improve documentation
  - Fix of migration: Check if session_expire_delay column exists before adding the column
  - Fix: ActionView::Template::Error
  - Fix: "Create Merge Request" isn't always shown in event for newly pushed branch
  - Fix bug causing "Remove source-branch" option not to work for merge requests from the same project.
  - Render Note field hints consistently for "new" and "edit" forms

v 7.13.0
  - Remove repository graph log to fix slow cache updates after push event (Stan Hu)
  - Only enable HSTS header for HTTPS and port 443 (Stan Hu)
  - Fix user autocomplete for unauthenticated users accessing public projects (Stan Hu)
  - Fix redirection to home page URL for unauthorized users (Daniel Gerhardt)
  - Add branch switching support for graphs (Daniel Gerhardt)
  - Fix external issue tracker hook/test for HTTPS URLs (Daniel Gerhardt)
  - Remove link leading to a 404 error in Deploy Keys page (Stan Hu)
  - Add support for unlocking users in admin settings (Stan Hu)
  - Add Irker service configuration options (Stan Hu)
  - Fix order of issues imported from GitHub (Hiroyuki Sato)
  - Bump rugments to 1.0.0beta8 to fix C prototype function highlighting (Jonathon Reinhart)
  - Fix Merge Request webhook to properly fire "merge" action when accepted from the web UI
  - Add `two_factor_enabled` field to admin user API (Stan Hu)
  - Fix invalid timestamps in RSS feeds (Rowan Wookey)
  - Fix downloading of patches on public merge requests when user logged out (Stan Hu)
  - Fix Error 500 when relative submodule resolves to a namespace that has a different name from its path (Stan Hu)
  - Extract the longest-matching ref from a commit path when multiple matches occur (Stan Hu)
  - Update maintenance documentation to explain no need to recompile asssets for omnibus installations (Stan Hu)
  - Support commenting on diffs in side-by-side mode (Stan Hu)
  - Fix JavaScript error when clicking on the comment button on a diff line that has a comment already (Stan Hu)
  - Return 40x error codes if branch could not be deleted in UI (Stan Hu)
  - Remove project visibility icons from dashboard projects list
  - Rename "Design" profile settings page to "Preferences".
  - Allow users to customize their default Dashboard page.
  - Update ssl_ciphers in Nginx example to remove DHE settings. This will deny forward secrecy for Android 2.3.7, Java 6 and OpenSSL 0.9.8
  - Admin can edit and remove user identities
  - Convert CRLF newlines to LF when committing using the web editor.
  - API request /projects/:project_id/merge_requests?state=closed will return only closed merge requests without merged one. If you need ones that were merged - use state=merged.
  - Allow Administrators to filter the user list by those with or without Two-factor Authentication enabled.
  - Show a user's Two-factor Authentication status in the administration area.
  - Explicit error when commit not found in the CI
  - Improve performance for issue and merge request pages
  - Users with guest access level can not set assignee, labels or milestones for issue and merge request
  - Reporter role can manage issue tracker now: edit any issue, set assignee or milestone and manage labels
  - Better performance for pages with events list, issues list and commits list
  - Faster automerge check and merge itself when source and target branches are in same repository
  - Correctly show anonymous authorized applications under Profile > Applications.
  - Query Optimization in MySQL.
  - Allow users to be blocked and unblocked via the API
  - Use native Postgres database cleaning during backup restore
  - Redesign project page. Show README as default instead of activity. Move project activity to separate page
  - Make left menu more hierarchical and less contextual by adding back item at top
  - A fork can’t have a visibility level that is greater than the original project.
  - Faster code search in repository and wiki. Fixes search page timeout for big repositories
  - Allow administrators to disable 2FA for a specific user
  - Add error message for SSH key linebreaks
  - Store commits count in database (will populate with valid values only after first push)
  - Rebuild cache after push to repository in background job
  - Fix transferring of project to another group using the API.

v 7.12.2
  - Correctly show anonymous authorized applications under Profile > Applications.
  - Faster automerge check and merge itself when source and target branches are in same repository
  - Audit log for user authentication
  - Allow custom label to be set for authentication providers.

v 7.12.1
  - Fix error when deleting a user who has projects (Stan Hu)
  - Fix post-receive errors on a push when an external issue tracker is configured (Stan Hu)
  - Add SAML to list of social_provider (Matt Firtion)
  - Fix merge requests API scope to keep compatibility in 7.12.x patch release (Dmitriy Zaporozhets)
  - Fix closed merge request scope at milestone page (Dmitriy Zaporozhets)
  - Revert merge request states renaming
  - Fix hooks for web based events with external issue references (Daniel Gerhardt)
  - Improve performance for issue and merge request pages
  - Compress database dumps to reduce backup size

v 7.12.0
  - Fix Error 500 when one user attempts to access a personal, internal snippet (Stan Hu)
  - Disable changing of target branch in new merge request page when a branch has already been specified (Stan Hu)
  - Fix post-receive errors on a push when an external issue tracker is configured (Stan Hu)
  - Update oauth button logos for Twitter and Google to recommended assets
  - Update browser gem to version 0.8.0 for IE11 support (Stan Hu)
  - Fix timeout when rendering file with thousands of lines.
  - Add "Remember me" checkbox to LDAP signin form.
  - Add session expiration delay configuration through UI application settings
  - Don't notify users mentioned in code blocks or blockquotes.
  - Omit link to generate labels if user does not have access to create them (Stan Hu)
  - Show warning when a comment will add 10 or more people to the discussion.
  - Disable changing of the source branch in merge request update API (Stan Hu)
  - Shorten merge request WIP text.
  - Add option to disallow users from registering any application to use GitLab as an OAuth provider
  - Support editing target branch of merge request (Stan Hu)
  - Refactor permission checks with issues and merge requests project settings (Stan Hu)
  - Fix Markdown preview not working in Edit Milestone page (Stan Hu)
  - Fix Zen Mode not closing with ESC key (Stan Hu)
  - Allow HipChat API version to be blank and default to v2 (Stan Hu)
  - Add file attachment support in Milestone description (Stan Hu)
  - Fix milestone "Browse Issues" button.
  - Set milestone on new issue when creating issue from index with milestone filter active.
  - Make namespace API available to all users (Stan Hu)
  - Add web hook support for note events (Stan Hu)
  - Disable "New Issue" and "New Merge Request" buttons when features are disabled in project settings (Stan Hu)
  - Remove Rack Attack monkey patches and bump to version 4.3.0 (Stan Hu)
  - Fix clone URL losing selection after a single click in Safari and Chrome (Stan Hu)
  - Fix git blame syntax highlighting when different commits break up lines (Stan Hu)
  - Add "Resend confirmation e-mail" link in profile settings (Stan Hu)
  - Allow to configure location of the `.gitlab_shell_secret` file. (Jakub Jirutka)
  - Disabled expansion of top/bottom blobs for new file diffs
  - Update Asciidoctor gem to version 1.5.2. (Jakub Jirutka)
  - Fix resolving of relative links to repository files in AsciiDoc documents. (Jakub Jirutka)
  - Use the user list from the target project in a merge request (Stan Hu)
  - Default extention for wiki pages is now .md instead of .markdown (Jeroen van Baarsen)
  - Add validation to wiki page creation (only [a-zA-Z0-9/_-] are allowed) (Jeroen van Baarsen)
  - Fix new/empty milestones showing 100% completion value (Jonah Bishop)
  - Add a note when an Issue or Merge Request's title changes
  - Consistently refer to MRs as either Merged or Closed.
  - Add Merged tab to MR lists.
  - Prefix EmailsOnPush email subject with `[Git]`.
  - Group project contributions by both name and email.
  - Clarify navigation labels for Project Settings and Group Settings.
  - Move user avatar and logout button to sidebar
  - You can not remove user if he/she is an only owner of group
  - User should be able to leave group. If not - show him proper message
  - User has ability to leave project
  - Add SAML support as an omniauth provider
  - Allow to configure a URL to show after sign out
  - Add an option to automatically sign-in with an Omniauth provider
  - GitLab CI service sends .gitlab-ci.yml in each push call
  - When remove project - move repository and schedule it removal
  - Improve group removing logic
  - Trigger create-hooks on backup restore task
  - Add option to automatically link omniauth and LDAP identities
  - Allow special character in users bio. I.e.: I <3 GitLab

v 7.11.4
  - Fix missing bullets when creating lists
  - Set rel="nofollow" on external links

v 7.11.3
  - no changes
  - Fix upgrader script (Martins Polakovs)

v 7.11.2
  - no changes

v 7.11.1
  - no changes

v 7.11.0
  - Fall back to Plaintext when Syntaxhighlighting doesn't work. Fixes some buggy lexers (Hannes Rosenögger)
  - Get editing comments to work in Chrome 43 again.
  - Fix broken view when viewing history of a file that includes a path that used to be another file (Stan Hu)
  - Don't show duplicate deploy keys
  - Fix commit time being displayed in the wrong timezone in some cases (Hannes Rosenögger)
  - Make the first branch pushed to an empty repository the default HEAD (Stan Hu)
  - Fix broken view when using a tag to display a tree that contains git submodules (Stan Hu)
  - Make Reply-To config apply to change e-mail confirmation and other Devise notifications (Stan Hu)
  - Add application setting to restrict user signups to e-mail domains (Stan Hu)
  - Don't allow a merge request to be merged when its title starts with "WIP".
  - Add a page title to every page.
  - Allow primary email to be set to an email that you've already added.
  - Fix clone URL field and X11 Primary selection (Dmitry Medvinsky)
  - Ignore invalid lines in .gitmodules
  - Fix "Cannot move project" error message from popping up after a successful transfer (Stan Hu)
  - Redirect to sign in page after signing out.
  - Fix "Hello @username." references not working by no longer allowing usernames to end in period.
  - Fix "Revspec not found" errors when viewing diffs in a forked project with submodules (Stan Hu)
  - Improve project page UI
  - Fix broken file browsing with relative submodule in personal projects (Stan Hu)
  - Add "Reply quoting selected text" shortcut key (`r`)
  - Fix bug causing `@whatever` inside an issue's first code block to be picked up as a user mention.
  - Fix bug causing `@whatever` inside an inline code snippet (backtick-style) to be picked up as a user mention.
  - When use change branches link at MR form - save source branch selection instead of target one
  - Improve handling of large diffs
  - Added GitLab Event header for project hooks
  - Add Two-factor authentication (2FA) for GitLab logins
  - Show Atom feed buttons everywhere where applicable.
  - Add project activity atom feed.
  - Don't crash when an MR from a fork has a cross-reference comment from the target project on one of its commits.
  - Explain how to get a new password reset token in welcome emails
  - Include commit comments in MR from a forked project.
  - Group milestones by title in the dashboard and all other issue views.
  - Query issues, merge requests and milestones with their IID through API (Julien Bianchi)
  - Add default project and snippet visibility settings to the admin web UI.
  - Show incompatible projects in Google Code import status (Stan Hu)
  - Fix bug where commit data would not appear in some subdirectories (Stan Hu)
  - Task lists are now usable in comments, and will show up in Markdown previews.
  - Fix bug where avatar filenames were not actually deleted from the database during removal (Stan Hu)
  - Fix bug where Slack service channel was not saved in admin template settings. (Stan Hu)
  - Protect OmniAuth request phase against CSRF.
  - Don't send notifications to mentioned users that don't have access to the project in question.
  - Add search issues/MR by number
  - Change plots to bar graphs in commit statistics screen
  - Move snippets UI to fluid layout
  - Improve UI for sidebar. Increase separation between navigation and content
  - Improve new project command options (Ben Bodenmiller)
  - Add common method to force UTF-8 and use it to properly handle non-ascii OAuth user properties (Onur Küçük)
  - Prevent sending empty messages to HipChat (Chulki Lee)
  - Improve UI for mobile phones on dashboard and project pages
  - Add room notification and message color option for HipChat
  - Allow to use non-ASCII letters and dashes in project and namespace name. (Jakub Jirutka)
  - Add footnotes support to Markdown (Guillaume Delbergue)
  - Add current_sign_in_at to UserFull REST api.
  - Make Sidekiq MemoryKiller shutdown signal configurable
  - Add "Create Merge Request" buttons to commits and branches pages and push event.
  - Show user roles by comments.
  - Fix automatic blocking of auto-created users from Active Directory.
  - Call merge request web hook for each new commits (Arthur Gautier)
  - Use SIGKILL by default in Sidekiq::MemoryKiller
  - Fix mentioning of private groups.
  - Add style for <kbd> element in markdown
  - Spin spinner icon next to "Checking for CI status..." on MR page.
  - Fix reference links in dashboard activity and ATOM feeds.
  - Ensure that the first added admin performs repository imports

v 7.10.4
  - Fix migrations broken in 7.10.2
  - Make tags for GitLab installations running on MySQL case sensitive
  - Get Gitorious importer to work again.
  - Fix adding new group members from admin area
  - Fix DB error when trying to tag a repository (Stan Hu)
  - Fix Error 500 when searching Wiki pages (Stan Hu)
  - Unescape branch names in compare commit (Stan Hu)
  - Order commit comments chronologically in API.

v 7.10.2
  - Fix CI links on MR page

v 7.10.0
  - Ignore submodules that are defined in .gitmodules but are checked in as directories.
  - Allow projects to be imported from Google Code.
  - Remove access control for uploaded images to fix broken images in emails (Hannes Rosenögger)
  - Allow users to be invited by email to join a group or project.
  - Don't crash when project repository doesn't exist.
  - Add config var to block auto-created LDAP users.
  - Don't use HTML ellipsis in EmailsOnPush subject truncated commit message.
  - Set EmailsOnPush reply-to address to committer email when enabled.
  - Fix broken file browsing with a submodule that contains a relative link (Stan Hu)
  - Fix persistent XSS vulnerability around profile website URLs.
  - Fix project import URL regex to prevent arbitary local repos from being imported.
  - Fix directory traversal vulnerability around uploads routes.
  - Fix directory traversal vulnerability around help pages.
  - Don't leak existence of project via search autocomplete.
  - Don't leak existence of group or project via search.
  - Fix bug where Wiki pages that included a '/' were no longer accessible (Stan Hu)
  - Fix bug where error messages from Dropzone would not be displayed on the issues page (Stan Hu)
  - Add a rake task to check repository integrity with `git fsck`
  - Add ability to configure Reply-To address in gitlab.yml (Stan Hu)
  - Move current user to the top of the list in assignee/author filters (Stan Hu)
  - Fix broken side-by-side diff view on merge request page (Stan Hu)
  - Set Application controller default URL options to ensure all url_for calls are consistent (Stan Hu)
  - Allow HTML tags in Markdown input
  - Fix code unfold not working on Compare commits page (Stan Hu)
  - Fix generating SSH key fingerprints with OpenSSH 6.8. (Sašo Stanovnik)
  - Fix "Import projects from" button to show the correct instructions (Stan Hu)
  - Fix dots in Wiki slugs causing errors (Stan Hu)
  - Make maximum attachment size configurable via Application Settings (Stan Hu)
  - Update poltergeist to version 1.6.0 to support PhantomJS 2.0 (Zeger-Jan van de Weg)
  - Fix cross references when usernames, milestones, or project names contain underscores (Stan Hu)
  - Disable reference creation for comments surrounded by code/preformatted blocks (Stan Hu)
  - Reduce Rack Attack false positives causing 403 errors during HTTP authentication (Stan Hu)
  - enable line wrapping per default and remove the checkbox to toggle it (Hannes Rosenögger)
  - Fix a link in the patch update guide
  - Add a service to support external wikis (Hannes Rosenögger)
  - Omit the "email patches" link and fix plain diff view for merge commits
  - List new commits for newly pushed branch in activity view.
  - Add sidetiq gem dependency to match EE
  - Add changelog, license and contribution guide links to project tab bar.
  - Improve diff UI
  - Fix alignment of navbar toggle button (Cody Mize)
  - Fix checkbox rendering for nested task lists
  - Identical look of selectboxes in UI
  - Upgrade the gitlab_git gem to version 7.1.3
  - Move "Import existing repository by URL" option to button.
  - Improve error message when save profile has error.
  - Passing the name of pushed ref to CI service (requires GitLab CI 7.9+)
  - Add location field to user profile
  - Fix print view for markdown files and wiki pages
  - Fix errors when deleting old backups
  - Improve GitLab performance when working with git repositories
  - Add tag message and last commit to tag hook (Kamil Trzciński)
  - Restrict permissions on backup files
  - Improve oauth accounts UI in profile page
  - Add ability to unlink connected accounts
  - Replace commits calendar with faster contribution calendar that includes issues and merge requests
  - Add inifinite scroll to user page activity
  - Don't include system notes in issue/MR comment count.
  - Don't mark merge request as updated when merge status relative to target branch changes.
  - Link note avatar to user.
  - Make Git-over-SSH errors more descriptive.
  - Fix EmailsOnPush.
  - Refactor issue filtering
  - AJAX selectbox for issue assignee and author filters
  - Fix issue with missing options in issue filtering dropdown if selected one
  - Prevent holding Control-Enter or Command-Enter from posting comment multiple times.
  - Prevent note form from being cleared when submitting failed.
  - Improve file icons rendering on tree (Sullivan Sénéchal)
  - API: Add pagination to project events
  - Get issue links in notification mail to work again.
  - Don't show commit comment button when user is not signed in.
  - Fix admin user projects lists.
  - Don't leak private group existence by redirecting from namespace controller to group controller.
  - Ability to skip some items from backup (database, respositories or uploads)
  - Archive repositories in background worker.
  - Import GitHub, Bitbucket or GitLab.com projects owned by authenticated user into current namespace.
  - Project labels are now available over the API under the "tag_list" field (Cristian Medina)
  - Fixed link paths for HTTP and SSH on the admin project view (Jeremy Maziarz)
  - Fix and improve help rendering (Sullivan Sénéchal)
  - Fix final line in EmailsOnPush email diff being rendered as error.
  - Prevent duplicate Buildkite service creation.
  - Fix git over ssh errors 'fatal: protocol error: bad line length character'
  - Automatically setup GitLab CI project for forks if origin project has GitLab CI enabled
  - Bust group page project list cache when namespace name or path changes.
  - Explicitly set image alt-attribute to prevent graphical glitches if gravatars could not be loaded
  - Allow user to choose a public email to show on public profile
  - Remove truncation from issue titles on milestone page (Jason Blanchard)
  - Fix stuck Merge Request merging events from old installations (Ben Bodenmiller)
  - Fix merge request comments on files with multiple commits
  - Fix Resource Owner Password Authentication Flow

v 7.9.4
  - Security: Fix project import URL regex to prevent arbitary local repos from being imported
  - Fixed issue where only 25 commits would load in file listings
  - Fix LDAP identities  after config update

v 7.9.3
  - Contains no changes
  - Add icons to Add dropdown items.
  - Allow admin to create public deploy keys that are accessible to any project.
  - Warn when gitlab-shell version doesn't match requirement.
  - Skip email confirmation when set by admin or via LDAP.
  - Only allow users to reference groups, projects, issues, MRs, commits they have access to.

v 7.9.3
  - Contains no changes

v 7.9.2
  - Contains no changes

v 7.9.1
  - Include missing events and fix save functionality in admin service template settings form (Stan Hu)
  - Fix "Import projects from" button to show the correct instructions (Stan Hu)
  - Fix OAuth2 issue importing a new project from GitHub and GitLab (Stan Hu)
  - Fix for LDAP with commas in DN
  - Fix missing events and in admin Slack service template settings form (Stan Hu)
  - Don't show commit comment button when user is not signed in.
  - Downgrade gemnasium-gitlab-service gem

v 7.9.0
  - Add HipChat integration documentation (Stan Hu)
  - Update documentation for object_kind field in Webhook push and tag push Webhooks (Stan Hu)
  - Fix broken email images (Hannes Rosenögger)
  - Automatically config git if user forgot, where possible (Zeger-Jan van de Weg)
  - Fix mass SQL statements on initial push (Hannes Rosenögger)
  - Add tag push notifications and normalize HipChat and Slack messages to be consistent (Stan Hu)
  - Add comment notification events to HipChat and Slack services (Stan Hu)
  - Add issue and merge request events to HipChat and Slack services (Stan Hu)
  - Fix merge request URL passed to Webhooks. (Stan Hu)
  - Fix bug that caused a server error when editing a comment to "+1" or "-1" (Stan Hu)
  - Fix code preview theme setting for comments, issues, merge requests, and snippets (Stan Hu)
  - Move labels/milestones tabs to sidebar
  - Upgrade Rails gem to version 4.1.9.
  - Improve error messages for file edit failures
  - Improve UI for commits, issues and merge request lists
  - Fix commit comments on first line of diff not rendering in Merge Request Discussion view.
  - Allow admins to override restricted project visibility settings.
  - Move restricted visibility settings from gitlab.yml into the web UI.
  - Improve trigger merge request hook when source project branch has been updated (Kirill Zaitsev)
  - Save web edit in new branch
  - Fix ordering of imported but unchanged projects (Marco Wessel)
  - Mobile UI improvements: make aside content expandable
  - Expose avatar_url in projects API
  - Fix checkbox alignment on the application settings page.
  - Generalize image upload in drag and drop in markdown to all files (Hannes Rosenögger)
  - Fix mass-unassignment of issues (Robert Speicher)
  - Fix hidden diff comments in merge request discussion view
  - Allow user confirmation to be skipped for new users via API
  - Add a service to send updates to an Irker gateway (Romain Coltel)
  - Add brakeman (security scanner for Ruby on Rails)
  - Slack username and channel options
  - Add grouped milestones from all projects to dashboard.
  - Web hook sends pusher email as well as commiter
  - Add Bitbucket omniauth provider.
  - Add Bitbucket importer.
  - Support referencing issues to a project whose name starts with a digit
  - Condense commits already in target branch when updating merge request source branch.
  - Send notifications and leave system comments when bulk updating issues.
  - Automatically link commit ranges to compare page: sha1...sha4 or sha1..sha4 (includes sha1 in comparison)
  - Move groups page from profile to dashboard
  - Starred projects page at dashboard
  - Blocking user does not remove him/her from project/groups but show blocked label
  - Change subject of EmailsOnPush emails to include namespace, project and branch.
  - Change subject of EmailsOnPush emails to include first commit message when multiple were pushed.
  - Remove confusing footer from EmailsOnPush mail body.
  - Add list of changed files to EmailsOnPush emails.
  - Add option to send EmailsOnPush emails from committer email if domain matches.
  - Add option to disable code diffs in EmailOnPush emails.
  - Wrap commit message in EmailsOnPush email.
  - Send EmailsOnPush emails when deleting commits using force push.
  - Fix EmailsOnPush email comparison link to include first commit.
  - Fix highliht of selected lines in file
  - Reject access to group/project avatar if the user doesn't have access.
  - Add database migration to clean group duplicates with same path and name (Make sure you have a backup before update)
  - Add GitLab active users count to rake gitlab:check
  - Starred projects page at dashboard
  - Make email display name configurable
  - Improve json validation in hook data
  - Use Emoji One
  - Updated emoji help documentation to properly reference EmojiOne.
  - Fix missing GitHub organisation repositories on import page.
  - Added blue theme
  - Remove annoying notice messages when create/update merge request
  - Allow smb:// links in Markdown text.
  - Filter merge request by title or description at Merge Requests page
  - Block user if he/she was blocked in Active Directory
  - Fix import pages not working after first load.
  - Use custom LDAP label in LDAP signin form.
  - Execute hooks and services when branch or tag is created or deleted through web interface.
  - Block and unblock user if he/she was blocked/unblocked in Active Directory
  - Raise recommended number of unicorn workers from 2 to 3
  - Use same layout and interactivity for project members as group members.
  - Prevent gitlab-shell character encoding issues by receiving its changes as raw data.
  - Ability to unsubscribe/subscribe to issue or merge request
  - Delete deploy key when last connection to a project is destroyed.
  - Fix invalid Atom feeds when using emoji, horizontal rules, or images (Christian Walther)
  - Backup of repositories with tar instead of git bundle (only now are git-annex files included in the backup)
  - Add canceled status for CI
  - Send EmailsOnPush email when branch or tag is created or deleted.
  - Faster merge request processing for large repository
  - Prevent doubling AJAX request with each commit visit via Turbolink
  - Prevent unnecessary doubling of js events on import pages and user calendar

v 7.8.4
  - Fix issue_tracker_id substitution in custom issue trackers
  - Fix path and name duplication in namespaces

v 7.8.3
  - Bump version of gitlab_git fixing annotated tags without message

v 7.8.2
  - Fix service migration issue when upgrading from versions prior to 7.3
  - Fix setting of the default use project limit via admin UI
  - Fix showing of already imported projects for GitLab and Gitorious importers
  - Fix response of push to repository to return "Not found" if user doesn't have access
  - Fix check if user is allowed to view the file attachment
  - Fix import check for case sensetive namespaces
  - Increase timeout for Git-over-HTTP requests to 1 hour since large pulls/pushes can take a long time.
  - Properly handle autosave local storage exceptions.
  - Escape wildcards when searching LDAP by username.

v 7.8.1
  - Fix run of custom post receive hooks
  - Fix migration that caused issues when upgrading to version 7.8 from versions prior to 7.3
  - Fix the warning for LDAP users about need to set password
  - Fix avatars which were not shown for non logged in users
  - Fix urls for the issues when relative url was enabled

v 7.8.0
  - Fix access control and protection against XSS for note attachments and other uploads.
  - Replace highlight.js with rouge-fork rugments (Stefan Tatschner)
  - Make project search case insensitive (Hannes Rosenögger)
  - Include issue/mr participants in list of recipients for reassign/close/reopen emails
  - Expose description in groups API
  - Better UI for project services page
  - Cleaner UI for web editor
  - Add diff syntax highlighting in email-on-push service notifications (Hannes Rosenögger)
  - Add API endpoint to fetch all changes on a MergeRequest (Jeroen van Baarsen)
  - View note image attachments in new tab when clicked instead of downloading them
  - Improve sorting logic in UI and API. Explicitly define what sorting method is used by default
  - Fix overflow at sidebar when have several items
  - Add notes for label changes in issue and merge requests
  - Show tags in commit view (Hannes Rosenögger)
  - Only count a user's vote once on a merge request or issue (Michael Clarke)
  - Increase font size when browse source files and diffs
  - Service Templates now let you set default values for all services
  - Create new file in empty repository using GitLab UI
  - Ability to clone project using oauth2 token
  - Upgrade Sidekiq gem to version 3.3.0
  - Stop git zombie creation during force push check
  - Show success/error messages for test setting button in services
  - Added Rubocop for code style checks
  - Fix commits pagination
  - Async load a branch information at the commit page
  - Disable blacklist validation for project names
  - Allow configuring protection of the default branch upon first push (Marco Wessel)
  - Add gitlab.com importer
  - Add an ability to login with gitlab.com
  - Add a commit calendar to the user profile (Hannes Rosenögger)
  - Submit comment on command-enter
  - Notify all members of a group when that group is mentioned in a comment, for example: `@gitlab-org` or `@sales`.
  - Extend issue clossing pattern to include "Resolve", "Resolves", "Resolved", "Resolving" and "Close" (Julien Bianchi and Hannes Rosenögger)
  - Fix long broadcast message cut-off on left sidebar (Visay Keo)
  - Add Project Avatars (Steven Thonus and Hannes Rosenögger)
  - Password reset token validity increased from 2 hours to 2 days since it is also send on account creation.
  - Edit group members via API
  - Enable raw image paste from clipboard, currently Chrome only (Marco Cyriacks)
  - Add action property to merge request hook (Julien Bianchi)
  - Remove duplicates from group milestone participants list.
  - Add a new API function that retrieves all issues assigned to a single milestone (Justin Whear and Hannes Rosenögger)
  - API: Access groups with their path (Julien Bianchi)
  - Added link to milestone and keeping resource context on smaller viewports for issues and merge requests (Jason Blanchard)
  - Allow notification email to be set separately from primary email.
  - API: Add support for editing an existing project (Mika Mäenpää and Hannes Rosenögger)
  - Don't have Markdown preview fail for long comments/wiki pages.
  - When test web hook - show error message instead of 500 error page if connection to hook url was reset
  - Added support for firing system hooks on group create/destroy and adding/removing users to group (Boyan Tabakov)
  - Added persistent collapse button for left side nav bar (Jason Blanchard)
  - Prevent losing unsaved comments by automatically restoring them when comment page is loaded again.
  - Don't allow page to be scaled on mobile.
  - Clean the username acquired from OAuth/LDAP so it doesn't fail username validation and block signing up.
  - Show assignees in merge request index page (Kelvin Mutuma)
  - Link head panel titles to relevant root page.
  - Allow users that signed up via OAuth to set their password in order to use Git over HTTP(S).
  - Show users button to share their newly created public or internal projects on twitter
  - Add quick help links to the GitLab pricing and feature comparison pages.
  - Fix duplicate authorized applications in user profile and incorrect application client count in admin area.
  - Make sure Markdown previews always use the same styling as the eventual destination.
  - Remove deprecated Group#owner_id from API
  - Show projects user contributed to on user page. Show stars near project on user page.
  - Improve database performance for GitLab
  - Add Asana service (Jeremy Benoist)
  - Improve project web hooks with extra data

v 7.7.2
  - Update GitLab Shell to version 2.4.2 that fixes a bug when developers can push to protected branch
  - Fix issue when LDAP user can't login with existing GitLab account

v 7.7.1
  - Improve mention autocomplete performance
  - Show setup instructions for GitHub import if disabled
  - Allow use http for OAuth applications

v 7.7.0
  - Import from GitHub.com feature
  - Add Jetbrains Teamcity CI service (Jason Lippert)
  - Mention notification level
  - Markdown preview in wiki (Yuriy Glukhov)
  - Raise group avatar filesize limit to 200kb
  - OAuth applications feature
  - Show user SSH keys in admin area
  - Developer can push to protected branches option
  - Set project path instead of project name in create form
  - Block Git HTTP access after 10 failed authentication attempts
  - Updates to the messages returned by API (sponsored by O'Reilly Media)
  - New UI layout with side navigation
  - Add alert message in case of outdated browser (IE < 10)
  - Added API support for sorting projects
  - Update gitlab_git to version 7.0.0.rc14
  - Add API project search filter option for authorized projects
  - Fix File blame not respecting branch selection
  - Change some of application settings on fly in admin area UI
  - Redesign signin/signup pages
  - Close standard input in Gitlab::Popen.popen
  - Trigger GitLab CI when push tags
  - When accept merge request - do merge using sidaekiq job
  - Enable web signups by default
  - Fixes for diff comments: drag-n-drop images, selecting images
  - Fixes for edit comments: drag-n-drop images, preview mode, selecting images, save & update
  - Remove password strength indicator



v 7.6.0
  - Fork repository to groups
  - New rugged version
  - Add CRON=1 backup setting for quiet backups
  - Fix failing wiki restore
  - Add optional Sidekiq MemoryKiller middleware (enabled via SIDEKIQ_MAX_RSS env variable)
  - Monokai highlighting style now more faithful to original design (Mark Riedesel)
  - Create project with repository in synchrony
  - Added ability to create empty repo or import existing one if project does not have repository
  - Reactivate highlight.js language autodetection
  - Mobile UI improvements
  - Change maximum avatar file size from 100KB to 200KB
  - Strict validation for snippet file names
  - Enable Markdown preview for issues, merge requests, milestones, and notes (Vinnie Okada)
  - In the docker directory is a container template based on the Omnibus packages.
  - Update Sidekiq to version 2.17.8
  - Add author filter to project issues and merge requests pages
  - Atom feed for user activity
  - Support multiple omniauth providers for the same user
  - Rendering cross reference in issue title and tooltip for merge request
  - Show username in comments
  - Possibility to create Milestones or Labels when Issues are disabled
  - Fix bug with showing gpg signature in tag

v 7.5.3
  - Bump gitlab_git to 7.0.0.rc12 (includes Rugged 0.21.2)

v 7.5.2
  - Don't log Sidekiq arguments by default
  - Fix restore of wiki repositories from backups

v 7.5.1
  - Add missing timestamps to 'members' table

v 7.5.0
  - API: Add support for Hipchat (Kevin Houdebert)
  - Add time zone configuration in gitlab.yml (Sullivan Senechal)
  - Fix LDAP authentication for Git HTTP access
  - Run 'GC.start' after every EmailsOnPushWorker job
  - Fix LDAP config lookup for provider 'ldap'
  - Drop all sequences during Postgres database restore
  - Project title links to project homepage (Ben Bodenmiller)
  - Add Atlassian Bamboo CI service (Drew Blessing)
  - Mentioned @user will receive email even if he is not participating in issue or commit
  - Session API: Use case-insensitive authentication like in UI (Andrey Krivko)
  - Tie up loose ends with annotated tags: API & UI (Sean Edge)
  - Return valid json for deleting branch via API (sponsored by O'Reilly Media)
  - Expose username in project events API (sponsored by O'Reilly Media)
  - Adds comments to commits in the API
  - Performance improvements
  - Fix post-receive issue for projects with deleted forks
  - New gitlab-shell version with custom hooks support
  - Improve code
  - GitLab CI 5.2+ support (does not support older versions)
  - Fixed bug when you can not push commits starting with 000000 to protected branches
  - Added a password strength indicator
  - Change project name and path in one form
  - Display renamed files in diff views (Vinnie Okada)
  - Fix raw view for public snippets
  - Use secret token with GitLab internal API.
  - Add missing timestamps to 'members' table

v 7.4.5
  - Bump gitlab_git to 7.0.0.rc12 (includes Rugged 0.21.2)

v 7.4.4
  - No changes

v 7.4.3
  - Fix raw snippets view
  - Fix security issue for member api
  - Fix buildbox integration

v 7.4.2
  - Fix internal snippet exposing for unauthenticated users

v 7.4.1
  - Fix LDAP authentication for Git HTTP access
  - Fix LDAP config lookup for provider 'ldap'
  - Fix public snippets
  - Fix 500 error on projects with nested submodules

v 7.4.0
  - Refactored membership logic
  - Improve error reporting on users API (Julien Bianchi)
  - Refactor test coverage tools usage. Use SIMPLECOV=true to generate it locally
  - Default branch is protected by default
  - Increase unicorn timeout to 60 seconds
  - Sort search autocomplete projects by stars count so most popular go first
  - Add README to tab on project show page
  - Do not delete tmp/repositories itself during clean-up, only its contents
  - Support for backup uploads to remote storage
  - Prevent notes polling when there are not notes
  - Internal ForkService: Prepare support for fork to a given namespace
  - API: Add support for forking a project via the API (Bernhard Kaindl)
  - API: filter project issues by milestone (Julien Bianchi)
  - Fail harder in the backup script
  - Changes to Slack service structure, only webhook url needed
  - Zen mode for wiki and milestones (Robert Schilling)
  - Move Emoji parsing to html-pipeline-gitlab (Robert Schilling)
  - Font Awesome 4.2 integration (Sullivan Senechal)
  - Add Pushover service integration (Sullivan Senechal)
  - Add select field type for services options (Sullivan Senechal)
  - Add cross-project references to the Markdown parser (Vinnie Okada)
  - Add task lists to issue and merge request descriptions (Vinnie Okada)
  - Snippets can be public, internal or private
  - Improve danger zone: ask project path to confirm data-loss action
  - Raise exception on forgery
  - Show build coverage in Merge Requests (requires GitLab CI v5.1)
  - New milestone and label links on issue edit form
  - Improved repository graphs
  - Improve event note display in dashboard and project activity views (Vinnie Okada)
  - Add users sorting to admin area
  - UI improvements
  - Fix ambiguous sha problem with mentioned commit
  - Fixed bug with apostrophe when at mentioning users
  - Add active directory ldap option
  - Developers can push to wiki repo. Protected branches does not affect wiki repo any more
  - Faster rev list
  - Fix branch removal

v 7.3.2
  - Fix creating new file via web editor
  - Use gitlab-shell v2.0.1

v 7.3.1
  - Fix ref parsing in Gitlab::GitAccess
  - Fix error 500 when viewing diff on a file with changed permissions
  - Fix adding comments to MR when source branch is master
  - Fix error 500 when searching description contains relative link

v 7.3.0
  - Always set the 'origin' remote in satellite actions
  - Write authorized_keys in tmp/ during tests
  - Use sockets to connect to Redis
  - Add dormant New Relic gem (can be enabled via environment variables)
  - Expire Rack sessions after 1 week
  - Cleaner signin/signup pages
  - Improved comments UI
  - Better search with filtering, pagination etc
  - Added a checkbox to toggle line wrapping in diff (Yuriy Glukhov)
  - Prevent project stars duplication when fork project
  - Use the default Unicorn socket backlog value of 1024
  - Support Unix domain sockets for Redis
  - Store session Redis keys in 'session:gitlab:' namespace
  - Deprecate LDAP account takeover based on partial LDAP email / GitLab username match
  - Use /bin/sh instead of Bash in bin/web, bin/background_jobs (Pavel Novitskiy)
  - Keyboard shortcuts for productivity (Robert Schilling)
  - API: filter issues by state (Julien Bianchi)
  - API: filter issues by labels (Julien Bianchi)
  - Add system hook for ssh key changes
  - Add blob permalink link (Ciro Santilli)
  - Create annotated tags through UI and API (Sean Edge)
  - Snippets search (Charles Bushong)
  - Comment new push to existing MR
  - Add 'ci' to the blacklist of forbidden names
  - Improve text filtering on issues page
  - Comment & Close button
  - Process git push --all much faster
  - Don't allow edit of system notes
  - Project wiki search (Ralf Seidler)
  - Enabled Shibboleth authentication support (Matus Banas)
  - Zen mode (fullscreen) for issues/MR/notes (Robert Schilling)
  - Add ability to configure webhook timeout via gitlab.yml (Wes Gurney)
  - Sort project merge requests in asc or desc order for updated_at or created_at field (sponsored by O'Reilly Media)
  - Add Redis socket support to 'rake gitlab:shell:install'

v 7.2.1
  - Delete orphaned labels during label migration (James Brooks)
  - Security: prevent XSS with stricter MIME types for raw repo files

v 7.2.0
  - Explore page
  - Add project stars (Ciro Santilli)
  - Log Sidekiq arguments
  - Better labels: colors, ability to rename and remove
  - Improve the way merge request collects diffs
  - Improve compare page for large diffs
  - Expose the full commit message via API
  - Fix 500 error on repository rename
  - Fix bug when MR download patch return invalid diff
  - Test gitlab-shell integration
  - Repository import timeout increased from 2 to 4 minutes allowing larger repos to be imported
  - API for labels (Robert Schilling)
  - API: ability to set an import url when creating project for specific user

v 7.1.1
  - Fix cpu usage issue in Firefox
  - Fix redirect loop when changing password by new user
  - Fix 500 error on new merge request page

v 7.1.0
  - Remove observers
  - Improve MR discussions
  - Filter by description on Issues#index page
  - Fix bug with namespace select when create new project page
  - Show README link after description for non-master members
  - Add @all mention for comments
  - Dont show reply button if user is not signed in
  - Expose more information for issues with webhook
  - Add a mention of the merge request into the default merge request commit message
  - Improve code highlight, introduce support for more languages like Go, Clojure, Erlang etc
  - Fix concurrency issue in repository download
  - Dont allow repository name start with ?
  - Improve email threading (Pierre de La Morinerie)
  - Cleaner help page
  - Group milestones
  - Improved email notifications
  - Contributors API (sponsored by Mobbr)
  - Fix LDAP TLS authentication (Boris HUISGEN)
  - Show VERSION information on project sidebar
  - Improve branch removal logic when accept MR
  - Fix bug where comment form is spawned inside the Reply button
  - Remove Dir.chdir from Satellite#lock for thread-safety
  - Increased default git max_size value from 5MB to 20MB in gitlab.yml. Please update your configs!
  - Show error message in case of timeout in satellite when create MR
  - Show first 100 files for huge diff instead of hiding all
  - Change default admin email from admin@local.host to admin@example.com

v 7.0.0
  - The CPU no longer overheats when you hold down the spacebar
  - Improve edit file UI
  - Add ability to upload group avatar when create
  - Protected branch cannot be removed
  - Developers can remove normal branches with UI
  - Remove branch via API (sponsored by O'Reilly Media)
  - Move protected branches page to Project settings area
  - Redirect to Files view when create new branch via UI
  - Drag and drop upload of image in every markdown-area (Earle Randolph Bunao and Neil Francis Calabroso)
  - Refactor the markdown relative links processing
  - Make it easier to implement other CI services for GitLab
  - Group masters can create projects in group
  - Deprecate ruby 1.9.3 support
  - Only masters can rewrite/remove git tags
  - Add X-Frame-Options SAMEORIGIN to Nginx config so Sidekiq admin is visible
  - UI improvements
  - Case-insensetive search for issues
  - Update to rails 4.1
  - Improve performance of application for projects and groups with a lot of members
  - Formally support Ruby 2.1
  - Include Nginx gitlab-ssl config
  - Add manual language detection for highlight.js
  - Added example.com/:username routing
  - Show notice if your profile is public
  - UI improvements for mobile devices
  - Improve diff rendering performance
  - Drag-n-drop for issues and merge requests between states at milestone page
  - Fix '0 commits' message for huge repositories on project home page
  - Prevent 500 error page when visit commit page from large repo
  - Add notice about huge push over http to unicorn config
  - File action in satellites uses default 30 seconds timeout instead of old 10 seconds one
  - Overall performance improvements
  - Skip init script check on omnibus-gitlab
  - Be more selective when killing stray Sidekiqs
  - Check LDAP user filter during sign-in
  - Remove wall feature (no data loss - you can take it from database)
  - Dont expose user emails via API unless you are admin
  - Detect issues closed by Merge Request description
  - Better email subject lines from email on push service (Alex Elman)
  - Enable identicon for gravatar be default

v 6.9.2
  - Revert the commit that broke the LDAP user filter

v 6.9.1
  - Fix scroll to highlighted line
  - Fix the pagination on load for commits page

v 6.9.0
  - Store Rails cache data in the Redis `cache:gitlab` namespace
  - Adjust MySQL limits for existing installations
  - Add db index on project_id+iid column. This prevents duplicate on iid (During migration duplicates will be removed)
  - Markdown preview or diff during editing via web editor (Evgeniy Sokovikov)
  - Give the Rails cache its own Redis namespace
  - Add ability to set different ssh host, if different from http/https
  - Fix syntax highlighting for code comments blocks
  - Improve comments loading logic
  - Stop refreshing comments when the tab is hidden
  - Improve issue and merge request mobile UI (Drew Blessing)
  - Document how to convert a backup to PostgreSQL
  - Fix locale bug in backup manager
  - Fix can not automerge when MR description is too long
  - Fix wiki backup skip bug
  - Two Step MR creation process
  - Remove unwanted files from satellite working directory with git clean -fdx
  - Accept merge request via API (sponsored by O'Reilly Media)
  - Add more access checks during API calls
  - Block SSH access for 'disabled' Active Directory users
  - Labels for merge requests (Drew Blessing)
  - Threaded emails by setting a Message-ID (Philip Blatter)

v 6.8.0
  - Ability to at mention users that are participating in issue and merge req. discussion
  - Enabled GZip Compression for assets in example Nginx, make sure that Nginx is compiled with --with-http_gzip_static_module flag (this is default in Ubuntu)
  - Make user search case-insensitive (Christopher Arnold)
  - Remove omniauth-ldap nickname bug workaround
  - Drop all tables before restoring a Postgres backup
  - Make the repository downloads path configurable
  - Create branches via API (sponsored by O'Reilly Media)
  - Changed permission of gitlab-satellites directory not to be world accessible
  - Protected branch does not allow force push
  - Fix popen bug in `rake gitlab:satellites:create`
  - Disable connection reaping for MySQL
  - Allow oauth signup without email for twitter and github
  - Fix faulty namespace names that caused 500 on user creation
  - Option to disable standard login
  - Clean old created archives from repository downloads directory
  - Fix download link for huge MR diffs
  - Expose event and mergerequest timestamps in API
  - Fix emails on push service when only one commit is pushed

v 6.7.3
  - Fix the merge notification email not being sent (Pierre de La Morinerie)
  - Drop all tables before restoring a Postgres backup
  - Remove yanked modernizr gem

v 6.7.2
  - Fix upgrader script

v 6.7.1
  - Fix GitLab CI integration

v 6.7.0
  - Increased the example Nginx client_max_body_size from 5MB to 20MB, consider updating it manually on existing installations
  - Add support for Gemnasium as a Project Service (Olivier Gonzalez)
  - Add edit file button to MergeRequest diff
  - Public groups (Jason Hollingsworth)
  - Cleaner headers in Notification Emails (Pierre de La Morinerie)
  - Blob and tree gfm links to anchors work
  - Piwik Integration (Sebastian Winkler)
  - Show contribution guide link for new issue form (Jeroen van Baarsen)
  - Fix CI status for merge requests from fork
  - Added option to remove issue assignee on project issue page and issue edit page (Jason Blanchard)
  - New page load indicator that includes a spinner that scrolls with the page
  - Converted all the help sections into markdown
  - LDAP user filters
  - Streamline the content of notification emails (Pierre de La Morinerie)
  - Fixes a bug with group member administration (Matt DeTullio)
  - Sort tag names using VersionSorter (Robert Speicher)
  - Add GFM autocompletion for MergeRequests (Robert Speicher)
  - Add webhook when a new tag is pushed (Jeroen van Baarsen)
  - Add button for toggling inline comments in diff view
  - Add retry feature for repository import
  - Reuse the GitLab LDAP connection within each request
  - Changed markdown new line behaviour to conform to markdown standards
  - Fix global search
  - Faster authorized_keys rebuilding in `rake gitlab:shell:setup` (requires gitlab-shell 1.8.5)
  - Create and Update MR calls now support the description parameter (Greg Messner)
  - Markdown relative links in the wiki link to wiki pages, markdown relative links in repositories link to files in the repository
  - Added Slack service integration (Federico Ravasio)
  - Better API responses for access_levels (sponsored by O'Reilly Media)
  - Requires at least 2 unicorn workers
  - Requires gitlab-shell v1.9+
  - Replaced gemoji(due to closed licencing problem) with Phantom Open Emoji library(combined SIL Open Font License, MIT License and the CC 3.0 License)
  - Fix `/:username.keys` response content type (Dmitry Medvinsky)

v 6.6.5
  - Added option to remove issue assignee on project issue page and issue edit page (Jason Blanchard)
  - Hide mr close button for comment form if merge request was closed or inline comment
  - Adds ability to reopen closed merge request

v 6.6.4
  - Add missing html escape for highlighted code blocks in comments, issues

v 6.6.3
  - Fix 500 error when edit yourself from admin area
  - Hide private groups for public profiles

v 6.6.2
  - Fix 500 error on branch/tag create or remove via UI

v 6.6.1
  - Fix 500 error on files tab if submodules presents

v 6.6.0
  - Retrieving user ssh keys publically(github style): http://__HOST__/__USERNAME__.keys
  - Permissions: Developer now can manage issue tracker (modify any issue)
  - Improve Code Compare page performance
  - Group avatar
  - Pygments.rb replaced with highlight.js
  - Improve Merge request diff store logic
  - Improve render performnace for MR show page
  - Fixed Assembla hardcoded project name
  - Jira integration documentation
  - Refactored app/services
  - Remove snippet expiration
  - Mobile UI improvements (Drew Blessing)
  - Fix block/remove UI for admin::users#show page
  - Show users' group membership on users' activity page (Robert Djurasaj)
  - User pages are visible without login if user is authorized to a public project
  - Markdown rendered headers have id derived from their name and link to their id
  - Improve application to work faster with large groups (100+ members)
  - Multiple emails per user
  - Show last commit for file when view file source
  - Restyle Issue#show page and MR#show page
  - Ability to filter by multiple labels for Issues page
  - Rails version to 4.0.3
  - Fixed attachment identifier displaying underneath note text (Jason Blanchard)

v 6.5.1
  - Fix branch selectbox when create merge request from fork

v 6.5.0
  - Dropdown menus on issue#show page for assignee and milestone (Jason Blanchard)
  - Add color custimization and previewing to broadcast messages
  - Fixed notes anchors
  - Load new comments in issues dynamically
  - Added sort options to Public page
  - New filters (assigned/authored/all) for Dashboard#issues/merge_requests (sponsored by Say Media)
  - Add project visibility icons to dashboard
  - Enable secure cookies if https used
  - Protect users/confirmation with rack_attack
  - Default HTTP headers to protect against MIME-sniffing, force https if enabled
  - Bootstrap 3 with responsive UI
  - New repository download formats: tar.bz2, zip, tar (Jason Hollingsworth)
  - Restyled accept widgets for MR
  - SCSS refactored
  - Use jquery timeago plugin
  - Fix 500 error for rdoc files
  - Ability to customize merge commit message (sponsored by Say Media)
  - Search autocomplete via ajax
  - Add website url to user profile
  - Files API supports base64 encoded content (sponsored by O'Reilly Media)
  - Added support for Go's repository retrieval (Bruno Albuquerque)

v6.4.3
  - Don't use unicorn worker killer if PhusionPassenger is defined

v6.4.2
  - Fixed wrong behaviour of script/upgrade.rb

v6.4.1
  - Fixed bug with repository rename
  - Fixed bug with project transfer

v 6.4.0
  - Added sorting to project issues page (Jason Blanchard)
  - Assembla integration (Carlos Paramio)
  - Fixed another 500 error with submodules
  - UI: More compact issues page
  - Minimal password length increased to 8 symbols
  - Side-by-side diff view (Steven Thonus)
  - Internal projects (Jason Hollingsworth)
  - Allow removal of avatar (Drew Blessing)
  - Project web hooks now support issues and merge request events
  - Visiting project page while not logged in will redirect to sign-in instead of 404 (Jason Hollingsworth)
  - Expire event cache on avatar creation/removal (Drew Blessing)
  - Archiving old projects (Steven Thonus)
  - Rails 4
  - Add time ago tooltips to show actual date/time
  - UI: Fixed UI for admin system hooks
  - Ruby script for easier GitLab upgrade
  - Do not remove Merge requests if fork project was removed
  - Improve sign-in/signup UX
  - Add resend confirmation link to sign-in page
  - Set noreply@HOSTNAME for reply_to field in all emails
  - Show GitLab API version on Admin#dashboard
  - API Cross-origin resource sharing
  - Show READMe link at project home page
  - Show repo size for projects in Admin area

v 6.3.0
  - API for adding gitlab-ci service
  - Init script now waits for pids to appear after (re)starting before reporting status (Rovanion Luckey)
  - Restyle project home page
  - Grammar fixes
  - Show branches list (which branches contains commit) on commit page (Andrew Kumanyaev)
  - Security improvements
  - Added support for GitLab CI 4.0
  - Fixed issue with 500 error when group did not exist
  - Ability to leave project
  - You can create file in repo using UI
  - You can remove file from repo using UI
  - API: dropped default_branch attribute from project during creation
  - Project default_branch is not stored in db any more. It takes from repo now.
  - Admin broadcast messages
  - UI improvements
  - Dont show last push widget if user removed this branch
  - Fix 500 error for repos with newline in file name
  - Extended html titles
  - API: create/update/delete repo files
  - Admin can transfer project to any namespace
  - API: projects/all for admin users
  - Fix recent branches order

v 6.2.4
  - Security: Cast API private_token to string (CVE-2013-4580)
  - Security: Require gitlab-shell 1.7.8 (CVE-2013-4581, CVE-2013-4582, CVE-2013-4583)
  - Fix for Git SSH access for LDAP users

v 6.2.3
  - Security: More protection against CVE-2013-4489
  - Security: Require gitlab-shell 1.7.4 (CVE-2013-4490, CVE-2013-4546)
  - Fix sidekiq rake tasks

v 6.2.2
  - Security: Update gitlab_git (CVE-2013-4489)

v 6.2.1
  - Security: Fix issue with generated passwords for new users

v 6.2.0
  - Public project pages are now visible to everyone (files, issues, wik, etc.)
    THIS MEANS YOUR ISSUES AND WIKI FOR PUBLIC PROJECTS ARE PUBLICLY VISIBLE AFTER THE UPGRADE
  - Add group access to permissions page
  - Require current password to change one
  - Group owner or admin can remove other group owners
  - Remove group transfer since we have multiple owners
  - Respect authorization in Repository API
  - Improve UI for Project#files page
  - Add more security specs
  - Added search for projects by name to api (Izaak Alpert)
  - Make default user theme configurable (Izaak Alpert)
  - Update logic for validates_merge_request for tree of MR (Andrew Kumanyaev)
  - Rake tasks for web hooks management (Jonhnny Weslley)
  - Extended User API to expose admin and can_create_group for user creation/updating (Boyan Tabakov)
  - API: Remove group
  - API: Remove project
  - Avatar upload on profile page with a maximum of 100KB (Steven Thonus)
  - Store the sessions in Redis instead of the cookie store
  - Fixed relative links in markdown
  - User must confirm their email if signup enabled
  - User must confirm changed email

v 6.1.0
  - Project specific IDs for issues, mr, milestones
    Above items will get a new id and for example all bookmarked issue urls will change.
    Old issue urls are redirected to the new one if the issue id is too high for an internal id.
  - Description field added to Merge Request
  - API: Sudo api calls (Izaak Alpert)
  - API: Group membership api (Izaak Alpert)
  - Improved commit diff
  - Improved large commit handling (Boyan Tabakov)
  - Rewrite: Init script now less prone to errors and keeps better track of the service (Rovanion Luckey)
  - Link issues, merge requests, and commits when they reference each other with GFM (Ash Wilson)
  - Close issues automatically when pushing commits with a special message
  - Improve user removal from admin area
  - Invalidate events cache when project was moved
  - Remove deprecated classes and rake tasks
  - Add event filter for group and project show pages
  - Add links to create branch/tag from project home page
  - Add public-project? checkbox to new-project view
  - Improved compare page. Added link to proceed into Merge Request
  - Send an email to a user when they are added to group
  - New landing page when you have 0 projects

v 6.0.0
  - Feature: Replace teams with group membership
    We introduce group membership in 6.0 as a replacement for teams.
    The old combination of groups and teams was confusing for a lot of people.
    And when the members of a team where changed this wasn't reflected in the project permissions.
    In GitLab 6.0 you will be able to add members to a group with a permission level for each member.
    These group members will have access to the projects in that group.
    Any changes to group members will immediately be reflected in the project permissions.
    You can even have multiple owners for a group, greatly simplifying administration.
  - Feature: Ability to have multiple owners for group
  - Feature: Merge Requests between fork and project (Izaak Alpert)
  - Feature: Generate fingerprint for ssh keys
  - Feature: Ability to create and remove branches with UI
  - Feature: Ability to create and remove git tags with UI
  - Feature: Groups page in profile. You can leave group there
  - API: Allow login with LDAP credentials
  - Redesign: project settings navigation
  - Redesign: snippets area
  - Redesign: ssh keys page
  - Redesign: buttons, blocks and other ui elements
  - Add comment title to rss feed
  - You can use arrows to navigate at tree view
  - Add project filter on dashboard
  - Cache project graph
  - Drop support of root namespaces
  - Default theme is classic now
  - Cache result of methods like authorize_projects, project.team.members etc
  - Remove $.ready events
  - Fix onclick events being double binded
  - Add notification level to group membership
  - Move all project controllers/views under Projects:: module
  - Move all profile controllers/views under Profiles:: module
  - Apply user project limit only for personal projects
  - Unicorn is default web server again
  - Store satellites lock files inside satellites dir
  - Disabled threadsafety mode in rails
  - Fixed bug with loosing MR comments
  - Improved MR comments logic
  - Render readme file for projects in public area

v 5.4.2
  - Security: Cast API private_token to string (CVE-2013-4580)
  - Security: Require gitlab-shell 1.7.8 (CVE-2013-4581, CVE-2013-4582, CVE-2013-4583)

v 5.4.1
  - Security: Fixes for CVE-2013-4489
  - Security: Require gitlab-shell 1.7.4 (CVE-2013-4490, CVE-2013-4546)

v 5.4.0
  - Ability to edit own comments
  - Documentation improvements
  - Improve dashboard projects page
  - Fixed nav for empty repos
  - GitLab Markdown help page
  - Misspelling fixes
  - Added support of unicorn and fog gems
  - Added client list to API doc
  - Fix PostgreSQL database restoration problem
  - Increase snippet content column size
  - allow project import via git:// url
  - Show participants on issues, including mentions
  - Notify mentioned users with email

v 5.3.0
  - Refactored services
  - Campfire service added
  - HipChat service added
  - Fixed bug with LDAP + git over http
  - Fixed bug with google analytics code being ignored
  - Improve sign-in page if ldap enabled
  - Respect newlines in wall messages
  - Generate the Rails secret token on first run
  - Rename repo feature
  - Init.d: remove gitlab.socket on service start
  - Api: added teams api
  - Api: Prevent blob content being escaped
  - Api: Smart deploy key add behaviour
  - Api: projects/owned.json return user owned project
  - Fix bug with team assignation on project from #4109
  - Advanced snippets: public/private, project/personal (Andrew Kulakov)
  - Repository Graphs (Karlo Nicholas T. Soriano)
  - Fix dashboard lost if comment on commit
  - Update gitlab-grack. Fixes issue with --depth option
  - Fix project events duplicate on project page
  - Fix postgres error when displaying network graph.
  - Fix dashboard event filter when navigate via turbolinks
  - init.d: Ensure socket is removed before starting service
  - Admin area: Style teams:index, group:show pages
  - Own page for failed forking
  - Scrum view for milestone

v 5.2.0
  - Turbolinks
  - Git over http with ldap credentials
  - Diff with better colors and some spacing on the corners
  - Default values for project features
  - Fixed huge_commit view
  - Restyle project clone panel
  - Move Gitlab::Git code to gitlab_git gem
  - Move update docs in repo
  - Requires gitlab-shell v1.4.0
  - Fixed submodules listing under file tab
  - Fork feature (Angus MacArthur)
  - git version check in gitlab:check
  - Shared deploy keys feature
  - Ability to generate default labels set for issues
  - Improve gfm autocomplete (Harold Luo)
  - Added support for Google Analytics
  - Code search feature (Javier Castro)

v 5.1.0
  - You can login with email or username now
  - Corrected project transfer rollback when repository cannot be moved
  - Move both repo and wiki when project transfer requested
  - Admin area: project editing was removed from admin namespace
  - Access: admin user has now access to any project.
  - Notification settings
  - Gitlab::Git set of objects to abstract from grit library
  - Replace Unicorn web server with Puma
  - Backup/Restore refactored. Backup dump project wiki too now
  - Restyled Issues list. Show milestone version in issue row
  - Restyled Merge Request list
  - Backup now dump/restore uploads
  - Improved performance of dashboard (Andrew Kumanyaev)
  - File history now tracks renames (Akzhan Abdulin)
  - Drop wiki migration tools
  - Drop sqlite migration tools
  - project tagging
  - Paginate users in API
  - Restyled network graph (Hiroyuki Sato)

v 5.0.1
  - Fixed issue with gitlab-grit being overridden by grit

v 5.0.0
  - Replaced gitolite with gitlab-shell
  - Removed gitolite-related libraries
  - State machine added
  - Setup gitlab as git user
  - Internal API
  - Show team tab for empty projects
  - Import repository feature
  - Updated rails
  - Use lambda for scopes
  - Redesign admin area -> users
  - Redesign admin area -> user
  - Secure link to file attachments
  - Add validations for Group and Team names
  - Restyle team page for project
  - Update capybara, rspec-rails, poltergeist to recent versions
  - Wiki on git using Gollum
  - Added Solarized Dark theme for code review
  - Don't show user emails in autocomplete lists, profile pages
  - Added settings tab for group, team, project
  - Replace user popup with icons in header
  - Handle project moving with gitlab-shell
  - Added select2-rails for selectboxes with ajax data load
  - Fixed search field on projects page
  - Added teams to search autocomplete
  - Move groups and teams on dashboard sidebar to sub-tabs
  - API: improved return codes and docs. (Felix Gilcher, Sebastian Ziebell)
  - Redesign wall to be more like chat
  - Snippets, Wall features are disabled by default for new projects

v 4.2.0
  - Teams
  - User show page. Via /u/username
  - Show help contents on pages for better navigation
  - Async gitolite calls
  - added satellites logs
  - can_create_group, can_create_team booleans for User
  - Process web hooks async
  - GFM: Fix images escaped inside links
  - Network graph improved
  - Switchable branches for network graph
  - API: Groups
  - Fixed project download

v 4.1.0
  - Optional Sign-Up
  - Discussions
  - Satellites outside of tmp
  - Line numbers for blame
  - Project public mode
  - Public area with unauthorized access
  - Load dashboard events with ajax
  - remember dashboard filter in cookies
  - replace resque with sidekiq
  - fix routing issues
  - cleanup rake tasks
  - fix backup/restore
  - scss cleanup
  - show preview for note images
  - improved network-graph
  - get rid of app/roles/
  - added new classes Team, Repository
  - Reduce amount of gitolite calls
  - Ability to add user in all group projects
  - remove deprecated configs
  - replaced Korolev font with open font
  - restyled admin/dashboard page
  - restyled admin/projects page

v 4.0.0
  - Remove project code and path from API. Use id instead
  - Return valid cloneable url to repo for web hook
  - Fixed backup issue
  - Reorganized settings
  - Fixed commits compare
  - Refactored scss
  - Improve status checks
  - Validates presence of User#name
  - Fixed postgres support
  - Removed sqlite support
  - Modified post-receive hook
  - Milestones can be closed now
  - Show comment events on dashboard
  - Quick add team members via group#people page
  - [API] expose created date for hooks and SSH keys
  - [API] list, create issue notes
  - [API] list, create snippet notes
  - [API] list, create wall notes
  - Remove project code - use path instead
  - added username field to user
  - rake task to fill usernames based on emails create namespaces for users
  - STI Group < Namespace
  - Project has namespace_id
  - Projects with namespaces also namespaced in gitolite and stored in subdir
  - Moving project to group will move it under group namespace
  - Ability to move project from namespaces to another
  - Fixes commit patches getting escaped (see #2036)
  - Support diff and patch generation for commits and merge request
  - MergeReqest doesn't generate a temporary file for the patch any more
  - Update the UI to allow downloading Patch or Diff

v 3.1.0
  - Updated gems
  - Services: Gitlab CI integration
  - Events filter on dashboard
  - Own namespace for redis/resque
  - Optimized commit diff views
  - add alphabetical order for projects admin page
  - Improved web editor
  - Commit stats page
  - Documentation split and cleanup
  - Link to commit authors everywhere
  - Restyled milestones list
  - added Milestone to Merge Request
  - Restyled Top panel
  - Refactored Satellite Code
  - Added file line links
  - moved from capybara-webkit to poltergeist + phantomjs

v 3.0.3
  - Fixed bug with issues list in Chrome
  - New Feature: Import team from another project

v 3.0.2
  - Fixed gitlab:app:setup
  - Fixed application error on empty project in admin area
  - Restyled last push widget

v 3.0.1
  - Fixed git over http

v 3.0.0
  - Projects groups
  - Web Editor
  - Fixed bug with gitolite keys
  - UI improved
  - Increased performance of application
  - Show user avatar in last commit when browsing Files
  - Refactored Gitlab::Merge
  - Use Font Awesome for icons
  - Separate observing of Note and MergeRequests
  - Milestone "All Issues" filter
  - Fix issue close and reopen button text and styles
  - Fix forward/back while browsing Tree hierarchy
  - Show number of notes for commits and merge requests
  - Added support pg from box and update installation doc
  - Reject ssh keys that break gitolite
  - [API] list one project hook
  - [API] edit project hook
  - [API] list project snippets
  - [API] allow to authorize using private token in HTTP header
  - [API] add user creation

v 2.9.1
  - Fixed resque custom config init

v 2.9.0
  - fixed inline notes bugs
  - refactored rspecs
  - refactored gitolite backend
  - added factory_girl
  - restyled projects list on dashboard
  - ssh keys validation to prevent gitolite crash
  - send notifications if changed permission in project
  - scss refactoring. gitlab_bootstrap/ dir
  - fix git push http body bigger than 112k problem
  - list of labels  page under issues tab
  - API for milestones, keys
  - restyled buttons
  - OAuth
  - Comment order changed

v 2.8.1
  - ability to disable gravatars
  - improved MR diff logic
  - ssh key help page

v 2.8.0
  - Gitlab Flavored Markdown
  - Bulk issues update
  - Issues API
  - Cucumber coverage increased
  - Post-receive files fixed
  - UI improved
  - Application cleanup
  - more cucumber
  - capybara-webkit + headless

v 2.7.0
  - Issue Labels
  - Inline diff
  - Git HTTP
  - API
  - UI improved
  - System hooks
  - UI improved
  - Dashboard events endless scroll
  - Source performance increased

v 2.6.0
  - UI polished
  - Improved network graph + keyboard nav
  - Handle huge commits
  - Last Push widget
  - Bugfix
  - Better performance
  - Email in resque
  - Increased test coverage
  - Ability to remove branch with MR accept
  - a lot of code refactored

v 2.5.0
  - UI polished
  - Git blame for file
  - Bugfix
  - Email in resque
  - Better test coverage

v 2.4.0
  - Admin area stats page
  - Ability to block user
  - Simplified dashboard area
  - Improved admin area
  - Bootstrap 2.0
  - Responsive layout
  - Big commits handling
  - Performance improved
  - Milestones

v 2.3.1
  - Issues pagination
  - ssl fixes
  - Merge Request pagination

v 2.3.0
  - Dashboard r1
  - Search r1
  - Project page
  - Close merge request on push
  - Persist MR diff after merge
  - mysql support
  - Documentation

v 2.2.0
  - We’ve added support of LDAP auth
  - Improved permission logic (4 roles system)
  - Protected branches (now only masters can push to protected branches)
  - Usability improved
  - twitter bootstrap integrated
  - compare view between commits
  - wiki feature
  - now you can enable/disable issues, wiki, wall features per project
  - security fixes
  - improved code browsing (ajax branch switch etc)
  - improved per-line commenting
  - git submodules displayed
  - moved to rails 3.2
  - help section improved

v 2.1.0
  - Project tab r1
  - List branches/tags
  - per line comments
  - mass user import

v 2.0.0
  - gitolite as main git host system
  - merge requests
  - project/repo access
  - link to commit/issue feed
  - design tab
  - improved email notifications
  - restyled dashboard
  - bugfix

v 1.2.2
  - common config file gitlab.yml
  - issues restyle
  - snippets restyle
  - clickable news feed header on dashboard
  - bugfix

v 1.2.1
  - bugfix

v 1.2.0
  - new design
  - user dashboard
  - network graph
  - markdown support for comments
  - encoding issues
  - wall like twitter timeline

v 1.1.0
  - project dashboard
  - wall redesigned
  - feature: code snippets
  - fixed horizontal scroll on file preview
  - fixed app crash if commit message has invalid chars
  - bugfix & code cleaning

v 1.0.2
  - fixed bug with empty project
  - added adv validation for project path & code
  - feature: issues can be sortable
  - bugfix
  - username displayed on top panel

v 1.0.1
  - fixed: with invalid source code for commit
  - fixed: lose branch/tag selection when use tree navigation
  - when history clicked - display path
  - bug fix & code cleaning

v 1.0.0
  - bug fix
  - projects preview mode

v 0.9.6
  - css fix
  - new repo empty tree until restart server - fixed

v 0.9.4
  - security improved
  - authorization improved
  - html escaping
  - bug fix
  - increased test coverage
  - design improvements

v 0.9.1
  - increased test coverage
  - design improvements
  - new issue email notification
  - updated app name
  - issue redesigned
  - issue can be edit

v 0.8.0
  - syntax highlight for main file types
  - redesign
  - stability
  - security fixes
  - increased test coverage
  - email notification<|MERGE_RESOLUTION|>--- conflicted
+++ resolved
@@ -50,13 +50,10 @@
   - Allow subsequent validations in CI Linter
   - Show referenced MRs & Issues only when the current viewer can access them
   - Fix Encoding::CompatibilityError bug when markdown content has some complex URL (Jason Lee)
-<<<<<<< HEAD
   - Add API support for managing project's build triggers
   - Add API support for managing project's build variables
-=======
   - Add API support for managing builds of a project
   - Add API support for managing build variables of project
->>>>>>> 2f2aada3
   - Allow broadcast messages to be edited
   - Autosize Markdown textareas
   - Import GitHub wiki into GitLab
