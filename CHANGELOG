--- conflicted
+++ resolved
@@ -79,11 +79,8 @@
   - Add description to new_issue email and new_merge_request_email in text/plain content type. !5663 (dixpac)
   - Speed up and reduce memory usage of Commit#repo_changes, Repository#expire_avatar_cache and IrkerWorker
   - Add unfold links for Side-by-Side view. !5415 (Tim Masliuchenko)
-<<<<<<< HEAD
   - Adds support for pending invitation project members importing projects
-=======
   - Update devise initializer to turn on changed password notification emails. !5648 (tombell)
->>>>>>> 8720a6e4
 
 v 8.10.5 (unreleased)
 
