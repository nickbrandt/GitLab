--- conflicted
+++ resolved
@@ -2,9 +2,7 @@
 
 v 8.3.0 (unreleased)
   - Fix: Assignee selector is empty when 'Unassigned' is selected (Jose Corcuera)
-<<<<<<< HEAD
   - Add rake tasks for git repository maintainance (Zeger-Jan van de Weg)
-=======
   - Fix 500 error when update group member permission
   - Trim leading and trailing whitespace of milestone and issueable titles (Jose Corcuera)
   - Recognize issue/MR/snippet/commit links as references
@@ -27,7 +25,6 @@
   - Fix invalid links within projects dashboard header
   - Make current user the first user in assignee dropdown in issues detail page (Stan Hu)
   - Fix: duplicate email notifications on issue comments
->>>>>>> 234f4bf2
 
 v 8.2.1
   - Forcefully update builds that didn't want to update with state machine
