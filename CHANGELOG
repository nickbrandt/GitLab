Please view this file on the master branch, on stable branches it's out of date.

v 8.5.0 (unreleased)
  - Remove gray background from layout in UI

v 8.4.0 (unreleased)
<<<<<<< HEAD
  - Add pagination headers to already paginated API resources
=======
  - Properly generate diff of orphan commits, like the first commit in a repository
>>>>>>> 6b000bee
  - Improve the consistency of commit titles, branch names, tag names, issue/MR titles, on their respective project pages
  - Autocomplete data is now always loaded, instead of when focusing a comment text area (Yorick Peterse)
  - Improved performance of finding issues for an entire group (Yorick Peterse)
  - Added custom application performance measuring system powered by InfluxDB (Yorick Peterse)
  - Bump fog to 1.36.0 (Stan Hu)
  - Add user's last used IP addresses to admin page (Stan Hu)
  - Add housekeeping function to project settings page
  - The default GitLab logo now acts as a loading indicator
  - Fix caching issue where build status was not updating in project dashboard (Stan Hu)
  - Accept 2xx status codes for successful Web hook triggers (Stan Hu)
  - Fix missing date of month in network graph when commits span a month (Stan Hu)
  - Expire view caches when application settings change (e.g. Gravatar disabled) (Stan Hu)
  - Don't notify users twice if they are both project watchers and subscribers (Stan Hu)
  - Implement new UI for group page
  - Implement search inside emoji picker
  - Add API support for looking up a user by username (Stan Hu)
  - Add project permissions to all project API endpoints (Stan Hu)
  - Link to milestone in "Milestone changed" system note
  - Only allow group/project members to mention `@all`
  - Expose Git's version in the admin area (Trey Davis)
  - Add "Frequently used" category to emoji picker
  - Add CAS support (tduehr)
  - Add link to merge request on build detail page
  - Fix: Problem with projects ending with .keys (Jose Corcuera)
  - Revert back upvote and downvote button to the issue and MR pages
  - Swap position of Assignee and Author selector on Issuables (Zeger-Jan van de Weg)
  - Add system hook messages for project rename and transfer (Steve Norman)
  - Fix version check image in Safari
  - Show 'All' tab by default in the builds page
  - Add Open Graph and Twitter Card data to all pages
  - Fix API project lookups when querying with a namespace with dots (Stan Hu)
  - Enable forcing Two-Factor authentication sitewide, with optional grace period
  - Import GitHub Pull Requests into GitLab
  - Change single user API endpoint to return more detailed data (Michael Potthoff)
  - Update version check images to use SVG
  - Validate README format before displaying
  - Enable Microsoft Azure OAuth2 support (Janis Meybohm)
  - Properly set task-list class on single item task lists
  - Add file finder feature in tree view (Kyungchul Shin)
  - Ajax filter by message for commits page
  - API: Add support for deleting a tag via the API (Robert Schilling)
  - Allow subsequent validations in CI Linter
  - Show referenced MRs & Issues only when the current viewer can access them
  - Fix Encoding::CompatibilityError bug when markdown content has some complex URL (Jason Lee)
  - Add API support for managing builds of a project
  - Add API support for managing build variables of project
  - Allow broadcast messages to be edited
  - Autosize Markdown textareas
  - Import GitHub wiki into GitLab

v 8.3.4
  - Use gitlab-workhorse 0.5.4 (fixes API routing bug)
  - Add build artifacts browser

v 8.3.3
  - Preserve CE behavior with JIRA integration by only calling API if URL is set
  - Fix duplicated branch creation/deletion events when using Web UI (Stan Hu)
  - Add configurable LDAP server query timeout
  - Get "Merge when build succeeds" to work when commits were pushed to MR target branch while builds were running
  - Suppress e-mails on failed builds if allow_failure is set (Stan Hu)
  - Fix project transfer e-mail sending incorrect paths in e-mail notification (Stan Hu)
  - Better support for referencing and closing issues in Asana service (Mike Wyatt)
  - Enable "Add key" button when user fills in a proper key (Stan Hu)
  - Fix error in processing reply-by-email messages (Jason Lee)
  - Fix Error 500 when visiting build page of project with nil runners_token (Stan Hu)
  - Use WOFF versions of SourceSansPro fonts
  - Fix regression when builds were not generated for tags created through web/api interface
  - Fix: maintain milestone filter between Open and Closed tabs (Greg Smethells)
  - Fix missing artifacts and build traces for build created before 8.3

v 8.3.2
  - Disable --follow in `git log` to avoid loading duplicate commit data in infinite scroll (Stan Hu)
  - Add support for Google reCAPTCHA in user registration

v 8.3.1
  - Fix Error 500 when global milestones have slashes (Stan Hu)
  - Fix Error 500 when doing a search in dashboard before visiting any project (Stan Hu)
  - Fix LDAP identity and user retrieval when special characters are used
  - Move Sidekiq-cron configuration to gitlab.yml

v 8.3.0
  - Bump rack-attack to 4.3.1 for security fix (Stan Hu)
  - API support for starred projects for authorized user (Zeger-Jan van de Weg)
  - Add open_issues_count to project API (Stan Hu)
  - Expand character set of usernames created by Omniauth (Corey Hinshaw)
  - Add button to automatically merge a merge request when the build succeeds (Zeger-Jan van de Weg)
  - Add unsubscribe link in the email footer (Zeger-Jan van de Weg)
  - Provide better diagnostic message upon project creation errors (Stan Hu)
  - Bump devise to 3.5.3 to fix reset token expiring after account creation (Stan Hu)
  - Remove api credentials from link to build_page
  - Deprecate GitLabCiService making it to always be inactive
  - Bump gollum-lib to 4.1.0 (Stan Hu)
  - Fix broken group avatar upload under "New group" (Stan Hu)
  - Update project repositorize size and commit count during import:repos task (Stan Hu)
  - Fix API setting of 'public' attribute to false will make a project private (Stan Hu)
  - Handle and report SSL errors in Web hook test (Stan Hu)
  - Bump Redis requirement to 2.8 for Sidekiq 4 (Stan Hu)
  - Fix: Assignee selector is empty when 'Unassigned' is selected (Jose Corcuera)
  - Add rake tasks for git repository maintainance (Zeger-Jan van de Weg)
  - Fix 500 error when update group member permission
  - Trim leading and trailing whitespace of milestone and issueable titles (Jose Corcuera)
  - Recognize issue/MR/snippet/commit links as references
  - Backport JIRA features from EE to CE
  - Add ignore whitespace change option to commit view
  - Fire update hook from GitLab
  - Allow account unlock via email
  - Style warning about mentioning many people in a comment
  - Fix: sort milestones by due date once again (Greg Smethells)
  - Migrate all CI::Services and CI::WebHooks to Services and WebHooks
  - Don't show project fork event as "imported"
  - Add API endpoint to fetch merge request commits list
  - Don't create CI status for refs that doesn't have .gitlab-ci.yml, even if the builds are enabled
  - Expose events API with comment information and author info
  - Fix: Ensure "Remove Source Branch" button is not shown when branch is being deleted. #3583
  - Run custom Git hooks when branch is created or deleted.
  - Fix bug when simultaneously accepting multiple MRs results in MRs that are of "merged" status, but not merged to the target branch
  - Add languages page to graphs
  - Block LDAP user when they are no longer found in the LDAP server
  - Improve wording on project visibility levels (Zeger-Jan van de Weg)
  - Fix editing notes on a merge request diff
  - Automatically select default clone protocol based on user preferences (Eirik Lygre)
  - Make Network page as sub tab of Commits
  - Add copy-to-clipboard button for Snippets
  - Add indication to merge request list item that MR cannot be merged automatically
  - Default target branch to patch-n when editing file in protected branch
  - Add Builds tab to merge request detail page
  - Allow milestones, issues and MRs to be created from dashboard and group indexes
  - Use new style for wiki
  - Use new style for milestone detail page
  - Fix sidebar tooltips when collapsed
  - Prevent possible XSS attack with award-emoji
  - Upgraded Sidekiq to 4.x
  - Accept COPYING,COPYING.lesser, and licence as license file (Zeger-Jan van de Weg)
  - Fix emoji aliases problem
  - Fix award-emojis Flash alert's width
  - Fix deleting notes on a merge request diff
  - Display referenced merge request statuses in the issue description (Greg Smethells)
  - Implement new sidebar for issue and merge request pages
  - Emoji picker improvements
  - Suppress warning about missing `.gitlab-ci.yml` if builds are disabled
  - Do not show build status unless builds are enabled and `.gitlab-ci.yml` is present
  - Persist runners registration token in database
  - Fix online editor should not remove newlines at the end of the file
  - Expose Git's version in the admin area
  - Show "New Merge Request" buttons on canonical repos when you have a fork (Josh Frye)

v 8.2.3
  - Fix application settings cache not expiring after changes (Stan Hu)
  - Fix Error 500s when creating global milestones with Unicode characters (Stan Hu)
  - Update documentation for "Guest" permissions
  - Properly convert Emoji-only comments into Award Emojis
  - Enable devise paranoid mode to prevent user enumeration attack
  - Webhook payload has an added, modified and removed properties for each commit
  - Fix 500 error when creating a merge request that removes a submodule

v 8.2.2
  - Fix 404 in redirection after removing a project (Stan Hu)
  - Ensure cached application settings are refreshed at startup (Stan Hu)
  - Fix Error 500 when viewing user's personal projects from admin page (Stan Hu)
  - Fix: Raw private snippets access workflow
  - Prevent "413 Request entity too large" errors when pushing large files with LFS
  - Fix: As an admin, cannot add oneself as a member to a group/project
  - Fix invalid links within projects dashboard header
  - Make current user the first user in assignee dropdown in issues detail page (Stan Hu)
  - Fix: duplicate email notifications on issue comments

v 8.2.1
  - Forcefully update builds that didn't want to update with state machine
  - Fix: saving GitLabCiService as Admin Template

v 8.2.0
  - Improved performance of finding projects and groups in various places
  - Improved performance of rendering user profile pages and Atom feeds
  - Expose build artifacts path as config option
  - Fix grouping of contributors by email in graph.
  - Improved performance of finding issues with/without labels
  - Fix Drone CI service template not saving properly (Stan Hu)
  - Fix avatars not showing in Atom feeds and project issues when Gravatar disabled (Stan Hu)
  - Added a GitLab specific profiling tool called "Sherlock" (see GitLab CE merge request #1749)
  - Upgrade gitlab_git to 7.2.20 and rugged to 0.23.3 (Stan Hu)
  - Improved performance of finding users by one of their Email addresses
  - Add allow_failure field to commit status API (Stan Hu)
  - Commits without .gitlab-ci.yml are marked as skipped
  - Save detailed error when YAML syntax is invalid
  - Since GitLab CI is enabled by default, remove enabling it by pushing .gitlab-ci.yml
  - Added build artifacts
  - Improved performance of replacing references in comments
  - Show last project commit to default branch on project home page
  - Highlight comment based on anchor in URL
  - Adds ability to remove the forked relationship from project settings screen. (Han Loong Liauw)
  - Improved performance of sorting milestone issues
  - Allow users to select the Files view as default project view (Cristian Bica)
  - Show "Empty Repository Page" for repository without branches (Artem V. Navrotskiy)
  - Fix: Inability to reply to code comments in the MR view, if the MR comes from a fork
  - Use git follow flag for commits page when retrieve history for file or directory
  - Show merge request CI status on merge requests index page
  - Send build name and stage in CI notification e-mail
  - Extend yml syntax for only and except to support specifying repository path
  - Enable shared runners to all new projects
  - Bump GitLab-Workhorse to 0.4.1
  - Allow to define cache in `.gitlab-ci.yml`
  - Fix: 500 error returned if destroy request without HTTP referer (Kazuki Shimizu)
  - Remove deprecated CI events from project settings page
  - Use issue editor as cross reference comment author when issue is edited with a new mention.
  - Add graphs of commits ahead and behind default branch (Jeff Stubler)
  - Improve personal snippet access workflow (Douglas Alexandre)
  - [API] Add ability to fetch the commit ID of the last commit that actually touched a file
  - Fix omniauth documentation setting for omnibus configuration (Jon Cairns)
  - Add "New file" link to dropdown on project page
  - Include commit logs in project search
  - Add "added", "modified" and "removed" properties to commit object in webhook
  - Rename "Back to" links to "Go to" because its not always a case it point to place user come from
  - Allow groups to appear in the search results if the group owner allows it
  - Add email notification to former assignee upon unassignment (Adam Lieskovský)
  - New design for project graphs page
  - Remove deprecated dumped yaml file generated from previous job definitions
  - Show specific runners from projects where user is master or owner
  - MR target branch is now visible on a list view when it is different from project's default one
  - Improve Continuous Integration graphs page
  - Make color of "Accept Merge Request" button consistent with current build status
  - Add ignore white space option in merge request diff and commit and compare view
  - Ability to add release notes (markdown text and attachments) to git tags (aka Releases)
  - Relative links from a repositories README.md now link to the default branch
  - Fix trailing whitespace issue in merge request/issue title
  - Fix bug when milestone/label filter was empty for dashboard issues page
  - Add ability to create milestone in group projects from single form
  - Add option to create merge request when editing/creating a file (Dirceu Tiegs)
  - Prevent the last owner of a group from being able to delete themselves by 'adding' themselves as a master (James Lopez)
  - Add Award Emoji to issue and merge request pages

v 8.1.4
  - Fix bug where manually merged branches in a MR would end up with an empty diff (Stan Hu)
  - Prevent redirect loop when home_page_url is set to the root URL
  - Fix incoming email config defaults
  - Remove CSS property preventing hard tabs from rendering in Chromium 45 (Stan Hu)

v 8.1.3
  - Force update refs/merge-requests/X/head upon a push to the source branch of a merge request (Stan Hu)
  - Spread out runner contacted_at updates
  - Use issue editor as cross reference comment author when issue is edited with a new mention
  - Add Facebook authentication

v 8.1.2
  - Fix cloning Wiki repositories via HTTP (Stan Hu)
  - Add migration to remove satellites directory
  - Fix specific runners visibility
  - Fix 500 when editing CI service
  - Require CI jobs to be named
  - Fix CSS for runner status
  - Fix CI badge
  - Allow developer to manage builds

v 8.1.1
  - Removed, see 8.1.2

v 8.1.0
  - Ensure MySQL CI limits DB migrations occur after the fields have been created (Stan Hu)
  - Fix duplicate repositories in GitHub import page (Stan Hu)
  - Redirect to a default path if HTTP_REFERER is not set (Stan Hu)
  - Adds ability to create directories using the web editor (Ben Ford)
  - Cleanup stuck CI builds
  - Send an email to admin email when a user is reported for spam (Jonathan Rochkind)
  - Show notifications button when user is member of group rather than project (Grzegorz Bizon)
  - Fix bug preventing mentioned issued from being closed when MR is merged using fast-forward merge.
  - Fix nonatomic database update potentially causing project star counts to go negative (Stan Hu)
  - Don't show "Add README" link in an empty repository if user doesn't have access to push (Stan Hu)
  - Fix error preventing displaying of commit data for a directory with a leading dot (Stan Hu)
  - Speed up load times of issue detail pages by roughly 1.5x
  - Fix CI rendering regressions
  - If a merge request is to close an issue, show this on the issue page (Zeger-Jan van de Weg)
  - Add a system note and update relevant merge requests when a branch is deleted or re-added (Stan Hu)
  - Make diff file view easier to use on mobile screens (Stan Hu)
  - Improved performance of finding users by username or Email address
  - Fix bug where merge request comments created by API would not trigger notifications (Stan Hu)
  - Add support for creating directories from Files page (Stan Hu)
  - Allow removing of project without confirmation when JavaScript is disabled (Stan Hu)
  - Support filtering by "Any" milestone or issue and fix "No Milestone" and "No Label" filters (Stan Hu)
  - Improved performance of the trending projects page
  - Remove CI migration task
  - Improved performance of finding projects by their namespace
  - Fix bug where transferring a project would result in stale commit links (Stan Hu)
  - Fix build trace updating
  - Include full path of source and target branch names in New Merge Request page (Stan Hu)
  - Add user preference to view activities as default dashboard (Stan Hu)
  - Add option to admin area to sign in as a specific user (Pavel Forkert)
  - Show CI status on all pages where commits list is rendered
  - Automatically enable CI when push .gitlab-ci.yml file to repository
  - Move CI charts to project graphs area
  - Fix cases where Markdown did not render links in activity feed (Stan Hu)
  - Add first and last to pagination (Zeger-Jan van de Weg)
  - Added Commit Status API
  - Added Builds View
  - Added when to .gitlab-ci.yml
  - Show CI status on commit page
  - Added CI_BUILD_TAG, _STAGE, _NAME and _TRIGGERED to CI builds
  - Show CI status on Your projects page and Starred projects page
  - Remove "Continuous Integration" page from dashboard
  - Add notes and SSL verification entries to hook APIs (Ben Boeckel)
  - Fix grammar in admin area "labels" .nothing-here-block when no labels exist.
  - Move CI runners page to project settings area
  - Move CI variables page to project settings area
  - Move CI triggers page to project settings area
  - Move CI project settings page to CE project settings area
  - Fix bug when removed file was not appearing in merge request diff
  - Show warning when build cannot be served by any of the available CI runners
  - Note the original location of a moved project when notifying users of the move
  - Improve error message when merging fails
  - Add support of multibyte characters in LDAP UID (Roman Petrov)
  - Show additions/deletions stats on merge request diff
  - Remove footer text in emails (Zeger-Jan van de Weg)
  - Ensure code blocks are properly highlighted after a note is updated
  - Fix wrong access level badge on MR comments
  - Hide password in the service settings form
  - Move CI web hooks page to project settings area
  - Fix User Identities API. It now allows you to properly create or update user's identities.
  - Add user preference to change layout width (Peter Göbel)
  - Use commit status in merge request widget as preferred source of CI status
  - Integrate CI commit and build pages into project pages
  - Move CI services page to project settings area
  - Add "Quick Submit" behavior to input fields throughout the application. Use
    Cmd+Enter on Mac and Ctrl+Enter on Windows/Linux.
  - Fix position of hamburger in header for smaller screens (Han Loong Liauw)
  - Fix bug where Emojis in Markdown would truncate remaining text (Sakata Sinji)
  - Persist filters when sorting on admin user page (Jerry Lukins)
  - Update style of snippets pages (Han Loong Liauw)
  - Allow dashboard and group issues/MRs to be filtered by label
  - Add spellcheck=false to certain input fields
  - Invalidate stored service password if the endpoint URL is changed
  - Project names are not fully shown if group name is too big, even on group page view
  - Apply new design for Files page
  - Add "New Page" button to Wiki Pages tab (Stan Hu)
  - Only render 404 page from /public
  - Hide passwords from services API (Alex Lossent)
  - Fix: Images cannot show when projects' path was changed
  - Let gitlab-git-http-server generate and serve 'git archive' downloads
  - Optimize query when filtering on issuables (Zeger-Jan van de Weg)
  - Fix padding of outdated discussion item.
  - Animate the logo on hover

v 8.0.5
  - Correct lookup-by-email for LDAP logins
  - Fix loading spinner sometimes not being hidden on Merge Request tab switches

v 8.0.4
  - Fix Message-ID header to be RFC 2111-compliant to prevent e-mails being dropped (Stan Hu)
  - Fix referrals for :back and relative URL installs
  - Fix anchors to comments in diffs
  - Remove CI token from build traces
  - Fix "Assign All" button on Runner admin page
  - Fix search in Files
  - Add full project namespace to payload of system webhooks (Ricardo Band)

v 8.0.3
  - Fix URL shown in Slack notifications
  - Fix bug where projects would appear to be stuck in the forked import state (Stan Hu)
  - Fix Error 500 in creating merge requests with > 1000 diffs (Stan Hu)
  - Add work_in_progress key to MR web hooks (Ben Boeckel)

v 8.0.2
  - Fix default avatar not rendering in network graph (Stan Hu)
  - Skip check_initd_configured_correctly on omnibus installs
  - Prevent double-prefixing of help page paths
  - Clarify confirmation text on user deletion
  - Make commit graphs responsive to window width changes (Stan Hu)
  - Fix top margin for sign-in button on public pages
  - Fix LDAP attribute mapping
  - Remove git refs used internally by GitLab from network graph (Stan Hu)
  - Use standard Markdown font in Markdown preview instead of fixed-width font (Stan Hu)
  - Fix Reply by email for non-UTF-8 messages.
  - Add option to use StartTLS with Reply by email IMAP server.
  - Allow AWS S3 Server-Side Encryption with Amazon S3-Managed Keys for backups (Paul Beattie)

v 8.0.1
  - Improve CI migration procedure and documentation

v 8.0.0
  - Fix Markdown links not showing up in dashboard activity feed (Stan Hu)
  - Remove milestones from merge requests when milestones are deleted (Stan Hu)
  - Fix HTML link that was improperly escaped in new user e-mail (Stan Hu)
  - Fix broken sort in merge request API (Stan Hu)
  - Bump rouge to 1.10.1 to remove warning noise and fix other syntax highlighting bugs (Stan Hu)
  - Gracefully handle errors in syntax highlighting by leaving the block unformatted (Stan Hu)
  - Add "replace" and "upload" functionalities to allow user replace existing file and upload new file into current repository
  - Fix URL construction for merge requests, issues, notes, and commits for relative URL config (Stan Hu)
  - Fix emoji URLs in Markdown when relative_url_root is used (Stan Hu)
  - Omit filename in Content-Disposition header in raw file download to avoid RFC 6266 encoding issues (Stan HU)
  - Fix broken Wiki Page History (Stan Hu)
  - Import forked repositories asynchronously to prevent large repositories from timing out (Stan Hu)
  - Prevent anchors from being hidden by header (Stan Hu)
  - Fix bug where only the first 15 Bitbucket issues would be imported (Stan Hu)
  - Sort issues by creation date in Bitbucket importer (Stan Hu)
  - Prevent too many redirects upon login when home page URL is set to external_url (Stan Hu)
  - Improve dropdown positioning on the project home page (Hannes Rosenögger)
  - Upgrade browser gem to 1.0.0 to avoid warning in IE11 compatibilty mode (Stan Hu)
  - Remove user OAuth tokens from the database and request new tokens each session (Stan Hu)
  - Restrict users API endpoints to use integer IDs (Stan Hu)
  - Only show recent push event if the branch still exists or a recent merge request has not been created (Stan Hu)
  - Remove satellites
  - Better performance for web editor (switched from satellites to rugged)
  - Faster merge
  - Ability to fetch merge requests from refs/merge-requests/:id
  - Allow displaying of archived projects in the admin interface (Artem Sidorenko)
  - Allow configuration of import sources for new projects (Artem Sidorenko)
  - Search for comments should be case insensetive
  - Create cross-reference for closing references on commits pushed to non-default branches (Maël Valais)
  - Ability to search milestones
  - Gracefully handle SMTP user input errors (e.g. incorrect email addresses) to prevent Sidekiq retries (Stan Hu)
  - Move dashboard activity to separate page (for your projects and starred projects)
  - Improve performance of git blame
  - Limit content width to 1200px for most of pages to improve readability on big screens
  - Fix 500 error when submit project snippet without body
  - Improve search page usability
  - Bring more UI consistency in way how projects, snippets and groups lists are rendered
  - Make all profiles and group public
  - Fixed login failure when extern_uid changes (Joel Koglin)
  - Don't notify users without access to the project when they are (accidentally) mentioned in a note.
  - Retrieving oauth token with LDAP credentials
  - Load Application settings from running database unless env var USE_DB=false
  - Added Drone CI integration (Kirill Zaitsev)
  - Allow developers to retry builds
  - Hide advanced project options for non-admin users
  - Fail builds if no .gitlab-ci.yml is found
  - Refactored service API and added automatically service docs generator (Kirill Zaitsev)
  - Added web_url key project hook_attrs (Kirill Zaitsev)
  - Add ability to get user information by ID of an SSH key via the API
  - Fix bug which IE cannot show image at markdown when the image is raw file of gitlab
  - Add support for Crowd
  - Global Labels that are available to all projects
  - Fix highlighting of deleted lines in diffs.
  - Project notification level can be set on the project page itself
  - Added service API endpoint to retrieve service parameters (Petheő Bence)
  - Add FogBugz project import (Jared Szechy)
  - Sort users autocomplete lists by user (Allister Antosik)
  - Webhook for issue now contains repository field (Jungkook Park)
  - Add ability to add custom text to the help page (Jeroen van Baarsen)
  - Add pg_schema to backup config
  - Fix references to target project issues in Merge Requests markdown preview and textareas (Francesco Levorato)
  - Redirect from incorrectly cased group or project path to correct one (Francesco Levorato)
  - Removed API calls from CE to CI

v 7.14.3
  - No changes

v 7.14.2
  - Upgrade gitlab_git to 7.2.15 to fix `git blame` errors with ISO-encoded files (Stan Hu)
  - Allow configuration of LDAP attributes GitLab will use for the new user account.

v 7.14.1
  - Improve abuse reports management from admin area
  - Fix "Reload with full diff" URL button in compare branch view (Stan Hu)
  - Disabled DNS lookups for SSH in docker image (Rowan Wookey)
  - Only include base URL in OmniAuth full_host parameter (Stan Hu)
  - Fix Error 500 in API when accessing a group that has an avatar (Stan Hu)
  - Ability to enable SSL verification for Webhooks

v 7.14.0
  - Fix bug where non-project members of the target project could set labels on new merge requests.
  - Update default robots.txt rules to disallow crawling of irrelevant pages (Ben Bodenmiller)
  - Fix redirection after sign in when using auto_sign_in_with_provider
  - Upgrade gitlab_git to 7.2.14 to ignore CRLFs in .gitmodules (Stan Hu)
  - Clear cache to prevent listing deleted branches after MR removes source branch (Stan Hu)
  - Provide more feedback what went wrong if HipChat service failed test (Stan Hu)
  - Fix bug where backslashes in inline diffs could be dropped (Stan Hu)
  - Disable turbolinks when linking to Bitbucket import status (Stan Hu)
  - Fix broken code import and display error messages if something went wrong with creating project (Stan Hu)
  - Fix corrupted binary files when using API files endpoint (Stan Hu)
  - Bump Haml to 4.0.7 to speed up textarea rendering (Stan Hu)
  - Show incompatible projects in Bitbucket import status (Stan Hu)
  - Fix coloring of diffs on MR Discussion-tab (Gert Goet)
  - Fix "Network" and "Graphs" pages for branches with encoded slashes (Stan Hu)
  - Fix errors deleting and creating branches with encoded slashes (Stan Hu)
  - Always add current user to autocomplete controller to support filter by "Me" (Stan Hu)
  - Fix multi-line syntax highlighting (Stan Hu)
  - Fix network graph when branch name has single quotes (Stan Hu)
  - Add "Confirm user" button in user admin page (Stan Hu)
  - Upgrade gitlab_git to version 7.2.6 to fix Error 500 when creating network graphs (Stan Hu)
  - Add support for Unicode filenames in relative links (Hiroyuki Sato)
  - Fix URL used for refreshing notes if relative_url is present (Bartłomiej Święcki)
  - Fix commit data retrieval when branch name has single quotes (Stan Hu)
  - Check that project was actually created rather than just validated in import:repos task (Stan Hu)
  - Fix full screen mode for snippet comments (Daniel Gerhardt)
  - Fix 404 error in files view after deleting the last file in a repository (Stan Hu)
  - Fix the "Reload with full diff" URL button (Stan Hu)
  - Fix label read access for unauthenticated users (Daniel Gerhardt)
  - Fix access to disabled features for unauthenticated users (Daniel Gerhardt)
  - Fix OAuth provider bug where GitLab would not go return to the redirect_uri after sign-in (Stan Hu)
  - Fix file upload dialog for comment editing (Daniel Gerhardt)
  - Set OmniAuth full_host parameter to ensure redirect URIs are correct (Stan Hu)
  - Return comments in created order in merge request API (Stan Hu)
  - Disable internal issue tracker controller if external tracker is used (Stan Hu)
  - Expire Rails cache entries after two weeks to prevent endless Redis growth
  - Add support for destroying project milestones (Stan Hu)
  - Allow custom backup archive permissions
  - Add project star and fork count, group avatar URL and user/group web URL attributes to API
  - Show who last edited a comment if it wasn't the original author
  - Send notification to all participants when MR is merged.
  - Add ability to manage user email addresses via the API.
  - Show buttons to add license, changelog and contribution guide if they're missing.
  - Tweak project page buttons.
  - Disabled autocapitalize and autocorrect on login field (Daryl Chan)
  - Mention group and project name in creation, update and deletion notices (Achilleas Pipinellis)
  - Update gravatar link on profile page to link to configured gravatar host (Ben Bodenmiller)
  - Remove redis-store TTL monkey patch
  - Add support for CI skipped status
  - Fetch code from forks to refs/merge-requests/:id/head when merge request created
  - Remove comments and email addresses when publicly exposing ssh keys (Zeger-Jan van de Weg)
  - Add "Check out branch" button to the MR page.
  - Improve MR merge widget text and UI consistency.
  - Improve text in MR "How To Merge" modal.
  - Cache all events
  - Order commits by date when comparing branches
  - Fix bug causing error when the target branch of a symbolic ref was deleted
  - Include branch/tag name in archive file and directory name
  - Add dropzone upload progress
  - Add a label for merged branches on branches page (Florent Baldino)
  - Detect .mkd and .mkdn files as markdown (Ben Boeckel)
  - Fix: User search feature in admin area does not respect filters
  - Set max-width for README, issue and merge request description for easier read on big screens
  - Update Flowdock integration to support new Flowdock API (Boyan Tabakov)
  - Remove author from files view (Sven Strickroth)
  - Fix infinite loop when SAML was incorrectly configured.

v 7.13.5
  - Satellites reverted

v 7.13.4
  - Allow users to send abuse reports

v 7.13.3
  - Fix bug causing Bitbucket importer to crash when OAuth application had been removed.
  - Allow users to send abuse reports
  - Remove satellites
  - Link username to profile on Group Members page (Tom Webster)

v 7.13.2
  - Fix randomly failed spec
  - Create project services on Project creation
  - Add admin_merge_request ability to Developer level and up
  - Fix Error 500 when browsing projects with no HEAD (Stan Hu)
  - Fix labels / assignee / milestone for the merge requests when issues are disabled
  - Show the first tab automatically on MergeRequests#new
  - Add rake task 'gitlab:update_commit_count' (Daniel Gerhardt)
  - Fix Gmail Actions

v 7.13.1
  - Fix: Label modifications are not reflected in existing notes and in the issue list
  - Fix: Label not shown in the Issue list, although it's set through web interface
  - Fix: Group/project references are linked incorrectly
  - Improve documentation
  - Fix of migration: Check if session_expire_delay column exists before adding the column
  - Fix: ActionView::Template::Error
  - Fix: "Create Merge Request" isn't always shown in event for newly pushed branch
  - Fix bug causing "Remove source-branch" option not to work for merge requests from the same project.
  - Render Note field hints consistently for "new" and "edit" forms

v 7.13.0
  - Remove repository graph log to fix slow cache updates after push event (Stan Hu)
  - Only enable HSTS header for HTTPS and port 443 (Stan Hu)
  - Fix user autocomplete for unauthenticated users accessing public projects (Stan Hu)
  - Fix redirection to home page URL for unauthorized users (Daniel Gerhardt)
  - Add branch switching support for graphs (Daniel Gerhardt)
  - Fix external issue tracker hook/test for HTTPS URLs (Daniel Gerhardt)
  - Remove link leading to a 404 error in Deploy Keys page (Stan Hu)
  - Add support for unlocking users in admin settings (Stan Hu)
  - Add Irker service configuration options (Stan Hu)
  - Fix order of issues imported from GitHub (Hiroyuki Sato)
  - Bump rugments to 1.0.0beta8 to fix C prototype function highlighting (Jonathon Reinhart)
  - Fix Merge Request webhook to properly fire "merge" action when accepted from the web UI
  - Add `two_factor_enabled` field to admin user API (Stan Hu)
  - Fix invalid timestamps in RSS feeds (Rowan Wookey)
  - Fix downloading of patches on public merge requests when user logged out (Stan Hu)
  - Fix Error 500 when relative submodule resolves to a namespace that has a different name from its path (Stan Hu)
  - Extract the longest-matching ref from a commit path when multiple matches occur (Stan Hu)
  - Update maintenance documentation to explain no need to recompile asssets for omnibus installations (Stan Hu)
  - Support commenting on diffs in side-by-side mode (Stan Hu)
  - Fix JavaScript error when clicking on the comment button on a diff line that has a comment already (Stan Hu)
  - Return 40x error codes if branch could not be deleted in UI (Stan Hu)
  - Remove project visibility icons from dashboard projects list
  - Rename "Design" profile settings page to "Preferences".
  - Allow users to customize their default Dashboard page.
  - Update ssl_ciphers in Nginx example to remove DHE settings. This will deny forward secrecy for Android 2.3.7, Java 6 and OpenSSL 0.9.8
  - Admin can edit and remove user identities
  - Convert CRLF newlines to LF when committing using the web editor.
  - API request /projects/:project_id/merge_requests?state=closed will return only closed merge requests without merged one. If you need ones that were merged - use state=merged.
  - Allow Administrators to filter the user list by those with or without Two-factor Authentication enabled.
  - Show a user's Two-factor Authentication status in the administration area.
  - Explicit error when commit not found in the CI
  - Improve performance for issue and merge request pages
  - Users with guest access level can not set assignee, labels or milestones for issue and merge request
  - Reporter role can manage issue tracker now: edit any issue, set assignee or milestone and manage labels
  - Better performance for pages with events list, issues list and commits list
  - Faster automerge check and merge itself when source and target branches are in same repository
  - Correctly show anonymous authorized applications under Profile > Applications.
  - Query Optimization in MySQL.
  - Allow users to be blocked and unblocked via the API
  - Use native Postgres database cleaning during backup restore
  - Redesign project page. Show README as default instead of activity. Move project activity to separate page
  - Make left menu more hierarchical and less contextual by adding back item at top
  - A fork can’t have a visibility level that is greater than the original project.
  - Faster code search in repository and wiki. Fixes search page timeout for big repositories
  - Allow administrators to disable 2FA for a specific user
  - Add error message for SSH key linebreaks
  - Store commits count in database (will populate with valid values only after first push)
  - Rebuild cache after push to repository in background job
  - Fix transferring of project to another group using the API.

v 7.12.2
  - Correctly show anonymous authorized applications under Profile > Applications.
  - Faster automerge check and merge itself when source and target branches are in same repository
  - Audit log for user authentication
  - Allow custom label to be set for authentication providers.

v 7.12.1
  - Fix error when deleting a user who has projects (Stan Hu)
  - Fix post-receive errors on a push when an external issue tracker is configured (Stan Hu)
  - Add SAML to list of social_provider (Matt Firtion)
  - Fix merge requests API scope to keep compatibility in 7.12.x patch release (Dmitriy Zaporozhets)
  - Fix closed merge request scope at milestone page (Dmitriy Zaporozhets)
  - Revert merge request states renaming
  - Fix hooks for web based events with external issue references (Daniel Gerhardt)
  - Improve performance for issue and merge request pages
  - Compress database dumps to reduce backup size

v 7.12.0
  - Fix Error 500 when one user attempts to access a personal, internal snippet (Stan Hu)
  - Disable changing of target branch in new merge request page when a branch has already been specified (Stan Hu)
  - Fix post-receive errors on a push when an external issue tracker is configured (Stan Hu)
  - Update oauth button logos for Twitter and Google to recommended assets
  - Update browser gem to version 0.8.0 for IE11 support (Stan Hu)
  - Fix timeout when rendering file with thousands of lines.
  - Add "Remember me" checkbox to LDAP signin form.
  - Add session expiration delay configuration through UI application settings
  - Don't notify users mentioned in code blocks or blockquotes.
  - Omit link to generate labels if user does not have access to create them (Stan Hu)
  - Show warning when a comment will add 10 or more people to the discussion.
  - Disable changing of the source branch in merge request update API (Stan Hu)
  - Shorten merge request WIP text.
  - Add option to disallow users from registering any application to use GitLab as an OAuth provider
  - Support editing target branch of merge request (Stan Hu)
  - Refactor permission checks with issues and merge requests project settings (Stan Hu)
  - Fix Markdown preview not working in Edit Milestone page (Stan Hu)
  - Fix Zen Mode not closing with ESC key (Stan Hu)
  - Allow HipChat API version to be blank and default to v2 (Stan Hu)
  - Add file attachment support in Milestone description (Stan Hu)
  - Fix milestone "Browse Issues" button.
  - Set milestone on new issue when creating issue from index with milestone filter active.
  - Make namespace API available to all users (Stan Hu)
  - Add web hook support for note events (Stan Hu)
  - Disable "New Issue" and "New Merge Request" buttons when features are disabled in project settings (Stan Hu)
  - Remove Rack Attack monkey patches and bump to version 4.3.0 (Stan Hu)
  - Fix clone URL losing selection after a single click in Safari and Chrome (Stan Hu)
  - Fix git blame syntax highlighting when different commits break up lines (Stan Hu)
  - Add "Resend confirmation e-mail" link in profile settings (Stan Hu)
  - Allow to configure location of the `.gitlab_shell_secret` file. (Jakub Jirutka)
  - Disabled expansion of top/bottom blobs for new file diffs
  - Update Asciidoctor gem to version 1.5.2. (Jakub Jirutka)
  - Fix resolving of relative links to repository files in AsciiDoc documents. (Jakub Jirutka)
  - Use the user list from the target project in a merge request (Stan Hu)
  - Default extention for wiki pages is now .md instead of .markdown (Jeroen van Baarsen)
  - Add validation to wiki page creation (only [a-zA-Z0-9/_-] are allowed) (Jeroen van Baarsen)
  - Fix new/empty milestones showing 100% completion value (Jonah Bishop)
  - Add a note when an Issue or Merge Request's title changes
  - Consistently refer to MRs as either Merged or Closed.
  - Add Merged tab to MR lists.
  - Prefix EmailsOnPush email subject with `[Git]`.
  - Group project contributions by both name and email.
  - Clarify navigation labels for Project Settings and Group Settings.
  - Move user avatar and logout button to sidebar
  - You can not remove user if he/she is an only owner of group
  - User should be able to leave group. If not - show him proper message
  - User has ability to leave project
  - Add SAML support as an omniauth provider
  - Allow to configure a URL to show after sign out
  - Add an option to automatically sign-in with an Omniauth provider
  - GitLab CI service sends .gitlab-ci.yml in each push call
  - When remove project - move repository and schedule it removal
  - Improve group removing logic
  - Trigger create-hooks on backup restore task
  - Add option to automatically link omniauth and LDAP identities
  - Allow special character in users bio. I.e.: I <3 GitLab

v 7.11.4
  - Fix missing bullets when creating lists
  - Set rel="nofollow" on external links

v 7.11.3
  - no changes
  - Fix upgrader script (Martins Polakovs)

v 7.11.2
  - no changes

v 7.11.1
  - no changes

v 7.11.0
  - Fall back to Plaintext when Syntaxhighlighting doesn't work. Fixes some buggy lexers (Hannes Rosenögger)
  - Get editing comments to work in Chrome 43 again.
  - Fix broken view when viewing history of a file that includes a path that used to be another file (Stan Hu)
  - Don't show duplicate deploy keys
  - Fix commit time being displayed in the wrong timezone in some cases (Hannes Rosenögger)
  - Make the first branch pushed to an empty repository the default HEAD (Stan Hu)
  - Fix broken view when using a tag to display a tree that contains git submodules (Stan Hu)
  - Make Reply-To config apply to change e-mail confirmation and other Devise notifications (Stan Hu)
  - Add application setting to restrict user signups to e-mail domains (Stan Hu)
  - Don't allow a merge request to be merged when its title starts with "WIP".
  - Add a page title to every page.
  - Allow primary email to be set to an email that you've already added.
  - Fix clone URL field and X11 Primary selection (Dmitry Medvinsky)
  - Ignore invalid lines in .gitmodules
  - Fix "Cannot move project" error message from popping up after a successful transfer (Stan Hu)
  - Redirect to sign in page after signing out.
  - Fix "Hello @username." references not working by no longer allowing usernames to end in period.
  - Fix "Revspec not found" errors when viewing diffs in a forked project with submodules (Stan Hu)
  - Improve project page UI
  - Fix broken file browsing with relative submodule in personal projects (Stan Hu)
  - Add "Reply quoting selected text" shortcut key (`r`)
  - Fix bug causing `@whatever` inside an issue's first code block to be picked up as a user mention.
  - Fix bug causing `@whatever` inside an inline code snippet (backtick-style) to be picked up as a user mention.
  - When use change branches link at MR form - save source branch selection instead of target one
  - Improve handling of large diffs
  - Added GitLab Event header for project hooks
  - Add Two-factor authentication (2FA) for GitLab logins
  - Show Atom feed buttons everywhere where applicable.
  - Add project activity atom feed.
  - Don't crash when an MR from a fork has a cross-reference comment from the target project on one of its commits.
  - Explain how to get a new password reset token in welcome emails
  - Include commit comments in MR from a forked project.
  - Group milestones by title in the dashboard and all other issue views.
  - Query issues, merge requests and milestones with their IID through API (Julien Bianchi)
  - Add default project and snippet visibility settings to the admin web UI.
  - Show incompatible projects in Google Code import status (Stan Hu)
  - Fix bug where commit data would not appear in some subdirectories (Stan Hu)
  - Task lists are now usable in comments, and will show up in Markdown previews.
  - Fix bug where avatar filenames were not actually deleted from the database during removal (Stan Hu)
  - Fix bug where Slack service channel was not saved in admin template settings. (Stan Hu)
  - Protect OmniAuth request phase against CSRF.
  - Don't send notifications to mentioned users that don't have access to the project in question.
  - Add search issues/MR by number
  - Change plots to bar graphs in commit statistics screen
  - Move snippets UI to fluid layout
  - Improve UI for sidebar. Increase separation between navigation and content
  - Improve new project command options (Ben Bodenmiller)
  - Add common method to force UTF-8 and use it to properly handle non-ascii OAuth user properties (Onur Küçük)
  - Prevent sending empty messages to HipChat (Chulki Lee)
  - Improve UI for mobile phones on dashboard and project pages
  - Add room notification and message color option for HipChat
  - Allow to use non-ASCII letters and dashes in project and namespace name. (Jakub Jirutka)
  - Add footnotes support to Markdown (Guillaume Delbergue)
  - Add current_sign_in_at to UserFull REST api.
  - Make Sidekiq MemoryKiller shutdown signal configurable
  - Add "Create Merge Request" buttons to commits and branches pages and push event.
  - Show user roles by comments.
  - Fix automatic blocking of auto-created users from Active Directory.
  - Call merge request web hook for each new commits (Arthur Gautier)
  - Use SIGKILL by default in Sidekiq::MemoryKiller
  - Fix mentioning of private groups.
  - Add style for <kbd> element in markdown
  - Spin spinner icon next to "Checking for CI status..." on MR page.
  - Fix reference links in dashboard activity and ATOM feeds.
  - Ensure that the first added admin performs repository imports

v 7.10.4
  - Fix migrations broken in 7.10.2
  - Make tags for GitLab installations running on MySQL case sensitive
  - Get Gitorious importer to work again.
  - Fix adding new group members from admin area
  - Fix DB error when trying to tag a repository (Stan Hu)
  - Fix Error 500 when searching Wiki pages (Stan Hu)
  - Unescape branch names in compare commit (Stan Hu)
  - Order commit comments chronologically in API.

v 7.10.2
  - Fix CI links on MR page

v 7.10.0
  - Ignore submodules that are defined in .gitmodules but are checked in as directories.
  - Allow projects to be imported from Google Code.
  - Remove access control for uploaded images to fix broken images in emails (Hannes Rosenögger)
  - Allow users to be invited by email to join a group or project.
  - Don't crash when project repository doesn't exist.
  - Add config var to block auto-created LDAP users.
  - Don't use HTML ellipsis in EmailsOnPush subject truncated commit message.
  - Set EmailsOnPush reply-to address to committer email when enabled.
  - Fix broken file browsing with a submodule that contains a relative link (Stan Hu)
  - Fix persistent XSS vulnerability around profile website URLs.
  - Fix project import URL regex to prevent arbitary local repos from being imported.
  - Fix directory traversal vulnerability around uploads routes.
  - Fix directory traversal vulnerability around help pages.
  - Don't leak existence of project via search autocomplete.
  - Don't leak existence of group or project via search.
  - Fix bug where Wiki pages that included a '/' were no longer accessible (Stan Hu)
  - Fix bug where error messages from Dropzone would not be displayed on the issues page (Stan Hu)
  - Add a rake task to check repository integrity with `git fsck`
  - Add ability to configure Reply-To address in gitlab.yml (Stan Hu)
  - Move current user to the top of the list in assignee/author filters (Stan Hu)
  - Fix broken side-by-side diff view on merge request page (Stan Hu)
  - Set Application controller default URL options to ensure all url_for calls are consistent (Stan Hu)
  - Allow HTML tags in Markdown input
  - Fix code unfold not working on Compare commits page (Stan Hu)
  - Fix generating SSH key fingerprints with OpenSSH 6.8. (Sašo Stanovnik)
  - Fix "Import projects from" button to show the correct instructions (Stan Hu)
  - Fix dots in Wiki slugs causing errors (Stan Hu)
  - Make maximum attachment size configurable via Application Settings (Stan Hu)
  - Update poltergeist to version 1.6.0 to support PhantomJS 2.0 (Zeger-Jan van de Weg)
  - Fix cross references when usernames, milestones, or project names contain underscores (Stan Hu)
  - Disable reference creation for comments surrounded by code/preformatted blocks (Stan Hu)
  - Reduce Rack Attack false positives causing 403 errors during HTTP authentication (Stan Hu)
  - enable line wrapping per default and remove the checkbox to toggle it (Hannes Rosenögger)
  - Fix a link in the patch update guide
  - Add a service to support external wikis (Hannes Rosenögger)
  - Omit the "email patches" link and fix plain diff view for merge commits
  - List new commits for newly pushed branch in activity view.
  - Add sidetiq gem dependency to match EE
  - Add changelog, license and contribution guide links to project tab bar.
  - Improve diff UI
  - Fix alignment of navbar toggle button (Cody Mize)
  - Fix checkbox rendering for nested task lists
  - Identical look of selectboxes in UI
  - Upgrade the gitlab_git gem to version 7.1.3
  - Move "Import existing repository by URL" option to button.
  - Improve error message when save profile has error.
  - Passing the name of pushed ref to CI service (requires GitLab CI 7.9+)
  - Add location field to user profile
  - Fix print view for markdown files and wiki pages
  - Fix errors when deleting old backups
  - Improve GitLab performance when working with git repositories
  - Add tag message and last commit to tag hook (Kamil Trzciński)
  - Restrict permissions on backup files
  - Improve oauth accounts UI in profile page
  - Add ability to unlink connected accounts
  - Replace commits calendar with faster contribution calendar that includes issues and merge requests
  - Add inifinite scroll to user page activity
  - Don't include system notes in issue/MR comment count.
  - Don't mark merge request as updated when merge status relative to target branch changes.
  - Link note avatar to user.
  - Make Git-over-SSH errors more descriptive.
  - Fix EmailsOnPush.
  - Refactor issue filtering
  - AJAX selectbox for issue assignee and author filters
  - Fix issue with missing options in issue filtering dropdown if selected one
  - Prevent holding Control-Enter or Command-Enter from posting comment multiple times.
  - Prevent note form from being cleared when submitting failed.
  - Improve file icons rendering on tree (Sullivan Sénéchal)
  - API: Add pagination to project events
  - Get issue links in notification mail to work again.
  - Don't show commit comment button when user is not signed in.
  - Fix admin user projects lists.
  - Don't leak private group existence by redirecting from namespace controller to group controller.
  - Ability to skip some items from backup (database, respositories or uploads)
  - Archive repositories in background worker.
  - Import GitHub, Bitbucket or GitLab.com projects owned by authenticated user into current namespace.
  - Project labels are now available over the API under the "tag_list" field (Cristian Medina)
  - Fixed link paths for HTTP and SSH on the admin project view (Jeremy Maziarz)
  - Fix and improve help rendering (Sullivan Sénéchal)
  - Fix final line in EmailsOnPush email diff being rendered as error.
  - Prevent duplicate Buildkite service creation.
  - Fix git over ssh errors 'fatal: protocol error: bad line length character'
  - Automatically setup GitLab CI project for forks if origin project has GitLab CI enabled
  - Bust group page project list cache when namespace name or path changes.
  - Explicitly set image alt-attribute to prevent graphical glitches if gravatars could not be loaded
  - Allow user to choose a public email to show on public profile
  - Remove truncation from issue titles on milestone page (Jason Blanchard)
  - Fix stuck Merge Request merging events from old installations (Ben Bodenmiller)
  - Fix merge request comments on files with multiple commits
  - Fix Resource Owner Password Authentication Flow

v 7.9.4
  - Security: Fix project import URL regex to prevent arbitary local repos from being imported
  - Fixed issue where only 25 commits would load in file listings
  - Fix LDAP identities  after config update

v 7.9.3
  - Contains no changes
  - Add icons to Add dropdown items.
  - Allow admin to create public deploy keys that are accessible to any project.
  - Warn when gitlab-shell version doesn't match requirement.
  - Skip email confirmation when set by admin or via LDAP.
  - Only allow users to reference groups, projects, issues, MRs, commits they have access to.

v 7.9.3
  - Contains no changes

v 7.9.2
  - Contains no changes

v 7.9.1
  - Include missing events and fix save functionality in admin service template settings form (Stan Hu)
  - Fix "Import projects from" button to show the correct instructions (Stan Hu)
  - Fix OAuth2 issue importing a new project from GitHub and GitLab (Stan Hu)
  - Fix for LDAP with commas in DN
  - Fix missing events and in admin Slack service template settings form (Stan Hu)
  - Don't show commit comment button when user is not signed in.
  - Downgrade gemnasium-gitlab-service gem

v 7.9.0
  - Add HipChat integration documentation (Stan Hu)
  - Update documentation for object_kind field in Webhook push and tag push Webhooks (Stan Hu)
  - Fix broken email images (Hannes Rosenögger)
  - Automatically config git if user forgot, where possible (Zeger-Jan van de Weg)
  - Fix mass SQL statements on initial push (Hannes Rosenögger)
  - Add tag push notifications and normalize HipChat and Slack messages to be consistent (Stan Hu)
  - Add comment notification events to HipChat and Slack services (Stan Hu)
  - Add issue and merge request events to HipChat and Slack services (Stan Hu)
  - Fix merge request URL passed to Webhooks. (Stan Hu)
  - Fix bug that caused a server error when editing a comment to "+1" or "-1" (Stan Hu)
  - Fix code preview theme setting for comments, issues, merge requests, and snippets (Stan Hu)
  - Move labels/milestones tabs to sidebar
  - Upgrade Rails gem to version 4.1.9.
  - Improve error messages for file edit failures
  - Improve UI for commits, issues and merge request lists
  - Fix commit comments on first line of diff not rendering in Merge Request Discussion view.
  - Allow admins to override restricted project visibility settings.
  - Move restricted visibility settings from gitlab.yml into the web UI.
  - Improve trigger merge request hook when source project branch has been updated (Kirill Zaitsev)
  - Save web edit in new branch
  - Fix ordering of imported but unchanged projects (Marco Wessel)
  - Mobile UI improvements: make aside content expandable
  - Expose avatar_url in projects API
  - Fix checkbox alignment on the application settings page.
  - Generalize image upload in drag and drop in markdown to all files (Hannes Rosenögger)
  - Fix mass-unassignment of issues (Robert Speicher)
  - Fix hidden diff comments in merge request discussion view
  - Allow user confirmation to be skipped for new users via API
  - Add a service to send updates to an Irker gateway (Romain Coltel)
  - Add brakeman (security scanner for Ruby on Rails)
  - Slack username and channel options
  - Add grouped milestones from all projects to dashboard.
  - Web hook sends pusher email as well as commiter
  - Add Bitbucket omniauth provider.
  - Add Bitbucket importer.
  - Support referencing issues to a project whose name starts with a digit
  - Condense commits already in target branch when updating merge request source branch.
  - Send notifications and leave system comments when bulk updating issues.
  - Automatically link commit ranges to compare page: sha1...sha4 or sha1..sha4 (includes sha1 in comparison)
  - Move groups page from profile to dashboard
  - Starred projects page at dashboard
  - Blocking user does not remove him/her from project/groups but show blocked label
  - Change subject of EmailsOnPush emails to include namespace, project and branch.
  - Change subject of EmailsOnPush emails to include first commit message when multiple were pushed.
  - Remove confusing footer from EmailsOnPush mail body.
  - Add list of changed files to EmailsOnPush emails.
  - Add option to send EmailsOnPush emails from committer email if domain matches.
  - Add option to disable code diffs in EmailOnPush emails.
  - Wrap commit message in EmailsOnPush email.
  - Send EmailsOnPush emails when deleting commits using force push.
  - Fix EmailsOnPush email comparison link to include first commit.
  - Fix highliht of selected lines in file
  - Reject access to group/project avatar if the user doesn't have access.
  - Add database migration to clean group duplicates with same path and name (Make sure you have a backup before update)
  - Add GitLab active users count to rake gitlab:check
  - Starred projects page at dashboard
  - Make email display name configurable
  - Improve json validation in hook data
  - Use Emoji One
  - Updated emoji help documentation to properly reference EmojiOne.
  - Fix missing GitHub organisation repositories on import page.
  - Added blue theme
  - Remove annoying notice messages when create/update merge request
  - Allow smb:// links in Markdown text.
  - Filter merge request by title or description at Merge Requests page
  - Block user if he/she was blocked in Active Directory
  - Fix import pages not working after first load.
  - Use custom LDAP label in LDAP signin form.
  - Execute hooks and services when branch or tag is created or deleted through web interface.
  - Block and unblock user if he/she was blocked/unblocked in Active Directory
  - Raise recommended number of unicorn workers from 2 to 3
  - Use same layout and interactivity for project members as group members.
  - Prevent gitlab-shell character encoding issues by receiving its changes as raw data.
  - Ability to unsubscribe/subscribe to issue or merge request
  - Delete deploy key when last connection to a project is destroyed.
  - Fix invalid Atom feeds when using emoji, horizontal rules, or images (Christian Walther)
  - Backup of repositories with tar instead of git bundle (only now are git-annex files included in the backup)
  - Add canceled status for CI
  - Send EmailsOnPush email when branch or tag is created or deleted.
  - Faster merge request processing for large repository
  - Prevent doubling AJAX request with each commit visit via Turbolink
  - Prevent unnecessary doubling of js events on import pages and user calendar

v 7.8.4
  - Fix issue_tracker_id substitution in custom issue trackers
  - Fix path and name duplication in namespaces

v 7.8.3
  - Bump version of gitlab_git fixing annotated tags without message

v 7.8.2
  - Fix service migration issue when upgrading from versions prior to 7.3
  - Fix setting of the default use project limit via admin UI
  - Fix showing of already imported projects for GitLab and Gitorious importers
  - Fix response of push to repository to return "Not found" if user doesn't have access
  - Fix check if user is allowed to view the file attachment
  - Fix import check for case sensetive namespaces
  - Increase timeout for Git-over-HTTP requests to 1 hour since large pulls/pushes can take a long time.
  - Properly handle autosave local storage exceptions.
  - Escape wildcards when searching LDAP by username.

v 7.8.1
  - Fix run of custom post receive hooks
  - Fix migration that caused issues when upgrading to version 7.8 from versions prior to 7.3
  - Fix the warning for LDAP users about need to set password
  - Fix avatars which were not shown for non logged in users
  - Fix urls for the issues when relative url was enabled

v 7.8.0
  - Fix access control and protection against XSS for note attachments and other uploads.
  - Replace highlight.js with rouge-fork rugments (Stefan Tatschner)
  - Make project search case insensitive (Hannes Rosenögger)
  - Include issue/mr participants in list of recipients for reassign/close/reopen emails
  - Expose description in groups API
  - Better UI for project services page
  - Cleaner UI for web editor
  - Add diff syntax highlighting in email-on-push service notifications (Hannes Rosenögger)
  - Add API endpoint to fetch all changes on a MergeRequest (Jeroen van Baarsen)
  - View note image attachments in new tab when clicked instead of downloading them
  - Improve sorting logic in UI and API. Explicitly define what sorting method is used by default
  - Fix overflow at sidebar when have several items
  - Add notes for label changes in issue and merge requests
  - Show tags in commit view (Hannes Rosenögger)
  - Only count a user's vote once on a merge request or issue (Michael Clarke)
  - Increase font size when browse source files and diffs
  - Service Templates now let you set default values for all services
  - Create new file in empty repository using GitLab UI
  - Ability to clone project using oauth2 token
  - Upgrade Sidekiq gem to version 3.3.0
  - Stop git zombie creation during force push check
  - Show success/error messages for test setting button in services
  - Added Rubocop for code style checks
  - Fix commits pagination
  - Async load a branch information at the commit page
  - Disable blacklist validation for project names
  - Allow configuring protection of the default branch upon first push (Marco Wessel)
  - Add gitlab.com importer
  - Add an ability to login with gitlab.com
  - Add a commit calendar to the user profile (Hannes Rosenögger)
  - Submit comment on command-enter
  - Notify all members of a group when that group is mentioned in a comment, for example: `@gitlab-org` or `@sales`.
  - Extend issue clossing pattern to include "Resolve", "Resolves", "Resolved", "Resolving" and "Close" (Julien Bianchi and Hannes Rosenögger)
  - Fix long broadcast message cut-off on left sidebar (Visay Keo)
  - Add Project Avatars (Steven Thonus and Hannes Rosenögger)
  - Password reset token validity increased from 2 hours to 2 days since it is also send on account creation.
  - Edit group members via API
  - Enable raw image paste from clipboard, currently Chrome only (Marco Cyriacks)
  - Add action property to merge request hook (Julien Bianchi)
  - Remove duplicates from group milestone participants list.
  - Add a new API function that retrieves all issues assigned to a single milestone (Justin Whear and Hannes Rosenögger)
  - API: Access groups with their path (Julien Bianchi)
  - Added link to milestone and keeping resource context on smaller viewports for issues and merge requests (Jason Blanchard)
  - Allow notification email to be set separately from primary email.
  - API: Add support for editing an existing project (Mika Mäenpää and Hannes Rosenögger)
  - Don't have Markdown preview fail for long comments/wiki pages.
  - When test web hook - show error message instead of 500 error page if connection to hook url was reset
  - Added support for firing system hooks on group create/destroy and adding/removing users to group (Boyan Tabakov)
  - Added persistent collapse button for left side nav bar (Jason Blanchard)
  - Prevent losing unsaved comments by automatically restoring them when comment page is loaded again.
  - Don't allow page to be scaled on mobile.
  - Clean the username acquired from OAuth/LDAP so it doesn't fail username validation and block signing up.
  - Show assignees in merge request index page (Kelvin Mutuma)
  - Link head panel titles to relevant root page.
  - Allow users that signed up via OAuth to set their password in order to use Git over HTTP(S).
  - Show users button to share their newly created public or internal projects on twitter
  - Add quick help links to the GitLab pricing and feature comparison pages.
  - Fix duplicate authorized applications in user profile and incorrect application client count in admin area.
  - Make sure Markdown previews always use the same styling as the eventual destination.
  - Remove deprecated Group#owner_id from API
  - Show projects user contributed to on user page. Show stars near project on user page.
  - Improve database performance for GitLab
  - Add Asana service (Jeremy Benoist)
  - Improve project web hooks with extra data

v 7.7.2
  - Update GitLab Shell to version 2.4.2 that fixes a bug when developers can push to protected branch
  - Fix issue when LDAP user can't login with existing GitLab account

v 7.7.1
  - Improve mention autocomplete performance
  - Show setup instructions for GitHub import if disabled
  - Allow use http for OAuth applications

v 7.7.0
  - Import from GitHub.com feature
  - Add Jetbrains Teamcity CI service (Jason Lippert)
  - Mention notification level
  - Markdown preview in wiki (Yuriy Glukhov)
  - Raise group avatar filesize limit to 200kb
  - OAuth applications feature
  - Show user SSH keys in admin area
  - Developer can push to protected branches option
  - Set project path instead of project name in create form
  - Block Git HTTP access after 10 failed authentication attempts
  - Updates to the messages returned by API (sponsored by O'Reilly Media)
  - New UI layout with side navigation
  - Add alert message in case of outdated browser (IE < 10)
  - Added API support for sorting projects
  - Update gitlab_git to version 7.0.0.rc14
  - Add API project search filter option for authorized projects
  - Fix File blame not respecting branch selection
  - Change some of application settings on fly in admin area UI
  - Redesign signin/signup pages
  - Close standard input in Gitlab::Popen.popen
  - Trigger GitLab CI when push tags
  - When accept merge request - do merge using sidaekiq job
  - Enable web signups by default
  - Fixes for diff comments: drag-n-drop images, selecting images
  - Fixes for edit comments: drag-n-drop images, preview mode, selecting images, save & update
  - Remove password strength indicator



v 7.6.0
  - Fork repository to groups
  - New rugged version
  - Add CRON=1 backup setting for quiet backups
  - Fix failing wiki restore
  - Add optional Sidekiq MemoryKiller middleware (enabled via SIDEKIQ_MAX_RSS env variable)
  - Monokai highlighting style now more faithful to original design (Mark Riedesel)
  - Create project with repository in synchrony
  - Added ability to create empty repo or import existing one if project does not have repository
  - Reactivate highlight.js language autodetection
  - Mobile UI improvements
  - Change maximum avatar file size from 100KB to 200KB
  - Strict validation for snippet file names
  - Enable Markdown preview for issues, merge requests, milestones, and notes (Vinnie Okada)
  - In the docker directory is a container template based on the Omnibus packages.
  - Update Sidekiq to version 2.17.8
  - Add author filter to project issues and merge requests pages
  - Atom feed for user activity
  - Support multiple omniauth providers for the same user
  - Rendering cross reference in issue title and tooltip for merge request
  - Show username in comments
  - Possibility to create Milestones or Labels when Issues are disabled
  - Fix bug with showing gpg signature in tag

v 7.5.3
  - Bump gitlab_git to 7.0.0.rc12 (includes Rugged 0.21.2)

v 7.5.2
  - Don't log Sidekiq arguments by default
  - Fix restore of wiki repositories from backups

v 7.5.1
  - Add missing timestamps to 'members' table

v 7.5.0
  - API: Add support for Hipchat (Kevin Houdebert)
  - Add time zone configuration in gitlab.yml (Sullivan Senechal)
  - Fix LDAP authentication for Git HTTP access
  - Run 'GC.start' after every EmailsOnPushWorker job
  - Fix LDAP config lookup for provider 'ldap'
  - Drop all sequences during Postgres database restore
  - Project title links to project homepage (Ben Bodenmiller)
  - Add Atlassian Bamboo CI service (Drew Blessing)
  - Mentioned @user will receive email even if he is not participating in issue or commit
  - Session API: Use case-insensitive authentication like in UI (Andrey Krivko)
  - Tie up loose ends with annotated tags: API & UI (Sean Edge)
  - Return valid json for deleting branch via API (sponsored by O'Reilly Media)
  - Expose username in project events API (sponsored by O'Reilly Media)
  - Adds comments to commits in the API
  - Performance improvements
  - Fix post-receive issue for projects with deleted forks
  - New gitlab-shell version with custom hooks support
  - Improve code
  - GitLab CI 5.2+ support (does not support older versions)
  - Fixed bug when you can not push commits starting with 000000 to protected branches
  - Added a password strength indicator
  - Change project name and path in one form
  - Display renamed files in diff views (Vinnie Okada)
  - Fix raw view for public snippets
  - Use secret token with GitLab internal API.
  - Add missing timestamps to 'members' table

v 7.4.5
  - Bump gitlab_git to 7.0.0.rc12 (includes Rugged 0.21.2)

v 7.4.4
  - No changes

v 7.4.3
  - Fix raw snippets view
  - Fix security issue for member api
  - Fix buildbox integration

v 7.4.2
  - Fix internal snippet exposing for unauthenticated users

v 7.4.1
  - Fix LDAP authentication for Git HTTP access
  - Fix LDAP config lookup for provider 'ldap'
  - Fix public snippets
  - Fix 500 error on projects with nested submodules

v 7.4.0
  - Refactored membership logic
  - Improve error reporting on users API (Julien Bianchi)
  - Refactor test coverage tools usage. Use SIMPLECOV=true to generate it locally
  - Default branch is protected by default
  - Increase unicorn timeout to 60 seconds
  - Sort search autocomplete projects by stars count so most popular go first
  - Add README to tab on project show page
  - Do not delete tmp/repositories itself during clean-up, only its contents
  - Support for backup uploads to remote storage
  - Prevent notes polling when there are not notes
  - Internal ForkService: Prepare support for fork to a given namespace
  - API: Add support for forking a project via the API (Bernhard Kaindl)
  - API: filter project issues by milestone (Julien Bianchi)
  - Fail harder in the backup script
  - Changes to Slack service structure, only webhook url needed
  - Zen mode for wiki and milestones (Robert Schilling)
  - Move Emoji parsing to html-pipeline-gitlab (Robert Schilling)
  - Font Awesome 4.2 integration (Sullivan Senechal)
  - Add Pushover service integration (Sullivan Senechal)
  - Add select field type for services options (Sullivan Senechal)
  - Add cross-project references to the Markdown parser (Vinnie Okada)
  - Add task lists to issue and merge request descriptions (Vinnie Okada)
  - Snippets can be public, internal or private
  - Improve danger zone: ask project path to confirm data-loss action
  - Raise exception on forgery
  - Show build coverage in Merge Requests (requires GitLab CI v5.1)
  - New milestone and label links on issue edit form
  - Improved repository graphs
  - Improve event note display in dashboard and project activity views (Vinnie Okada)
  - Add users sorting to admin area
  - UI improvements
  - Fix ambiguous sha problem with mentioned commit
  - Fixed bug with apostrophe when at mentioning users
  - Add active directory ldap option
  - Developers can push to wiki repo. Protected branches does not affect wiki repo any more
  - Faster rev list
  - Fix branch removal

v 7.3.2
  - Fix creating new file via web editor
  - Use gitlab-shell v2.0.1

v 7.3.1
  - Fix ref parsing in Gitlab::GitAccess
  - Fix error 500 when viewing diff on a file with changed permissions
  - Fix adding comments to MR when source branch is master
  - Fix error 500 when searching description contains relative link

v 7.3.0
  - Always set the 'origin' remote in satellite actions
  - Write authorized_keys in tmp/ during tests
  - Use sockets to connect to Redis
  - Add dormant New Relic gem (can be enabled via environment variables)
  - Expire Rack sessions after 1 week
  - Cleaner signin/signup pages
  - Improved comments UI
  - Better search with filtering, pagination etc
  - Added a checkbox to toggle line wrapping in diff (Yuriy Glukhov)
  - Prevent project stars duplication when fork project
  - Use the default Unicorn socket backlog value of 1024
  - Support Unix domain sockets for Redis
  - Store session Redis keys in 'session:gitlab:' namespace
  - Deprecate LDAP account takeover based on partial LDAP email / GitLab username match
  - Use /bin/sh instead of Bash in bin/web, bin/background_jobs (Pavel Novitskiy)
  - Keyboard shortcuts for productivity (Robert Schilling)
  - API: filter issues by state (Julien Bianchi)
  - API: filter issues by labels (Julien Bianchi)
  - Add system hook for ssh key changes
  - Add blob permalink link (Ciro Santilli)
  - Create annotated tags through UI and API (Sean Edge)
  - Snippets search (Charles Bushong)
  - Comment new push to existing MR
  - Add 'ci' to the blacklist of forbidden names
  - Improve text filtering on issues page
  - Comment & Close button
  - Process git push --all much faster
  - Don't allow edit of system notes
  - Project wiki search (Ralf Seidler)
  - Enabled Shibboleth authentication support (Matus Banas)
  - Zen mode (fullscreen) for issues/MR/notes (Robert Schilling)
  - Add ability to configure webhook timeout via gitlab.yml (Wes Gurney)
  - Sort project merge requests in asc or desc order for updated_at or created_at field (sponsored by O'Reilly Media)
  - Add Redis socket support to 'rake gitlab:shell:install'

v 7.2.1
  - Delete orphaned labels during label migration (James Brooks)
  - Security: prevent XSS with stricter MIME types for raw repo files

v 7.2.0
  - Explore page
  - Add project stars (Ciro Santilli)
  - Log Sidekiq arguments
  - Better labels: colors, ability to rename and remove
  - Improve the way merge request collects diffs
  - Improve compare page for large diffs
  - Expose the full commit message via API
  - Fix 500 error on repository rename
  - Fix bug when MR download patch return invalid diff
  - Test gitlab-shell integration
  - Repository import timeout increased from 2 to 4 minutes allowing larger repos to be imported
  - API for labels (Robert Schilling)
  - API: ability to set an import url when creating project for specific user

v 7.1.1
  - Fix cpu usage issue in Firefox
  - Fix redirect loop when changing password by new user
  - Fix 500 error on new merge request page

v 7.1.0
  - Remove observers
  - Improve MR discussions
  - Filter by description on Issues#index page
  - Fix bug with namespace select when create new project page
  - Show README link after description for non-master members
  - Add @all mention for comments
  - Dont show reply button if user is not signed in
  - Expose more information for issues with webhook
  - Add a mention of the merge request into the default merge request commit message
  - Improve code highlight, introduce support for more languages like Go, Clojure, Erlang etc
  - Fix concurrency issue in repository download
  - Dont allow repository name start with ?
  - Improve email threading (Pierre de La Morinerie)
  - Cleaner help page
  - Group milestones
  - Improved email notifications
  - Contributors API (sponsored by Mobbr)
  - Fix LDAP TLS authentication (Boris HUISGEN)
  - Show VERSION information on project sidebar
  - Improve branch removal logic when accept MR
  - Fix bug where comment form is spawned inside the Reply button
  - Remove Dir.chdir from Satellite#lock for thread-safety
  - Increased default git max_size value from 5MB to 20MB in gitlab.yml. Please update your configs!
  - Show error message in case of timeout in satellite when create MR
  - Show first 100 files for huge diff instead of hiding all
  - Change default admin email from admin@local.host to admin@example.com

v 7.0.0
  - The CPU no longer overheats when you hold down the spacebar
  - Improve edit file UI
  - Add ability to upload group avatar when create
  - Protected branch cannot be removed
  - Developers can remove normal branches with UI
  - Remove branch via API (sponsored by O'Reilly Media)
  - Move protected branches page to Project settings area
  - Redirect to Files view when create new branch via UI
  - Drag and drop upload of image in every markdown-area (Earle Randolph Bunao and Neil Francis Calabroso)
  - Refactor the markdown relative links processing
  - Make it easier to implement other CI services for GitLab
  - Group masters can create projects in group
  - Deprecate ruby 1.9.3 support
  - Only masters can rewrite/remove git tags
  - Add X-Frame-Options SAMEORIGIN to Nginx config so Sidekiq admin is visible
  - UI improvements
  - Case-insensetive search for issues
  - Update to rails 4.1
  - Improve performance of application for projects and groups with a lot of members
  - Formally support Ruby 2.1
  - Include Nginx gitlab-ssl config
  - Add manual language detection for highlight.js
  - Added example.com/:username routing
  - Show notice if your profile is public
  - UI improvements for mobile devices
  - Improve diff rendering performance
  - Drag-n-drop for issues and merge requests between states at milestone page
  - Fix '0 commits' message for huge repositories on project home page
  - Prevent 500 error page when visit commit page from large repo
  - Add notice about huge push over http to unicorn config
  - File action in satellites uses default 30 seconds timeout instead of old 10 seconds one
  - Overall performance improvements
  - Skip init script check on omnibus-gitlab
  - Be more selective when killing stray Sidekiqs
  - Check LDAP user filter during sign-in
  - Remove wall feature (no data loss - you can take it from database)
  - Dont expose user emails via API unless you are admin
  - Detect issues closed by Merge Request description
  - Better email subject lines from email on push service (Alex Elman)
  - Enable identicon for gravatar be default

v 6.9.2
  - Revert the commit that broke the LDAP user filter

v 6.9.1
  - Fix scroll to highlighted line
  - Fix the pagination on load for commits page

v 6.9.0
  - Store Rails cache data in the Redis `cache:gitlab` namespace
  - Adjust MySQL limits for existing installations
  - Add db index on project_id+iid column. This prevents duplicate on iid (During migration duplicates will be removed)
  - Markdown preview or diff during editing via web editor (Evgeniy Sokovikov)
  - Give the Rails cache its own Redis namespace
  - Add ability to set different ssh host, if different from http/https
  - Fix syntax highlighting for code comments blocks
  - Improve comments loading logic
  - Stop refreshing comments when the tab is hidden
  - Improve issue and merge request mobile UI (Drew Blessing)
  - Document how to convert a backup to PostgreSQL
  - Fix locale bug in backup manager
  - Fix can not automerge when MR description is too long
  - Fix wiki backup skip bug
  - Two Step MR creation process
  - Remove unwanted files from satellite working directory with git clean -fdx
  - Accept merge request via API (sponsored by O'Reilly Media)
  - Add more access checks during API calls
  - Block SSH access for 'disabled' Active Directory users
  - Labels for merge requests (Drew Blessing)
  - Threaded emails by setting a Message-ID (Philip Blatter)

v 6.8.0
  - Ability to at mention users that are participating in issue and merge req. discussion
  - Enabled GZip Compression for assets in example Nginx, make sure that Nginx is compiled with --with-http_gzip_static_module flag (this is default in Ubuntu)
  - Make user search case-insensitive (Christopher Arnold)
  - Remove omniauth-ldap nickname bug workaround
  - Drop all tables before restoring a Postgres backup
  - Make the repository downloads path configurable
  - Create branches via API (sponsored by O'Reilly Media)
  - Changed permission of gitlab-satellites directory not to be world accessible
  - Protected branch does not allow force push
  - Fix popen bug in `rake gitlab:satellites:create`
  - Disable connection reaping for MySQL
  - Allow oauth signup without email for twitter and github
  - Fix faulty namespace names that caused 500 on user creation
  - Option to disable standard login
  - Clean old created archives from repository downloads directory
  - Fix download link for huge MR diffs
  - Expose event and mergerequest timestamps in API
  - Fix emails on push service when only one commit is pushed

v 6.7.3
  - Fix the merge notification email not being sent (Pierre de La Morinerie)
  - Drop all tables before restoring a Postgres backup
  - Remove yanked modernizr gem

v 6.7.2
  - Fix upgrader script

v 6.7.1
  - Fix GitLab CI integration

v 6.7.0
  - Increased the example Nginx client_max_body_size from 5MB to 20MB, consider updating it manually on existing installations
  - Add support for Gemnasium as a Project Service (Olivier Gonzalez)
  - Add edit file button to MergeRequest diff
  - Public groups (Jason Hollingsworth)
  - Cleaner headers in Notification Emails (Pierre de La Morinerie)
  - Blob and tree gfm links to anchors work
  - Piwik Integration (Sebastian Winkler)
  - Show contribution guide link for new issue form (Jeroen van Baarsen)
  - Fix CI status for merge requests from fork
  - Added option to remove issue assignee on project issue page and issue edit page (Jason Blanchard)
  - New page load indicator that includes a spinner that scrolls with the page
  - Converted all the help sections into markdown
  - LDAP user filters
  - Streamline the content of notification emails (Pierre de La Morinerie)
  - Fixes a bug with group member administration (Matt DeTullio)
  - Sort tag names using VersionSorter (Robert Speicher)
  - Add GFM autocompletion for MergeRequests (Robert Speicher)
  - Add webhook when a new tag is pushed (Jeroen van Baarsen)
  - Add button for toggling inline comments in diff view
  - Add retry feature for repository import
  - Reuse the GitLab LDAP connection within each request
  - Changed markdown new line behaviour to conform to markdown standards
  - Fix global search
  - Faster authorized_keys rebuilding in `rake gitlab:shell:setup` (requires gitlab-shell 1.8.5)
  - Create and Update MR calls now support the description parameter (Greg Messner)
  - Markdown relative links in the wiki link to wiki pages, markdown relative links in repositories link to files in the repository
  - Added Slack service integration (Federico Ravasio)
  - Better API responses for access_levels (sponsored by O'Reilly Media)
  - Requires at least 2 unicorn workers
  - Requires gitlab-shell v1.9+
  - Replaced gemoji(due to closed licencing problem) with Phantom Open Emoji library(combined SIL Open Font License, MIT License and the CC 3.0 License)
  - Fix `/:username.keys` response content type (Dmitry Medvinsky)

v 6.6.5
  - Added option to remove issue assignee on project issue page and issue edit page (Jason Blanchard)
  - Hide mr close button for comment form if merge request was closed or inline comment
  - Adds ability to reopen closed merge request

v 6.6.4
  - Add missing html escape for highlighted code blocks in comments, issues

v 6.6.3
  - Fix 500 error when edit yourself from admin area
  - Hide private groups for public profiles

v 6.6.2
  - Fix 500 error on branch/tag create or remove via UI

v 6.6.1
  - Fix 500 error on files tab if submodules presents

v 6.6.0
  - Retrieving user ssh keys publically(github style): http://__HOST__/__USERNAME__.keys
  - Permissions: Developer now can manage issue tracker (modify any issue)
  - Improve Code Compare page performance
  - Group avatar
  - Pygments.rb replaced with highlight.js
  - Improve Merge request diff store logic
  - Improve render performnace for MR show page
  - Fixed Assembla hardcoded project name
  - Jira integration documentation
  - Refactored app/services
  - Remove snippet expiration
  - Mobile UI improvements (Drew Blessing)
  - Fix block/remove UI for admin::users#show page
  - Show users' group membership on users' activity page (Robert Djurasaj)
  - User pages are visible without login if user is authorized to a public project
  - Markdown rendered headers have id derived from their name and link to their id
  - Improve application to work faster with large groups (100+ members)
  - Multiple emails per user
  - Show last commit for file when view file source
  - Restyle Issue#show page and MR#show page
  - Ability to filter by multiple labels for Issues page
  - Rails version to 4.0.3
  - Fixed attachment identifier displaying underneath note text (Jason Blanchard)

v 6.5.1
  - Fix branch selectbox when create merge request from fork

v 6.5.0
  - Dropdown menus on issue#show page for assignee and milestone (Jason Blanchard)
  - Add color custimization and previewing to broadcast messages
  - Fixed notes anchors
  - Load new comments in issues dynamically
  - Added sort options to Public page
  - New filters (assigned/authored/all) for Dashboard#issues/merge_requests (sponsored by Say Media)
  - Add project visibility icons to dashboard
  - Enable secure cookies if https used
  - Protect users/confirmation with rack_attack
  - Default HTTP headers to protect against MIME-sniffing, force https if enabled
  - Bootstrap 3 with responsive UI
  - New repository download formats: tar.bz2, zip, tar (Jason Hollingsworth)
  - Restyled accept widgets for MR
  - SCSS refactored
  - Use jquery timeago plugin
  - Fix 500 error for rdoc files
  - Ability to customize merge commit message (sponsored by Say Media)
  - Search autocomplete via ajax
  - Add website url to user profile
  - Files API supports base64 encoded content (sponsored by O'Reilly Media)
  - Added support for Go's repository retrieval (Bruno Albuquerque)

v6.4.3
  - Don't use unicorn worker killer if PhusionPassenger is defined

v6.4.2
  - Fixed wrong behaviour of script/upgrade.rb

v6.4.1
  - Fixed bug with repository rename
  - Fixed bug with project transfer

v 6.4.0
  - Added sorting to project issues page (Jason Blanchard)
  - Assembla integration (Carlos Paramio)
  - Fixed another 500 error with submodules
  - UI: More compact issues page
  - Minimal password length increased to 8 symbols
  - Side-by-side diff view (Steven Thonus)
  - Internal projects (Jason Hollingsworth)
  - Allow removal of avatar (Drew Blessing)
  - Project web hooks now support issues and merge request events
  - Visiting project page while not logged in will redirect to sign-in instead of 404 (Jason Hollingsworth)
  - Expire event cache on avatar creation/removal (Drew Blessing)
  - Archiving old projects (Steven Thonus)
  - Rails 4
  - Add time ago tooltips to show actual date/time
  - UI: Fixed UI for admin system hooks
  - Ruby script for easier GitLab upgrade
  - Do not remove Merge requests if fork project was removed
  - Improve sign-in/signup UX
  - Add resend confirmation link to sign-in page
  - Set noreply@HOSTNAME for reply_to field in all emails
  - Show GitLab API version on Admin#dashboard
  - API Cross-origin resource sharing
  - Show READMe link at project home page
  - Show repo size for projects in Admin area

v 6.3.0
  - API for adding gitlab-ci service
  - Init script now waits for pids to appear after (re)starting before reporting status (Rovanion Luckey)
  - Restyle project home page
  - Grammar fixes
  - Show branches list (which branches contains commit) on commit page (Andrew Kumanyaev)
  - Security improvements
  - Added support for GitLab CI 4.0
  - Fixed issue with 500 error when group did not exist
  - Ability to leave project
  - You can create file in repo using UI
  - You can remove file from repo using UI
  - API: dropped default_branch attribute from project during creation
  - Project default_branch is not stored in db any more. It takes from repo now.
  - Admin broadcast messages
  - UI improvements
  - Dont show last push widget if user removed this branch
  - Fix 500 error for repos with newline in file name
  - Extended html titles
  - API: create/update/delete repo files
  - Admin can transfer project to any namespace
  - API: projects/all for admin users
  - Fix recent branches order

v 6.2.4
  - Security: Cast API private_token to string (CVE-2013-4580)
  - Security: Require gitlab-shell 1.7.8 (CVE-2013-4581, CVE-2013-4582, CVE-2013-4583)
  - Fix for Git SSH access for LDAP users

v 6.2.3
  - Security: More protection against CVE-2013-4489
  - Security: Require gitlab-shell 1.7.4 (CVE-2013-4490, CVE-2013-4546)
  - Fix sidekiq rake tasks

v 6.2.2
  - Security: Update gitlab_git (CVE-2013-4489)

v 6.2.1
  - Security: Fix issue with generated passwords for new users

v 6.2.0
  - Public project pages are now visible to everyone (files, issues, wik, etc.)
    THIS MEANS YOUR ISSUES AND WIKI FOR PUBLIC PROJECTS ARE PUBLICLY VISIBLE AFTER THE UPGRADE
  - Add group access to permissions page
  - Require current password to change one
  - Group owner or admin can remove other group owners
  - Remove group transfer since we have multiple owners
  - Respect authorization in Repository API
  - Improve UI for Project#files page
  - Add more security specs
  - Added search for projects by name to api (Izaak Alpert)
  - Make default user theme configurable (Izaak Alpert)
  - Update logic for validates_merge_request for tree of MR (Andrew Kumanyaev)
  - Rake tasks for web hooks management (Jonhnny Weslley)
  - Extended User API to expose admin and can_create_group for user creation/updating (Boyan Tabakov)
  - API: Remove group
  - API: Remove project
  - Avatar upload on profile page with a maximum of 100KB (Steven Thonus)
  - Store the sessions in Redis instead of the cookie store
  - Fixed relative links in markdown
  - User must confirm their email if signup enabled
  - User must confirm changed email

v 6.1.0
  - Project specific IDs for issues, mr, milestones
    Above items will get a new id and for example all bookmarked issue urls will change.
    Old issue urls are redirected to the new one if the issue id is too high for an internal id.
  - Description field added to Merge Request
  - API: Sudo api calls (Izaak Alpert)
  - API: Group membership api (Izaak Alpert)
  - Improved commit diff
  - Improved large commit handling (Boyan Tabakov)
  - Rewrite: Init script now less prone to errors and keeps better track of the service (Rovanion Luckey)
  - Link issues, merge requests, and commits when they reference each other with GFM (Ash Wilson)
  - Close issues automatically when pushing commits with a special message
  - Improve user removal from admin area
  - Invalidate events cache when project was moved
  - Remove deprecated classes and rake tasks
  - Add event filter for group and project show pages
  - Add links to create branch/tag from project home page
  - Add public-project? checkbox to new-project view
  - Improved compare page. Added link to proceed into Merge Request
  - Send an email to a user when they are added to group
  - New landing page when you have 0 projects

v 6.0.0
  - Feature: Replace teams with group membership
    We introduce group membership in 6.0 as a replacement for teams.
    The old combination of groups and teams was confusing for a lot of people.
    And when the members of a team where changed this wasn't reflected in the project permissions.
    In GitLab 6.0 you will be able to add members to a group with a permission level for each member.
    These group members will have access to the projects in that group.
    Any changes to group members will immediately be reflected in the project permissions.
    You can even have multiple owners for a group, greatly simplifying administration.
  - Feature: Ability to have multiple owners for group
  - Feature: Merge Requests between fork and project (Izaak Alpert)
  - Feature: Generate fingerprint for ssh keys
  - Feature: Ability to create and remove branches with UI
  - Feature: Ability to create and remove git tags with UI
  - Feature: Groups page in profile. You can leave group there
  - API: Allow login with LDAP credentials
  - Redesign: project settings navigation
  - Redesign: snippets area
  - Redesign: ssh keys page
  - Redesign: buttons, blocks and other ui elements
  - Add comment title to rss feed
  - You can use arrows to navigate at tree view
  - Add project filter on dashboard
  - Cache project graph
  - Drop support of root namespaces
  - Default theme is classic now
  - Cache result of methods like authorize_projects, project.team.members etc
  - Remove $.ready events
  - Fix onclick events being double binded
  - Add notification level to group membership
  - Move all project controllers/views under Projects:: module
  - Move all profile controllers/views under Profiles:: module
  - Apply user project limit only for personal projects
  - Unicorn is default web server again
  - Store satellites lock files inside satellites dir
  - Disabled threadsafety mode in rails
  - Fixed bug with loosing MR comments
  - Improved MR comments logic
  - Render readme file for projects in public area

v 5.4.2
  - Security: Cast API private_token to string (CVE-2013-4580)
  - Security: Require gitlab-shell 1.7.8 (CVE-2013-4581, CVE-2013-4582, CVE-2013-4583)

v 5.4.1
  - Security: Fixes for CVE-2013-4489
  - Security: Require gitlab-shell 1.7.4 (CVE-2013-4490, CVE-2013-4546)

v 5.4.0
  - Ability to edit own comments
  - Documentation improvements
  - Improve dashboard projects page
  - Fixed nav for empty repos
  - GitLab Markdown help page
  - Misspelling fixes
  - Added support of unicorn and fog gems
  - Added client list to API doc
  - Fix PostgreSQL database restoration problem
  - Increase snippet content column size
  - allow project import via git:// url
  - Show participants on issues, including mentions
  - Notify mentioned users with email

v 5.3.0
  - Refactored services
  - Campfire service added
  - HipChat service added
  - Fixed bug with LDAP + git over http
  - Fixed bug with google analytics code being ignored
  - Improve sign-in page if ldap enabled
  - Respect newlines in wall messages
  - Generate the Rails secret token on first run
  - Rename repo feature
  - Init.d: remove gitlab.socket on service start
  - Api: added teams api
  - Api: Prevent blob content being escaped
  - Api: Smart deploy key add behaviour
  - Api: projects/owned.json return user owned project
  - Fix bug with team assignation on project from #4109
  - Advanced snippets: public/private, project/personal (Andrew Kulakov)
  - Repository Graphs (Karlo Nicholas T. Soriano)
  - Fix dashboard lost if comment on commit
  - Update gitlab-grack. Fixes issue with --depth option
  - Fix project events duplicate on project page
  - Fix postgres error when displaying network graph.
  - Fix dashboard event filter when navigate via turbolinks
  - init.d: Ensure socket is removed before starting service
  - Admin area: Style teams:index, group:show pages
  - Own page for failed forking
  - Scrum view for milestone

v 5.2.0
  - Turbolinks
  - Git over http with ldap credentials
  - Diff with better colors and some spacing on the corners
  - Default values for project features
  - Fixed huge_commit view
  - Restyle project clone panel
  - Move Gitlab::Git code to gitlab_git gem
  - Move update docs in repo
  - Requires gitlab-shell v1.4.0
  - Fixed submodules listing under file tab
  - Fork feature (Angus MacArthur)
  - git version check in gitlab:check
  - Shared deploy keys feature
  - Ability to generate default labels set for issues
  - Improve gfm autocomplete (Harold Luo)
  - Added support for Google Analytics
  - Code search feature (Javier Castro)

v 5.1.0
  - You can login with email or username now
  - Corrected project transfer rollback when repository cannot be moved
  - Move both repo and wiki when project transfer requested
  - Admin area: project editing was removed from admin namespace
  - Access: admin user has now access to any project.
  - Notification settings
  - Gitlab::Git set of objects to abstract from grit library
  - Replace Unicorn web server with Puma
  - Backup/Restore refactored. Backup dump project wiki too now
  - Restyled Issues list. Show milestone version in issue row
  - Restyled Merge Request list
  - Backup now dump/restore uploads
  - Improved performance of dashboard (Andrew Kumanyaev)
  - File history now tracks renames (Akzhan Abdulin)
  - Drop wiki migration tools
  - Drop sqlite migration tools
  - project tagging
  - Paginate users in API
  - Restyled network graph (Hiroyuki Sato)

v 5.0.1
  - Fixed issue with gitlab-grit being overridden by grit

v 5.0.0
  - Replaced gitolite with gitlab-shell
  - Removed gitolite-related libraries
  - State machine added
  - Setup gitlab as git user
  - Internal API
  - Show team tab for empty projects
  - Import repository feature
  - Updated rails
  - Use lambda for scopes
  - Redesign admin area -> users
  - Redesign admin area -> user
  - Secure link to file attachments
  - Add validations for Group and Team names
  - Restyle team page for project
  - Update capybara, rspec-rails, poltergeist to recent versions
  - Wiki on git using Gollum
  - Added Solarized Dark theme for code review
  - Don't show user emails in autocomplete lists, profile pages
  - Added settings tab for group, team, project
  - Replace user popup with icons in header
  - Handle project moving with gitlab-shell
  - Added select2-rails for selectboxes with ajax data load
  - Fixed search field on projects page
  - Added teams to search autocomplete
  - Move groups and teams on dashboard sidebar to sub-tabs
  - API: improved return codes and docs. (Felix Gilcher, Sebastian Ziebell)
  - Redesign wall to be more like chat
  - Snippets, Wall features are disabled by default for new projects

v 4.2.0
  - Teams
  - User show page. Via /u/username
  - Show help contents on pages for better navigation
  - Async gitolite calls
  - added satellites logs
  - can_create_group, can_create_team booleans for User
  - Process web hooks async
  - GFM: Fix images escaped inside links
  - Network graph improved
  - Switchable branches for network graph
  - API: Groups
  - Fixed project download

v 4.1.0
  - Optional Sign-Up
  - Discussions
  - Satellites outside of tmp
  - Line numbers for blame
  - Project public mode
  - Public area with unauthorized access
  - Load dashboard events with ajax
  - remember dashboard filter in cookies
  - replace resque with sidekiq
  - fix routing issues
  - cleanup rake tasks
  - fix backup/restore
  - scss cleanup
  - show preview for note images
  - improved network-graph
  - get rid of app/roles/
  - added new classes Team, Repository
  - Reduce amount of gitolite calls
  - Ability to add user in all group projects
  - remove deprecated configs
  - replaced Korolev font with open font
  - restyled admin/dashboard page
  - restyled admin/projects page

v 4.0.0
  - Remove project code and path from API. Use id instead
  - Return valid cloneable url to repo for web hook
  - Fixed backup issue
  - Reorganized settings
  - Fixed commits compare
  - Refactored scss
  - Improve status checks
  - Validates presence of User#name
  - Fixed postgres support
  - Removed sqlite support
  - Modified post-receive hook
  - Milestones can be closed now
  - Show comment events on dashboard
  - Quick add team members via group#people page
  - [API] expose created date for hooks and SSH keys
  - [API] list, create issue notes
  - [API] list, create snippet notes
  - [API] list, create wall notes
  - Remove project code - use path instead
  - added username field to user
  - rake task to fill usernames based on emails create namespaces for users
  - STI Group < Namespace
  - Project has namespace_id
  - Projects with namespaces also namespaced in gitolite and stored in subdir
  - Moving project to group will move it under group namespace
  - Ability to move project from namespaces to another
  - Fixes commit patches getting escaped (see #2036)
  - Support diff and patch generation for commits and merge request
  - MergeReqest doesn't generate a temporary file for the patch any more
  - Update the UI to allow downloading Patch or Diff

v 3.1.0
  - Updated gems
  - Services: Gitlab CI integration
  - Events filter on dashboard
  - Own namespace for redis/resque
  - Optimized commit diff views
  - add alphabetical order for projects admin page
  - Improved web editor
  - Commit stats page
  - Documentation split and cleanup
  - Link to commit authors everywhere
  - Restyled milestones list
  - added Milestone to Merge Request
  - Restyled Top panel
  - Refactored Satellite Code
  - Added file line links
  - moved from capybara-webkit to poltergeist + phantomjs

v 3.0.3
  - Fixed bug with issues list in Chrome
  - New Feature: Import team from another project

v 3.0.2
  - Fixed gitlab:app:setup
  - Fixed application error on empty project in admin area
  - Restyled last push widget

v 3.0.1
  - Fixed git over http

v 3.0.0
  - Projects groups
  - Web Editor
  - Fixed bug with gitolite keys
  - UI improved
  - Increased performance of application
  - Show user avatar in last commit when browsing Files
  - Refactored Gitlab::Merge
  - Use Font Awesome for icons
  - Separate observing of Note and MergeRequests
  - Milestone "All Issues" filter
  - Fix issue close and reopen button text and styles
  - Fix forward/back while browsing Tree hierarchy
  - Show number of notes for commits and merge requests
  - Added support pg from box and update installation doc
  - Reject ssh keys that break gitolite
  - [API] list one project hook
  - [API] edit project hook
  - [API] list project snippets
  - [API] allow to authorize using private token in HTTP header
  - [API] add user creation

v 2.9.1
  - Fixed resque custom config init

v 2.9.0
  - fixed inline notes bugs
  - refactored rspecs
  - refactored gitolite backend
  - added factory_girl
  - restyled projects list on dashboard
  - ssh keys validation to prevent gitolite crash
  - send notifications if changed permission in project
  - scss refactoring. gitlab_bootstrap/ dir
  - fix git push http body bigger than 112k problem
  - list of labels  page under issues tab
  - API for milestones, keys
  - restyled buttons
  - OAuth
  - Comment order changed

v 2.8.1
  - ability to disable gravatars
  - improved MR diff logic
  - ssh key help page

v 2.8.0
  - Gitlab Flavored Markdown
  - Bulk issues update
  - Issues API
  - Cucumber coverage increased
  - Post-receive files fixed
  - UI improved
  - Application cleanup
  - more cucumber
  - capybara-webkit + headless

v 2.7.0
  - Issue Labels
  - Inline diff
  - Git HTTP
  - API
  - UI improved
  - System hooks
  - UI improved
  - Dashboard events endless scroll
  - Source performance increased

v 2.6.0
  - UI polished
  - Improved network graph + keyboard nav
  - Handle huge commits
  - Last Push widget
  - Bugfix
  - Better performance
  - Email in resque
  - Increased test coverage
  - Ability to remove branch with MR accept
  - a lot of code refactored

v 2.5.0
  - UI polished
  - Git blame for file
  - Bugfix
  - Email in resque
  - Better test coverage

v 2.4.0
  - Admin area stats page
  - Ability to block user
  - Simplified dashboard area
  - Improved admin area
  - Bootstrap 2.0
  - Responsive layout
  - Big commits handling
  - Performance improved
  - Milestones

v 2.3.1
  - Issues pagination
  - ssl fixes
  - Merge Request pagination

v 2.3.0
  - Dashboard r1
  - Search r1
  - Project page
  - Close merge request on push
  - Persist MR diff after merge
  - mysql support
  - Documentation

v 2.2.0
  - We’ve added support of LDAP auth
  - Improved permission logic (4 roles system)
  - Protected branches (now only masters can push to protected branches)
  - Usability improved
  - twitter bootstrap integrated
  - compare view between commits
  - wiki feature
  - now you can enable/disable issues, wiki, wall features per project
  - security fixes
  - improved code browsing (ajax branch switch etc)
  - improved per-line commenting
  - git submodules displayed
  - moved to rails 3.2
  - help section improved

v 2.1.0
  - Project tab r1
  - List branches/tags
  - per line comments
  - mass user import

v 2.0.0
  - gitolite as main git host system
  - merge requests
  - project/repo access
  - link to commit/issue feed
  - design tab
  - improved email notifications
  - restyled dashboard
  - bugfix

v 1.2.2
  - common config file gitlab.yml
  - issues restyle
  - snippets restyle
  - clickable news feed header on dashboard
  - bugfix

v 1.2.1
  - bugfix

v 1.2.0
  - new design
  - user dashboard
  - network graph
  - markdown support for comments
  - encoding issues
  - wall like twitter timeline

v 1.1.0
  - project dashboard
  - wall redesigned
  - feature: code snippets
  - fixed horizontal scroll on file preview
  - fixed app crash if commit message has invalid chars
  - bugfix & code cleaning

v 1.0.2
  - fixed bug with empty project
  - added adv validation for project path & code
  - feature: issues can be sortable
  - bugfix
  - username displayed on top panel

v 1.0.1
  - fixed: with invalid source code for commit
  - fixed: lose branch/tag selection when use tree navigation
  - when history clicked - display path
  - bug fix & code cleaning

v 1.0.0
  - bug fix
  - projects preview mode

v 0.9.6
  - css fix
  - new repo empty tree until restart server - fixed

v 0.9.4
  - security improved
  - authorization improved
  - html escaping
  - bug fix
  - increased test coverage
  - design improvements

v 0.9.1
  - increased test coverage
  - design improvements
  - new issue email notification
  - updated app name
  - issue redesigned
  - issue can be edit

v 0.8.0
  - syntax highlight for main file types
  - redesign
  - stability
  - security fixes
  - increased test coverage
  - email notification<|MERGE_RESOLUTION|>--- conflicted
+++ resolved
@@ -4,11 +4,8 @@
   - Remove gray background from layout in UI
 
 v 8.4.0 (unreleased)
-<<<<<<< HEAD
   - Add pagination headers to already paginated API resources
-=======
   - Properly generate diff of orphan commits, like the first commit in a repository
->>>>>>> 6b000bee
   - Improve the consistency of commit titles, branch names, tag names, issue/MR titles, on their respective project pages
   - Autocomplete data is now always loaded, instead of when focusing a comment text area (Yorick Peterse)
   - Improved performance of finding issues for an entire group (Yorick Peterse)
