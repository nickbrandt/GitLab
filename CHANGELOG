--- conflicted
+++ resolved
@@ -4,8 +4,6 @@
   - Use gitlab-shell v3.6.2 (GIT TRACE logging)
   - AbstractReferenceFilter caches project_refs on RequestStore when active
   - Speed-up group milestones show page
-<<<<<<< HEAD
-=======
   - Log LDAP lookup errors and don't swallow unrelated exceptions. !6103 (Markus Koller)
   - Add more tests for calendar contribution (ClemMakesApps)
   - Avoid database queries on Banzai::ReferenceParser::BaseParser for nodes without references
@@ -23,7 +21,6 @@
   - API: expose pipeline data in builds API (!6502, Guilherme Salazar)
   - Fix broken repository 500 errors in project list
   - Close todos when accepting merge requests via the API !6486 (tonygambone)
->>>>>>> dde96231
 
 v 8.12.4 (unreleased)
 
@@ -38,10 +35,7 @@
   - Fix an issue with the "Commits" section of the cycle analytics summary. !6513
   - Fix errors importing project feature and milestone models using GitLab project import
   - Make JWT messages Docker-compatible
-<<<<<<< HEAD
   - Fix an issue with the "Commits" section of the cycle analytics summary. !6513
-=======
->>>>>>> dde96231
   - Fix duplicate branch entry in the merge request version compare dropdown
   - Respect the fork_project permission when forking projects
   - Only update issuable labels if they have been changed
