Please view this file on the master branch, on stable branches it's out of date.

v 8.3.0 (unreleased)
<<<<<<< HEAD
=======
  - Merge when build succeeds (Zeger-Jan van de Weg)
>>>>>>> 4b8154af
  - Bump gollum-lib to 4.1.0 (Stan Hu)
  - Fix broken group avatar upload under "New group" (Stan Hu)
  - Update project repositorize size and commit count during import:repos task (Stan Hu)
  - Fix API setting of 'public' attribute to false will make a project private (Stan Hu)
  - Handle and report SSL errors in Web hook test (Stan Hu)
  - Fix: Assignee selector is empty when 'Unassigned' is selected (Jose Corcuera)
  - Add rake tasks for git repository maintainance (Zeger-Jan van de Weg)
  - Fix 500 error when update group member permission
  - Trim leading and trailing whitespace of milestone and issueable titles (Jose Corcuera)
  - Recognize issue/MR/snippet/commit links as references
  - Add ignore whitespace change option to commit view
  - Fire update hook from GitLab
  - Style warning about mentioning many people in a comment
  - Fix: sort milestones by due date once again (Greg Smethells)
  - Don't show project fork event as "imported"
  - Add API endpoint to fetch merge request commits list
  - Expose events API with comment information and author info
  - Fix: Ensure "Remove Source Branch" button is not shown when branch is being deleted. #3583
<<<<<<< HEAD
  - Fix 500 error when creating a merge request that removes a submodule
=======
>>>>>>> 4b8154af
  - Run custom Git hooks when branch is created or deleted.
  - Fix bug when simultaneously accepting multiple MRs results in MRs that are of "merged" status, but not merged to the target branch
  - Add languages page to graphs
  - Block LDAP user when they are no longer found in the LDAP server
  - Improve wording on project visibility levels (Zeger-Jan van de Weg)
<<<<<<< HEAD
=======
  - Automatically select default clone protocol based on user preferences (Eirik Lygre)
>>>>>>> 4b8154af

v 8.2.3
  - Fix application settings cache not expiring after changes (Stan Hu)
  - Fix Error 500s when creating global milestones with Unicode characters (Stan Hu)
<<<<<<< HEAD

v 8.2.3
  - Webhook payload has an added, modified and removed properties for each commit
=======
  - Update documentation for "Guest" permissions
  - Properly convert Emoji-only comments into Award Emojis
  - Webhook payload has an added, modified and removed properties for each commit
  - Fix 500 error when creating a merge request that removes a submodule
>>>>>>> 4b8154af

v 8.2.2
  - Fix 404 in redirection after removing a project (Stan Hu)
  - Ensure cached application settings are refreshed at startup (Stan Hu)
  - Fix Error 500 when viewing user's personal projects from admin page (Stan Hu)
  - Fix: Raw private snippets access workflow
  - Prevent "413 Request entity too large" errors when pushing large files with LFS
<<<<<<< HEAD
=======
  - Fix: As an admin, cannot add oneself as a member to a group/project
>>>>>>> 4b8154af
  - Fix invalid links within projects dashboard header
  - Make current user the first user in assignee dropdown in issues detail page (Stan Hu)
  - Fix: duplicate email notifications on issue comments

v 8.2.1
  - Forcefully update builds that didn't want to update with state machine
  - Fix: saving GitLabCiService as Admin Template

v 8.2.0
  - Improved performance of finding projects and groups in various places
  - Improved performance of rendering user profile pages and Atom feeds
  - Expose build artifacts path as config option
  - Fix grouping of contributors by email in graph.
  - Improved performance of finding issues with/without labels
  - Fix Drone CI service template not saving properly (Stan Hu)
  - Fix avatars not showing in Atom feeds and project issues when Gravatar disabled (Stan Hu)
  - Added a GitLab specific profiling tool called "Sherlock" (see GitLab CE merge request #1749)
  - Upgrade gitlab_git to 7.2.20 and rugged to 0.23.3 (Stan Hu)
  - Improved performance of finding users by one of their Email addresses
  - Add allow_failure field to commit status API (Stan Hu)
  - Commits without .gitlab-ci.yml are marked as skipped
  - Save detailed error when YAML syntax is invalid
  - Since GitLab CI is enabled by default, remove enabling it by pushing .gitlab-ci.yml
  - Added build artifacts
  - Improved performance of replacing references in comments
  - Show last project commit to default branch on project home page
  - Highlight comment based on anchor in URL
  - Adds ability to remove the forked relationship from project settings screen. (Han Loong Liauw)
  - Improved performance of sorting milestone issues
  - Allow users to select the Files view as default project view (Cristian Bica)
  - Show "Empty Repository Page" for repository without branches (Artem V. Navrotskiy)
  - Fix: Inability to reply to code comments in the MR view, if the MR comes from a fork
  - Use git follow flag for commits page when retrieve history for file or directory
  - Show merge request CI status on merge requests index page
  - Send build name and stage in CI notification e-mail
  - Extend yml syntax for only and except to support specifying repository path
  - Enable shared runners to all new projects
  - Bump GitLab-Workhorse to 0.4.1
  - Allow to define cache in `.gitlab-ci.yml`
  - Fix: 500 error returned if destroy request without HTTP referer (Kazuki Shimizu)
  - Remove deprecated CI events from project settings page
  - Improve personal snippet access workflow (Douglas Alexandre)
  - [API] Add ability to fetch the commit ID of the last commit that actually touched a file
  - Fix omniauth documentation setting for omnibus configuration (Jon Cairns)
  - Add "New file" link to dropdown on project page
  - Include commit logs in project search
  - Add "added", "modified" and "removed" properties to commit object in webhook
  - Rename "Back to" links to "Go to" because its not always a case it point to place user come from
  - Allow groups to appear in the search results if the group owner allows it
  - Add email notification to former assignee upon unassignment (Adam Lieskovský)
  - New design for project graphs page
  - Remove deprecated dumped yaml file generated from previous job definitions
  - Show specific runners from projects where user is master or owner
  - MR target branch is now visible on a list view when it is different from project's default one
  - Improve Continuous Integration graphs page
  - Make color of "Accept Merge Request" button consistent with current build status
  - Add ignore white space option in merge request diff and commit and compare view
  - Ability to add release notes (markdown text and attachments) to git tags (aka Releases)
  - Relative links from a repositories README.md now link to the default branch
  - Fix trailing whitespace issue in merge request/issue title
  - Fix bug when milestone/label filter was empty for dashboard issues page
  - Add ability to create milestone in group projects from single form
  - Add option to create merge request when editing/creating a file (Dirceu Tiegs)
  - Prevent the last owner of a group from being able to delete themselves by 'adding' themselves as a master (James Lopez)
  - Add Award Emoji to issue and merge request pages

v 8.1.4
  - Fix bug where manually merged branches in a MR would end up with an empty diff (Stan Hu)
  - Prevent redirect loop when home_page_url is set to the root URL
  - Fix incoming email config defaults
  - Remove CSS property preventing hard tabs from rendering in Chromium 45 (Stan Hu)

v 8.1.3
  - Force update refs/merge-requests/X/head upon a push to the source branch of a merge request (Stan Hu)
  - Spread out runner contacted_at updates
  - Use issue editor as cross reference comment author when issue is edited with a new mention
  - Add Facebook authentication

v 8.1.2
  - Fix cloning Wiki repositories via HTTP (Stan Hu)
  - Add migration to remove satellites directory
  - Fix specific runners visibility
  - Fix 500 when editing CI service
  - Require CI jobs to be named
  - Fix CSS for runner status
  - Fix CI badge
  - Allow developer to manage builds

v 8.1.1
  - Removed, see 8.1.2

v 8.1.0
  - Ensure MySQL CI limits DB migrations occur after the fields have been created (Stan Hu)
  - Fix duplicate repositories in GitHub import page (Stan Hu)
  - Redirect to a default path if HTTP_REFERER is not set (Stan Hu)
  - Adds ability to create directories using the web editor (Ben Ford)
  - Cleanup stuck CI builds
  - Send an email to admin email when a user is reported for spam (Jonathan Rochkind)
  - Show notifications button when user is member of group rather than project (Grzegorz Bizon)
  - Fix bug preventing mentioned issued from being closed when MR is merged using fast-forward merge.
  - Fix nonatomic database update potentially causing project star counts to go negative (Stan Hu)
  - Don't show "Add README" link in an empty repository if user doesn't have access to push (Stan Hu)
  - Fix error preventing displaying of commit data for a directory with a leading dot (Stan Hu)
  - Speed up load times of issue detail pages by roughly 1.5x
  - Fix CI rendering regressions
  - If a merge request is to close an issue, show this on the issue page (Zeger-Jan van de Weg)
  - Add a system note and update relevant merge requests when a branch is deleted or re-added (Stan Hu)
  - Make diff file view easier to use on mobile screens (Stan Hu)
  - Improved performance of finding users by username or Email address
  - Fix bug where merge request comments created by API would not trigger notifications (Stan Hu)
  - Add support for creating directories from Files page (Stan Hu)
  - Allow removing of project without confirmation when JavaScript is disabled (Stan Hu)
  - Support filtering by "Any" milestone or issue and fix "No Milestone" and "No Label" filters (Stan Hu)
  - Improved performance of the trending projects page
  - Remove CI migration task
  - Improved performance of finding projects by their namespace
  - Fix bug where transferring a project would result in stale commit links (Stan Hu)
  - Fix build trace updating
  - Include full path of source and target branch names in New Merge Request page (Stan Hu)
  - Add user preference to view activities as default dashboard (Stan Hu)
  - Add option to admin area to sign in as a specific user (Pavel Forkert)
  - Show CI status on all pages where commits list is rendered
  - Automatically enable CI when push .gitlab-ci.yml file to repository
  - Move CI charts to project graphs area
  - Fix cases where Markdown did not render links in activity feed (Stan Hu)
  - Add first and last to pagination (Zeger-Jan van de Weg)
  - Added Commit Status API
  - Added Builds View
  - Added when to .gitlab-ci.yml
  - Show CI status on commit page
  - Added CI_BUILD_TAG, _STAGE, _NAME and _TRIGGERED to CI builds
  - Show CI status on Your projects page and Starred projects page
  - Remove "Continuous Integration" page from dashboard
  - Add notes and SSL verification entries to hook APIs (Ben Boeckel)
  - Fix grammar in admin area "labels" .nothing-here-block when no labels exist.
  - Move CI runners page to project settings area
  - Move CI variables page to project settings area
  - Move CI triggers page to project settings area
  - Move CI project settings page to CE project settings area
  - Fix bug when removed file was not appearing in merge request diff
  - Show warning when build cannot be served by any of the available CI runners
  - Note the original location of a moved project when notifying users of the move
  - Improve error message when merging fails
  - Add support of multibyte characters in LDAP UID (Roman Petrov)
  - Show additions/deletions stats on merge request diff
  - Remove footer text in emails (Zeger-Jan van de Weg)
  - Ensure code blocks are properly highlighted after a note is updated
  - Fix wrong access level badge on MR comments
  - Hide password in the service settings form
  - Move CI web hooks page to project settings area
  - Fix User Identities API. It now allows you to properly create or update user's identities.
  - Add user preference to change layout width (Peter Göbel)
  - Use commit status in merge request widget as preferred source of CI status
  - Integrate CI commit and build pages into project pages
  - Move CI services page to project settings area
  - Add "Quick Submit" behavior to input fields throughout the application. Use
    Cmd+Enter on Mac and Ctrl+Enter on Windows/Linux.
  - Fix position of hamburger in header for smaller screens (Han Loong Liauw)
  - Fix bug where Emojis in Markdown would truncate remaining text (Sakata Sinji)
  - Persist filters when sorting on admin user page (Jerry Lukins)
  - Update style of snippets pages (Han Loong Liauw)
  - Allow dashboard and group issues/MRs to be filtered by label
  - Add spellcheck=false to certain input fields
  - Invalidate stored service password if the endpoint URL is changed
  - Project names are not fully shown if group name is too big, even on group page view
  - Apply new design for Files page
  - Add "New Page" button to Wiki Pages tab (Stan Hu)
  - Only render 404 page from /public
  - Hide passwords from services API (Alex Lossent)
  - Fix: Images cannot show when projects' path was changed
  - Let gitlab-git-http-server generate and serve 'git archive' downloads
  - Optimize query when filtering on issuables (Zeger-Jan van de Weg)
  - Fix padding of outdated discussion item.
  - Animate the logo on hover

v 8.0.5
  - Correct lookup-by-email for LDAP logins
  - Fix loading spinner sometimes not being hidden on Merge Request tab switches

v 8.0.4
  - Fix Message-ID header to be RFC 2111-compliant to prevent e-mails being dropped (Stan Hu)
  - Fix referrals for :back and relative URL installs
  - Fix anchors to comments in diffs
  - Remove CI token from build traces
  - Fix "Assign All" button on Runner admin page
  - Fix search in Files
  - Add full project namespace to payload of system webhooks (Ricardo Band)

v 8.0.3
  - Fix URL shown in Slack notifications
  - Fix bug where projects would appear to be stuck in the forked import state (Stan Hu)
  - Fix Error 500 in creating merge requests with > 1000 diffs (Stan Hu)
  - Add work_in_progress key to MR web hooks (Ben Boeckel)

v 8.0.2
  - Fix default avatar not rendering in network graph (Stan Hu)
  - Skip check_initd_configured_correctly on omnibus installs
  - Prevent double-prefixing of help page paths
  - Clarify confirmation text on user deletion
  - Make commit graphs responsive to window width changes (Stan Hu)
  - Fix top margin for sign-in button on public pages
  - Fix LDAP attribute mapping
  - Remove git refs used internally by GitLab from network graph (Stan Hu)
  - Use standard Markdown font in Markdown preview instead of fixed-width font (Stan Hu)
  - Fix Reply by email for non-UTF-8 messages.
  - Add option to use StartTLS with Reply by email IMAP server.
  - Allow AWS S3 Server-Side Encryption with Amazon S3-Managed Keys for backups (Paul Beattie)

v 8.0.1
  - Improve CI migration procedure and documentation

v 8.0.0
  - Fix Markdown links not showing up in dashboard activity feed (Stan Hu)
  - Remove milestones from merge requests when milestones are deleted (Stan Hu)
  - Fix HTML link that was improperly escaped in new user e-mail (Stan Hu)
  - Fix broken sort in merge request API (Stan Hu)
  - Bump rouge to 1.10.1 to remove warning noise and fix other syntax highlighting bugs (Stan Hu)
  - Gracefully handle errors in syntax highlighting by leaving the block unformatted (Stan Hu)
  - Add "replace" and "upload" functionalities to allow user replace existing file and upload new file into current repository
  - Fix URL construction for merge requests, issues, notes, and commits for relative URL config (Stan Hu)
  - Fix emoji URLs in Markdown when relative_url_root is used (Stan Hu)
  - Omit filename in Content-Disposition header in raw file download to avoid RFC 6266 encoding issues (Stan HU)
  - Fix broken Wiki Page History (Stan Hu)
  - Import forked repositories asynchronously to prevent large repositories from timing out (Stan Hu)
  - Prevent anchors from being hidden by header (Stan Hu)
  - Fix bug where only the first 15 Bitbucket issues would be imported (Stan Hu)
  - Sort issues by creation date in Bitbucket importer (Stan Hu)
  - Prevent too many redirects upon login when home page URL is set to external_url (Stan Hu)
  - Improve dropdown positioning on the project home page (Hannes Rosenögger)
  - Upgrade browser gem to 1.0.0 to avoid warning in IE11 compatibilty mode (Stan Hu)
  - Remove user OAuth tokens from the database and request new tokens each session (Stan Hu)
  - Restrict users API endpoints to use integer IDs (Stan Hu)
  - Only show recent push event if the branch still exists or a recent merge request has not been created (Stan Hu)
  - Remove satellites
  - Better performance for web editor (switched from satellites to rugged)
  - Faster merge
  - Ability to fetch merge requests from refs/merge-requests/:id
  - Allow displaying of archived projects in the admin interface (Artem Sidorenko)
  - Allow configuration of import sources for new projects (Artem Sidorenko)
  - Search for comments should be case insensetive
  - Create cross-reference for closing references on commits pushed to non-default branches (Maël Valais)
  - Ability to search milestones
  - Gracefully handle SMTP user input errors (e.g. incorrect email addresses) to prevent Sidekiq retries (Stan Hu)
  - Move dashboard activity to separate page (for your projects and starred projects)
  - Improve performance of git blame
  - Limit content width to 1200px for most of pages to improve readability on big screens
  - Fix 500 error when submit project snippet without body
  - Improve search page usability
  - Bring more UI consistency in way how projects, snippets and groups lists are rendered
  - Make all profiles and group public
  - Fixed login failure when extern_uid changes (Joel Koglin)
  - Don't notify users without access to the project when they are (accidentally) mentioned in a note.
  - Retrieving oauth token with LDAP credentials
  - Load Application settings from running database unless env var USE_DB=false
  - Added Drone CI integration (Kirill Zaitsev)
  - Allow developers to retry builds
  - Hide advanced project options for non-admin users
  - Fail builds if no .gitlab-ci.yml is found
  - Refactored service API and added automatically service docs generator (Kirill Zaitsev)
  - Added web_url key project hook_attrs (Kirill Zaitsev)
  - Add ability to get user information by ID of an SSH key via the API
  - Fix bug which IE cannot show image at markdown when the image is raw file of gitlab
  - Add support for Crowd
  - Global Labels that are available to all projects
  - Fix highlighting of deleted lines in diffs.
  - Project notification level can be set on the project page itself
  - Added service API endpoint to retrieve service parameters (Petheő Bence)
  - Add FogBugz project import (Jared Szechy)
  - Sort users autocomplete lists by user (Allister Antosik)
  - Webhook for issue now contains repository field (Jungkook Park)
  - Add ability to add custom text to the help page (Jeroen van Baarsen)
  - Add pg_schema to backup config
  - Fix references to target project issues in Merge Requests markdown preview and textareas (Francesco Levorato)
  - Redirect from incorrectly cased group or project path to correct one (Francesco Levorato)
  - Removed API calls from CE to CI

v 7.14.3
  - No changes

v 7.14.2
  - Upgrade gitlab_git to 7.2.15 to fix `git blame` errors with ISO-encoded files (Stan Hu)
  - Allow configuration of LDAP attributes GitLab will use for the new user account.

v 7.14.1
  - Improve abuse reports management from admin area
  - Fix "Reload with full diff" URL button in compare branch view (Stan Hu)
  - Disabled DNS lookups for SSH in docker image (Rowan Wookey)
  - Only include base URL in OmniAuth full_host parameter (Stan Hu)
  - Fix Error 500 in API when accessing a group that has an avatar (Stan Hu)
  - Ability to enable SSL verification for Webhooks

v 7.14.0
  - Fix bug where non-project members of the target project could set labels on new merge requests.
  - Update default robots.txt rules to disallow crawling of irrelevant pages (Ben Bodenmiller)
  - Fix redirection after sign in when using auto_sign_in_with_provider
  - Upgrade gitlab_git to 7.2.14 to ignore CRLFs in .gitmodules (Stan Hu)
  - Clear cache to prevent listing deleted branches after MR removes source branch (Stan Hu)
  - Provide more feedback what went wrong if HipChat service failed test (Stan Hu)
  - Fix bug where backslashes in inline diffs could be dropped (Stan Hu)
  - Disable turbolinks when linking to Bitbucket import status (Stan Hu)
  - Fix broken code import and display error messages if something went wrong with creating project (Stan Hu)
  - Fix corrupted binary files when using API files endpoint (Stan Hu)
  - Bump Haml to 4.0.7 to speed up textarea rendering (Stan Hu)
  - Show incompatible projects in Bitbucket import status (Stan Hu)
  - Fix coloring of diffs on MR Discussion-tab (Gert Goet)
  - Fix "Network" and "Graphs" pages for branches with encoded slashes (Stan Hu)
  - Fix errors deleting and creating branches with encoded slashes (Stan Hu)
  - Always add current user to autocomplete controller to support filter by "Me" (Stan Hu)
  - Fix multi-line syntax highlighting (Stan Hu)
  - Fix network graph when branch name has single quotes (Stan Hu)
  - Add "Confirm user" button in user admin page (Stan Hu)
  - Upgrade gitlab_git to version 7.2.6 to fix Error 500 when creating network graphs (Stan Hu)
  - Add support for Unicode filenames in relative links (Hiroyuki Sato)
  - Fix URL used for refreshing notes if relative_url is present (Bartłomiej Święcki)
  - Fix commit data retrieval when branch name has single quotes (Stan Hu)
  - Check that project was actually created rather than just validated in import:repos task (Stan Hu)
  - Fix full screen mode for snippet comments (Daniel Gerhardt)
  - Fix 404 error in files view after deleting the last file in a repository (Stan Hu)
  - Fix the "Reload with full diff" URL button (Stan Hu)
  - Fix label read access for unauthenticated users (Daniel Gerhardt)
  - Fix access to disabled features for unauthenticated users (Daniel Gerhardt)
  - Fix OAuth provider bug where GitLab would not go return to the redirect_uri after sign-in (Stan Hu)
  - Fix file upload dialog for comment editing (Daniel Gerhardt)
  - Set OmniAuth full_host parameter to ensure redirect URIs are correct (Stan Hu)
  - Return comments in created order in merge request API (Stan Hu)
  - Disable internal issue tracker controller if external tracker is used (Stan Hu)
  - Expire Rails cache entries after two weeks to prevent endless Redis growth
  - Add support for destroying project milestones (Stan Hu)
  - Allow custom backup archive permissions
  - Add project star and fork count, group avatar URL and user/group web URL attributes to API
  - Show who last edited a comment if it wasn't the original author
  - Send notification to all participants when MR is merged.
  - Add ability to manage user email addresses via the API.
  - Show buttons to add license, changelog and contribution guide if they're missing.
  - Tweak project page buttons.
  - Disabled autocapitalize and autocorrect on login field (Daryl Chan)
  - Mention group and project name in creation, update and deletion notices (Achilleas Pipinellis)
  - Update gravatar link on profile page to link to configured gravatar host (Ben Bodenmiller)
  - Remove redis-store TTL monkey patch
  - Add support for CI skipped status
  - Fetch code from forks to refs/merge-requests/:id/head when merge request created
  - Remove comments and email addresses when publicly exposing ssh keys (Zeger-Jan van de Weg)
  - Add "Check out branch" button to the MR page.
  - Improve MR merge widget text and UI consistency.
  - Improve text in MR "How To Merge" modal.
  - Cache all events
  - Order commits by date when comparing branches
  - Fix bug causing error when the target branch of a symbolic ref was deleted
  - Include branch/tag name in archive file and directory name
  - Add dropzone upload progress
  - Add a label for merged branches on branches page (Florent Baldino)
  - Detect .mkd and .mkdn files as markdown (Ben Boeckel)
  - Fix: User search feature in admin area does not respect filters
  - Set max-width for README, issue and merge request description for easier read on big screens
  - Update Flowdock integration to support new Flowdock API (Boyan Tabakov)
  - Remove author from files view (Sven Strickroth)
  - Fix infinite loop when SAML was incorrectly configured.

v 7.13.5
  - Satellites reverted

v 7.13.4
  - Allow users to send abuse reports

v 7.13.3
  - Fix bug causing Bitbucket importer to crash when OAuth application had been removed.
  - Allow users to send abuse reports
  - Remove satellites
  - Link username to profile on Group Members page (Tom Webster)

v 7.13.2
  - Fix randomly failed spec
  - Create project services on Project creation
  - Add admin_merge_request ability to Developer level and up
  - Fix Error 500 when browsing projects with no HEAD (Stan Hu)
  - Fix labels / assignee / milestone for the merge requests when issues are disabled
  - Show the first tab automatically on MergeRequests#new
  - Add rake task 'gitlab:update_commit_count' (Daniel Gerhardt)
  - Fix Gmail Actions

v 7.13.1
  - Fix: Label modifications are not reflected in existing notes and in the issue list
  - Fix: Label not shown in the Issue list, although it's set through web interface
  - Fix: Group/project references are linked incorrectly
  - Improve documentation
  - Fix of migration: Check if session_expire_delay column exists before adding the column
  - Fix: ActionView::Template::Error
  - Fix: "Create Merge Request" isn't always shown in event for newly pushed branch
  - Fix bug causing "Remove source-branch" option not to work for merge requests from the same project.
  - Render Note field hints consistently for "new" and "edit" forms

v 7.13.0
  - Remove repository graph log to fix slow cache updates after push event (Stan Hu)
  - Only enable HSTS header for HTTPS and port 443 (Stan Hu)
  - Fix user autocomplete for unauthenticated users accessing public projects (Stan Hu)
  - Fix redirection to home page URL for unauthorized users (Daniel Gerhardt)
  - Add branch switching support for graphs (Daniel Gerhardt)
  - Fix external issue tracker hook/test for HTTPS URLs (Daniel Gerhardt)
  - Remove link leading to a 404 error in Deploy Keys page (Stan Hu)
  - Add support for unlocking users in admin settings (Stan Hu)
  - Add Irker service configuration options (Stan Hu)
  - Fix order of issues imported from GitHub (Hiroyuki Sato)
  - Bump rugments to 1.0.0beta8 to fix C prototype function highlighting (Jonathon Reinhart)
  - Fix Merge Request webhook to properly fire "merge" action when accepted from the web UI
  - Add `two_factor_enabled` field to admin user API (Stan Hu)
  - Fix invalid timestamps in RSS feeds (Rowan Wookey)
  - Fix downloading of patches on public merge requests when user logged out (Stan Hu)
  - Fix Error 500 when relative submodule resolves to a namespace that has a different name from its path (Stan Hu)
  - Extract the longest-matching ref from a commit path when multiple matches occur (Stan Hu)
  - Update maintenance documentation to explain no need to recompile asssets for omnibus installations (Stan Hu)
  - Support commenting on diffs in side-by-side mode (Stan Hu)
  - Fix JavaScript error when clicking on the comment button on a diff line that has a comment already (Stan Hu)
  - Return 40x error codes if branch could not be deleted in UI (Stan Hu)
  - Remove project visibility icons from dashboard projects list
  - Rename "Design" profile settings page to "Preferences".
  - Allow users to customize their default Dashboard page.
  - Update ssl_ciphers in Nginx example to remove DHE settings. This will deny forward secrecy for Android 2.3.7, Java 6 and OpenSSL 0.9.8
  - Admin can edit and remove user identities
  - Convert CRLF newlines to LF when committing using the web editor.
  - API request /projects/:project_id/merge_requests?state=closed will return only closed merge requests without merged one. If you need ones that were merged - use state=merged.
  - Allow Administrators to filter the user list by those with or without Two-factor Authentication enabled.
  - Show a user's Two-factor Authentication status in the administration area.
  - Explicit error when commit not found in the CI
  - Improve performance for issue and merge request pages
  - Users with guest access level can not set assignee, labels or milestones for issue and merge request
  - Reporter role can manage issue tracker now: edit any issue, set assignee or milestone and manage labels
  - Better performance for pages with events list, issues list and commits list
  - Faster automerge check and merge itself when source and target branches are in same repository
  - Correctly show anonymous authorized applications under Profile > Applications.
  - Query Optimization in MySQL.
  - Allow users to be blocked and unblocked via the API
  - Use native Postgres database cleaning during backup restore
  - Redesign project page. Show README as default instead of activity. Move project activity to separate page
  - Make left menu more hierarchical and less contextual by adding back item at top
  - A fork can’t have a visibility level that is greater than the original project.
  - Faster code search in repository and wiki. Fixes search page timeout for big repositories
  - Allow administrators to disable 2FA for a specific user
  - Add error message for SSH key linebreaks
  - Store commits count in database (will populate with valid values only after first push)
  - Rebuild cache after push to repository in background job
  - Fix transferring of project to another group using the API.

v 7.12.2
  - Correctly show anonymous authorized applications under Profile > Applications.
  - Faster automerge check and merge itself when source and target branches are in same repository
  - Audit log for user authentication
  - Allow custom label to be set for authentication providers.

v 7.12.1
  - Fix error when deleting a user who has projects (Stan Hu)
  - Fix post-receive errors on a push when an external issue tracker is configured (Stan Hu)
  - Add SAML to list of social_provider (Matt Firtion)
  - Fix merge requests API scope to keep compatibility in 7.12.x patch release (Dmitriy Zaporozhets)
  - Fix closed merge request scope at milestone page (Dmitriy Zaporozhets)
  - Revert merge request states renaming
  - Fix hooks for web based events with external issue references (Daniel Gerhardt)
  - Improve performance for issue and merge request pages
  - Compress database dumps to reduce backup size

v 7.12.0
  - Fix Error 500 when one user attempts to access a personal, internal snippet (Stan Hu)
  - Disable changing of target branch in new merge request page when a branch has already been specified (Stan Hu)
  - Fix post-receive errors on a push when an external issue tracker is configured (Stan Hu)
  - Update oauth button logos for Twitter and Google to recommended assets
  - Update browser gem to version 0.8.0 for IE11 support (Stan Hu)
  - Fix timeout when rendering file with thousands of lines.
  - Add "Remember me" checkbox to LDAP signin form.
  - Add session expiration delay configuration through UI application settings
  - Don't notify users mentioned in code blocks or blockquotes.
  - Omit link to generate labels if user does not have access to create them (Stan Hu)
  - Show warning when a comment will add 10 or more people to the discussion.
  - Disable changing of the source branch in merge request update API (Stan Hu)
  - Shorten merge request WIP text.
  - Add option to disallow users from registering any application to use GitLab as an OAuth provider
  - Support editing target branch of merge request (Stan Hu)
  - Refactor permission checks with issues and merge requests project settings (Stan Hu)
  - Fix Markdown preview not working in Edit Milestone page (Stan Hu)
  - Fix Zen Mode not closing with ESC key (Stan Hu)
  - Allow HipChat API version to be blank and default to v2 (Stan Hu)
  - Add file attachment support in Milestone description (Stan Hu)
  - Fix milestone "Browse Issues" button.
  - Set milestone on new issue when creating issue from index with milestone filter active.
  - Make namespace API available to all users (Stan Hu)
  - Add web hook support for note events (Stan Hu)
  - Disable "New Issue" and "New Merge Request" buttons when features are disabled in project settings (Stan Hu)
  - Remove Rack Attack monkey patches and bump to version 4.3.0 (Stan Hu)
  - Fix clone URL losing selection after a single click in Safari and Chrome (Stan Hu)
  - Fix git blame syntax highlighting when different commits break up lines (Stan Hu)
  - Add "Resend confirmation e-mail" link in profile settings (Stan Hu)
  - Allow to configure location of the `.gitlab_shell_secret` file. (Jakub Jirutka)
  - Disabled expansion of top/bottom blobs for new file diffs
  - Update Asciidoctor gem to version 1.5.2. (Jakub Jirutka)
  - Fix resolving of relative links to repository files in AsciiDoc documents. (Jakub Jirutka)
  - Use the user list from the target project in a merge request (Stan Hu)
  - Default extention for wiki pages is now .md instead of .markdown (Jeroen van Baarsen)
  - Add validation to wiki page creation (only [a-zA-Z0-9/_-] are allowed) (Jeroen van Baarsen)
  - Fix new/empty milestones showing 100% completion value (Jonah Bishop)
  - Add a note when an Issue or Merge Request's title changes
  - Consistently refer to MRs as either Merged or Closed.
  - Add Merged tab to MR lists.
  - Prefix EmailsOnPush email subject with `[Git]`.
  - Group project contributions by both name and email.
  - Clarify navigation labels for Project Settings and Group Settings.
  - Move user avatar and logout button to sidebar
  - You can not remove user if he/she is an only owner of group
  - User should be able to leave group. If not - show him proper message
  - User has ability to leave project
  - Add SAML support as an omniauth provider
  - Allow to configure a URL to show after sign out
  - Add an option to automatically sign-in with an Omniauth provider
  - GitLab CI service sends .gitlab-ci.yml in each push call
  - When remove project - move repository and schedule it removal
  - Improve group removing logic
  - Trigger create-hooks on backup restore task
  - Add option to automatically link omniauth and LDAP identities
  - Allow special character in users bio. I.e.: I <3 GitLab

v 7.11.4
  - Fix missing bullets when creating lists
  - Set rel="nofollow" on external links

v 7.11.3
  - no changes
  - Fix upgrader script (Martins Polakovs)

v 7.11.2
  - no changes

v 7.11.1
  - no changes

v 7.11.0
  - Fall back to Plaintext when Syntaxhighlighting doesn't work. Fixes some buggy lexers (Hannes Rosenögger)
  - Get editing comments to work in Chrome 43 again.
  - Fix broken view when viewing history of a file that includes a path that used to be another file (Stan Hu)
  - Don't show duplicate deploy keys
  - Fix commit time being displayed in the wrong timezone in some cases (Hannes Rosenögger)
  - Make the first branch pushed to an empty repository the default HEAD (Stan Hu)
  - Fix broken view when using a tag to display a tree that contains git submodules (Stan Hu)
  - Make Reply-To config apply to change e-mail confirmation and other Devise notifications (Stan Hu)
  - Add application setting to restrict user signups to e-mail domains (Stan Hu)
  - Don't allow a merge request to be merged when its title starts with "WIP".
  - Add a page title to every page.
  - Allow primary email to be set to an email that you've already added.
  - Fix clone URL field and X11 Primary selection (Dmitry Medvinsky)
  - Ignore invalid lines in .gitmodules
  - Fix "Cannot move project" error message from popping up after a successful transfer (Stan Hu)
  - Redirect to sign in page after signing out.
  - Fix "Hello @username." references not working by no longer allowing usernames to end in period.
  - Fix "Revspec not found" errors when viewing diffs in a forked project with submodules (Stan Hu)
  - Improve project page UI
  - Fix broken file browsing with relative submodule in personal projects (Stan Hu)
  - Add "Reply quoting selected text" shortcut key (`r`)
  - Fix bug causing `@whatever` inside an issue's first code block to be picked up as a user mention.
  - Fix bug causing `@whatever` inside an inline code snippet (backtick-style) to be picked up as a user mention.
  - When use change branches link at MR form - save source branch selection instead of target one
  - Improve handling of large diffs
  - Added GitLab Event header for project hooks
  - Add Two-factor authentication (2FA) for GitLab logins
  - Show Atom feed buttons everywhere where applicable.
  - Add project activity atom feed.
  - Don't crash when an MR from a fork has a cross-reference comment from the target project on one of its commits.
  - Explain how to get a new password reset token in welcome emails
  - Include commit comments in MR from a forked project.
  - Group milestones by title in the dashboard and all other issue views.
  - Query issues, merge requests and milestones with their IID through API (Julien Bianchi)
  - Add default project and snippet visibility settings to the admin web UI.
  - Show incompatible projects in Google Code import status (Stan Hu)
  - Fix bug where commit data would not appear in some subdirectories (Stan Hu)
  - Task lists are now usable in comments, and will show up in Markdown previews.
  - Fix bug where avatar filenames were not actually deleted from the database during removal (Stan Hu)
  - Fix bug where Slack service channel was not saved in admin template settings. (Stan Hu)
  - Protect OmniAuth request phase against CSRF.
  - Don't send notifications to mentioned users that don't have access to the project in question.
  - Add search issues/MR by number
  - Change plots to bar graphs in commit statistics screen
  - Move snippets UI to fluid layout
  - Improve UI for sidebar. Increase separation between navigation and content
  - Improve new project command options (Ben Bodenmiller)
  - Add common method to force UTF-8 and use it to properly handle non-ascii OAuth user properties (Onur Küçük)
  - Prevent sending empty messages to HipChat (Chulki Lee)
  - Improve UI for mobile phones on dashboard and project pages
  - Add room notification and message color option for HipChat
  - Allow to use non-ASCII letters and dashes in project and namespace name. (Jakub Jirutka)
  - Add footnotes support to Markdown (Guillaume Delbergue)
  - Add current_sign_in_at to UserFull REST api.
  - Make Sidekiq MemoryKiller shutdown signal configurable
  - Add "Create Merge Request" buttons to commits and branches pages and push event.
  - Show user roles by comments.
  - Fix automatic blocking of auto-created users from Active Directory.
  - Call merge request web hook for each new commits (Arthur Gautier)
  - Use SIGKILL by default in Sidekiq::MemoryKiller
  - Fix mentioning of private groups.
  - Add style for <kbd> element in markdown
  - Spin spinner icon next to "Checking for CI status..." on MR page.
  - Fix reference links in dashboard activity and ATOM feeds.
  - Ensure that the first added admin performs repository imports

v 7.10.4
  - Fix migrations broken in 7.10.2
  - Make tags for GitLab installations running on MySQL case sensitive
  - Get Gitorious importer to work again.
  - Fix adding new group members from admin area
  - Fix DB error when trying to tag a repository (Stan Hu)
  - Fix Error 500 when searching Wiki pages (Stan Hu)
  - Unescape branch names in compare commit (Stan Hu)
  - Order commit comments chronologically in API.

v 7.10.2
  - Fix CI links on MR page

v 7.10.0
  - Ignore submodules that are defined in .gitmodules but are checked in as directories.
  - Allow projects to be imported from Google Code.
  - Remove access control for uploaded images to fix broken images in emails (Hannes Rosenögger)
  - Allow users to be invited by email to join a group or project.
  - Don't crash when project repository doesn't exist.
  - Add config var to block auto-created LDAP users.
  - Don't use HTML ellipsis in EmailsOnPush subject truncated commit message.
  - Set EmailsOnPush reply-to address to committer email when enabled.
  - Fix broken file browsing with a submodule that contains a relative link (Stan Hu)
  - Fix persistent XSS vulnerability around profile website URLs.
  - Fix project import URL regex to prevent arbitary local repos from being imported.
  - Fix directory traversal vulnerability around uploads routes.
  - Fix directory traversal vulnerability around help pages.
  - Don't leak existence of project via search autocomplete.
  - Don't leak existence of group or project via search.
  - Fix bug where Wiki pages that included a '/' were no longer accessible (Stan Hu)
  - Fix bug where error messages from Dropzone would not be displayed on the issues page (Stan Hu)
  - Add a rake task to check repository integrity with `git fsck`
  - Add ability to configure Reply-To address in gitlab.yml (Stan Hu)
  - Move current user to the top of the list in assignee/author filters (Stan Hu)
  - Fix broken side-by-side diff view on merge request page (Stan Hu)
  - Set Application controller default URL options to ensure all url_for calls are consistent (Stan Hu)
  - Allow HTML tags in Markdown input
  - Fix code unfold not working on Compare commits page (Stan Hu)
  - Fix generating SSH key fingerprints with OpenSSH 6.8. (Sašo Stanovnik)
  - Fix "Import projects from" button to show the correct instructions (Stan Hu)
  - Fix dots in Wiki slugs causing errors (Stan Hu)
  - Make maximum attachment size configurable via Application Settings (Stan Hu)
  - Update poltergeist to version 1.6.0 to support PhantomJS 2.0 (Zeger-Jan van de Weg)
  - Fix cross references when usernames, milestones, or project names contain underscores (Stan Hu)
  - Disable reference creation for comments surrounded by code/preformatted blocks (Stan Hu)
  - Reduce Rack Attack false positives causing 403 errors during HTTP authentication (Stan Hu)
  - enable line wrapping per default and remove the checkbox to toggle it (Hannes Rosenögger)
  - Fix a link in the patch update guide
  - Add a service to support external wikis (Hannes Rosenögger)
  - Omit the "email patches" link and fix plain diff view for merge commits
  - List new commits for newly pushed branch in activity view.
  - Add sidetiq gem dependency to match EE
  - Add changelog, license and contribution guide links to project tab bar.
  - Improve diff UI
  - Fix alignment of navbar toggle button (Cody Mize)
  - Fix checkbox rendering for nested task lists
  - Identical look of selectboxes in UI
  - Upgrade the gitlab_git gem to version 7.1.3
  - Move "Import existing repository by URL" option to button.
  - Improve error message when save profile has error.
  - Passing the name of pushed ref to CI service (requires GitLab CI 7.9+)
  - Add location field to user profile
  - Fix print view for markdown files and wiki pages
  - Fix errors when deleting old backups
  - Improve GitLab performance when working with git repositories
  - Add tag message and last commit to tag hook (Kamil Trzciński)
  - Restrict permissions on backup files
  - Improve oauth accounts UI in profile page
  - Add ability to unlink connected accounts
  - Replace commits calendar with faster contribution calendar that includes issues and merge requests
  - Add inifinite scroll to user page activity
  - Don't include system notes in issue/MR comment count.
  - Don't mark merge request as updated when merge status relative to target branch changes.
  - Link note avatar to user.
  - Make Git-over-SSH errors more descriptive.
  - Fix EmailsOnPush.
  - Refactor issue filtering
  - AJAX selectbox for issue assignee and author filters
  - Fix issue with missing options in issue filtering dropdown if selected one
  - Prevent holding Control-Enter or Command-Enter from posting comment multiple times.
  - Prevent note form from being cleared when submitting failed.
  - Improve file icons rendering on tree (Sullivan Sénéchal)
  - API: Add pagination to project events
  - Get issue links in notification mail to work again.
  - Don't show commit comment button when user is not signed in.
  - Fix admin user projects lists.
  - Don't leak private group existence by redirecting from namespace controller to group controller.
  - Ability to skip some items from backup (database, respositories or uploads)
  - Archive repositories in background worker.
  - Import GitHub, Bitbucket or GitLab.com projects owned by authenticated user into current namespace.
  - Project labels are now available over the API under the "tag_list" field (Cristian Medina)
  - Fixed link paths for HTTP and SSH on the admin project view (Jeremy Maziarz)
  - Fix and improve help rendering (Sullivan Sénéchal)
  - Fix final line in EmailsOnPush email diff being rendered as error.
  - Prevent duplicate Buildkite service creation.
  - Fix git over ssh errors 'fatal: protocol error: bad line length character'
  - Automatically setup GitLab CI project for forks if origin project has GitLab CI enabled
  - Bust group page project list cache when namespace name or path changes.
  - Explicitly set image alt-attribute to prevent graphical glitches if gravatars could not be loaded
  - Allow user to choose a public email to show on public profile
  - Remove truncation from issue titles on milestone page (Jason Blanchard)
  - Fix stuck Merge Request merging events from old installations (Ben Bodenmiller)
  - Fix merge request comments on files with multiple commits
  - Fix Resource Owner Password Authentication Flow

v 7.9.4
  - Security: Fix project import URL regex to prevent arbitary local repos from being imported
  - Fixed issue where only 25 commits would load in file listings
  - Fix LDAP identities  after config update

v 7.9.3
  - Contains no changes
  - Add icons to Add dropdown items.
  - Allow admin to create public deploy keys that are accessible to any project.
  - Warn when gitlab-shell version doesn't match requirement.
  - Skip email confirmation when set by admin or via LDAP.
  - Only allow users to reference groups, projects, issues, MRs, commits they have access to.

v 7.9.3
  - Contains no changes

v 7.9.2
  - Contains no changes

v 7.9.1
  - Include missing events and fix save functionality in admin service template settings form (Stan Hu)
  - Fix "Import projects from" button to show the correct instructions (Stan Hu)
  - Fix OAuth2 issue importing a new project from GitHub and GitLab (Stan Hu)
  - Fix for LDAP with commas in DN
  - Fix missing events and in admin Slack service template settings form (Stan Hu)
  - Don't show commit comment button when user is not signed in.
  - Downgrade gemnasium-gitlab-service gem

v 7.9.0
  - Add HipChat integration documentation (Stan Hu)
  - Update documentation for object_kind field in Webhook push and tag push Webhooks (Stan Hu)
  - Fix broken email images (Hannes Rosenögger)
  - Automatically config git if user forgot, where possible (Zeger-Jan van de Weg)
  - Fix mass SQL statements on initial push (Hannes Rosenögger)
  - Add tag push notifications and normalize HipChat and Slack messages to be consistent (Stan Hu)
  - Add comment notification events to HipChat and Slack services (Stan Hu)
  - Add issue and merge request events to HipChat and Slack services (Stan Hu)
  - Fix merge request URL passed to Webhooks. (Stan Hu)
  - Fix bug that caused a server error when editing a comment to "+1" or "-1" (Stan Hu)
  - Fix code preview theme setting for comments, issues, merge requests, and snippets (Stan Hu)
  - Move labels/milestones tabs to sidebar
  - Upgrade Rails gem to version 4.1.9.
  - Improve error messages for file edit failures
  - Improve UI for commits, issues and merge request lists
  - Fix commit comments on first line of diff not rendering in Merge Request Discussion view.
  - Allow admins to override restricted project visibility settings.
  - Move restricted visibility settings from gitlab.yml into the web UI.
  - Improve trigger merge request hook when source project branch has been updated (Kirill Zaitsev)
  - Save web edit in new branch
  - Fix ordering of imported but unchanged projects (Marco Wessel)
  - Mobile UI improvements: make aside content expandable
  - Expose avatar_url in projects API
  - Fix checkbox alignment on the application settings page.
  - Generalize image upload in drag and drop in markdown to all files (Hannes Rosenögger)
  - Fix mass-unassignment of issues (Robert Speicher)
  - Fix hidden diff comments in merge request discussion view
  - Allow user confirmation to be skipped for new users via API
  - Add a service to send updates to an Irker gateway (Romain Coltel)
  - Add brakeman (security scanner for Ruby on Rails)
  - Slack username and channel options
  - Add grouped milestones from all projects to dashboard.
  - Web hook sends pusher email as well as commiter
  - Add Bitbucket omniauth provider.
  - Add Bitbucket importer.
  - Support referencing issues to a project whose name starts with a digit
  - Condense commits already in target branch when updating merge request source branch.
  - Send notifications and leave system comments when bulk updating issues.
  - Automatically link commit ranges to compare page: sha1...sha4 or sha1..sha4 (includes sha1 in comparison)
  - Move groups page from profile to dashboard
  - Starred projects page at dashboard
  - Blocking user does not remove him/her from project/groups but show blocked label
  - Change subject of EmailsOnPush emails to include namespace, project and branch.
  - Change subject of EmailsOnPush emails to include first commit message when multiple were pushed.
  - Remove confusing footer from EmailsOnPush mail body.
  - Add list of changed files to EmailsOnPush emails.
  - Add option to send EmailsOnPush emails from committer email if domain matches.
  - Add option to disable code diffs in EmailOnPush emails.
  - Wrap commit message in EmailsOnPush email.
  - Send EmailsOnPush emails when deleting commits using force push.
  - Fix EmailsOnPush email comparison link to include first commit.
  - Fix highliht of selected lines in file
  - Reject access to group/project avatar if the user doesn't have access.
  - Add database migration to clean group duplicates with same path and name (Make sure you have a backup before update)
  - Add GitLab active users count to rake gitlab:check
  - Starred projects page at dashboard
  - Make email display name configurable
  - Improve json validation in hook data
  - Use Emoji One
  - Updated emoji help documentation to properly reference EmojiOne.
  - Fix missing GitHub organisation repositories on import page.
  - Added blue theme
  - Remove annoying notice messages when create/update merge request
  - Allow smb:// links in Markdown text.
  - Filter merge request by title or description at Merge Requests page
  - Block user if he/she was blocked in Active Directory
  - Fix import pages not working after first load.
  - Use custom LDAP label in LDAP signin form.
  - Execute hooks and services when branch or tag is created or deleted through web interface.
  - Block and unblock user if he/she was blocked/unblocked in Active Directory
  - Raise recommended number of unicorn workers from 2 to 3
  - Use same layout and interactivity for project members as group members.
  - Prevent gitlab-shell character encoding issues by receiving its changes as raw data.
  - Ability to unsubscribe/subscribe to issue or merge request
  - Delete deploy key when last connection to a project is destroyed.
  - Fix invalid Atom feeds when using emoji, horizontal rules, or images (Christian Walther)
  - Backup of repositories with tar instead of git bundle (only now are git-annex files included in the backup)
  - Add canceled status for CI
  - Send EmailsOnPush email when branch or tag is created or deleted.
  - Faster merge request processing for large repository
  - Prevent doubling AJAX request with each commit visit via Turbolink
  - Prevent unnecessary doubling of js events on import pages and user calendar

v 7.8.4
  - Fix issue_tracker_id substitution in custom issue trackers
  - Fix path and name duplication in namespaces

v 7.8.3
  - Bump version of gitlab_git fixing annotated tags without message

v 7.8.2
  - Fix service migration issue when upgrading from versions prior to 7.3
  - Fix setting of the default use project limit via admin UI
  - Fix showing of already imported projects for GitLab and Gitorious importers
  - Fix response of push to repository to return "Not found" if user doesn't have access
  - Fix check if user is allowed to view the file attachment
  - Fix import check for case sensetive namespaces
  - Increase timeout for Git-over-HTTP requests to 1 hour since large pulls/pushes can take a long time.
  - Properly handle autosave local storage exceptions.
  - Escape wildcards when searching LDAP by username.

v 7.8.1
  - Fix run of custom post receive hooks
  - Fix migration that caused issues when upgrading to version 7.8 from versions prior to 7.3
  - Fix the warning for LDAP users about need to set password
  - Fix avatars which were not shown for non logged in users
  - Fix urls for the issues when relative url was enabled

v 7.8.0
  - Fix access control and protection against XSS for note attachments and other uploads.
  - Replace highlight.js with rouge-fork rugments (Stefan Tatschner)
  - Make project search case insensitive (Hannes Rosenögger)
  - Include issue/mr participants in list of recipients for reassign/close/reopen emails
  - Expose description in groups API
  - Better UI for project services page
  - Cleaner UI for web editor
  - Add diff syntax highlighting in email-on-push service notifications (Hannes Rosenögger)
  - Add API endpoint to fetch all changes on a MergeRequest (Jeroen van Baarsen)
  - View note image attachments in new tab when clicked instead of downloading them
  - Improve sorting logic in UI and API. Explicitly define what sorting method is used by default
  - Fix overflow at sidebar when have several items
  - Add notes for label changes in issue and merge requests
  - Show tags in commit view (Hannes Rosenögger)
  - Only count a user's vote once on a merge request or issue (Michael Clarke)
  - Increase font size when browse source files and diffs
  - Service Templates now let you set default values for all services
  - Create new file in empty repository using GitLab UI
  - Ability to clone project using oauth2 token
  - Upgrade Sidekiq gem to version 3.3.0
  - Stop git zombie creation during force push check
  - Show success/error messages for test setting button in services
  - Added Rubocop for code style checks
  - Fix commits pagination
  - Async load a branch information at the commit page
  - Disable blacklist validation for project names
  - Allow configuring protection of the default branch upon first push (Marco Wessel)
  - Add gitlab.com importer
  - Add an ability to login with gitlab.com
  - Add a commit calendar to the user profile (Hannes Rosenögger)
  - Submit comment on command-enter
  - Notify all members of a group when that group is mentioned in a comment, for example: `@gitlab-org` or `@sales`.
  - Extend issue clossing pattern to include "Resolve", "Resolves", "Resolved", "Resolving" and "Close" (Julien Bianchi and Hannes Rosenögger)
  - Fix long broadcast message cut-off on left sidebar (Visay Keo)
  - Add Project Avatars (Steven Thonus and Hannes Rosenögger)
  - Password reset token validity increased from 2 hours to 2 days since it is also send on account creation.
  - Edit group members via API
  - Enable raw image paste from clipboard, currently Chrome only (Marco Cyriacks)
  - Add action property to merge request hook (Julien Bianchi)
  - Remove duplicates from group milestone participants list.
  - Add a new API function that retrieves all issues assigned to a single milestone (Justin Whear and Hannes Rosenögger)
  - API: Access groups with their path (Julien Bianchi)
  - Added link to milestone and keeping resource context on smaller viewports for issues and merge requests (Jason Blanchard)
  - Allow notification email to be set separately from primary email.
  - API: Add support for editing an existing project (Mika Mäenpää and Hannes Rosenögger)
  - Don't have Markdown preview fail for long comments/wiki pages.
  - When test web hook - show error message instead of 500 error page if connection to hook url was reset
  - Added support for firing system hooks on group create/destroy and adding/removing users to group (Boyan Tabakov)
  - Added persistent collapse button for left side nav bar (Jason Blanchard)
  - Prevent losing unsaved comments by automatically restoring them when comment page is loaded again.
  - Don't allow page to be scaled on mobile.
  - Clean the username acquired from OAuth/LDAP so it doesn't fail username validation and block signing up.
  - Show assignees in merge request index page (Kelvin Mutuma)
  - Link head panel titles to relevant root page.
  - Allow users that signed up via OAuth to set their password in order to use Git over HTTP(S).
  - Show users button to share their newly created public or internal projects on twitter
  - Add quick help links to the GitLab pricing and feature comparison pages.
  - Fix duplicate authorized applications in user profile and incorrect application client count in admin area.
  - Make sure Markdown previews always use the same styling as the eventual destination.
  - Remove deprecated Group#owner_id from API
  - Show projects user contributed to on user page. Show stars near project on user page.
  - Improve database performance for GitLab
  - Add Asana service (Jeremy Benoist)
  - Improve project web hooks with extra data

v 7.7.2
  - Update GitLab Shell to version 2.4.2 that fixes a bug when developers can push to protected branch
  - Fix issue when LDAP user can't login with existing GitLab account

v 7.7.1
  - Improve mention autocomplete performance
  - Show setup instructions for GitHub import if disabled
  - Allow use http for OAuth applications

v 7.7.0
  - Import from GitHub.com feature
  - Add Jetbrains Teamcity CI service (Jason Lippert)
  - Mention notification level
  - Markdown preview in wiki (Yuriy Glukhov)
  - Raise group avatar filesize limit to 200kb
  - OAuth applications feature
  - Show user SSH keys in admin area
  - Developer can push to protected branches option
  - Set project path instead of project name in create form
  - Block Git HTTP access after 10 failed authentication attempts
  - Updates to the messages returned by API (sponsored by O'Reilly Media)
  - New UI layout with side navigation
  - Add alert message in case of outdated browser (IE < 10)
  - Added API support for sorting projects
  - Update gitlab_git to version 7.0.0.rc14
  - Add API project search filter option for authorized projects
  - Fix File blame not respecting branch selection
  - Change some of application settings on fly in admin area UI
  - Redesign signin/signup pages
  - Close standard input in Gitlab::Popen.popen
  - Trigger GitLab CI when push tags
  - When accept merge request - do merge using sidaekiq job
  - Enable web signups by default
  - Fixes for diff comments: drag-n-drop images, selecting images
  - Fixes for edit comments: drag-n-drop images, preview mode, selecting images, save & update
  - Remove password strength indicator



v 7.6.0
  - Fork repository to groups
  - New rugged version
  - Add CRON=1 backup setting for quiet backups
  - Fix failing wiki restore
  - Add optional Sidekiq MemoryKiller middleware (enabled via SIDEKIQ_MAX_RSS env variable)
  - Monokai highlighting style now more faithful to original design (Mark Riedesel)
  - Create project with repository in synchrony
  - Added ability to create empty repo or import existing one if project does not have repository
  - Reactivate highlight.js language autodetection
  - Mobile UI improvements
  - Change maximum avatar file size from 100KB to 200KB
  - Strict validation for snippet file names
  - Enable Markdown preview for issues, merge requests, milestones, and notes (Vinnie Okada)
  - In the docker directory is a container template based on the Omnibus packages.
  - Update Sidekiq to version 2.17.8
  - Add author filter to project issues and merge requests pages
  - Atom feed for user activity
  - Support multiple omniauth providers for the same user
  - Rendering cross reference in issue title and tooltip for merge request
  - Show username in comments
  - Possibility to create Milestones or Labels when Issues are disabled
  - Fix bug with showing gpg signature in tag

v 7.5.3
  - Bump gitlab_git to 7.0.0.rc12 (includes Rugged 0.21.2)

v 7.5.2
  - Don't log Sidekiq arguments by default
  - Fix restore of wiki repositories from backups

v 7.5.1
  - Add missing timestamps to 'members' table

v 7.5.0
  - API: Add support for Hipchat (Kevin Houdebert)
  - Add time zone configuration in gitlab.yml (Sullivan Senechal)
  - Fix LDAP authentication for Git HTTP access
  - Run 'GC.start' after every EmailsOnPushWorker job
  - Fix LDAP config lookup for provider 'ldap'
  - Drop all sequences during Postgres database restore
  - Project title links to project homepage (Ben Bodenmiller)
  - Add Atlassian Bamboo CI service (Drew Blessing)
  - Mentioned @user will receive email even if he is not participating in issue or commit
  - Session API: Use case-insensitive authentication like in UI (Andrey Krivko)
  - Tie up loose ends with annotated tags: API & UI (Sean Edge)
  - Return valid json for deleting branch via API (sponsored by O'Reilly Media)
  - Expose username in project events API (sponsored by O'Reilly Media)
  - Adds comments to commits in the API
  - Performance improvements
  - Fix post-receive issue for projects with deleted forks
  - New gitlab-shell version with custom hooks support
  - Improve code
  - GitLab CI 5.2+ support (does not support older versions)
  - Fixed bug when you can not push commits starting with 000000 to protected branches
  - Added a password strength indicator
  - Change project name and path in one form
  - Display renamed files in diff views (Vinnie Okada)
  - Fix raw view for public snippets
  - Use secret token with GitLab internal API.
  - Add missing timestamps to 'members' table

v 7.4.5
  - Bump gitlab_git to 7.0.0.rc12 (includes Rugged 0.21.2)

v 7.4.4
  - No changes

v 7.4.3
  - Fix raw snippets view
  - Fix security issue for member api
  - Fix buildbox integration

v 7.4.2
  - Fix internal snippet exposing for unauthenticated users

v 7.4.1
  - Fix LDAP authentication for Git HTTP access
  - Fix LDAP config lookup for provider 'ldap'
  - Fix public snippets
  - Fix 500 error on projects with nested submodules

v 7.4.0
  - Refactored membership logic
  - Improve error reporting on users API (Julien Bianchi)
  - Refactor test coverage tools usage. Use SIMPLECOV=true to generate it locally
  - Default branch is protected by default
  - Increase unicorn timeout to 60 seconds
  - Sort search autocomplete projects by stars count so most popular go first
  - Add README to tab on project show page
  - Do not delete tmp/repositories itself during clean-up, only its contents
  - Support for backup uploads to remote storage
  - Prevent notes polling when there are not notes
  - Internal ForkService: Prepare support for fork to a given namespace
  - API: Add support for forking a project via the API (Bernhard Kaindl)
  - API: filter project issues by milestone (Julien Bianchi)
  - Fail harder in the backup script
  - Changes to Slack service structure, only webhook url needed
  - Zen mode for wiki and milestones (Robert Schilling)
  - Move Emoji parsing to html-pipeline-gitlab (Robert Schilling)
  - Font Awesome 4.2 integration (Sullivan Senechal)
  - Add Pushover service integration (Sullivan Senechal)
  - Add select field type for services options (Sullivan Senechal)
  - Add cross-project references to the Markdown parser (Vinnie Okada)
  - Add task lists to issue and merge request descriptions (Vinnie Okada)
  - Snippets can be public, internal or private
  - Improve danger zone: ask project path to confirm data-loss action
  - Raise exception on forgery
  - Show build coverage in Merge Requests (requires GitLab CI v5.1)
  - New milestone and label links on issue edit form
  - Improved repository graphs
  - Improve event note display in dashboard and project activity views (Vinnie Okada)
  - Add users sorting to admin area
  - UI improvements
  - Fix ambiguous sha problem with mentioned commit
  - Fixed bug with apostrophe when at mentioning users
  - Add active directory ldap option
  - Developers can push to wiki repo. Protected branches does not affect wiki repo any more
  - Faster rev list
  - Fix branch removal

v 7.3.2
  - Fix creating new file via web editor
  - Use gitlab-shell v2.0.1

v 7.3.1
  - Fix ref parsing in Gitlab::GitAccess
  - Fix error 500 when viewing diff on a file with changed permissions
  - Fix adding comments to MR when source branch is master
  - Fix error 500 when searching description contains relative link

v 7.3.0
  - Always set the 'origin' remote in satellite actions
  - Write authorized_keys in tmp/ during tests
  - Use sockets to connect to Redis
  - Add dormant New Relic gem (can be enabled via environment variables)
  - Expire Rack sessions after 1 week
  - Cleaner signin/signup pages
  - Improved comments UI
  - Better search with filtering, pagination etc
  - Added a checkbox to toggle line wrapping in diff (Yuriy Glukhov)
  - Prevent project stars duplication when fork project
  - Use the default Unicorn socket backlog value of 1024
  - Support Unix domain sockets for Redis
  - Store session Redis keys in 'session:gitlab:' namespace
  - Deprecate LDAP account takeover based on partial LDAP email / GitLab username match
  - Use /bin/sh instead of Bash in bin/web, bin/background_jobs (Pavel Novitskiy)
  - Keyboard shortcuts for productivity (Robert Schilling)
  - API: filter issues by state (Julien Bianchi)
  - API: filter issues by labels (Julien Bianchi)
  - Add system hook for ssh key changes
  - Add blob permalink link (Ciro Santilli)
  - Create annotated tags through UI and API (Sean Edge)
  - Snippets search (Charles Bushong)
  - Comment new push to existing MR
  - Add 'ci' to the blacklist of forbidden names
  - Improve text filtering on issues page
  - Comment & Close button
  - Process git push --all much faster
  - Don't allow edit of system notes
  - Project wiki search (Ralf Seidler)
  - Enabled Shibboleth authentication support (Matus Banas)
  - Zen mode (fullscreen) for issues/MR/notes (Robert Schilling)
  - Add ability to configure webhook timeout via gitlab.yml (Wes Gurney)
  - Sort project merge requests in asc or desc order for updated_at or created_at field (sponsored by O'Reilly Media)
  - Add Redis socket support to 'rake gitlab:shell:install'

v 7.2.1
  - Delete orphaned labels during label migration (James Brooks)
  - Security: prevent XSS with stricter MIME types for raw repo files

v 7.2.0
  - Explore page
  - Add project stars (Ciro Santilli)
  - Log Sidekiq arguments
  - Better labels: colors, ability to rename and remove
  - Improve the way merge request collects diffs
  - Improve compare page for large diffs
  - Expose the full commit message via API
  - Fix 500 error on repository rename
  - Fix bug when MR download patch return invalid diff
  - Test gitlab-shell integration
  - Repository import timeout increased from 2 to 4 minutes allowing larger repos to be imported
  - API for labels (Robert Schilling)
  - API: ability to set an import url when creating project for specific user

v 7.1.1
  - Fix cpu usage issue in Firefox
  - Fix redirect loop when changing password by new user
  - Fix 500 error on new merge request page

v 7.1.0
  - Remove observers
  - Improve MR discussions
  - Filter by description on Issues#index page
  - Fix bug with namespace select when create new project page
  - Show README link after description for non-master members
  - Add @all mention for comments
  - Dont show reply button if user is not signed in
  - Expose more information for issues with webhook
  - Add a mention of the merge request into the default merge request commit message
  - Improve code highlight, introduce support for more languages like Go, Clojure, Erlang etc
  - Fix concurrency issue in repository download
  - Dont allow repository name start with ?
  - Improve email threading (Pierre de La Morinerie)
  - Cleaner help page
  - Group milestones
  - Improved email notifications
  - Contributors API (sponsored by Mobbr)
  - Fix LDAP TLS authentication (Boris HUISGEN)
  - Show VERSION information on project sidebar
  - Improve branch removal logic when accept MR
  - Fix bug where comment form is spawned inside the Reply button
  - Remove Dir.chdir from Satellite#lock for thread-safety
  - Increased default git max_size value from 5MB to 20MB in gitlab.yml. Please update your configs!
  - Show error message in case of timeout in satellite when create MR
  - Show first 100 files for huge diff instead of hiding all
  - Change default admin email from admin@local.host to admin@example.com

v 7.0.0
  - The CPU no longer overheats when you hold down the spacebar
  - Improve edit file UI
  - Add ability to upload group avatar when create
  - Protected branch cannot be removed
  - Developers can remove normal branches with UI
  - Remove branch via API (sponsored by O'Reilly Media)
  - Move protected branches page to Project settings area
  - Redirect to Files view when create new branch via UI
  - Drag and drop upload of image in every markdown-area (Earle Randolph Bunao and Neil Francis Calabroso)
  - Refactor the markdown relative links processing
  - Make it easier to implement other CI services for GitLab
  - Group masters can create projects in group
  - Deprecate ruby 1.9.3 support
  - Only masters can rewrite/remove git tags
  - Add X-Frame-Options SAMEORIGIN to Nginx config so Sidekiq admin is visible
  - UI improvements
  - Case-insensetive search for issues
  - Update to rails 4.1
  - Improve performance of application for projects and groups with a lot of members
  - Formally support Ruby 2.1
  - Include Nginx gitlab-ssl config
  - Add manual language detection for highlight.js
  - Added example.com/:username routing
  - Show notice if your profile is public
  - UI improvements for mobile devices
  - Improve diff rendering performance
  - Drag-n-drop for issues and merge requests between states at milestone page
  - Fix '0 commits' message for huge repositories on project home page
  - Prevent 500 error page when visit commit page from large repo
  - Add notice about huge push over http to unicorn config
  - File action in satellites uses default 30 seconds timeout instead of old 10 seconds one
  - Overall performance improvements
  - Skip init script check on omnibus-gitlab
  - Be more selective when killing stray Sidekiqs
  - Check LDAP user filter during sign-in
  - Remove wall feature (no data loss - you can take it from database)
  - Dont expose user emails via API unless you are admin
  - Detect issues closed by Merge Request description
  - Better email subject lines from email on push service (Alex Elman)
  - Enable identicon for gravatar be default

v 6.9.2
  - Revert the commit that broke the LDAP user filter

v 6.9.1
  - Fix scroll to highlighted line
  - Fix the pagination on load for commits page

v 6.9.0
  - Store Rails cache data in the Redis `cache:gitlab` namespace
  - Adjust MySQL limits for existing installations
  - Add db index on project_id+iid column. This prevents duplicate on iid (During migration duplicates will be removed)
  - Markdown preview or diff during editing via web editor (Evgeniy Sokovikov)
  - Give the Rails cache its own Redis namespace
  - Add ability to set different ssh host, if different from http/https
  - Fix syntax highlighting for code comments blocks
  - Improve comments loading logic
  - Stop refreshing comments when the tab is hidden
  - Improve issue and merge request mobile UI (Drew Blessing)
  - Document how to convert a backup to PostgreSQL
  - Fix locale bug in backup manager
  - Fix can not automerge when MR description is too long
  - Fix wiki backup skip bug
  - Two Step MR creation process
  - Remove unwanted files from satellite working directory with git clean -fdx
  - Accept merge request via API (sponsored by O'Reilly Media)
  - Add more access checks during API calls
  - Block SSH access for 'disabled' Active Directory users
  - Labels for merge requests (Drew Blessing)
  - Threaded emails by setting a Message-ID (Philip Blatter)

v 6.8.0
  - Ability to at mention users that are participating in issue and merge req. discussion
  - Enabled GZip Compression for assets in example Nginx, make sure that Nginx is compiled with --with-http_gzip_static_module flag (this is default in Ubuntu)
  - Make user search case-insensitive (Christopher Arnold)
  - Remove omniauth-ldap nickname bug workaround
  - Drop all tables before restoring a Postgres backup
  - Make the repository downloads path configurable
  - Create branches via API (sponsored by O'Reilly Media)
  - Changed permission of gitlab-satellites directory not to be world accessible
  - Protected branch does not allow force push
  - Fix popen bug in `rake gitlab:satellites:create`
  - Disable connection reaping for MySQL
  - Allow oauth signup without email for twitter and github
  - Fix faulty namespace names that caused 500 on user creation
  - Option to disable standard login
  - Clean old created archives from repository downloads directory
  - Fix download link for huge MR diffs
  - Expose event and mergerequest timestamps in API
  - Fix emails on push service when only one commit is pushed

v 6.7.3
  - Fix the merge notification email not being sent (Pierre de La Morinerie)
  - Drop all tables before restoring a Postgres backup
  - Remove yanked modernizr gem

v 6.7.2
  - Fix upgrader script

v 6.7.1
  - Fix GitLab CI integration

v 6.7.0
  - Increased the example Nginx client_max_body_size from 5MB to 20MB, consider updating it manually on existing installations
  - Add support for Gemnasium as a Project Service (Olivier Gonzalez)
  - Add edit file button to MergeRequest diff
  - Public groups (Jason Hollingsworth)
  - Cleaner headers in Notification Emails (Pierre de La Morinerie)
  - Blob and tree gfm links to anchors work
  - Piwik Integration (Sebastian Winkler)
  - Show contribution guide link for new issue form (Jeroen van Baarsen)
  - Fix CI status for merge requests from fork
  - Added option to remove issue assignee on project issue page and issue edit page (Jason Blanchard)
  - New page load indicator that includes a spinner that scrolls with the page
  - Converted all the help sections into markdown
  - LDAP user filters
  - Streamline the content of notification emails (Pierre de La Morinerie)
  - Fixes a bug with group member administration (Matt DeTullio)
  - Sort tag names using VersionSorter (Robert Speicher)
  - Add GFM autocompletion for MergeRequests (Robert Speicher)
  - Add webhook when a new tag is pushed (Jeroen van Baarsen)
  - Add button for toggling inline comments in diff view
  - Add retry feature for repository import
  - Reuse the GitLab LDAP connection within each request
  - Changed markdown new line behaviour to conform to markdown standards
  - Fix global search
  - Faster authorized_keys rebuilding in `rake gitlab:shell:setup` (requires gitlab-shell 1.8.5)
  - Create and Update MR calls now support the description parameter (Greg Messner)
  - Markdown relative links in the wiki link to wiki pages, markdown relative links in repositories link to files in the repository
  - Added Slack service integration (Federico Ravasio)
  - Better API responses for access_levels (sponsored by O'Reilly Media)
  - Requires at least 2 unicorn workers
  - Requires gitlab-shell v1.9+
  - Replaced gemoji(due to closed licencing problem) with Phantom Open Emoji library(combined SIL Open Font License, MIT License and the CC 3.0 License)
  - Fix `/:username.keys` response content type (Dmitry Medvinsky)

v 6.6.5
  - Added option to remove issue assignee on project issue page and issue edit page (Jason Blanchard)
  - Hide mr close button for comment form if merge request was closed or inline comment
  - Adds ability to reopen closed merge request

v 6.6.4
  - Add missing html escape for highlighted code blocks in comments, issues

v 6.6.3
  - Fix 500 error when edit yourself from admin area
  - Hide private groups for public profiles

v 6.6.2
  - Fix 500 error on branch/tag create or remove via UI

v 6.6.1
  - Fix 500 error on files tab if submodules presents

v 6.6.0
  - Retrieving user ssh keys publically(github style): http://__HOST__/__USERNAME__.keys
  - Permissions: Developer now can manage issue tracker (modify any issue)
  - Improve Code Compare page performance
  - Group avatar
  - Pygments.rb replaced with highlight.js
  - Improve Merge request diff store logic
  - Improve render performnace for MR show page
  - Fixed Assembla hardcoded project name
  - Jira integration documentation
  - Refactored app/services
  - Remove snippet expiration
  - Mobile UI improvements (Drew Blessing)
  - Fix block/remove UI for admin::users#show page
  - Show users' group membership on users' activity page (Robert Djurasaj)
  - User pages are visible without login if user is authorized to a public project
  - Markdown rendered headers have id derived from their name and link to their id
  - Improve application to work faster with large groups (100+ members)
  - Multiple emails per user
  - Show last commit for file when view file source
  - Restyle Issue#show page and MR#show page
  - Ability to filter by multiple labels for Issues page
  - Rails version to 4.0.3
  - Fixed attachment identifier displaying underneath note text (Jason Blanchard)

v 6.5.1
  - Fix branch selectbox when create merge request from fork

v 6.5.0
  - Dropdown menus on issue#show page for assignee and milestone (Jason Blanchard)
  - Add color custimization and previewing to broadcast messages
  - Fixed notes anchors
  - Load new comments in issues dynamically
  - Added sort options to Public page
  - New filters (assigned/authored/all) for Dashboard#issues/merge_requests (sponsored by Say Media)
  - Add project visibility icons to dashboard
  - Enable secure cookies if https used
  - Protect users/confirmation with rack_attack
  - Default HTTP headers to protect against MIME-sniffing, force https if enabled
  - Bootstrap 3 with responsive UI
  - New repository download formats: tar.bz2, zip, tar (Jason Hollingsworth)
  - Restyled accept widgets for MR
  - SCSS refactored
  - Use jquery timeago plugin
  - Fix 500 error for rdoc files
  - Ability to customize merge commit message (sponsored by Say Media)
  - Search autocomplete via ajax
  - Add website url to user profile
  - Files API supports base64 encoded content (sponsored by O'Reilly Media)
  - Added support for Go's repository retrieval (Bruno Albuquerque)

v6.4.3
  - Don't use unicorn worker killer if PhusionPassenger is defined

v6.4.2
  - Fixed wrong behaviour of script/upgrade.rb

v6.4.1
  - Fixed bug with repository rename
  - Fixed bug with project transfer

v 6.4.0
  - Added sorting to project issues page (Jason Blanchard)
  - Assembla integration (Carlos Paramio)
  - Fixed another 500 error with submodules
  - UI: More compact issues page
  - Minimal password length increased to 8 symbols
  - Side-by-side diff view (Steven Thonus)
  - Internal projects (Jason Hollingsworth)
  - Allow removal of avatar (Drew Blessing)
  - Project web hooks now support issues and merge request events
  - Visiting project page while not logged in will redirect to sign-in instead of 404 (Jason Hollingsworth)
  - Expire event cache on avatar creation/removal (Drew Blessing)
  - Archiving old projects (Steven Thonus)
  - Rails 4
  - Add time ago tooltips to show actual date/time
  - UI: Fixed UI for admin system hooks
  - Ruby script for easier GitLab upgrade
  - Do not remove Merge requests if fork project was removed
  - Improve sign-in/signup UX
  - Add resend confirmation link to sign-in page
  - Set noreply@HOSTNAME for reply_to field in all emails
  - Show GitLab API version on Admin#dashboard
  - API Cross-origin resource sharing
  - Show READMe link at project home page
  - Show repo size for projects in Admin area

v 6.3.0
  - API for adding gitlab-ci service
  - Init script now waits for pids to appear after (re)starting before reporting status (Rovanion Luckey)
  - Restyle project home page
  - Grammar fixes
  - Show branches list (which branches contains commit) on commit page (Andrew Kumanyaev)
  - Security improvements
  - Added support for GitLab CI 4.0
  - Fixed issue with 500 error when group did not exist
  - Ability to leave project
  - You can create file in repo using UI
  - You can remove file from repo using UI
  - API: dropped default_branch attribute from project during creation
  - Project default_branch is not stored in db any more. It takes from repo now.
  - Admin broadcast messages
  - UI improvements
  - Dont show last push widget if user removed this branch
  - Fix 500 error for repos with newline in file name
  - Extended html titles
  - API: create/update/delete repo files
  - Admin can transfer project to any namespace
  - API: projects/all for admin users
  - Fix recent branches order

v 6.2.4
  - Security: Cast API private_token to string (CVE-2013-4580)
  - Security: Require gitlab-shell 1.7.8 (CVE-2013-4581, CVE-2013-4582, CVE-2013-4583)
  - Fix for Git SSH access for LDAP users

v 6.2.3
  - Security: More protection against CVE-2013-4489
  - Security: Require gitlab-shell 1.7.4 (CVE-2013-4490, CVE-2013-4546)
  - Fix sidekiq rake tasks

v 6.2.2
  - Security: Update gitlab_git (CVE-2013-4489)

v 6.2.1
  - Security: Fix issue with generated passwords for new users

v 6.2.0
  - Public project pages are now visible to everyone (files, issues, wik, etc.)
    THIS MEANS YOUR ISSUES AND WIKI FOR PUBLIC PROJECTS ARE PUBLICLY VISIBLE AFTER THE UPGRADE
  - Add group access to permissions page
  - Require current password to change one
  - Group owner or admin can remove other group owners
  - Remove group transfer since we have multiple owners
  - Respect authorization in Repository API
  - Improve UI for Project#files page
  - Add more security specs
  - Added search for projects by name to api (Izaak Alpert)
  - Make default user theme configurable (Izaak Alpert)
  - Update logic for validates_merge_request for tree of MR (Andrew Kumanyaev)
  - Rake tasks for web hooks management (Jonhnny Weslley)
  - Extended User API to expose admin and can_create_group for user creation/updating (Boyan Tabakov)
  - API: Remove group
  - API: Remove project
  - Avatar upload on profile page with a maximum of 100KB (Steven Thonus)
  - Store the sessions in Redis instead of the cookie store
  - Fixed relative links in markdown
  - User must confirm their email if signup enabled
  - User must confirm changed email

v 6.1.0
  - Project specific IDs for issues, mr, milestones
    Above items will get a new id and for example all bookmarked issue urls will change.
    Old issue urls are redirected to the new one if the issue id is too high for an internal id.
  - Description field added to Merge Request
  - API: Sudo api calls (Izaak Alpert)
  - API: Group membership api (Izaak Alpert)
  - Improved commit diff
  - Improved large commit handling (Boyan Tabakov)
  - Rewrite: Init script now less prone to errors and keeps better track of the service (Rovanion Luckey)
  - Link issues, merge requests, and commits when they reference each other with GFM (Ash Wilson)
  - Close issues automatically when pushing commits with a special message
  - Improve user removal from admin area
  - Invalidate events cache when project was moved
  - Remove deprecated classes and rake tasks
  - Add event filter for group and project show pages
  - Add links to create branch/tag from project home page
  - Add public-project? checkbox to new-project view
  - Improved compare page. Added link to proceed into Merge Request
  - Send an email to a user when they are added to group
  - New landing page when you have 0 projects

v 6.0.0
  - Feature: Replace teams with group membership
    We introduce group membership in 6.0 as a replacement for teams.
    The old combination of groups and teams was confusing for a lot of people.
    And when the members of a team where changed this wasn't reflected in the project permissions.
    In GitLab 6.0 you will be able to add members to a group with a permission level for each member.
    These group members will have access to the projects in that group.
    Any changes to group members will immediately be reflected in the project permissions.
    You can even have multiple owners for a group, greatly simplifying administration.
  - Feature: Ability to have multiple owners for group
  - Feature: Merge Requests between fork and project (Izaak Alpert)
  - Feature: Generate fingerprint for ssh keys
  - Feature: Ability to create and remove branches with UI
  - Feature: Ability to create and remove git tags with UI
  - Feature: Groups page in profile. You can leave group there
  - API: Allow login with LDAP credentials
  - Redesign: project settings navigation
  - Redesign: snippets area
  - Redesign: ssh keys page
  - Redesign: buttons, blocks and other ui elements
  - Add comment title to rss feed
  - You can use arrows to navigate at tree view
  - Add project filter on dashboard
  - Cache project graph
  - Drop support of root namespaces
  - Default theme is classic now
  - Cache result of methods like authorize_projects, project.team.members etc
  - Remove $.ready events
  - Fix onclick events being double binded
  - Add notification level to group membership
  - Move all project controllers/views under Projects:: module
  - Move all profile controllers/views under Profiles:: module
  - Apply user project limit only for personal projects
  - Unicorn is default web server again
  - Store satellites lock files inside satellites dir
  - Disabled threadsafety mode in rails
  - Fixed bug with loosing MR comments
  - Improved MR comments logic
  - Render readme file for projects in public area

v 5.4.2
  - Security: Cast API private_token to string (CVE-2013-4580)
  - Security: Require gitlab-shell 1.7.8 (CVE-2013-4581, CVE-2013-4582, CVE-2013-4583)

v 5.4.1
  - Security: Fixes for CVE-2013-4489
  - Security: Require gitlab-shell 1.7.4 (CVE-2013-4490, CVE-2013-4546)

v 5.4.0
  - Ability to edit own comments
  - Documentation improvements
  - Improve dashboard projects page
  - Fixed nav for empty repos
  - GitLab Markdown help page
  - Misspelling fixes
  - Added support of unicorn and fog gems
  - Added client list to API doc
  - Fix PostgreSQL database restoration problem
  - Increase snippet content column size
  - allow project import via git:// url
  - Show participants on issues, including mentions
  - Notify mentioned users with email

v 5.3.0
  - Refactored services
  - Campfire service added
  - HipChat service added
  - Fixed bug with LDAP + git over http
  - Fixed bug with google analytics code being ignored
  - Improve sign-in page if ldap enabled
  - Respect newlines in wall messages
  - Generate the Rails secret token on first run
  - Rename repo feature
  - Init.d: remove gitlab.socket on service start
  - Api: added teams api
  - Api: Prevent blob content being escaped
  - Api: Smart deploy key add behaviour
  - Api: projects/owned.json return user owned project
  - Fix bug with team assignation on project from #4109
  - Advanced snippets: public/private, project/personal (Andrew Kulakov)
  - Repository Graphs (Karlo Nicholas T. Soriano)
  - Fix dashboard lost if comment on commit
  - Update gitlab-grack. Fixes issue with --depth option
  - Fix project events duplicate on project page
  - Fix postgres error when displaying network graph.
  - Fix dashboard event filter when navigate via turbolinks
  - init.d: Ensure socket is removed before starting service
  - Admin area: Style teams:index, group:show pages
  - Own page for failed forking
  - Scrum view for milestone

v 5.2.0
  - Turbolinks
  - Git over http with ldap credentials
  - Diff with better colors and some spacing on the corners
  - Default values for project features
  - Fixed huge_commit view
  - Restyle project clone panel
  - Move Gitlab::Git code to gitlab_git gem
  - Move update docs in repo
  - Requires gitlab-shell v1.4.0
  - Fixed submodules listing under file tab
  - Fork feature (Angus MacArthur)
  - git version check in gitlab:check
  - Shared deploy keys feature
  - Ability to generate default labels set for issues
  - Improve gfm autocomplete (Harold Luo)
  - Added support for Google Analytics
  - Code search feature (Javier Castro)

v 5.1.0
  - You can login with email or username now
  - Corrected project transfer rollback when repository cannot be moved
  - Move both repo and wiki when project transfer requested
  - Admin area: project editing was removed from admin namespace
  - Access: admin user has now access to any project.
  - Notification settings
  - Gitlab::Git set of objects to abstract from grit library
  - Replace Unicorn web server with Puma
  - Backup/Restore refactored. Backup dump project wiki too now
  - Restyled Issues list. Show milestone version in issue row
  - Restyled Merge Request list
  - Backup now dump/restore uploads
  - Improved performance of dashboard (Andrew Kumanyaev)
  - File history now tracks renames (Akzhan Abdulin)
  - Drop wiki migration tools
  - Drop sqlite migration tools
  - project tagging
  - Paginate users in API
  - Restyled network graph (Hiroyuki Sato)

v 5.0.1
  - Fixed issue with gitlab-grit being overridden by grit

v 5.0.0
  - Replaced gitolite with gitlab-shell
  - Removed gitolite-related libraries
  - State machine added
  - Setup gitlab as git user
  - Internal API
  - Show team tab for empty projects
  - Import repository feature
  - Updated rails
  - Use lambda for scopes
  - Redesign admin area -> users
  - Redesign admin area -> user
  - Secure link to file attachments
  - Add validations for Group and Team names
  - Restyle team page for project
  - Update capybara, rspec-rails, poltergeist to recent versions
  - Wiki on git using Gollum
  - Added Solarized Dark theme for code review
  - Don't show user emails in autocomplete lists, profile pages
  - Added settings tab for group, team, project
  - Replace user popup with icons in header
  - Handle project moving with gitlab-shell
  - Added select2-rails for selectboxes with ajax data load
  - Fixed search field on projects page
  - Added teams to search autocomplete
  - Move groups and teams on dashboard sidebar to sub-tabs
  - API: improved return codes and docs. (Felix Gilcher, Sebastian Ziebell)
  - Redesign wall to be more like chat
  - Snippets, Wall features are disabled by default for new projects

v 4.2.0
  - Teams
  - User show page. Via /u/username
  - Show help contents on pages for better navigation
  - Async gitolite calls
  - added satellites logs
  - can_create_group, can_create_team booleans for User
  - Process web hooks async
  - GFM: Fix images escaped inside links
  - Network graph improved
  - Switchable branches for network graph
  - API: Groups
  - Fixed project download

v 4.1.0
  - Optional Sign-Up
  - Discussions
  - Satellites outside of tmp
  - Line numbers for blame
  - Project public mode
  - Public area with unauthorized access
  - Load dashboard events with ajax
  - remember dashboard filter in cookies
  - replace resque with sidekiq
  - fix routing issues
  - cleanup rake tasks
  - fix backup/restore
  - scss cleanup
  - show preview for note images
  - improved network-graph
  - get rid of app/roles/
  - added new classes Team, Repository
  - Reduce amount of gitolite calls
  - Ability to add user in all group projects
  - remove deprecated configs
  - replaced Korolev font with open font
  - restyled admin/dashboard page
  - restyled admin/projects page

v 4.0.0
  - Remove project code and path from API. Use id instead
  - Return valid cloneable url to repo for web hook
  - Fixed backup issue
  - Reorganized settings
  - Fixed commits compare
  - Refactored scss
  - Improve status checks
  - Validates presence of User#name
  - Fixed postgres support
  - Removed sqlite support
  - Modified post-receive hook
  - Milestones can be closed now
  - Show comment events on dashboard
  - Quick add team members via group#people page
  - [API] expose created date for hooks and SSH keys
  - [API] list, create issue notes
  - [API] list, create snippet notes
  - [API] list, create wall notes
  - Remove project code - use path instead
  - added username field to user
  - rake task to fill usernames based on emails create namespaces for users
  - STI Group < Namespace
  - Project has namespace_id
  - Projects with namespaces also namespaced in gitolite and stored in subdir
  - Moving project to group will move it under group namespace
  - Ability to move project from namespaces to another
  - Fixes commit patches getting escaped (see #2036)
  - Support diff and patch generation for commits and merge request
  - MergeReqest doesn't generate a temporary file for the patch any more
  - Update the UI to allow downloading Patch or Diff

v 3.1.0
  - Updated gems
  - Services: Gitlab CI integration
  - Events filter on dashboard
  - Own namespace for redis/resque
  - Optimized commit diff views
  - add alphabetical order for projects admin page
  - Improved web editor
  - Commit stats page
  - Documentation split and cleanup
  - Link to commit authors everywhere
  - Restyled milestones list
  - added Milestone to Merge Request
  - Restyled Top panel
  - Refactored Satellite Code
  - Added file line links
  - moved from capybara-webkit to poltergeist + phantomjs

v 3.0.3
  - Fixed bug with issues list in Chrome
  - New Feature: Import team from another project

v 3.0.2
  - Fixed gitlab:app:setup
  - Fixed application error on empty project in admin area
  - Restyled last push widget

v 3.0.1
  - Fixed git over http

v 3.0.0
  - Projects groups
  - Web Editor
  - Fixed bug with gitolite keys
  - UI improved
  - Increased performance of application
  - Show user avatar in last commit when browsing Files
  - Refactored Gitlab::Merge
  - Use Font Awesome for icons
  - Separate observing of Note and MergeRequests
  - Milestone "All Issues" filter
  - Fix issue close and reopen button text and styles
  - Fix forward/back while browsing Tree hierarchy
  - Show number of notes for commits and merge requests
  - Added support pg from box and update installation doc
  - Reject ssh keys that break gitolite
  - [API] list one project hook
  - [API] edit project hook
  - [API] list project snippets
  - [API] allow to authorize using private token in HTTP header
  - [API] add user creation

v 2.9.1
  - Fixed resque custom config init

v 2.9.0
  - fixed inline notes bugs
  - refactored rspecs
  - refactored gitolite backend
  - added factory_girl
  - restyled projects list on dashboard
  - ssh keys validation to prevent gitolite crash
  - send notifications if changed permission in project
  - scss refactoring. gitlab_bootstrap/ dir
  - fix git push http body bigger than 112k problem
  - list of labels  page under issues tab
  - API for milestones, keys
  - restyled buttons
  - OAuth
  - Comment order changed

v 2.8.1
  - ability to disable gravatars
  - improved MR diff logic
  - ssh key help page

v 2.8.0
  - Gitlab Flavored Markdown
  - Bulk issues update
  - Issues API
  - Cucumber coverage increased
  - Post-receive files fixed
  - UI improved
  - Application cleanup
  - more cucumber
  - capybara-webkit + headless

v 2.7.0
  - Issue Labels
  - Inline diff
  - Git HTTP
  - API
  - UI improved
  - System hooks
  - UI improved
  - Dashboard events endless scroll
  - Source performance increased

v 2.6.0
  - UI polished
  - Improved network graph + keyboard nav
  - Handle huge commits
  - Last Push widget
  - Bugfix
  - Better performance
  - Email in resque
  - Increased test coverage
  - Ability to remove branch with MR accept
  - a lot of code refactored

v 2.5.0
  - UI polished
  - Git blame for file
  - Bugfix
  - Email in resque
  - Better test coverage

v 2.4.0
  - Admin area stats page
  - Ability to block user
  - Simplified dashboard area
  - Improved admin area
  - Bootstrap 2.0
  - Responsive layout
  - Big commits handling
  - Performance improved
  - Milestones

v 2.3.1
  - Issues pagination
  - ssl fixes
  - Merge Request pagination

v 2.3.0
  - Dashboard r1
  - Search r1
  - Project page
  - Close merge request on push
  - Persist MR diff after merge
  - mysql support
  - Documentation

v 2.2.0
  - We’ve added support of LDAP auth
  - Improved permission logic (4 roles system)
  - Protected branches (now only masters can push to protected branches)
  - Usability improved
  - twitter bootstrap integrated
  - compare view between commits
  - wiki feature
  - now you can enable/disable issues, wiki, wall features per project
  - security fixes
  - improved code browsing (ajax branch switch etc)
  - improved per-line commenting
  - git submodules displayed
  - moved to rails 3.2
  - help section improved

v 2.1.0
  - Project tab r1
  - List branches/tags
  - per line comments
  - mass user import

v 2.0.0
  - gitolite as main git host system
  - merge requests
  - project/repo access
  - link to commit/issue feed
  - design tab
  - improved email notifications
  - restyled dashboard
  - bugfix

v 1.2.2
  - common config file gitlab.yml
  - issues restyle
  - snippets restyle
  - clickable news feed header on dashboard
  - bugfix

v 1.2.1
  - bugfix

v 1.2.0
  - new design
  - user dashboard
  - network graph
  - markdown support for comments
  - encoding issues
  - wall like twitter timeline

v 1.1.0
  - project dashboard
  - wall redesigned
  - feature: code snippets
  - fixed horizontal scroll on file preview
  - fixed app crash if commit message has invalid chars
  - bugfix & code cleaning

v 1.0.2
  - fixed bug with empty project
  - added adv validation for project path & code
  - feature: issues can be sortable
  - bugfix
  - username displayed on top panel

v 1.0.1
  - fixed: with invalid source code for commit
  - fixed: lose branch/tag selection when use tree navigation
  - when history clicked - display path
  - bug fix & code cleaning

v 1.0.0
  - bug fix
  - projects preview mode

v 0.9.6
  - css fix
  - new repo empty tree until restart server - fixed

v 0.9.4
  - security improved
  - authorization improved
  - html escaping
  - bug fix
  - increased test coverage
  - design improvements

v 0.9.1
  - increased test coverage
  - design improvements
  - new issue email notification
  - updated app name
  - issue redesigned
  - issue can be edit

v 0.8.0
  - syntax highlight for main file types
  - redesign
  - stability
  - security fixes
  - increased test coverage
  - email notification<|MERGE_RESOLUTION|>--- conflicted
+++ resolved
@@ -1,10 +1,7 @@
 Please view this file on the master branch, on stable branches it's out of date.
 
 v 8.3.0 (unreleased)
-<<<<<<< HEAD
-=======
   - Merge when build succeeds (Zeger-Jan van de Weg)
->>>>>>> 4b8154af
   - Bump gollum-lib to 4.1.0 (Stan Hu)
   - Fix broken group avatar upload under "New group" (Stan Hu)
   - Update project repositorize size and commit count during import:repos task (Stan Hu)
@@ -23,33 +20,24 @@
   - Add API endpoint to fetch merge request commits list
   - Expose events API with comment information and author info
   - Fix: Ensure "Remove Source Branch" button is not shown when branch is being deleted. #3583
-<<<<<<< HEAD
   - Fix 500 error when creating a merge request that removes a submodule
-=======
->>>>>>> 4b8154af
   - Run custom Git hooks when branch is created or deleted.
   - Fix bug when simultaneously accepting multiple MRs results in MRs that are of "merged" status, but not merged to the target branch
   - Add languages page to graphs
   - Block LDAP user when they are no longer found in the LDAP server
   - Improve wording on project visibility levels (Zeger-Jan van de Weg)
-<<<<<<< HEAD
-=======
   - Automatically select default clone protocol based on user preferences (Eirik Lygre)
->>>>>>> 4b8154af
 
 v 8.2.3
   - Fix application settings cache not expiring after changes (Stan Hu)
   - Fix Error 500s when creating global milestones with Unicode characters (Stan Hu)
-<<<<<<< HEAD
 
 v 8.2.3
   - Webhook payload has an added, modified and removed properties for each commit
-=======
   - Update documentation for "Guest" permissions
   - Properly convert Emoji-only comments into Award Emojis
   - Webhook payload has an added, modified and removed properties for each commit
   - Fix 500 error when creating a merge request that removes a submodule
->>>>>>> 4b8154af
 
 v 8.2.2
   - Fix 404 in redirection after removing a project (Stan Hu)
@@ -57,10 +45,7 @@
   - Fix Error 500 when viewing user's personal projects from admin page (Stan Hu)
   - Fix: Raw private snippets access workflow
   - Prevent "413 Request entity too large" errors when pushing large files with LFS
-<<<<<<< HEAD
-=======
   - Fix: As an admin, cannot add oneself as a member to a group/project
->>>>>>> 4b8154af
   - Fix invalid links within projects dashboard header
   - Make current user the first user in assignee dropdown in issues detail page (Stan Hu)
   - Fix: duplicate email notifications on issue comments
