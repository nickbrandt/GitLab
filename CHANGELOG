--- conflicted
+++ resolved
@@ -42,9 +42,7 @@
   - Fixed logo animation on Safari (Roman Rott)
   - Hide remove source branch button when the MR is merged but new commits are pushed (Zeger-Jan van de Weg)
   - In seach autocomplete show only groups and projects you are member of
-<<<<<<< HEAD
   - Don't process cross-reference notes from forks
-=======
   - Fix: init.d script not working on OS X
   - Faster snippet search
   - Title for milestones should be unique (Zeger-Jan van de Weg)
@@ -54,7 +52,6 @@
   - Update omniauth-saml gem to 1.4.2
   - Prevent long-running backup tasks from timing out the database connection
   - Add a Project setting to allow guests to view build logs (defaults to true)
->>>>>>> 10aa99a3
 
 v 8.4.3
   - Increase lfs_objects size column to 8-byte integer to allow files larger
