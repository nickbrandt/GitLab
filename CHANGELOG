Please view this file on the master branch, on stable branches it's out of date.

v 8.8.0 (unreleased)
  - Project#open_branches has been cleaned up and no longer loads entire records into memory.
  - Log to application.log when an admin starts and stops impersonating a user
  - Make build status canceled if any of the jobs was canceled and none failed
<<<<<<< HEAD
  - Sanitize repo paths in new project error message
=======
  - Bump mail_room to 0.7.0 to fix stuck IDLE connections
>>>>>>> 6243a834
  - Remove future dates from contribution calendar graph.
  - Support e-mail notifications for comments on project snippets
  - Use ActionDispatch Remote IP for Akismet checking
  - Fix error when visiting commit builds page before build was updated
  - Add 'l' shortcut to open Label dropdown on issuables and 'i' to create new issue on a project
  - Updated search UI
  - Display informative message when new milestone is created
  - Allow "NEWS" and "CHANGES" as alternative names for CHANGELOG. !3768 (Connor Shea)
  - Added button to toggle whitespaces changes on diff view
  - Backport GitLab Enterprise support from EE
  - Create tags using Rugged for performance reasons. !3745
  - Files over 5MB can only be viewed in their raw form, files over 1MB without highlighting !3718
  - Add support for supressing text diffs using .gitattributes on the default branch (Matt Oakes)
  - Added multiple colors for labels in dropdowns when dups happen.
  - Improve description for the Two-factor Authentication sign-in screen. (Connor Shea)
  - API support for the 'since' and 'until' operators on commit requests (Paco Guzman)
  - Fix Gravatar hint in user profile when Gravatar is disabled. !3988 (Artem Sidorenko)
  - Expire repository exists? and has_visible_content? caches after a push if necessary

v 8.7.3
  - Emails, Gitlab::Email::Message, Gitlab::Diff, and Premailer::Adapter::Nokogiri are now instrumented
  - Merge request widget displays TeamCity build state and code coverage correctly again.

v 8.7.2
  - The "New Branch" button is now loaded asynchronously
  - Fix error 500 when trying to create a wiki page
  - Updated spacing between notification label and button

v 8.7.1
  - Throttle the update of `project.last_activity_at` to 1 minute. !3848
  - Fix .gitlab-ci.yml parsing issue when hidde job is a template without script definition. !3849
  - Fix license detection to detect all license files, not only known licenses. !3878
  - Use the `can?` helper instead of `current_user.can?`. !3882
  - Prevent users from deleting Webhooks via API they do not own
  - Fix Error 500 due to stale cache when projects are renamed or transferred
  - Update width of search box to fix Safari bug. !3900 (Jedidiah)
  - Use the `can?` helper instead of `current_user.can?`

v 8.7.0
  - Gitlab::GitAccess and Gitlab::GitAccessWiki are now instrumented
  - Fix vulnerability that made it possible to gain access to private labels and milestones
  - The number of InfluxDB points stored per UDP packet can now be configured
  - Fix error when cross-project label reference used with non-existent project
  - Transactions for /internal/allowed now have an "action" tag set
  - Method instrumentation now uses Module#prepend instead of aliasing methods
  - Repository.clean_old_archives is now instrumented
  - Add support for environment variables on a job level in CI configuration file
  - SQL query counts are now tracked per transaction
  - The Projects::HousekeepingService class has extra instrumentation
  - All service classes (those residing in app/services) are now instrumented
  - Developers can now add custom tags to transactions
  - Loading of an issue's referenced merge requests and related branches is now done asynchronously
  - Enable gzip for assets, makes the page size significantly smaller. !3544 / !3632 (Connor Shea)
  - Add support to cherry-pick any commit into any branch in the web interface (Minqi Pan)
  - Project switcher uses new dropdown styling
  - Load award emoji images separately unless opening the full picker. Saves several hundred KBs of data for most pages. (Connor Shea)
  - Do not include award_emojis in issue and merge_request comment_count !3610 (Lucas Charles)
  - Restrict user profiles when public visibility level is restricted.
  - Add ability set due date to issues, sort and filter issues by due date (Mehmet Beydogan)
  - All images in discussions and wikis now link to their source files !3464 (Connor Shea).
  - Return status code 303 after a branch DELETE operation to avoid project deletion (Stan Hu)
  - Add setting for customizing the list of trusted proxies !3524
  - Allow projects to be transfered to a lower visibility level group
  - Fix `signed_in_ip` being set to 127.0.0.1 when using a reverse proxy !3524
  - Improved Markdown rendering performance !3389
  - Make shared runners text in box configurable
  - Don't attempt to look up an avatar in repo if repo directory does not exist (Stan Hu)
  - API: Ability to subscribe and unsubscribe from issues and merge requests (Robert Schilling)
  - Expose project badges in project settings
  - Make /profile/keys/new redirect to /profile/keys for back-compat. !3717
  - Preserve time notes/comments have been updated at when moving issue
  - Make HTTP(s) label consistent on clone bar (Stan Hu)
  - Add support for `after_script`, requires Runner 1.2 (Kamil Trzciński)
  - Expose label description in API (Mariusz Jachimowicz)
  - API: Ability to update a group (Robert Schilling)
  - API: Ability to move issues (Robert Schilling)
  - Fix Error 500 after renaming a project path (Stan Hu)
  - Fix a bug whith trailing slash in teamcity_url (Charles May)
  - Allow back dating on issues when created or updated through the API
  - Allow back dating on issue notes when created through the API
  - Propose license template when creating a new LICENSE file
  - API: Expose /licenses and /licenses/:key
  - Fix avatar stretching by providing a cropping feature
  - API: Expose `subscribed` for issues and merge requests (Robert Schilling)
  - Allow SAML to handle external users based on user's information !3530
  - Allow Omniauth providers to be marked as `external` !3657
  - Add endpoints to archive or unarchive a project !3372
  - Fix a bug whith trailing slash in bamboo_url
  - Add links to CI setup documentation from project settings and builds pages
  - Display project members page to all members
  - Handle nil descriptions in Slack issue messages (Stan Hu)
  - Add automated repository integrity checks (OFF by default)
  - API: Expose open_issues_count, closed_issues_count, open_merge_requests_count for labels (Robert Schilling)
  - API: Ability to star and unstar a project (Robert Schilling)
  - Add default scope to projects to exclude projects pending deletion
  - Allow to close merge requests which source projects(forks) are deleted.
  - Ensure empty recipients are rejected in BuildsEmailService
  - Use rugged to change HEAD in Project#change_head (P.S.V.R)
  - API: Ability to filter milestones by state `active` and `closed` (Robert Schilling)
  - API: Fix milestone filtering by `iid` (Robert Schilling)
  - Make before_script and after_script overridable on per-job (Kamil Trzciński)
  - API: Delete notes of issues, snippets, and merge requests (Robert Schilling)
  - Implement 'Groups View' as an option for dashboard preferences !3379 (Elias W.)
  - Better errors handling when creating milestones inside groups
  - Fix high CPU usage when PostReceive receives refs/merge-requests/<id>
  - Hide `Create a group` help block when creating a new project in a group
  - Implement 'TODOs View' as an option for dashboard preferences !3379 (Elias W.)
  - Allow issues and merge requests to be assigned to the author !2765
  - Make Ci::Commit to group only similar builds and make it stateful (ref, tag)
  - Gracefully handle notes on deleted commits in merge requests (Stan Hu)
  - Decouple membership and notifications
  - Fix creation of merge requests for orphaned branches (Stan Hu)
  - API: Ability to retrieve a single tag (Robert Schilling)
  - While signing up, don't persist the user password across form redisplays
  - Fall back to `In-Reply-To` and `References` headers when sub-addressing is not available (David Padilla)
  - Remove "Congratulations!" tweet button on newly-created project. (Connor Shea)
  - Fix admin/projects when using visibility levels on search (PotHix)
  - Build status notifications
  - Update email confirmation interface
  - API: Expose user location (Robert Schilling)
  - API: Do not leak group existence via return code (Robert Schilling)
  - ClosingIssueExtractor regex now also works with colons. e.g. "Fixes: #1234" !3591
  - Update number of Todos in the sidebar when it's marked as "Done". !3600
  - Sanitize branch names created for confidential issues
  - API: Expose 'updated_at' for issue, snippet, and merge request notes (Robert Schilling)
  - API: User can leave a project through the API when not master or owner. !3613
  - Fix repository cache invalidation issue when project is recreated with an empty repo (Stan Hu)
  - Fix: Allow empty recipients list for builds emails service when pushed is added (Frank Groeneveld)
  - Improved markdown forms
  - Diff design updates (colors, button styles, etc)
  - Copying and pasting a diff no longer pastes the line numbers or +/-
  - Add null check to formData when updating profile content to fix Firefox bug
  - Disable spellcheck and autocorrect for username field in admin page
  - Delete tags using Rugged for performance reasons (Robert Schilling)
  - Add Slack notifications when Wiki is edited (Sebastian Klier)
  - Diffs load at the correct point when linking from from number
  - Selected diff rows highlight
  - Fix emoji categories in the emoji picker
  - API: Properly display annotated tags for GET /projects/:id/repository/tags (Robert Schilling)
  - Add encrypted credentials for imported projects and migrate old ones
  - Properly format all merge request references with ! rather than # !3740 (Ben Bodenmiller)
  - Author and participants are displayed first on users autocompletion
  - Show number sign on external issue reference text (Florent Baldino)
  - Updated print style for issues
  - Use GitHub Issue/PR number as iid to keep references
  - Import GitHub labels
  - Add option to filter by "Owned projects" on dashboard page
  - Import GitHub milestones
  - Execute system web hooks on push to the project
  - Allow enable/disable push events for system hooks
  - Fix GitHub project's link in the import page when provider has a custom URL
  - Add RAW build trace output and button on build page
  - Add incremental build trace update into CI API

v 8.6.8
  - Prevent privilege escalation via "impersonate" feature
  - Prevent privilege escalation via notes API
  - Prevent privilege escalation via project webhook API
  - Prevent XSS via Git branch and tag names
  - Prevent XSS via custom issue tracker URL
  - Prevent XSS via `window.opener`
  - Prevent XSS via label drop-down
  - Prevent information disclosure via milestone API
  - Prevent information disclosure via snippet API
  - Prevent information disclosure via project labels
  - Prevent information disclosure via new merge request page

v 8.6.7
  - Fix persistent XSS vulnerability in `commit_person_link` helper
  - Fix persistent XSS vulnerability in Label and Milestone dropdowns
  - Fix vulnerability that made it possible to enumerate private projects belonging to group

v 8.6.6
  - Expire the exists cache before deletion to ensure project dir actually exists (Stan Hu). !3413
  - Fix error on language detection when repository has no HEAD (e.g., master branch) (Jeroen Bobbeldijk). !3654
  - Fix revoking of authorized OAuth applications (Connor Shea). !3690
  - Fix error on language detection when repository has no HEAD (e.g., master branch). !3654 (Jeroen Bobbeldijk)
  - Issuable header is consistent between issues and merge requests
  - Improved spacing in issuable header on mobile

v 8.6.5
  - Fix importing from GitHub Enterprise. !3529
  - Perform the language detection after updating merge requests in `GitPushService`, leading to faster visual feedback for the end-user. !3533
  - Check permissions when user attempts to import members from another project. !3535
  - Only update repository language if it is not set to improve performance. !3556
  - Return status code 303 after a branch DELETE operation to avoid project deletion (Stan Hu). !3583
  - Unblock user when active_directory is disabled and it can be found !3550
  - Fix a 2FA authentication spoofing vulnerability.

v 8.6.4
  - Don't attempt to fetch any tags from a forked repo (Stan Hu)
  - Redesign the Labels page

v 8.6.3
  - Mentions on confidential issues doesn't create todos for non-members. !3374
  - Destroy related todos when an Issue/MR is deleted. !3376
  - Fix error 500 when target is nil on todo list. !3376
  - Fix copying uploads when moving issue to another project. !3382
  - Ensuring Merge Request API returns boolean values for work_in_progress (Abhi Rao). !3432
  - Fix raw/rendered diff producing different results on merge requests. !3450
  - Fix commit comment alignment (Stan Hu). !3466
  - Fix Error 500 when searching for a comment in a project snippet. !3468
  - Allow temporary email as notification email. !3477
  - Fix issue with dropdowns not selecting values. !3478
  - Update gitlab-shell version and doc to 2.6.12. gitlab-org/gitlab-ee!280

v 8.6.2
  - Fix dropdown alignment. !3298
  - Fix issuable sidebar overlaps on tablet. !3299
  - Make dropdowns pixel perfect. !3337
  - Fix order of steps to prevent PostgreSQL errors when running migration. !3355
  - Fix bold text in issuable sidebar. !3358
  - Fix error with anonymous token in applications settings. !3362
  - Fix the milestone 'upcoming' filter. !3364 + !3368
  - Fix comments on confidential issues showing up in activity feed to non-members. !3375
  - Fix `NoMethodError` when visiting CI root path at `/ci`. !3377
  - Add a tooltip to new branch button in issue page. !3380
  - Fix an issue hiding the password form when signed-in with a linked account. !3381
  - Add links to CI setup documentation from project settings and builds pages. !3384
  - Fix an issue with width of project select dropdown. !3386
  - Remove redundant `require`s from Banzai files. !3391
  - Fix error 500 with cancel button on issuable edit form. !3392 + !3417
  - Fix background when editing a highlighted note. !3423
  - Remove tabstop from the WIP toggle links. !3426
  - Ensure private project snippets are not viewable by unauthorized people.
  - Gracefully handle notes on deleted commits in merge requests (Stan Hu). !3402
  - Fixed issue with notification settings not saving. !3452

v 8.6.1
  - Add option to reload the schema before restoring a database backup. !2807
  - Display navigation controls on mobile. !3214
  - Fixed bug where participants would not work correctly on merge requests. !3329
  - Fix sorting issues by votes on the groups issues page results in SQL errors. !3333
  - Restrict notifications for confidential issues. !3334
  - Do not allow to move issue if it has not been persisted. !3340
  - Add a confirmation step before deleting an issuable. !3341
  - Fixes issue with signin button overflowing on mobile. !3342
  - Auto collapses the navigation sidebar when resizing. !3343
  - Fix build dependencies, when the dependency is a string. !3344
  - Shows error messages when trying to create label in dropdown menu. !3345
  - Fixes issue with assign milestone not loading milestone list. !3346
  - Fix an issue causing the Dashboard/Milestones page to be blank. !3348

v 8.6.0
  - Add ability to move issue to another project
  - Prevent tokens in the import URL to be showed by the UI
  - Fix bug where wrong commit ID was being used in a merge request diff to show old image (Stan Hu)
  - Add confidential issues
  - Bump gitlab_git to 9.0.3 (Stan Hu)
  - Fix diff image view modes (2-up, swipe, onion skin) not working (Stan Hu)
  - Support Golang subpackage fetching (Stan Hu)
  - Bump Capybara gem to 2.6.2 (Stan Hu)
  - New branch button appears on issues where applicable
  - Contributions to forked projects are included in calendar
  - Improve the formatting for the user page bio (Connor Shea)
  - Easily (un)mark merge request as WIP using link
  - Use specialized system notes when MR is (un)marked as WIP
  - Removed the default password from the initial admin account created during
    setup. A password can be provided during setup (see installation docs), or
    GitLab will ask the user to create a new one upon first visit.
  - Fix issue when pushing to projects ending in .wiki
  - Properly display YAML front matter in Markdown
  - Add support for wiki with UTF-8 page names (Hiroyuki Sato)
  - Fix wiki search results point to raw source (Hiroyuki Sato)
  - Don't load all of GitLab in mail_room
  - Add information about `image` and `services` field at `job` level in the `.gitlab-ci.yml` documentation (Pat Turner)
  - HTTP error pages work independently from location and config (Artem Sidorenko)
  - Update `omniauth-saml` to 1.5.0 to allow for custom response attributes to be set
  - Memoize @group in Admin::GroupsController (Yatish Mehta)
  - Indicate how much an MR diverged from the target branch (Pierre de La Morinerie)
  - Added omniauth-auth0 Gem (Daniel Carraro)
  - Add label description in tooltip to labels in issue index and sidebar
  - Strip leading and trailing spaces in URL validator (evuez)
  - Add "last_sign_in_at" and "confirmed_at" to GET /users/* API endpoints for admins (evuez)
  - Return empty array instead of 404 when commit has no statuses in commit status API
  - Decrease the font size and the padding of the `.anchor` icons used in the README (Roberto Dip)
  - Rewrite logo to simplify SVG code (Sean Lang)
  - Allow to use YAML anchors when parsing the `.gitlab-ci.yml` (Pascal Bach)
  - Ignore jobs that start with `.` (hidden jobs)
  - Hide builds from project's settings when the feature is disabled
  - Allow to pass name of created artifacts archive in `.gitlab-ci.yml`
  - Refactor and greatly improve search performance
  - Add support for cross-project label references
  - Ensure "new SSH key" email do not ends up as dead Sidekiq jobs
  - Update documentation to reflect Guest role not being enforced on internal projects
  - Allow search for logged out users
  - Allow to define on which builds the current one depends on
  - Allow user subscription to a label: get notified for issues/merge requests related to that label (Timothy Andrew)
  - Fix bug where Bitbucket `closed` issues were imported as `opened` (Iuri de Silvio)
  - Don't show Issues/MRs from archived projects in Groups view
  - Fix wrong "iid of max iid" in Issuable sidebar for some merged MRs
  - Fix empty source_sha on Merge Request when there is no diff (Pierre de La Morinerie)
  - Increase the notes polling timeout over time (Roberto Dip)
  - Add shortcut to toggle markdown preview (Florent Baldino)
  - Show labels in dashboard and group milestone views
  - Fix an issue when the target branch of a MR had been deleted
  - Add main language of a project in the list of projects (Tiago Botelho)
  - Add #upcoming filter to Milestone filter (Tiago Botelho)
  - Add ability to show archived projects on dashboard, explore and group pages
  - Remove fork link closes all merge requests opened on source project (Florent Baldino)
  - Move group activity to separate page
  - Create external users which are excluded of internal and private projects unless access was explicitly granted
  - Continue parameters are checked to ensure redirection goes to the same instance
  - User deletion is now done in the background so the request can not time out
  - Canceled builds are now ignored in compound build status if marked as `allowed to fail`
  - Trigger a todo for mentions on commits page
  - Let project owners and admins soft delete issues and merge requests

v 8.5.12
  - Prevent privilege escalation via "impersonate" feature
  - Prevent privilege escalation via notes API
  - Prevent privilege escalation via project webhook API
  - Prevent XSS via Git branch and tag names
  - Prevent XSS via custom issue tracker URL
  - Prevent XSS via `window.opener`
  - Prevent information disclosure via snippet API
  - Prevent information disclosure via project labels
  - Prevent information disclosure via new merge request page

v 8.5.11
  - Fix persistent XSS vulnerability in `commit_person_link` helper

v 8.5.10
  - Fix a 2FA authentication spoofing vulnerability.

v 8.5.9
  - Don't attempt to fetch any tags from a forked repo (Stan Hu).

v 8.5.8
  - Bump Git version requirement to 2.7.4

v 8.5.7
  - Bump Git version requirement to 2.7.3

v 8.5.6
  - Obtain a lease before querying LDAP

v 8.5.5
  - Ensure removing a project removes associated Todo entries
  - Prevent a 500 error in Todos when author was removed
  - Fix pagination for filtered dashboard and explore pages
  - Fix "Show all" link behavior

v 8.5.4
  - Do not cache requests for badges (including builds badge)

v 8.5.3
  - Flush repository caches before renaming projects
  - Sort starred projects on dashboard based on last activity by default
  - Show commit message in JIRA mention comment
  - Makes issue page and merge request page usable on mobile browsers.
  - Improved UI for profile settings

v 8.5.2
  - Fix sidebar overlapping content when screen width was below 1200px
  - Don't repeat labels listed on Labels tab
  - Bring the "branded appearance" feature from EE to CE
  - Fix error 500 when commenting on a commit
  - Show days remaining instead of elapsed time for Milestone
  - Fix broken icons on installations with relative URL (Artem Sidorenko)
  - Fix issue where tag list wasn't refreshed after deleting a tag
  - Fix import from gitlab.com (KazSawada)
  - Improve implementation to check read access to forks and add pagination
  - Don't show any "2FA required" message if it's not actually required
  - Fix help keyboard shortcut on relative URL setups (Artem Sidorenko)
  - Update Rails to 4.2.5.2
  - Fix permissions for deprecated CI build status badge
  - Don't show "Welcome to GitLab" when the search didn't return any projects
  - Add Todos documentation

v 8.5.1
  - Fix group projects styles
  - Show Crowd login tab when sign in is disabled and Crowd is enabled (Peter Hudec)
  - Fix a set of small UI glitches in project, profile, and wiki pages
  - Restrict permissions on public/uploads
  - Fix the merge request side-by-side view after loading diff results
  - Fix the look of tooltip for the "Revert" button
  - Add when the Builds & Runners API changes got introduced
  - Fix error 500 on some merged merge requests
  - Fix an issue causing the content of the issuable sidebar to disappear
  - Fix error 500 when trying to mark an already done todo as "done"
  - Fix an issue where MRs weren't sortable
  - Issues can now be dragged & dropped into empty milestone lists. This is also
    possible with MRs
  - Changed padding & background color for highlighted notes
  - Re-add the newrelic_rpm gem which was removed without any deprecation or warning (Stan Hu)
  - Update sentry-raven gem to 0.15.6
  - Add build coverage in project's builds page (Steffen Köhler)
  - Changed # to ! for merge requests in activity view

v 8.5.0
  - Fix duplicate "me" in tooltip of the "thumbsup" awards Emoji (Stan Hu)
  - Cache various Repository methods to improve performance
  - Fix duplicated branch creation/deletion Webhooks/service notifications when using Web UI (Stan Hu)
  - Ensure rake tasks that don't need a DB connection can be run without one
  - Update New Relic gem to 3.14.1.311 (Stan Hu)
  - Add "visibility" flag to GET /projects api endpoint
  - Add an option to supply root email through an environmental variable (Koichiro Mikami)
  - Ignore binary files in code search to prevent Error 500 (Stan Hu)
  - Render sanitized SVG images (Stan Hu)
  - Support download access by PRIVATE-TOKEN header (Stan Hu)
  - Upgrade gitlab_git to 7.2.23 to fix commit message mentions in first branch push
  - Add option to include the sender name in body of Notify email (Jason Lee)
  - New UI for pagination
  - Don't prevent sign out when 2FA enforcement is enabled and user hasn't yet
    set it up
  - API: Added "merge_requests/:merge_request_id/closes_issues" (Gal Schlezinger)
  - Fix diff comments loaded by AJAX to load comment with diff in discussion tab
  - Fix relative links in other markup formats (Ben Boeckel)
  - Whitelist raw "abbr" elements when parsing Markdown (Benedict Etzel)
  - Fix label links for a merge request pointing to issues list
  - Don't vendor minified JS
  - Increase project import timeout to 15 minutes
  - Be more permissive with email address validation: it only has to contain a single '@'
  - Display 404 error on group not found
  - Track project import failure
  - Support Two-factor Authentication for LDAP users
  - Display database type and version in Administration dashboard
  - Allow limited Markdown in Broadcast Messages
  - Fix visibility level text in admin area (Zeger-Jan van de Weg)
  - Warn admin during OAuth of granting admin rights (Zeger-Jan van de Weg)
  - Update the ExternalIssue regex pattern (Blake Hitchcock)
  - Remember user's inline/side-by-side diff view preference in a cookie (Kirill Katsnelson)
  - Optimized performance of finding issues to be closed by a merge request
  - Add `avatar_url`, `description`, `git_ssh_url`, `git_http_url`, `path_with_namespace`
    and `default_branch` in `project` in push, issue, merge-request and note webhooks data (Kirill Zaitsev)
  - Deprecate the `ssh_url` in favor of `git_ssh_url` and `http_url` in favor of `git_http_url`
    in `project` for push, issue, merge-request and note webhooks data (Kirill Zaitsev)
  - Deprecate the `repository` key in push, issue, merge-request and note webhooks data, use `project` instead (Kirill Zaitsev)
  - API: Expose MergeRequest#merge_status (Andrei Dziahel)
  - Revert "Add IP check against DNSBLs at account sign-up"
  - Actually use the `skip_merges` option in Repository#commits (Tony Chu)
  - Fix API to keep request parameters in Link header (Michael Potthoff)
  - Deprecate API "merge_request/:merge_request_id/comments". Use "merge_requests/:merge_request_id/notes" instead
  - Deprecate API "merge_request/:merge_request_id/...". Use "merge_requests/:merge_request_id/..." instead
  - Prevent parse error when name of project ends with .atom and prevent path issues
  - Discover branches for commit statuses ref-less when doing merge when succeeded
  - Mark inline difference between old and new paths when a file is renamed
  - Support Akismet spam checking for creation of issues via API (Stan Hu)
  - API: Allow to set or update a merge-request's milestone (Kirill Skachkov)
  - Improve UI consistency between projects and groups lists
  - Add sort dropdown to dashboard projects page
  - Fixed logo animation on Safari (Roman Rott)
  - Fix Merge When Succeeded when multiple stages
  - Hide remove source branch button when the MR is merged but new commits are pushed (Zeger-Jan van de Weg)
  - In seach autocomplete show only groups and projects you are member of
  - Don't process cross-reference notes from forks
  - Fix: init.d script not working on OS X
  - Faster snippet search
  - Added API to download build artifacts
  - Title for milestones should be unique (Zeger-Jan van de Weg)
  - Validate correctness of maximum attachment size application setting
  - Replaces "Create merge request" link with one to the "Merge Request" when one exists
  - Fix CI builds badge, add a new link to builds badge, deprecate the old one
  - Fix broken link to project in build notification emails
  - Ability to see and sort on vote count from Issues and MR lists
  - Fix builds scheduler when first build in stage was allowed to fail
  - User project limit is reached notice is hidden if the projects limit is zero
  - Add API support for managing runners and project's runners
  - Allow SAML users to login with no previous account without having to allow
    all Omniauth providers to do so.
  - Allow existing users to auto link their SAML credentials by logging in via SAML
  - Make it possible to erase a build (trace, artifacts) using UI and API
  - Ability to revert changes from a Merge Request or Commit
  - Emoji comment on diffs are not award emoji
  - Add label description (Nuttanart Pornprasitsakul)
  - Show label row when filtering issues or merge requests by label (Nuttanart Pornprasitsakul)
  - Add Todos

v 8.4.10
  - Prevent privilege escalation via "impersonate" feature
  - Prevent privilege escalation via notes API
  - Prevent privilege escalation via project webhook API
  - Prevent XSS via Git branch and tag names
  - Prevent XSS via custom issue tracker URL
  - Prevent XSS via `window.opener`
  - Prevent information disclosure via snippet API
  - Prevent information disclosure via project labels
  - Prevent information disclosure via new merge request page

v 8.4.9
  - Fix persistent XSS vulnerability in `commit_person_link` helper

v 8.4.8
  - Fix a 2FA authentication spoofing vulnerability.

v 8.4.7
  - Don't attempt to fetch any tags from a forked repo (Stan Hu).

v 8.4.6
  - Bump Git version requirement to 2.7.4

v 8.4.5
  - No CE-specific changes

v 8.4.4
  - Update omniauth-saml gem to 1.4.2
  - Prevent long-running backup tasks from timing out the database connection
  - Add a Project setting to allow guests to view build logs (defaults to true)
  - Sort project milestones by due date including issue editor (Oliver Rogers / Orih)

v 8.4.3
  - Increase lfs_objects size column to 8-byte integer to allow files larger
    than 2.1GB
  - Correctly highlight MR diff when MR has merge conflicts
  - Fix highlighting in blame view
  - Update sentry-raven gem to prevent "Not a git repository" console output
    when running certain commands
  - Add instrumentation to additional Gitlab::Git and Rugged methods for
    performance monitoring
  - Allow autosize textareas to also be manually resized

v 8.4.2
  - Bump required gitlab-workhorse version to bring in a fix for missing
    artifacts in the build artifacts browser
  - Get rid of those ugly borders on the file tree view
  - Fix updating the runner information when asking for builds
  - Bump gitlab_git version to 7.2.24 in order to bring in a performance
    improvement when checking if a repository was empty
  - Add instrumentation for Gitlab::Git::Repository instance methods so we can
    track them in Performance Monitoring.
  - Increase contrast between highlighted code comments and inline diff marker
  - Fix method undefined when using external commit status in builds
  - Fix highlighting in blame view.

v 8.4.1
  - Apply security updates for Rails (4.2.5.1), rails-html-sanitizer (1.0.3),
    and Nokogiri (1.6.7.2)
  - Fix redirect loop during import
  - Fix diff highlighting for all syntax themes
  - Delete project and associations in a background worker

v 8.4.0
  - Allow LDAP users to change their email if it was not set by the LDAP server
  - Ensure Gravatar host looks like an actual host
  - Consider re-assign as a mention from a notification point of view
  - Add pagination headers to already paginated API resources
  - Properly generate diff of orphan commits, like the first commit in a repository
  - Improve the consistency of commit titles, branch names, tag names, issue/MR titles, on their respective project pages
  - Autocomplete data is now always loaded, instead of when focusing a comment text area
  - Improved performance of finding issues for an entire group
  - Added custom application performance measuring system powered by InfluxDB
  - Add syntax highlighting to diffs
  - Gracefully handle invalid UTF-8 sequences in Markdown links (Stan Hu)
  - Bump fog to 1.36.0 (Stan Hu)
  - Add user's last used IP addresses to admin page (Stan Hu)
  - Add housekeeping function to project settings page
  - The default GitLab logo now acts as a loading indicator
  - Fix caching issue where build status was not updating in project dashboard (Stan Hu)
  - Accept 2xx status codes for successful Webhook triggers (Stan Hu)
  - Fix missing date of month in network graph when commits span a month (Stan Hu)
  - Expire view caches when application settings change (e.g. Gravatar disabled) (Stan Hu)
  - Don't notify users twice if they are both project watchers and subscribers (Stan Hu)
  - Remove gray background from layout in UI
  - Fix signup for OAuth providers that don't provide a name
  - Implement new UI for group page
  - Implement search inside emoji picker
  - Let the CI runner know about builds that this build depends on
  - Add API support for looking up a user by username (Stan Hu)
  - Add project permissions to all project API endpoints (Stan Hu)
  - Link to milestone in "Milestone changed" system note
  - Only allow group/project members to mention `@all`
  - Expose Git's version in the admin area (Trey Davis)
  - Add "Frequently used" category to emoji picker
  - Add CAS support (tduehr)
  - Add link to merge request on build detail page
  - Fix: Problem with projects ending with .keys (Jose Corcuera)
  - Revert back upvote and downvote button to the issue and MR pages
  - Swap position of Assignee and Author selector on Issuables (Zeger-Jan van de Weg)
  - Add system hook messages for project rename and transfer (Steve Norman)
  - Fix version check image in Safari
  - Show 'All' tab by default in the builds page
  - Add Open Graph and Twitter Card data to all pages
  - Fix API project lookups when querying with a namespace with dots (Stan Hu)
  - Enable forcing Two-factor authentication sitewide, with optional grace period
  - Import GitHub Pull Requests into GitLab
  - Change single user API endpoint to return more detailed data (Michael Potthoff)
  - Update version check images to use SVG
  - Validate README format before displaying
  - Enable Microsoft Azure OAuth2 support (Janis Meybohm)
  - Properly set task-list class on single item task lists
  - Add file finder feature in tree view (Kyungchul Shin)
  - Ajax filter by message for commits page
  - API: Add support for deleting a tag via the API (Robert Schilling)
  - Allow subsequent validations in CI Linter
  - Show referenced MRs & Issues only when the current viewer can access them
  - Fix Encoding::CompatibilityError bug when markdown content has some complex URL (Jason Lee)
  - Add API support for managing project's builds
  - Add API support for managing project's build triggers
  - Add API support for managing project's build variables
  - Allow broadcast messages to be edited
  - Autosize Markdown textareas
  - Import GitHub wiki into GitLab
  - Add reporters ability to download and browse build artifacts (Andrew Johnson)
  - Autofill referring url in message box when reporting user abuse.
  - Remove leading comma on award emoji when the user is the first to award the emoji (Zeger-Jan van de Weg)
  - Add build artifacts browser
  - Improve UX in builds artifacts browser
  - Increase default size of `data` column in `events` table when using MySQL
  - Expose button to CI Lint tool on project builds page
  - Fix: Creator should be added as a master of the project on creation
  - Added X-GitLab-... headers to emails from CI and Email On Push services (Anton Baklanov)
  - Add IP check against DNSBLs at account sign-up
  - Added cache:key to .gitlab-ci.yml allowing to fine tune the caching

v 8.3.9
  - Prevent privilege escalation via "impersonate" feature
  - Prevent privilege escalation via notes API
  - Prevent privilege escalation via project webhook API
  - Prevent XSS via custom issue tracker URL
  - Prevent XSS via `window.opener`
  - Prevent information disclosure via project labels
  - Prevent information disclosure via new merge request page

v 8.3.8
  - Fix persistent XSS vulnerability in `commit_person_link` helper

v 8.3.7
  - Fix a 2FA authentication spoofing vulnerability.

v 8.3.6
  - Don't attempt to fetch any tags from a forked repo (Stan Hu).

v 8.3.5
  - Bump Git version requirement to 2.7.4

v 8.3.4
  - Use gitlab-workhorse 0.5.4 (fixes API routing bug)

v 8.3.3
  - Preserve CE behavior with JIRA integration by only calling API if URL is set
  - Fix duplicated branch creation/deletion events when using Web UI (Stan Hu)
  - Add configurable LDAP server query timeout
  - Get "Merge when build succeeds" to work when commits were pushed to MR target branch while builds were running
  - Suppress e-mails on failed builds if allow_failure is set (Stan Hu)
  - Fix project transfer e-mail sending incorrect paths in e-mail notification (Stan Hu)
  - Better support for referencing and closing issues in Asana service (Mike Wyatt)
  - Enable "Add key" button when user fills in a proper key (Stan Hu)
  - Fix error in processing reply-by-email messages (Jason Lee)
  - Fix Error 500 when visiting build page of project with nil runners_token (Stan Hu)
  - Use WOFF versions of SourceSansPro fonts
  - Fix regression when builds were not generated for tags created through web/api interface
  - Fix: maintain milestone filter between Open and Closed tabs (Greg Smethells)
  - Fix missing artifacts and build traces for build created before 8.3

v 8.3.2
  - Disable --follow in `git log` to avoid loading duplicate commit data in infinite scroll (Stan Hu)
  - Add support for Google reCAPTCHA in user registration

v 8.3.1
  - Fix Error 500 when global milestones have slashes (Stan Hu)
  - Fix Error 500 when doing a search in dashboard before visiting any project (Stan Hu)
  - Fix LDAP identity and user retrieval when special characters are used
  - Move Sidekiq-cron configuration to gitlab.yml

v 8.3.0
  - Bump rack-attack to 4.3.1 for security fix (Stan Hu)
  - API support for starred projects for authorized user (Zeger-Jan van de Weg)
  - Add open_issues_count to project API (Stan Hu)
  - Expand character set of usernames created by Omniauth (Corey Hinshaw)
  - Add button to automatically merge a merge request when the build succeeds (Zeger-Jan van de Weg)
  - Add unsubscribe link in the email footer (Zeger-Jan van de Weg)
  - Provide better diagnostic message upon project creation errors (Stan Hu)
  - Bump devise to 3.5.3 to fix reset token expiring after account creation (Stan Hu)
  - Remove api credentials from link to build_page
  - Deprecate GitLabCiService making it to always be inactive
  - Bump gollum-lib to 4.1.0 (Stan Hu)
  - Fix broken group avatar upload under "New group" (Stan Hu)
  - Update project repositorize size and commit count during import:repos task (Stan Hu)
  - Fix API setting of 'public' attribute to false will make a project private (Stan Hu)
  - Handle and report SSL errors in Webhook test (Stan Hu)
  - Bump Redis requirement to 2.8 for Sidekiq 4 (Stan Hu)
  - Fix: Assignee selector is empty when 'Unassigned' is selected (Jose Corcuera)
  - WIP identifier on merge requests no longer requires trailing space
  - Add rake tasks for git repository maintainance (Zeger-Jan van de Weg)
  - Fix 500 error when update group member permission
  - Fix: As an admin, cannot add oneself as a member to a group/project
  - Trim leading and trailing whitespace of milestone and issueable titles (Jose Corcuera)
  - Recognize issue/MR/snippet/commit links as references
  - Backport JIRA features from EE to CE
  - Add ignore whitespace change option to commit view
  - Fire update hook from GitLab
  - Allow account unlock via email
  - Style warning about mentioning many people in a comment
  - Fix: sort milestones by due date once again (Greg Smethells)
  - Migrate all CI::Services and CI::WebHooks to Services and WebHooks
  - Don't show project fork event as "imported"
  - Add API endpoint to fetch merge request commits list
  - Don't create CI status for refs that doesn't have .gitlab-ci.yml, even if the builds are enabled
  - Expose events API with comment information and author info
  - Fix: Ensure "Remove Source Branch" button is not shown when branch is being deleted. #3583
  - Run custom Git hooks when branch is created or deleted.
  - Fix bug when simultaneously accepting multiple MRs results in MRs that are of "merged" status, but not merged to the target branch
  - Add languages page to graphs
  - Block LDAP user when they are no longer found in the LDAP server
  - Improve wording on project visibility levels (Zeger-Jan van de Weg)
  - Fix editing notes on a merge request diff
  - Automatically select default clone protocol based on user preferences (Eirik Lygre)
  - Make Network page as sub tab of Commits
  - Add copy-to-clipboard button for Snippets
  - Add indication to merge request list item that MR cannot be merged automatically
  - Default target branch to patch-n when editing file in protected branch
  - Add Builds tab to merge request detail page
  - Allow milestones, issues and MRs to be created from dashboard and group indexes
  - Use new style for wiki
  - Use new style for milestone detail page
  - Fix sidebar tooltips when collapsed
  - Prevent possible XSS attack with award-emoji
  - Upgraded Sidekiq to 4.x
  - Accept COPYING,COPYING.lesser, and licence as license file (Zeger-Jan van de Weg)
  - Fix emoji aliases problem
  - Fix award-emojis Flash alert's width
  - Fix deleting notes on a merge request diff
  - Display referenced merge request statuses in the issue description (Greg Smethells)
  - Implement new sidebar for issue and merge request pages
  - Emoji picker improvements
  - Suppress warning about missing `.gitlab-ci.yml` if builds are disabled
  - Do not show build status unless builds are enabled and `.gitlab-ci.yml` is present
  - Persist runners registration token in database
  - Fix online editor should not remove newlines at the end of the file
  - Expose Git's version in the admin area
  - Show "New Merge Request" buttons on canonical repos when you have a fork (Josh Frye)

v 8.2.5
  - Prevent privilege escalation via "impersonate" feature
  - Prevent privilege escalation via notes API
  - Prevent privilege escalation via project webhook API
  - Prevent XSS via `window.opener`
  - Prevent information disclosure via project labels
  - Prevent information disclosure via new merge request page

v 8.2.4
  - Bump Git version requirement to 2.7.4

v 8.2.3
  - Fix application settings cache not expiring after changes (Stan Hu)
  - Fix Error 500s when creating global milestones with Unicode characters (Stan Hu)
  - Update documentation for "Guest" permissions
  - Properly convert Emoji-only comments into Award Emojis
  - Enable devise paranoid mode to prevent user enumeration attack
  - Webhook payload has an added, modified and removed properties for each commit
  - Fix 500 error when creating a merge request that removes a submodule

v 8.2.2
  - Fix 404 in redirection after removing a project (Stan Hu)
  - Ensure cached application settings are refreshed at startup (Stan Hu)
  - Fix Error 500 when viewing user's personal projects from admin page (Stan Hu)
  - Fix: Raw private snippets access workflow
  - Prevent "413 Request entity too large" errors when pushing large files with LFS
  - Fix invalid links within projects dashboard header
  - Make current user the first user in assignee dropdown in issues detail page (Stan Hu)
  - Fix: duplicate email notifications on issue comments

v 8.2.1
  - Forcefully update builds that didn't want to update with state machine
  - Fix: saving GitLabCiService as Admin Template

v 8.2.0
  - Improved performance of finding projects and groups in various places
  - Improved performance of rendering user profile pages and Atom feeds
  - Expose build artifacts path as config option
  - Fix grouping of contributors by email in graph.
  - Improved performance of finding issues with/without labels
  - Fix Drone CI service template not saving properly (Stan Hu)
  - Fix avatars not showing in Atom feeds and project issues when Gravatar disabled (Stan Hu)
  - Added a GitLab specific profiling tool called "Sherlock" (see GitLab CE merge request #1749)
  - Upgrade gitlab_git to 7.2.20 and rugged to 0.23.3 (Stan Hu)
  - Improved performance of finding users by one of their Email addresses
  - Add allow_failure field to commit status API (Stan Hu)
  - Commits without .gitlab-ci.yml are marked as skipped
  - Save detailed error when YAML syntax is invalid
  - Since GitLab CI is enabled by default, remove enabling it by pushing .gitlab-ci.yml
  - Added build artifacts
  - Improved performance of replacing references in comments
  - Show last project commit to default branch on project home page
  - Highlight comment based on anchor in URL
  - Adds ability to remove the forked relationship from project settings screen. (Han Loong Liauw)
  - Improved performance of sorting milestone issues
  - Allow users to select the Files view as default project view (Cristian Bica)
  - Show "Empty Repository Page" for repository without branches (Artem V. Navrotskiy)
  - Fix: Inability to reply to code comments in the MR view, if the MR comes from a fork
  - Use git follow flag for commits page when retrieve history for file or directory
  - Show merge request CI status on merge requests index page
  - Send build name and stage in CI notification e-mail
  - Extend yml syntax for only and except to support specifying repository path
  - Enable shared runners to all new projects
  - Bump GitLab-Workhorse to 0.4.1
  - Allow to define cache in `.gitlab-ci.yml`
  - Fix: 500 error returned if destroy request without HTTP referer (Kazuki Shimizu)
  - Remove deprecated CI events from project settings page
  - Use issue editor as cross reference comment author when issue is edited with a new mention.
  - Add graphs of commits ahead and behind default branch (Jeff Stubler)
  - Improve personal snippet access workflow (Douglas Alexandre)
  - [API] Add ability to fetch the commit ID of the last commit that actually touched a file
  - Fix omniauth documentation setting for omnibus configuration (Jon Cairns)
  - Add "New file" link to dropdown on project page
  - Include commit logs in project search
  - Add "added", "modified" and "removed" properties to commit object in webhook
  - Rename "Back to" links to "Go to" because its not always a case it point to place user come from
  - Allow groups to appear in the search results if the group owner allows it
  - Add email notification to former assignee upon unassignment (Adam Lieskovský)
  - New design for project graphs page
  - Remove deprecated dumped yaml file generated from previous job definitions
  - Show specific runners from projects where user is master or owner
  - MR target branch is now visible on a list view when it is different from project's default one
  - Improve Continuous Integration graphs page
  - Make color of "Accept Merge Request" button consistent with current build status
  - Add ignore white space option in merge request diff and commit and compare view
  - Ability to add release notes (markdown text and attachments) to git tags (aka Releases)
  - Relative links from a repositories README.md now link to the default branch
  - Fix trailing whitespace issue in merge request/issue title
  - Fix bug when milestone/label filter was empty for dashboard issues page
  - Add ability to create milestone in group projects from single form
  - Add option to create merge request when editing/creating a file (Dirceu Tiegs)
  - Prevent the last owner of a group from being able to delete themselves by 'adding' themselves as a master (James Lopez)
  - Add Award Emoji to issue and merge request pages

v 8.1.4
  - Fix bug where manually merged branches in a MR would end up with an empty diff (Stan Hu)
  - Prevent redirect loop when home_page_url is set to the root URL
  - Fix incoming email config defaults
  - Remove CSS property preventing hard tabs from rendering in Chromium 45 (Stan Hu)

v 8.1.3
  - Force update refs/merge-requests/X/head upon a push to the source branch of a merge request (Stan Hu)
  - Spread out runner contacted_at updates
  - Use issue editor as cross reference comment author when issue is edited with a new mention
  - Add Facebook authentication

v 8.1.2
  - Fix cloning Wiki repositories via HTTP (Stan Hu)
  - Add migration to remove satellites directory
  - Fix specific runners visibility
  - Fix 500 when editing CI service
  - Require CI jobs to be named
  - Fix CSS for runner status
  - Fix CI badge
  - Allow developer to manage builds

v 8.1.1
  - Removed, see 8.1.2

v 8.1.0
  - Ensure MySQL CI limits DB migrations occur after the fields have been created (Stan Hu)
  - Fix duplicate repositories in GitHub import page (Stan Hu)
  - Redirect to a default path if HTTP_REFERER is not set (Stan Hu)
  - Adds ability to create directories using the web editor (Ben Ford)
  - Cleanup stuck CI builds
  - Send an email to admin email when a user is reported for spam (Jonathan Rochkind)
  - Show notifications button when user is member of group rather than project (Grzegorz Bizon)
  - Fix bug preventing mentioned issued from being closed when MR is merged using fast-forward merge.
  - Fix nonatomic database update potentially causing project star counts to go negative (Stan Hu)
  - Don't show "Add README" link in an empty repository if user doesn't have access to push (Stan Hu)
  - Fix error preventing displaying of commit data for a directory with a leading dot (Stan Hu)
  - Speed up load times of issue detail pages by roughly 1.5x
  - Fix CI rendering regressions
  - If a merge request is to close an issue, show this on the issue page (Zeger-Jan van de Weg)
  - Add a system note and update relevant merge requests when a branch is deleted or re-added (Stan Hu)
  - Make diff file view easier to use on mobile screens (Stan Hu)
  - Improved performance of finding users by username or Email address
  - Fix bug where merge request comments created by API would not trigger notifications (Stan Hu)
  - Add support for creating directories from Files page (Stan Hu)
  - Allow removing of project without confirmation when JavaScript is disabled (Stan Hu)
  - Support filtering by "Any" milestone or issue and fix "No Milestone" and "No Label" filters (Stan Hu)
  - Improved performance of the trending projects page
  - Remove CI migration task
  - Improved performance of finding projects by their namespace
  - Add assignee data to Issuables' hook_data (Bram Daams)
  - Fix bug where transferring a project would result in stale commit links (Stan Hu)
  - Fix build trace updating
  - Include full path of source and target branch names in New Merge Request page (Stan Hu)
  - Add user preference to view activities as default dashboard (Stan Hu)
  - Add option to admin area to sign in as a specific user (Pavel Forkert)
  - Show CI status on all pages where commits list is rendered
  - Automatically enable CI when push .gitlab-ci.yml file to repository
  - Move CI charts to project graphs area
  - Fix cases where Markdown did not render links in activity feed (Stan Hu)
  - Add first and last to pagination (Zeger-Jan van de Weg)
  - Added Commit Status API
  - Added Builds View
  - Added when to .gitlab-ci.yml
  - Show CI status on commit page
  - Added CI_BUILD_TAG, _STAGE, _NAME and _TRIGGERED to CI builds
  - Show CI status on Your projects page and Starred projects page
  - Remove "Continuous Integration" page from dashboard
  - Add notes and SSL verification entries to hook APIs (Ben Boeckel)
  - Fix grammar in admin area "labels" .nothing-here-block when no labels exist.
  - Move CI runners page to project settings area
  - Move CI variables page to project settings area
  - Move CI triggers page to project settings area
  - Move CI project settings page to CE project settings area
  - Fix bug when removed file was not appearing in merge request diff
  - Show warning when build cannot be served by any of the available CI runners
  - Note the original location of a moved project when notifying users of the move
  - Improve error message when merging fails
  - Add support of multibyte characters in LDAP UID (Roman Petrov)
  - Show additions/deletions stats on merge request diff
  - Remove footer text in emails (Zeger-Jan van de Weg)
  - Ensure code blocks are properly highlighted after a note is updated
  - Fix wrong access level badge on MR comments
  - Hide password in the service settings form
  - Move CI webhooks page to project settings area
  - Fix User Identities API. It now allows you to properly create or update user's identities.
  - Add user preference to change layout width (Peter Göbel)
  - Use commit status in merge request widget as preferred source of CI status
  - Integrate CI commit and build pages into project pages
  - Move CI services page to project settings area
  - Add "Quick Submit" behavior to input fields throughout the application. Use
    Cmd+Enter on Mac and Ctrl+Enter on Windows/Linux.
  - Fix position of hamburger in header for smaller screens (Han Loong Liauw)
  - Fix bug where Emojis in Markdown would truncate remaining text (Sakata Sinji)
  - Persist filters when sorting on admin user page (Jerry Lukins)
  - Update style of snippets pages (Han Loong Liauw)
  - Allow dashboard and group issues/MRs to be filtered by label
  - Add spellcheck=false to certain input fields
  - Invalidate stored service password if the endpoint URL is changed
  - Project names are not fully shown if group name is too big, even on group page view
  - Apply new design for Files page
  - Add "New Page" button to Wiki Pages tab (Stan Hu)
  - Only render 404 page from /public
  - Hide passwords from services API (Alex Lossent)
  - Fix: Images cannot show when projects' path was changed
  - Let gitlab-git-http-server generate and serve 'git archive' downloads
  - Optimize query when filtering on issuables (Zeger-Jan van de Weg)
  - Fix padding of outdated discussion item.
  - Animate the logo on hover

v 8.0.5
  - Correct lookup-by-email for LDAP logins
  - Fix loading spinner sometimes not being hidden on Merge Request tab switches

v 8.0.4
  - Fix Message-ID header to be RFC 2111-compliant to prevent e-mails being dropped (Stan Hu)
  - Fix referrals for :back and relative URL installs
  - Fix anchors to comments in diffs
  - Remove CI token from build traces
  - Fix "Assign All" button on Runner admin page
  - Fix search in Files
  - Add full project namespace to payload of system webhooks (Ricardo Band)

v 8.0.3
  - Fix URL shown in Slack notifications
  - Fix bug where projects would appear to be stuck in the forked import state (Stan Hu)
  - Fix Error 500 in creating merge requests with > 1000 diffs (Stan Hu)
  - Add work_in_progress key to MR webhooks (Ben Boeckel)

v 8.0.2
  - Fix default avatar not rendering in network graph (Stan Hu)
  - Skip check_initd_configured_correctly on omnibus installs
  - Prevent double-prefixing of help page paths
  - Clarify confirmation text on user deletion
  - Make commit graphs responsive to window width changes (Stan Hu)
  - Fix top margin for sign-in button on public pages
  - Fix LDAP attribute mapping
  - Remove git refs used internally by GitLab from network graph (Stan Hu)
  - Use standard Markdown font in Markdown preview instead of fixed-width font (Stan Hu)
  - Fix Reply by email for non-UTF-8 messages.
  - Add option to use StartTLS with Reply by email IMAP server.
  - Allow AWS S3 Server-Side Encryption with Amazon S3-Managed Keys for backups (Paul Beattie)

v 8.0.1
  - Improve CI migration procedure and documentation

v 8.0.0
  - Fix Markdown links not showing up in dashboard activity feed (Stan Hu)
  - Remove milestones from merge requests when milestones are deleted (Stan Hu)
  - Fix HTML link that was improperly escaped in new user e-mail (Stan Hu)
  - Fix broken sort in merge request API (Stan Hu)
  - Bump rouge to 1.10.1 to remove warning noise and fix other syntax highlighting bugs (Stan Hu)
  - Gracefully handle errors in syntax highlighting by leaving the block unformatted (Stan Hu)
  - Add "replace" and "upload" functionalities to allow user replace existing file and upload new file into current repository
  - Fix URL construction for merge requests, issues, notes, and commits for relative URL config (Stan Hu)
  - Fix emoji URLs in Markdown when relative_url_root is used (Stan Hu)
  - Omit filename in Content-Disposition header in raw file download to avoid RFC 6266 encoding issues (Stan HU)
  - Fix broken Wiki Page History (Stan Hu)
  - Import forked repositories asynchronously to prevent large repositories from timing out (Stan Hu)
  - Prevent anchors from being hidden by header (Stan Hu)
  - Fix bug where only the first 15 Bitbucket issues would be imported (Stan Hu)
  - Sort issues by creation date in Bitbucket importer (Stan Hu)
  - Prevent too many redirects upon login when home page URL is set to external_url (Stan Hu)
  - Improve dropdown positioning on the project home page (Hannes Rosenögger)
  - Upgrade browser gem to 1.0.0 to avoid warning in IE11 compatibilty mode (Stan Hu)
  - Remove user OAuth tokens from the database and request new tokens each session (Stan Hu)
  - Restrict users API endpoints to use integer IDs (Stan Hu)
  - Only show recent push event if the branch still exists or a recent merge request has not been created (Stan Hu)
  - Remove satellites
  - Better performance for web editor (switched from satellites to rugged)
  - Faster merge
  - Ability to fetch merge requests from refs/merge-requests/:id
  - Allow displaying of archived projects in the admin interface (Artem Sidorenko)
  - Allow configuration of import sources for new projects (Artem Sidorenko)
  - Search for comments should be case insensetive
  - Create cross-reference for closing references on commits pushed to non-default branches (Maël Valais)
  - Ability to search milestones
  - Gracefully handle SMTP user input errors (e.g. incorrect email addresses) to prevent Sidekiq retries (Stan Hu)
  - Move dashboard activity to separate page (for your projects and starred projects)
  - Improve performance of git blame
  - Limit content width to 1200px for most of pages to improve readability on big screens
  - Fix 500 error when submit project snippet without body
  - Improve search page usability
  - Bring more UI consistency in way how projects, snippets and groups lists are rendered
  - Make all profiles and group public
  - Fixed login failure when extern_uid changes (Joel Koglin)
  - Don't notify users without access to the project when they are (accidentally) mentioned in a note.
  - Retrieving oauth token with LDAP credentials
  - Load Application settings from running database unless env var USE_DB=false
  - Added Drone CI integration (Kirill Zaitsev)
  - Allow developers to retry builds
  - Hide advanced project options for non-admin users
  - Fail builds if no .gitlab-ci.yml is found
  - Refactored service API and added automatically service docs generator (Kirill Zaitsev)
  - Added web_url key project hook_attrs (Kirill Zaitsev)
  - Add ability to get user information by ID of an SSH key via the API
  - Fix bug which IE cannot show image at markdown when the image is raw file of gitlab
  - Add support for Crowd
  - Global Labels that are available to all projects
  - Fix highlighting of deleted lines in diffs.
  - Project notification level can be set on the project page itself
  - Added service API endpoint to retrieve service parameters (Petheő Bence)
  - Add FogBugz project import (Jared Szechy)
  - Sort users autocomplete lists by user (Allister Antosik)
  - Webhook for issue now contains repository field (Jungkook Park)
  - Add ability to add custom text to the help page (Jeroen van Baarsen)
  - Add pg_schema to backup config
  - Fix references to target project issues in Merge Requests markdown preview and textareas (Francesco Levorato)
  - Redirect from incorrectly cased group or project path to correct one (Francesco Levorato)
  - Removed API calls from CE to CI

v 7.14.3
  - No changes

v 7.14.2
  - Upgrade gitlab_git to 7.2.15 to fix `git blame` errors with ISO-encoded files (Stan Hu)
  - Allow configuration of LDAP attributes GitLab will use for the new user account.

v 7.14.1
  - Improve abuse reports management from admin area
  - Fix "Reload with full diff" URL button in compare branch view (Stan Hu)
  - Disabled DNS lookups for SSH in docker image (Rowan Wookey)
  - Only include base URL in OmniAuth full_host parameter (Stan Hu)
  - Fix Error 500 in API when accessing a group that has an avatar (Stan Hu)
  - Ability to enable SSL verification for Webhooks

v 7.14.0
  - Fix bug where non-project members of the target project could set labels on new merge requests.
  - Update default robots.txt rules to disallow crawling of irrelevant pages (Ben Bodenmiller)
  - Fix redirection after sign in when using auto_sign_in_with_provider
  - Upgrade gitlab_git to 7.2.14 to ignore CRLFs in .gitmodules (Stan Hu)
  - Clear cache to prevent listing deleted branches after MR removes source branch (Stan Hu)
  - Provide more feedback what went wrong if HipChat service failed test (Stan Hu)
  - Fix bug where backslashes in inline diffs could be dropped (Stan Hu)
  - Disable turbolinks when linking to Bitbucket import status (Stan Hu)
  - Fix broken code import and display error messages if something went wrong with creating project (Stan Hu)
  - Fix corrupted binary files when using API files endpoint (Stan Hu)
  - Bump Haml to 4.0.7 to speed up textarea rendering (Stan Hu)
  - Show incompatible projects in Bitbucket import status (Stan Hu)
  - Fix coloring of diffs on MR Discussion-tab (Gert Goet)
  - Fix "Network" and "Graphs" pages for branches with encoded slashes (Stan Hu)
  - Fix errors deleting and creating branches with encoded slashes (Stan Hu)
  - Always add current user to autocomplete controller to support filter by "Me" (Stan Hu)
  - Fix multi-line syntax highlighting (Stan Hu)
  - Fix network graph when branch name has single quotes (Stan Hu)
  - Add "Confirm user" button in user admin page (Stan Hu)
  - Upgrade gitlab_git to version 7.2.6 to fix Error 500 when creating network graphs (Stan Hu)
  - Add support for Unicode filenames in relative links (Hiroyuki Sato)
  - Fix URL used for refreshing notes if relative_url is present (Bartłomiej Święcki)
  - Fix commit data retrieval when branch name has single quotes (Stan Hu)
  - Check that project was actually created rather than just validated in import:repos task (Stan Hu)
  - Fix full screen mode for snippet comments (Daniel Gerhardt)
  - Fix 404 error in files view after deleting the last file in a repository (Stan Hu)
  - Fix the "Reload with full diff" URL button (Stan Hu)
  - Fix label read access for unauthenticated users (Daniel Gerhardt)
  - Fix access to disabled features for unauthenticated users (Daniel Gerhardt)
  - Fix OAuth provider bug where GitLab would not go return to the redirect_uri after sign-in (Stan Hu)
  - Fix file upload dialog for comment editing (Daniel Gerhardt)
  - Set OmniAuth full_host parameter to ensure redirect URIs are correct (Stan Hu)
  - Return comments in created order in merge request API (Stan Hu)
  - Disable internal issue tracker controller if external tracker is used (Stan Hu)
  - Expire Rails cache entries after two weeks to prevent endless Redis growth
  - Add support for destroying project milestones (Stan Hu)
  - Allow custom backup archive permissions
  - Add project star and fork count, group avatar URL and user/group web URL attributes to API
  - Show who last edited a comment if it wasn't the original author
  - Send notification to all participants when MR is merged.
  - Add ability to manage user email addresses via the API.
  - Show buttons to add license, changelog and contribution guide if they're missing.
  - Tweak project page buttons.
  - Disabled autocapitalize and autocorrect on login field (Daryl Chan)
  - Mention group and project name in creation, update and deletion notices (Achilleas Pipinellis)
  - Update gravatar link on profile page to link to configured gravatar host (Ben Bodenmiller)
  - Remove redis-store TTL monkey patch
  - Add support for CI skipped status
  - Fetch code from forks to refs/merge-requests/:id/head when merge request created
  - Remove comments and email addresses when publicly exposing ssh keys (Zeger-Jan van de Weg)
  - Add "Check out branch" button to the MR page.
  - Improve MR merge widget text and UI consistency.
  - Improve text in MR "How To Merge" modal.
  - Cache all events
  - Order commits by date when comparing branches
  - Fix bug causing error when the target branch of a symbolic ref was deleted
  - Include branch/tag name in archive file and directory name
  - Add dropzone upload progress
  - Add a label for merged branches on branches page (Florent Baldino)
  - Detect .mkd and .mkdn files as markdown (Ben Boeckel)
  - Fix: User search feature in admin area does not respect filters
  - Set max-width for README, issue and merge request description for easier read on big screens
  - Update Flowdock integration to support new Flowdock API (Boyan Tabakov)
  - Remove author from files view (Sven Strickroth)
  - Fix infinite loop when SAML was incorrectly configured.

v 7.13.5
  - Satellites reverted

v 7.13.4
  - Allow users to send abuse reports

v 7.13.3
  - Fix bug causing Bitbucket importer to crash when OAuth application had been removed.
  - Allow users to send abuse reports
  - Remove satellites
  - Link username to profile on Group Members page (Tom Webster)

v 7.13.2
  - Fix randomly failed spec
  - Create project services on Project creation
  - Add admin_merge_request ability to Developer level and up
  - Fix Error 500 when browsing projects with no HEAD (Stan Hu)
  - Fix labels / assignee / milestone for the merge requests when issues are disabled
  - Show the first tab automatically on MergeRequests#new
  - Add rake task 'gitlab:update_commit_count' (Daniel Gerhardt)
  - Fix Gmail Actions

v 7.13.1
  - Fix: Label modifications are not reflected in existing notes and in the issue list
  - Fix: Label not shown in the Issue list, although it's set through web interface
  - Fix: Group/project references are linked incorrectly
  - Improve documentation
  - Fix of migration: Check if session_expire_delay column exists before adding the column
  - Fix: ActionView::Template::Error
  - Fix: "Create Merge Request" isn't always shown in event for newly pushed branch
  - Fix bug causing "Remove source-branch" option not to work for merge requests from the same project.
  - Render Note field hints consistently for "new" and "edit" forms

v 7.13.0
  - Remove repository graph log to fix slow cache updates after push event (Stan Hu)
  - Only enable HSTS header for HTTPS and port 443 (Stan Hu)
  - Fix user autocomplete for unauthenticated users accessing public projects (Stan Hu)
  - Fix redirection to home page URL for unauthorized users (Daniel Gerhardt)
  - Add branch switching support for graphs (Daniel Gerhardt)
  - Fix external issue tracker hook/test for HTTPS URLs (Daniel Gerhardt)
  - Remove link leading to a 404 error in Deploy Keys page (Stan Hu)
  - Add support for unlocking users in admin settings (Stan Hu)
  - Add Irker service configuration options (Stan Hu)
  - Fix order of issues imported from GitHub (Hiroyuki Sato)
  - Bump rugments to 1.0.0beta8 to fix C prototype function highlighting (Jonathon Reinhart)
  - Fix Merge Request webhook to properly fire "merge" action when accepted from the web UI
  - Add `two_factor_enabled` field to admin user API (Stan Hu)
  - Fix invalid timestamps in RSS feeds (Rowan Wookey)
  - Fix downloading of patches on public merge requests when user logged out (Stan Hu)
  - Fix Error 500 when relative submodule resolves to a namespace that has a different name from its path (Stan Hu)
  - Extract the longest-matching ref from a commit path when multiple matches occur (Stan Hu)
  - Update maintenance documentation to explain no need to recompile asssets for omnibus installations (Stan Hu)
  - Support commenting on diffs in side-by-side mode (Stan Hu)
  - Fix JavaScript error when clicking on the comment button on a diff line that has a comment already (Stan Hu)
  - Return 40x error codes if branch could not be deleted in UI (Stan Hu)
  - Remove project visibility icons from dashboard projects list
  - Rename "Design" profile settings page to "Preferences".
  - Allow users to customize their default Dashboard page.
  - Update ssl_ciphers in Nginx example to remove DHE settings. This will deny forward secrecy for Android 2.3.7, Java 6 and OpenSSL 0.9.8
  - Admin can edit and remove user identities
  - Convert CRLF newlines to LF when committing using the web editor.
  - API request /projects/:project_id/merge_requests?state=closed will return only closed merge requests without merged one. If you need ones that were merged - use state=merged.
  - Allow Administrators to filter the user list by those with or without Two-factor Authentication enabled.
  - Show a user's Two-factor Authentication status in the administration area.
  - Explicit error when commit not found in the CI
  - Improve performance for issue and merge request pages
  - Users with guest access level can not set assignee, labels or milestones for issue and merge request
  - Reporter role can manage issue tracker now: edit any issue, set assignee or milestone and manage labels
  - Better performance for pages with events list, issues list and commits list
  - Faster automerge check and merge itself when source and target branches are in same repository
  - Correctly show anonymous authorized applications under Profile > Applications.
  - Query Optimization in MySQL.
  - Allow users to be blocked and unblocked via the API
  - Use native Postgres database cleaning during backup restore
  - Redesign project page. Show README as default instead of activity. Move project activity to separate page
  - Make left menu more hierarchical and less contextual by adding back item at top
  - A fork can’t have a visibility level that is greater than the original project.
  - Faster code search in repository and wiki. Fixes search page timeout for big repositories
  - Allow administrators to disable 2FA for a specific user
  - Add error message for SSH key linebreaks
  - Store commits count in database (will populate with valid values only after first push)
  - Rebuild cache after push to repository in background job
  - Fix transferring of project to another group using the API.

v 7.12.2
  - Correctly show anonymous authorized applications under Profile > Applications.
  - Faster automerge check and merge itself when source and target branches are in same repository
  - Audit log for user authentication
  - Allow custom label to be set for authentication providers.

v 7.12.1
  - Fix error when deleting a user who has projects (Stan Hu)
  - Fix post-receive errors on a push when an external issue tracker is configured (Stan Hu)
  - Add SAML to list of social_provider (Matt Firtion)
  - Fix merge requests API scope to keep compatibility in 7.12.x patch release (Dmitriy Zaporozhets)
  - Fix closed merge request scope at milestone page (Dmitriy Zaporozhets)
  - Revert merge request states renaming
  - Fix hooks for web based events with external issue references (Daniel Gerhardt)
  - Improve performance for issue and merge request pages
  - Compress database dumps to reduce backup size

v 7.12.0
  - Fix Error 500 when one user attempts to access a personal, internal snippet (Stan Hu)
  - Disable changing of target branch in new merge request page when a branch has already been specified (Stan Hu)
  - Fix post-receive errors on a push when an external issue tracker is configured (Stan Hu)
  - Update oauth button logos for Twitter and Google to recommended assets
  - Update browser gem to version 0.8.0 for IE11 support (Stan Hu)
  - Fix timeout when rendering file with thousands of lines.
  - Add "Remember me" checkbox to LDAP signin form.
  - Add session expiration delay configuration through UI application settings
  - Don't notify users mentioned in code blocks or blockquotes.
  - Omit link to generate labels if user does not have access to create them (Stan Hu)
  - Show warning when a comment will add 10 or more people to the discussion.
  - Disable changing of the source branch in merge request update API (Stan Hu)
  - Shorten merge request WIP text.
  - Add option to disallow users from registering any application to use GitLab as an OAuth provider
  - Support editing target branch of merge request (Stan Hu)
  - Refactor permission checks with issues and merge requests project settings (Stan Hu)
  - Fix Markdown preview not working in Edit Milestone page (Stan Hu)
  - Fix Zen Mode not closing with ESC key (Stan Hu)
  - Allow HipChat API version to be blank and default to v2 (Stan Hu)
  - Add file attachment support in Milestone description (Stan Hu)
  - Fix milestone "Browse Issues" button.
  - Set milestone on new issue when creating issue from index with milestone filter active.
  - Make namespace API available to all users (Stan Hu)
  - Add webhook support for note events (Stan Hu)
  - Disable "New Issue" and "New Merge Request" buttons when features are disabled in project settings (Stan Hu)
  - Remove Rack Attack monkey patches and bump to version 4.3.0 (Stan Hu)
  - Fix clone URL losing selection after a single click in Safari and Chrome (Stan Hu)
  - Fix git blame syntax highlighting when different commits break up lines (Stan Hu)
  - Add "Resend confirmation e-mail" link in profile settings (Stan Hu)
  - Allow to configure location of the `.gitlab_shell_secret` file. (Jakub Jirutka)
  - Disabled expansion of top/bottom blobs for new file diffs
  - Update Asciidoctor gem to version 1.5.2. (Jakub Jirutka)
  - Fix resolving of relative links to repository files in AsciiDoc documents. (Jakub Jirutka)
  - Use the user list from the target project in a merge request (Stan Hu)
  - Default extention for wiki pages is now .md instead of .markdown (Jeroen van Baarsen)
  - Add validation to wiki page creation (only [a-zA-Z0-9/_-] are allowed) (Jeroen van Baarsen)
  - Fix new/empty milestones showing 100% completion value (Jonah Bishop)
  - Add a note when an Issue or Merge Request's title changes
  - Consistently refer to MRs as either Merged or Closed.
  - Add Merged tab to MR lists.
  - Prefix EmailsOnPush email subject with `[Git]`.
  - Group project contributions by both name and email.
  - Clarify navigation labels for Project Settings and Group Settings.
  - Move user avatar and logout button to sidebar
  - You can not remove user if he/she is an only owner of group
  - User should be able to leave group. If not - show him proper message
  - User has ability to leave project
  - Add SAML support as an omniauth provider
  - Allow to configure a URL to show after sign out
  - Add an option to automatically sign-in with an Omniauth provider
  - GitLab CI service sends .gitlab-ci.yml in each push call
  - When remove project - move repository and schedule it removal
  - Improve group removing logic
  - Trigger create-hooks on backup restore task
  - Add option to automatically link omniauth and LDAP identities
  - Allow special character in users bio. I.e.: I <3 GitLab

v 7.11.4
  - Fix missing bullets when creating lists
  - Set rel="nofollow" on external links

v 7.11.3
  - no changes
  - Fix upgrader script (Martins Polakovs)

v 7.11.2
  - no changes

v 7.11.1
  - no changes

v 7.11.0
  - Fall back to Plaintext when Syntaxhighlighting doesn't work. Fixes some buggy lexers (Hannes Rosenögger)
  - Get editing comments to work in Chrome 43 again.
  - Fix broken view when viewing history of a file that includes a path that used to be another file (Stan Hu)
  - Don't show duplicate deploy keys
  - Fix commit time being displayed in the wrong timezone in some cases (Hannes Rosenögger)
  - Make the first branch pushed to an empty repository the default HEAD (Stan Hu)
  - Fix broken view when using a tag to display a tree that contains git submodules (Stan Hu)
  - Make Reply-To config apply to change e-mail confirmation and other Devise notifications (Stan Hu)
  - Add application setting to restrict user signups to e-mail domains (Stan Hu)
  - Don't allow a merge request to be merged when its title starts with "WIP".
  - Add a page title to every page.
  - Allow primary email to be set to an email that you've already added.
  - Fix clone URL field and X11 Primary selection (Dmitry Medvinsky)
  - Ignore invalid lines in .gitmodules
  - Fix "Cannot move project" error message from popping up after a successful transfer (Stan Hu)
  - Redirect to sign in page after signing out.
  - Fix "Hello @username." references not working by no longer allowing usernames to end in period.
  - Fix "Revspec not found" errors when viewing diffs in a forked project with submodules (Stan Hu)
  - Improve project page UI
  - Fix broken file browsing with relative submodule in personal projects (Stan Hu)
  - Add "Reply quoting selected text" shortcut key (`r`)
  - Fix bug causing `@whatever` inside an issue's first code block to be picked up as a user mention.
  - Fix bug causing `@whatever` inside an inline code snippet (backtick-style) to be picked up as a user mention.
  - When use change branches link at MR form - save source branch selection instead of target one
  - Improve handling of large diffs
  - Added GitLab Event header for project hooks
  - Add Two-factor authentication (2FA) for GitLab logins
  - Show Atom feed buttons everywhere where applicable.
  - Add project activity atom feed.
  - Don't crash when an MR from a fork has a cross-reference comment from the target project on one of its commits.
  - Explain how to get a new password reset token in welcome emails
  - Include commit comments in MR from a forked project.
  - Group milestones by title in the dashboard and all other issue views.
  - Query issues, merge requests and milestones with their IID through API (Julien Bianchi)
  - Add default project and snippet visibility settings to the admin web UI.
  - Show incompatible projects in Google Code import status (Stan Hu)
  - Fix bug where commit data would not appear in some subdirectories (Stan Hu)
  - Task lists are now usable in comments, and will show up in Markdown previews.
  - Fix bug where avatar filenames were not actually deleted from the database during removal (Stan Hu)
  - Fix bug where Slack service channel was not saved in admin template settings. (Stan Hu)
  - Protect OmniAuth request phase against CSRF.
  - Don't send notifications to mentioned users that don't have access to the project in question.
  - Add search issues/MR by number
  - Change plots to bar graphs in commit statistics screen
  - Move snippets UI to fluid layout
  - Improve UI for sidebar. Increase separation between navigation and content
  - Improve new project command options (Ben Bodenmiller)
  - Add common method to force UTF-8 and use it to properly handle non-ascii OAuth user properties (Onur Küçük)
  - Prevent sending empty messages to HipChat (Chulki Lee)
  - Improve UI for mobile phones on dashboard and project pages
  - Add room notification and message color option for HipChat
  - Allow to use non-ASCII letters and dashes in project and namespace name. (Jakub Jirutka)
  - Add footnotes support to Markdown (Guillaume Delbergue)
  - Add current_sign_in_at to UserFull REST api.
  - Make Sidekiq MemoryKiller shutdown signal configurable
  - Add "Create Merge Request" buttons to commits and branches pages and push event.
  - Show user roles by comments.
  - Fix automatic blocking of auto-created users from Active Directory.
  - Call merge request webhook for each new commits (Arthur Gautier)
  - Use SIGKILL by default in Sidekiq::MemoryKiller
  - Fix mentioning of private groups.
  - Add style for <kbd> element in markdown
  - Spin spinner icon next to "Checking for CI status..." on MR page.
  - Fix reference links in dashboard activity and ATOM feeds.
  - Ensure that the first added admin performs repository imports

v 7.10.4
  - Fix migrations broken in 7.10.2
  - Make tags for GitLab installations running on MySQL case sensitive
  - Get Gitorious importer to work again.
  - Fix adding new group members from admin area
  - Fix DB error when trying to tag a repository (Stan Hu)
  - Fix Error 500 when searching Wiki pages (Stan Hu)
  - Unescape branch names in compare commit (Stan Hu)
  - Order commit comments chronologically in API.

v 7.10.2
  - Fix CI links on MR page

v 7.10.0
  - Ignore submodules that are defined in .gitmodules but are checked in as directories.
  - Allow projects to be imported from Google Code.
  - Remove access control for uploaded images to fix broken images in emails (Hannes Rosenögger)
  - Allow users to be invited by email to join a group or project.
  - Don't crash when project repository doesn't exist.
  - Add config var to block auto-created LDAP users.
  - Don't use HTML ellipsis in EmailsOnPush subject truncated commit message.
  - Set EmailsOnPush reply-to address to committer email when enabled.
  - Fix broken file browsing with a submodule that contains a relative link (Stan Hu)
  - Fix persistent XSS vulnerability around profile website URLs.
  - Fix project import URL regex to prevent arbitary local repos from being imported.
  - Fix directory traversal vulnerability around uploads routes.
  - Fix directory traversal vulnerability around help pages.
  - Don't leak existence of project via search autocomplete.
  - Don't leak existence of group or project via search.
  - Fix bug where Wiki pages that included a '/' were no longer accessible (Stan Hu)
  - Fix bug where error messages from Dropzone would not be displayed on the issues page (Stan Hu)
  - Add a rake task to check repository integrity with `git fsck`
  - Add ability to configure Reply-To address in gitlab.yml (Stan Hu)
  - Move current user to the top of the list in assignee/author filters (Stan Hu)
  - Fix broken side-by-side diff view on merge request page (Stan Hu)
  - Set Application controller default URL options to ensure all url_for calls are consistent (Stan Hu)
  - Allow HTML tags in Markdown input
  - Fix code unfold not working on Compare commits page (Stan Hu)
  - Fix generating SSH key fingerprints with OpenSSH 6.8. (Sašo Stanovnik)
  - Fix "Import projects from" button to show the correct instructions (Stan Hu)
  - Fix dots in Wiki slugs causing errors (Stan Hu)
  - Make maximum attachment size configurable via Application Settings (Stan Hu)
  - Update poltergeist to version 1.6.0 to support PhantomJS 2.0 (Zeger-Jan van de Weg)
  - Fix cross references when usernames, milestones, or project names contain underscores (Stan Hu)
  - Disable reference creation for comments surrounded by code/preformatted blocks (Stan Hu)
  - Reduce Rack Attack false positives causing 403 errors during HTTP authentication (Stan Hu)
  - enable line wrapping per default and remove the checkbox to toggle it (Hannes Rosenögger)
  - Fix a link in the patch update guide
  - Add a service to support external wikis (Hannes Rosenögger)
  - Omit the "email patches" link and fix plain diff view for merge commits
  - List new commits for newly pushed branch in activity view.
  - Add sidetiq gem dependency to match EE
  - Add changelog, license and contribution guide links to project tab bar.
  - Improve diff UI
  - Fix alignment of navbar toggle button (Cody Mize)
  - Fix checkbox rendering for nested task lists
  - Identical look of selectboxes in UI
  - Upgrade the gitlab_git gem to version 7.1.3
  - Move "Import existing repository by URL" option to button.
  - Improve error message when save profile has error.
  - Passing the name of pushed ref to CI service (requires GitLab CI 7.9+)
  - Add location field to user profile
  - Fix print view for markdown files and wiki pages
  - Fix errors when deleting old backups
  - Improve GitLab performance when working with git repositories
  - Add tag message and last commit to tag hook (Kamil Trzciński)
  - Restrict permissions on backup files
  - Improve oauth accounts UI in profile page
  - Add ability to unlink connected accounts
  - Replace commits calendar with faster contribution calendar that includes issues and merge requests
  - Add inifinite scroll to user page activity
  - Don't include system notes in issue/MR comment count.
  - Don't mark merge request as updated when merge status relative to target branch changes.
  - Link note avatar to user.
  - Make Git-over-SSH errors more descriptive.
  - Fix EmailsOnPush.
  - Refactor issue filtering
  - AJAX selectbox for issue assignee and author filters
  - Fix issue with missing options in issue filtering dropdown if selected one
  - Prevent holding Control-Enter or Command-Enter from posting comment multiple times.
  - Prevent note form from being cleared when submitting failed.
  - Improve file icons rendering on tree (Sullivan Sénéchal)
  - API: Add pagination to project events
  - Get issue links in notification mail to work again.
  - Don't show commit comment button when user is not signed in.
  - Fix admin user projects lists.
  - Don't leak private group existence by redirecting from namespace controller to group controller.
  - Ability to skip some items from backup (database, respositories or uploads)
  - Archive repositories in background worker.
  - Import GitHub, Bitbucket or GitLab.com projects owned by authenticated user into current namespace.
  - Project labels are now available over the API under the "tag_list" field (Cristian Medina)
  - Fixed link paths for HTTP and SSH on the admin project view (Jeremy Maziarz)
  - Fix and improve help rendering (Sullivan Sénéchal)
  - Fix final line in EmailsOnPush email diff being rendered as error.
  - Prevent duplicate Buildkite service creation.
  - Fix git over ssh errors 'fatal: protocol error: bad line length character'
  - Automatically setup GitLab CI project for forks if origin project has GitLab CI enabled
  - Bust group page project list cache when namespace name or path changes.
  - Explicitly set image alt-attribute to prevent graphical glitches if gravatars could not be loaded
  - Allow user to choose a public email to show on public profile
  - Remove truncation from issue titles on milestone page (Jason Blanchard)
  - Fix stuck Merge Request merging events from old installations (Ben Bodenmiller)
  - Fix merge request comments on files with multiple commits
  - Fix Resource Owner Password Authentication Flow

v 7.9.4
  - Security: Fix project import URL regex to prevent arbitary local repos from being imported
  - Fixed issue where only 25 commits would load in file listings
  - Fix LDAP identities  after config update

v 7.9.3
  - Contains no changes
  - Add icons to Add dropdown items.
  - Allow admin to create public deploy keys that are accessible to any project.
  - Warn when gitlab-shell version doesn't match requirement.
  - Skip email confirmation when set by admin or via LDAP.
  - Only allow users to reference groups, projects, issues, MRs, commits they have access to.

v 7.9.3
  - Contains no changes

v 7.9.2
  - Contains no changes

v 7.9.1
  - Include missing events and fix save functionality in admin service template settings form (Stan Hu)
  - Fix "Import projects from" button to show the correct instructions (Stan Hu)
  - Fix OAuth2 issue importing a new project from GitHub and GitLab (Stan Hu)
  - Fix for LDAP with commas in DN
  - Fix missing events and in admin Slack service template settings form (Stan Hu)
  - Don't show commit comment button when user is not signed in.
  - Downgrade gemnasium-gitlab-service gem

v 7.9.0
  - Add HipChat integration documentation (Stan Hu)
  - Update documentation for object_kind field in Webhook push and tag push Webhooks (Stan Hu)
  - Fix broken email images (Hannes Rosenögger)
  - Automatically config git if user forgot, where possible (Zeger-Jan van de Weg)
  - Fix mass SQL statements on initial push (Hannes Rosenögger)
  - Add tag push notifications and normalize HipChat and Slack messages to be consistent (Stan Hu)
  - Add comment notification events to HipChat and Slack services (Stan Hu)
  - Add issue and merge request events to HipChat and Slack services (Stan Hu)
  - Fix merge request URL passed to Webhooks. (Stan Hu)
  - Fix bug that caused a server error when editing a comment to "+1" or "-1" (Stan Hu)
  - Fix code preview theme setting for comments, issues, merge requests, and snippets (Stan Hu)
  - Move labels/milestones tabs to sidebar
  - Upgrade Rails gem to version 4.1.9.
  - Improve error messages for file edit failures
  - Improve UI for commits, issues and merge request lists
  - Fix commit comments on first line of diff not rendering in Merge Request Discussion view.
  - Allow admins to override restricted project visibility settings.
  - Move restricted visibility settings from gitlab.yml into the web UI.
  - Improve trigger merge request hook when source project branch has been updated (Kirill Zaitsev)
  - Save web edit in new branch
  - Fix ordering of imported but unchanged projects (Marco Wessel)
  - Mobile UI improvements: make aside content expandable
  - Expose avatar_url in projects API
  - Fix checkbox alignment on the application settings page.
  - Generalize image upload in drag and drop in markdown to all files (Hannes Rosenögger)
  - Fix mass-unassignment of issues (Robert Speicher)
  - Fix hidden diff comments in merge request discussion view
  - Allow user confirmation to be skipped for new users via API
  - Add a service to send updates to an Irker gateway (Romain Coltel)
  - Add brakeman (security scanner for Ruby on Rails)
  - Slack username and channel options
  - Add grouped milestones from all projects to dashboard.
  - Webhook sends pusher email as well as commiter
  - Add Bitbucket omniauth provider.
  - Add Bitbucket importer.
  - Support referencing issues to a project whose name starts with a digit
  - Condense commits already in target branch when updating merge request source branch.
  - Send notifications and leave system comments when bulk updating issues.
  - Automatically link commit ranges to compare page: sha1...sha4 or sha1..sha4 (includes sha1 in comparison)
  - Move groups page from profile to dashboard
  - Starred projects page at dashboard
  - Blocking user does not remove him/her from project/groups but show blocked label
  - Change subject of EmailsOnPush emails to include namespace, project and branch.
  - Change subject of EmailsOnPush emails to include first commit message when multiple were pushed.
  - Remove confusing footer from EmailsOnPush mail body.
  - Add list of changed files to EmailsOnPush emails.
  - Add option to send EmailsOnPush emails from committer email if domain matches.
  - Add option to disable code diffs in EmailOnPush emails.
  - Wrap commit message in EmailsOnPush email.
  - Send EmailsOnPush emails when deleting commits using force push.
  - Fix EmailsOnPush email comparison link to include first commit.
  - Fix highliht of selected lines in file
  - Reject access to group/project avatar if the user doesn't have access.
  - Add database migration to clean group duplicates with same path and name (Make sure you have a backup before update)
  - Add GitLab active users count to rake gitlab:check
  - Starred projects page at dashboard
  - Make email display name configurable
  - Improve json validation in hook data
  - Use Emoji One
  - Updated emoji help documentation to properly reference EmojiOne.
  - Fix missing GitHub organisation repositories on import page.
  - Added blue theme
  - Remove annoying notice messages when create/update merge request
  - Allow smb:// links in Markdown text.
  - Filter merge request by title or description at Merge Requests page
  - Block user if he/she was blocked in Active Directory
  - Fix import pages not working after first load.
  - Use custom LDAP label in LDAP signin form.
  - Execute hooks and services when branch or tag is created or deleted through web interface.
  - Block and unblock user if he/she was blocked/unblocked in Active Directory
  - Raise recommended number of unicorn workers from 2 to 3
  - Use same layout and interactivity for project members as group members.
  - Prevent gitlab-shell character encoding issues by receiving its changes as raw data.
  - Ability to unsubscribe/subscribe to issue or merge request
  - Delete deploy key when last connection to a project is destroyed.
  - Fix invalid Atom feeds when using emoji, horizontal rules, or images (Christian Walther)
  - Backup of repositories with tar instead of git bundle (only now are git-annex files included in the backup)
  - Add canceled status for CI
  - Send EmailsOnPush email when branch or tag is created or deleted.
  - Faster merge request processing for large repository
  - Prevent doubling AJAX request with each commit visit via Turbolink
  - Prevent unnecessary doubling of js events on import pages and user calendar

v 7.8.4
  - Fix issue_tracker_id substitution in custom issue trackers
  - Fix path and name duplication in namespaces

v 7.8.3
  - Bump version of gitlab_git fixing annotated tags without message

v 7.8.2
  - Fix service migration issue when upgrading from versions prior to 7.3
  - Fix setting of the default use project limit via admin UI
  - Fix showing of already imported projects for GitLab and Gitorious importers
  - Fix response of push to repository to return "Not found" if user doesn't have access
  - Fix check if user is allowed to view the file attachment
  - Fix import check for case sensetive namespaces
  - Increase timeout for Git-over-HTTP requests to 1 hour since large pulls/pushes can take a long time.
  - Properly handle autosave local storage exceptions.
  - Escape wildcards when searching LDAP by username.

v 7.8.1
  - Fix run of custom post receive hooks
  - Fix migration that caused issues when upgrading to version 7.8 from versions prior to 7.3
  - Fix the warning for LDAP users about need to set password
  - Fix avatars which were not shown for non logged in users
  - Fix urls for the issues when relative url was enabled

v 7.8.0
  - Fix access control and protection against XSS for note attachments and other uploads.
  - Replace highlight.js with rouge-fork rugments (Stefan Tatschner)
  - Make project search case insensitive (Hannes Rosenögger)
  - Include issue/mr participants in list of recipients for reassign/close/reopen emails
  - Expose description in groups API
  - Better UI for project services page
  - Cleaner UI for web editor
  - Add diff syntax highlighting in email-on-push service notifications (Hannes Rosenögger)
  - Add API endpoint to fetch all changes on a MergeRequest (Jeroen van Baarsen)
  - View note image attachments in new tab when clicked instead of downloading them
  - Improve sorting logic in UI and API. Explicitly define what sorting method is used by default
  - Fix overflow at sidebar when have several items
  - Add notes for label changes in issue and merge requests
  - Show tags in commit view (Hannes Rosenögger)
  - Only count a user's vote once on a merge request or issue (Michael Clarke)
  - Increase font size when browse source files and diffs
  - Service Templates now let you set default values for all services
  - Create new file in empty repository using GitLab UI
  - Ability to clone project using oauth2 token
  - Upgrade Sidekiq gem to version 3.3.0
  - Stop git zombie creation during force push check
  - Show success/error messages for test setting button in services
  - Added Rubocop for code style checks
  - Fix commits pagination
  - Async load a branch information at the commit page
  - Disable blacklist validation for project names
  - Allow configuring protection of the default branch upon first push (Marco Wessel)
  - Add gitlab.com importer
  - Add an ability to login with gitlab.com
  - Add a commit calendar to the user profile (Hannes Rosenögger)
  - Submit comment on command-enter
  - Notify all members of a group when that group is mentioned in a comment, for example: `@gitlab-org` or `@sales`.
  - Extend issue clossing pattern to include "Resolve", "Resolves", "Resolved", "Resolving" and "Close" (Julien Bianchi and Hannes Rosenögger)
  - Fix long broadcast message cut-off on left sidebar (Visay Keo)
  - Add Project Avatars (Steven Thonus and Hannes Rosenögger)
  - Password reset token validity increased from 2 hours to 2 days since it is also send on account creation.
  - Edit group members via API
  - Enable raw image paste from clipboard, currently Chrome only (Marco Cyriacks)
  - Add action property to merge request hook (Julien Bianchi)
  - Remove duplicates from group milestone participants list.
  - Add a new API function that retrieves all issues assigned to a single milestone (Justin Whear and Hannes Rosenögger)
  - API: Access groups with their path (Julien Bianchi)
  - Added link to milestone and keeping resource context on smaller viewports for issues and merge requests (Jason Blanchard)
  - Allow notification email to be set separately from primary email.
  - API: Add support for editing an existing project (Mika Mäenpää and Hannes Rosenögger)
  - Don't have Markdown preview fail for long comments/wiki pages.
  - When test webhook - show error message instead of 500 error page if connection to hook url was reset
  - Added support for firing system hooks on group create/destroy and adding/removing users to group (Boyan Tabakov)
  - Added persistent collapse button for left side nav bar (Jason Blanchard)
  - Prevent losing unsaved comments by automatically restoring them when comment page is loaded again.
  - Don't allow page to be scaled on mobile.
  - Clean the username acquired from OAuth/LDAP so it doesn't fail username validation and block signing up.
  - Show assignees in merge request index page (Kelvin Mutuma)
  - Link head panel titles to relevant root page.
  - Allow users that signed up via OAuth to set their password in order to use Git over HTTP(S).
  - Show users button to share their newly created public or internal projects on twitter
  - Add quick help links to the GitLab pricing and feature comparison pages.
  - Fix duplicate authorized applications in user profile and incorrect application client count in admin area.
  - Make sure Markdown previews always use the same styling as the eventual destination.
  - Remove deprecated Group#owner_id from API
  - Show projects user contributed to on user page. Show stars near project on user page.
  - Improve database performance for GitLab
  - Add Asana service (Jeremy Benoist)
  - Improve project webhooks with extra data

v 7.7.2
  - Update GitLab Shell to version 2.4.2 that fixes a bug when developers can push to protected branch
  - Fix issue when LDAP user can't login with existing GitLab account

v 7.7.1
  - Improve mention autocomplete performance
  - Show setup instructions for GitHub import if disabled
  - Allow use http for OAuth applications

v 7.7.0
  - Import from GitHub.com feature
  - Add Jetbrains Teamcity CI service (Jason Lippert)
  - Mention notification level
  - Markdown preview in wiki (Yuriy Glukhov)
  - Raise group avatar filesize limit to 200kb
  - OAuth applications feature
  - Show user SSH keys in admin area
  - Developer can push to protected branches option
  - Set project path instead of project name in create form
  - Block Git HTTP access after 10 failed authentication attempts
  - Updates to the messages returned by API (sponsored by O'Reilly Media)
  - New UI layout with side navigation
  - Add alert message in case of outdated browser (IE < 10)
  - Added API support for sorting projects
  - Update gitlab_git to version 7.0.0.rc14
  - Add API project search filter option for authorized projects
  - Fix File blame not respecting branch selection
  - Change some of application settings on fly in admin area UI
  - Redesign signin/signup pages
  - Close standard input in Gitlab::Popen.popen
  - Trigger GitLab CI when push tags
  - When accept merge request - do merge using sidaekiq job
  - Enable web signups by default
  - Fixes for diff comments: drag-n-drop images, selecting images
  - Fixes for edit comments: drag-n-drop images, preview mode, selecting images, save & update
  - Remove password strength indicator



v 7.6.0
  - Fork repository to groups
  - New rugged version
  - Add CRON=1 backup setting for quiet backups
  - Fix failing wiki restore
  - Add optional Sidekiq MemoryKiller middleware (enabled via SIDEKIQ_MAX_RSS env variable)
  - Monokai highlighting style now more faithful to original design (Mark Riedesel)
  - Create project with repository in synchrony
  - Added ability to create empty repo or import existing one if project does not have repository
  - Reactivate highlight.js language autodetection
  - Mobile UI improvements
  - Change maximum avatar file size from 100KB to 200KB
  - Strict validation for snippet file names
  - Enable Markdown preview for issues, merge requests, milestones, and notes (Vinnie Okada)
  - In the docker directory is a container template based on the Omnibus packages.
  - Update Sidekiq to version 2.17.8
  - Add author filter to project issues and merge requests pages
  - Atom feed for user activity
  - Support multiple omniauth providers for the same user
  - Rendering cross reference in issue title and tooltip for merge request
  - Show username in comments
  - Possibility to create Milestones or Labels when Issues are disabled
  - Fix bug with showing gpg signature in tag

v 7.5.3
  - Bump gitlab_git to 7.0.0.rc12 (includes Rugged 0.21.2)

v 7.5.2
  - Don't log Sidekiq arguments by default
  - Fix restore of wiki repositories from backups

v 7.5.1
  - Add missing timestamps to 'members' table

v 7.5.0
  - API: Add support for Hipchat (Kevin Houdebert)
  - Add time zone configuration in gitlab.yml (Sullivan Senechal)
  - Fix LDAP authentication for Git HTTP access
  - Run 'GC.start' after every EmailsOnPushWorker job
  - Fix LDAP config lookup for provider 'ldap'
  - Drop all sequences during Postgres database restore
  - Project title links to project homepage (Ben Bodenmiller)
  - Add Atlassian Bamboo CI service (Drew Blessing)
  - Mentioned @user will receive email even if he is not participating in issue or commit
  - Session API: Use case-insensitive authentication like in UI (Andrey Krivko)
  - Tie up loose ends with annotated tags: API & UI (Sean Edge)
  - Return valid json for deleting branch via API (sponsored by O'Reilly Media)
  - Expose username in project events API (sponsored by O'Reilly Media)
  - Adds comments to commits in the API
  - Performance improvements
  - Fix post-receive issue for projects with deleted forks
  - New gitlab-shell version with custom hooks support
  - Improve code
  - GitLab CI 5.2+ support (does not support older versions)
  - Fixed bug when you can not push commits starting with 000000 to protected branches
  - Added a password strength indicator
  - Change project name and path in one form
  - Display renamed files in diff views (Vinnie Okada)
  - Fix raw view for public snippets
  - Use secret token with GitLab internal API.
  - Add missing timestamps to 'members' table

v 7.4.5
  - Bump gitlab_git to 7.0.0.rc12 (includes Rugged 0.21.2)

v 7.4.4
  - No changes

v 7.4.3
  - Fix raw snippets view
  - Fix security issue for member api
  - Fix buildbox integration

v 7.4.2
  - Fix internal snippet exposing for unauthenticated users

v 7.4.1
  - Fix LDAP authentication for Git HTTP access
  - Fix LDAP config lookup for provider 'ldap'
  - Fix public snippets
  - Fix 500 error on projects with nested submodules

v 7.4.0
  - Refactored membership logic
  - Improve error reporting on users API (Julien Bianchi)
  - Refactor test coverage tools usage. Use SIMPLECOV=true to generate it locally
  - Default branch is protected by default
  - Increase unicorn timeout to 60 seconds
  - Sort search autocomplete projects by stars count so most popular go first
  - Add README to tab on project show page
  - Do not delete tmp/repositories itself during clean-up, only its contents
  - Support for backup uploads to remote storage
  - Prevent notes polling when there are not notes
  - Internal ForkService: Prepare support for fork to a given namespace
  - API: Add support for forking a project via the API (Bernhard Kaindl)
  - API: filter project issues by milestone (Julien Bianchi)
  - Fail harder in the backup script
  - Changes to Slack service structure, only webhook url needed
  - Zen mode for wiki and milestones (Robert Schilling)
  - Move Emoji parsing to html-pipeline-gitlab (Robert Schilling)
  - Font Awesome 4.2 integration (Sullivan Senechal)
  - Add Pushover service integration (Sullivan Senechal)
  - Add select field type for services options (Sullivan Senechal)
  - Add cross-project references to the Markdown parser (Vinnie Okada)
  - Add task lists to issue and merge request descriptions (Vinnie Okada)
  - Snippets can be public, internal or private
  - Improve danger zone: ask project path to confirm data-loss action
  - Raise exception on forgery
  - Show build coverage in Merge Requests (requires GitLab CI v5.1)
  - New milestone and label links on issue edit form
  - Improved repository graphs
  - Improve event note display in dashboard and project activity views (Vinnie Okada)
  - Add users sorting to admin area
  - UI improvements
  - Fix ambiguous sha problem with mentioned commit
  - Fixed bug with apostrophe when at mentioning users
  - Add active directory ldap option
  - Developers can push to wiki repo. Protected branches does not affect wiki repo any more
  - Faster rev list
  - Fix branch removal

v 7.3.2
  - Fix creating new file via web editor
  - Use gitlab-shell v2.0.1

v 7.3.1
  - Fix ref parsing in Gitlab::GitAccess
  - Fix error 500 when viewing diff on a file with changed permissions
  - Fix adding comments to MR when source branch is master
  - Fix error 500 when searching description contains relative link

v 7.3.0
  - Always set the 'origin' remote in satellite actions
  - Write authorized_keys in tmp/ during tests
  - Use sockets to connect to Redis
  - Add dormant New Relic gem (can be enabled via environment variables)
  - Expire Rack sessions after 1 week
  - Cleaner signin/signup pages
  - Improved comments UI
  - Better search with filtering, pagination etc
  - Added a checkbox to toggle line wrapping in diff (Yuriy Glukhov)
  - Prevent project stars duplication when fork project
  - Use the default Unicorn socket backlog value of 1024
  - Support Unix domain sockets for Redis
  - Store session Redis keys in 'session:gitlab:' namespace
  - Deprecate LDAP account takeover based on partial LDAP email / GitLab username match
  - Use /bin/sh instead of Bash in bin/web, bin/background_jobs (Pavel Novitskiy)
  - Keyboard shortcuts for productivity (Robert Schilling)
  - API: filter issues by state (Julien Bianchi)
  - API: filter issues by labels (Julien Bianchi)
  - Add system hook for ssh key changes
  - Add blob permalink link (Ciro Santilli)
  - Create annotated tags through UI and API (Sean Edge)
  - Snippets search (Charles Bushong)
  - Comment new push to existing MR
  - Add 'ci' to the blacklist of forbidden names
  - Improve text filtering on issues page
  - Comment & Close button
  - Process git push --all much faster
  - Don't allow edit of system notes
  - Project wiki search (Ralf Seidler)
  - Enabled Shibboleth authentication support (Matus Banas)
  - Zen mode (fullscreen) for issues/MR/notes (Robert Schilling)
  - Add ability to configure webhook timeout via gitlab.yml (Wes Gurney)
  - Sort project merge requests in asc or desc order for updated_at or created_at field (sponsored by O'Reilly Media)
  - Add Redis socket support to 'rake gitlab:shell:install'

v 7.2.1
  - Delete orphaned labels during label migration (James Brooks)
  - Security: prevent XSS with stricter MIME types for raw repo files

v 7.2.0
  - Explore page
  - Add project stars (Ciro Santilli)
  - Log Sidekiq arguments
  - Better labels: colors, ability to rename and remove
  - Improve the way merge request collects diffs
  - Improve compare page for large diffs
  - Expose the full commit message via API
  - Fix 500 error on repository rename
  - Fix bug when MR download patch return invalid diff
  - Test gitlab-shell integration
  - Repository import timeout increased from 2 to 4 minutes allowing larger repos to be imported
  - API for labels (Robert Schilling)
  - API: ability to set an import url when creating project for specific user

v 7.1.1
  - Fix cpu usage issue in Firefox
  - Fix redirect loop when changing password by new user
  - Fix 500 error on new merge request page

v 7.1.0
  - Remove observers
  - Improve MR discussions
  - Filter by description on Issues#index page
  - Fix bug with namespace select when create new project page
  - Show README link after description for non-master members
  - Add @all mention for comments
  - Dont show reply button if user is not signed in
  - Expose more information for issues with webhook
  - Add a mention of the merge request into the default merge request commit message
  - Improve code highlight, introduce support for more languages like Go, Clojure, Erlang etc
  - Fix concurrency issue in repository download
  - Dont allow repository name start with ?
  - Improve email threading (Pierre de La Morinerie)
  - Cleaner help page
  - Group milestones
  - Improved email notifications
  - Contributors API (sponsored by Mobbr)
  - Fix LDAP TLS authentication (Boris HUISGEN)
  - Show VERSION information on project sidebar
  - Improve branch removal logic when accept MR
  - Fix bug where comment form is spawned inside the Reply button
  - Remove Dir.chdir from Satellite#lock for thread-safety
  - Increased default git max_size value from 5MB to 20MB in gitlab.yml. Please update your configs!
  - Show error message in case of timeout in satellite when create MR
  - Show first 100 files for huge diff instead of hiding all
  - Change default admin email from admin@local.host to admin@example.com

v 7.0.0
  - The CPU no longer overheats when you hold down the spacebar
  - Improve edit file UI
  - Add ability to upload group avatar when create
  - Protected branch cannot be removed
  - Developers can remove normal branches with UI
  - Remove branch via API (sponsored by O'Reilly Media)
  - Move protected branches page to Project settings area
  - Redirect to Files view when create new branch via UI
  - Drag and drop upload of image in every markdown-area (Earle Randolph Bunao and Neil Francis Calabroso)
  - Refactor the markdown relative links processing
  - Make it easier to implement other CI services for GitLab
  - Group masters can create projects in group
  - Deprecate ruby 1.9.3 support
  - Only masters can rewrite/remove git tags
  - Add X-Frame-Options SAMEORIGIN to Nginx config so Sidekiq admin is visible
  - UI improvements
  - Case-insensetive search for issues
  - Update to rails 4.1
  - Improve performance of application for projects and groups with a lot of members
  - Formally support Ruby 2.1
  - Include Nginx gitlab-ssl config
  - Add manual language detection for highlight.js
  - Added example.com/:username routing
  - Show notice if your profile is public
  - UI improvements for mobile devices
  - Improve diff rendering performance
  - Drag-n-drop for issues and merge requests between states at milestone page
  - Fix '0 commits' message for huge repositories on project home page
  - Prevent 500 error page when visit commit page from large repo
  - Add notice about huge push over http to unicorn config
  - File action in satellites uses default 30 seconds timeout instead of old 10 seconds one
  - Overall performance improvements
  - Skip init script check on omnibus-gitlab
  - Be more selective when killing stray Sidekiqs
  - Check LDAP user filter during sign-in
  - Remove wall feature (no data loss - you can take it from database)
  - Dont expose user emails via API unless you are admin
  - Detect issues closed by Merge Request description
  - Better email subject lines from email on push service (Alex Elman)
  - Enable identicon for gravatar be default

v 6.9.2
  - Revert the commit that broke the LDAP user filter

v 6.9.1
  - Fix scroll to highlighted line
  - Fix the pagination on load for commits page

v 6.9.0
  - Store Rails cache data in the Redis `cache:gitlab` namespace
  - Adjust MySQL limits for existing installations
  - Add db index on project_id+iid column. This prevents duplicate on iid (During migration duplicates will be removed)
  - Markdown preview or diff during editing via web editor (Evgeniy Sokovikov)
  - Give the Rails cache its own Redis namespace
  - Add ability to set different ssh host, if different from http/https
  - Fix syntax highlighting for code comments blocks
  - Improve comments loading logic
  - Stop refreshing comments when the tab is hidden
  - Improve issue and merge request mobile UI (Drew Blessing)
  - Document how to convert a backup to PostgreSQL
  - Fix locale bug in backup manager
  - Fix can not automerge when MR description is too long
  - Fix wiki backup skip bug
  - Two Step MR creation process
  - Remove unwanted files from satellite working directory with git clean -fdx
  - Accept merge request via API (sponsored by O'Reilly Media)
  - Add more access checks during API calls
  - Block SSH access for 'disabled' Active Directory users
  - Labels for merge requests (Drew Blessing)
  - Threaded emails by setting a Message-ID (Philip Blatter)

v 6.8.0
  - Ability to at mention users that are participating in issue and merge req. discussion
  - Enabled GZip Compression for assets in example Nginx, make sure that Nginx is compiled with --with-http_gzip_static_module flag (this is default in Ubuntu)
  - Make user search case-insensitive (Christopher Arnold)
  - Remove omniauth-ldap nickname bug workaround
  - Drop all tables before restoring a Postgres backup
  - Make the repository downloads path configurable
  - Create branches via API (sponsored by O'Reilly Media)
  - Changed permission of gitlab-satellites directory not to be world accessible
  - Protected branch does not allow force push
  - Fix popen bug in `rake gitlab:satellites:create`
  - Disable connection reaping for MySQL
  - Allow oauth signup without email for twitter and github
  - Fix faulty namespace names that caused 500 on user creation
  - Option to disable standard login
  - Clean old created archives from repository downloads directory
  - Fix download link for huge MR diffs
  - Expose event and mergerequest timestamps in API
  - Fix emails on push service when only one commit is pushed

v 6.7.3
  - Fix the merge notification email not being sent (Pierre de La Morinerie)
  - Drop all tables before restoring a Postgres backup
  - Remove yanked modernizr gem

v 6.7.2
  - Fix upgrader script

v 6.7.1
  - Fix GitLab CI integration

v 6.7.0
  - Increased the example Nginx client_max_body_size from 5MB to 20MB, consider updating it manually on existing installations
  - Add support for Gemnasium as a Project Service (Olivier Gonzalez)
  - Add edit file button to MergeRequest diff
  - Public groups (Jason Hollingsworth)
  - Cleaner headers in Notification Emails (Pierre de La Morinerie)
  - Blob and tree gfm links to anchors work
  - Piwik Integration (Sebastian Winkler)
  - Show contribution guide link for new issue form (Jeroen van Baarsen)
  - Fix CI status for merge requests from fork
  - Added option to remove issue assignee on project issue page and issue edit page (Jason Blanchard)
  - New page load indicator that includes a spinner that scrolls with the page
  - Converted all the help sections into markdown
  - LDAP user filters
  - Streamline the content of notification emails (Pierre de La Morinerie)
  - Fixes a bug with group member administration (Matt DeTullio)
  - Sort tag names using VersionSorter (Robert Speicher)
  - Add GFM autocompletion for MergeRequests (Robert Speicher)
  - Add webhook when a new tag is pushed (Jeroen van Baarsen)
  - Add button for toggling inline comments in diff view
  - Add retry feature for repository import
  - Reuse the GitLab LDAP connection within each request
  - Changed markdown new line behaviour to conform to markdown standards
  - Fix global search
  - Faster authorized_keys rebuilding in `rake gitlab:shell:setup` (requires gitlab-shell 1.8.5)
  - Create and Update MR calls now support the description parameter (Greg Messner)
  - Markdown relative links in the wiki link to wiki pages, markdown relative links in repositories link to files in the repository
  - Added Slack service integration (Federico Ravasio)
  - Better API responses for access_levels (sponsored by O'Reilly Media)
  - Requires at least 2 unicorn workers
  - Requires gitlab-shell v1.9+
  - Replaced gemoji(due to closed licencing problem) with Phantom Open Emoji library(combined SIL Open Font License, MIT License and the CC 3.0 License)
  - Fix `/:username.keys` response content type (Dmitry Medvinsky)

v 6.6.5
  - Added option to remove issue assignee on project issue page and issue edit page (Jason Blanchard)
  - Hide mr close button for comment form if merge request was closed or inline comment
  - Adds ability to reopen closed merge request

v 6.6.4
  - Add missing html escape for highlighted code blocks in comments, issues

v 6.6.3
  - Fix 500 error when edit yourself from admin area
  - Hide private groups for public profiles

v 6.6.2
  - Fix 500 error on branch/tag create or remove via UI

v 6.6.1
  - Fix 500 error on files tab if submodules presents

v 6.6.0
  - Retrieving user ssh keys publically(github style): http://__HOST__/__USERNAME__.keys
  - Permissions: Developer now can manage issue tracker (modify any issue)
  - Improve Code Compare page performance
  - Group avatar
  - Pygments.rb replaced with highlight.js
  - Improve Merge request diff store logic
  - Improve render performnace for MR show page
  - Fixed Assembla hardcoded project name
  - Jira integration documentation
  - Refactored app/services
  - Remove snippet expiration
  - Mobile UI improvements (Drew Blessing)
  - Fix block/remove UI for admin::users#show page
  - Show users' group membership on users' activity page (Robert Djurasaj)
  - User pages are visible without login if user is authorized to a public project
  - Markdown rendered headers have id derived from their name and link to their id
  - Improve application to work faster with large groups (100+ members)
  - Multiple emails per user
  - Show last commit for file when view file source
  - Restyle Issue#show page and MR#show page
  - Ability to filter by multiple labels for Issues page
  - Rails version to 4.0.3
  - Fixed attachment identifier displaying underneath note text (Jason Blanchard)

v 6.5.1
  - Fix branch selectbox when create merge request from fork

v 6.5.0
  - Dropdown menus on issue#show page for assignee and milestone (Jason Blanchard)
  - Add color custimization and previewing to broadcast messages
  - Fixed notes anchors
  - Load new comments in issues dynamically
  - Added sort options to Public page
  - New filters (assigned/authored/all) for Dashboard#issues/merge_requests (sponsored by Say Media)
  - Add project visibility icons to dashboard
  - Enable secure cookies if https used
  - Protect users/confirmation with rack_attack
  - Default HTTP headers to protect against MIME-sniffing, force https if enabled
  - Bootstrap 3 with responsive UI
  - New repository download formats: tar.bz2, zip, tar (Jason Hollingsworth)
  - Restyled accept widgets for MR
  - SCSS refactored
  - Use jquery timeago plugin
  - Fix 500 error for rdoc files
  - Ability to customize merge commit message (sponsored by Say Media)
  - Search autocomplete via ajax
  - Add website url to user profile
  - Files API supports base64 encoded content (sponsored by O'Reilly Media)
  - Added support for Go's repository retrieval (Bruno Albuquerque)

v6.4.3
  - Don't use unicorn worker killer if PhusionPassenger is defined

v6.4.2
  - Fixed wrong behaviour of script/upgrade.rb

v6.4.1
  - Fixed bug with repository rename
  - Fixed bug with project transfer

v 6.4.0
  - Added sorting to project issues page (Jason Blanchard)
  - Assembla integration (Carlos Paramio)
  - Fixed another 500 error with submodules
  - UI: More compact issues page
  - Minimal password length increased to 8 symbols
  - Side-by-side diff view (Steven Thonus)
  - Internal projects (Jason Hollingsworth)
  - Allow removal of avatar (Drew Blessing)
  - Project webhooks now support issues and merge request events
  - Visiting project page while not logged in will redirect to sign-in instead of 404 (Jason Hollingsworth)
  - Expire event cache on avatar creation/removal (Drew Blessing)
  - Archiving old projects (Steven Thonus)
  - Rails 4
  - Add time ago tooltips to show actual date/time
  - UI: Fixed UI for admin system hooks
  - Ruby script for easier GitLab upgrade
  - Do not remove Merge requests if fork project was removed
  - Improve sign-in/signup UX
  - Add resend confirmation link to sign-in page
  - Set noreply@HOSTNAME for reply_to field in all emails
  - Show GitLab API version on Admin#dashboard
  - API Cross-origin resource sharing
  - Show READMe link at project home page
  - Show repo size for projects in Admin area

v 6.3.0
  - API for adding gitlab-ci service
  - Init script now waits for pids to appear after (re)starting before reporting status (Rovanion Luckey)
  - Restyle project home page
  - Grammar fixes
  - Show branches list (which branches contains commit) on commit page (Andrew Kumanyaev)
  - Security improvements
  - Added support for GitLab CI 4.0
  - Fixed issue with 500 error when group did not exist
  - Ability to leave project
  - You can create file in repo using UI
  - You can remove file from repo using UI
  - API: dropped default_branch attribute from project during creation
  - Project default_branch is not stored in db any more. It takes from repo now.
  - Admin broadcast messages
  - UI improvements
  - Dont show last push widget if user removed this branch
  - Fix 500 error for repos with newline in file name
  - Extended html titles
  - API: create/update/delete repo files
  - Admin can transfer project to any namespace
  - API: projects/all for admin users
  - Fix recent branches order

v 6.2.4
  - Security: Cast API private_token to string (CVE-2013-4580)
  - Security: Require gitlab-shell 1.7.8 (CVE-2013-4581, CVE-2013-4582, CVE-2013-4583)
  - Fix for Git SSH access for LDAP users

v 6.2.3
  - Security: More protection against CVE-2013-4489
  - Security: Require gitlab-shell 1.7.4 (CVE-2013-4490, CVE-2013-4546)
  - Fix sidekiq rake tasks

v 6.2.2
  - Security: Update gitlab_git (CVE-2013-4489)

v 6.2.1
  - Security: Fix issue with generated passwords for new users

v 6.2.0
  - Public project pages are now visible to everyone (files, issues, wik, etc.)
    THIS MEANS YOUR ISSUES AND WIKI FOR PUBLIC PROJECTS ARE PUBLICLY VISIBLE AFTER THE UPGRADE
  - Add group access to permissions page
  - Require current password to change one
  - Group owner or admin can remove other group owners
  - Remove group transfer since we have multiple owners
  - Respect authorization in Repository API
  - Improve UI for Project#files page
  - Add more security specs
  - Added search for projects by name to api (Izaak Alpert)
  - Make default user theme configurable (Izaak Alpert)
  - Update logic for validates_merge_request for tree of MR (Andrew Kumanyaev)
  - Rake tasks for webhooks management (Jonhnny Weslley)
  - Extended User API to expose admin and can_create_group for user creation/updating (Boyan Tabakov)
  - API: Remove group
  - API: Remove project
  - Avatar upload on profile page with a maximum of 100KB (Steven Thonus)
  - Store the sessions in Redis instead of the cookie store
  - Fixed relative links in markdown
  - User must confirm their email if signup enabled
  - User must confirm changed email

v 6.1.0
  - Project specific IDs for issues, mr, milestones
    Above items will get a new id and for example all bookmarked issue urls will change.
    Old issue urls are redirected to the new one if the issue id is too high for an internal id.
  - Description field added to Merge Request
  - API: Sudo api calls (Izaak Alpert)
  - API: Group membership api (Izaak Alpert)
  - Improved commit diff
  - Improved large commit handling (Boyan Tabakov)
  - Rewrite: Init script now less prone to errors and keeps better track of the service (Rovanion Luckey)
  - Link issues, merge requests, and commits when they reference each other with GFM (Ash Wilson)
  - Close issues automatically when pushing commits with a special message
  - Improve user removal from admin area
  - Invalidate events cache when project was moved
  - Remove deprecated classes and rake tasks
  - Add event filter for group and project show pages
  - Add links to create branch/tag from project home page
  - Add public-project? checkbox to new-project view
  - Improved compare page. Added link to proceed into Merge Request
  - Send an email to a user when they are added to group
  - New landing page when you have 0 projects

v 6.0.0
  - Feature: Replace teams with group membership
    We introduce group membership in 6.0 as a replacement for teams.
    The old combination of groups and teams was confusing for a lot of people.
    And when the members of a team where changed this wasn't reflected in the project permissions.
    In GitLab 6.0 you will be able to add members to a group with a permission level for each member.
    These group members will have access to the projects in that group.
    Any changes to group members will immediately be reflected in the project permissions.
    You can even have multiple owners for a group, greatly simplifying administration.
  - Feature: Ability to have multiple owners for group
  - Feature: Merge Requests between fork and project (Izaak Alpert)
  - Feature: Generate fingerprint for ssh keys
  - Feature: Ability to create and remove branches with UI
  - Feature: Ability to create and remove git tags with UI
  - Feature: Groups page in profile. You can leave group there
  - API: Allow login with LDAP credentials
  - Redesign: project settings navigation
  - Redesign: snippets area
  - Redesign: ssh keys page
  - Redesign: buttons, blocks and other ui elements
  - Add comment title to rss feed
  - You can use arrows to navigate at tree view
  - Add project filter on dashboard
  - Cache project graph
  - Drop support of root namespaces
  - Default theme is classic now
  - Cache result of methods like authorize_projects, project.team.members etc
  - Remove $.ready events
  - Fix onclick events being double binded
  - Add notification level to group membership
  - Move all project controllers/views under Projects:: module
  - Move all profile controllers/views under Profiles:: module
  - Apply user project limit only for personal projects
  - Unicorn is default web server again
  - Store satellites lock files inside satellites dir
  - Disabled threadsafety mode in rails
  - Fixed bug with loosing MR comments
  - Improved MR comments logic
  - Render readme file for projects in public area

v 5.4.2
  - Security: Cast API private_token to string (CVE-2013-4580)
  - Security: Require gitlab-shell 1.7.8 (CVE-2013-4581, CVE-2013-4582, CVE-2013-4583)

v 5.4.1
  - Security: Fixes for CVE-2013-4489
  - Security: Require gitlab-shell 1.7.4 (CVE-2013-4490, CVE-2013-4546)

v 5.4.0
  - Ability to edit own comments
  - Documentation improvements
  - Improve dashboard projects page
  - Fixed nav for empty repos
  - GitLab Markdown help page
  - Misspelling fixes
  - Added support of unicorn and fog gems
  - Added client list to API doc
  - Fix PostgreSQL database restoration problem
  - Increase snippet content column size
  - allow project import via git:// url
  - Show participants on issues, including mentions
  - Notify mentioned users with email

v 5.3.0
  - Refactored services
  - Campfire service added
  - HipChat service added
  - Fixed bug with LDAP + git over http
  - Fixed bug with google analytics code being ignored
  - Improve sign-in page if ldap enabled
  - Respect newlines in wall messages
  - Generate the Rails secret token on first run
  - Rename repo feature
  - Init.d: remove gitlab.socket on service start
  - Api: added teams api
  - Api: Prevent blob content being escaped
  - Api: Smart deploy key add behaviour
  - Api: projects/owned.json return user owned project
  - Fix bug with team assignation on project from #4109
  - Advanced snippets: public/private, project/personal (Andrew Kulakov)
  - Repository Graphs (Karlo Nicholas T. Soriano)
  - Fix dashboard lost if comment on commit
  - Update gitlab-grack. Fixes issue with --depth option
  - Fix project events duplicate on project page
  - Fix postgres error when displaying network graph.
  - Fix dashboard event filter when navigate via turbolinks
  - init.d: Ensure socket is removed before starting service
  - Admin area: Style teams:index, group:show pages
  - Own page for failed forking
  - Scrum view for milestone

v 5.2.0
  - Turbolinks
  - Git over http with ldap credentials
  - Diff with better colors and some spacing on the corners
  - Default values for project features
  - Fixed huge_commit view
  - Restyle project clone panel
  - Move Gitlab::Git code to gitlab_git gem
  - Move update docs in repo
  - Requires gitlab-shell v1.4.0
  - Fixed submodules listing under file tab
  - Fork feature (Angus MacArthur)
  - git version check in gitlab:check
  - Shared deploy keys feature
  - Ability to generate default labels set for issues
  - Improve gfm autocomplete (Harold Luo)
  - Added support for Google Analytics
  - Code search feature (Javier Castro)

v 5.1.0
  - You can login with email or username now
  - Corrected project transfer rollback when repository cannot be moved
  - Move both repo and wiki when project transfer requested
  - Admin area: project editing was removed from admin namespace
  - Access: admin user has now access to any project.
  - Notification settings
  - Gitlab::Git set of objects to abstract from grit library
  - Replace Unicorn web server with Puma
  - Backup/Restore refactored. Backup dump project wiki too now
  - Restyled Issues list. Show milestone version in issue row
  - Restyled Merge Request list
  - Backup now dump/restore uploads
  - Improved performance of dashboard (Andrew Kumanyaev)
  - File history now tracks renames (Akzhan Abdulin)
  - Drop wiki migration tools
  - Drop sqlite migration tools
  - project tagging
  - Paginate users in API
  - Restyled network graph (Hiroyuki Sato)

v 5.0.1
  - Fixed issue with gitlab-grit being overridden by grit

v 5.0.0
  - Replaced gitolite with gitlab-shell
  - Removed gitolite-related libraries
  - State machine added
  - Setup gitlab as git user
  - Internal API
  - Show team tab for empty projects
  - Import repository feature
  - Updated rails
  - Use lambda for scopes
  - Redesign admin area -> users
  - Redesign admin area -> user
  - Secure link to file attachments
  - Add validations for Group and Team names
  - Restyle team page for project
  - Update capybara, rspec-rails, poltergeist to recent versions
  - Wiki on git using Gollum
  - Added Solarized Dark theme for code review
  - Don't show user emails in autocomplete lists, profile pages
  - Added settings tab for group, team, project
  - Replace user popup with icons in header
  - Handle project moving with gitlab-shell
  - Added select2-rails for selectboxes with ajax data load
  - Fixed search field on projects page
  - Added teams to search autocomplete
  - Move groups and teams on dashboard sidebar to sub-tabs
  - API: improved return codes and docs. (Felix Gilcher, Sebastian Ziebell)
  - Redesign wall to be more like chat
  - Snippets, Wall features are disabled by default for new projects

v 4.2.0
  - Teams
  - User show page. Via /u/username
  - Show help contents on pages for better navigation
  - Async gitolite calls
  - added satellites logs
  - can_create_group, can_create_team booleans for User
  - Process webhooks async
  - GFM: Fix images escaped inside links
  - Network graph improved
  - Switchable branches for network graph
  - API: Groups
  - Fixed project download

v 4.1.0
  - Optional Sign-Up
  - Discussions
  - Satellites outside of tmp
  - Line numbers for blame
  - Project public mode
  - Public area with unauthorized access
  - Load dashboard events with ajax
  - remember dashboard filter in cookies
  - replace resque with sidekiq
  - fix routing issues
  - cleanup rake tasks
  - fix backup/restore
  - scss cleanup
  - show preview for note images
  - improved network-graph
  - get rid of app/roles/
  - added new classes Team, Repository
  - Reduce amount of gitolite calls
  - Ability to add user in all group projects
  - remove deprecated configs
  - replaced Korolev font with open font
  - restyled admin/dashboard page
  - restyled admin/projects page

v 4.0.0
  - Remove project code and path from API. Use id instead
  - Return valid cloneable url to repo for webhook
  - Fixed backup issue
  - Reorganized settings
  - Fixed commits compare
  - Refactored scss
  - Improve status checks
  - Validates presence of User#name
  - Fixed postgres support
  - Removed sqlite support
  - Modified post-receive hook
  - Milestones can be closed now
  - Show comment events on dashboard
  - Quick add team members via group#people page
  - [API] expose created date for hooks and SSH keys
  - [API] list, create issue notes
  - [API] list, create snippet notes
  - [API] list, create wall notes
  - Remove project code - use path instead
  - added username field to user
  - rake task to fill usernames based on emails create namespaces for users
  - STI Group < Namespace
  - Project has namespace_id
  - Projects with namespaces also namespaced in gitolite and stored in subdir
  - Moving project to group will move it under group namespace
  - Ability to move project from namespaces to another
  - Fixes commit patches getting escaped (see #2036)
  - Support diff and patch generation for commits and merge request
  - MergeReqest doesn't generate a temporary file for the patch any more
  - Update the UI to allow downloading Patch or Diff

v 3.1.0
  - Updated gems
  - Services: Gitlab CI integration
  - Events filter on dashboard
  - Own namespace for redis/resque
  - Optimized commit diff views
  - add alphabetical order for projects admin page
  - Improved web editor
  - Commit stats page
  - Documentation split and cleanup
  - Link to commit authors everywhere
  - Restyled milestones list
  - added Milestone to Merge Request
  - Restyled Top panel
  - Refactored Satellite Code
  - Added file line links
  - moved from capybara-webkit to poltergeist + phantomjs

v 3.0.3
  - Fixed bug with issues list in Chrome
  - New Feature: Import team from another project

v 3.0.2
  - Fixed gitlab:app:setup
  - Fixed application error on empty project in admin area
  - Restyled last push widget

v 3.0.1
  - Fixed git over http

v 3.0.0
  - Projects groups
  - Web Editor
  - Fixed bug with gitolite keys
  - UI improved
  - Increased performance of application
  - Show user avatar in last commit when browsing Files
  - Refactored Gitlab::Merge
  - Use Font Awesome for icons
  - Separate observing of Note and MergeRequests
  - Milestone "All Issues" filter
  - Fix issue close and reopen button text and styles
  - Fix forward/back while browsing Tree hierarchy
  - Show number of notes for commits and merge requests
  - Added support pg from box and update installation doc
  - Reject ssh keys that break gitolite
  - [API] list one project hook
  - [API] edit project hook
  - [API] list project snippets
  - [API] allow to authorize using private token in HTTP header
  - [API] add user creation

v 2.9.1
  - Fixed resque custom config init

v 2.9.0
  - fixed inline notes bugs
  - refactored rspecs
  - refactored gitolite backend
  - added factory_girl
  - restyled projects list on dashboard
  - ssh keys validation to prevent gitolite crash
  - send notifications if changed permission in project
  - scss refactoring. gitlab_bootstrap/ dir
  - fix git push http body bigger than 112k problem
  - list of labels  page under issues tab
  - API for milestones, keys
  - restyled buttons
  - OAuth
  - Comment order changed

v 2.8.1
  - ability to disable gravatars
  - improved MR diff logic
  - ssh key help page

v 2.8.0
  - Gitlab Flavored Markdown
  - Bulk issues update
  - Issues API
  - Cucumber coverage increased
  - Post-receive files fixed
  - UI improved
  - Application cleanup
  - more cucumber
  - capybara-webkit + headless

v 2.7.0
  - Issue Labels
  - Inline diff
  - Git HTTP
  - API
  - UI improved
  - System hooks
  - UI improved
  - Dashboard events endless scroll
  - Source performance increased

v 2.6.0
  - UI polished
  - Improved network graph + keyboard nav
  - Handle huge commits
  - Last Push widget
  - Bugfix
  - Better performance
  - Email in resque
  - Increased test coverage
  - Ability to remove branch with MR accept
  - a lot of code refactored

v 2.5.0
  - UI polished
  - Git blame for file
  - Bugfix
  - Email in resque
  - Better test coverage

v 2.4.0
  - Admin area stats page
  - Ability to block user
  - Simplified dashboard area
  - Improved admin area
  - Bootstrap 2.0
  - Responsive layout
  - Big commits handling
  - Performance improved
  - Milestones

v 2.3.1
  - Issues pagination
  - ssl fixes
  - Merge Request pagination

v 2.3.0
  - Dashboard r1
  - Search r1
  - Project page
  - Close merge request on push
  - Persist MR diff after merge
  - mysql support
  - Documentation

v 2.2.0
  - We’ve added support of LDAP auth
  - Improved permission logic (4 roles system)
  - Protected branches (now only masters can push to protected branches)
  - Usability improved
  - twitter bootstrap integrated
  - compare view between commits
  - wiki feature
  - now you can enable/disable issues, wiki, wall features per project
  - security fixes
  - improved code browsing (ajax branch switch etc)
  - improved per-line commenting
  - git submodules displayed
  - moved to rails 3.2
  - help section improved

v 2.1.0
  - Project tab r1
  - List branches/tags
  - per line comments
  - mass user import

v 2.0.0
  - gitolite as main git host system
  - merge requests
  - project/repo access
  - link to commit/issue feed
  - design tab
  - improved email notifications
  - restyled dashboard
  - bugfix

v 1.2.2
  - common config file gitlab.yml
  - issues restyle
  - snippets restyle
  - clickable news feed header on dashboard
  - bugfix

v 1.2.1
  - bugfix

v 1.2.0
  - new design
  - user dashboard
  - network graph
  - markdown support for comments
  - encoding issues
  - wall like twitter timeline

v 1.1.0
  - project dashboard
  - wall redesigned
  - feature: code snippets
  - fixed horizontal scroll on file preview
  - fixed app crash if commit message has invalid chars
  - bugfix & code cleaning

v 1.0.2
  - fixed bug with empty project
  - added adv validation for project path & code
  - feature: issues can be sortable
  - bugfix
  - username displayed on top panel

v 1.0.1
  - fixed: with invalid source code for commit
  - fixed: lose branch/tag selection when use tree navigation
  - when history clicked - display path
  - bug fix & code cleaning

v 1.0.0
  - bug fix
  - projects preview mode

v 0.9.6
  - css fix
  - new repo empty tree until restart server - fixed

v 0.9.4
  - security improved
  - authorization improved
  - html escaping
  - bug fix
  - increased test coverage
  - design improvements

v 0.9.1
  - increased test coverage
  - design improvements
  - new issue email notification
  - updated app name
  - issue redesigned
  - issue can be edit

v 0.8.0
  - syntax highlight for main file types
  - redesign
  - stability
  - security fixes
  - increased test coverage
  - email notification<|MERGE_RESOLUTION|>--- conflicted
+++ resolved
@@ -4,11 +4,8 @@
   - Project#open_branches has been cleaned up and no longer loads entire records into memory.
   - Log to application.log when an admin starts and stops impersonating a user
   - Make build status canceled if any of the jobs was canceled and none failed
-<<<<<<< HEAD
   - Sanitize repo paths in new project error message
-=======
   - Bump mail_room to 0.7.0 to fix stuck IDLE connections
->>>>>>> 6243a834
   - Remove future dates from contribution calendar graph.
   - Support e-mail notifications for comments on project snippets
   - Use ActionDispatch Remote IP for Akismet checking
