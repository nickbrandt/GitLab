Please view this file on the master branch, on stable branches it's out of date.
v 8.11.0 (unreleased)
  - Fix of 'Commits being passed to custom hooks are already reachable when using the UI'

v 8.10.0 (unreleased)
  - Fix profile activity heatmap to show correct day name (eanplatter)
  - Expose {should,force}_remove_source_branch (Ben Boeckel)
  - Disable PostgreSQL statement timeout during migrations
  - Fix projects dropdown loading performance with a simplified api cal. !5113 (tiagonbotelho)
  - Fix commit builds API, return all builds for all pipelines for given commit. !4849
  - Replace Haml with Hamlit to make view rendering faster. !3666
  - Refresh the branch cache after `git gc` runs
  - Refactor repository paths handling to allow multiple git mount points
  - Optimize system note visibility checking by memoizing the visible reference count !5070
  - Add Application Setting to configure default Repository Path for new projects
  - Delete award emoji when deleting a user
  - Remove pinTo from Flash and make inline flash messages look nicer !4854 (winniehell)
  - Wrap code blocks on Activies and Todos page. !4783 (winniehell)
  - Align flash messages with left side of page content !4959 (winniehell)
  - Display tooltip for "Copy to Clipboard" button !5164 (winniehell)
  - Use default cursor for table header of project files !5165 (winniehell)
  - Store when and yaml variables in builds table
  - Display last commit of deleted branch in push events !4699 (winniehell)
  - Escape file extension when parsing search results !5141 (winniehell)
  - Apply the trusted_proxies config to the rack request object for use with rack_attack
  - Upgrade to Rails 4.2.7. !5236
  - Add Sidekiq queue duration to transaction metrics.
  - Add a new column `artifacts_size` to table `ci_builds` !4964
  - Let Workhorse serve format-patch diffs
  - Display tooltip for mentioned users and groups !5261 (winniehell)
  - Allow build email service to be tested
  - Added day name to contribution calendar tooltips
  - Make images fit to the size of the viewport !4810
  - Fixed misplaced mirror repository button on tags page
  - Fix check for New Branch button on Issue page !4630 (winniehell)
  - Fix MR-auto-close text added to description. !4836
  - Support U2F devices in Firefox. !5177
  - Fix issue, preventing users w/o push access to sort tags !5105 (redetection)
  - Add Spring EmojiOne updates.
  - Added Rake task for tracking deployments !5320
  - Fix fetching LFS objects for private CI projects
  - Add the new 2016 Emoji! Adds 72 new emoji including bacon, facepalm, and selfie. !5237
  - Add syntax for multiline blockquote using `>>>` fence !3954
  - Fix viewing notification settings when a project is pending deletion
  - Updated compare dropdown menus to use GL dropdown
  - Redirects back to issue after clicking login link
  - Eager load award emoji on notes
  - Allow to define manual actions/builds on Pipelines and Environments
  - Fix pagination when sorting by columns with lots of ties (like priority)
  - The Markdown reference parsers now re-use query results to prevent running the same queries multiple times !5020
  - Updated project header design
  - Issuable collapsed assignee tooltip is now the users name
  - Exclude email check from the standard health check
  - Updated layout for Projects, Groups, Users on Admin area !4424
  - Fix changing issue state columns in milestone view
  - Update health_check gem to version 2.1.0
  - Add notification settings dropdown for groups
  - Render inline diffs for multiple changed lines following eachother
  - Wildcards for protected branches. !4665
  - Allow importing from Github using Personal Access Tokens. (Eric K Idema)
  - API: Expose `due_date` for issues (Robert Schilling)
  - API: Todos !3188 (Robert Schilling)
  - API: Expose shared groups for projects and shared projects for groups !5050 (Robert Schilling)
  - API: Expose `developers_can_push` and `developers_can_merge` for branches !5208 (Robert Schilling)
  - Add "Enabled Git access protocols" to Application Settings
  - Diffs will create button/diff form on demand no on server side
  - Reduce size of HTML used by diff comment forms
  - Protected branches have a "Developers can Merge" setting. !4892 (original implementation by Mathias Vestergaard)
  - Fix user creation with stronger minimum password requirements !4054 (nathan-pmt)
  - Only show New Snippet button to users that can create snippets.
  - PipelinesFinder uses git cache data
  - Track a user who created a pipeline
  - Actually render old and new sections of parallel diff next to each other
  - Throttle the update of `project.pushes_since_gc` to 1 minute.
  - Allow expanding and collapsing files in diff view (!4990)
  - Collapse large diffs by default (!4990)
  - Fix mentioned users list on diff notes
  - Fix creation of deployment on build that is retried, redeployed or rollback
  - Don't parse Rinku returned value to DocFragment when it didn't change the original html string.
  - Check for conflicts with existing Project's wiki path when creating a new project.
  - Show last push widget in upstream after push to fork
  - Fix stage status shown for pipelines
  - Cache todos pending/done dashboard query counts.
  - Don't instantiate a git tree on Projects show default view
  - Bump Rinku to 2.0.0
  - Remove unused front-end variable -> default_issues_tracker
  - ObjectRenderer retrieve renderer content using Rails.cache.read_multi
  - Better caching of git calls on ProjectsController#show.
  - Avoid to retrieve MR closes_issues as much as possible.
  - Add API endpoint for a group issues !4520 (mahcsig)
  - Add Bugzilla integration !4930 (iamtjg)
  - Instrument Rinku usage
  - Be explicit to define merge request discussion variables
  - Metrics for Rouge::Plugins::Redcarpet and Rouge::Formatters::HTMLGitlab
  - RailsCache metris now includes fetch_hit/fetch_miss and read_hit/read_miss info.
  - Allow [ci skip] to be in any case and allow [skip ci]. !4785 (simon_w)
  - Set import_url validation to be more strict
  - Memoize MR merged/closed events retrieval
  - Don't render discussion notes when requesting diff tab through AJAX
  - Add basic system information like memory and disk usage to the admin panel
  - Don't garbage collect commits that have related DB records like comments
  - More descriptive message for git hooks and file locks
  - Aliases of award emoji should be stored as original name. !5060 (dixpac)
  - Handle custom Git hook result in GitLab UI
  - Allow to access Container Registry for Public and Internal projects
  - Allow '?', or '&' for label names
  - Support redirected blobs for Container Registry integration
  - Fix importer for GitHub Pull Requests when a branch was reused across Pull Requests
  - Add date when user joined the team on the member page
  - Fix 404 redirect after validation fails importing a GitLab project
  - Added setting to set new users by default as external !4545 (Dravere)
  - Add min value for project limit field on user's form !3622 (jastkand)
  - Reset project pushes_since_gc when we enqueue the git gc call
  - Add reminder to not paste private SSH keys !4399 (Ingo Blechschmidt)
  - Collapsed diffs lines/size don't acumulate to overflow diffs.
  - Remove duplicate `description` field in `MergeRequest` entities (Ben Boeckel)
  - Style of import project buttons were fixed in the new project page. !5183 (rdemirbay)
  - Fix GitHub client requests when rate limit is disabled
  - Optimistic locking for Issues and Merge Requests (Title and description overriding prevention)
  - Redesign Builds and Pipelines pages
  - Change status color and icon for running builds
  - Fix markdown rendering for: consecutive labels references, label references that begin with a digit or contains `.`
  - Project export filename now includes the project and namespace path
  - Fix last update timestamp on issues not preserved on gitlab.com and project imports
<<<<<<< HEAD
  - Fix issues importing projects from EE to CE
  - Fix creating group with space in group path
  - Improve cron_jobs loading error messages !5318
  - Create Todos for Issue author when assign or mention himself (Katarzyna Kobierska)
  - Limit the number of retries on error to 3 for exporting projects
  - Allow empty repositories on project import/export
  - Render only commit message title in builds (Katarzyna Kobierska Ula Budziszewska)
  - Allow bulk (un)subscription from issues in issue index
  - Fix MR diff encoding issues exporting GitLab projects
=======
  - Fix of 'Commits being passed to custom hooks are already reachable when using the UI'
>>>>>>> 7cf6f50f

v 8.9.6
  - Fix importing of events under notes for GitLab projects. !5154
  - Fix log statements in import/export. !5129
  - Fix commit avatar alignment in compare view. !5128
  - Fix broken migration in MySQL. !5005
  - Overwrite Host and X-Forwarded-Host headers in NGINX !5213
  - Keeps issue number when importing from Gitlab.com
  - Add Pending tab for Builds (Katarzyna Kobierska, Urszula Budziszewska)

v 8.9.7 (unreleased)
  - Fix import_data wrongly saved as a result of an invalid import_url

v 8.9.6
  - Fix importing of events under notes for GitLab projects

v 8.9.5
  - Add more debug info to import/export and memory killer. !5108
  - Fixed avatar alignment in new MR view. !5095
  - Fix diff comments not showing up in activity feed. !5069
  - Add index on both Award Emoji user and name. !5061
  - Downgrade to Redis 3.2.2 due to massive memory leak with Sidekiq. !5056
  - Re-enable import button when import process fails due to namespace already being taken. !5053
  - Fix snippets comments not displayed. !5045
  - Fix emoji paths in relative root configurations. !5027
  - Fix issues importing events in Import/Export. !4987
  - Fixed 'use shortcuts' button on docs. !4979
  - Admin should be able to turn shared runners into specific ones. !4961
  - Update RedCloth to 4.3.2 for CVE-2012-6684. !4929 (Takuya Noguchi)
  - Improve the request / withdraw access button. !4860

v 8.9.4
  - Fix privilege escalation issue with OAuth external users.
  - Ensure references to private repos aren't shown to logged-out users.
  - Fixed search field blur not removing focus. !4704
  - Resolve "Sub nav isn't showing on file view". !4890
  - Fixes middle click and double request when navigating through the file browser. !4891
  - Fixed URL on label button when filtering. !4897
  - Fixed commit avatar alignment. !4933
  - Do not show build retry link when build is active. !4967
  - Fix restore Rake task warning message output. !4980
  - Handle external issues in IssueReferenceFilter. !4988
  - Expiry date on pinned nav cookie. !5009
  - Updated breakpoint for sidebar pinning. !5019

v 8.9.3
  - Fix encrypted data backwards compatibility after upgrading attr_encrypted gem. !4963
  - Fix rendering of commit notes. !4953
  - Resolve "Pin should show up at 1280px min". !4947
  - Switched mobile button icons to ellipsis and angle. !4944
  - Correctly returns todo ID after creating todo. !4941
  - Better debugging for memory killer middleware. !4936
  - Remove duplicate new page btn from edit wiki. !4904
  - Use clock_gettime for all performance timestamps. !4899
  - Use memorized tags array when searching tags by name. !4859
  - Fixed avatar alignment in new MR view. !4901
  - Removed fade when filtering results. !4932
  - Fix missing avatar on system notes. !4954
  - Reduce overhead and optimize ProjectTeam#max_member_access performance. !4973
  - Use update_columns to bypass all the dirty code on active_record. !4985
  - Fix restore Rake task warning message output !4980

v 8.9.2
  - Fix visibility of snippets when searching.
  - Fix an information disclosure when requesting access to a group containing private projects.
  - Update omniauth-saml to 1.6.0 !4951

v 8.9.1
  - Refactor labels documentation. !3347
  - Eager load award emoji on notes. !4628
  - Fix some CI wording in documentation. !4660
  - Document `GIT_STRATEGY` and `GIT_DEPTH`. !4720
  - Add documentation for the export & import features. !4732
  - Add some docs for Docker Registry configuration. !4738
  - Ensure we don't send the "access request declined" email to access requesters on project deletion. !4744
  - Display group/project access requesters separately in the admin area. !4798
  - Add documentation and examples for configuring cloud storage for registry images. !4812
  - Clarifies documentation about artifact expiry. !4831
  - Fix the Network graph links. !4832
  - Fix MR-auto-close text added to description. !4836
  - Add documentation for award emoji now that comments can be awarded with emojis. !4839
  - Fix typo in export failure email. !4847
  - Fix header vertical centering. !4170
  - Fix subsequent SAML sign ins. !4718
  - Set button label when picking an option from status dropdown. !4771
  - Prevent invalid URLs from raising exceptions in WikiLink Filter. !4775
  - Handle external issues in IssueReferenceFilter. !4789
  - Support for rendering/redacting multiple documents. !4828
  - Update Todos documentation and screenshots to include new functionality. !4840
  - Hide nav arrows by default. !4843
  - Added bottom padding to label color suggestion link. !4845
  - Use jQuery objects in ref dropdown. !4850
  - Fix GitLab project import issues related to notes and builds. !4855
  - Restrict header logo to 36px so it doesn't overflow. !4861
  - Fix unwanted label unassignment. !4863
  - Fix mobile Safari bug where horizontal nav arrows would flicker on scroll. !4869
  - Restore old behavior around diff notes to outdated discussions. !4870
  - Fix merge requests project settings help link anchor. !4873
  - Fix 404 when accessing pipelines as guest user on public projects. !4881
  - Remove width restriction for logo on sign-in page. !4888
  - Bump gitlab_git to 10.2.3 to fix false truncated warnings with ISO-8559 files. !4884
  - Apply selected value as label. !4886
  - Fix temp file being deleted after the request while importing a GitLab project. !4894
  - Fix pagination when sorting by columns with lots of ties (like priority)
  - Implement Subresource Integrity for CSS and JavaScript assets. This prevents malicious assets from loading in the case of a CDN compromise.
  - Fix user creation with stronger minimum password requirements !4054 (nathan-pmt)
  - Fix a wrong MR status when merge_when_build_succeeds & project.only_allow_merge_if_build_succeeds are true. !4912
  - Add SMTP as default delivery method to match gitlab-org/omnibus-gitlab!826. !4915
  - Remove duplicate 'New Page' button on edit wiki page

v 8.9.0
  - Fix group visibility form layout in application settings
  - Fix builds API response not including commit data
  - Fix error when CI job variables key specified but not defined
  - Fix pipeline status when there are no builds in pipeline
v 8.10.0 (unreleased)

v 8.9.0
  - Fix Error 500 when using closes_issues API with an external issue tracker
  - Add more information into RSS feed for issues (Alexander Matyushentsev)
  - Bulk assign/unassign labels to issues.
  - Ability to prioritize labels !4009 / !3205 (Thijs Wouters)
  - Show Star and Fork buttons on mobile.
  - Performance improvements on RelativeLinkFilter
  - Fix endless redirections when accessing user OAuth applications when they are disabled
  - Allow enabling wiki page events from Webhook management UI
  - Bump rouge to 1.11.0
  - Fix issue with arrow keys not working in search autocomplete dropdown
  - Fix an issue where note polling stopped working if a window was in the
    background during a refresh.
  - Pre-processing Markdown now only happens when needed
  - Make EmailsOnPushWorker use Sidekiq mailers queue
  - Redesign all Devise emails. !4297
  - Don't show 'Leave Project' to group members
  - Fix wiki page events' webhook to point to the wiki repository
  - Add a border around images to differentiate them from the background.
  - Don't show tags for revert and cherry-pick operations
  - Show image ID on registry page
  - Fix issue todo not remove when leave project !4150 (Long Nguyen)
  - Allow customisable text on the 'nearly there' page after a user signs up
  - Bump recaptcha gem to 3.0.0 to remove deprecated stoken support
  - Fix SVG sanitizer to allow more elements
  - Allow forking projects with restricted visibility level
  - Added descriptions to notification settings dropdown
  - Improve note validation to prevent errors when creating invalid note via API
  - Reduce number of fog gem dependencies
  - Add number of merge requests for a given milestone to the milestones view.
  - Implement a fair usage of shared runners
  - Remove project notification settings associated with deleted projects
  - Fix 404 page when viewing TODOs that contain milestones or labels in different projects
  - Add a metric for the number of new Redis connections created by a transaction
  - Fix Error 500 when viewing a blob with binary characters after the 1024-byte mark
  - Redesign navigation for project pages
  - Fix images in sign-up confirmation email
  - Added shortcut 'y' for copying a files content hash URL #14470
  - Fix groups API to list only user's accessible projects
  - Fix horizontal scrollbar for long commit message.
  - GitLab Performance Monitoring now tracks the total method execution time and call count per method
  - Add Environments and Deployments
  - Redesign account and email confirmation emails
  - Don't fail builds for projects that are deleted
  - Support Docker Registry manifest v1
  - `git clone https://host/namespace/project` now works, in addition to using the `.git` suffix
  - Bump nokogiri to 1.6.8
  - Use gitlab-shell v3.0.0
  - Fixed alignment of download dropdown in merge requests
  - Upgrade to jQuery 2
  - Adds selected branch name to the dropdown toggle
  - Add API endpoint for Sidekiq Metrics !4653
  - Refactoring Award Emoji with API support for Issues and MergeRequests
  - Use Knapsack to evenly distribute tests across multiple nodes
  - Add `sha` parameter to MR merge API, to ensure only reviewed changes are merged
  - Don't allow MRs to be merged when commits were added since the last review / page load
  - Add DB index on users.state
  - Limit email on push diff size to 30 files / 150 KB
  - Add rake task 'gitlab:db:configure' for conditionally seeding or migrating the database
  - Changed the Slack build message to use the singular duration if necessary (Aran Koning)
  - Fix race condition on merge when build succeeds
  - Added shortcut to focus filter search fields and added documentation #18120
  - Links from a wiki page to other wiki pages should be rewritten as expected
  - Add option to project to only allow merge requests to be merged if the build succeeds (Rui Santos)
  - Added navigation shortcuts to the project pipelines, milestones, builds and forks page. !4393
  - Fix issues filter when ordering by milestone
  - Disable SAML account unlink feature
  - Added artifacts:when to .gitlab-ci.yml - this requires GitLab Runner 1.3
  - Bamboo Service: Fix missing credentials & URL handling when base URL contains a path (Benjamin Schmid)
  - TeamCity Service: Fix URL handling when base URL contains a path
  - Todos will display target state if issuable target is 'Closed' or 'Merged'
  - Validate only and except regexp
  - Fix bug when sorting issues by milestone due date and filtering by two or more labels
  - POST to API /projects/:id/runners/:runner_id would give 409 if the runner was already enabled for this project
  - Add support for using Yubikeys (U2F) for two-factor authentication
  - Link to blank group icon doesn't throw a 404 anymore
  - Remove 'main language' feature
  - Toggle whitespace button now available for compare branches diffs #17881
  - Pipelines can be canceled only when there are running builds
  - Allow authentication using personal access tokens
  - Use downcased path to container repository as this is expected path by Docker
  - Allow to use CI token to fetch LFS objects
  - Custom notification settings
  - Projects pending deletion will render a 404 page
  - Measure queue duration between gitlab-workhorse and Rails
  - Added Gfm autocomplete for labels
  - Added edit note 'up' shortcut documentation to the help panel and docs screenshot #18114
  - Make Omniauth providers specs to not modify global configuration
  - Remove unused JiraIssue class and replace references with ExternalIssue. !4659 (Ilan Shamir)
  - Make authentication service for Container Registry to be compatible with < Docker 1.11
  - Make it possible to lock a runner from being enabled for other projects
  - Add Application Setting to configure Container Registry token expire delay (default 5min)
  - Cache assigned issue and merge request counts in sidebar nav
  - Use Knapsack only in CI environment
  - Updated project creation page to match new UI #2542
  - Cache project build count in sidebar nav
  - Add milestone expire date to the right sidebar
  - Manually mark a issue or merge request as a todo
  - Fix markdown_spec to use before instead of before(:all) to properly cleanup database after testing
  - Reduce number of queries needed to render issue labels in the sidebar
  - Improve error handling importing projects
  - Remove duplicated notification settings
  - Put project Files and Commits tabs under Code tab
  - Decouple global notification level from user model
  - Replace Colorize with Rainbow for coloring console output in Rake tasks.
  - Add workhorse controller and API helpers
  - An indicator is now displayed at the top of the comment field for confidential issues.
  - Show categorised search queries in the search autocomplete
  - RepositoryCheck::SingleRepositoryWorker public and private methods are now instrumented
  - Dropdown for `.gitlab-ci.yml` templates
  - Improve issuables APIs performance when accessing notes !4471
  - Add sorting dropdown to tags page !4423
  - External links now open in a new tab
  - Prevent default actions of disabled buttons and links
  - Markdown editor now correctly resets the input value on edit cancellation !4175
  - Toggling a task list item in a issue/mr description does not creates a Todo for mentions
  - Improved UX of date pickers on issue & milestone forms
  - Cache on the database if a project has an active external issue tracker.
  - Put project Labels and Milestones pages links under Issues and Merge Requests tabs as subnav
  - GitLab project import and export functionality
  - All classes in the Banzai::ReferenceParser namespace are now instrumented
  - Remove deprecated issues_tracker and issues_tracker_id from project model
  - Allow users to create confidential issues in private projects
  - Measure CPU time for instrumented methods
  - Instrument private methods and private instance methods by default instead just public methods
  - Only show notes through JSON on confidential issues that the user has access to
  - Updated the allocations Gem to version 1.0.5
  - The background sampler now ignores classes without names
  - Update design for `Close` buttons
  - New custom icons for navigation
  - Horizontally scrolling navigation on project, group, and profile settings pages
  - Hide global side navigation by default
  - Fix project Star/Unstar project button tooltip
  - Remove tanuki logo from side navigation; center on top nav
  - Include user relationships when retrieving award_emoji
  - Various associations are now eager loaded when parsing issue references to reduce the number of queries executed
  - Set inverse_of for Project/Service association to reduce the number of queries
  - Update tanuki logo highlight/loading colors
  - Remove explicit Gitlab::Metrics.action assignments, are already automatic.
  - Use Git cached counters for branches and tags on project page
  - Cache participable participants in an instance variable.
  - Filter parameters for request_uri value on instrumented transactions.
  - Remove duplicated keys add UNIQUE index to keys fingerprint column
  - ExtractsPath get ref_names from repository cache, if not there access git.
  - Show a flash warning about the error detail of XHR requests which failed with status code 404 and 500
  - Cache user todo counts from TodoService
  - Ensure Todos counters doesn't count Todos for projects pending delete
  - Add left/right arrows horizontal navigation
  - Add tooltip to pin/unpin navbar
  - Add new sub nav style to Wiki and Graphs sub navigation

v 8.8.7
  - Fix privilege escalation issue with OAuth external users.
  - Ensure references to private repos aren't shown to logged-out users.

v 8.8.6
  - Fix visibility of snippets when searching.
  - Update omniauth-saml to 1.6.0 !4951

v 8.8.5
  - Import GitHub repositories respecting the API rate limit !4166
  - Fix todos page throwing errors when you have a project pending deletion !4300
  - Disable Webhooks before proceeding with the GitHub import !4470
  - Fix importer for GitHub comments on diff !4488
  - Adjust the SAML control flow to allow LDAP identities to be added to an existing SAML user !4498
  - Fix incremental trace upload API when using multi-byte UTF-8 chars in trace !4541
  - Prevent unauthorized access for projects build traces
  - Forbid scripting for wiki files
  - Only show notes through JSON on confidential issues that the user has access to
  - Banzai::Filter::UploadLinkFilter use XPath instead CSS expressions
  - Banzai::Filter::ExternalLinkFilter use XPath instead CSS expressions

v 8.8.4
  - Fix LDAP-based login for users with 2FA enabled. !4493
  - Added descriptions to notification settings dropdown
  - Due date can be removed from milestones

v 8.8.3
  - Fix 404 page when viewing TODOs that contain milestones or labels in different projects. !4312
  - Fixed JS error when trying to remove discussion form. !4303
  - Fixed issue with button color when no CI enabled. !4287
  - Fixed potential issue with 2 CI status polling events happening. !3869
  - Improve design of Pipeline view. !4230
  - Fix gitlab importer failing to import new projects due to missing credentials. !4301
  - Fix import URL migration not rescuing with the correct Error. !4321
  - Fix health check access token changing due to old application settings being used. !4332
  - Make authentication service for Container Registry to be compatible with Docker versions before 1.11. !4363
  - Add Application Setting to configure Container Registry token expire delay (default 5 min). !4364
  - Pass the "Remember me" value to the 2FA token form. !4369
  - Fix incorrect links on pipeline page when merge request created from fork.  !4376
  - Use downcased path to container repository as this is expected path by Docker. !4420
  - Fix wiki project clone address error (chujinjin). !4429
  - Fix serious performance bug with rendering Markdown with InlineDiffFilter.  !4392
  - Fix missing number on generated ordered list element. !4437
  - Prevent disclosure of notes on confidential issues in search results.

v 8.8.2
  - Added remove due date button. !4209
  - Fix Error 500 when accessing application settings due to nil disabled OAuth sign-in sources. !4242
  - Fix Error 500 in CI charts by gracefully handling commits with no durations. !4245
  - Fix table UI on CI builds page. !4249
  - Fix backups if registry is disabled. !4263
  - Fixed issue with merge button color. !4211
  - Fixed issue with enter key selecting wrong option in dropdown. !4210
  - When creating a .gitignore file a dropdown with templates will be provided. !4075
  - Fix concurrent request when updating build log in browser. !4183

v 8.8.1
  - Add documentation for the "Health Check" feature
  - Allow anonymous users to access a public project's pipelines !4233
  - Fix MySQL compatibility in zero downtime migrations helpers
  - Fix the CI login to Container Registry (the gitlab-ci-token user)

v 8.8.0
  - Implement GFM references for milestones (Alejandro Rodríguez)
  - Snippets tab under user profile. !4001 (Long Nguyen)
  - Fix error when using link to uploads in global snippets
  - Fix Error 500 when attempting to retrieve project license when HEAD points to non-existent ref
  - Assign labels and milestone to target project when moving issue. !3934 (Long Nguyen)
  - Use a case-insensitive comparison in sanitizing URI schemes
  - Toggle sign-up confirmation emails in application settings
  - Make it possible to prevent tagged runner from picking untagged jobs
  - Added `InlineDiffFilter` to the markdown parser. (Adam Butler)
  - Added inline diff styling for `change_title` system notes. (Adam Butler)
  - Project#open_branches has been cleaned up and no longer loads entire records into memory.
  - Escape HTML in commit titles in system note messages
  - Improve design of Pipeline View
  - Fix scope used when accessing container registry
  - Fix creation of Ci::Commit object which can lead to pending, failed in some scenarios
  - Improve multiple branch push performance by memoizing permission checking
  - Log to application.log when an admin starts and stops impersonating a user
  - Changing the confidentiality of an issue now creates a new system note (Alex Moore-Niemi)
  - Updated gitlab_git to 10.1.0
  - GitAccess#protected_tag? no longer loads all tags just to check if a single one exists
  - Reduce delay in destroying a project from 1-minute to immediately
  - Make build status canceled if any of the jobs was canceled and none failed
  - Upgrade Sidekiq to 4.1.2
  - Added /health_check endpoint for checking service status
  - Make 'upcoming' filter for milestones work better across projects
  - Sanitize repo paths in new project error message
  - Bump mail_room to 0.7.0 to fix stuck IDLE connections
  - Remove future dates from contribution calendar graph.
  - Support e-mail notifications for comments on project snippets
  - Fix API leak of notes of unauthorized issues, snippets and merge requests
  - Use ActionDispatch Remote IP for Akismet checking
  - Fix error when visiting commit builds page before build was updated
  - Add 'l' shortcut to open Label dropdown on issuables and 'i' to create new issue on a project
  - Update SVG sanitizer to conform to SVG 1.1
  - Speed up push emails with multiple recipients by only generating the email once
  - Updated search UI
  - Added authentication service for Container Registry
  - Display informative message when new milestone is created
  - Sanitize milestones and labels titles
  - Support multi-line tag messages. !3833 (Calin Seciu)
  - Force users to reset their password after an admin changes it
  - Allow "NEWS" and "CHANGES" as alternative names for CHANGELOG. !3768 (Connor Shea)
  - Added button to toggle whitespaces changes on diff view
  - Backport GitHub Enterprise import support from EE
  - Create tags using Rugged for performance reasons. !3745
  - Allow guests to set notification level in projects
  - API: Expose Issue#user_notes_count. !3126 (Anton Popov)
  - Don't show forks button when user can't view forks
  - Fix atom feed links and rendering
  - Files over 5MB can only be viewed in their raw form, files over 1MB without highlighting !3718
  - Add support for supressing text diffs using .gitattributes on the default branch (Matt Oakes)
  - Add eager load paths to help prevent dependency load issues in Sidekiq workers. !3724
  - Added multiple colors for labels in dropdowns when dups happen.
  - Show commits in the same order as `git log`
  - Improve description for the Two-factor Authentication sign-in screen. (Connor Shea)
  - API support for the 'since' and 'until' operators on commit requests (Paco Guzman)
  - Fix Gravatar hint in user profile when Gravatar is disabled. !3988 (Artem Sidorenko)
  - Expire repository exists? and has_visible_content? caches after a push if necessary
  - Fix unintentional filtering bug in Issue/MR sorted by milestone due (Takuya Noguchi)
  - Fix adding a todo for private group members (Ahmad Sherif)
  - Bump ace-rails-ap gem version from 2.0.1 to 4.0.2 which upgrades Ace Editor from 1.1.2 to 1.2.3
  - Total method execution timings are no longer tracked
  - Allow Admins to remove the Login with buttons for OAuth services and still be able to import !4034. (Andrei Gliga)
  - Add API endpoints for un/subscribing from/to a label. !4051 (Ahmad Sherif)
  - Hide left sidebar on phone screens to give more space for content
  - Redesign navigation for profile and group pages
  - Add counter metrics for rails cache
  - Import pull requests from GitHub where the source or target branches were removed
  - All Grape API helpers are now instrumented
  - Improve Issue formatting for the Slack Service (Jeroen van Baarsen)
  - Fixed advice on invalid permissions on upload path !2948 (Ludovic Perrine)
  - Allows MR authors to have the source branch removed when merging the MR. !2801 (Jeroen Jacobs)
  - When creating a .gitignore file a dropdown with templates will be provided
  - Shows the issue/MR list search/filter form and corrects the mobile styling for guest users. #17562

v 8.7.9
  - Fix privilege escalation issue with OAuth external users.
  - Ensure references to private repos aren't shown to logged-out users.

v 8.7.8
  - Fix visibility of snippets when searching.
  - Update omniauth-saml to 1.6.0 !4951

v 8.7.7
  - Fix import by `Any Git URL` broken if the URL contains a space
  - Prevent unauthorized access to other projects build traces
  - Forbid scripting for wiki files
  - Only show notes through JSON on confidential issues that the user has access to

v 8.7.6
  - Fix links on wiki pages for relative url setups. !4131 (Artem Sidorenko)
  - Fix import from GitLab.com to a private instance failure. !4181
  - Fix external imports not finding the import data. !4106
  - Fix notification delay when changing status of an issue
  - Bump Workhorse to 0.7.5 so it can serve raw diffs

v 8.7.5
  - Fix relative links in wiki pages. !4050
  - Fix always showing build notification message when switching between merge requests !4086
  - Fix an issue when filtering merge requests with more than one label. !3886
  - Fix short note for the default scope on build page (Takuya Noguchi)

v 8.7.4
  - Links for Redmine issue references are generated correctly again !4048 (Benedikt Huss)
  - Fix setting trusted proxies !3970
  - Fix BitBucket importer bug when throwing exceptions !3941
  - Use sign out path only if not empty !3989
  - Running rake gitlab:db:drop_tables now drops tables with cascade !4020
  - Running rake gitlab:db:drop_tables uses "IF EXISTS" as a precaution !4100
  - Use a case-insensitive comparison in sanitizing URI schemes
  - Bump GitLab Pages to 0.2.4 to fix Content-Type for predefined 404

v 8.7.3
  - Emails, Gitlab::Email::Message, Gitlab::Diff, and Premailer::Adapter::Nokogiri are now instrumented
  - Merge request widget displays TeamCity build state and code coverage correctly again.
  - Fix the line code when importing PR review comments from GitHub. !4010
  - Wikis are now initialized on legacy projects when checking repositories
  - Remove animate.css in favor of a smaller subset of animations. !3937 (Connor Shea)

v 8.7.2
  - The "New Branch" button is now loaded asynchronously
  - Fix error 500 when trying to create a wiki page
  - Updated spacing between notification label and button
  - Label titles in filters are now escaped properly

v 8.7.1
  - Throttle the update of `project.last_activity_at` to 1 minute. !3848
  - Fix .gitlab-ci.yml parsing issue when hidde job is a template without script definition. !3849
  - Fix license detection to detect all license files, not only known licenses. !3878
  - Use the `can?` helper instead of `current_user.can?`. !3882
  - Prevent users from deleting Webhooks via API they do not own
  - Fix Error 500 due to stale cache when projects are renamed or transferred
  - Update width of search box to fix Safari bug. !3900 (Jedidiah)
  - Use the `can?` helper instead of `current_user.can?`

v 8.7.0
  - Gitlab::GitAccess and Gitlab::GitAccessWiki are now instrumented
  - Fix vulnerability that made it possible to gain access to private labels and milestones
  - The number of InfluxDB points stored per UDP packet can now be configured
  - Fix error when cross-project label reference used with non-existent project
v 8.7.0
  - Transactions for /internal/allowed now have an "action" tag set
  - Method instrumentation now uses Module#prepend instead of aliasing methods
  - Repository.clean_old_archives is now instrumented
  - Add support for environment variables on a job level in CI configuration file
  - SQL query counts are now tracked per transaction
  - The Projects::HousekeepingService class has extra instrumentation
  - All service classes (those residing in app/services) are now instrumented
  - Developers can now add custom tags to transactions
  - Loading of an issue's referenced merge requests and related branches is now done asynchronously
  - Enable gzip for assets, makes the page size significantly smaller. !3544 / !3632 (Connor Shea)
  - Add support to cherry-pick any commit into any branch in the web interface (Minqi Pan)
  - Project switcher uses new dropdown styling
  - Load award emoji images separately unless opening the full picker. Saves several hundred KBs of data for most pages. (Connor Shea)
  - Do not include award_emojis in issue and merge_request comment_count !3610 (Lucas Charles)
  - Restrict user profiles when public visibility level is restricted.
  - Add ability set due date to issues, sort and filter issues by due date (Mehmet Beydogan)
  - All images in discussions and wikis now link to their source files !3464 (Connor Shea).
  - Return status code 303 after a branch DELETE operation to avoid project deletion (Stan Hu)
  - Add setting for customizing the list of trusted proxies !3524
  - Allow projects to be transfered to a lower visibility level group
  - Fix `signed_in_ip` being set to 127.0.0.1 when using a reverse proxy !3524
  - Improved Markdown rendering performance !3389
  - Make shared runners text in box configurable
  - Don't attempt to look up an avatar in repo if repo directory does not exist (Stan Hu)
  - API: Ability to subscribe and unsubscribe from issues and merge requests (Robert Schilling)
  - Expose project badges in project settings
  - Make /profile/keys/new redirect to /profile/keys for back-compat. !3717
  - Preserve time notes/comments have been updated at when moving issue
  - Make HTTP(s) label consistent on clone bar (Stan Hu)
  - Add support for `after_script`, requires Runner 1.2 (Kamil Trzciński)
  - Expose label description in API (Mariusz Jachimowicz)
  - API: Ability to update a group (Robert Schilling)
  - API: Ability to move issues (Robert Schilling)
  - Fix Error 500 after renaming a project path (Stan Hu)
  - Fix a bug whith trailing slash in teamcity_url (Charles May)
  - Allow back dating on issues when created or updated through the API
  - Allow back dating on issue notes when created through the API
  - Propose license template when creating a new LICENSE file
  - API: Expose /licenses and /licenses/:key
  - Fix avatar stretching by providing a cropping feature
  - API: Expose `subscribed` for issues and merge requests (Robert Schilling)
  - Allow SAML to handle external users based on user's information !3530
  - Allow Omniauth providers to be marked as `external` !3657
  - Add endpoints to archive or unarchive a project !3372
  - Fix a bug whith trailing slash in bamboo_url
  - Add links to CI setup documentation from project settings and builds pages
  - Display project members page to all members
  - Handle nil descriptions in Slack issue messages (Stan Hu)
  - Add automated repository integrity checks (OFF by default)
  - API: Expose open_issues_count, closed_issues_count, open_merge_requests_count for labels (Robert Schilling)
  - API: Ability to star and unstar a project (Robert Schilling)
  - Add default scope to projects to exclude projects pending deletion
  - Allow to close merge requests which source projects(forks) are deleted.
  - Ensure empty recipients are rejected in BuildsEmailService
  - Use rugged to change HEAD in Project#change_head (P.S.V.R)
  - API: Ability to filter milestones by state `active` and `closed` (Robert Schilling)
  - API: Fix milestone filtering by `iid` (Robert Schilling)
  - Make before_script and after_script overridable on per-job (Kamil Trzciński)
  - API: Delete notes of issues, snippets, and merge requests (Robert Schilling)
  - Implement 'Groups View' as an option for dashboard preferences !3379 (Elias W.)
  - Better errors handling when creating milestones inside groups
  - Fix high CPU usage when PostReceive receives refs/merge-requests/<id>
  - Hide `Create a group` help block when creating a new project in a group
  - Implement 'TODOs View' as an option for dashboard preferences !3379 (Elias W.)
  - Allow issues and merge requests to be assigned to the author !2765
  - Make Ci::Commit to group only similar builds and make it stateful (ref, tag)
  - Gracefully handle notes on deleted commits in merge requests (Stan Hu)
  - Decouple membership and notifications
  - Fix creation of merge requests for orphaned branches (Stan Hu)
  - API: Ability to retrieve a single tag (Robert Schilling)
  - While signing up, don't persist the user password across form redisplays
  - Fall back to `In-Reply-To` and `References` headers when sub-addressing is not available (David Padilla)
  - Remove "Congratulations!" tweet button on newly-created project. (Connor Shea)
  - Fix admin/projects when using visibility levels on search (PotHix)
  - Build status notifications
  - Update GitLab Pages to 0.2.2: fixes content-type of predefined 404 page
  - Update email confirmation interface
  - API: Expose user location (Robert Schilling)
  - API: Do not leak group existence via return code (Robert Schilling)
  - ClosingIssueExtractor regex now also works with colons. e.g. "Fixes: #1234" !3591
  - Update number of Todos in the sidebar when it's marked as "Done". !3600
  - Sanitize branch names created for confidential issues
  - API: Expose 'updated_at' for issue, snippet, and merge request notes (Robert Schilling)
  - Add ability to sync to remote mirrors. !249
  - API: User can leave a project through the API when not master or owner. !3613
  - Fix repository cache invalidation issue when project is recreated with an empty repo (Stan Hu)
  - Fix: Allow empty recipients list for builds emails service when pushed is added (Frank Groeneveld)
  - Improved markdown forms
  - Diff design updates (colors, button styles, etc)
  - Copying and pasting a diff no longer pastes the line numbers or +/-
  - Add null check to formData when updating profile content to fix Firefox bug
  - Disable spellcheck and autocorrect for username field in admin page
  - Delete tags using Rugged for performance reasons (Robert Schilling)
  - Add Slack notifications when Wiki is edited (Sebastian Klier)
  - Diffs load at the correct point when linking from from number
  - Selected diff rows highlight
  - Fix emoji categories in the emoji picker
  - API: Properly display annotated tags for GET /projects/:id/repository/tags (Robert Schilling)
  - Add encrypted credentials for imported projects and migrate old ones
  - Properly format all merge request references with ! rather than # !3740 (Ben Bodenmiller)
  - Author and participants are displayed first on users autocompletion
  - Show number sign on external issue reference text (Florent Baldino)
  - Updated print style for issues
  - Use GitHub Issue/PR number as iid to keep references
  - Import GitHub labels
  - Add option to filter by "Owned projects" on dashboard page
  - Import GitHub milestones
  - Execute system web hooks on push to the project
  - Allow enable/disable push events for system hooks
  - Fix GitHub project's link in the import page when provider has a custom URL
  - Add RAW build trace output and button on build page
  - Add incremental build trace update into CI API

v 8.6.9
  - Prevent unauthorized access to other projects build traces
  - Forbid scripting for wiki files
  - Only show notes through JSON on confidential issues that the user has access to

v 8.6.8
  - Prevent privilege escalation via "impersonate" feature
  - Prevent privilege escalation via notes API
  - Prevent privilege escalation via project webhook API
  - Prevent XSS via Git branch and tag names
  - Prevent XSS via custom issue tracker URL
  - Prevent XSS via `window.opener`
  - Prevent XSS via label drop-down
  - Prevent information disclosure via milestone API
  - Prevent information disclosure via snippet API
  - Prevent information disclosure via project labels
  - Prevent information disclosure via new merge request page

v 8.6.7
  - Fix persistent XSS vulnerability in `commit_person_link` helper
  - Fix persistent XSS vulnerability in Label and Milestone dropdowns
  - Fix vulnerability that made it possible to enumerate private projects belonging to group

v 8.6.6
  - Expire the exists cache before deletion to ensure project dir actually exists (Stan Hu). !3413
  - Fix error on language detection when repository has no HEAD (e.g., master branch) (Jeroen Bobbeldijk). !3654
  - Fix revoking of authorized OAuth applications (Connor Shea). !3690
  - Fix error on language detection when repository has no HEAD (e.g., master branch). !3654 (Jeroen Bobbeldijk)
  - Issuable header is consistent between issues and merge requests
  - Improved spacing in issuable header on mobile

v 8.6.5
  - Fix importing from GitHub Enterprise. !3529
  - Perform the language detection after updating merge requests in `GitPushService`, leading to faster visual feedback for the end-user. !3533
  - Check permissions when user attempts to import members from another project. !3535
  - Only update repository language if it is not set to improve performance. !3556
  - Return status code 303 after a branch DELETE operation to avoid project deletion (Stan Hu). !3583
  - Unblock user when active_directory is disabled and it can be found !3550
  - Fix a 2FA authentication spoofing vulnerability.

v 8.6.4
  - Don't attempt to fetch any tags from a forked repo (Stan Hu)
  - Redesign the Labels page

v 8.6.3
  - Mentions on confidential issues doesn't create todos for non-members. !3374
  - Destroy related todos when an Issue/MR is deleted. !3376
  - Fix error 500 when target is nil on todo list. !3376
  - Fix copying uploads when moving issue to another project. !3382
  - Ensuring Merge Request API returns boolean values for work_in_progress (Abhi Rao). !3432
  - Fix raw/rendered diff producing different results on merge requests. !3450
  - Fix commit comment alignment (Stan Hu). !3466
  - Fix Error 500 when searching for a comment in a project snippet. !3468
  - Allow temporary email as notification email. !3477
  - Fix issue with dropdowns not selecting values. !3478
  - Update gitlab-shell version and doc to 2.6.12. gitlab-org/gitlab-ee!280

v 8.6.2
  - Fix dropdown alignment. !3298
  - Fix issuable sidebar overlaps on tablet. !3299
  - Make dropdowns pixel perfect. !3337
  - Fix order of steps to prevent PostgreSQL errors when running migration. !3355
  - Fix bold text in issuable sidebar. !3358
  - Fix error with anonymous token in applications settings. !3362
  - Fix the milestone 'upcoming' filter. !3364 + !3368
  - Fix comments on confidential issues showing up in activity feed to non-members. !3375
  - Fix `NoMethodError` when visiting CI root path at `/ci`. !3377
  - Add a tooltip to new branch button in issue page. !3380
  - Fix an issue hiding the password form when signed-in with a linked account. !3381
  - Add links to CI setup documentation from project settings and builds pages. !3384
  - Fix an issue with width of project select dropdown. !3386
  - Remove redundant `require`s from Banzai files. !3391
  - Fix error 500 with cancel button on issuable edit form. !3392 + !3417
  - Fix background when editing a highlighted note. !3423
  - Remove tabstop from the WIP toggle links. !3426
  - Ensure private project snippets are not viewable by unauthorized people.
  - Gracefully handle notes on deleted commits in merge requests (Stan Hu). !3402
  - Fixed issue with notification settings not saving. !3452

v 8.6.1
  - Add option to reload the schema before restoring a database backup. !2807
  - Display navigation controls on mobile. !3214
  - Fixed bug where participants would not work correctly on merge requests. !3329
  - Fix sorting issues by votes on the groups issues page results in SQL errors. !3333
  - Restrict notifications for confidential issues. !3334
  - Do not allow to move issue if it has not been persisted. !3340
  - Add a confirmation step before deleting an issuable. !3341
  - Fixes issue with signin button overflowing on mobile. !3342
  - Auto collapses the navigation sidebar when resizing. !3343
  - Fix build dependencies, when the dependency is a string. !3344
  - Shows error messages when trying to create label in dropdown menu. !3345
  - Fixes issue with assign milestone not loading milestone list. !3346
  - Fix an issue causing the Dashboard/Milestones page to be blank. !3348

v 8.6.0
  - Add ability to move issue to another project
  - Prevent tokens in the import URL to be showed by the UI
  - Fix bug where wrong commit ID was being used in a merge request diff to show old image (Stan Hu)
  - Add confidential issues
  - Bump gitlab_git to 9.0.3 (Stan Hu)
  - Fix diff image view modes (2-up, swipe, onion skin) not working (Stan Hu)
  - Support Golang subpackage fetching (Stan Hu)
  - Bump Capybara gem to 2.6.2 (Stan Hu)
  - New branch button appears on issues where applicable
  - Contributions to forked projects are included in calendar
  - Improve the formatting for the user page bio (Connor Shea)
  - Easily (un)mark merge request as WIP using link
  - Use specialized system notes when MR is (un)marked as WIP
  - Removed the default password from the initial admin account created during
    setup. A password can be provided during setup (see installation docs), or
    GitLab will ask the user to create a new one upon first visit.
  - Fix issue when pushing to projects ending in .wiki
  - Properly display YAML front matter in Markdown
  - Add support for wiki with UTF-8 page names (Hiroyuki Sato)
  - Fix wiki search results point to raw source (Hiroyuki Sato)
  - Don't load all of GitLab in mail_room
  - Add information about `image` and `services` field at `job` level in the `.gitlab-ci.yml` documentation (Pat Turner)
  - HTTP error pages work independently from location and config (Artem Sidorenko)
  - Update `omniauth-saml` to 1.5.0 to allow for custom response attributes to be set
  - Memoize @group in Admin::GroupsController (Yatish Mehta)
  - Indicate how much an MR diverged from the target branch (Pierre de La Morinerie)
  - Added omniauth-auth0 Gem (Daniel Carraro)
  - Add label description in tooltip to labels in issue index and sidebar
  - Strip leading and trailing spaces in URL validator (evuez)
  - Add "last_sign_in_at" and "confirmed_at" to GET /users/* API endpoints for admins (evuez)
  - Return empty array instead of 404 when commit has no statuses in commit status API
  - Decrease the font size and the padding of the `.anchor` icons used in the README (Roberto Dip)
  - Rewrite logo to simplify SVG code (Sean Lang)
  - Allow to use YAML anchors when parsing the `.gitlab-ci.yml` (Pascal Bach)
  - Ignore jobs that start with `.` (hidden jobs)
  - Hide builds from project's settings when the feature is disabled
  - Allow to pass name of created artifacts archive in `.gitlab-ci.yml`
  - Refactor and greatly improve search performance
  - Add support for cross-project label references
  - Ensure "new SSH key" email do not ends up as dead Sidekiq jobs
  - Update documentation to reflect Guest role not being enforced on internal projects
  - Allow search for logged out users
  - Allow to define on which builds the current one depends on
  - Allow user subscription to a label: get notified for issues/merge requests related to that label (Timothy Andrew)
  - Fix bug where Bitbucket `closed` issues were imported as `opened` (Iuri de Silvio)
  - Don't show Issues/MRs from archived projects in Groups view
  - Fix wrong "iid of max iid" in Issuable sidebar for some merged MRs
  - Fix empty source_sha on Merge Request when there is no diff (Pierre de La Morinerie)
  - Increase the notes polling timeout over time (Roberto Dip)
  - Add shortcut to toggle markdown preview (Florent Baldino)
  - Show labels in dashboard and group milestone views
  - Fix an issue when the target branch of a MR had been deleted
  - Add main language of a project in the list of projects (Tiago Botelho)
  - Add #upcoming filter to Milestone filter (Tiago Botelho)
  - Add ability to show archived projects on dashboard, explore and group pages
  - Remove fork link closes all merge requests opened on source project (Florent Baldino)
  - Move group activity to separate page
  - Create external users which are excluded of internal and private projects unless access was explicitly granted
  - Continue parameters are checked to ensure redirection goes to the same instance
  - User deletion is now done in the background so the request can not time out
  - Canceled builds are now ignored in compound build status if marked as `allowed to fail`
  - Trigger a todo for mentions on commits page
  - Let project owners and admins soft delete issues and merge requests

v 8.5.13
  - Prevent unauthorized access to other projects build traces
  - Forbid scripting for wiki files

v 8.5.12
  - Prevent privilege escalation via "impersonate" feature
  - Prevent privilege escalation via notes API
  - Prevent privilege escalation via project webhook API
  - Prevent XSS via Git branch and tag names
  - Prevent XSS via custom issue tracker URL
  - Prevent XSS via `window.opener`
  - Prevent information disclosure via snippet API
  - Prevent information disclosure via project labels
  - Prevent information disclosure via new merge request page

v 8.5.11
  - Fix persistent XSS vulnerability in `commit_person_link` helper

v 8.5.10
  - Fix a 2FA authentication spoofing vulnerability.

v 8.5.9
  - Don't attempt to fetch any tags from a forked repo (Stan Hu).

v 8.5.8
  - Bump Git version requirement to 2.7.4

v 8.5.7
  - Bump Git version requirement to 2.7.3

v 8.5.6
  - Obtain a lease before querying LDAP

v 8.5.5
  - Ensure removing a project removes associated Todo entries
  - Prevent a 500 error in Todos when author was removed
  - Fix pagination for filtered dashboard and explore pages
  - Fix "Show all" link behavior

v 8.5.4
  - Do not cache requests for badges (including builds badge)

v 8.5.3
  - Flush repository caches before renaming projects
  - Sort starred projects on dashboard based on last activity by default
  - Show commit message in JIRA mention comment
  - Makes issue page and merge request page usable on mobile browsers.
  - Improved UI for profile settings

v 8.5.2
  - Fix sidebar overlapping content when screen width was below 1200px
  - Don't repeat labels listed on Labels tab
  - Bring the "branded appearance" feature from EE to CE
  - Fix error 500 when commenting on a commit
  - Show days remaining instead of elapsed time for Milestone
  - Fix broken icons on installations with relative URL (Artem Sidorenko)
  - Fix issue where tag list wasn't refreshed after deleting a tag
  - Fix import from gitlab.com (KazSawada)
  - Improve implementation to check read access to forks and add pagination
  - Don't show any "2FA required" message if it's not actually required
  - Fix help keyboard shortcut on relative URL setups (Artem Sidorenko)
  - Update Rails to 4.2.5.2
  - Fix permissions for deprecated CI build status badge
  - Don't show "Welcome to GitLab" when the search didn't return any projects
  - Add Todos documentation

v 8.5.1
  - Fix group projects styles
  - Show Crowd login tab when sign in is disabled and Crowd is enabled (Peter Hudec)
  - Fix a set of small UI glitches in project, profile, and wiki pages
  - Restrict permissions on public/uploads
  - Fix the merge request side-by-side view after loading diff results
  - Fix the look of tooltip for the "Revert" button
  - Add when the Builds & Runners API changes got introduced
  - Fix error 500 on some merged merge requests
  - Fix an issue causing the content of the issuable sidebar to disappear
  - Fix error 500 when trying to mark an already done todo as "done"
  - Fix an issue where MRs weren't sortable
  - Issues can now be dragged & dropped into empty milestone lists. This is also
    possible with MRs
  - Changed padding & background color for highlighted notes
  - Re-add the newrelic_rpm gem which was removed without any deprecation or warning (Stan Hu)
  - Update sentry-raven gem to 0.15.6
  - Add build coverage in project's builds page (Steffen Köhler)
  - Changed # to ! for merge requests in activity view

v 8.5.1
  - Fix group projects styles
  - Show Crowd login tab when sign in is disabled and Crowd is enabled (Peter Hudec)
  - Fix a set of small UI glitches in project, profile, and wiki pages
  - Restrict permissions on public/uploads
  - Fix the merge request side-by-side view after loading diff results
  - Fix the look of tooltip for the "Revert" button
  - Add when the Builds & Runners API changes got introduced
  - Fix error 500 on some merged merge requests
  - Fix an issue causing the content of the issuable sidebar to disappear
  - Fix error 500 when trying to mark an already done todo as "done"
  - Fix an issue where MRs weren't sortable
  - Issues can now be dragged & dropped into empty milestone lists. This is also
  possible with MRs
  - Changed padding & background color for highlighted notes
  - Re-add the newrelic_rpm gem which was removed without any deprecation or warning (Stan Hu)
  - Update sentry-raven gem to 0.15.6

v 8.5.0
  - Fix duplicate "me" in tooltip of the "thumbsup" awards Emoji (Stan Hu)
  - Cache various Repository methods to improve performance
  - Fix duplicated branch creation/deletion Webhooks/service notifications when using Web UI (Stan Hu)
  - Ensure rake tasks that don't need a DB connection can be run without one
  - Update New Relic gem to 3.14.1.311 (Stan Hu)
  - Add "visibility" flag to GET /projects api endpoint
  - Add an option to supply root email through an environmental variable (Koichiro Mikami)
  - Ignore binary files in code search to prevent Error 500 (Stan Hu)
  - Render sanitized SVG images (Stan Hu)
  - Support download access by PRIVATE-TOKEN header (Stan Hu)
  - Upgrade gitlab_git to 7.2.23 to fix commit message mentions in first branch push
  - Add option to include the sender name in body of Notify email (Jason Lee)
  - New UI for pagination
  - Don't prevent sign out when 2FA enforcement is enabled and user hasn't yet
    set it up
  - API: Added "merge_requests/:merge_request_id/closes_issues" (Gal Schlezinger)
  - Fix diff comments loaded by AJAX to load comment with diff in discussion tab
  - Fix relative links in other markup formats (Ben Boeckel)
  - Whitelist raw "abbr" elements when parsing Markdown (Benedict Etzel)
  - Fix label links for a merge request pointing to issues list
  - Don't vendor minified JS
  - Increase project import timeout to 15 minutes
  - Be more permissive with email address validation: it only has to contain a single '@'
  - Display 404 error on group not found
  - Track project import failure
  - Support Two-factor Authentication for LDAP users
  - Display database type and version in Administration dashboard
  - Allow limited Markdown in Broadcast Messages
  - Fix visibility level text in admin area (Zeger-Jan van de Weg)
  - Warn admin during OAuth of granting admin rights (Zeger-Jan van de Weg)
  - Update the ExternalIssue regex pattern (Blake Hitchcock)
  - Remember user's inline/side-by-side diff view preference in a cookie (Kirill Katsnelson)
  - Optimized performance of finding issues to be closed by a merge request
  - Add `avatar_url`, `description`, `git_ssh_url`, `git_http_url`, `path_with_namespace`
    and `default_branch` in `project` in push, issue, merge-request and note webhooks data (Kirill Zaitsev)
  - Deprecate the `ssh_url` in favor of `git_ssh_url` and `http_url` in favor of `git_http_url`
    in `project` for push, issue, merge-request and note webhooks data (Kirill Zaitsev)
  - Deprecate the `repository` key in push, issue, merge-request and note webhooks data, use `project` instead (Kirill Zaitsev)
  - API: Expose MergeRequest#merge_status (Andrei Dziahel)
  - Revert "Add IP check against DNSBLs at account sign-up"
  - Actually use the `skip_merges` option in Repository#commits (Tony Chu)
  - Fix API to keep request parameters in Link header (Michael Potthoff)
  - Deprecate API "merge_request/:merge_request_id/comments". Use "merge_requests/:merge_request_id/notes" instead
  - Deprecate API "merge_request/:merge_request_id/...". Use "merge_requests/:merge_request_id/..." instead
  - Prevent parse error when name of project ends with .atom and prevent path issues
  - Discover branches for commit statuses ref-less when doing merge when succeeded
  - Mark inline difference between old and new paths when a file is renamed
  - Support Akismet spam checking for creation of issues via API (Stan Hu)
  - API: Allow to set or update a merge-request's milestone (Kirill Skachkov)
  - Improve UI consistency between projects and groups lists
  - Add sort dropdown to dashboard projects page
  - Fixed logo animation on Safari (Roman Rott)
  - Fix Merge When Succeeded when multiple stages
  - Hide remove source branch button when the MR is merged but new commits are pushed (Zeger-Jan van de Weg)
  - In seach autocomplete show only groups and projects you are member of
  - Don't process cross-reference notes from forks
  - Fix: init.d script not working on OS X
  - Faster snippet search
  - Added API to download build artifacts
  - Title for milestones should be unique (Zeger-Jan van de Weg)
  - Validate correctness of maximum attachment size application setting
  - Replaces "Create merge request" link with one to the "Merge Request" when one exists
  - Fix CI builds badge, add a new link to builds badge, deprecate the old one
  - Fix broken link to project in build notification emails
  - Ability to see and sort on vote count from Issues and MR lists
  - Fix builds scheduler when first build in stage was allowed to fail
  - User project limit is reached notice is hidden if the projects limit is zero
  - Add API support for managing runners and project's runners
  - Allow SAML users to login with no previous account without having to allow
    all Omniauth providers to do so.
  - Allow existing users to auto link their SAML credentials by logging in via SAML
  - Make it possible to erase a build (trace, artifacts) using UI and API
  - Ability to revert changes from a Merge Request or Commit
  - Emoji comment on diffs are not award emoji
  - Add label description (Nuttanart Pornprasitsakul)
  - Show label row when filtering issues or merge requests by label (Nuttanart Pornprasitsakul)
  - Add Todos

v 8.4.11
  - Prevent unauthorized access to other projects build traces
  - Forbid scripting for wiki files

v 8.4.10
  - Prevent privilege escalation via "impersonate" feature
  - Prevent privilege escalation via notes API
  - Prevent privilege escalation via project webhook API
  - Prevent XSS via Git branch and tag names
  - Prevent XSS via custom issue tracker URL
  - Prevent XSS via `window.opener`
  - Prevent information disclosure via snippet API
  - Prevent information disclosure via project labels
  - Prevent information disclosure via new merge request page

v 8.4.9
  - Fix persistent XSS vulnerability in `commit_person_link` helper

v 8.4.8
  - Fix a 2FA authentication spoofing vulnerability.

v 8.4.7
  - Don't attempt to fetch any tags from a forked repo (Stan Hu).

v 8.4.6
  - Bump Git version requirement to 2.7.4

v 8.4.5
  - No CE-specific changes

v 8.4.4
  - Update omniauth-saml gem to 1.4.2
  - Prevent long-running backup tasks from timing out the database connection
  - Add a Project setting to allow guests to view build logs (defaults to true)
  - Sort project milestones by due date including issue editor (Oliver Rogers / Orih)

v 8.4.3
  - Increase lfs_objects size column to 8-byte integer to allow files larger
    than 2.1GB
  - Correctly highlight MR diff when MR has merge conflicts
  - Fix highlighting in blame view
  - Update sentry-raven gem to prevent "Not a git repository" console output
    when running certain commands
  - Add instrumentation to additional Gitlab::Git and Rugged methods for
    performance monitoring
  - Allow autosize textareas to also be manually resized

v 8.4.2
  - Bump required gitlab-workhorse version to bring in a fix for missing
    artifacts in the build artifacts browser
  - Get rid of those ugly borders on the file tree view
  - Fix updating the runner information when asking for builds
  - Bump gitlab_git version to 7.2.24 in order to bring in a performance
    improvement when checking if a repository was empty
  - Add instrumentation for Gitlab::Git::Repository instance methods so we can
    track them in Performance Monitoring.
  - Increase contrast between highlighted code comments and inline diff marker
  - Fix method undefined when using external commit status in builds
  - Fix highlighting in blame view.

v 8.4.1
  - Apply security updates for Rails (4.2.5.1), rails-html-sanitizer (1.0.3),
    and Nokogiri (1.6.7.2)
  - Fix redirect loop during import
  - Fix diff highlighting for all syntax themes
  - Delete project and associations in a background worker

v 8.4.0 (unreleased)
  - Hide issues settings when issues are disabled (Hannes Rosenögger)
v 8.4.0
  - Allow LDAP users to change their email if it was not set by the LDAP server
  - Ensure Gravatar host looks like an actual host
  - Consider re-assign as a mention from a notification point of view
  - Add pagination headers to already paginated API resources
  - Properly generate diff of orphan commits, like the first commit in a repository
  - Improve the consistency of commit titles, branch names, tag names, issue/MR titles, on their respective project pages
  - Autocomplete data is now always loaded, instead of when focusing a comment text area
  - Improved performance of finding issues for an entire group
  - Added custom application performance measuring system powered by InfluxDB
  - Add syntax highlighting to diffs
  - Gracefully handle invalid UTF-8 sequences in Markdown links (Stan Hu)
  - Bump fog to 1.36.0 (Stan Hu)
  - Add user's last used IP addresses to admin page (Stan Hu)
  - Add housekeeping function to project settings page
  - The default GitLab logo now acts as a loading indicator
  - LDAP group sync: Remove user from group when they are removed from LDAP
  - Fix caching issue where build status was not updating in project dashboard (Stan Hu)
  - Accept 2xx status codes for successful Webhook triggers (Stan Hu)
  - Fix missing date of month in network graph when commits span a month (Stan Hu)
  - Expire view caches when application settings change (e.g. Gravatar disabled) (Stan Hu)
  - Don't notify users twice if they are both project watchers and subscribers (Stan Hu)
  - Fix error with file size check with submodules (Stan Hu)
  - Remove gray background from layout in UI
  - Remove gray background from layout in UI
  - Fix signup for OAuth providers that don't provide a name
  - Implement new UI for group page
  - Implement search inside emoji picker
  - Let the CI runner know about builds that this build depends on
  - Add API support for looking up a user by username (Stan Hu)
  - Add project permissions to all project API endpoints (Stan Hu)
  - Link to milestone in "Milestone changed" system note
  - LDAP Group Sync: Allow group role downgradegit
  - Only allow group/project members to mention `@all`
  - Expose Git's version in the admin area (Trey Davis)
  - Add "Frequently used" category to emoji picker
  - Add CAS support (tduehr)
  - Add link to merge request on build detail page
  - Fix: Problem with projects ending with .keys (Jose Corcuera)
  - Revert back upvote and downvote button to the issue and MR pages
  - Swap position of Assignee and Author selector on Issuables (Zeger-Jan van de Weg)
  - Add system hook messages for project rename and transfer (Steve Norman)
  - Fix version check image in Safari
  - Show 'All' tab by default in the builds page
  - Add Open Graph and Twitter Card data to all pages
  - Fix API project lookups when querying with a namespace with dots (Stan Hu)
  - Enable forcing Two-factor authentication sitewide, with optional grace period
  - Import GitHub Pull Requests into GitLab
  - Change single user API endpoint to return more detailed data (Michael Potthoff)
  - Update version check images to use SVG
  - Validate README format before displaying
  - Enable Microsoft Azure OAuth2 support (Janis Meybohm)
  - Properly set task-list class on single item task lists
  - Add file finder feature in tree view (Kyungchul Shin)
  - Ajax filter by message for commits page
  - API: Add support for deleting a tag via the API (Robert Schilling)
  - Allow subsequent validations in CI Linter
  - Show referenced MRs & Issues only when the current viewer can access them
  - Fix Encoding::CompatibilityError bug when markdown content has some complex URL (Jason Lee)
  - Add API support for managing project's builds
  - Add API support for managing project's build triggers
  - Add API support for managing project's build variables
  - Allow broadcast messages to be edited
  - Autosize Markdown textareas
  - Import GitHub wiki into GitLab
  - Add reporters ability to download and browse build artifacts (Andrew Johnson)
  - Autofill referring url in message box when reporting user abuse.
  - Remove leading comma on award emoji when the user is the first to award the emoji (Zeger-Jan van de Weg)
  - Add build artifacts browser
  - Improve UX in builds artifacts browser
  - Increase default size of `data` column in `events` table when using MySQL
  - Expose button to CI Lint tool on project builds page
  - Fix: Creator should be added as a master of the project on creation
  - Added X-GitLab-... headers to emails from CI and Email On Push services (Anton Baklanov)
  - Add IP check against DNSBLs at account sign-up
  - Added cache:key to .gitlab-ci.yml allowing to fine tune the caching

v 8.3.10
  - Prevent unauthorized access to other projects build traces
  - Forbid scripting for wiki files

v 8.3.9
  - Prevent privilege escalation via "impersonate" feature
  - Prevent privilege escalation via notes API
  - Prevent privilege escalation via project webhook API
  - Prevent XSS via custom issue tracker URL
  - Prevent XSS via `window.opener`
  - Prevent information disclosure via project labels
  - Prevent information disclosure via new merge request page

v 8.3.8
  - Fix persistent XSS vulnerability in `commit_person_link` helper

v 8.3.7
  - Fix a 2FA authentication spoofing vulnerability.

v 8.3.6
  - Don't attempt to fetch any tags from a forked repo (Stan Hu).

v 8.3.5
  - Bump Git version requirement to 2.7.4

v 8.3.4
  - Use gitlab-workhorse 0.5.4 (fixes API routing bug)

v 8.3.3
  - Preserve CE behavior with JIRA integration by only calling API if URL is set
  - Fix duplicated branch creation/deletion events when using Web UI (Stan Hu)
  - Add configurable LDAP server query timeout
  - Get "Merge when build succeeds" to work when commits were pushed to MR target branch while builds were running
  - Suppress e-mails on failed builds if allow_failure is set (Stan Hu)
  - Fix project transfer e-mail sending incorrect paths in e-mail notification (Stan Hu)
  - Better support for referencing and closing issues in Asana service (Mike Wyatt)
  - Enable "Add key" button when user fills in a proper key (Stan Hu)
  - Fix error in processing reply-by-email messages (Jason Lee)
  - Fix Error 500 when visiting build page of project with nil runners_token (Stan Hu)
  - Use WOFF versions of SourceSansPro fonts
  - Fix regression when builds were not generated for tags created through web/api interface
  - Fix: maintain milestone filter between Open and Closed tabs (Greg Smethells)
  - Fix missing artifacts and build traces for build created before 8.3

v 8.3.2
  - Disable --follow in `git log` to avoid loading duplicate commit data in infinite scroll (Stan Hu)
  - Add support for Google reCAPTCHA in user registration

v 8.3.1
  - Fix Error 500 when global milestones have slashes (Stan Hu)
  - Fix Error 500 when doing a search in dashboard before visiting any project (Stan Hu)
  - Fix LDAP identity and user retrieval when special characters are used
  - Move Sidekiq-cron configuration to gitlab.yml

v 8.3.0
  - Bump rack-attack to 4.3.1 for security fix (Stan Hu)
  - API support for starred projects for authorized user (Zeger-Jan van de Weg)
  - Add open_issues_count to project API (Stan Hu)
  - Expand character set of usernames created by Omniauth (Corey Hinshaw)
  - Add button to automatically merge a merge request when the build succeeds (Zeger-Jan van de Weg)
  - Add unsubscribe link in the email footer (Zeger-Jan van de Weg)
  - Provide better diagnostic message upon project creation errors (Stan Hu)
  - Bump devise to 3.5.3 to fix reset token expiring after account creation (Stan Hu)
  - Remove api credentials from link to build_page
  - Deprecate GitLabCiService making it to always be inactive
  - Bump gollum-lib to 4.1.0 (Stan Hu)
  - Fix broken group avatar upload under "New group" (Stan Hu)
  - Update project repositorize size and commit count during import:repos task (Stan Hu)
  - Fix API setting of 'public' attribute to false will make a project private (Stan Hu)
  - Handle and report SSL errors in Webhook test (Stan Hu)
  - Bump Redis requirement to 2.8 for Sidekiq 4 (Stan Hu)
  - Fix: Assignee selector is empty when 'Unassigned' is selected (Jose Corcuera)
  - WIP identifier on merge requests no longer requires trailing space
  - Add rake tasks for git repository maintainance (Zeger-Jan van de Weg)
  - Fix 500 error when update group member permission
  - Fix: As an admin, cannot add oneself as a member to a group/project
  - Trim leading and trailing whitespace of milestone and issueable titles (Jose Corcuera)
  - Recognize issue/MR/snippet/commit links as references
  - Backport JIRA features from EE to CE
  - Add ignore whitespace change option to commit view
  - Fire update hook from GitLab
  - Allow account unlock via email
  - Style warning about mentioning many people in a comment
  - Fix: sort milestones by due date once again (Greg Smethells)
  - Migrate all CI::Services and CI::WebHooks to Services and WebHooks
  - Don't show project fork event as "imported"
  - Add API endpoint to fetch merge request commits list
  - Don't create CI status for refs that doesn't have .gitlab-ci.yml, even if the builds are enabled
  - Expose events API with comment information and author info
  - Fix: Ensure "Remove Source Branch" button is not shown when branch is being deleted. #3583
  - Run custom Git hooks when branch is created or deleted.
  - Fix bug when simultaneously accepting multiple MRs results in MRs that are of "merged" status, but not merged to the target branch
  - Add languages page to graphs
  - Block LDAP user when they are no longer found in the LDAP server
  - Improve wording on project visibility levels (Zeger-Jan van de Weg)
  - Fix editing notes on a merge request diff
  - Automatically select default clone protocol based on user preferences (Eirik Lygre)
  - Make Network page as sub tab of Commits
  - Add copy-to-clipboard button for Snippets
  - Add indication to merge request list item that MR cannot be merged automatically
  - Default target branch to patch-n when editing file in protected branch
  - Add Builds tab to merge request detail page
  - Allow milestones, issues and MRs to be created from dashboard and group indexes
  - Use new style for wiki
  - Use new style for milestone detail page
  - Fix sidebar tooltips when collapsed
  - Prevent possible XSS attack with award-emoji
  - Upgraded Sidekiq to 4.x
  - Accept COPYING,COPYING.lesser, and licence as license file (Zeger-Jan van de Weg)
  - Fix emoji aliases problem
  - Fix award-emojis Flash alert's width
  - Fix deleting notes on a merge request diff
  - Display referenced merge request statuses in the issue description (Greg Smethells)
  - Implement new sidebar for issue and merge request pages
  - Emoji picker improvements
  - Suppress warning about missing `.gitlab-ci.yml` if builds are disabled
  - Do not show build status unless builds are enabled and `.gitlab-ci.yml` is present
  - Persist runners registration token in database
  - Fix online editor should not remove newlines at the end of the file
  - Expose Git's version in the admin area
  - Show "New Merge Request" buttons on canonical repos when you have a fork (Josh Frye)

v 8.2.6
  - Prevent unauthorized access to other projects build traces
  - Forbid scripting for wiki files

v 8.2.5
  - Prevent privilege escalation via "impersonate" feature
  - Prevent privilege escalation via notes API
  - Prevent privilege escalation via project webhook API
  - Prevent XSS via `window.opener`
  - Prevent information disclosure via project labels
  - Prevent information disclosure via new merge request page

v 8.2.4
  - Bump Git version requirement to 2.7.4

v 8.2.3
  - Fix application settings cache not expiring after changes (Stan Hu)
  - Fix Error 500s when creating global milestones with Unicode characters (Stan Hu)
  - Update documentation for "Guest" permissions
  - Properly convert Emoji-only comments into Award Emojis
  - Enable devise paranoid mode to prevent user enumeration attack
  - Webhook payload has an added, modified and removed properties for each commit
  - Fix 500 error when creating a merge request that removes a submodule

v 8.2.2
  - Fix 404 in redirection after removing a project (Stan Hu)
  - Ensure cached application settings are refreshed at startup (Stan Hu)
  - Fix Error 500 when viewing user's personal projects from admin page (Stan Hu)
  - Fix: Raw private snippets access workflow
  - Prevent "413 Request entity too large" errors when pushing large files with LFS
  - Fix invalid links within projects dashboard header
  - Make current user the first user in assignee dropdown in issues detail page (Stan Hu)
  - Fix: duplicate email notifications on issue comments

v 8.2.1
  - Forcefully update builds that didn't want to update with state machine
  - Fix: saving GitLabCiService as Admin Template

v 8.2.0
  - Improved performance of finding projects and groups in various places
  - Improved performance of rendering user profile pages and Atom feeds
  - Expose build artifacts path as config option
  - Fix grouping of contributors by email in graph.
  - Improved performance of finding issues with/without labels
  - Fix Drone CI service template not saving properly (Stan Hu)
  - Fix avatars not showing in Atom feeds and project issues when Gravatar disabled (Stan Hu)
  - Added a GitLab specific profiling tool called "Sherlock" (see GitLab CE merge request #1749)
  - Upgrade gitlab_git to 7.2.20 and rugged to 0.23.3 (Stan Hu)
  - Improved performance of finding users by one of their Email addresses
  - Add allow_failure field to commit status API (Stan Hu)
  - Commits without .gitlab-ci.yml are marked as skipped
  - Save detailed error when YAML syntax is invalid
  - Since GitLab CI is enabled by default, remove enabling it by pushing .gitlab-ci.yml
  - Added build artifacts
  - Improved performance of replacing references in comments
  - Show last project commit to default branch on project home page
  - Highlight comment based on anchor in URL
  - Adds ability to remove the forked relationship from project settings screen. (Han Loong Liauw)
  - Improved performance of sorting milestone issues
  - Allow users to select the Files view as default project view (Cristian Bica)
  - Show "Empty Repository Page" for repository without branches (Artem V. Navrotskiy)
  - Fix: Inability to reply to code comments in the MR view, if the MR comes from a fork
  - Use git follow flag for commits page when retrieve history for file or directory
  - Show merge request CI status on merge requests index page
  - Send build name and stage in CI notification e-mail
  - Extend yml syntax for only and except to support specifying repository path
  - Enable shared runners to all new projects
  - Bump GitLab-Workhorse to 0.4.1
  - Allow to define cache in `.gitlab-ci.yml`
  - Fix: 500 error returned if destroy request without HTTP referer (Kazuki Shimizu)
  - Remove deprecated CI events from project settings page
  - Use issue editor as cross reference comment author when issue is edited with a new mention.
  - Add graphs of commits ahead and behind default branch (Jeff Stubler)
  - Improve personal snippet access workflow (Douglas Alexandre)
  - [API] Add ability to fetch the commit ID of the last commit that actually touched a file
  - Fix omniauth documentation setting for omnibus configuration (Jon Cairns)
  - Add "New file" link to dropdown on project page
  - Include commit logs in project search
  - Add "added", "modified" and "removed" properties to commit object in webhook
  - Rename "Back to" links to "Go to" because its not always a case it point to place user come from
  - Allow groups to appear in the search results if the group owner allows it
  - Add email notification to former assignee upon unassignment (Adam Lieskovský)
  - New design for project graphs page
  - Remove deprecated dumped yaml file generated from previous job definitions
  - Show specific runners from projects where user is master or owner
  - MR target branch is now visible on a list view when it is different from project's default one
  - Improve Continuous Integration graphs page
  - Make color of "Accept Merge Request" button consistent with current build status
  - Add ignore white space option in merge request diff and commit and compare view
  - Ability to add release notes (markdown text and attachments) to git tags (aka Releases)
  - Relative links from a repositories README.md now link to the default branch
  - Fix trailing whitespace issue in merge request/issue title
  - Fix bug when milestone/label filter was empty for dashboard issues page
  - Add ability to create milestone in group projects from single form
  - Add option to create merge request when editing/creating a file (Dirceu Tiegs)
  - Prevent the last owner of a group from being able to delete themselves by 'adding' themselves as a master (James Lopez)
  - Add Award Emoji to issue and merge request pages

v 8.1.4
  - Fix bug where manually merged branches in a MR would end up with an empty diff (Stan Hu)
  - Prevent redirect loop when home_page_url is set to the root URL
  - Fix incoming email config defaults
  - Remove CSS property preventing hard tabs from rendering in Chromium 45 (Stan Hu)

v 8.1.3
  - Force update refs/merge-requests/X/head upon a push to the source branch of a merge request (Stan Hu)
  - Spread out runner contacted_at updates
  - Use issue editor as cross reference comment author when issue is edited with a new mention
  - Add Facebook authentication

v 8.1.1
  - Fix cloning Wiki repositories via HTTP (Stan Hu)
  - Add migration to remove satellites directory
  - Fix specific runners visibility
  - Fix 500 when editing CI service
  - Require CI jobs to be named
  - Fix CSS for runner status
  - Fix CI badge
  - Allow developer to manage builds

v 8.1.1
  - Removed, see 8.1.2

v 8.1.0
  - Ensure MySQL CI limits DB migrations occur after the fields have been created (Stan Hu)
  - Fix duplicate repositories in GitHub import page (Stan Hu)
  - Redirect to a default path if HTTP_REFERER is not set (Stan Hu)
  - Adds ability to create directories using the web editor (Ben Ford)
  - Cleanup stuck CI builds
  - Send an email to admin email when a user is reported for spam (Jonathan Rochkind)
  - Show notifications button when user is member of group rather than project (Grzegorz Bizon)
  - Fix bug preventing mentioned issued from being closed when MR is merged using fast-forward merge.
  - Fix nonatomic database update potentially causing project star counts to go negative (Stan Hu)
  - Don't show "Add README" link in an empty repository if user doesn't have access to push (Stan Hu)
  - Fix error preventing displaying of commit data for a directory with a leading dot (Stan Hu)
  - Speed up load times of issue detail pages by roughly 1.5x
  - Fix CI rendering regressions
  - If a merge request is to close an issue, show this on the issue page (Zeger-Jan van de Weg)
  - Add a system note and update relevant merge requests when a branch is deleted or re-added (Stan Hu)
  - Make diff file view easier to use on mobile screens (Stan Hu)
  - Improved performance of finding users by username or Email address
  - Fix bug where merge request comments created by API would not trigger notifications (Stan Hu)
  - Add support for creating directories from Files page (Stan Hu)
  - Allow removing of project without confirmation when JavaScript is disabled (Stan Hu)
  - Support filtering by "Any" milestone or issue and fix "No Milestone" and "No Label" filters (Stan Hu)
  - Improved performance of the trending projects page
  - Remove CI migration task
  - Improved performance of finding projects by their namespace
  - Add assignee data to Issuables' hook_data (Bram Daams)
  - Fix bug where transferring a project would result in stale commit links (Stan Hu)
  - Fix build trace updating
  - Include full path of source and target branch names in New Merge Request page (Stan Hu)
  - Add user preference to view activities as default dashboard (Stan Hu)
  - Add option to admin area to sign in as a specific user (Pavel Forkert)
  - Show CI status on all pages where commits list is rendered
  - Automatically enable CI when push .gitlab-ci.yml file to repository
  - Move CI charts to project graphs area
  - Fix cases where Markdown did not render links in activity feed (Stan Hu)
  - Add first and last to pagination (Zeger-Jan van de Weg)
  - Added Commit Status API
  - Added Builds View
  - Added when to .gitlab-ci.yml
  - Show CI status on commit page
  - Added CI_BUILD_TAG, _STAGE, _NAME and _TRIGGERED to CI builds
  - Show CI status on Your projects page and Starred projects page
  - Remove "Continuous Integration" page from dashboard
  - Add notes and SSL verification entries to hook APIs (Ben Boeckel)
  - Fix grammar in admin area "labels" .nothing-here-block when no labels exist.
  - Move CI runners page to project settings area
  - Move CI variables page to project settings area
  - Move CI triggers page to project settings area
  - Move CI project settings page to CE project settings area
  - Fix bug when removed file was not appearing in merge request diff
  - Show warning when build cannot be served by any of the available CI runners
  - Note the original location of a moved project when notifying users of the move
  - Improve error message when merging fails
  - Add support of multibyte characters in LDAP UID (Roman Petrov)
  - Show additions/deletions stats on merge request diff
  - Remove footer text in emails (Zeger-Jan van de Weg)
  - Ensure code blocks are properly highlighted after a note is updated
  - Fix wrong access level badge on MR comments
  - Hide password in the service settings form
  - Move CI webhooks page to project settings area
  - Fix User Identities API. It now allows you to properly create or update user's identities.
  - Add user preference to change layout width (Peter Göbel)
  - Use commit status in merge request widget as preferred source of CI status
  - Integrate CI commit and build pages into project pages
  - Move CI services page to project settings area
  - Add "Quick Submit" behavior to input fields throughout the application. Use
    Cmd+Enter on Mac and Ctrl+Enter on Windows/Linux.
  - Fix position of hamburger in header for smaller screens (Han Loong Liauw)
  - Fix bug where Emojis in Markdown would truncate remaining text (Sakata Sinji)
  - Persist filters when sorting on admin user page (Jerry Lukins)
  - Update style of snippets pages (Han Loong Liauw)
  - Allow dashboard and group issues/MRs to be filtered by label
  - Add spellcheck=false to certain input fields
  - Invalidate stored service password if the endpoint URL is changed
  - Project names are not fully shown if group name is too big, even on group page view
  - Apply new design for Files page
  - Add "New Page" button to Wiki Pages tab (Stan Hu)
  - Only render 404 page from /public
  - Hide passwords from services API (Alex Lossent)
  - Fix: Images cannot show when projects' path was changed
  - Let gitlab-git-http-server generate and serve 'git archive' downloads
  - Optimize query when filtering on issuables (Zeger-Jan van de Weg)
  - Fix padding of outdated discussion item.
  - Animate the logo on hover

v 8.0.5
  - Correct lookup-by-email for LDAP logins
  - Fix loading spinner sometimes not being hidden on Merge Request tab switches

v 8.0.4
  - Fix Message-ID header to be RFC 2111-compliant to prevent e-mails being dropped (Stan Hu)
  - Fix referrals for :back and relative URL installs
  - Fix anchors to comments in diffs
  - Remove CI token from build traces
  - Fix "Assign All" button on Runner admin page
  - Fix search in Files
  - Add full project namespace to payload of system webhooks (Ricardo Band)

v 8.0.3
  - Fix URL shown in Slack notifications
  - Fix bug where projects would appear to be stuck in the forked import state (Stan Hu)
  - Fix Error 500 in creating merge requests with > 1000 diffs (Stan Hu)
  - Add work_in_progress key to MR webhooks (Ben Boeckel)

v 8.0.2
  - Fix default avatar not rendering in network graph (Stan Hu)
  - Skip check_initd_configured_correctly on omnibus installs
  - Prevent double-prefixing of help page paths
  - Clarify confirmation text on user deletion
  - Make commit graphs responsive to window width changes (Stan Hu)
  - Fix top margin for sign-in button on public pages
  - Fix LDAP attribute mapping
  - Remove git refs used internally by GitLab from network graph (Stan Hu)
  - Use standard Markdown font in Markdown preview instead of fixed-width font (Stan Hu)
  - Fix Reply by email for non-UTF-8 messages.
  - Add option to use StartTLS with Reply by email IMAP server.
  - Allow AWS S3 Server-Side Encryption with Amazon S3-Managed Keys for backups (Paul Beattie)

v 8.0.1
  - Improve CI migration procedure and documentation

v 8.0.0
  - Fix Markdown links not showing up in dashboard activity feed (Stan Hu)
  - Remove milestones from merge requests when milestones are deleted (Stan Hu)
  - Fix HTML link that was improperly escaped in new user e-mail (Stan Hu)
  - Fix broken sort in merge request API (Stan Hu)
  - Bump rouge to 1.10.1 to remove warning noise and fix other syntax highlighting bugs (Stan Hu)
  - Gracefully handle errors in syntax highlighting by leaving the block unformatted (Stan Hu)
  - Add "replace" and "upload" functionalities to allow user replace existing file and upload new file into current repository
  - Fix URL construction for merge requests, issues, notes, and commits for relative URL config (Stan Hu)
  - Fix emoji URLs in Markdown when relative_url_root is used (Stan Hu)
  - Omit filename in Content-Disposition header in raw file download to avoid RFC 6266 encoding issues (Stan HU)
  - Fix broken Wiki Page History (Stan Hu)
  - Import forked repositories asynchronously to prevent large repositories from timing out (Stan Hu)
  - Prevent anchors from being hidden by header (Stan Hu)
  - Fix bug where only the first 15 Bitbucket issues would be imported (Stan Hu)
  - Sort issues by creation date in Bitbucket importer (Stan Hu)
  - Prevent too many redirects upon login when home page URL is set to external_url (Stan Hu)
  - Improve dropdown positioning on the project home page (Hannes Rosenögger)
  - Upgrade browser gem to 1.0.0 to avoid warning in IE11 compatibilty mode (Stan Hu)
  - Remove user OAuth tokens from the database and request new tokens each session (Stan Hu)
  - Restrict users API endpoints to use integer IDs (Stan Hu)
  - Only show recent push event if the branch still exists or a recent merge request has not been created (Stan Hu)
  - Remove satellites
  - Better performance for web editor (switched from satellites to rugged)
  - Faster merge
  - Ability to fetch merge requests from refs/merge-requests/:id
  - Allow displaying of archived projects in the admin interface (Artem Sidorenko)
  - Allow configuration of import sources for new projects (Artem Sidorenko)
  - Search for comments should be case insensetive
  - Create cross-reference for closing references on commits pushed to non-default branches (Maël Valais)
  - Ability to search milestones
  - Gracefully handle SMTP user input errors (e.g. incorrect email addresses) to prevent Sidekiq retries (Stan Hu)
  - Move dashboard activity to separate page (for your projects and starred projects)
  - Improve performance of git blame
  - Limit content width to 1200px for most of pages to improve readability on big screens
  - Fix 500 error when submit project snippet without body
  - Improve search page usability
  - Bring more UI consistency in way how projects, snippets and groups lists are rendered
  - Make all profiles and group public
  - Fixed login failure when extern_uid changes (Joel Koglin)
  - Don't notify users without access to the project when they are (accidentally) mentioned in a note.
  - Retrieving oauth token with LDAP credentials
  - Load Application settings from running database unless env var USE_DB=false
  - Added Drone CI integration (Kirill Zaitsev)
  - Allow developers to retry builds
  - Hide advanced project options for non-admin users
  - Fail builds if no .gitlab-ci.yml is found
  - Refactored service API and added automatically service docs generator (Kirill Zaitsev)
  - Added web_url key project hook_attrs (Kirill Zaitsev)
  - Add ability to get user information by ID of an SSH key via the API
  - Fix bug which IE cannot show image at markdown when the image is raw file of gitlab
  - Add support for Crowd
  - Global Labels that are available to all projects
  - Fix highlighting of deleted lines in diffs.
  - Project notification level can be set on the project page itself
  - Added service API endpoint to retrieve service parameters (Petheő Bence)
  - Add FogBugz project import (Jared Szechy)
  - Sort users autocomplete lists by user (Allister Antosik)
  - Webhook for issue now contains repository field (Jungkook Park)
  - Add ability to add custom text to the help page (Jeroen van Baarsen)
  - Add pg_schema to backup config
  - Fix references to target project issues in Merge Requests markdown preview and textareas (Francesco Levorato)
  - Redirect from incorrectly cased group or project path to correct one (Francesco Levorato)
  - Removed API calls from CE to CI

v 7.14.3
  - No changes

v 7.14.2
  - Upgrade gitlab_git to 7.2.15 to fix `git blame` errors with ISO-encoded files (Stan Hu)
  - Allow configuration of LDAP attributes GitLab will use for the new user account.

v 7.14.1
  - Improve abuse reports management from admin area
  - Fix "Reload with full diff" URL button in compare branch view (Stan Hu)
  - Disabled DNS lookups for SSH in docker image (Rowan Wookey)
  - Only include base URL in OmniAuth full_host parameter (Stan Hu)
  - Fix Error 500 in API when accessing a group that has an avatar (Stan Hu)
  - Ability to enable SSL verification for Webhooks

v 7.14.0
  - Fix bug where non-project members of the target project could set labels on new merge requests.
  - Update default robots.txt rules to disallow crawling of irrelevant pages (Ben Bodenmiller)
  - Fix redirection after sign in when using auto_sign_in_with_provider
  - Upgrade gitlab_git to 7.2.14 to ignore CRLFs in .gitmodules (Stan Hu)
  - Clear cache to prevent listing deleted branches after MR removes source branch (Stan Hu)
  - Provide more feedback what went wrong if HipChat service failed test (Stan Hu)
  - Fix bug where backslashes in inline diffs could be dropped (Stan Hu)
  - Disable turbolinks when linking to Bitbucket import status (Stan Hu)
  - Fix broken code import and display error messages if something went wrong with creating project (Stan Hu)
  - Fix corrupted binary files when using API files endpoint (Stan Hu)
  - Bump Haml to 4.0.7 to speed up textarea rendering (Stan Hu)
  - Show incompatible projects in Bitbucket import status (Stan Hu)
  - Fix coloring of diffs on MR Discussion-tab (Gert Goet)
  - Fix "Network" and "Graphs" pages for branches with encoded slashes (Stan Hu)
  - Fix errors deleting and creating branches with encoded slashes (Stan Hu)
  - Always add current user to autocomplete controller to support filter by "Me" (Stan Hu)
  - Fix multi-line syntax highlighting (Stan Hu)
  - Fix network graph when branch name has single quotes (Stan Hu)
  - Add "Confirm user" button in user admin page (Stan Hu)
  - Upgrade gitlab_git to version 7.2.6 to fix Error 500 when creating network graphs (Stan Hu)
  - Add support for Unicode filenames in relative links (Hiroyuki Sato)
  - Fix URL used for refreshing notes if relative_url is present (Bartłomiej Święcki)
  - Fix commit data retrieval when branch name has single quotes (Stan Hu)
  - Check that project was actually created rather than just validated in import:repos task (Stan Hu)
  - Fix full screen mode for snippet comments (Daniel Gerhardt)
  - Fix 404 error in files view after deleting the last file in a repository (Stan Hu)
  - Fix the "Reload with full diff" URL button (Stan Hu)
  - Fix label read access for unauthenticated users (Daniel Gerhardt)
  - Fix access to disabled features for unauthenticated users (Daniel Gerhardt)
  - Fix OAuth provider bug where GitLab would not go return to the redirect_uri after sign-in (Stan Hu)
  - Fix file upload dialog for comment editing (Daniel Gerhardt)
  - Set OmniAuth full_host parameter to ensure redirect URIs are correct (Stan Hu)
  - Return comments in created order in merge request API (Stan Hu)
  - Disable internal issue tracker controller if external tracker is used (Stan Hu)
  - Expire Rails cache entries after two weeks to prevent endless Redis growth
  - Add support for destroying project milestones (Stan Hu)
  - Allow custom backup archive permissions
  - Add project star and fork count, group avatar URL and user/group web URL attributes to API
  - Show who last edited a comment if it wasn't the original author
  - Send notification to all participants when MR is merged.
  - Add ability to manage user email addresses via the API.
  - Show buttons to add license, changelog and contribution guide if they're missing.
  - Tweak project page buttons.
  - Disabled autocapitalize and autocorrect on login field (Daryl Chan)
  - Mention group and project name in creation, update and deletion notices (Achilleas Pipinellis)
  - Update gravatar link on profile page to link to configured gravatar host (Ben Bodenmiller)
  - Remove redis-store TTL monkey patch
  - Add support for CI skipped status
  - Fetch code from forks to refs/merge-requests/:id/head when merge request created
  - Remove comments and email addresses when publicly exposing ssh keys (Zeger-Jan van de Weg)
  - Add "Check out branch" button to the MR page.
  - Improve MR merge widget text and UI consistency.
  - Improve text in MR "How To Merge" modal.
  - Cache all events
  - Order commits by date when comparing branches
  - Fix bug causing error when the target branch of a symbolic ref was deleted
  - Include branch/tag name in archive file and directory name
  - Add dropzone upload progress
  - Add a label for merged branches on branches page (Florent Baldino)
  - Detect .mkd and .mkdn files as markdown (Ben Boeckel)
  - Fix: User search feature in admin area does not respect filters
  - Set max-width for README, issue and merge request description for easier read on big screens
  - Update Flowdock integration to support new Flowdock API (Boyan Tabakov)
  - Remove author from files view (Sven Strickroth)
  - Fix infinite loop when SAML was incorrectly configured.

v 7.13.5
  - Satellites reverted

v 7.13.4
  - Allow users to send abuse reports

v 7.13.3
  - Fix bug causing Bitbucket importer to crash when OAuth application had been removed.
  - Allow users to send abuse reports
  - Remove satellites
  - Link username to profile on Group Members page (Tom Webster)

v 7.13.2
  - Fix randomly failed spec
  - Create project services on Project creation
  - Add admin_merge_request ability to Developer level and up
  - Fix Error 500 when browsing projects with no HEAD (Stan Hu)
  - Fix labels / assignee / milestone for the merge requests when issues are disabled
  - Show the first tab automatically on MergeRequests#new
  - Add rake task 'gitlab:update_commit_count' (Daniel Gerhardt)
  - Fix Gmail Actions

v 7.13.1
  - Fix: Label modifications are not reflected in existing notes and in the issue list
  - Fix: Label not shown in the Issue list, although it's set through web interface
  - Fix: Group/project references are linked incorrectly
  - Improve documentation
  - Fix of migration: Check if session_expire_delay column exists before adding the column
  - Fix: ActionView::Template::Error
  - Fix: "Create Merge Request" isn't always shown in event for newly pushed branch
  - Fix bug causing "Remove source-branch" option not to work for merge requests from the same project.
  - Render Note field hints consistently for "new" and "edit" forms

v 7.13.0
  - Remove repository graph log to fix slow cache updates after push event (Stan Hu)
  - Only enable HSTS header for HTTPS and port 443 (Stan Hu)
  - Fix user autocomplete for unauthenticated users accessing public projects (Stan Hu)
  - Fix redirection to home page URL for unauthorized users (Daniel Gerhardt)
  - Add branch switching support for graphs (Daniel Gerhardt)
  - Fix external issue tracker hook/test for HTTPS URLs (Daniel Gerhardt)
  - Remove link leading to a 404 error in Deploy Keys page (Stan Hu)
  - Add support for unlocking users in admin settings (Stan Hu)
  - Add Irker service configuration options (Stan Hu)
  - Fix order of issues imported from GitHub (Hiroyuki Sato)
  - Bump rugments to 1.0.0beta8 to fix C prototype function highlighting (Jonathon Reinhart)
  - Fix Merge Request webhook to properly fire "merge" action when accepted from the web UI
  - Add `two_factor_enabled` field to admin user API (Stan Hu)
  - Fix invalid timestamps in RSS feeds (Rowan Wookey)
  - Fix downloading of patches on public merge requests when user logged out (Stan Hu)
  - Fix Error 500 when relative submodule resolves to a namespace that has a different name from its path (Stan Hu)
  - Extract the longest-matching ref from a commit path when multiple matches occur (Stan Hu)
  - Update maintenance documentation to explain no need to recompile asssets for omnibus installations (Stan Hu)
  - Support commenting on diffs in side-by-side mode (Stan Hu)
  - Fix JavaScript error when clicking on the comment button on a diff line that has a comment already (Stan Hu)
  - Return 40x error codes if branch could not be deleted in UI (Stan Hu)
  - Remove project visibility icons from dashboard projects list
  - Rename "Design" profile settings page to "Preferences".
  - Allow users to customize their default Dashboard page.
  - Update ssl_ciphers in Nginx example to remove DHE settings. This will deny forward secrecy for Android 2.3.7, Java 6 and OpenSSL 0.9.8
  - Admin can edit and remove user identities
  - Convert CRLF newlines to LF when committing using the web editor.
  - API request /projects/:project_id/merge_requests?state=closed will return only closed merge requests without merged one. If you need ones that were merged - use state=merged.
  - Allow Administrators to filter the user list by those with or without Two-factor Authentication enabled.
  - Show a user's Two-factor Authentication status in the administration area.
  - Explicit error when commit not found in the CI
  - Improve performance for issue and merge request pages
  - Users with guest access level can not set assignee, labels or milestones for issue and merge request
  - Reporter role can manage issue tracker now: edit any issue, set assignee or milestone and manage labels
  - Better performance for pages with events list, issues list and commits list
  - Faster automerge check and merge itself when source and target branches are in same repository
  - Correctly show anonymous authorized applications under Profile > Applications.
  - Query Optimization in MySQL.
  - Allow users to be blocked and unblocked via the API
  - Use native Postgres database cleaning during backup restore
  - Redesign project page. Show README as default instead of activity. Move project activity to separate page
  - Make left menu more hierarchical and less contextual by adding back item at top
  - A fork can’t have a visibility level that is greater than the original project.
  - Faster code search in repository and wiki. Fixes search page timeout for big repositories
  - Allow administrators to disable 2FA for a specific user
  - Add error message for SSH key linebreaks
  - Store commits count in database (will populate with valid values only after first push)
  - Rebuild cache after push to repository in background job
  - Fix transferring of project to another group using the API.

v 7.12.2
  - Correctly show anonymous authorized applications under Profile > Applications.
  - Faster automerge check and merge itself when source and target branches are in same repository
  - Audit log for user authentication
  - Allow custom label to be set for authentication providers.

v 7.12.1
  - Fix error when deleting a user who has projects (Stan Hu)
  - Fix post-receive errors on a push when an external issue tracker is configured (Stan Hu)
  - Add SAML to list of social_provider (Matt Firtion)
  - Fix merge requests API scope to keep compatibility in 7.12.x patch release (Dmitriy Zaporozhets)
  - Fix closed merge request scope at milestone page (Dmitriy Zaporozhets)
  - Revert merge request states renaming
  - Fix hooks for web based events with external issue references (Daniel Gerhardt)
  - Improve performance for issue and merge request pages
  - Compress database dumps to reduce backup size

v 7.12.0
  - Fix Error 500 when one user attempts to access a personal, internal snippet (Stan Hu)
  - Disable changing of target branch in new merge request page when a branch has already been specified (Stan Hu)
  - Fix post-receive errors on a push when an external issue tracker is configured (Stan Hu)
  - Update oauth button logos for Twitter and Google to recommended assets
  - Update browser gem to version 0.8.0 for IE11 support (Stan Hu)
  - Fix timeout when rendering file with thousands of lines.
  - Add "Remember me" checkbox to LDAP signin form.
  - Add session expiration delay configuration through UI application settings
  - Don't notify users mentioned in code blocks or blockquotes.
  - Omit link to generate labels if user does not have access to create them (Stan Hu)
  - Show warning when a comment will add 10 or more people to the discussion.
  - Disable changing of the source branch in merge request update API (Stan Hu)
  - Shorten merge request WIP text.
  - Add option to disallow users from registering any application to use GitLab as an OAuth provider
  - Support editing target branch of merge request (Stan Hu)
  - Refactor permission checks with issues and merge requests project settings (Stan Hu)
  - Fix Markdown preview not working in Edit Milestone page (Stan Hu)
  - Fix Zen Mode not closing with ESC key (Stan Hu)
  - Allow HipChat API version to be blank and default to v2 (Stan Hu)
  - Add file attachment support in Milestone description (Stan Hu)
  - Fix milestone "Browse Issues" button.
  - Set milestone on new issue when creating issue from index with milestone filter active.
  - Make namespace API available to all users (Stan Hu)
  - Add webhook support for note events (Stan Hu)
  - Disable "New Issue" and "New Merge Request" buttons when features are disabled in project settings (Stan Hu)
  - Remove Rack Attack monkey patches and bump to version 4.3.0 (Stan Hu)
  - Fix clone URL losing selection after a single click in Safari and Chrome (Stan Hu)
  - Fix git blame syntax highlighting when different commits break up lines (Stan Hu)
  - Add "Resend confirmation e-mail" link in profile settings (Stan Hu)
  - Allow to configure location of the `.gitlab_shell_secret` file. (Jakub Jirutka)
  - Disabled expansion of top/bottom blobs for new file diffs
  - Update Asciidoctor gem to version 1.5.2. (Jakub Jirutka)
  - Fix resolving of relative links to repository files in AsciiDoc documents. (Jakub Jirutka)
  - Use the user list from the target project in a merge request (Stan Hu)
  - Default extention for wiki pages is now .md instead of .markdown (Jeroen van Baarsen)
  - Add validation to wiki page creation (only [a-zA-Z0-9/_-] are allowed) (Jeroen van Baarsen)
  - Fix new/empty milestones showing 100% completion value (Jonah Bishop)
  - Add a note when an Issue or Merge Request's title changes
  - Consistently refer to MRs as either Merged or Closed.
  - Add Merged tab to MR lists.
  - Prefix EmailsOnPush email subject with `[Git]`.
  - Group project contributions by both name and email.
  - Clarify navigation labels for Project Settings and Group Settings.
  - Move user avatar and logout button to sidebar
  - You can not remove user if he/she is an only owner of group
  - User should be able to leave group. If not - show him proper message
  - User has ability to leave project
  - Add SAML support as an omniauth provider
  - Allow to configure a URL to show after sign out
  - Add an option to automatically sign-in with an Omniauth provider
  - GitLab CI service sends .gitlab-ci.yml in each push call
  - When remove project - move repository and schedule it removal
  - Improve group removing logic
  - Trigger create-hooks on backup restore task
  - Add option to automatically link omniauth and LDAP identities
  - Allow special character in users bio. I.e.: I <3 GitLab

v 7.11.4
  - Fix missing bullets when creating lists
  - Set rel="nofollow" on external links

v 7.11.3
  - no changes
  - Fix upgrader script (Martins Polakovs)

v 7.11.2
  - no changes

v 7.11.1
  - no changes

v 7.11.0
  - Fall back to Plaintext when Syntaxhighlighting doesn't work. Fixes some buggy lexers (Hannes Rosenögger)
  - Get editing comments to work in Chrome 43 again.
  - Fix broken view when viewing history of a file that includes a path that used to be another file (Stan Hu)
  - Don't show duplicate deploy keys
  - Fix commit time being displayed in the wrong timezone in some cases (Hannes Rosenögger)
  - Make the first branch pushed to an empty repository the default HEAD (Stan Hu)
  - Fix broken view when using a tag to display a tree that contains git submodules (Stan Hu)
  - Make Reply-To config apply to change e-mail confirmation and other Devise notifications (Stan Hu)
  - Add application setting to restrict user signups to e-mail domains (Stan Hu)
  - Don't allow a merge request to be merged when its title starts with "WIP".
  - Add a page title to every page.
  - Allow primary email to be set to an email that you've already added.
  - Fix clone URL field and X11 Primary selection (Dmitry Medvinsky)
  - Ignore invalid lines in .gitmodules
  - Fix "Cannot move project" error message from popping up after a successful transfer (Stan Hu)
  - Redirect to sign in page after signing out.
  - Fix "Hello @username." references not working by no longer allowing usernames to end in period.
  - Fix "Revspec not found" errors when viewing diffs in a forked project with submodules (Stan Hu)
  - Improve project page UI
  - Fix broken file browsing with relative submodule in personal projects (Stan Hu)
  - Add "Reply quoting selected text" shortcut key (`r`)
  - Fix bug causing `@whatever` inside an issue's first code block to be picked up as a user mention.
  - Fix bug causing `@whatever` inside an inline code snippet (backtick-style) to be picked up as a user mention.
  - When use change branches link at MR form - save source branch selection instead of target one
  - Improve handling of large diffs
  - Added GitLab Event header for project hooks
  - Add Two-factor authentication (2FA) for GitLab logins
  - Show Atom feed buttons everywhere where applicable.
  - Add project activity atom feed.
  - Don't crash when an MR from a fork has a cross-reference comment from the target project on one of its commits.
  - Explain how to get a new password reset token in welcome emails
  - Include commit comments in MR from a forked project.
  - Group milestones by title in the dashboard and all other issue views.
  - Query issues, merge requests and milestones with their IID through API (Julien Bianchi)
  - Add default project and snippet visibility settings to the admin web UI.
  - Show incompatible projects in Google Code import status (Stan Hu)
  - Fix bug where commit data would not appear in some subdirectories (Stan Hu)
  - Task lists are now usable in comments, and will show up in Markdown previews.
  - Fix bug where avatar filenames were not actually deleted from the database during removal (Stan Hu)
  - Fix bug where Slack service channel was not saved in admin template settings. (Stan Hu)
  - Protect OmniAuth request phase against CSRF.
  - Don't send notifications to mentioned users that don't have access to the project in question.
  - Add search issues/MR by number
  - Change plots to bar graphs in commit statistics screen
  - Move snippets UI to fluid layout
  - Improve UI for sidebar. Increase separation between navigation and content
  - Improve new project command options (Ben Bodenmiller)
  - Add common method to force UTF-8 and use it to properly handle non-ascii OAuth user properties (Onur Küçük)
  - Prevent sending empty messages to HipChat (Chulki Lee)
  - Improve UI for mobile phones on dashboard and project pages
  - Add room notification and message color option for HipChat
  - Allow to use non-ASCII letters and dashes in project and namespace name. (Jakub Jirutka)
  - Add footnotes support to Markdown (Guillaume Delbergue)
  - Add current_sign_in_at to UserFull REST api.
  - Make Sidekiq MemoryKiller shutdown signal configurable
  - Add "Create Merge Request" buttons to commits and branches pages and push event.
  - Show user roles by comments.
  - Fix automatic blocking of auto-created users from Active Directory.
  - Call merge request webhook for each new commits (Arthur Gautier)
  - Use SIGKILL by default in Sidekiq::MemoryKiller
  - Fix mentioning of private groups.
  - Add style for <kbd> element in markdown
  - Spin spinner icon next to "Checking for CI status..." on MR page.
  - Fix reference links in dashboard activity and ATOM feeds.
  - Ensure that the first added admin performs repository imports

v 7.10.4
  - Fix migrations broken in 7.10.2
  - Make tags for GitLab installations running on MySQL case sensitive
  - Get Gitorious importer to work again.
  - Fix adding new group members from admin area
  - Fix DB error when trying to tag a repository (Stan Hu)
  - Fix Error 500 when searching Wiki pages (Stan Hu)
  - Unescape branch names in compare commit (Stan Hu)
  - Order commit comments chronologically in API.

v 7.10.2
  - Fix CI links on MR page

v 7.10.0
  - Ignore submodules that are defined in .gitmodules but are checked in as directories.
  - Allow projects to be imported from Google Code.
  - Remove access control for uploaded images to fix broken images in emails (Hannes Rosenögger)
  - Allow users to be invited by email to join a group or project.
  - Don't crash when project repository doesn't exist.
  - Add config var to block auto-created LDAP users.
  - Don't use HTML ellipsis in EmailsOnPush subject truncated commit message.
  - Set EmailsOnPush reply-to address to committer email when enabled.
  - Fix broken file browsing with a submodule that contains a relative link (Stan Hu)
  - Fix persistent XSS vulnerability around profile website URLs.
  - Fix project import URL regex to prevent arbitary local repos from being imported.
  - Fix directory traversal vulnerability around uploads routes.
  - Fix directory traversal vulnerability around help pages.
  - Don't leak existence of project via search autocomplete.
  - Don't leak existence of group or project via search.
  - Fix bug where Wiki pages that included a '/' were no longer accessible (Stan Hu)
  - Fix bug where error messages from Dropzone would not be displayed on the issues page (Stan Hu)
  - Add a rake task to check repository integrity with `git fsck`
  - Add ability to configure Reply-To address in gitlab.yml (Stan Hu)
  - Move current user to the top of the list in assignee/author filters (Stan Hu)
  - Fix broken side-by-side diff view on merge request page (Stan Hu)
  - Set Application controller default URL options to ensure all url_for calls are consistent (Stan Hu)
  - Allow HTML tags in Markdown input
  - Fix code unfold not working on Compare commits page (Stan Hu)
  - Fix generating SSH key fingerprints with OpenSSH 6.8. (Sašo Stanovnik)
  - Fix "Import projects from" button to show the correct instructions (Stan Hu)
  - Fix dots in Wiki slugs causing errors (Stan Hu)
  - Make maximum attachment size configurable via Application Settings (Stan Hu)
  - Update poltergeist to version 1.6.0 to support PhantomJS 2.0 (Zeger-Jan van de Weg)
  - Fix cross references when usernames, milestones, or project names contain underscores (Stan Hu)
  - Disable reference creation for comments surrounded by code/preformatted blocks (Stan Hu)
  - Reduce Rack Attack false positives causing 403 errors during HTTP authentication (Stan Hu)
  - enable line wrapping per default and remove the checkbox to toggle it (Hannes Rosenögger)
  - Fix a link in the patch update guide
  - Add a service to support external wikis (Hannes Rosenögger)
  - Omit the "email patches" link and fix plain diff view for merge commits
  - List new commits for newly pushed branch in activity view.
  - Add sidetiq gem dependency to match EE
  - Add changelog, license and contribution guide links to project tab bar.
  - Improve diff UI
  - Fix alignment of navbar toggle button (Cody Mize)
  - Fix checkbox rendering for nested task lists
  - Identical look of selectboxes in UI
  - Upgrade the gitlab_git gem to version 7.1.3
  - Move "Import existing repository by URL" option to button.
  - Improve error message when save profile has error.
  - Passing the name of pushed ref to CI service (requires GitLab CI 7.9+)
  - Add location field to user profile
  - Fix print view for markdown files and wiki pages
  - Fix errors when deleting old backups
  - Improve GitLab performance when working with git repositories
  - Add tag message and last commit to tag hook (Kamil Trzciński)
  - Restrict permissions on backup files
  - Improve oauth accounts UI in profile page
  - Add ability to unlink connected accounts
  - Replace commits calendar with faster contribution calendar that includes issues and merge requests
  - Add inifinite scroll to user page activity
  - Don't include system notes in issue/MR comment count.
  - Don't mark merge request as updated when merge status relative to target branch changes.
  - Link note avatar to user.
  - Make Git-over-SSH errors more descriptive.
  - Fix EmailsOnPush.
  - Refactor issue filtering
  - AJAX selectbox for issue assignee and author filters
  - Fix issue with missing options in issue filtering dropdown if selected one
  - Prevent holding Control-Enter or Command-Enter from posting comment multiple times.
  - Prevent note form from being cleared when submitting failed.
  - Improve file icons rendering on tree (Sullivan Sénéchal)
  - API: Add pagination to project events
  - Get issue links in notification mail to work again.
  - Don't show commit comment button when user is not signed in.
  - Fix admin user projects lists.
  - Don't leak private group existence by redirecting from namespace controller to group controller.
  - Ability to skip some items from backup (database, respositories or uploads)
  - Archive repositories in background worker.
  - Import GitHub, Bitbucket or GitLab.com projects owned by authenticated user into current namespace.
  - Project labels are now available over the API under the "tag_list" field (Cristian Medina)
  - Fixed link paths for HTTP and SSH on the admin project view (Jeremy Maziarz)
  - Fix and improve help rendering (Sullivan Sénéchal)
  - Fix final line in EmailsOnPush email diff being rendered as error.
  - Prevent duplicate Buildkite service creation.
  - Fix git over ssh errors 'fatal: protocol error: bad line length character'
  - Automatically setup GitLab CI project for forks if origin project has GitLab CI enabled
  - Bust group page project list cache when namespace name or path changes.
  - Explicitly set image alt-attribute to prevent graphical glitches if gravatars could not be loaded
  - Allow user to choose a public email to show on public profile
  - Remove truncation from issue titles on milestone page (Jason Blanchard)
  - Fix stuck Merge Request merging events from old installations (Ben Bodenmiller)
  - Fix merge request comments on files with multiple commits
  - Fix Resource Owner Password Authentication Flow
  - Add icons to Add dropdown items.
  - Allow admin to create public deploy keys that are accessible to any project.
  - Warn when gitlab-shell version doesn't match requirement.
  - Skip email confirmation when set by admin or via LDAP.
  - Only allow users to reference groups, projects, issues, MRs, commits they have access to.

v 7.9.4
  - Security: Fix project import URL regex to prevent arbitary local repos from being imported
  - Fixed issue where only 25 commits would load in file listings
  - Fix LDAP identities  after config update

v 7.9.3
  - Contains no changes

v 7.9.2
  - Contains no changes

v 7.9.1
  - Include missing events and fix save functionality in admin service template settings form (Stan Hu)
  - Fix "Import projects from" button to show the correct instructions (Stan Hu)
  - Fix OAuth2 issue importing a new project from GitHub and GitLab (Stan Hu)
  - Fix for LDAP with commas in DN
  - Fix missing events and in admin Slack service template settings form (Stan Hu)
  - Don't show commit comment button when user is not signed in.
  - Downgrade gemnasium-gitlab-service gem

v 7.9.0
  - Add HipChat integration documentation (Stan Hu)
  - Update documentation for object_kind field in Webhook push and tag push Webhooks (Stan Hu)
  - Fix broken email images (Hannes Rosenögger)
  - Automatically config git if user forgot, where possible (Zeger-Jan van de Weg)
  - Fix mass SQL statements on initial push (Hannes Rosenögger)
  - Add tag push notifications and normalize HipChat and Slack messages to be consistent (Stan Hu)
  - Add comment notification events to HipChat and Slack services (Stan Hu)
  - Add issue and merge request events to HipChat and Slack services (Stan Hu)
  - Fix merge request URL passed to Webhooks. (Stan Hu)
  - Fix bug that caused a server error when editing a comment to "+1" or "-1" (Stan Hu)
  - Fix code preview theme setting for comments, issues, merge requests, and snippets (Stan Hu)
  - Move labels/milestones tabs to sidebar
  - Upgrade Rails gem to version 4.1.9.
  - Improve error messages for file edit failures
  - Improve UI for commits, issues and merge request lists
  - Fix commit comments on first line of diff not rendering in Merge Request Discussion view.
  - Allow admins to override restricted project visibility settings.
  - Move restricted visibility settings from gitlab.yml into the web UI.
  - Improve trigger merge request hook when source project branch has been updated (Kirill Zaitsev)
  - Save web edit in new branch
  - Fix ordering of imported but unchanged projects (Marco Wessel)
  - Mobile UI improvements: make aside content expandable
  - Expose avatar_url in projects API
  - Fix checkbox alignment on the application settings page.
  - Generalize image upload in drag and drop in markdown to all files (Hannes Rosenögger)
  - Fix mass-unassignment of issues (Robert Speicher)
  - Fix hidden diff comments in merge request discussion view
  - Allow user confirmation to be skipped for new users via API
  - Add a service to send updates to an Irker gateway (Romain Coltel)
  - Add brakeman (security scanner for Ruby on Rails)
  - Slack username and channel options
  - Add grouped milestones from all projects to dashboard.
  - Webhook sends pusher email as well as commiter
  - Add Bitbucket omniauth provider.
  - Add Bitbucket importer.
  - Support referencing issues to a project whose name starts with a digit
  - Condense commits already in target branch when updating merge request source branch.
  - Send notifications and leave system comments when bulk updating issues.
  - Automatically link commit ranges to compare page: sha1...sha4 or sha1..sha4 (includes sha1 in comparison)
  - Move groups page from profile to dashboard
  - Starred projects page at dashboard
  - Blocking user does not remove him/her from project/groups but show blocked label
  - Change subject of EmailsOnPush emails to include namespace, project and branch.
  - Change subject of EmailsOnPush emails to include first commit message when multiple were pushed.
  - Remove confusing footer from EmailsOnPush mail body.
  - Add list of changed files to EmailsOnPush emails.
  - Add option to send EmailsOnPush emails from committer email if domain matches.
  - Add option to disable code diffs in EmailOnPush emails.
  - Wrap commit message in EmailsOnPush email.
  - Send EmailsOnPush emails when deleting commits using force push.
  - Fix EmailsOnPush email comparison link to include first commit.
  - Fix highliht of selected lines in file
  - Reject access to group/project avatar if the user doesn't have access.
  - Add database migration to clean group duplicates with same path and name (Make sure you have a backup before update)
  - Add GitLab active users count to rake gitlab:check
  - Starred projects page at dashboard
  - Make email display name configurable
  - Improve json validation in hook data
  - Use Emoji One
  - Updated emoji help documentation to properly reference EmojiOne.
  - Fix missing GitHub organisation repositories on import page.
  - Added blue theme
  - Remove annoying notice messages when create/update merge request
  - Allow smb:// links in Markdown text.
  - Filter merge request by title or description at Merge Requests page
  - Block user if he/she was blocked in Active Directory
  - Fix import pages not working after first load.
  - Use custom LDAP label in LDAP signin form.
  - Execute hooks and services when branch or tag is created or deleted through web interface.
  - Block and unblock user if he/she was blocked/unblocked in Active Directory
  - Raise recommended number of unicorn workers from 2 to 3
  - Use same layout and interactivity for project members as group members.
  - Prevent gitlab-shell character encoding issues by receiving its changes as raw data.
  - Ability to unsubscribe/subscribe to issue or merge request
  - Delete deploy key when last connection to a project is destroyed.
  - Fix invalid Atom feeds when using emoji, horizontal rules, or images (Christian Walther)
  - Backup of repositories with tar instead of git bundle (only now are git-annex files included in the backup)
  - Add canceled status for CI
  - Send EmailsOnPush email when branch or tag is created or deleted.
  - Faster merge request processing for large repository
  - Prevent doubling AJAX request with each commit visit via Turbolink
  - Prevent unnecessary doubling of js events on import pages and user calendar

v 7.8.4
  - Fix issue_tracker_id substitution in custom issue trackers
  - Fix path and name duplication in namespaces

v 7.8.3
  - Bump version of gitlab_git fixing annotated tags without message

v 7.8.2
  - Fix service migration issue when upgrading from versions prior to 7.3
  - Fix setting of the default use project limit via admin UI
  - Fix showing of already imported projects for GitLab and Gitorious importers
  - Fix response of push to repository to return "Not found" if user doesn't have access
  - Fix check if user is allowed to view the file attachment
  - Fix import check for case sensetive namespaces
  - Increase timeout for Git-over-HTTP requests to 1 hour since large pulls/pushes can take a long time.
  - Properly handle autosave local storage exceptions.
  - Escape wildcards when searching LDAP by username.

v 7.8.1
  - Fix run of custom post receive hooks
  - Fix migration that caused issues when upgrading to version 7.8 from versions prior to 7.3
  - Fix the warning for LDAP users about need to set password
  - Fix avatars which were not shown for non logged in users
  - Fix urls for the issues when relative url was enabled

v 7.8.0
  - Fix access control and protection against XSS for note attachments and other uploads.
  - Replace highlight.js with rouge-fork rugments (Stefan Tatschner)
  - Make project search case insensitive (Hannes Rosenögger)
  - Include issue/mr participants in list of recipients for reassign/close/reopen emails
  - Expose description in groups API
  - Better UI for project services page
  - Cleaner UI for web editor
  - Add diff syntax highlighting in email-on-push service notifications (Hannes Rosenögger)
  - Add API endpoint to fetch all changes on a MergeRequest (Jeroen van Baarsen)
  - View note image attachments in new tab when clicked instead of downloading them
  - Improve sorting logic in UI and API. Explicitly define what sorting method is used by default
  - Fix overflow at sidebar when have several items
  - Add notes for label changes in issue and merge requests
  - Show tags in commit view (Hannes Rosenögger)
  - Only count a user's vote once on a merge request or issue (Michael Clarke)
  - Increase font size when browse source files and diffs
  - Service Templates now let you set default values for all services
  - Create new file in empty repository using GitLab UI
  - Ability to clone project using oauth2 token
  - Upgrade Sidekiq gem to version 3.3.0
  - Stop git zombie creation during force push check
  - Show success/error messages for test setting button in services
  - Added Rubocop for code style checks
  - Fix commits pagination
  - Async load a branch information at the commit page
  - Disable blacklist validation for project names
  - Allow configuring protection of the default branch upon first push (Marco Wessel)
  - Add gitlab.com importer
  - Add an ability to login with gitlab.com
  - Add a commit calendar to the user profile (Hannes Rosenögger)
  - Submit comment on command-enter
  - Notify all members of a group when that group is mentioned in a comment, for example: `@gitlab-org` or `@sales`.
  - Extend issue clossing pattern to include "Resolve", "Resolves", "Resolved", "Resolving" and "Close" (Julien Bianchi and Hannes Rosenögger)
  - Fix long broadcast message cut-off on left sidebar (Visay Keo)
  - Add Project Avatars (Steven Thonus and Hannes Rosenögger)
  - Password reset token validity increased from 2 hours to 2 days since it is also send on account creation.
  - Edit group members via API
  - Enable raw image paste from clipboard, currently Chrome only (Marco Cyriacks)
  - Add action property to merge request hook (Julien Bianchi)
  - Remove duplicates from group milestone participants list.
  - Add a new API function that retrieves all issues assigned to a single milestone (Justin Whear and Hannes Rosenögger)
  - API: Access groups with their path (Julien Bianchi)
  - Added link to milestone and keeping resource context on smaller viewports for issues and merge requests (Jason Blanchard)
  - Allow notification email to be set separately from primary email.
  - API: Add support for editing an existing project (Mika Mäenpää and Hannes Rosenögger)
  - Don't have Markdown preview fail for long comments/wiki pages.
  - When test webhook - show error message instead of 500 error page if connection to hook url was reset
  - Added support for firing system hooks on group create/destroy and adding/removing users to group (Boyan Tabakov)
  - Added persistent collapse button for left side nav bar (Jason Blanchard)
  - Prevent losing unsaved comments by automatically restoring them when comment page is loaded again.
  - Don't allow page to be scaled on mobile.
  - Clean the username acquired from OAuth/LDAP so it doesn't fail username validation and block signing up.
  - Show assignees in merge request index page (Kelvin Mutuma)
  - Link head panel titles to relevant root page.
  - Allow users that signed up via OAuth to set their password in order to use Git over HTTP(S).
  - Show users button to share their newly created public or internal projects on twitter
  - Add quick help links to the GitLab pricing and feature comparison pages.
  - Fix duplicate authorized applications in user profile and incorrect application client count in admin area.
  - Make sure Markdown previews always use the same styling as the eventual destination.
  - Remove deprecated Group#owner_id from API
  - Show projects user contributed to on user page. Show stars near project on user page.
  - Improve database performance for GitLab
  - Add Asana service (Jeremy Benoist)
  - Improve project webhooks with extra data

v 7.7.2
  - Update GitLab Shell to version 2.4.2 that fixes a bug when developers can push to protected branch
  - Fix issue when LDAP user can't login with existing GitLab account

v 7.7.1
  - Improve mention autocomplete performance
  - Show setup instructions for GitHub import if disabled
  - Allow use http for OAuth applications

v 7.7.0
  - Import from GitHub.com feature
  - Add Jetbrains Teamcity CI service (Jason Lippert)
  - Mention notification level
  - Markdown preview in wiki (Yuriy Glukhov)
  - Raise group avatar filesize limit to 200kb
  - OAuth applications feature
  - Show user SSH keys in admin area
  - Developer can push to protected branches option
  - Set project path instead of project name in create form
  - Block Git HTTP access after 10 failed authentication attempts
  - Updates to the messages returned by API (sponsored by O'Reilly Media)
  - New UI layout with side navigation
  - Add alert message in case of outdated browser (IE < 10)
  - Added API support for sorting projects
  - Update gitlab_git to version 7.0.0.rc14
  - Add API project search filter option for authorized projects
  - Fix File blame not respecting branch selection
  - Change some of application settings on fly in admin area UI
  - Redesign signin/signup pages
  - Close standard input in Gitlab::Popen.popen
  - Trigger GitLab CI when push tags
  - When accept merge request - do merge using sidaekiq job
  - Enable web signups by default
  - Fixes for diff comments: drag-n-drop images, selecting images
  - Fixes for edit comments: drag-n-drop images, preview mode, selecting images, save & update
  - Remove password strength indicator

v 7.6.0
  - Fork repository to groups
  - New rugged version
  - Add CRON=1 backup setting for quiet backups
  - Fix failing wiki restore
  - Add optional Sidekiq MemoryKiller middleware (enabled via SIDEKIQ_MAX_RSS env variable)
  - Monokai highlighting style now more faithful to original design (Mark Riedesel)
  - Create project with repository in synchrony
  - Added ability to create empty repo or import existing one if project does not have repository
  - Reactivate highlight.js language autodetection
  - Mobile UI improvements
  - Change maximum avatar file size from 100KB to 200KB
  - Strict validation for snippet file names
  - Enable Markdown preview for issues, merge requests, milestones, and notes (Vinnie Okada)
  - In the docker directory is a container template based on the Omnibus packages.
  - Update Sidekiq to version 2.17.8
  - Add author filter to project issues and merge requests pages
  - Atom feed for user activity
  - Support multiple omniauth providers for the same user
  - Rendering cross reference in issue title and tooltip for merge request
  - Show username in comments
  - Possibility to create Milestones or Labels when Issues are disabled
  - Fix bug with showing gpg signature in tag

v 7.5.3
  - Bump gitlab_git to 7.0.0.rc12 (includes Rugged 0.21.2)

v 7.5.2
  - Don't log Sidekiq arguments by default
  - Fix restore of wiki repositories from backups

v 7.5.1
  - Add missing timestamps to 'members' table

v 7.5.0
  - API: Add support for Hipchat (Kevin Houdebert)
  - Add time zone configuration in gitlab.yml (Sullivan Senechal)
  - Fix LDAP authentication for Git HTTP access
  - Run 'GC.start' after every EmailsOnPushWorker job
  - Fix LDAP config lookup for provider 'ldap'
  - Drop all sequences during Postgres database restore
  - Project title links to project homepage (Ben Bodenmiller)
  - Add Atlassian Bamboo CI service (Drew Blessing)
  - Mentioned @user will receive email even if he is not participating in issue or commit
  - Session API: Use case-insensitive authentication like in UI (Andrey Krivko)
  - Tie up loose ends with annotated tags: API & UI (Sean Edge)
  - Return valid json for deleting branch via API (sponsored by O'Reilly Media)
  - Expose username in project events API (sponsored by O'Reilly Media)
  - Adds comments to commits in the API
  - Performance improvements
  - Fix post-receive issue for projects with deleted forks
  - New gitlab-shell version with custom hooks support
  - Improve code
  - GitLab CI 5.2+ support (does not support older versions)
  - Fixed bug when you can not push commits starting with 000000 to protected branches
  - Added a password strength indicator
  - Change project name and path in one form
  - Display renamed files in diff views (Vinnie Okada)
  - Fix raw view for public snippets
  - Use secret token with GitLab internal API.
  - Add missing timestamps to 'members' table

v 7.4.5
  - Bump gitlab_git to 7.0.0.rc12 (includes Rugged 0.21.2)

v 7.4.4
  - No changes

v 7.4.3
  - Fix raw snippets view
  - Fix security issue for member api
  - Fix buildbox integration

v 7.4.2
  - Fix internal snippet exposing for unauthenticated users

v 7.4.1
  - Fix LDAP authentication for Git HTTP access
  - Fix LDAP config lookup for provider 'ldap'
  - Fix public snippets
  - Fix 500 error on projects with nested submodules

v 7.4.0
  - Refactored membership logic
  - Improve error reporting on users API (Julien Bianchi)
  - Refactor test coverage tools usage. Use SIMPLECOV=true to generate it locally
  - Default branch is protected by default
  - Increase unicorn timeout to 60 seconds
  - Sort search autocomplete projects by stars count so most popular go first
  - Add README to tab on project show page
  - Do not delete tmp/repositories itself during clean-up, only its contents
  - Support for backup uploads to remote storage
  - Prevent notes polling when there are not notes
  - Internal ForkService: Prepare support for fork to a given namespace
  - API: Add support for forking a project via the API (Bernhard Kaindl)
  - API: filter project issues by milestone (Julien Bianchi)
  - Fail harder in the backup script
  - Changes to Slack service structure, only webhook url needed
  - Zen mode for wiki and milestones (Robert Schilling)
  - Move Emoji parsing to html-pipeline-gitlab (Robert Schilling)
  - Font Awesome 4.2 integration (Sullivan Senechal)
  - Add Pushover service integration (Sullivan Senechal)
  - Add select field type for services options (Sullivan Senechal)
  - Add cross-project references to the Markdown parser (Vinnie Okada)
  - Add task lists to issue and merge request descriptions (Vinnie Okada)
  - Snippets can be public, internal or private
  - Improve danger zone: ask project path to confirm data-loss action
  - Raise exception on forgery
  - Show build coverage in Merge Requests (requires GitLab CI v5.1)
  - New milestone and label links on issue edit form
  - Improved repository graphs
  - Improve event note display in dashboard and project activity views (Vinnie Okada)
  - Add users sorting to admin area
  - UI improvements
  - Fix ambiguous sha problem with mentioned commit
  - Fixed bug with apostrophe when at mentioning users
  - Add active directory ldap option
  - Developers can push to wiki repo. Protected branches does not affect wiki repo any more
  - Faster rev list
  - Fix branch removal

v 7.3.2
  - Fix creating new file via web editor
  - Use gitlab-shell v2.0.1

v 7.3.1
  - Fix ref parsing in Gitlab::GitAccess
  - Fix error 500 when viewing diff on a file with changed permissions
  - Fix adding comments to MR when source branch is master
  - Fix error 500 when searching description contains relative link

v 7.3.0
  - Always set the 'origin' remote in satellite actions
  - Write authorized_keys in tmp/ during tests
  - Use sockets to connect to Redis
  - Add dormant New Relic gem (can be enabled via environment variables)
  - Expire Rack sessions after 1 week
  - Cleaner signin/signup pages
  - Improved comments UI
  - Better search with filtering, pagination etc
  - Added a checkbox to toggle line wrapping in diff (Yuriy Glukhov)
  - Prevent project stars duplication when fork project
  - Use the default Unicorn socket backlog value of 1024
  - Support Unix domain sockets for Redis
  - Store session Redis keys in 'session:gitlab:' namespace
  - Deprecate LDAP account takeover based on partial LDAP email / GitLab username match
  - Use /bin/sh instead of Bash in bin/web, bin/background_jobs (Pavel Novitskiy)
  - Keyboard shortcuts for productivity (Robert Schilling)
  - API: filter issues by state (Julien Bianchi)
  - API: filter issues by labels (Julien Bianchi)
  - Add system hook for ssh key changes
  - Add blob permalink link (Ciro Santilli)
  - Create annotated tags through UI and API (Sean Edge)
  - Snippets search (Charles Bushong)
  - Comment new push to existing MR
  - Add 'ci' to the blacklist of forbidden names
  - Improve text filtering on issues page
  - Comment & Close button
  - Process git push --all much faster
  - Don't allow edit of system notes
  - Project wiki search (Ralf Seidler)
  - Enabled Shibboleth authentication support (Matus Banas)
  - Zen mode (fullscreen) for issues/MR/notes (Robert Schilling)
  - Add ability to configure webhook timeout via gitlab.yml (Wes Gurney)
  - Sort project merge requests in asc or desc order for updated_at or created_at field (sponsored by O'Reilly Media)
  - Add Redis socket support to 'rake gitlab:shell:install'

v 7.2.1
  - Delete orphaned labels during label migration (James Brooks)
  - Security: prevent XSS with stricter MIME types for raw repo files

v 7.2.0
  - Explore page
  - Add project stars (Ciro Santilli)
  - Log Sidekiq arguments
  - Better labels: colors, ability to rename and remove
  - Improve the way merge request collects diffs
  - Improve compare page for large diffs
  - Expose the full commit message via API
  - Fix 500 error on repository rename
  - Fix bug when MR download patch return invalid diff
  - Test gitlab-shell integration
  - Repository import timeout increased from 2 to 4 minutes allowing larger repos to be imported
  - API for labels (Robert Schilling)
  - API: ability to set an import url when creating project for specific user

v 7.1.1
  - Fix cpu usage issue in Firefox
  - Fix redirect loop when changing password by new user
  - Fix 500 error on new merge request page

v 7.1.0
  - Remove observers
  - Improve MR discussions
  - Filter by description on Issues#index page
  - Fix bug with namespace select when create new project page
  - Show README link after description for non-master members
  - Add @all mention for comments
  - Dont show reply button if user is not signed in
  - Expose more information for issues with webhook
  - Add a mention of the merge request into the default merge request commit message
  - Improve code highlight, introduce support for more languages like Go, Clojure, Erlang etc
  - Fix concurrency issue in repository download
  - Dont allow repository name start with ?
  - Improve email threading (Pierre de La Morinerie)
  - Cleaner help page
  - Group milestones
  - Improved email notifications
  - Contributors API (sponsored by Mobbr)
  - Fix LDAP TLS authentication (Boris HUISGEN)
  - Show VERSION information on project sidebar
  - Improve branch removal logic when accept MR
  - Fix bug where comment form is spawned inside the Reply button
  - Remove Dir.chdir from Satellite#lock for thread-safety
  - Increased default git max_size value from 5MB to 20MB in gitlab.yml. Please update your configs!
  - Show error message in case of timeout in satellite when create MR
  - Show first 100 files for huge diff instead of hiding all
  - Change default admin email from admin@local.host to admin@example.com

v 7.0.0
  - The CPU no longer overheats when you hold down the spacebar
  - Improve edit file UI
  - Add ability to upload group avatar when create
  - Protected branch cannot be removed
  - Developers can remove normal branches with UI
  - Remove branch via API (sponsored by O'Reilly Media)
  - Move protected branches page to Project settings area
  - Redirect to Files view when create new branch via UI
  - Drag and drop upload of image in every markdown-area (Earle Randolph Bunao and Neil Francis Calabroso)
  - Refactor the markdown relative links processing
  - Make it easier to implement other CI services for GitLab
  - Group masters can create projects in group
  - Deprecate ruby 1.9.3 support
  - Only masters can rewrite/remove git tags
  - Add X-Frame-Options SAMEORIGIN to Nginx config so Sidekiq admin is visible
  - UI improvements
  - Case-insensetive search for issues
  - Update to rails 4.1
  - Improve performance of application for projects and groups with a lot of members
  - Formally support Ruby 2.1
  - Include Nginx gitlab-ssl config
  - Add manual language detection for highlight.js
  - Added example.com/:username routing
  - Show notice if your profile is public
  - UI improvements for mobile devices
  - Improve diff rendering performance
  - Drag-n-drop for issues and merge requests between states at milestone page
  - Fix '0 commits' message for huge repositories on project home page
  - Prevent 500 error page when visit commit page from large repo
  - Add notice about huge push over http to unicorn config
  - File action in satellites uses default 30 seconds timeout instead of old 10 seconds one
  - Overall performance improvements
  - Skip init script check on omnibus-gitlab
  - Be more selective when killing stray Sidekiqs
  - Check LDAP user filter during sign-in
  - Remove wall feature (no data loss - you can take it from database)
  - Dont expose user emails via API unless you are admin
  - Detect issues closed by Merge Request description
  - Better email subject lines from email on push service (Alex Elman)
  - Enable identicon for gravatar be default

v 6.9.2
  - Revert the commit that broke the LDAP user filter

v 6.9.1
  - Fix scroll to highlighted line
  - Fix the pagination on load for commits page

v 6.9.0
  - Store Rails cache data in the Redis `cache:gitlab` namespace
  - Adjust MySQL limits for existing installations
  - Add db index on project_id+iid column. This prevents duplicate on iid (During migration duplicates will be removed)
  - Markdown preview or diff during editing via web editor (Evgeniy Sokovikov)
  - Give the Rails cache its own Redis namespace
  - Add ability to set different ssh host, if different from http/https
  - Fix syntax highlighting for code comments blocks
  - Improve comments loading logic
  - Stop refreshing comments when the tab is hidden
  - Improve issue and merge request mobile UI (Drew Blessing)
  - Document how to convert a backup to PostgreSQL
  - Fix locale bug in backup manager
  - Fix can not automerge when MR description is too long
  - Fix wiki backup skip bug
  - Two Step MR creation process
  - Remove unwanted files from satellite working directory with git clean -fdx
  - Accept merge request via API (sponsored by O'Reilly Media)
  - Add more access checks during API calls
  - Block SSH access for 'disabled' Active Directory users
  - Labels for merge requests (Drew Blessing)
  - Threaded emails by setting a Message-ID (Philip Blatter)

v 6.8.0
  - Ability to at mention users that are participating in issue and merge req. discussion
  - Enabled GZip Compression for assets in example Nginx, make sure that Nginx is compiled with --with-http_gzip_static_module flag (this is default in Ubuntu)
  - Make user search case-insensitive (Christopher Arnold)
  - Remove omniauth-ldap nickname bug workaround
  - Drop all tables before restoring a Postgres backup
  - Make the repository downloads path configurable
  - Create branches via API (sponsored by O'Reilly Media)
  - Changed permission of gitlab-satellites directory not to be world accessible
  - Protected branch does not allow force push
  - Fix popen bug in `rake gitlab:satellites:create`
  - Disable connection reaping for MySQL
  - Allow oauth signup without email for twitter and github
  - Fix faulty namespace names that caused 500 on user creation
  - Option to disable standard login
  - Clean old created archives from repository downloads directory
  - Fix download link for huge MR diffs
  - Expose event and mergerequest timestamps in API
  - Fix emails on push service when only one commit is pushed

v 6.7.3
  - Fix the merge notification email not being sent (Pierre de La Morinerie)
  - Drop all tables before restoring a Postgres backup
  - Remove yanked modernizr gem

v 6.7.2
  - Fix upgrader script

v 6.7.1
  - Fix GitLab CI integration

v 6.7.0
  - Increased the example Nginx client_max_body_size from 5MB to 20MB, consider updating it manually on existing installations
  - Add support for Gemnasium as a Project Service (Olivier Gonzalez)
  - Add edit file button to MergeRequest diff
  - Public groups (Jason Hollingsworth)
  - Cleaner headers in Notification Emails (Pierre de La Morinerie)
  - Blob and tree gfm links to anchors work
  - Piwik Integration (Sebastian Winkler)
  - Show contribution guide link for new issue form (Jeroen van Baarsen)
  - Fix CI status for merge requests from fork
  - Added option to remove issue assignee on project issue page and issue edit page (Jason Blanchard)
  - New page load indicator that includes a spinner that scrolls with the page
  - Converted all the help sections into markdown
  - LDAP user filters
  - Streamline the content of notification emails (Pierre de La Morinerie)
  - Fixes a bug with group member administration (Matt DeTullio)
  - Sort tag names using VersionSorter (Robert Speicher)
  - Add GFM autocompletion for MergeRequests (Robert Speicher)
  - Add webhook when a new tag is pushed (Jeroen van Baarsen)
  - Add button for toggling inline comments in diff view
  - Add retry feature for repository import
  - Reuse the GitLab LDAP connection within each request
  - Changed markdown new line behaviour to conform to markdown standards
  - Fix global search
  - Faster authorized_keys rebuilding in `rake gitlab:shell:setup` (requires gitlab-shell 1.8.5)
  - Create and Update MR calls now support the description parameter (Greg Messner)
  - Markdown relative links in the wiki link to wiki pages, markdown relative links in repositories link to files in the repository
  - Added Slack service integration (Federico Ravasio)
  - Better API responses for access_levels (sponsored by O'Reilly Media)
  - Requires at least 2 unicorn workers
  - Requires gitlab-shell v1.9+
  - Replaced gemoji(due to closed licencing problem) with Phantom Open Emoji library(combined SIL Open Font License, MIT License and the CC 3.0 License)
  - Fix `/:username.keys` response content type (Dmitry Medvinsky)

v 6.6.5
  - Added option to remove issue assignee on project issue page and issue edit page (Jason Blanchard)
  - Hide mr close button for comment form if merge request was closed or inline comment
  - Adds ability to reopen closed merge request

v 6.6.4
  - Add missing html escape for highlighted code blocks in comments, issues

v 6.6.3
  - Fix 500 error when edit yourself from admin area
  - Hide private groups for public profiles

v 6.6.2
  - Fix 500 error on branch/tag create or remove via UI

v 6.6.1
  - Fix 500 error on files tab if submodules presents

v 6.6.0
  - Retrieving user ssh keys publically(github style): http://__HOST__/__USERNAME__.keys
  - Permissions: Developer now can manage issue tracker (modify any issue)
  - Improve Code Compare page performance
  - Group avatar
  - Pygments.rb replaced with highlight.js
  - Improve Merge request diff store logic
  - Improve render performnace for MR show page
  - Fixed Assembla hardcoded project name
  - Jira integration documentation
  - Refactored app/services
  - Remove snippet expiration
  - Mobile UI improvements (Drew Blessing)
  - Fix block/remove UI for admin::users#show page
  - Show users' group membership on users' activity page (Robert Djurasaj)
  - User pages are visible without login if user is authorized to a public project
  - Markdown rendered headers have id derived from their name and link to their id
  - Improve application to work faster with large groups (100+ members)
  - Multiple emails per user
  - Show last commit for file when view file source
  - Restyle Issue#show page and MR#show page
  - Ability to filter by multiple labels for Issues page
  - Rails version to 4.0.3
  - Fixed attachment identifier displaying underneath note text (Jason Blanchard)

v 6.5.1
  - Fix branch selectbox when create merge request from fork

v 6.5.0
  - Dropdown menus on issue#show page for assignee and milestone (Jason Blanchard)
  - Add color custimization and previewing to broadcast messages
  - Fixed notes anchors
  - Load new comments in issues dynamically
  - Added sort options to Public page
  - New filters (assigned/authored/all) for Dashboard#issues/merge_requests (sponsored by Say Media)
  - Add project visibility icons to dashboard
  - Enable secure cookies if https used
  - Protect users/confirmation with rack_attack
  - Default HTTP headers to protect against MIME-sniffing, force https if enabled
  - Bootstrap 3 with responsive UI
  - New repository download formats: tar.bz2, zip, tar (Jason Hollingsworth)
  - Restyled accept widgets for MR
  - SCSS refactored
  - Use jquery timeago plugin
  - Fix 500 error for rdoc files
  - Ability to customize merge commit message (sponsored by Say Media)
  - Search autocomplete via ajax
  - Add website url to user profile
  - Files API supports base64 encoded content (sponsored by O'Reilly Media)
  - Added support for Go's repository retrieval (Bruno Albuquerque)

v 6.4.3
  - Don't use unicorn worker killer if PhusionPassenger is defined

v 6.4.2
  - Fixed wrong behaviour of script/upgrade.rb

v 6.4.1
  - Fixed bug with repository rename
  - Fixed bug with project transfer

v 6.4.0
  - Added sorting to project issues page (Jason Blanchard)
  - Assembla integration (Carlos Paramio)
  - Fixed another 500 error with submodules
  - UI: More compact issues page
  - Minimal password length increased to 8 symbols
  - Side-by-side diff view (Steven Thonus)
  - Internal projects (Jason Hollingsworth)
  - Allow removal of avatar (Drew Blessing)
  - Project webhooks now support issues and merge request events
  - Visiting project page while not logged in will redirect to sign-in instead of 404 (Jason Hollingsworth)
  - Expire event cache on avatar creation/removal (Drew Blessing)
  - Archiving old projects (Steven Thonus)
  - Rails 4
  - Add time ago tooltips to show actual date/time
  - UI: Fixed UI for admin system hooks
  - Ruby script for easier GitLab upgrade
  - Do not remove Merge requests if fork project was removed
  - Improve sign-in/signup UX
  - Add resend confirmation link to sign-in page
  - Set noreply@HOSTNAME for reply_to field in all emails
  - Show GitLab API version on Admin#dashboard
  - API Cross-origin resource sharing
  - Show READMe link at project home page
  - Show repo size for projects in Admin area

v 6.3.0
  - API for adding gitlab-ci service
  - Init script now waits for pids to appear after (re)starting before reporting status (Rovanion Luckey)
  - Restyle project home page
  - Grammar fixes
  - Show branches list (which branches contains commit) on commit page (Andrew Kumanyaev)
  - Security improvements
  - Added support for GitLab CI 4.0
  - Fixed issue with 500 error when group did not exist
  - Ability to leave project
  - You can create file in repo using UI
  - You can remove file from repo using UI
  - API: dropped default_branch attribute from project during creation
  - Project default_branch is not stored in db any more. It takes from repo now.
  - Admin broadcast messages
  - UI improvements
  - Dont show last push widget if user removed this branch
  - Fix 500 error for repos with newline in file name
  - Extended html titles
  - API: create/update/delete repo files
  - Admin can transfer project to any namespace
  - API: projects/all for admin users
  - Fix recent branches order

v 6.2.4
  - Security: Cast API private_token to string (CVE-2013-4580)
  - Security: Require gitlab-shell 1.7.8 (CVE-2013-4581, CVE-2013-4582, CVE-2013-4583)
  - Fix for Git SSH access for LDAP users

v 6.2.3
  - Security: More protection against CVE-2013-4489
  - Security: Require gitlab-shell 1.7.4 (CVE-2013-4490, CVE-2013-4546)
  - Fix sidekiq rake tasks

v 6.2.2
  - Security: Update gitlab_git (CVE-2013-4489)

v 6.2.1
  - Security: Fix issue with generated passwords for new users

v 6.2.0
  - Public project pages are now visible to everyone (files, issues, wik, etc.)
    THIS MEANS YOUR ISSUES AND WIKI FOR PUBLIC PROJECTS ARE PUBLICLY VISIBLE AFTER THE UPGRADE
  - Add group access to permissions page
  - Require current password to change one
  - Group owner or admin can remove other group owners
  - Remove group transfer since we have multiple owners
  - Respect authorization in Repository API
  - Improve UI for Project#files page
  - Add more security specs
  - Added search for projects by name to api (Izaak Alpert)
  - Make default user theme configurable (Izaak Alpert)
  - Update logic for validates_merge_request for tree of MR (Andrew Kumanyaev)
  - Rake tasks for webhooks management (Jonhnny Weslley)
  - Extended User API to expose admin and can_create_group for user creation/updating (Boyan Tabakov)
  - API: Remove group
  - API: Remove project
  - Avatar upload on profile page with a maximum of 100KB (Steven Thonus)
  - Store the sessions in Redis instead of the cookie store
  - Fixed relative links in markdown
  - User must confirm their email if signup enabled
  - User must confirm changed email

v 6.1.0
  - Project specific IDs for issues, mr, milestones
    Above items will get a new id and for example all bookmarked issue urls will change.
    Old issue urls are redirected to the new one if the issue id is too high for an internal id.
  - Description field added to Merge Request
  - API: Sudo api calls (Izaak Alpert)
  - API: Group membership api (Izaak Alpert)
  - Improved commit diff
  - Improved large commit handling (Boyan Tabakov)
  - Rewrite: Init script now less prone to errors and keeps better track of the service (Rovanion Luckey)
  - Link issues, merge requests, and commits when they reference each other with GFM (Ash Wilson)
  - Close issues automatically when pushing commits with a special message
  - Improve user removal from admin area
  - Invalidate events cache when project was moved
  - Remove deprecated classes and rake tasks
  - Add event filter for group and project show pages
  - Add links to create branch/tag from project home page
  - Add public-project? checkbox to new-project view
  - Improved compare page. Added link to proceed into Merge Request
  - Send an email to a user when they are added to group
  - New landing page when you have 0 projects

v 6.0.0
  - Feature: Replace teams with group membership
    We introduce group membership in 6.0 as a replacement for teams.
    The old combination of groups and teams was confusing for a lot of people.
    And when the members of a team where changed this wasn't reflected in the project permissions.
    In GitLab 6.0 you will be able to add members to a group with a permission level for each member.
    These group members will have access to the projects in that group.
    Any changes to group members will immediately be reflected in the project permissions.
    You can even have multiple owners for a group, greatly simplifying administration.
  - Feature: Ability to have multiple owners for group
  - Feature: Merge Requests between fork and project (Izaak Alpert)
  - Feature: Generate fingerprint for ssh keys
  - Feature: Ability to create and remove branches with UI
  - Feature: Ability to create and remove git tags with UI
  - Feature: Groups page in profile. You can leave group there
  - API: Allow login with LDAP credentials
  - Redesign: project settings navigation
  - Redesign: snippets area
  - Redesign: ssh keys page
  - Redesign: buttons, blocks and other ui elements
  - Add comment title to rss feed
  - You can use arrows to navigate at tree view
  - Add project filter on dashboard
  - Cache project graph
  - Drop support of root namespaces
  - Default theme is classic now
  - Cache result of methods like authorize_projects, project.team.members etc
  - Remove $.ready events
  - Fix onclick events being double binded
  - Add notification level to group membership
  - Move all project controllers/views under Projects:: module
  - Move all profile controllers/views under Profiles:: module
  - Apply user project limit only for personal projects
  - Unicorn is default web server again
  - Store satellites lock files inside satellites dir
  - Disabled threadsafety mode in rails
  - Fixed bug with loosing MR comments
  - Improved MR comments logic
  - Render readme file for projects in public area

v 5.4.2
  - Security: Cast API private_token to string (CVE-2013-4580)
  - Security: Require gitlab-shell 1.7.8 (CVE-2013-4581, CVE-2013-4582, CVE-2013-4583)

v 5.4.1
  - Security: Fixes for CVE-2013-4489
  - Security: Require gitlab-shell 1.7.4 (CVE-2013-4490, CVE-2013-4546)

v 5.4.0
  - Ability to edit own comments
  - Documentation improvements
  - Improve dashboard projects page
  - Fixed nav for empty repos
  - GitLab Markdown help page
  - Misspelling fixes
  - Added support of unicorn and fog gems
  - Added client list to API doc
  - Fix PostgreSQL database restoration problem
  - Increase snippet content column size
  - allow project import via git:// url
  - Show participants on issues, including mentions
  - Notify mentioned users with email

v 5.3.0
  - Refactored services
  - Campfire service added
  - HipChat service added
  - Fixed bug with LDAP + git over http
  - Fixed bug with google analytics code being ignored
  - Improve sign-in page if ldap enabled
  - Respect newlines in wall messages
  - Generate the Rails secret token on first run
  - Rename repo feature
  - Init.d: remove gitlab.socket on service start
  - Api: added teams api
  - Api: Prevent blob content being escaped
  - Api: Smart deploy key add behaviour
  - Api: projects/owned.json return user owned project
  - Fix bug with team assignation on project from #4109
  - Advanced snippets: public/private, project/personal (Andrew Kulakov)
  - Repository Graphs (Karlo Nicholas T. Soriano)
  - Fix dashboard lost if comment on commit
  - Update gitlab-grack. Fixes issue with --depth option
  - Fix project events duplicate on project page
  - Fix postgres error when displaying network graph.
  - Fix dashboard event filter when navigate via turbolinks
  - init.d: Ensure socket is removed before starting service
  - Admin area: Style teams:index, group:show pages
  - Own page for failed forking
  - Scrum view for milestone

v 5.2.0
  - Turbolinks
  - Git over http with ldap credentials
  - Diff with better colors and some spacing on the corners
  - Default values for project features
  - Fixed huge_commit view
  - Restyle project clone panel
  - Move Gitlab::Git code to gitlab_git gem
  - Move update docs in repo
  - Requires gitlab-shell v1.4.0
  - Fixed submodules listing under file tab
  - Fork feature (Angus MacArthur)
  - git version check in gitlab:check
  - Shared deploy keys feature
  - Ability to generate default labels set for issues
  - Improve gfm autocomplete (Harold Luo)
  - Added support for Google Analytics
  - Code search feature (Javier Castro)

v 5.1.0
  - You can login with email or username now
  - Corrected project transfer rollback when repository cannot be moved
  - Move both repo and wiki when project transfer requested
  - Admin area: project editing was removed from admin namespace
  - Access: admin user has now access to any project.
  - Notification settings
  - Gitlab::Git set of objects to abstract from grit library
  - Replace Unicorn web server with Puma
  - Backup/Restore refactored. Backup dump project wiki too now
  - Restyled Issues list. Show milestone version in issue row
  - Restyled Merge Request list
  - Backup now dump/restore uploads
  - Improved performance of dashboard (Andrew Kumanyaev)
  - File history now tracks renames (Akzhan Abdulin)
  - Drop wiki migration tools
  - Drop sqlite migration tools
  - project tagging
  - Paginate users in API
  - Restyled network graph (Hiroyuki Sato)

v 5.0.1
  - Fixed issue with gitlab-grit being overridden by grit

v 5.0.0
  - Replaced gitolite with gitlab-shell
  - Removed gitolite-related libraries
  - State machine added
  - Setup gitlab as git user
  - Internal API
  - Show team tab for empty projects
  - Import repository feature
  - Updated rails
  - Use lambda for scopes
  - Redesign admin area -> users
  - Redesign admin area -> user
  - Secure link to file attachments
  - Add validations for Group and Team names
  - Restyle team page for project
  - Update capybara, rspec-rails, poltergeist to recent versions
  - Wiki on git using Gollum
  - Added Solarized Dark theme for code review
  - Don't show user emails in autocomplete lists, profile pages
  - Added settings tab for group, team, project
  - Replace user popup with icons in header
  - Handle project moving with gitlab-shell
  - Added select2-rails for selectboxes with ajax data load
  - Fixed search field on projects page
  - Added teams to search autocomplete
  - Move groups and teams on dashboard sidebar to sub-tabs
  - API: improved return codes and docs. (Felix Gilcher, Sebastian Ziebell)
  - Redesign wall to be more like chat
  - Snippets, Wall features are disabled by default for new projects

v 4.2.0
  - Teams
  - User show page. Via /u/username
  - Show help contents on pages for better navigation
  - Async gitolite calls
  - added satellites logs
  - can_create_group, can_create_team booleans for User
  - Process webhooks async
  - GFM: Fix images escaped inside links
  - Network graph improved
  - Switchable branches for network graph
  - API: Groups
  - Fixed project download

v 4.1.0
  - Optional Sign-Up
  - Discussions
  - Satellites outside of tmp
  - Line numbers for blame
  - Project public mode
  - Public area with unauthorized access
  - Load dashboard events with ajax
  - remember dashboard filter in cookies
  - replace resque with sidekiq
  - fix routing issues
  - cleanup rake tasks
  - fix backup/restore
  - scss cleanup
  - show preview for note images
  - improved network-graph
  - get rid of app/roles/
  - added new classes Team, Repository
  - Reduce amount of gitolite calls
  - Ability to add user in all group projects
  - remove deprecated configs
  - replaced Korolev font with open font
  - restyled admin/dashboard page
  - restyled admin/projects page

v 4.0.0
  - Remove project code and path from API. Use id instead
  - Return valid cloneable url to repo for webhook
  - Fixed backup issue
  - Reorganized settings
  - Fixed commits compare
  - Refactored scss
  - Improve status checks
  - Validates presence of User#name
  - Fixed postgres support
  - Removed sqlite support
  - Modified post-receive hook
  - Milestones can be closed now
  - Show comment events on dashboard
  - Quick add team members via group#people page
  - [API] expose created date for hooks and SSH keys
  - [API] list, create issue notes
  - [API] list, create snippet notes
  - [API] list, create wall notes
  - Remove project code - use path instead
  - added username field to user
  - rake task to fill usernames based on emails create namespaces for users
  - STI Group < Namespace
  - Project has namespace_id
  - Projects with namespaces also namespaced in gitolite and stored in subdir
  - Moving project to group will move it under group namespace
  - Ability to move project from namespaces to another
  - Fixes commit patches getting escaped (see #2036)
  - Support diff and patch generation for commits and merge request
  - MergeReqest doesn't generate a temporary file for the patch any more
  - Update the UI to allow downloading Patch or Diff

v 3.1.0
  - Updated gems
  - Services: Gitlab CI integration
  - Events filter on dashboard
  - Own namespace for redis/resque
  - Optimized commit diff views
  - add alphabetical order for projects admin page
  - Improved web editor
  - Commit stats page
  - Documentation split and cleanup
  - Link to commit authors everywhere
  - Restyled milestones list
  - added Milestone to Merge Request
  - Restyled Top panel
  - Refactored Satellite Code
  - Added file line links
  - moved from capybara-webkit to poltergeist + phantomjs

v 3.0.3
  - Fixed bug with issues list in Chrome
  - New Feature: Import team from another project

v 3.0.2
  - Fixed gitlab:app:setup
  - Fixed application error on empty project in admin area
  - Restyled last push widget

v 3.0.1
  - Fixed git over http

v 3.0.0
  - Projects groups
  - Web Editor
  - Fixed bug with gitolite keys
  - UI improved
  - Increased performance of application
  - Show user avatar in last commit when browsing Files
  - Refactored Gitlab::Merge
  - Use Font Awesome for icons
  - Separate observing of Note and MergeRequests
  - Milestone "All Issues" filter
  - Fix issue close and reopen button text and styles
  - Fix forward/back while browsing Tree hierarchy
  - Show number of notes for commits and merge requests
  - Added support pg from box and update installation doc
  - Reject ssh keys that break gitolite
  - [API] list one project hook
  - [API] edit project hook
  - [API] list project snippets
  - [API] allow to authorize using private token in HTTP header
  - [API] add user creation

v 2.9.1
  - Fixed resque custom config init

v 2.9.0
  - fixed inline notes bugs
  - refactored rspecs
  - refactored gitolite backend
  - added factory_girl
  - restyled projects list on dashboard
  - ssh keys validation to prevent gitolite crash
  - send notifications if changed permission in project
  - scss refactoring. gitlab_bootstrap/ dir
  - fix git push http body bigger than 112k problem
  - list of labels  page under issues tab
  - API for milestones, keys
  - restyled buttons
  - OAuth
  - Comment order changed

v 2.8.1
  - ability to disable gravatars
  - improved MR diff logic
  - ssh key help page

v 2.8.0
  - Gitlab Flavored Markdown
  - Bulk issues update
  - Issues API
  - Cucumber coverage increased
  - Post-receive files fixed
  - UI improved
  - Application cleanup
  - more cucumber
  - capybara-webkit + headless

v 2.7.0
  - Issue Labels
  - Inline diff
  - Git HTTP
  - API
  - UI improved
  - System hooks
  - UI improved
  - Dashboard events endless scroll
  - Source performance increased

v 2.6.0
  - UI polished
  - Improved network graph + keyboard nav
  - Handle huge commits
  - Last Push widget
  - Bugfix
  - Better performance
  - Email in resque
  - Increased test coverage
  - Ability to remove branch with MR accept
  - a lot of code refactored

v 2.5.0
  - UI polished
  - Git blame for file
  - Bugfix
  - Email in resque
  - Better test coverage

v 2.4.0
  - Admin area stats page
  - Ability to block user
  - Simplified dashboard area
  - Improved admin area
  - Bootstrap 2.0
  - Responsive layout
  - Big commits handling
  - Performance improved
  - Milestones

v 2.3.1
  - Issues pagination
  - ssl fixes
  - Merge Request pagination

v 2.3.0
  - Dashboard r1
  - Search r1
  - Project page
  - Close merge request on push
  - Persist MR diff after merge
  - mysql support
  - Documentation

v 2.2.0
  - We’ve added support of LDAP auth
  - Improved permission logic (4 roles system)
  - Protected branches (now only masters can push to protected branches)
  - Usability improved
  - twitter bootstrap integrated
  - compare view between commits
  - wiki feature
  - now you can enable/disable issues, wiki, wall features per project
  - security fixes
  - improved code browsing (ajax branch switch etc)
  - improved per-line commenting
  - git submodules displayed
  - moved to rails 3.2
  - help section improved

v 2.1.0
  - Project tab r1
  - List branches/tags
  - per line comments
  - mass user import

v 2.0.0
  - gitolite as main git host system
  - merge requests
  - project/repo access
  - link to commit/issue feed
  - design tab
  - improved email notifications
  - restyled dashboard
  - bugfix

v 1.2.2
  - common config file gitlab.yml
  - issues restyle
  - snippets restyle
  - clickable news feed header on dashboard
  - bugfix

v 1.2.1
  - bugfix

v 1.2.0
  - new design
  - user dashboard
  - network graph
  - markdown support for comments
  - encoding issues
  - wall like twitter timeline

v 1.1.0
  - project dashboard
  - wall redesigned
  - feature: code snippets
  - fixed horizontal scroll on file preview
  - fixed app crash if commit message has invalid chars
  - bugfix & code cleaning

v 1.0.2
  - fixed bug with empty project
  - added adv validation for project path & code
  - feature: issues can be sortable
  - bugfix
  - username displayed on top panel

v 1.0.1
  - fixed: with invalid source code for commit
  - fixed: lose branch/tag selection when use tree navigation
  - when history clicked - display path
  - bug fix & code cleaning

v 1.0.0
  - bug fix
  - projects preview mode

v 0.9.6
  - css fix
  - new repo empty tree until restart server - fixed

v 0.9.4
  - security improved
  - authorization improved
  - html escaping
  - bug fix
  - increased test coverage
  - design improvements

v 0.9.1
  - increased test coverage
  - design improvements
  - new issue email notification
  - updated app name
  - issue redesigned
  - issue can be edit

v 0.8.0
  - syntax highlight for main file types
  - redesign
  - stability
  - security fixes
  - increased test coverage
  - email notification<|MERGE_RESOLUTION|>--- conflicted
+++ resolved
@@ -122,7 +122,6 @@
   - Fix markdown rendering for: consecutive labels references, label references that begin with a digit or contains `.`
   - Project export filename now includes the project and namespace path
   - Fix last update timestamp on issues not preserved on gitlab.com and project imports
-<<<<<<< HEAD
   - Fix issues importing projects from EE to CE
   - Fix creating group with space in group path
   - Improve cron_jobs loading error messages !5318
@@ -132,9 +131,7 @@
   - Render only commit message title in builds (Katarzyna Kobierska Ula Budziszewska)
   - Allow bulk (un)subscription from issues in issue index
   - Fix MR diff encoding issues exporting GitLab projects
-=======
   - Fix of 'Commits being passed to custom hooks are already reachable when using the UI'
->>>>>>> 7cf6f50f
 
 v 8.9.6
   - Fix importing of events under notes for GitLab projects. !5154
