--- conflicted
+++ resolved
@@ -6,9 +6,7 @@
 v 8.5.1
   - Fix group projects styles
   - Show Crowd login tab when sign in is disabled and Crowd is enabled (Peter Hudec)
-<<<<<<< HEAD
   - Fix issue pushing to projects ending with .wiki
-=======
   - Fix a set of small UI glitches in project, profile, and wiki pages
   - Restrict permissions on public/uploads
   - Fix the merge request side-by-side view after loading diff results
@@ -23,7 +21,6 @@
   - Changed padding & background color for highlighted notes
   - Re-add the newrelic_rpm gem which was removed without any deprecation or warning (Stan Hu)
   - Update sentry-raven gem to 0.15.6
->>>>>>> fe6f17ce
 
 v 8.5.0
   - Fix duplicate "me" in tooltip of the "thumbsup" awards Emoji (Stan Hu)
