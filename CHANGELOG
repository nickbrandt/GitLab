Please view this file on the master branch, on stable branches it's out of date.

v 7.13.0 (unreleased)
  - Update maintenance documentation to explain no need to recompile asssets for omnibus installations (Stan Hu)
  - Support commenting on diffs in side-by-side mode (Stan Hu)
  - Fix JavaScript error when clicking on the comment button on a diff line that has a comment already (Stan Hu)
  - Remove project visibility icons from dashboard projects list
  - Rename "Design" profile settings page to "Preferences".
  - Allow users to customize their default Dashboard page.
  - Update ssl_ciphers in Nginx example to remove DHE settings. This will deny forward secrecy for Android 2.3.7, Java 6 and OpenSSL 0.9.8

v 7.12.0 (unreleased)
<<<<<<< HEAD
  - Fix Error 500 when one user attempts to access a personal, internal snippet (Stan Hu)
=======
  - Disable changing of target branch in new merge request page when a branch has already been specified (Stan Hu)
>>>>>>> c8d4a408
  - Fix post-receive errors on a push when an external issue tracker is configured (Stan Hu)
  - Update oauth button logos for Twitter and Google to recommended assets
  - Fix hooks for web based events with external issue references (Daniel Gerhardt)
  - Update browser gem to version 0.8.0 for IE11 support (Stan Hu)
  - Fix timeout when rendering file with thousands of lines.
  - Add "Remember me" checkbox to LDAP signin form.
  - Add session expiration delay configuration through UI application settings
  - Fix external issue tracker hook/test for HTTPS URLs (Daniel Gerhardt)
  - Don't notify users mentioned in code blocks or blockquotes.
  - Omit link to generate labels if user does not have access to create them (Stan Hu)
  - Show warning when a comment will add 10 or more people to the discussion.
  - Disable changing of the source branch in merge request update API (Stan Hu)
  - Shorten merge request WIP text.
  - Add option to disallow users from registering any application to use GitLab as an OAuth provider
  - Support editing target branch of merge request (Stan Hu)
  - Refactor permission checks with issues and merge requests project settings (Stan Hu)
  - Fix Markdown preview not working in Edit Milestone page (Stan Hu)
  - Fix Zen Mode not closing with ESC key (Stan Hu)
  - Allow HipChat API version to be blank and default to v2 (Stan Hu)
  - Add file attachment support in Milestone description (Stan Hu)
  - Fix milestone "Browse Issues" button.
  - Set milestone on new issue when creating issue from index with milestone filter active.
  - Make namespace API available to all users (Stan Hu)
  - Add web hook support for note events (Stan Hu)
  - Disable "New Issue" and "New Merge Request" buttons when features are disabled in project settings (Stan Hu)
  - Remove Rack Attack monkey patches and bump to version 4.3.0 (Stan Hu)
  - Fix clone URL losing selection after a single click in Safari and Chrome (Stan Hu)
  - Fix git blame syntax highlighting when different commits break up lines (Stan Hu)
  - Add "Resend confirmation e-mail" link in profile settings (Stan Hu)
  - Allow to configure location of the `.gitlab_shell_secret` file. (Jakub Jirutka)
  - Disabled expansion of top/bottom blobs for new file diffs
  - Update Asciidoctor gem to version 1.5.2. (Jakub Jirutka)
  - Fix resolving of relative links to repository files in AsciiDoc documents. (Jakub Jirutka)
  - Use the user list from the target project in a merge request (Stan Hu)
  - Default extention for wiki pages is now .md instead of .markdown (Jeroen van Baarsen)
  - Add validation to wiki page creation (only [a-zA-Z0-9/_-] are allowed) (Jeroen van Baarsen)
  - Fix new/empty milestones showing 100% completion value (Jonah Bishop)
  - Add a note when an Issue or Merge Request's title changes
  - Consistently refer to MRs as either Accepted or Rejected.
  - Add Accepted and Rejected tabs to MR lists.
  - Prefix EmailsOnPush email subject with `[Git]`.
  - Group project contributions by both name and email.
  - Clarify navigation labels for Project Settings and Group Settings.
  - Move user avatar and logout button to sidebar
  - You can not remove user if he/she is an only owner of group
  - User should be able to leave group. If not - show him proper message
  - User has ability to leave project
  - Add SAML support as an omniauth provider
  - Allow to configure a URL to show after sign out
  - Add an option to automatically sign-in with an Omniauth provider
  - Better performance for web editor (switched from satellites to rugged)
  - GitLab CI service sends .gitlab-ci.yaml in each push call
  - When remove project - move repository and schedule it removal
  - Improve group removing logic
  - Trigger create-hooks on backup restore task
  - Add option to automatically link omniauth and LDAP identities

v 7.11.4
  - Fix missing bullets when creating lists
  - Set rel="nofollow" on external links

v 7.11.3
  - no changes
  - Fix upgrader script (Martins Polakovs)

v 7.11.2
  - no changes

v 7.11.1
  - no changes

v 7.11.0
  - Fall back to Plaintext when Syntaxhighlighting doesn't work. Fixes some buggy lexers (Hannes Rosenögger)
  - Get editing comments to work in Chrome 43 again.
  - Allow special character in users bio. I.e.: I <3 GitLab

v 7.11.0
  - Fix broken view when viewing history of a file that includes a path that used to be another file (Stan Hu)
  - Don't show duplicate deploy keys
  - Fix commit time being displayed in the wrong timezone in some cases (Hannes Rosenögger)
  - Make the first branch pushed to an empty repository the default HEAD (Stan Hu)
  - Fix broken view when using a tag to display a tree that contains git submodules (Stan Hu)
  - Make Reply-To config apply to change e-mail confirmation and other Devise notifications (Stan Hu)
  - Add application setting to restrict user signups to e-mail domains (Stan Hu)
  - Don't allow a merge request to be merged when its title starts with "WIP".
  - Add a page title to every page.
  - Allow primary email to be set to an email that you've already added.
  - Fix clone URL field and X11 Primary selection (Dmitry Medvinsky)
  - Ignore invalid lines in .gitmodules
  - Fix "Cannot move project" error message from popping up after a successful transfer (Stan Hu)
  - Redirect to sign in page after signing out.
  - Fix "Hello @username." references not working by no longer allowing usernames to end in period.
  - Fix "Revspec not found" errors when viewing diffs in a forked project with submodules (Stan Hu)
  - Improve project page UI
  - Fix broken file browsing with relative submodule in personal projects (Stan Hu)
  - Add "Reply quoting selected text" shortcut key (`r`)
  - Fix bug causing `@whatever` inside an issue's first code block to be picked up as a user mention.
  - Fix bug causing `@whatever` inside an inline code snippet (backtick-style) to be picked up as a user mention.
  - When use change branches link at MR form - save source branch selection instead of target one
  - Improve handling of large diffs
  - Added GitLab Event header for project hooks
  - Add Two-factor authentication (2FA) for GitLab logins
  - Show Atom feed buttons everywhere where applicable.
  - Add project activity atom feed.
  - Don't crash when an MR from a fork has a cross-reference comment from the target project on one of its commits.
  - Explain how to get a new password reset token in welcome emails
  - Include commit comments in MR from a forked project.
  - Group milestones by title in the dashboard and all other issue views.
  - Query issues, merge requests and milestones with their IID through API (Julien Bianchi)
  - Add default project and snippet visibility settings to the admin web UI.
  - Show incompatible projects in Google Code import status (Stan Hu)
  - Fix bug where commit data would not appear in some subdirectories (Stan Hu)
  - Task lists are now usable in comments, and will show up in Markdown previews.
  - Fix bug where avatar filenames were not actually deleted from the database during removal (Stan Hu)
  - Fix bug where Slack service channel was not saved in admin template settings. (Stan Hu)
  - Protect OmniAuth request phase against CSRF.
  - Don't send notifications to mentioned users that don't have access to the project in question.
  - Add search issues/MR by number
  - Move snippets UI to fluid layout
  - Improve UI for sidebar. Increase separation between navigation and content
  - Improve new project command options (Ben Bodenmiller)
  - Add common method to force UTF-8 and use it to properly handle non-ascii OAuth user properties (Onur Küçük)
  - Prevent sending empty messages to HipChat (Chulki Lee)
  - Improve UI for mobile phones on dashboard and project pages
  - Add room notification and message color option for HipChat
  - Allow to use non-ASCII letters and dashes in project and namespace name. (Jakub Jirutka)
  - Add footnotes support to Markdown (Guillaume Delbergue)
  - Add current_sign_in_at to UserFull REST api.
  - Make Sidekiq MemoryKiller shutdown signal configurable
  - Add "Create Merge Request" buttons to commits and branches pages and push event.
  - Show user roles by comments.
  - Fix automatic blocking of auto-created users from Active Directory.
  - Call merge request web hook for each new commits (Arthur Gautier)
  - Use SIGKILL by default in Sidekiq::MemoryKiller
  - Fix mentioning of private groups.
  - Add style for <kbd> element in markdown
  - Spin spinner icon next to "Checking for CI status..." on MR page.
  - Fix reference links in dashboard activity and ATOM feeds.
  - Ensure that the first added admin performs repository imports

v 7.10.4
  - Fix migrations broken in 7.10.2
  - Make tags for GitLab installations running on MySQL case sensitive
  - Get Gitorious importer to work again.
  - Fix adding new group members from admin area
  - Fix DB error when trying to tag a repository (Stan Hu)
  - Fix Error 500 when searching Wiki pages (Stan Hu)
  - Unescape branch names in compare commit (Stan Hu)
  - Order commit comments chronologically in API.

v 7.10.2
  - Fix CI links on MR page

v 7.10.0
  - Ignore submodules that are defined in .gitmodules but are checked in as directories.
  - Allow projects to be imported from Google Code.
  - Remove access control for uploaded images to fix broken images in emails (Hannes Rosenögger)
  - Allow users to be invited by email to join a group or project.
  - Don't crash when project repository doesn't exist.
  - Add config var to block auto-created LDAP users.
  - Don't use HTML ellipsis in EmailsOnPush subject truncated commit message.
  - Set EmailsOnPush reply-to address to committer email when enabled.
  - Fix broken file browsing with a submodule that contains a relative link (Stan Hu)
  - Fix persistent XSS vulnerability around profile website URLs.
  - Fix project import URL regex to prevent arbitary local repos from being imported.
  - Fix directory traversal vulnerability around uploads routes.
  - Fix directory traversal vulnerability around help pages.
  - Don't leak existence of project via search autocomplete.
  - Don't leak existence of group or project via search.
  - Fix bug where Wiki pages that included a '/' were no longer accessible (Stan Hu)
  - Fix bug where error messages from Dropzone would not be displayed on the issues page (Stan Hu)
  - Add a rake task to check repository integrity with `git fsck`
  - Add ability to configure Reply-To address in gitlab.yml (Stan Hu)
  - Move current user to the top of the list in assignee/author filters (Stan Hu)
  - Fix broken side-by-side diff view on merge request page (Stan Hu)
  - Set Application controller default URL options to ensure all url_for calls are consistent (Stan Hu)
  - Allow HTML tags in Markdown input
  - Fix code unfold not working on Compare commits page (Stan Hu)
  - Fix generating SSH key fingerprints with OpenSSH 6.8. (Sašo Stanovnik)
  - Fix "Import projects from" button to show the correct instructions (Stan Hu)
  - Fix dots in Wiki slugs causing errors (Stan Hu)
  - Make maximum attachment size configurable via Application Settings (Stan Hu)
  - Update poltergeist to version 1.6.0 to support PhantomJS 2.0 (Zeger-Jan van de Weg)
  - Fix cross references when usernames, milestones, or project names contain underscores (Stan Hu)
  - Disable reference creation for comments surrounded by code/preformatted blocks (Stan Hu)
  - Reduce Rack Attack false positives causing 403 errors during HTTP authentication (Stan Hu)
  - enable line wrapping per default and remove the checkbox to toggle it (Hannes Rosenögger)
  - Fix a link in the patch update guide
  - Add a service to support external wikis (Hannes Rosenögger)
  - Omit the "email patches" link and fix plain diff view for merge commits
  - List new commits for newly pushed branch in activity view.
  - Add sidetiq gem dependency to match EE
  - Add changelog, license and contribution guide links to project tab bar.
  - Improve diff UI
  - Fix alignment of navbar toggle button (Cody Mize)
  - Fix checkbox rendering for nested task lists
  - Identical look of selectboxes in UI
  - Upgrade the gitlab_git gem to version 7.1.3
  - Move "Import existing repository by URL" option to button.
  - Improve error message when save profile has error.
  - Passing the name of pushed ref to CI service (requires GitLab CI 7.9+)
  - Add location field to user profile
  - Fix print view for markdown files and wiki pages
  - Fix errors when deleting old backups
  - Improve GitLab performance when working with git repositories
  - Add tag message and last commit to tag hook (Kamil Trzciński)
  - Restrict permissions on backup files
  - Improve oauth accounts UI in profile page
  - Add ability to unlink connected accounts
  - Replace commits calendar with faster contribution calendar that includes issues and merge requests
  - Add inifinite scroll to user page activity
  - Don't include system notes in issue/MR comment count.
  - Don't mark merge request as updated when merge status relative to target branch changes.
  - Link note avatar to user.
  - Make Git-over-SSH errors more descriptive.
  - Fix EmailsOnPush.
  - Refactor issue filtering
  - AJAX selectbox for issue assignee and author filters
  - Fix issue with missing options in issue filtering dropdown if selected one
  - Prevent holding Control-Enter or Command-Enter from posting comment multiple times.
  - Prevent note form from being cleared when submitting failed.
  - Improve file icons rendering on tree (Sullivan Sénéchal)
  - API: Add pagination to project events
  - Get issue links in notification mail to work again.
  - Don't show commit comment button when user is not signed in.
  - Fix admin user projects lists.
  - Don't leak private group existence by redirecting from namespace controller to group controller.
  - Ability to skip some items from backup (database, respositories or uploads)
  - Archive repositories in background worker.
  - Import GitHub, Bitbucket or GitLab.com projects owned by authenticated user into current namespace.
  - Project labels are now available over the API under the "tag_list" field (Cristian Medina)
  - Fixed link paths for HTTP and SSH on the admin project view (Jeremy Maziarz)
  - Fix and improve help rendering (Sullivan Sénéchal)
  - Fix final line in EmailsOnPush email diff being rendered as error.
  - Prevent duplicate Buildkite service creation.
  - Fix git over ssh errors 'fatal: protocol error: bad line length character'
  - Automatically setup GitLab CI project for forks if origin project has GitLab CI enabled
  - Bust group page project list cache when namespace name or path changes.
  - Explicitly set image alt-attribute to prevent graphical glitches if gravatars could not be loaded
  - Allow user to choose a public email to show on public profile
  - Remove truncation from issue titles on milestone page (Jason Blanchard)
  - Fix stuck Merge Request merging events from old installations (Ben Bodenmiller)
  - Fix merge request comments on files with multiple commits
  - Fix Resource Owner Password Authentication Flow

v 7.9.4
  - Security: Fix project import URL regex to prevent arbitary local repos from being imported
  - Fixed issue where only 25 commits would load in file listings
  - Fix LDAP identities  after config update

v 7.9.3
  - Contains no changes
  - Add icons to Add dropdown items.
  - Allow admin to create public deploy keys that are accessible to any project.
  - Warn when gitlab-shell version doesn't match requirement.
  - Skip email confirmation when set by admin or via LDAP.
  - Only allow users to reference groups, projects, issues, MRs, commits they have access to.

v 7.9.3
  - Contains no changes

v 7.9.2
  - Contains no changes

v 7.9.1
  - Include missing events and fix save functionality in admin service template settings form (Stan Hu)
  - Fix "Import projects from" button to show the correct instructions (Stan Hu)
  - Fix OAuth2 issue importing a new project from GitHub and GitLab (Stan Hu)
  - Fix for LDAP with commas in DN
  - Fix missing events and in admin Slack service template settings form (Stan Hu)
  - Don't show commit comment button when user is not signed in.
  - Downgrade gemnasium-gitlab-service gem

v 7.9.0
  - Add HipChat integration documentation (Stan Hu)
  - Update documentation for object_kind field in Webhook push and tag push Webhooks (Stan Hu)
  - Fix broken email images (Hannes Rosenögger)
  - Automatically config git if user forgot, where possible (Zeger-Jan van de Weg)
  - Fix mass SQL statements on initial push (Hannes Rosenögger)
  - Add tag push notifications and normalize HipChat and Slack messages to be consistent (Stan Hu)
  - Add comment notification events to HipChat and Slack services (Stan Hu)
  - Add issue and merge request events to HipChat and Slack services (Stan Hu)
  - Fix merge request URL passed to Webhooks. (Stan Hu)
  - Fix bug that caused a server error when editing a comment to "+1" or "-1" (Stan Hu)
  - Fix code preview theme setting for comments, issues, merge requests, and snippets (Stan Hu)
  - Move labels/milestones tabs to sidebar
  - Upgrade Rails gem to version 4.1.9.
  - Improve error messages for file edit failures
  - Improve UI for commits, issues and merge request lists
  - Fix commit comments on first line of diff not rendering in Merge Request Discussion view.
  - Allow admins to override restricted project visibility settings.
  - Move restricted visibility settings from gitlab.yml into the web UI.
  - Improve trigger merge request hook when source project branch has been updated (Kirill Zaitsev)
  - Save web edit in new branch
  - Fix ordering of imported but unchanged projects (Marco Wessel)
  - Mobile UI improvements: make aside content expandable
  - Expose avatar_url in projects API
  - Fix checkbox alignment on the application settings page.
  - Generalize image upload in drag and drop in markdown to all files (Hannes Rosenögger)
  - Fix mass-unassignment of issues (Robert Speicher)
  - Fix hidden diff comments in merge request discussion view
  - Allow user confirmation to be skipped for new users via API
  - Add a service to send updates to an Irker gateway (Romain Coltel)
  - Add brakeman (security scanner for Ruby on Rails)
  - Slack username and channel options
  - Add grouped milestones from all projects to dashboard.
  - Web hook sends pusher email as well as commiter
  - Add Bitbucket omniauth provider.
  - Add Bitbucket importer.
  - Support referencing issues to a project whose name starts with a digit
  - Condense commits already in target branch when updating merge request source branch.
  - Send notifications and leave system comments when bulk updating issues.
  - Automatically link commit ranges to compare page: sha1...sha4 or sha1..sha4 (includes sha1 in comparison)
  - Move groups page from profile to dashboard
  - Starred projects page at dashboard
  - Blocking user does not remove him/her from project/groups but show blocked label
  - Change subject of EmailsOnPush emails to include namespace, project and branch.
  - Change subject of EmailsOnPush emails to include first commit message when multiple were pushed.
  - Remove confusing footer from EmailsOnPush mail body.
  - Add list of changed files to EmailsOnPush emails.
  - Add option to send EmailsOnPush emails from committer email if domain matches.
  - Add option to disable code diffs in EmailOnPush emails.
  - Wrap commit message in EmailsOnPush email.
  - Send EmailsOnPush emails when deleting commits using force push.
  - Fix EmailsOnPush email comparison link to include first commit.
  - Fix highliht of selected lines in file
  - Reject access to group/project avatar if the user doesn't have access.
  - Add database migration to clean group duplicates with same path and name (Make sure you have a backup before update)
  - Add GitLab active users count to rake gitlab:check
  - Starred projects page at dashboard
  - Make email display name configurable
  - Improve json validation in hook data
  - Use Emoji One
  - Updated emoji help documentation to properly reference EmojiOne.
  - Fix missing GitHub organisation repositories on import page.
  - Added blue theme
  - Remove annoying notice messages when create/update merge request
  - Allow smb:// links in Markdown text.
  - Filter merge request by title or description at Merge Requests page
  - Block user if he/she was blocked in Active Directory
  - Fix import pages not working after first load.
  - Use custom LDAP label in LDAP signin form.
  - Execute hooks and services when branch or tag is created or deleted through web interface.
  - Block and unblock user if he/she was blocked/unblocked in Active Directory
  - Raise recommended number of unicorn workers from 2 to 3
  - Use same layout and interactivity for project members as group members.
  - Prevent gitlab-shell character encoding issues by receiving its changes as raw data.
  - Ability to unsubscribe/subscribe to issue or merge request
  - Delete deploy key when last connection to a project is destroyed.
  - Fix invalid Atom feeds when using emoji, horizontal rules, or images (Christian Walther)
  - Backup of repositories with tar instead of git bundle (only now are git-annex files included in the backup)
  - Add canceled status for CI
  - Send EmailsOnPush email when branch or tag is created or deleted.
  - Faster merge request processing for large repository
  - Prevent doubling AJAX request with each commit visit via Turbolink
  - Prevent unnecessary doubling of js events on import pages and user calendar

v 7.8.4
  - Fix issue_tracker_id substitution in custom issue trackers
  - Fix path and name duplication in namespaces

v 7.8.3
  - Bump version of gitlab_git fixing annotated tags without message

v 7.8.2
  - Fix service migration issue when upgrading from versions prior to 7.3
  - Fix setting of the default use project limit via admin UI
  - Fix showing of already imported projects for GitLab and Gitorious importers
  - Fix response of push to repository to return "Not found" if user doesn't have access
  - Fix check if user is allowed to view the file attachment
  - Fix import check for case sensetive namespaces
  - Increase timeout for Git-over-HTTP requests to 1 hour since large pulls/pushes can take a long time.
  - Properly handle autosave local storage exceptions.
  - Escape wildcards when searching LDAP by username.

v 7.8.1
  - Fix run of custom post receive hooks
  - Fix migration that caused issues when upgrading to version 7.8 from versions prior to 7.3
  - Fix the warning for LDAP users about need to set password
  - Fix avatars which were not shown for non logged in users
  - Fix urls for the issues when relative url was enabled

v 7.8.0
  - Fix access control and protection against XSS for note attachments and other uploads.
  - Replace highlight.js with rouge-fork rugments (Stefan Tatschner)
  - Make project search case insensitive (Hannes Rosenögger)
  - Include issue/mr participants in list of recipients for reassign/close/reopen emails
  - Expose description in groups API
  - Better UI for project services page
  - Cleaner UI for web editor
  - Add diff syntax highlighting in email-on-push service notifications (Hannes Rosenögger)
  - Add API endpoint to fetch all changes on a MergeRequest (Jeroen van Baarsen)
  - View note image attachments in new tab when clicked instead of downloading them
  - Improve sorting logic in UI and API. Explicitly define what sorting method is used by default
  - Fix overflow at sidebar when have several items
  - Add notes for label changes in issue and merge requests
  - Show tags in commit view (Hannes Rosenögger)
  - Only count a user's vote once on a merge request or issue (Michael Clarke)
  - Increase font size when browse source files and diffs
  - Service Templates now let you set default values for all services
  - Create new file in empty repository using GitLab UI
  - Ability to clone project using oauth2 token
  - Upgrade Sidekiq gem to version 3.3.0
  - Stop git zombie creation during force push check
  - Show success/error messages for test setting button in services
  - Added Rubocop for code style checks
  - Fix commits pagination
  - Async load a branch information at the commit page
  - Disable blacklist validation for project names
  - Allow configuring protection of the default branch upon first push (Marco Wessel)
  - Add gitlab.com importer
  - Add an ability to login with gitlab.com
  - Add a commit calendar to the user profile (Hannes Rosenögger)
  - Submit comment on command-enter
  - Notify all members of a group when that group is mentioned in a comment, for example: `@gitlab-org` or `@sales`.
  - Extend issue clossing pattern to include "Resolve", "Resolves", "Resolved", "Resolving" and "Close" (Julien Bianchi and Hannes Rosenögger)
  - Fix long broadcast message cut-off on left sidebar (Visay Keo)
  - Add Project Avatars (Steven Thonus and Hannes Rosenögger)
  - Password reset token validity increased from 2 hours to 2 days since it is also send on account creation.
  - Edit group members via API
  - Enable raw image paste from clipboard, currently Chrome only (Marco Cyriacks)
  - Add action property to merge request hook (Julien Bianchi)
  - Remove duplicates from group milestone participants list.
  - Add a new API function that retrieves all issues assigned to a single milestone (Justin Whear and Hannes Rosenögger)
  - API: Access groups with their path (Julien Bianchi)
  - Added link to milestone and keeping resource context on smaller viewports for issues and merge requests (Jason Blanchard)
  - Allow notification email to be set separately from primary email.
  - API: Add support for editing an existing project (Mika Mäenpää and Hannes Rosenögger)
  - Don't have Markdown preview fail for long comments/wiki pages.
  - When test web hook - show error message instead of 500 error page if connection to hook url was reset
  - Added support for firing system hooks on group create/destroy and adding/removing users to group (Boyan Tabakov)
  - Added persistent collapse button for left side nav bar (Jason Blanchard)
  - Prevent losing unsaved comments by automatically restoring them when comment page is loaded again.
  - Don't allow page to be scaled on mobile.
  - Clean the username acquired from OAuth/LDAP so it doesn't fail username validation and block signing up.
  - Show assignees in merge request index page (Kelvin Mutuma)
  - Link head panel titles to relevant root page.
  - Allow users that signed up via OAuth to set their password in order to use Git over HTTP(S).
  - Show users button to share their newly created public or internal projects on twitter
  - Add quick help links to the GitLab pricing and feature comparison pages.
  - Fix duplicate authorized applications in user profile and incorrect application client count in admin area.
  - Make sure Markdown previews always use the same styling as the eventual destination.
  - Remove deprecated Group#owner_id from API
  - Show projects user contributed to on user page. Show stars near project on user page.
  - Improve database performance for GitLab
  - Add Asana service (Jeremy Benoist)
  - Improve project web hooks with extra data

v 7.7.2
  - Update GitLab Shell to version 2.4.2 that fixes a bug when developers can push to protected branch
  - Fix issue when LDAP user can't login with existing GitLab account

v 7.7.1
  - Improve mention autocomplete performance
  - Show setup instructions for GitHub import if disabled
  - Allow use http for OAuth applications

v 7.7.0
  - Import from GitHub.com feature
  - Add Jetbrains Teamcity CI service (Jason Lippert)
  - Mention notification level
  - Markdown preview in wiki (Yuriy Glukhov)
  - Raise group avatar filesize limit to 200kb
  - OAuth applications feature
  - Show user SSH keys in admin area
  - Developer can push to protected branches option
  - Set project path instead of project name in create form
  - Block Git HTTP access after 10 failed authentication attempts
  - Updates to the messages returned by API (sponsored by O'Reilly Media)
  - New UI layout with side navigation
  - Add alert message in case of outdated browser (IE < 10)
  - Added API support for sorting projects
  - Update gitlab_git to version 7.0.0.rc14
  - Add API project search filter option for authorized projects
  - Fix File blame not respecting branch selection
  - Change some of application settings on fly in admin area UI
  - Redesign signin/signup pages
  - Close standard input in Gitlab::Popen.popen
  - Trigger GitLab CI when push tags
  - When accept merge request - do merge using sidaekiq job
  - Enable web signups by default
  - Fixes for diff comments: drag-n-drop images, selecting images
  - Fixes for edit comments: drag-n-drop images, preview mode, selecting images, save & update
  - Remove password strength indicator



v 7.6.0
  - Fork repository to groups
  - New rugged version
  - Add CRON=1 backup setting for quiet backups
  - Fix failing wiki restore
  - Add optional Sidekiq MemoryKiller middleware (enabled via SIDEKIQ_MAX_RSS env variable)
  - Monokai highlighting style now more faithful to original design (Mark Riedesel)
  - Create project with repository in synchrony
  - Added ability to create empty repo or import existing one if project does not have repository
  - Reactivate highlight.js language autodetection
  - Mobile UI improvements
  - Change maximum avatar file size from 100KB to 200KB
  - Strict validation for snippet file names
  - Enable Markdown preview for issues, merge requests, milestones, and notes (Vinnie Okada)
  - In the docker directory is a container template based on the Omnibus packages.
  - Update Sidekiq to version 2.17.8
  - Add author filter to project issues and merge requests pages
  - Atom feed for user activity
  - Support multiple omniauth providers for the same user
  - Rendering cross reference in issue title and tooltip for merge request
  - Show username in comments
  - Possibility to create Milestones or Labels when Issues are disabled
  - Fix bug with showing gpg signature in tag

v 7.5.3
  - Bump gitlab_git to 7.0.0.rc12 (includes Rugged 0.21.2)

v 7.5.2
  - Don't log Sidekiq arguments by default
  - Fix restore of wiki repositories from backups

v 7.5.1
  - Add missing timestamps to 'members' table

v 7.5.0
  - API: Add support for Hipchat (Kevin Houdebert)
  - Add time zone configuration in gitlab.yml (Sullivan Senechal)
  - Fix LDAP authentication for Git HTTP access
  - Run 'GC.start' after every EmailsOnPushWorker job
  - Fix LDAP config lookup for provider 'ldap'
  - Drop all sequences during Postgres database restore
  - Project title links to project homepage (Ben Bodenmiller)
  - Add Atlassian Bamboo CI service (Drew Blessing)
  - Mentioned @user will receive email even if he is not participating in issue or commit
  - Session API: Use case-insensitive authentication like in UI (Andrey Krivko)
  - Tie up loose ends with annotated tags: API & UI (Sean Edge)
  - Return valid json for deleting branch via API (sponsored by O'Reilly Media)
  - Expose username in project events API (sponsored by O'Reilly Media)
  - Adds comments to commits in the API
  - Performance improvements
  - Fix post-receive issue for projects with deleted forks
  - New gitlab-shell version with custom hooks support
  - Improve code
  - GitLab CI 5.2+ support (does not support older versions)
  - Fixed bug when you can not push commits starting with 000000 to protected branches
  - Added a password strength indicator
  - Change project name and path in one form
  - Display renamed files in diff views (Vinnie Okada)
  - Fix raw view for public snippets
  - Use secret token with GitLab internal API.
  - Add missing timestamps to 'members' table

v 7.4.5
  - Bump gitlab_git to 7.0.0.rc12 (includes Rugged 0.21.2)

v 7.4.4
  - No changes

v 7.4.3
  - Fix raw snippets view
  - Fix security issue for member api
  - Fix buildbox integration

v 7.4.2
  - Fix internal snippet exposing for unauthenticated users

v 7.4.1
  - Fix LDAP authentication for Git HTTP access
  - Fix LDAP config lookup for provider 'ldap'
  - Fix public snippets
  - Fix 500 error on projects with nested submodules

v 7.4.0
  - Refactored membership logic
  - Improve error reporting on users API (Julien Bianchi)
  - Refactor test coverage tools usage. Use SIMPLECOV=true to generate it locally
  - Default branch is protected by default
  - Increase unicorn timeout to 60 seconds
  - Sort search autocomplete projects by stars count so most popular go first
  - Add README to tab on project show page
  - Do not delete tmp/repositories itself during clean-up, only its contents
  - Support for backup uploads to remote storage
  - Prevent notes polling when there are not notes
  - Internal ForkService: Prepare support for fork to a given namespace
  - API: Add support for forking a project via the API (Bernhard Kaindl)
  - API: filter project issues by milestone (Julien Bianchi)
  - Fail harder in the backup script
  - Changes to Slack service structure, only webhook url needed
  - Zen mode for wiki and milestones (Robert Schilling)
  - Move Emoji parsing to html-pipeline-gitlab (Robert Schilling)
  - Font Awesome 4.2 integration (Sullivan Senechal)
  - Add Pushover service integration (Sullivan Senechal)
  - Add select field type for services options (Sullivan Senechal)
  - Add cross-project references to the Markdown parser (Vinnie Okada)
  - Add task lists to issue and merge request descriptions (Vinnie Okada)
  - Snippets can be public, internal or private
  - Improve danger zone: ask project path to confirm data-loss action
  - Raise exception on forgery
  - Show build coverage in Merge Requests (requires GitLab CI v5.1)
  - New milestone and label links on issue edit form
  - Improved repository graphs
  - Improve event note display in dashboard and project activity views (Vinnie Okada)
  - Add users sorting to admin area
  - UI improvements
  - Fix ambiguous sha problem with mentioned commit
  - Fixed bug with apostrophe when at mentioning users
  - Add active directory ldap option
  - Developers can push to wiki repo. Protected branches does not affect wiki repo any more
  - Faster rev list
  - Fix branch removal

v 7.3.2
  - Fix creating new file via web editor
  - Use gitlab-shell v2.0.1

v 7.3.1
  - Fix ref parsing in Gitlab::GitAccess
  - Fix error 500 when viewing diff on a file with changed permissions
  - Fix adding comments to MR when source branch is master
  - Fix error 500 when searching description contains relative link

v 7.3.0
  - Always set the 'origin' remote in satellite actions
  - Write authorized_keys in tmp/ during tests
  - Use sockets to connect to Redis
  - Add dormant New Relic gem (can be enabled via environment variables)
  - Expire Rack sessions after 1 week
  - Cleaner signin/signup pages
  - Improved comments UI
  - Better search with filtering, pagination etc
  - Added a checkbox to toggle line wrapping in diff (Yuriy Glukhov)
  - Prevent project stars duplication when fork project
  - Use the default Unicorn socket backlog value of 1024
  - Support Unix domain sockets for Redis
  - Store session Redis keys in 'session:gitlab:' namespace
  - Deprecate LDAP account takeover based on partial LDAP email / GitLab username match
  - Use /bin/sh instead of Bash in bin/web, bin/background_jobs (Pavel Novitskiy)
  - Keyboard shortcuts for productivity (Robert Schilling)
  - API: filter issues by state (Julien Bianchi)
  - API: filter issues by labels (Julien Bianchi)
  - Add system hook for ssh key changes
  - Add blob permalink link (Ciro Santilli)
  - Create annotated tags through UI and API (Sean Edge)
  - Snippets search (Charles Bushong)
  - Comment new push to existing MR
  - Add 'ci' to the blacklist of forbidden names
  - Improve text filtering on issues page
  - Comment & Close button
  - Process git push --all much faster
  - Don't allow edit of system notes
  - Project wiki search (Ralf Seidler)
  - Enabled Shibboleth authentication support (Matus Banas)
  - Zen mode (fullscreen) for issues/MR/notes (Robert Schilling)
  - Add ability to configure webhook timeout via gitlab.yml (Wes Gurney)
  - Sort project merge requests in asc or desc order for updated_at or created_at field (sponsored by O'Reilly Media)
  - Add Redis socket support to 'rake gitlab:shell:install'

v 7.2.1
  - Delete orphaned labels during label migration (James Brooks)
  - Security: prevent XSS with stricter MIME types for raw repo files

v 7.2.0
  - Explore page
  - Add project stars (Ciro Santilli)
  - Log Sidekiq arguments
  - Better labels: colors, ability to rename and remove
  - Improve the way merge request collects diffs
  - Improve compare page for large diffs
  - Expose the full commit message via API
  - Fix 500 error on repository rename
  - Fix bug when MR download patch return invalid diff
  - Test gitlab-shell integration
  - Repository import timeout increased from 2 to 4 minutes allowing larger repos to be imported
  - API for labels (Robert Schilling)
  - API: ability to set an import url when creating project for specific user

v 7.1.1
  - Fix cpu usage issue in Firefox
  - Fix redirect loop when changing password by new user
  - Fix 500 error on new merge request page

v 7.1.0
  - Remove observers
  - Improve MR discussions
  - Filter by description on Issues#index page
  - Fix bug with namespace select when create new project page
  - Show README link after description for non-master members
  - Add @all mention for comments
  - Dont show reply button if user is not signed in
  - Expose more information for issues with webhook
  - Add a mention of the merge request into the default merge request commit message
  - Improve code highlight, introduce support for more languages like Go, Clojure, Erlang etc
  - Fix concurrency issue in repository download
  - Dont allow repository name start with ?
  - Improve email threading (Pierre de La Morinerie)
  - Cleaner help page
  - Group milestones
  - Improved email notifications
  - Contributors API (sponsored by Mobbr)
  - Fix LDAP TLS authentication (Boris HUISGEN)
  - Show VERSION information on project sidebar
  - Improve branch removal logic when accept MR
  - Fix bug where comment form is spawned inside the Reply button
  - Remove Dir.chdir from Satellite#lock for thread-safety
  - Increased default git max_size value from 5MB to 20MB in gitlab.yml. Please update your configs!
  - Show error message in case of timeout in satellite when create MR
  - Show first 100 files for huge diff instead of hiding all
  - Change default admin email from admin@local.host to admin@example.com

v 7.0.0
  - The CPU no longer overheats when you hold down the spacebar
  - Improve edit file UI
  - Add ability to upload group avatar when create
  - Protected branch cannot be removed
  - Developers can remove normal branches with UI
  - Remove branch via API (sponsored by O'Reilly Media)
  - Move protected branches page to Project settings area
  - Redirect to Files view when create new branch via UI
  - Drag and drop upload of image in every markdown-area (Earle Randolph Bunao and Neil Francis Calabroso)
  - Refactor the markdown relative links processing
  - Make it easier to implement other CI services for GitLab
  - Group masters can create projects in group
  - Deprecate ruby 1.9.3 support
  - Only masters can rewrite/remove git tags
  - Add X-Frame-Options SAMEORIGIN to Nginx config so Sidekiq admin is visible
  - UI improvements
  - Case-insensetive search for issues
  - Update to rails 4.1
  - Improve performance of application for projects and groups with a lot of members
  - Formally support Ruby 2.1
  - Include Nginx gitlab-ssl config
  - Add manual language detection for highlight.js
  - Added example.com/:username routing
  - Show notice if your profile is public
  - UI improvements for mobile devices
  - Improve diff rendering performance
  - Drag-n-drop for issues and merge requests between states at milestone page
  - Fix '0 commits' message for huge repositories on project home page
  - Prevent 500 error page when visit commit page from large repo
  - Add notice about huge push over http to unicorn config
  - File action in satellites uses default 30 seconds timeout instead of old 10 seconds one
  - Overall performance improvements
  - Skip init script check on omnibus-gitlab
  - Be more selective when killing stray Sidekiqs
  - Check LDAP user filter during sign-in
  - Remove wall feature (no data loss - you can take it from database)
  - Dont expose user emails via API unless you are admin
  - Detect issues closed by Merge Request description
  - Better email subject lines from email on push service (Alex Elman)
  - Enable identicon for gravatar be default

v 6.9.2
  - Revert the commit that broke the LDAP user filter

v 6.9.1
  - Fix scroll to highlighted line
  - Fix the pagination on load for commits page

v 6.9.0
  - Store Rails cache data in the Redis `cache:gitlab` namespace
  - Adjust MySQL limits for existing installations
  - Add db index on project_id+iid column. This prevents duplicate on iid (During migration duplicates will be removed)
  - Markdown preview or diff during editing via web editor (Evgeniy Sokovikov)
  - Give the Rails cache its own Redis namespace
  - Add ability to set different ssh host, if different from http/https
  - Fix syntax highlighting for code comments blocks
  - Improve comments loading logic
  - Stop refreshing comments when the tab is hidden
  - Improve issue and merge request mobile UI (Drew Blessing)
  - Document how to convert a backup to PostgreSQL
  - Fix locale bug in backup manager
  - Fix can not automerge when MR description is too long
  - Fix wiki backup skip bug
  - Two Step MR creation process
  - Remove unwanted files from satellite working directory with git clean -fdx
  - Accept merge request via API (sponsored by O'Reilly Media)
  - Add more access checks during API calls
  - Block SSH access for 'disabled' Active Directory users
  - Labels for merge requests (Drew Blessing)
  - Threaded emails by setting a Message-ID (Philip Blatter)

v 6.8.0
  - Ability to at mention users that are participating in issue and merge req. discussion
  - Enabled GZip Compression for assets in example Nginx, make sure that Nginx is compiled with --with-http_gzip_static_module flag (this is default in Ubuntu)
  - Make user search case-insensitive (Christopher Arnold)
  - Remove omniauth-ldap nickname bug workaround
  - Drop all tables before restoring a Postgres backup
  - Make the repository downloads path configurable
  - Create branches via API (sponsored by O'Reilly Media)
  - Changed permission of gitlab-satellites directory not to be world accessible
  - Protected branch does not allow force push
  - Fix popen bug in `rake gitlab:satellites:create`
  - Disable connection reaping for MySQL
  - Allow oauth signup without email for twitter and github
  - Fix faulty namespace names that caused 500 on user creation
  - Option to disable standard login
  - Clean old created archives from repository downloads directory
  - Fix download link for huge MR diffs
  - Expose event and mergerequest timestamps in API
  - Fix emails on push service when only one commit is pushed

v 6.7.3
  - Fix the merge notification email not being sent (Pierre de La Morinerie)
  - Drop all tables before restoring a Postgres backup
  - Remove yanked modernizr gem

v 6.7.2
  - Fix upgrader script

v 6.7.1
  - Fix GitLab CI integration

v 6.7.0
  - Increased the example Nginx client_max_body_size from 5MB to 20MB, consider updating it manually on existing installations
  - Add support for Gemnasium as a Project Service (Olivier Gonzalez)
  - Add edit file button to MergeRequest diff
  - Public groups (Jason Hollingsworth)
  - Cleaner headers in Notification Emails (Pierre de La Morinerie)
  - Blob and tree gfm links to anchors work
  - Piwik Integration (Sebastian Winkler)
  - Show contribution guide link for new issue form (Jeroen van Baarsen)
  - Fix CI status for merge requests from fork
  - Added option to remove issue assignee on project issue page and issue edit page (Jason Blanchard)
  - New page load indicator that includes a spinner that scrolls with the page
  - Converted all the help sections into markdown
  - LDAP user filters
  - Streamline the content of notification emails (Pierre de La Morinerie)
  - Fixes a bug with group member administration (Matt DeTullio)
  - Sort tag names using VersionSorter (Robert Speicher)
  - Add GFM autocompletion for MergeRequests (Robert Speicher)
  - Add webhook when a new tag is pushed (Jeroen van Baarsen)
  - Add button for toggling inline comments in diff view
  - Add retry feature for repository import
  - Reuse the GitLab LDAP connection within each request
  - Changed markdown new line behaviour to conform to markdown standards
  - Fix global search
  - Faster authorized_keys rebuilding in `rake gitlab:shell:setup` (requires gitlab-shell 1.8.5)
  - Create and Update MR calls now support the description parameter (Greg Messner)
  - Markdown relative links in the wiki link to wiki pages, markdown relative links in repositories link to files in the repository
  - Added Slack service integration (Federico Ravasio)
  - Better API responses for access_levels (sponsored by O'Reilly Media)
  - Requires at least 2 unicorn workers
  - Requires gitlab-shell v1.9+
  - Replaced gemoji(due to closed licencing problem) with Phantom Open Emoji library(combined SIL Open Font License, MIT License and the CC 3.0 License)
  - Fix `/:username.keys` response content type (Dmitry Medvinsky)

v 6.6.5
  - Added option to remove issue assignee on project issue page and issue edit page (Jason Blanchard)
  - Hide mr close button for comment form if merge request was closed or inline comment
  - Adds ability to reopen closed merge request

v 6.6.4
  - Add missing html escape for highlighted code blocks in comments, issues

v 6.6.3
  - Fix 500 error when edit yourself from admin area
  - Hide private groups for public profiles

v 6.6.2
  - Fix 500 error on branch/tag create or remove via UI

v 6.6.1
  - Fix 500 error on files tab if submodules presents

v 6.6.0
  - Retrieving user ssh keys publically(github style): http://__HOST__/__USERNAME__.keys
  - Permissions: Developer now can manage issue tracker (modify any issue)
  - Improve Code Compare page performance
  - Group avatar
  - Pygments.rb replaced with highlight.js
  - Improve Merge request diff store logic
  - Improve render performnace for MR show page
  - Fixed Assembla hardcoded project name
  - Jira integration documentation
  - Refactored app/services
  - Remove snippet expiration
  - Mobile UI improvements (Drew Blessing)
  - Fix block/remove UI for admin::users#show page
  - Show users' group membership on users' activity page (Robert Djurasaj)
  - User pages are visible without login if user is authorized to a public project
  - Markdown rendered headers have id derived from their name and link to their id
  - Improve application to work faster with large groups (100+ members)
  - Multiple emails per user
  - Show last commit for file when view file source
  - Restyle Issue#show page and MR#show page
  - Ability to filter by multiple labels for Issues page
  - Rails version to 4.0.3
  - Fixed attachment identifier displaying underneath note text (Jason Blanchard)

v 6.5.1
  - Fix branch selectbox when create merge request from fork

v 6.5.0
  - Dropdown menus on issue#show page for assignee and milestone (Jason Blanchard)
  - Add color custimization and previewing to broadcast messages
  - Fixed notes anchors
  - Load new comments in issues dynamically
  - Added sort options to Public page
  - New filters (assigned/authored/all) for Dashboard#issues/merge_requests (sponsored by Say Media)
  - Add project visibility icons to dashboard
  - Enable secure cookies if https used
  - Protect users/confirmation with rack_attack
  - Default HTTP headers to protect against MIME-sniffing, force https if enabled
  - Bootstrap 3 with responsive UI
  - New repository download formats: tar.bz2, zip, tar (Jason Hollingsworth)
  - Restyled accept widgets for MR
  - SCSS refactored
  - Use jquery timeago plugin
  - Fix 500 error for rdoc files
  - Ability to customize merge commit message (sponsored by Say Media)
  - Search autocomplete via ajax
  - Add website url to user profile
  - Files API supports base64 encoded content (sponsored by O'Reilly Media)
  - Added support for Go's repository retrieval (Bruno Albuquerque)

v6.4.3
  - Don't use unicorn worker killer if PhusionPassenger is defined

v6.4.2
  - Fixed wrong behaviour of script/upgrade.rb

v6.4.1
  - Fixed bug with repository rename
  - Fixed bug with project transfer

v 6.4.0
  - Added sorting to project issues page (Jason Blanchard)
  - Assembla integration (Carlos Paramio)
  - Fixed another 500 error with submodules
  - UI: More compact issues page
  - Minimal password length increased to 8 symbols
  - Side-by-side diff view (Steven Thonus)
  - Internal projects (Jason Hollingsworth)
  - Allow removal of avatar (Drew Blessing)
  - Project web hooks now support issues and merge request events
  - Visiting project page while not logged in will redirect to sign-in instead of 404 (Jason Hollingsworth)
  - Expire event cache on avatar creation/removal (Drew Blessing)
  - Archiving old projects (Steven Thonus)
  - Rails 4
  - Add time ago tooltips to show actual date/time
  - UI: Fixed UI for admin system hooks
  - Ruby script for easier GitLab upgrade
  - Do not remove Merge requests if fork project was removed
  - Improve sign-in/signup UX
  - Add resend confirmation link to sign-in page
  - Set noreply@HOSTNAME for reply_to field in all emails
  - Show GitLab API version on Admin#dashboard
  - API Cross-origin resource sharing
  - Show READMe link at project home page
  - Show repo size for projects in Admin area

v 6.3.0
  - API for adding gitlab-ci service
  - Init script now waits for pids to appear after (re)starting before reporting status (Rovanion Luckey)
  - Restyle project home page
  - Grammar fixes
  - Show branches list (which branches contains commit) on commit page (Andrew Kumanyaev)
  - Security improvements
  - Added support for GitLab CI 4.0
  - Fixed issue with 500 error when group did not exist
  - Ability to leave project
  - You can create file in repo using UI
  - You can remove file from repo using UI
  - API: dropped default_branch attribute from project during creation
  - Project default_branch is not stored in db any more. It takes from repo now.
  - Admin broadcast messages
  - UI improvements
  - Dont show last push widget if user removed this branch
  - Fix 500 error for repos with newline in file name
  - Extended html titles
  - API: create/update/delete repo files
  - Admin can transfer project to any namespace
  - API: projects/all for admin users
  - Fix recent branches order

v 6.2.4
  - Security: Cast API private_token to string (CVE-2013-4580)
  - Security: Require gitlab-shell 1.7.8 (CVE-2013-4581, CVE-2013-4582, CVE-2013-4583)
  - Fix for Git SSH access for LDAP users

v 6.2.3
  - Security: More protection against CVE-2013-4489
  - Security: Require gitlab-shell 1.7.4 (CVE-2013-4490, CVE-2013-4546)
  - Fix sidekiq rake tasks

v 6.2.2
  - Security: Update gitlab_git (CVE-2013-4489)

v 6.2.1
  - Security: Fix issue with generated passwords for new users

v 6.2.0
  - Public project pages are now visible to everyone (files, issues, wik, etc.)
    THIS MEANS YOUR ISSUES AND WIKI FOR PUBLIC PROJECTS ARE PUBLICLY VISIBLE AFTER THE UPGRADE
  - Add group access to permissions page
  - Require current password to change one
  - Group owner or admin can remove other group owners
  - Remove group transfer since we have multiple owners
  - Respect authorization in Repository API
  - Improve UI for Project#files page
  - Add more security specs
  - Added search for projects by name to api (Izaak Alpert)
  - Make default user theme configurable (Izaak Alpert)
  - Update logic for validates_merge_request for tree of MR (Andrew Kumanyaev)
  - Rake tasks for web hooks management (Jonhnny Weslley)
  - Extended User API to expose admin and can_create_group for user creation/updating (Boyan Tabakov)
  - API: Remove group
  - API: Remove project
  - Avatar upload on profile page with a maximum of 100KB (Steven Thonus)
  - Store the sessions in Redis instead of the cookie store
  - Fixed relative links in markdown
  - User must confirm their email if signup enabled
  - User must confirm changed email

v 6.1.0
  - Project specific IDs for issues, mr, milestones
    Above items will get a new id and for example all bookmarked issue urls will change.
    Old issue urls are redirected to the new one if the issue id is too high for an internal id.
  - Description field added to Merge Request
  - API: Sudo api calls (Izaak Alpert)
  - API: Group membership api (Izaak Alpert)
  - Improved commit diff
  - Improved large commit handling (Boyan Tabakov)
  - Rewrite: Init script now less prone to errors and keeps better track of the service (Rovanion Luckey)
  - Link issues, merge requests, and commits when they reference each other with GFM (Ash Wilson)
  - Close issues automatically when pushing commits with a special message
  - Improve user removal from admin area
  - Invalidate events cache when project was moved
  - Remove deprecated classes and rake tasks
  - Add event filter for group and project show pages
  - Add links to create branch/tag from project home page
  - Add public-project? checkbox to new-project view
  - Improved compare page. Added link to proceed into Merge Request
  - Send an email to a user when they are added to group
  - New landing page when you have 0 projects

v 6.0.0
  - Feature: Replace teams with group membership
    We introduce group membership in 6.0 as a replacement for teams.
    The old combination of groups and teams was confusing for a lot of people.
    And when the members of a team where changed this wasn't reflected in the project permissions.
    In GitLab 6.0 you will be able to add members to a group with a permission level for each member.
    These group members will have access to the projects in that group.
    Any changes to group members will immediately be reflected in the project permissions.
    You can even have multiple owners for a group, greatly simplifying administration.
  - Feature: Ability to have multiple owners for group
  - Feature: Merge Requests between fork and project (Izaak Alpert)
  - Feature: Generate fingerprint for ssh keys
  - Feature: Ability to create and remove branches with UI
  - Feature: Ability to create and remove git tags with UI
  - Feature: Groups page in profile. You can leave group there
  - API: Allow login with LDAP credentials
  - Redesign: project settings navigation
  - Redesign: snippets area
  - Redesign: ssh keys page
  - Redesign: buttons, blocks and other ui elements
  - Add comment title to rss feed
  - You can use arrows to navigate at tree view
  - Add project filter on dashboard
  - Cache project graph
  - Drop support of root namespaces
  - Default theme is classic now
  - Cache result of methods like authorize_projects, project.team.members etc
  - Remove $.ready events
  - Fix onclick events being double binded
  - Add notification level to group membership
  - Move all project controllers/views under Projects:: module
  - Move all profile controllers/views under Profiles:: module
  - Apply user project limit only for personal projects
  - Unicorn is default web server again
  - Store satellites lock files inside satellites dir
  - Disabled threadsafety mode in rails
  - Fixed bug with loosing MR comments
  - Improved MR comments logic
  - Render readme file for projects in public area

v 5.4.2
  - Security: Cast API private_token to string (CVE-2013-4580)
  - Security: Require gitlab-shell 1.7.8 (CVE-2013-4581, CVE-2013-4582, CVE-2013-4583)

v 5.4.1
  - Security: Fixes for CVE-2013-4489
  - Security: Require gitlab-shell 1.7.4 (CVE-2013-4490, CVE-2013-4546)

v 5.4.0
  - Ability to edit own comments
  - Documentation improvements
  - Improve dashboard projects page
  - Fixed nav for empty repos
  - GitLab Markdown help page
  - Misspelling fixes
  - Added support of unicorn and fog gems
  - Added client list to API doc
  - Fix PostgreSQL database restoration problem
  - Increase snippet content column size
  - allow project import via git:// url
  - Show participants on issues, including mentions
  - Notify mentioned users with email

v 5.3.0
  - Refactored services
  - Campfire service added
  - HipChat service added
  - Fixed bug with LDAP + git over http
  - Fixed bug with google analytics code being ignored
  - Improve sign-in page if ldap enabled
  - Respect newlines in wall messages
  - Generate the Rails secret token on first run
  - Rename repo feature
  - Init.d: remove gitlab.socket on service start
  - Api: added teams api
  - Api: Prevent blob content being escaped
  - Api: Smart deploy key add behaviour
  - Api: projects/owned.json return user owned project
  - Fix bug with team assignation on project from #4109
  - Advanced snippets: public/private, project/personal (Andrew Kulakov)
  - Repository Graphs (Karlo Nicholas T. Soriano)
  - Fix dashboard lost if comment on commit
  - Update gitlab-grack. Fixes issue with --depth option
  - Fix project events duplicate on project page
  - Fix postgres error when displaying network graph.
  - Fix dashboard event filter when navigate via turbolinks
  - init.d: Ensure socket is removed before starting service
  - Admin area: Style teams:index, group:show pages
  - Own page for failed forking
  - Scrum view for milestone

v 5.2.0
  - Turbolinks
  - Git over http with ldap credentials
  - Diff with better colors and some spacing on the corners
  - Default values for project features
  - Fixed huge_commit view
  - Restyle project clone panel
  - Move Gitlab::Git code to gitlab_git gem
  - Move update docs in repo
  - Requires gitlab-shell v1.4.0
  - Fixed submodules listing under file tab
  - Fork feature (Angus MacArthur)
  - git version check in gitlab:check
  - Shared deploy keys feature
  - Ability to generate default labels set for issues
  - Improve gfm autocomplete (Harold Luo)
  - Added support for Google Analytics
  - Code search feature (Javier Castro)

v 5.1.0
  - You can login with email or username now
  - Corrected project transfer rollback when repository cannot be moved
  - Move both repo and wiki when project transfer requested
  - Admin area: project editing was removed from admin namespace
  - Access: admin user has now access to any project.
  - Notification settings
  - Gitlab::Git set of objects to abstract from grit library
  - Replace Unicorn web server with Puma
  - Backup/Restore refactored. Backup dump project wiki too now
  - Restyled Issues list. Show milestone version in issue row
  - Restyled Merge Request list
  - Backup now dump/restore uploads
  - Improved performance of dashboard (Andrew Kumanyaev)
  - File history now tracks renames (Akzhan Abdulin)
  - Drop wiki migration tools
  - Drop sqlite migration tools
  - project tagging
  - Paginate users in API
  - Restyled network graph (Hiroyuki Sato)

v 5.0.1
  - Fixed issue with gitlab-grit being overridden by grit

v 5.0.0
  - Replaced gitolite with gitlab-shell
  - Removed gitolite-related libraries
  - State machine added
  - Setup gitlab as git user
  - Internal API
  - Show team tab for empty projects
  - Import repository feature
  - Updated rails
  - Use lambda for scopes
  - Redesign admin area -> users
  - Redesign admin area -> user
  - Secure link to file attachments
  - Add validations for Group and Team names
  - Restyle team page for project
  - Update capybara, rspec-rails, poltergeist to recent versions
  - Wiki on git using Gollum
  - Added Solarized Dark theme for code review
  - Don't show user emails in autocomplete lists, profile pages
  - Added settings tab for group, team, project
  - Replace user popup with icons in header
  - Handle project moving with gitlab-shell
  - Added select2-rails for selectboxes with ajax data load
  - Fixed search field on projects page
  - Added teams to search autocomplete
  - Move groups and teams on dashboard sidebar to sub-tabs
  - API: improved return codes and docs. (Felix Gilcher, Sebastian Ziebell)
  - Redesign wall to be more like chat
  - Snippets, Wall features are disabled by default for new projects

v 4.2.0
  - Teams
  - User show page. Via /u/username
  - Show help contents on pages for better navigation
  - Async gitolite calls
  - added satellites logs
  - can_create_group, can_create_team booleans for User
  - Process web hooks async
  - GFM: Fix images escaped inside links
  - Network graph improved
  - Switchable branches for network graph
  - API: Groups
  - Fixed project download

v 4.1.0
  - Optional Sign-Up
  - Discussions
  - Satellites outside of tmp
  - Line numbers for blame
  - Project public mode
  - Public area with unauthorized access
  - Load dashboard events with ajax
  - remember dashboard filter in cookies
  - replace resque with sidekiq
  - fix routing issues
  - cleanup rake tasks
  - fix backup/restore
  - scss cleanup
  - show preview for note images
  - improved network-graph
  - get rid of app/roles/
  - added new classes Team, Repository
  - Reduce amount of gitolite calls
  - Ability to add user in all group projects
  - remove deprecated configs
  - replaced Korolev font with open font
  - restyled admin/dashboard page
  - restyled admin/projects page

v 4.0.0
  - Remove project code and path from API. Use id instead
  - Return valid cloneable url to repo for web hook
  - Fixed backup issue
  - Reorganized settings
  - Fixed commits compare
  - Refactored scss
  - Improve status checks
  - Validates presence of User#name
  - Fixed postgres support
  - Removed sqlite support
  - Modified post-receive hook
  - Milestones can be closed now
  - Show comment events on dashboard
  - Quick add team members via group#people page
  - [API] expose created date for hooks and SSH keys
  - [API] list, create issue notes
  - [API] list, create snippet notes
  - [API] list, create wall notes
  - Remove project code - use path instead
  - added username field to user
  - rake task to fill usernames based on emails create namespaces for users
  - STI Group < Namespace
  - Project has namespace_id
  - Projects with namespaces also namespaced in gitolite and stored in subdir
  - Moving project to group will move it under group namespace
  - Ability to move project from namespaces to another
  - Fixes commit patches getting escaped (see #2036)
  - Support diff and patch generation for commits and merge request
  - MergeReqest doesn't generate a temporary file for the patch any more
  - Update the UI to allow downloading Patch or Diff

v 3.1.0
  - Updated gems
  - Services: Gitlab CI integration
  - Events filter on dashboard
  - Own namespace for redis/resque
  - Optimized commit diff views
  - add alphabetical order for projects admin page
  - Improved web editor
  - Commit stats page
  - Documentation split and cleanup
  - Link to commit authors everywhere
  - Restyled milestones list
  - added Milestone to Merge Request
  - Restyled Top panel
  - Refactored Satellite Code
  - Added file line links
  - moved from capybara-webkit to poltergeist + phantomjs

v 3.0.3
  - Fixed bug with issues list in Chrome
  - New Feature: Import team from another project

v 3.0.2
  - Fixed gitlab:app:setup
  - Fixed application error on empty project in admin area
  - Restyled last push widget

v 3.0.1
  - Fixed git over http

v 3.0.0
  - Projects groups
  - Web Editor
  - Fixed bug with gitolite keys
  - UI improved
  - Increased performance of application
  - Show user avatar in last commit when browsing Files
  - Refactored Gitlab::Merge
  - Use Font Awesome for icons
  - Separate observing of Note and MergeRequests
  - Milestone "All Issues" filter
  - Fix issue close and reopen button text and styles
  - Fix forward/back while browsing Tree hierarchy
  - Show number of notes for commits and merge requests
  - Added support pg from box and update installation doc
  - Reject ssh keys that break gitolite
  - [API] list one project hook
  - [API] edit project hook
  - [API] list project snippets
  - [API] allow to authorize using private token in HTTP header
  - [API] add user creation

v 2.9.1
  - Fixed resque custom config init

v 2.9.0
  - fixed inline notes bugs
  - refactored rspecs
  - refactored gitolite backend
  - added factory_girl
  - restyled projects list on dashboard
  - ssh keys validation to prevent gitolite crash
  - send notifications if changed permission in project
  - scss refactoring. gitlab_bootstrap/ dir
  - fix git push http body bigger than 112k problem
  - list of labels  page under issues tab
  - API for milestones, keys
  - restyled buttons
  - OAuth
  - Comment order changed

v 2.8.1
  - ability to disable gravatars
  - improved MR diff logic
  - ssh key help page

v 2.8.0
  - Gitlab Flavored Markdown
  - Bulk issues update
  - Issues API
  - Cucumber coverage increased
  - Post-receive files fixed
  - UI improved
  - Application cleanup
  - more cucumber
  - capybara-webkit + headless

v 2.7.0
  - Issue Labels
  - Inline diff
  - Git HTTP
  - API
  - UI improved
  - System hooks
  - UI improved
  - Dashboard events endless scroll
  - Source performance increased

v 2.6.0
  - UI polished
  - Improved network graph + keyboard nav
  - Handle huge commits
  - Last Push widget
  - Bugfix
  - Better performance
  - Email in resque
  - Increased test coverage
  - Ability to remove branch with MR accept
  - a lot of code refactored

v 2.5.0
  - UI polished
  - Git blame for file
  - Bugfix
  - Email in resque
  - Better test coverage

v 2.4.0
  - Admin area stats page
  - Ability to block user
  - Simplified dashboard area
  - Improved admin area
  - Bootstrap 2.0
  - Responsive layout
  - Big commits handling
  - Performance improved
  - Milestones

v 2.3.1
  - Issues pagination
  - ssl fixes
  - Merge Request pagination

v 2.3.0
  - Dashboard r1
  - Search r1
  - Project page
  - Close merge request on push
  - Persist MR diff after merge
  - mysql support
  - Documentation

v 2.2.0
  - We’ve added support of LDAP auth
  - Improved permission logic (4 roles system)
  - Protected branches (now only masters can push to protected branches)
  - Usability improved
  - twitter bootstrap integrated
  - compare view between commits
  - wiki feature
  - now you can enable/disable issues, wiki, wall features per project
  - security fixes
  - improved code browsing (ajax branch switch etc)
  - improved per-line commenting
  - git submodules displayed
  - moved to rails 3.2
  - help section improved

v 2.1.0
  - Project tab r1
  - List branches/tags
  - per line comments
  - mass user import

v 2.0.0
  - gitolite as main git host system
  - merge requests
  - project/repo access
  - link to commit/issue feed
  - design tab
  - improved email notifications
  - restyled dashboard
  - bugfix

v 1.2.2
  - common config file gitlab.yml
  - issues restyle
  - snippets restyle
  - clickable news feed header on dashboard
  - bugfix

v 1.2.1
  - bugfix

v 1.2.0
  - new design
  - user dashboard
  - network graph
  - markdown support for comments
  - encoding issues
  - wall like twitter timeline

v 1.1.0
  - project dashboard
  - wall redesigned
  - feature: code snippets
  - fixed horizontal scroll on file preview
  - fixed app crash if commit message has invalid chars
  - bugfix & code cleaning

v 1.0.2
  - fixed bug with empty project
  - added adv validation for project path & code
  - feature: issues can be sortable
  - bugfix
  - username displayed on top panel

v 1.0.1
  - fixed: with invalid source code for commit
  - fixed: lose branch/tag selection when use tree navigation
  - when history clicked - display path
  - bug fix & code cleaning

v 1.0.0
  - bug fix
  - projects preview mode

v 0.9.6
  - css fix
  - new repo empty tree until restart server - fixed

v 0.9.4
  - security improved
  - authorization improved
  - html escaping
  - bug fix
  - increased test coverage
  - design improvements

v 0.9.1
  - increased test coverage
  - design improvements
  - new issue email notification
  - updated app name
  - issue redesigned
  - issue can be edit

v 0.8.0
  - syntax highlight for main file types
  - redesign
  - stability
  - security fixes
  - increased test coverage
  - email notification<|MERGE_RESOLUTION|>--- conflicted
+++ resolved
@@ -10,11 +10,8 @@
   - Update ssl_ciphers in Nginx example to remove DHE settings. This will deny forward secrecy for Android 2.3.7, Java 6 and OpenSSL 0.9.8
 
 v 7.12.0 (unreleased)
-<<<<<<< HEAD
   - Fix Error 500 when one user attempts to access a personal, internal snippet (Stan Hu)
-=======
   - Disable changing of target branch in new merge request page when a branch has already been specified (Stan Hu)
->>>>>>> c8d4a408
   - Fix post-receive errors on a push when an external issue tracker is configured (Stan Hu)
   - Update oauth button logos for Twitter and Google to recommended assets
   - Fix hooks for web based events with external issue references (Daniel Gerhardt)
