--- conflicted
+++ resolved
@@ -2,6 +2,7 @@
   - Explore page
   - Add project stars (Ciro Santilli)
   - Log Sidekiq arguments
+  - Fix cpu usage issue in Firefox
 
 v 7.1.0
   - Remove observers
@@ -12,7 +13,6 @@
   - Add @all mention for comments
   - Dont show reply button if user is not signed in
   - Expose more information for issues with webhook
-<<<<<<< HEAD
   - Add a mention of the merge request into the default merge request commit message
   - Improve code highlight, introduce support for more languages like Go, Clojure, Erlang etc
   - Fix concurrency issue in repository download
@@ -31,9 +31,6 @@
   - Show error message in case of timeout in satellite when create MR
   - Show first 100 files for huge diff instead of hiding all
   - Change default admin email from admin@local.host to admin@example.com
-=======
-  - Fix cpu usage issue in Firefox
->>>>>>> 10572511
 
 v 7.0.0
   - The CPU no longer overheats when you hold down the spacebar
