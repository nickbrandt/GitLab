--- conflicted
+++ resolved
@@ -22,10 +22,7 @@
   - Pass the "Remember me" value to the U2F authentication form
   - Display stages in valid order in stages dropdown on build page
   - Only update projects.last_activity_at once per hour when creating a new event
-<<<<<<< HEAD
-=======
   - Cycle analytics (first iteration) !5986
->>>>>>> 73b4eecd
   - Remove vendor prefixes for linear-gradient CSS (ClemMakesApps)
   - Move pushes_since_gc from the database to Redis
   - Limit number of shown environments on Merge Request: show only environments for target_branch, source_branch and tags
@@ -34,10 +31,7 @@
   - Instructions for enabling Git packfile bitmaps !6104
   - Use Search::GlobalService.new in the `GET /projects/search/:query` endpoint
   - Fix long comments in diffs messing with table width
-<<<<<<< HEAD
-=======
   - Add spec covering 'Gitlab::Git::committer_hash' !6433 (dandunckelman)
->>>>>>> 73b4eecd
   - Fix pagination on user snippets page
   - Run CI builds with the permissions of users !5735
   - Fix sorting of issues in API
@@ -187,14 +181,11 @@
   - Fix Import/Export issues importing protected branches and some specific models
   - Fix non-master branch readme display in tree view
   - Add UX improvements for merge request version diffs
-<<<<<<< HEAD
-=======
 
 v 8.11.7
   - Avoid conflict with admin labels when importing GitHub labels. !6158
   - Restores `fieldName` to allow only string values in `gl_dropdown.js`. !6234
   - Allow the Rails cookie to be used for API authentication.
->>>>>>> 73b4eecd
 
 v 8.11.6
   - Fix unnecessary horizontal scroll area in pipeline visualizations. !6005
