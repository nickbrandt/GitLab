--- conflicted
+++ resolved
@@ -8,12 +8,9 @@
   - Assign labels and milestone to target project when moving issue. !3934 (Long Nguyen)
   - Use a case-insensitive comparison in sanitizing URI schemes
   - Toggle sign-up confirmation emails in application settings
-<<<<<<< HEAD
   - Make it possible to prevent tagged runner from picking untagged jobs
-=======
   - Added `InlineDiffFilter` to the markdown parser. (Adam Butler)
   - Added inline diff styling for `change_title` system notes. (Adam Butler)
->>>>>>> 5341b16f
   - Project#open_branches has been cleaned up and no longer loads entire records into memory.
   - Escape HTML in commit titles in system note messages
   - Fix creation of Ci::Commit object which can lead to pending, failed in some scenarios
