--- conflicted
+++ resolved
@@ -1,12 +1,9 @@
 Please view this file on the master branch, on stable branches it's out of date.
 
 v 8.3.0 (unreleased)
-<<<<<<< HEAD
   - Fix Error 500 when viewing user's personal projects from admin page (Stan Hu)
   - Ensure cached application settings are refreshed at startup (Stan Hu)
-=======
   - Fix 404 in redirection after removing a project (Stan Hu)
->>>>>>> 2497d3d5
   - Fix: Assignee selector is empty when 'Unassigned' is selected (Jose Corcuera)
   - Fix 500 error when update group member permission
   - Fix: Raw private snippets access workflow
