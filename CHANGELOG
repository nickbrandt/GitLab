--- conflicted
+++ resolved
@@ -1,11 +1,8 @@
 Please view this file on the master branch, on stable branches it's out of date.
 
 v 7.11.0 (unreleased)
-<<<<<<< HEAD
   - Don't show duplicate deploy keys
-=======
   - Fix commit time being displayed in the wrong timezone in some cases (Hannes Rosenögger)
->>>>>>> 2a3c1d7c
   - Make the first branch pushed to an empty repository the default HEAD (Stan Hu)
   - Make Reply-To config apply to change e-mail confirmation and other Devise notifications (Stan Hu)
   - Add application setting to restrict user signups to e-mail domains (Stan Hu)
