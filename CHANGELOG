--- conflicted
+++ resolved
@@ -53,12 +53,9 @@
   - Show assignees in merge request index page (Kelvin Mutuma)
   - Link head panel titles to relevant root page.
   - Allow users that signed up via OAuth to set their password in order to use Git over HTTP(S).
-<<<<<<< HEAD
   - Show users button to share their newly created public or internal projects on twitter
   - Add quick help links to the GitLab pricing and feature comparison pages.
-=======
   - Fix duplicate authorized applications in user profile and incorrect application client count in admin area.
->>>>>>> e0f61a59
 
 v 7.7.2
   - Update GitLab Shell to version 2.4.2 that fixes a bug when developers can push to protected branch
