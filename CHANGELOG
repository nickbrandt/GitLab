--- conflicted
+++ resolved
@@ -32,17 +32,14 @@
   - Add project star and fork count, group avatar URL and user/group web URL attributes to API
   - Fix bug causing Bitbucket importer to crash when OAuth application had been removed.
   - Add fetch command to the MR page.
-<<<<<<< HEAD
   - Fix bug causing "Remove source-branch" option not to work for merge requests from the same project.
   - Fix approvals for forks. Now you can change approvals settings on the new merge request form
   - Suggested approvers are shown on the new merge request form
-=======
   - Show who last edited a comment if it wasn't the original author
   - Send notification to all participants when MR is merged.
   - Add ability to manage user email addresses via the API.
   - Show buttons to add license, changelog and contribution guide if they're missing.
   - Tweak project page buttons.
->>>>>>> 151d9fb3
   - Disabled autocapitalize and autocorrect on login field (Daryl Chan)
   - Mention group and project name in creation, update and deletion notices (Achilleas Pipinellis)
   - Update gravatar link on profile page to link to configured gravatar host (Ben Bodenmiller)
