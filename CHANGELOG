Please view this file on the master branch, on stable branches it's out of date.

v 8.4.0 (unreleased)
  - Expire view caches when application settings change (e.g. Gravatar disabled) (Stan Hu)
  - Don't notify users twice if they are both project watchers and subscribers (Stan Hu)
  - Implement new UI for group page
  - Implement search inside emoji picker
  - Add API support for looking up a user by username (Stan Hu)
  - Add project permissions to all project API endpoints (Stan Hu)
  - Only allow group/project members to mention `@all`
  - Expose Git's version in the admin area (Trey Davis)
  - Add "Frequently used" category to emoji picker
  - Add CAS support (tduehr)
  - Add link to merge request on build detail page
  - Revert back upvote and downvote button to the issue and MR pages
  - Swap position of Assignee and Author selector on Issuables (Zeger-Jan van de Weg)
  - Add system hook messages for project rename and transfer (Steve Norman)
  - Fix version check image in Safari
  - Show 'All' tab by default in the builds page
  - Fix API project lookups when querying with a namespace with dots (Stan Hu)
<<<<<<< HEAD
  - Update version check images to use SVG
=======
  - Validate README format before displaying
>>>>>>> 8e33ec1d

v 8.3.3 (unreleased)
  - Fix project transfer e-mail sending incorrect paths in e-mail notification (Stan Hu)
  - Enable "Add key" button when user fills in a proper key (Stan Hu)

v 8.3.2
  - Disable --follow in `git log` to avoid loading duplicate commit data in infinite scroll (Stan Hu)
  - Add support for Google reCAPTCHA in user registration

v 8.3.1
  - Fix Error 500 when global milestones have slashes (Stan Hu)
  - Fix Error 500 when doing a search in dashboard before visiting any project (Stan Hu)
  - Fix LDAP identity and user retrieval when special characters are used
  - Move Sidekiq-cron configuration to gitlab.yml
  - Enable forcing Two-Factor authentication sitewide, with optional grace period

v 8.3.0
  - Bump rack-attack to 4.3.1 for security fix (Stan Hu)
  - API support for starred projects for authorized user (Zeger-Jan van de Weg)
  - Add open_issues_count to project API (Stan Hu)
  - Expand character set of usernames created by Omniauth (Corey Hinshaw)
  - Add button to automatically merge a merge request when the build succeeds (Zeger-Jan van de Weg)
  - Provide better diagnostic message upon project creation errors (Stan Hu)
  - Bump devise to 3.5.3 to fix reset token expiring after account creation (Stan Hu)
  - Remove api credentials from link to build_page
  - Deprecate GitLabCiService making it to always be inactive
  - Bump gollum-lib to 4.1.0 (Stan Hu)
  - Fix broken group avatar upload under "New group" (Stan Hu)
  - Update project repositorize size and commit count during import:repos task (Stan Hu)
  - Fix API setting of 'public' attribute to false will make a project private (Stan Hu)
  - Handle and report SSL errors in Web hook test (Stan Hu)
  - Bump Redis requirement to 2.8 for Sidekiq 4 (Stan Hu)
  - Fix: Assignee selector is empty when 'Unassigned' is selected (Jose Corcuera)
  - Add rake tasks for git repository maintainance (Zeger-Jan van de Weg)
  - Fix 500 error when update group member permission
  - Trim leading and trailing whitespace of milestone and issueable titles (Jose Corcuera)
  - Recognize issue/MR/snippet/commit links as references
  - Backport JIRA features from EE to CE
  - Add ignore whitespace change option to commit view
  - Fire update hook from GitLab
  - Allow account unlock via email
  - Style warning about mentioning many people in a comment
  - Fix: sort milestones by due date once again (Greg Smethells)
  - Migrate all CI::Services and CI::WebHooks to Services and WebHooks
  - Don't show project fork event as "imported"
  - Add API endpoint to fetch merge request commits list
  - Don't create CI status for refs that doesn't have .gitlab-ci.yml, even if the builds are enabled
  - Expose events API with comment information and author info
  - Fix: Ensure "Remove Source Branch" button is not shown when branch is being deleted. #3583
  - Run custom Git hooks when branch is created or deleted.
  - Fix bug when simultaneously accepting multiple MRs results in MRs that are of "merged" status, but not merged to the target branch
  - Add languages page to graphs
  - Block LDAP user when they are no longer found in the LDAP server
  - Improve wording on project visibility levels (Zeger-Jan van de Weg)
  - Fix editing notes on a merge request diff
  - Automatically select default clone protocol based on user preferences (Eirik Lygre)
  - Make Network page as sub tab of Commits
  - Add copy-to-clipboard button for Snippets
  - Add indication to merge request list item that MR cannot be merged automatically
  - Default target branch to patch-n when editing file in protected branch
  - Add Builds tab to merge request detail page
  - Allow milestones, issues and MRs to be created from dashboard and group indexes
  - Use new style for wiki
  - Use new style for milestone detail page
  - Fix sidebar tooltips when collapsed
  - Prevent possible XSS attack with award-emoji
  - Upgraded Sidekiq to 4.x
  - Accept COPYING,COPYING.lesser, and licence as license file (Zeger-Jan van de Weg)
  - Fix emoji aliases problem
  - Fix award-emojis Flash alert's width
  - Fix deleting notes on a merge request diff
  - Display referenced merge request statuses in the issue description (Greg Smethells)
  - Implement new sidebar for issue and merge request pages
  - Emoji picker improvements
  - Suppress warning about missing `.gitlab-ci.yml` if builds are disabled
  - Do not show build status unless builds are enabled and `.gitlab-ci.yml` is present
  - Persist runners registration token in database
  - Fix online editor should not remove newlines at the end of the file
  - Expose Git's version in the admin area
  - Show "New Merge Request" buttons on canonical repos when you have a fork (Josh Frye)

v 8.2.3
  - Fix application settings cache not expiring after changes (Stan Hu)
  - Fix Error 500s when creating global milestones with Unicode characters (Stan Hu)
  - Update documentation for "Guest" permissions
  - Properly convert Emoji-only comments into Award Emojis
  - Enable devise paranoid mode to prevent user enumeration attack
  - Webhook payload has an added, modified and removed properties for each commit
  - Fix 500 error when creating a merge request that removes a submodule

v 8.2.2
  - Fix 404 in redirection after removing a project (Stan Hu)
  - Ensure cached application settings are refreshed at startup (Stan Hu)
  - Fix Error 500 when viewing user's personal projects from admin page (Stan Hu)
  - Fix: Raw private snippets access workflow
  - Prevent "413 Request entity too large" errors when pushing large files with LFS
  - Fix: As an admin, cannot add oneself as a member to a group/project
  - Fix invalid links within projects dashboard header
  - Make current user the first user in assignee dropdown in issues detail page (Stan Hu)
  - Fix: duplicate email notifications on issue comments

v 8.2.1
  - Forcefully update builds that didn't want to update with state machine
  - Fix: saving GitLabCiService as Admin Template

v 8.2.0
  - Improved performance of finding projects and groups in various places
  - Improved performance of rendering user profile pages and Atom feeds
  - Expose build artifacts path as config option
  - Fix grouping of contributors by email in graph.
  - Improved performance of finding issues with/without labels
  - Fix Drone CI service template not saving properly (Stan Hu)
  - Fix avatars not showing in Atom feeds and project issues when Gravatar disabled (Stan Hu)
  - Added a GitLab specific profiling tool called "Sherlock" (see GitLab CE merge request #1749)
  - Upgrade gitlab_git to 7.2.20 and rugged to 0.23.3 (Stan Hu)
  - Improved performance of finding users by one of their Email addresses
  - Add allow_failure field to commit status API (Stan Hu)
  - Commits without .gitlab-ci.yml are marked as skipped
  - Save detailed error when YAML syntax is invalid
  - Since GitLab CI is enabled by default, remove enabling it by pushing .gitlab-ci.yml
  - Added build artifacts
  - Improved performance of replacing references in comments
  - Show last project commit to default branch on project home page
  - Highlight comment based on anchor in URL
  - Adds ability to remove the forked relationship from project settings screen. (Han Loong Liauw)
  - Improved performance of sorting milestone issues
  - Allow users to select the Files view as default project view (Cristian Bica)
  - Show "Empty Repository Page" for repository without branches (Artem V. Navrotskiy)
  - Fix: Inability to reply to code comments in the MR view, if the MR comes from a fork
  - Use git follow flag for commits page when retrieve history for file or directory
  - Show merge request CI status on merge requests index page
  - Send build name and stage in CI notification e-mail
  - Extend yml syntax for only and except to support specifying repository path
  - Enable shared runners to all new projects
  - Bump GitLab-Workhorse to 0.4.1
  - Allow to define cache in `.gitlab-ci.yml`
  - Fix: 500 error returned if destroy request without HTTP referer (Kazuki Shimizu)
  - Remove deprecated CI events from project settings page
  - Use issue editor as cross reference comment author when issue is edited with a new mention.
  - Add graphs of commits ahead and behind default branch (Jeff Stubler)
  - Improve personal snippet access workflow (Douglas Alexandre)
  - [API] Add ability to fetch the commit ID of the last commit that actually touched a file
  - Fix omniauth documentation setting for omnibus configuration (Jon Cairns)
  - Add "New file" link to dropdown on project page
  - Include commit logs in project search
  - Add "added", "modified" and "removed" properties to commit object in webhook
  - Rename "Back to" links to "Go to" because its not always a case it point to place user come from
  - Allow groups to appear in the search results if the group owner allows it
  - Add email notification to former assignee upon unassignment (Adam Lieskovský)
  - New design for project graphs page
  - Remove deprecated dumped yaml file generated from previous job definitions
  - Show specific runners from projects where user is master or owner
  - MR target branch is now visible on a list view when it is different from project's default one
  - Improve Continuous Integration graphs page
  - Make color of "Accept Merge Request" button consistent with current build status
  - Add ignore white space option in merge request diff and commit and compare view
  - Ability to add release notes (markdown text and attachments) to git tags (aka Releases)
  - Relative links from a repositories README.md now link to the default branch
  - Fix trailing whitespace issue in merge request/issue title
  - Fix bug when milestone/label filter was empty for dashboard issues page
  - Add ability to create milestone in group projects from single form
  - Add option to create merge request when editing/creating a file (Dirceu Tiegs)
  - Prevent the last owner of a group from being able to delete themselves by 'adding' themselves as a master (James Lopez)
  - Add Award Emoji to issue and merge request pages

v 8.1.4
  - Fix bug where manually merged branches in a MR would end up with an empty diff (Stan Hu)
  - Prevent redirect loop when home_page_url is set to the root URL
  - Fix incoming email config defaults
  - Remove CSS property preventing hard tabs from rendering in Chromium 45 (Stan Hu)

v 8.1.3
  - Force update refs/merge-requests/X/head upon a push to the source branch of a merge request (Stan Hu)
  - Spread out runner contacted_at updates
  - Use issue editor as cross reference comment author when issue is edited with a new mention
  - Add Facebook authentication

v 8.1.2
  - Fix cloning Wiki repositories via HTTP (Stan Hu)
  - Add migration to remove satellites directory
  - Fix specific runners visibility
  - Fix 500 when editing CI service
  - Require CI jobs to be named
  - Fix CSS for runner status
  - Fix CI badge
  - Allow developer to manage builds

v 8.1.1
  - Removed, see 8.1.2

v 8.1.0
  - Ensure MySQL CI limits DB migrations occur after the fields have been created (Stan Hu)
  - Fix duplicate repositories in GitHub import page (Stan Hu)
  - Redirect to a default path if HTTP_REFERER is not set (Stan Hu)
  - Adds ability to create directories using the web editor (Ben Ford)
  - Cleanup stuck CI builds
  - Send an email to admin email when a user is reported for spam (Jonathan Rochkind)
  - Show notifications button when user is member of group rather than project (Grzegorz Bizon)
  - Fix bug preventing mentioned issued from being closed when MR is merged using fast-forward merge.
  - Fix nonatomic database update potentially causing project star counts to go negative (Stan Hu)
  - Don't show "Add README" link in an empty repository if user doesn't have access to push (Stan Hu)
  - Fix error preventing displaying of commit data for a directory with a leading dot (Stan Hu)
  - Speed up load times of issue detail pages by roughly 1.5x
  - Fix CI rendering regressions
  - If a merge request is to close an issue, show this on the issue page (Zeger-Jan van de Weg)
  - Add a system note and update relevant merge requests when a branch is deleted or re-added (Stan Hu)
  - Make diff file view easier to use on mobile screens (Stan Hu)
  - Improved performance of finding users by username or Email address
  - Fix bug where merge request comments created by API would not trigger notifications (Stan Hu)
  - Add support for creating directories from Files page (Stan Hu)
  - Allow removing of project without confirmation when JavaScript is disabled (Stan Hu)
  - Support filtering by "Any" milestone or issue and fix "No Milestone" and "No Label" filters (Stan Hu)
  - Improved performance of the trending projects page
  - Remove CI migration task
  - Improved performance of finding projects by their namespace
  - Fix bug where transferring a project would result in stale commit links (Stan Hu)
  - Fix build trace updating
  - Include full path of source and target branch names in New Merge Request page (Stan Hu)
  - Add user preference to view activities as default dashboard (Stan Hu)
  - Add option to admin area to sign in as a specific user (Pavel Forkert)
  - Show CI status on all pages where commits list is rendered
  - Automatically enable CI when push .gitlab-ci.yml file to repository
  - Move CI charts to project graphs area
  - Fix cases where Markdown did not render links in activity feed (Stan Hu)
  - Add first and last to pagination (Zeger-Jan van de Weg)
  - Added Commit Status API
  - Added Builds View
  - Added when to .gitlab-ci.yml
  - Show CI status on commit page
  - Added CI_BUILD_TAG, _STAGE, _NAME and _TRIGGERED to CI builds
  - Show CI status on Your projects page and Starred projects page
  - Remove "Continuous Integration" page from dashboard
  - Add notes and SSL verification entries to hook APIs (Ben Boeckel)
  - Fix grammar in admin area "labels" .nothing-here-block when no labels exist.
  - Move CI runners page to project settings area
  - Move CI variables page to project settings area
  - Move CI triggers page to project settings area
  - Move CI project settings page to CE project settings area
  - Fix bug when removed file was not appearing in merge request diff
  - Show warning when build cannot be served by any of the available CI runners
  - Note the original location of a moved project when notifying users of the move
  - Improve error message when merging fails
  - Add support of multibyte characters in LDAP UID (Roman Petrov)
  - Show additions/deletions stats on merge request diff
  - Remove footer text in emails (Zeger-Jan van de Weg)
  - Ensure code blocks are properly highlighted after a note is updated
  - Fix wrong access level badge on MR comments
  - Hide password in the service settings form
  - Move CI web hooks page to project settings area
  - Fix User Identities API. It now allows you to properly create or update user's identities.
  - Add user preference to change layout width (Peter Göbel)
  - Use commit status in merge request widget as preferred source of CI status
  - Integrate CI commit and build pages into project pages
  - Move CI services page to project settings area
  - Add "Quick Submit" behavior to input fields throughout the application. Use
    Cmd+Enter on Mac and Ctrl+Enter on Windows/Linux.
  - Fix position of hamburger in header for smaller screens (Han Loong Liauw)
  - Fix bug where Emojis in Markdown would truncate remaining text (Sakata Sinji)
  - Persist filters when sorting on admin user page (Jerry Lukins)
  - Update style of snippets pages (Han Loong Liauw)
  - Allow dashboard and group issues/MRs to be filtered by label
  - Add spellcheck=false to certain input fields
  - Invalidate stored service password if the endpoint URL is changed
  - Project names are not fully shown if group name is too big, even on group page view
  - Apply new design for Files page
  - Add "New Page" button to Wiki Pages tab (Stan Hu)
  - Only render 404 page from /public
  - Hide passwords from services API (Alex Lossent)
  - Fix: Images cannot show when projects' path was changed
  - Let gitlab-git-http-server generate and serve 'git archive' downloads
  - Optimize query when filtering on issuables (Zeger-Jan van de Weg)
  - Fix padding of outdated discussion item.
  - Animate the logo on hover

v 8.0.5
  - Correct lookup-by-email for LDAP logins
  - Fix loading spinner sometimes not being hidden on Merge Request tab switches

v 8.0.4
  - Fix Message-ID header to be RFC 2111-compliant to prevent e-mails being dropped (Stan Hu)
  - Fix referrals for :back and relative URL installs
  - Fix anchors to comments in diffs
  - Remove CI token from build traces
  - Fix "Assign All" button on Runner admin page
  - Fix search in Files
  - Add full project namespace to payload of system webhooks (Ricardo Band)

v 8.0.3
  - Fix URL shown in Slack notifications
  - Fix bug where projects would appear to be stuck in the forked import state (Stan Hu)
  - Fix Error 500 in creating merge requests with > 1000 diffs (Stan Hu)
  - Add work_in_progress key to MR web hooks (Ben Boeckel)

v 8.0.2
  - Fix default avatar not rendering in network graph (Stan Hu)
  - Skip check_initd_configured_correctly on omnibus installs
  - Prevent double-prefixing of help page paths
  - Clarify confirmation text on user deletion
  - Make commit graphs responsive to window width changes (Stan Hu)
  - Fix top margin for sign-in button on public pages
  - Fix LDAP attribute mapping
  - Remove git refs used internally by GitLab from network graph (Stan Hu)
  - Use standard Markdown font in Markdown preview instead of fixed-width font (Stan Hu)
  - Fix Reply by email for non-UTF-8 messages.
  - Add option to use StartTLS with Reply by email IMAP server.
  - Allow AWS S3 Server-Side Encryption with Amazon S3-Managed Keys for backups (Paul Beattie)

v 8.0.1
  - Improve CI migration procedure and documentation

v 8.0.0
  - Fix Markdown links not showing up in dashboard activity feed (Stan Hu)
  - Remove milestones from merge requests when milestones are deleted (Stan Hu)
  - Fix HTML link that was improperly escaped in new user e-mail (Stan Hu)
  - Fix broken sort in merge request API (Stan Hu)
  - Bump rouge to 1.10.1 to remove warning noise and fix other syntax highlighting bugs (Stan Hu)
  - Gracefully handle errors in syntax highlighting by leaving the block unformatted (Stan Hu)
  - Add "replace" and "upload" functionalities to allow user replace existing file and upload new file into current repository
  - Fix URL construction for merge requests, issues, notes, and commits for relative URL config (Stan Hu)
  - Fix emoji URLs in Markdown when relative_url_root is used (Stan Hu)
  - Omit filename in Content-Disposition header in raw file download to avoid RFC 6266 encoding issues (Stan HU)
  - Fix broken Wiki Page History (Stan Hu)
  - Import forked repositories asynchronously to prevent large repositories from timing out (Stan Hu)
  - Prevent anchors from being hidden by header (Stan Hu)
  - Fix bug where only the first 15 Bitbucket issues would be imported (Stan Hu)
  - Sort issues by creation date in Bitbucket importer (Stan Hu)
  - Prevent too many redirects upon login when home page URL is set to external_url (Stan Hu)
  - Improve dropdown positioning on the project home page (Hannes Rosenögger)
  - Upgrade browser gem to 1.0.0 to avoid warning in IE11 compatibilty mode (Stan Hu)
  - Remove user OAuth tokens from the database and request new tokens each session (Stan Hu)
  - Restrict users API endpoints to use integer IDs (Stan Hu)
  - Only show recent push event if the branch still exists or a recent merge request has not been created (Stan Hu)
  - Remove satellites
  - Better performance for web editor (switched from satellites to rugged)
  - Faster merge
  - Ability to fetch merge requests from refs/merge-requests/:id
  - Allow displaying of archived projects in the admin interface (Artem Sidorenko)
  - Allow configuration of import sources for new projects (Artem Sidorenko)
  - Search for comments should be case insensetive
  - Create cross-reference for closing references on commits pushed to non-default branches (Maël Valais)
  - Ability to search milestones
  - Gracefully handle SMTP user input errors (e.g. incorrect email addresses) to prevent Sidekiq retries (Stan Hu)
  - Move dashboard activity to separate page (for your projects and starred projects)
  - Improve performance of git blame
  - Limit content width to 1200px for most of pages to improve readability on big screens
  - Fix 500 error when submit project snippet without body
  - Improve search page usability
  - Bring more UI consistency in way how projects, snippets and groups lists are rendered
  - Make all profiles and group public
  - Fixed login failure when extern_uid changes (Joel Koglin)
  - Don't notify users without access to the project when they are (accidentally) mentioned in a note.
  - Retrieving oauth token with LDAP credentials
  - Load Application settings from running database unless env var USE_DB=false
  - Added Drone CI integration (Kirill Zaitsev)
  - Allow developers to retry builds
  - Hide advanced project options for non-admin users
  - Fail builds if no .gitlab-ci.yml is found
  - Refactored service API and added automatically service docs generator (Kirill Zaitsev)
  - Added web_url key project hook_attrs (Kirill Zaitsev)
  - Add ability to get user information by ID of an SSH key via the API
  - Fix bug which IE cannot show image at markdown when the image is raw file of gitlab
  - Add support for Crowd
  - Global Labels that are available to all projects
  - Fix highlighting of deleted lines in diffs.
  - Project notification level can be set on the project page itself
  - Added service API endpoint to retrieve service parameters (Petheő Bence)
  - Add FogBugz project import (Jared Szechy)
  - Sort users autocomplete lists by user (Allister Antosik)
  - Webhook for issue now contains repository field (Jungkook Park)
  - Add ability to add custom text to the help page (Jeroen van Baarsen)
  - Add pg_schema to backup config
  - Fix references to target project issues in Merge Requests markdown preview and textareas (Francesco Levorato)
  - Redirect from incorrectly cased group or project path to correct one (Francesco Levorato)
  - Removed API calls from CE to CI

v 7.14.3
  - No changes

v 7.14.2
  - Upgrade gitlab_git to 7.2.15 to fix `git blame` errors with ISO-encoded files (Stan Hu)
  - Allow configuration of LDAP attributes GitLab will use for the new user account.

v 7.14.1
  - Improve abuse reports management from admin area
  - Fix "Reload with full diff" URL button in compare branch view (Stan Hu)
  - Disabled DNS lookups for SSH in docker image (Rowan Wookey)
  - Only include base URL in OmniAuth full_host parameter (Stan Hu)
  - Fix Error 500 in API when accessing a group that has an avatar (Stan Hu)
  - Ability to enable SSL verification for Webhooks

v 7.14.0
  - Fix bug where non-project members of the target project could set labels on new merge requests.
  - Update default robots.txt rules to disallow crawling of irrelevant pages (Ben Bodenmiller)
  - Fix redirection after sign in when using auto_sign_in_with_provider
  - Upgrade gitlab_git to 7.2.14 to ignore CRLFs in .gitmodules (Stan Hu)
  - Clear cache to prevent listing deleted branches after MR removes source branch (Stan Hu)
  - Provide more feedback what went wrong if HipChat service failed test (Stan Hu)
  - Fix bug where backslashes in inline diffs could be dropped (Stan Hu)
  - Disable turbolinks when linking to Bitbucket import status (Stan Hu)
  - Fix broken code import and display error messages if something went wrong with creating project (Stan Hu)
  - Fix corrupted binary files when using API files endpoint (Stan Hu)
  - Bump Haml to 4.0.7 to speed up textarea rendering (Stan Hu)
  - Show incompatible projects in Bitbucket import status (Stan Hu)
  - Fix coloring of diffs on MR Discussion-tab (Gert Goet)
  - Fix "Network" and "Graphs" pages for branches with encoded slashes (Stan Hu)
  - Fix errors deleting and creating branches with encoded slashes (Stan Hu)
  - Always add current user to autocomplete controller to support filter by "Me" (Stan Hu)
  - Fix multi-line syntax highlighting (Stan Hu)
  - Fix network graph when branch name has single quotes (Stan Hu)
  - Add "Confirm user" button in user admin page (Stan Hu)
  - Upgrade gitlab_git to version 7.2.6 to fix Error 500 when creating network graphs (Stan Hu)
  - Add support for Unicode filenames in relative links (Hiroyuki Sato)
  - Fix URL used for refreshing notes if relative_url is present (Bartłomiej Święcki)
  - Fix commit data retrieval when branch name has single quotes (Stan Hu)
  - Check that project was actually created rather than just validated in import:repos task (Stan Hu)
  - Fix full screen mode for snippet comments (Daniel Gerhardt)
  - Fix 404 error in files view after deleting the last file in a repository (Stan Hu)
  - Fix the "Reload with full diff" URL button (Stan Hu)
  - Fix label read access for unauthenticated users (Daniel Gerhardt)
  - Fix access to disabled features for unauthenticated users (Daniel Gerhardt)
  - Fix OAuth provider bug where GitLab would not go return to the redirect_uri after sign-in (Stan Hu)
  - Fix file upload dialog for comment editing (Daniel Gerhardt)
  - Set OmniAuth full_host parameter to ensure redirect URIs are correct (Stan Hu)
  - Return comments in created order in merge request API (Stan Hu)
  - Disable internal issue tracker controller if external tracker is used (Stan Hu)
  - Expire Rails cache entries after two weeks to prevent endless Redis growth
  - Add support for destroying project milestones (Stan Hu)
  - Allow custom backup archive permissions
  - Add project star and fork count, group avatar URL and user/group web URL attributes to API
  - Show who last edited a comment if it wasn't the original author
  - Send notification to all participants when MR is merged.
  - Add ability to manage user email addresses via the API.
  - Show buttons to add license, changelog and contribution guide if they're missing.
  - Tweak project page buttons.
  - Disabled autocapitalize and autocorrect on login field (Daryl Chan)
  - Mention group and project name in creation, update and deletion notices (Achilleas Pipinellis)
  - Update gravatar link on profile page to link to configured gravatar host (Ben Bodenmiller)
  - Remove redis-store TTL monkey patch
  - Add support for CI skipped status
  - Fetch code from forks to refs/merge-requests/:id/head when merge request created
  - Remove comments and email addresses when publicly exposing ssh keys (Zeger-Jan van de Weg)
  - Add "Check out branch" button to the MR page.
  - Improve MR merge widget text and UI consistency.
  - Improve text in MR "How To Merge" modal.
  - Cache all events
  - Order commits by date when comparing branches
  - Fix bug causing error when the target branch of a symbolic ref was deleted
  - Include branch/tag name in archive file and directory name
  - Add dropzone upload progress
  - Add a label for merged branches on branches page (Florent Baldino)
  - Detect .mkd and .mkdn files as markdown (Ben Boeckel)
  - Fix: User search feature in admin area does not respect filters
  - Set max-width for README, issue and merge request description for easier read on big screens
  - Update Flowdock integration to support new Flowdock API (Boyan Tabakov)
  - Remove author from files view (Sven Strickroth)
  - Fix infinite loop when SAML was incorrectly configured.

v 7.13.5
  - Satellites reverted

v 7.13.4
  - Allow users to send abuse reports

v 7.13.3
  - Fix bug causing Bitbucket importer to crash when OAuth application had been removed.
  - Allow users to send abuse reports
  - Remove satellites
  - Link username to profile on Group Members page (Tom Webster)

v 7.13.2
  - Fix randomly failed spec
  - Create project services on Project creation
  - Add admin_merge_request ability to Developer level and up
  - Fix Error 500 when browsing projects with no HEAD (Stan Hu)
  - Fix labels / assignee / milestone for the merge requests when issues are disabled
  - Show the first tab automatically on MergeRequests#new
  - Add rake task 'gitlab:update_commit_count' (Daniel Gerhardt)
  - Fix Gmail Actions

v 7.13.1
  - Fix: Label modifications are not reflected in existing notes and in the issue list
  - Fix: Label not shown in the Issue list, although it's set through web interface
  - Fix: Group/project references are linked incorrectly
  - Improve documentation
  - Fix of migration: Check if session_expire_delay column exists before adding the column
  - Fix: ActionView::Template::Error
  - Fix: "Create Merge Request" isn't always shown in event for newly pushed branch
  - Fix bug causing "Remove source-branch" option not to work for merge requests from the same project.
  - Render Note field hints consistently for "new" and "edit" forms

v 7.13.0
  - Remove repository graph log to fix slow cache updates after push event (Stan Hu)
  - Only enable HSTS header for HTTPS and port 443 (Stan Hu)
  - Fix user autocomplete for unauthenticated users accessing public projects (Stan Hu)
  - Fix redirection to home page URL for unauthorized users (Daniel Gerhardt)
  - Add branch switching support for graphs (Daniel Gerhardt)
  - Fix external issue tracker hook/test for HTTPS URLs (Daniel Gerhardt)
  - Remove link leading to a 404 error in Deploy Keys page (Stan Hu)
  - Add support for unlocking users in admin settings (Stan Hu)
  - Add Irker service configuration options (Stan Hu)
  - Fix order of issues imported from GitHub (Hiroyuki Sato)
  - Bump rugments to 1.0.0beta8 to fix C prototype function highlighting (Jonathon Reinhart)
  - Fix Merge Request webhook to properly fire "merge" action when accepted from the web UI
  - Add `two_factor_enabled` field to admin user API (Stan Hu)
  - Fix invalid timestamps in RSS feeds (Rowan Wookey)
  - Fix downloading of patches on public merge requests when user logged out (Stan Hu)
  - Fix Error 500 when relative submodule resolves to a namespace that has a different name from its path (Stan Hu)
  - Extract the longest-matching ref from a commit path when multiple matches occur (Stan Hu)
  - Update maintenance documentation to explain no need to recompile asssets for omnibus installations (Stan Hu)
  - Support commenting on diffs in side-by-side mode (Stan Hu)
  - Fix JavaScript error when clicking on the comment button on a diff line that has a comment already (Stan Hu)
  - Return 40x error codes if branch could not be deleted in UI (Stan Hu)
  - Remove project visibility icons from dashboard projects list
  - Rename "Design" profile settings page to "Preferences".
  - Allow users to customize their default Dashboard page.
  - Update ssl_ciphers in Nginx example to remove DHE settings. This will deny forward secrecy for Android 2.3.7, Java 6 and OpenSSL 0.9.8
  - Admin can edit and remove user identities
  - Convert CRLF newlines to LF when committing using the web editor.
  - API request /projects/:project_id/merge_requests?state=closed will return only closed merge requests without merged one. If you need ones that were merged - use state=merged.
  - Allow Administrators to filter the user list by those with or without Two-factor Authentication enabled.
  - Show a user's Two-factor Authentication status in the administration area.
  - Explicit error when commit not found in the CI
  - Improve performance for issue and merge request pages
  - Users with guest access level can not set assignee, labels or milestones for issue and merge request
  - Reporter role can manage issue tracker now: edit any issue, set assignee or milestone and manage labels
  - Better performance for pages with events list, issues list and commits list
  - Faster automerge check and merge itself when source and target branches are in same repository
  - Correctly show anonymous authorized applications under Profile > Applications.
  - Query Optimization in MySQL.
  - Allow users to be blocked and unblocked via the API
  - Use native Postgres database cleaning during backup restore
  - Redesign project page. Show README as default instead of activity. Move project activity to separate page
  - Make left menu more hierarchical and less contextual by adding back item at top
  - A fork can’t have a visibility level that is greater than the original project.
  - Faster code search in repository and wiki. Fixes search page timeout for big repositories
  - Allow administrators to disable 2FA for a specific user
  - Add error message for SSH key linebreaks
  - Store commits count in database (will populate with valid values only after first push)
  - Rebuild cache after push to repository in background job
  - Fix transferring of project to another group using the API.

v 7.12.2
  - Correctly show anonymous authorized applications under Profile > Applications.
  - Faster automerge check and merge itself when source and target branches are in same repository
  - Audit log for user authentication
  - Allow custom label to be set for authentication providers.

v 7.12.1
  - Fix error when deleting a user who has projects (Stan Hu)
  - Fix post-receive errors on a push when an external issue tracker is configured (Stan Hu)
  - Add SAML to list of social_provider (Matt Firtion)
  - Fix merge requests API scope to keep compatibility in 7.12.x patch release (Dmitriy Zaporozhets)
  - Fix closed merge request scope at milestone page (Dmitriy Zaporozhets)
  - Revert merge request states renaming
  - Fix hooks for web based events with external issue references (Daniel Gerhardt)
  - Improve performance for issue and merge request pages
  - Compress database dumps to reduce backup size

v 7.12.0
  - Fix Error 500 when one user attempts to access a personal, internal snippet (Stan Hu)
  - Disable changing of target branch in new merge request page when a branch has already been specified (Stan Hu)
  - Fix post-receive errors on a push when an external issue tracker is configured (Stan Hu)
  - Update oauth button logos for Twitter and Google to recommended assets
  - Update browser gem to version 0.8.0 for IE11 support (Stan Hu)
  - Fix timeout when rendering file with thousands of lines.
  - Add "Remember me" checkbox to LDAP signin form.
  - Add session expiration delay configuration through UI application settings
  - Don't notify users mentioned in code blocks or blockquotes.
  - Omit link to generate labels if user does not have access to create them (Stan Hu)
  - Show warning when a comment will add 10 or more people to the discussion.
  - Disable changing of the source branch in merge request update API (Stan Hu)
  - Shorten merge request WIP text.
  - Add option to disallow users from registering any application to use GitLab as an OAuth provider
  - Support editing target branch of merge request (Stan Hu)
  - Refactor permission checks with issues and merge requests project settings (Stan Hu)
  - Fix Markdown preview not working in Edit Milestone page (Stan Hu)
  - Fix Zen Mode not closing with ESC key (Stan Hu)
  - Allow HipChat API version to be blank and default to v2 (Stan Hu)
  - Add file attachment support in Milestone description (Stan Hu)
  - Fix milestone "Browse Issues" button.
  - Set milestone on new issue when creating issue from index with milestone filter active.
  - Make namespace API available to all users (Stan Hu)
  - Add web hook support for note events (Stan Hu)
  - Disable "New Issue" and "New Merge Request" buttons when features are disabled in project settings (Stan Hu)
  - Remove Rack Attack monkey patches and bump to version 4.3.0 (Stan Hu)
  - Fix clone URL losing selection after a single click in Safari and Chrome (Stan Hu)
  - Fix git blame syntax highlighting when different commits break up lines (Stan Hu)
  - Add "Resend confirmation e-mail" link in profile settings (Stan Hu)
  - Allow to configure location of the `.gitlab_shell_secret` file. (Jakub Jirutka)
  - Disabled expansion of top/bottom blobs for new file diffs
  - Update Asciidoctor gem to version 1.5.2. (Jakub Jirutka)
  - Fix resolving of relative links to repository files in AsciiDoc documents. (Jakub Jirutka)
  - Use the user list from the target project in a merge request (Stan Hu)
  - Default extention for wiki pages is now .md instead of .markdown (Jeroen van Baarsen)
  - Add validation to wiki page creation (only [a-zA-Z0-9/_-] are allowed) (Jeroen van Baarsen)
  - Fix new/empty milestones showing 100% completion value (Jonah Bishop)
  - Add a note when an Issue or Merge Request's title changes
  - Consistently refer to MRs as either Merged or Closed.
  - Add Merged tab to MR lists.
  - Prefix EmailsOnPush email subject with `[Git]`.
  - Group project contributions by both name and email.
  - Clarify navigation labels for Project Settings and Group Settings.
  - Move user avatar and logout button to sidebar
  - You can not remove user if he/she is an only owner of group
  - User should be able to leave group. If not - show him proper message
  - User has ability to leave project
  - Add SAML support as an omniauth provider
  - Allow to configure a URL to show after sign out
  - Add an option to automatically sign-in with an Omniauth provider
  - GitLab CI service sends .gitlab-ci.yml in each push call
  - When remove project - move repository and schedule it removal
  - Improve group removing logic
  - Trigger create-hooks on backup restore task
  - Add option to automatically link omniauth and LDAP identities
  - Allow special character in users bio. I.e.: I <3 GitLab

v 7.11.4
  - Fix missing bullets when creating lists
  - Set rel="nofollow" on external links

v 7.11.3
  - no changes
  - Fix upgrader script (Martins Polakovs)

v 7.11.2
  - no changes

v 7.11.1
  - no changes

v 7.11.0
  - Fall back to Plaintext when Syntaxhighlighting doesn't work. Fixes some buggy lexers (Hannes Rosenögger)
  - Get editing comments to work in Chrome 43 again.
  - Fix broken view when viewing history of a file that includes a path that used to be another file (Stan Hu)
  - Don't show duplicate deploy keys
  - Fix commit time being displayed in the wrong timezone in some cases (Hannes Rosenögger)
  - Make the first branch pushed to an empty repository the default HEAD (Stan Hu)
  - Fix broken view when using a tag to display a tree that contains git submodules (Stan Hu)
  - Make Reply-To config apply to change e-mail confirmation and other Devise notifications (Stan Hu)
  - Add application setting to restrict user signups to e-mail domains (Stan Hu)
  - Don't allow a merge request to be merged when its title starts with "WIP".
  - Add a page title to every page.
  - Allow primary email to be set to an email that you've already added.
  - Fix clone URL field and X11 Primary selection (Dmitry Medvinsky)
  - Ignore invalid lines in .gitmodules
  - Fix "Cannot move project" error message from popping up after a successful transfer (Stan Hu)
  - Redirect to sign in page after signing out.
  - Fix "Hello @username." references not working by no longer allowing usernames to end in period.
  - Fix "Revspec not found" errors when viewing diffs in a forked project with submodules (Stan Hu)
  - Improve project page UI
  - Fix broken file browsing with relative submodule in personal projects (Stan Hu)
  - Add "Reply quoting selected text" shortcut key (`r`)
  - Fix bug causing `@whatever` inside an issue's first code block to be picked up as a user mention.
  - Fix bug causing `@whatever` inside an inline code snippet (backtick-style) to be picked up as a user mention.
  - When use change branches link at MR form - save source branch selection instead of target one
  - Improve handling of large diffs
  - Added GitLab Event header for project hooks
  - Add Two-factor authentication (2FA) for GitLab logins
  - Show Atom feed buttons everywhere where applicable.
  - Add project activity atom feed.
  - Don't crash when an MR from a fork has a cross-reference comment from the target project on one of its commits.
  - Explain how to get a new password reset token in welcome emails
  - Include commit comments in MR from a forked project.
  - Group milestones by title in the dashboard and all other issue views.
  - Query issues, merge requests and milestones with their IID through API (Julien Bianchi)
  - Add default project and snippet visibility settings to the admin web UI.
  - Show incompatible projects in Google Code import status (Stan Hu)
  - Fix bug where commit data would not appear in some subdirectories (Stan Hu)
  - Task lists are now usable in comments, and will show up in Markdown previews.
  - Fix bug where avatar filenames were not actually deleted from the database during removal (Stan Hu)
  - Fix bug where Slack service channel was not saved in admin template settings. (Stan Hu)
  - Protect OmniAuth request phase against CSRF.
  - Don't send notifications to mentioned users that don't have access to the project in question.
  - Add search issues/MR by number
  - Change plots to bar graphs in commit statistics screen
  - Move snippets UI to fluid layout
  - Improve UI for sidebar. Increase separation between navigation and content
  - Improve new project command options (Ben Bodenmiller)
  - Add common method to force UTF-8 and use it to properly handle non-ascii OAuth user properties (Onur Küçük)
  - Prevent sending empty messages to HipChat (Chulki Lee)
  - Improve UI for mobile phones on dashboard and project pages
  - Add room notification and message color option for HipChat
  - Allow to use non-ASCII letters and dashes in project and namespace name. (Jakub Jirutka)
  - Add footnotes support to Markdown (Guillaume Delbergue)
  - Add current_sign_in_at to UserFull REST api.
  - Make Sidekiq MemoryKiller shutdown signal configurable
  - Add "Create Merge Request" buttons to commits and branches pages and push event.
  - Show user roles by comments.
  - Fix automatic blocking of auto-created users from Active Directory.
  - Call merge request web hook for each new commits (Arthur Gautier)
  - Use SIGKILL by default in Sidekiq::MemoryKiller
  - Fix mentioning of private groups.
  - Add style for <kbd> element in markdown
  - Spin spinner icon next to "Checking for CI status..." on MR page.
  - Fix reference links in dashboard activity and ATOM feeds.
  - Ensure that the first added admin performs repository imports

v 7.10.4
  - Fix migrations broken in 7.10.2
  - Make tags for GitLab installations running on MySQL case sensitive
  - Get Gitorious importer to work again.
  - Fix adding new group members from admin area
  - Fix DB error when trying to tag a repository (Stan Hu)
  - Fix Error 500 when searching Wiki pages (Stan Hu)
  - Unescape branch names in compare commit (Stan Hu)
  - Order commit comments chronologically in API.

v 7.10.2
  - Fix CI links on MR page

v 7.10.0
  - Ignore submodules that are defined in .gitmodules but are checked in as directories.
  - Allow projects to be imported from Google Code.
  - Remove access control for uploaded images to fix broken images in emails (Hannes Rosenögger)
  - Allow users to be invited by email to join a group or project.
  - Don't crash when project repository doesn't exist.
  - Add config var to block auto-created LDAP users.
  - Don't use HTML ellipsis in EmailsOnPush subject truncated commit message.
  - Set EmailsOnPush reply-to address to committer email when enabled.
  - Fix broken file browsing with a submodule that contains a relative link (Stan Hu)
  - Fix persistent XSS vulnerability around profile website URLs.
  - Fix project import URL regex to prevent arbitary local repos from being imported.
  - Fix directory traversal vulnerability around uploads routes.
  - Fix directory traversal vulnerability around help pages.
  - Don't leak existence of project via search autocomplete.
  - Don't leak existence of group or project via search.
  - Fix bug where Wiki pages that included a '/' were no longer accessible (Stan Hu)
  - Fix bug where error messages from Dropzone would not be displayed on the issues page (Stan Hu)
  - Add a rake task to check repository integrity with `git fsck`
  - Add ability to configure Reply-To address in gitlab.yml (Stan Hu)
  - Move current user to the top of the list in assignee/author filters (Stan Hu)
  - Fix broken side-by-side diff view on merge request page (Stan Hu)
  - Set Application controller default URL options to ensure all url_for calls are consistent (Stan Hu)
  - Allow HTML tags in Markdown input
  - Fix code unfold not working on Compare commits page (Stan Hu)
  - Fix generating SSH key fingerprints with OpenSSH 6.8. (Sašo Stanovnik)
  - Fix "Import projects from" button to show the correct instructions (Stan Hu)
  - Fix dots in Wiki slugs causing errors (Stan Hu)
  - Make maximum attachment size configurable via Application Settings (Stan Hu)
  - Update poltergeist to version 1.6.0 to support PhantomJS 2.0 (Zeger-Jan van de Weg)
  - Fix cross references when usernames, milestones, or project names contain underscores (Stan Hu)
  - Disable reference creation for comments surrounded by code/preformatted blocks (Stan Hu)
  - Reduce Rack Attack false positives causing 403 errors during HTTP authentication (Stan Hu)
  - enable line wrapping per default and remove the checkbox to toggle it (Hannes Rosenögger)
  - Fix a link in the patch update guide
  - Add a service to support external wikis (Hannes Rosenögger)
  - Omit the "email patches" link and fix plain diff view for merge commits
  - List new commits for newly pushed branch in activity view.
  - Add sidetiq gem dependency to match EE
  - Add changelog, license and contribution guide links to project tab bar.
  - Improve diff UI
  - Fix alignment of navbar toggle button (Cody Mize)
  - Fix checkbox rendering for nested task lists
  - Identical look of selectboxes in UI
  - Upgrade the gitlab_git gem to version 7.1.3
  - Move "Import existing repository by URL" option to button.
  - Improve error message when save profile has error.
  - Passing the name of pushed ref to CI service (requires GitLab CI 7.9+)
  - Add location field to user profile
  - Fix print view for markdown files and wiki pages
  - Fix errors when deleting old backups
  - Improve GitLab performance when working with git repositories
  - Add tag message and last commit to tag hook (Kamil Trzciński)
  - Restrict permissions on backup files
  - Improve oauth accounts UI in profile page
  - Add ability to unlink connected accounts
  - Replace commits calendar with faster contribution calendar that includes issues and merge requests
  - Add inifinite scroll to user page activity
  - Don't include system notes in issue/MR comment count.
  - Don't mark merge request as updated when merge status relative to target branch changes.
  - Link note avatar to user.
  - Make Git-over-SSH errors more descriptive.
  - Fix EmailsOnPush.
  - Refactor issue filtering
  - AJAX selectbox for issue assignee and author filters
  - Fix issue with missing options in issue filtering dropdown if selected one
  - Prevent holding Control-Enter or Command-Enter from posting comment multiple times.
  - Prevent note form from being cleared when submitting failed.
  - Improve file icons rendering on tree (Sullivan Sénéchal)
  - API: Add pagination to project events
  - Get issue links in notification mail to work again.
  - Don't show commit comment button when user is not signed in.
  - Fix admin user projects lists.
  - Don't leak private group existence by redirecting from namespace controller to group controller.
  - Ability to skip some items from backup (database, respositories or uploads)
  - Archive repositories in background worker.
  - Import GitHub, Bitbucket or GitLab.com projects owned by authenticated user into current namespace.
  - Project labels are now available over the API under the "tag_list" field (Cristian Medina)
  - Fixed link paths for HTTP and SSH on the admin project view (Jeremy Maziarz)
  - Fix and improve help rendering (Sullivan Sénéchal)
  - Fix final line in EmailsOnPush email diff being rendered as error.
  - Prevent duplicate Buildkite service creation.
  - Fix git over ssh errors 'fatal: protocol error: bad line length character'
  - Automatically setup GitLab CI project for forks if origin project has GitLab CI enabled
  - Bust group page project list cache when namespace name or path changes.
  - Explicitly set image alt-attribute to prevent graphical glitches if gravatars could not be loaded
  - Allow user to choose a public email to show on public profile
  - Remove truncation from issue titles on milestone page (Jason Blanchard)
  - Fix stuck Merge Request merging events from old installations (Ben Bodenmiller)
  - Fix merge request comments on files with multiple commits
  - Fix Resource Owner Password Authentication Flow

v 7.9.4
  - Security: Fix project import URL regex to prevent arbitary local repos from being imported
  - Fixed issue where only 25 commits would load in file listings
  - Fix LDAP identities  after config update

v 7.9.3
  - Contains no changes
  - Add icons to Add dropdown items.
  - Allow admin to create public deploy keys that are accessible to any project.
  - Warn when gitlab-shell version doesn't match requirement.
  - Skip email confirmation when set by admin or via LDAP.
  - Only allow users to reference groups, projects, issues, MRs, commits they have access to.

v 7.9.3
  - Contains no changes

v 7.9.2
  - Contains no changes

v 7.9.1
  - Include missing events and fix save functionality in admin service template settings form (Stan Hu)
  - Fix "Import projects from" button to show the correct instructions (Stan Hu)
  - Fix OAuth2 issue importing a new project from GitHub and GitLab (Stan Hu)
  - Fix for LDAP with commas in DN
  - Fix missing events and in admin Slack service template settings form (Stan Hu)
  - Don't show commit comment button when user is not signed in.
  - Downgrade gemnasium-gitlab-service gem

v 7.9.0
  - Add HipChat integration documentation (Stan Hu)
  - Update documentation for object_kind field in Webhook push and tag push Webhooks (Stan Hu)
  - Fix broken email images (Hannes Rosenögger)
  - Automatically config git if user forgot, where possible (Zeger-Jan van de Weg)
  - Fix mass SQL statements on initial push (Hannes Rosenögger)
  - Add tag push notifications and normalize HipChat and Slack messages to be consistent (Stan Hu)
  - Add comment notification events to HipChat and Slack services (Stan Hu)
  - Add issue and merge request events to HipChat and Slack services (Stan Hu)
  - Fix merge request URL passed to Webhooks. (Stan Hu)
  - Fix bug that caused a server error when editing a comment to "+1" or "-1" (Stan Hu)
  - Fix code preview theme setting for comments, issues, merge requests, and snippets (Stan Hu)
  - Move labels/milestones tabs to sidebar
  - Upgrade Rails gem to version 4.1.9.
  - Improve error messages for file edit failures
  - Improve UI for commits, issues and merge request lists
  - Fix commit comments on first line of diff not rendering in Merge Request Discussion view.
  - Allow admins to override restricted project visibility settings.
  - Move restricted visibility settings from gitlab.yml into the web UI.
  - Improve trigger merge request hook when source project branch has been updated (Kirill Zaitsev)
  - Save web edit in new branch
  - Fix ordering of imported but unchanged projects (Marco Wessel)
  - Mobile UI improvements: make aside content expandable
  - Expose avatar_url in projects API
  - Fix checkbox alignment on the application settings page.
  - Generalize image upload in drag and drop in markdown to all files (Hannes Rosenögger)
  - Fix mass-unassignment of issues (Robert Speicher)
  - Fix hidden diff comments in merge request discussion view
  - Allow user confirmation to be skipped for new users via API
  - Add a service to send updates to an Irker gateway (Romain Coltel)
  - Add brakeman (security scanner for Ruby on Rails)
  - Slack username and channel options
  - Add grouped milestones from all projects to dashboard.
  - Web hook sends pusher email as well as commiter
  - Add Bitbucket omniauth provider.
  - Add Bitbucket importer.
  - Support referencing issues to a project whose name starts with a digit
  - Condense commits already in target branch when updating merge request source branch.
  - Send notifications and leave system comments when bulk updating issues.
  - Automatically link commit ranges to compare page: sha1...sha4 or sha1..sha4 (includes sha1 in comparison)
  - Move groups page from profile to dashboard
  - Starred projects page at dashboard
  - Blocking user does not remove him/her from project/groups but show blocked label
  - Change subject of EmailsOnPush emails to include namespace, project and branch.
  - Change subject of EmailsOnPush emails to include first commit message when multiple were pushed.
  - Remove confusing footer from EmailsOnPush mail body.
  - Add list of changed files to EmailsOnPush emails.
  - Add option to send EmailsOnPush emails from committer email if domain matches.
  - Add option to disable code diffs in EmailOnPush emails.
  - Wrap commit message in EmailsOnPush email.
  - Send EmailsOnPush emails when deleting commits using force push.
  - Fix EmailsOnPush email comparison link to include first commit.
  - Fix highliht of selected lines in file
  - Reject access to group/project avatar if the user doesn't have access.
  - Add database migration to clean group duplicates with same path and name (Make sure you have a backup before update)
  - Add GitLab active users count to rake gitlab:check
  - Starred projects page at dashboard
  - Make email display name configurable
  - Improve json validation in hook data
  - Use Emoji One
  - Updated emoji help documentation to properly reference EmojiOne.
  - Fix missing GitHub organisation repositories on import page.
  - Added blue theme
  - Remove annoying notice messages when create/update merge request
  - Allow smb:// links in Markdown text.
  - Filter merge request by title or description at Merge Requests page
  - Block user if he/she was blocked in Active Directory
  - Fix import pages not working after first load.
  - Use custom LDAP label in LDAP signin form.
  - Execute hooks and services when branch or tag is created or deleted through web interface.
  - Block and unblock user if he/she was blocked/unblocked in Active Directory
  - Raise recommended number of unicorn workers from 2 to 3
  - Use same layout and interactivity for project members as group members.
  - Prevent gitlab-shell character encoding issues by receiving its changes as raw data.
  - Ability to unsubscribe/subscribe to issue or merge request
  - Delete deploy key when last connection to a project is destroyed.
  - Fix invalid Atom feeds when using emoji, horizontal rules, or images (Christian Walther)
  - Backup of repositories with tar instead of git bundle (only now are git-annex files included in the backup)
  - Add canceled status for CI
  - Send EmailsOnPush email when branch or tag is created or deleted.
  - Faster merge request processing for large repository
  - Prevent doubling AJAX request with each commit visit via Turbolink
  - Prevent unnecessary doubling of js events on import pages and user calendar

v 7.8.4
  - Fix issue_tracker_id substitution in custom issue trackers
  - Fix path and name duplication in namespaces

v 7.8.3
  - Bump version of gitlab_git fixing annotated tags without message

v 7.8.2
  - Fix service migration issue when upgrading from versions prior to 7.3
  - Fix setting of the default use project limit via admin UI
  - Fix showing of already imported projects for GitLab and Gitorious importers
  - Fix response of push to repository to return "Not found" if user doesn't have access
  - Fix check if user is allowed to view the file attachment
  - Fix import check for case sensetive namespaces
  - Increase timeout for Git-over-HTTP requests to 1 hour since large pulls/pushes can take a long time.
  - Properly handle autosave local storage exceptions.
  - Escape wildcards when searching LDAP by username.

v 7.8.1
  - Fix run of custom post receive hooks
  - Fix migration that caused issues when upgrading to version 7.8 from versions prior to 7.3
  - Fix the warning for LDAP users about need to set password
  - Fix avatars which were not shown for non logged in users
  - Fix urls for the issues when relative url was enabled

v 7.8.0
  - Fix access control and protection against XSS for note attachments and other uploads.
  - Replace highlight.js with rouge-fork rugments (Stefan Tatschner)
  - Make project search case insensitive (Hannes Rosenögger)
  - Include issue/mr participants in list of recipients for reassign/close/reopen emails
  - Expose description in groups API
  - Better UI for project services page
  - Cleaner UI for web editor
  - Add diff syntax highlighting in email-on-push service notifications (Hannes Rosenögger)
  - Add API endpoint to fetch all changes on a MergeRequest (Jeroen van Baarsen)
  - View note image attachments in new tab when clicked instead of downloading them
  - Improve sorting logic in UI and API. Explicitly define what sorting method is used by default
  - Fix overflow at sidebar when have several items
  - Add notes for label changes in issue and merge requests
  - Show tags in commit view (Hannes Rosenögger)
  - Only count a user's vote once on a merge request or issue (Michael Clarke)
  - Increase font size when browse source files and diffs
  - Service Templates now let you set default values for all services
  - Create new file in empty repository using GitLab UI
  - Ability to clone project using oauth2 token
  - Upgrade Sidekiq gem to version 3.3.0
  - Stop git zombie creation during force push check
  - Show success/error messages for test setting button in services
  - Added Rubocop for code style checks
  - Fix commits pagination
  - Async load a branch information at the commit page
  - Disable blacklist validation for project names
  - Allow configuring protection of the default branch upon first push (Marco Wessel)
  - Add gitlab.com importer
  - Add an ability to login with gitlab.com
  - Add a commit calendar to the user profile (Hannes Rosenögger)
  - Submit comment on command-enter
  - Notify all members of a group when that group is mentioned in a comment, for example: `@gitlab-org` or `@sales`.
  - Extend issue clossing pattern to include "Resolve", "Resolves", "Resolved", "Resolving" and "Close" (Julien Bianchi and Hannes Rosenögger)
  - Fix long broadcast message cut-off on left sidebar (Visay Keo)
  - Add Project Avatars (Steven Thonus and Hannes Rosenögger)
  - Password reset token validity increased from 2 hours to 2 days since it is also send on account creation.
  - Edit group members via API
  - Enable raw image paste from clipboard, currently Chrome only (Marco Cyriacks)
  - Add action property to merge request hook (Julien Bianchi)
  - Remove duplicates from group milestone participants list.
  - Add a new API function that retrieves all issues assigned to a single milestone (Justin Whear and Hannes Rosenögger)
  - API: Access groups with their path (Julien Bianchi)
  - Added link to milestone and keeping resource context on smaller viewports for issues and merge requests (Jason Blanchard)
  - Allow notification email to be set separately from primary email.
  - API: Add support for editing an existing project (Mika Mäenpää and Hannes Rosenögger)
  - Don't have Markdown preview fail for long comments/wiki pages.
  - When test web hook - show error message instead of 500 error page if connection to hook url was reset
  - Added support for firing system hooks on group create/destroy and adding/removing users to group (Boyan Tabakov)
  - Added persistent collapse button for left side nav bar (Jason Blanchard)
  - Prevent losing unsaved comments by automatically restoring them when comment page is loaded again.
  - Don't allow page to be scaled on mobile.
  - Clean the username acquired from OAuth/LDAP so it doesn't fail username validation and block signing up.
  - Show assignees in merge request index page (Kelvin Mutuma)
  - Link head panel titles to relevant root page.
  - Allow users that signed up via OAuth to set their password in order to use Git over HTTP(S).
  - Show users button to share their newly created public or internal projects on twitter
  - Add quick help links to the GitLab pricing and feature comparison pages.
  - Fix duplicate authorized applications in user profile and incorrect application client count in admin area.
  - Make sure Markdown previews always use the same styling as the eventual destination.
  - Remove deprecated Group#owner_id from API
  - Show projects user contributed to on user page. Show stars near project on user page.
  - Improve database performance for GitLab
  - Add Asana service (Jeremy Benoist)
  - Improve project web hooks with extra data

v 7.7.2
  - Update GitLab Shell to version 2.4.2 that fixes a bug when developers can push to protected branch
  - Fix issue when LDAP user can't login with existing GitLab account

v 7.7.1
  - Improve mention autocomplete performance
  - Show setup instructions for GitHub import if disabled
  - Allow use http for OAuth applications

v 7.7.0
  - Import from GitHub.com feature
  - Add Jetbrains Teamcity CI service (Jason Lippert)
  - Mention notification level
  - Markdown preview in wiki (Yuriy Glukhov)
  - Raise group avatar filesize limit to 200kb
  - OAuth applications feature
  - Show user SSH keys in admin area
  - Developer can push to protected branches option
  - Set project path instead of project name in create form
  - Block Git HTTP access after 10 failed authentication attempts
  - Updates to the messages returned by API (sponsored by O'Reilly Media)
  - New UI layout with side navigation
  - Add alert message in case of outdated browser (IE < 10)
  - Added API support for sorting projects
  - Update gitlab_git to version 7.0.0.rc14
  - Add API project search filter option for authorized projects
  - Fix File blame not respecting branch selection
  - Change some of application settings on fly in admin area UI
  - Redesign signin/signup pages
  - Close standard input in Gitlab::Popen.popen
  - Trigger GitLab CI when push tags
  - When accept merge request - do merge using sidaekiq job
  - Enable web signups by default
  - Fixes for diff comments: drag-n-drop images, selecting images
  - Fixes for edit comments: drag-n-drop images, preview mode, selecting images, save & update
  - Remove password strength indicator



v 7.6.0
  - Fork repository to groups
  - New rugged version
  - Add CRON=1 backup setting for quiet backups
  - Fix failing wiki restore
  - Add optional Sidekiq MemoryKiller middleware (enabled via SIDEKIQ_MAX_RSS env variable)
  - Monokai highlighting style now more faithful to original design (Mark Riedesel)
  - Create project with repository in synchrony
  - Added ability to create empty repo or import existing one if project does not have repository
  - Reactivate highlight.js language autodetection
  - Mobile UI improvements
  - Change maximum avatar file size from 100KB to 200KB
  - Strict validation for snippet file names
  - Enable Markdown preview for issues, merge requests, milestones, and notes (Vinnie Okada)
  - In the docker directory is a container template based on the Omnibus packages.
  - Update Sidekiq to version 2.17.8
  - Add author filter to project issues and merge requests pages
  - Atom feed for user activity
  - Support multiple omniauth providers for the same user
  - Rendering cross reference in issue title and tooltip for merge request
  - Show username in comments
  - Possibility to create Milestones or Labels when Issues are disabled
  - Fix bug with showing gpg signature in tag

v 7.5.3
  - Bump gitlab_git to 7.0.0.rc12 (includes Rugged 0.21.2)

v 7.5.2
  - Don't log Sidekiq arguments by default
  - Fix restore of wiki repositories from backups

v 7.5.1
  - Add missing timestamps to 'members' table

v 7.5.0
  - API: Add support for Hipchat (Kevin Houdebert)
  - Add time zone configuration in gitlab.yml (Sullivan Senechal)
  - Fix LDAP authentication for Git HTTP access
  - Run 'GC.start' after every EmailsOnPushWorker job
  - Fix LDAP config lookup for provider 'ldap'
  - Drop all sequences during Postgres database restore
  - Project title links to project homepage (Ben Bodenmiller)
  - Add Atlassian Bamboo CI service (Drew Blessing)
  - Mentioned @user will receive email even if he is not participating in issue or commit
  - Session API: Use case-insensitive authentication like in UI (Andrey Krivko)
  - Tie up loose ends with annotated tags: API & UI (Sean Edge)
  - Return valid json for deleting branch via API (sponsored by O'Reilly Media)
  - Expose username in project events API (sponsored by O'Reilly Media)
  - Adds comments to commits in the API
  - Performance improvements
  - Fix post-receive issue for projects with deleted forks
  - New gitlab-shell version with custom hooks support
  - Improve code
  - GitLab CI 5.2+ support (does not support older versions)
  - Fixed bug when you can not push commits starting with 000000 to protected branches
  - Added a password strength indicator
  - Change project name and path in one form
  - Display renamed files in diff views (Vinnie Okada)
  - Fix raw view for public snippets
  - Use secret token with GitLab internal API.
  - Add missing timestamps to 'members' table

v 7.4.5
  - Bump gitlab_git to 7.0.0.rc12 (includes Rugged 0.21.2)

v 7.4.4
  - No changes

v 7.4.3
  - Fix raw snippets view
  - Fix security issue for member api
  - Fix buildbox integration

v 7.4.2
  - Fix internal snippet exposing for unauthenticated users

v 7.4.1
  - Fix LDAP authentication for Git HTTP access
  - Fix LDAP config lookup for provider 'ldap'
  - Fix public snippets
  - Fix 500 error on projects with nested submodules

v 7.4.0
  - Refactored membership logic
  - Improve error reporting on users API (Julien Bianchi)
  - Refactor test coverage tools usage. Use SIMPLECOV=true to generate it locally
  - Default branch is protected by default
  - Increase unicorn timeout to 60 seconds
  - Sort search autocomplete projects by stars count so most popular go first
  - Add README to tab on project show page
  - Do not delete tmp/repositories itself during clean-up, only its contents
  - Support for backup uploads to remote storage
  - Prevent notes polling when there are not notes
  - Internal ForkService: Prepare support for fork to a given namespace
  - API: Add support for forking a project via the API (Bernhard Kaindl)
  - API: filter project issues by milestone (Julien Bianchi)
  - Fail harder in the backup script
  - Changes to Slack service structure, only webhook url needed
  - Zen mode for wiki and milestones (Robert Schilling)
  - Move Emoji parsing to html-pipeline-gitlab (Robert Schilling)
  - Font Awesome 4.2 integration (Sullivan Senechal)
  - Add Pushover service integration (Sullivan Senechal)
  - Add select field type for services options (Sullivan Senechal)
  - Add cross-project references to the Markdown parser (Vinnie Okada)
  - Add task lists to issue and merge request descriptions (Vinnie Okada)
  - Snippets can be public, internal or private
  - Improve danger zone: ask project path to confirm data-loss action
  - Raise exception on forgery
  - Show build coverage in Merge Requests (requires GitLab CI v5.1)
  - New milestone and label links on issue edit form
  - Improved repository graphs
  - Improve event note display in dashboard and project activity views (Vinnie Okada)
  - Add users sorting to admin area
  - UI improvements
  - Fix ambiguous sha problem with mentioned commit
  - Fixed bug with apostrophe when at mentioning users
  - Add active directory ldap option
  - Developers can push to wiki repo. Protected branches does not affect wiki repo any more
  - Faster rev list
  - Fix branch removal

v 7.3.2
  - Fix creating new file via web editor
  - Use gitlab-shell v2.0.1

v 7.3.1
  - Fix ref parsing in Gitlab::GitAccess
  - Fix error 500 when viewing diff on a file with changed permissions
  - Fix adding comments to MR when source branch is master
  - Fix error 500 when searching description contains relative link

v 7.3.0
  - Always set the 'origin' remote in satellite actions
  - Write authorized_keys in tmp/ during tests
  - Use sockets to connect to Redis
  - Add dormant New Relic gem (can be enabled via environment variables)
  - Expire Rack sessions after 1 week
  - Cleaner signin/signup pages
  - Improved comments UI
  - Better search with filtering, pagination etc
  - Added a checkbox to toggle line wrapping in diff (Yuriy Glukhov)
  - Prevent project stars duplication when fork project
  - Use the default Unicorn socket backlog value of 1024
  - Support Unix domain sockets for Redis
  - Store session Redis keys in 'session:gitlab:' namespace
  - Deprecate LDAP account takeover based on partial LDAP email / GitLab username match
  - Use /bin/sh instead of Bash in bin/web, bin/background_jobs (Pavel Novitskiy)
  - Keyboard shortcuts for productivity (Robert Schilling)
  - API: filter issues by state (Julien Bianchi)
  - API: filter issues by labels (Julien Bianchi)
  - Add system hook for ssh key changes
  - Add blob permalink link (Ciro Santilli)
  - Create annotated tags through UI and API (Sean Edge)
  - Snippets search (Charles Bushong)
  - Comment new push to existing MR
  - Add 'ci' to the blacklist of forbidden names
  - Improve text filtering on issues page
  - Comment & Close button
  - Process git push --all much faster
  - Don't allow edit of system notes
  - Project wiki search (Ralf Seidler)
  - Enabled Shibboleth authentication support (Matus Banas)
  - Zen mode (fullscreen) for issues/MR/notes (Robert Schilling)
  - Add ability to configure webhook timeout via gitlab.yml (Wes Gurney)
  - Sort project merge requests in asc or desc order for updated_at or created_at field (sponsored by O'Reilly Media)
  - Add Redis socket support to 'rake gitlab:shell:install'

v 7.2.1
  - Delete orphaned labels during label migration (James Brooks)
  - Security: prevent XSS with stricter MIME types for raw repo files

v 7.2.0
  - Explore page
  - Add project stars (Ciro Santilli)
  - Log Sidekiq arguments
  - Better labels: colors, ability to rename and remove
  - Improve the way merge request collects diffs
  - Improve compare page for large diffs
  - Expose the full commit message via API
  - Fix 500 error on repository rename
  - Fix bug when MR download patch return invalid diff
  - Test gitlab-shell integration
  - Repository import timeout increased from 2 to 4 minutes allowing larger repos to be imported
  - API for labels (Robert Schilling)
  - API: ability to set an import url when creating project for specific user

v 7.1.1
  - Fix cpu usage issue in Firefox
  - Fix redirect loop when changing password by new user
  - Fix 500 error on new merge request page

v 7.1.0
  - Remove observers
  - Improve MR discussions
  - Filter by description on Issues#index page
  - Fix bug with namespace select when create new project page
  - Show README link after description for non-master members
  - Add @all mention for comments
  - Dont show reply button if user is not signed in
  - Expose more information for issues with webhook
  - Add a mention of the merge request into the default merge request commit message
  - Improve code highlight, introduce support for more languages like Go, Clojure, Erlang etc
  - Fix concurrency issue in repository download
  - Dont allow repository name start with ?
  - Improve email threading (Pierre de La Morinerie)
  - Cleaner help page
  - Group milestones
  - Improved email notifications
  - Contributors API (sponsored by Mobbr)
  - Fix LDAP TLS authentication (Boris HUISGEN)
  - Show VERSION information on project sidebar
  - Improve branch removal logic when accept MR
  - Fix bug where comment form is spawned inside the Reply button
  - Remove Dir.chdir from Satellite#lock for thread-safety
  - Increased default git max_size value from 5MB to 20MB in gitlab.yml. Please update your configs!
  - Show error message in case of timeout in satellite when create MR
  - Show first 100 files for huge diff instead of hiding all
  - Change default admin email from admin@local.host to admin@example.com

v 7.0.0
  - The CPU no longer overheats when you hold down the spacebar
  - Improve edit file UI
  - Add ability to upload group avatar when create
  - Protected branch cannot be removed
  - Developers can remove normal branches with UI
  - Remove branch via API (sponsored by O'Reilly Media)
  - Move protected branches page to Project settings area
  - Redirect to Files view when create new branch via UI
  - Drag and drop upload of image in every markdown-area (Earle Randolph Bunao and Neil Francis Calabroso)
  - Refactor the markdown relative links processing
  - Make it easier to implement other CI services for GitLab
  - Group masters can create projects in group
  - Deprecate ruby 1.9.3 support
  - Only masters can rewrite/remove git tags
  - Add X-Frame-Options SAMEORIGIN to Nginx config so Sidekiq admin is visible
  - UI improvements
  - Case-insensetive search for issues
  - Update to rails 4.1
  - Improve performance of application for projects and groups with a lot of members
  - Formally support Ruby 2.1
  - Include Nginx gitlab-ssl config
  - Add manual language detection for highlight.js
  - Added example.com/:username routing
  - Show notice if your profile is public
  - UI improvements for mobile devices
  - Improve diff rendering performance
  - Drag-n-drop for issues and merge requests between states at milestone page
  - Fix '0 commits' message for huge repositories on project home page
  - Prevent 500 error page when visit commit page from large repo
  - Add notice about huge push over http to unicorn config
  - File action in satellites uses default 30 seconds timeout instead of old 10 seconds one
  - Overall performance improvements
  - Skip init script check on omnibus-gitlab
  - Be more selective when killing stray Sidekiqs
  - Check LDAP user filter during sign-in
  - Remove wall feature (no data loss - you can take it from database)
  - Dont expose user emails via API unless you are admin
  - Detect issues closed by Merge Request description
  - Better email subject lines from email on push service (Alex Elman)
  - Enable identicon for gravatar be default

v 6.9.2
  - Revert the commit that broke the LDAP user filter

v 6.9.1
  - Fix scroll to highlighted line
  - Fix the pagination on load for commits page

v 6.9.0
  - Store Rails cache data in the Redis `cache:gitlab` namespace
  - Adjust MySQL limits for existing installations
  - Add db index on project_id+iid column. This prevents duplicate on iid (During migration duplicates will be removed)
  - Markdown preview or diff during editing via web editor (Evgeniy Sokovikov)
  - Give the Rails cache its own Redis namespace
  - Add ability to set different ssh host, if different from http/https
  - Fix syntax highlighting for code comments blocks
  - Improve comments loading logic
  - Stop refreshing comments when the tab is hidden
  - Improve issue and merge request mobile UI (Drew Blessing)
  - Document how to convert a backup to PostgreSQL
  - Fix locale bug in backup manager
  - Fix can not automerge when MR description is too long
  - Fix wiki backup skip bug
  - Two Step MR creation process
  - Remove unwanted files from satellite working directory with git clean -fdx
  - Accept merge request via API (sponsored by O'Reilly Media)
  - Add more access checks during API calls
  - Block SSH access for 'disabled' Active Directory users
  - Labels for merge requests (Drew Blessing)
  - Threaded emails by setting a Message-ID (Philip Blatter)

v 6.8.0
  - Ability to at mention users that are participating in issue and merge req. discussion
  - Enabled GZip Compression for assets in example Nginx, make sure that Nginx is compiled with --with-http_gzip_static_module flag (this is default in Ubuntu)
  - Make user search case-insensitive (Christopher Arnold)
  - Remove omniauth-ldap nickname bug workaround
  - Drop all tables before restoring a Postgres backup
  - Make the repository downloads path configurable
  - Create branches via API (sponsored by O'Reilly Media)
  - Changed permission of gitlab-satellites directory not to be world accessible
  - Protected branch does not allow force push
  - Fix popen bug in `rake gitlab:satellites:create`
  - Disable connection reaping for MySQL
  - Allow oauth signup without email for twitter and github
  - Fix faulty namespace names that caused 500 on user creation
  - Option to disable standard login
  - Clean old created archives from repository downloads directory
  - Fix download link for huge MR diffs
  - Expose event and mergerequest timestamps in API
  - Fix emails on push service when only one commit is pushed

v 6.7.3
  - Fix the merge notification email not being sent (Pierre de La Morinerie)
  - Drop all tables before restoring a Postgres backup
  - Remove yanked modernizr gem

v 6.7.2
  - Fix upgrader script

v 6.7.1
  - Fix GitLab CI integration

v 6.7.0
  - Increased the example Nginx client_max_body_size from 5MB to 20MB, consider updating it manually on existing installations
  - Add support for Gemnasium as a Project Service (Olivier Gonzalez)
  - Add edit file button to MergeRequest diff
  - Public groups (Jason Hollingsworth)
  - Cleaner headers in Notification Emails (Pierre de La Morinerie)
  - Blob and tree gfm links to anchors work
  - Piwik Integration (Sebastian Winkler)
  - Show contribution guide link for new issue form (Jeroen van Baarsen)
  - Fix CI status for merge requests from fork
  - Added option to remove issue assignee on project issue page and issue edit page (Jason Blanchard)
  - New page load indicator that includes a spinner that scrolls with the page
  - Converted all the help sections into markdown
  - LDAP user filters
  - Streamline the content of notification emails (Pierre de La Morinerie)
  - Fixes a bug with group member administration (Matt DeTullio)
  - Sort tag names using VersionSorter (Robert Speicher)
  - Add GFM autocompletion for MergeRequests (Robert Speicher)
  - Add webhook when a new tag is pushed (Jeroen van Baarsen)
  - Add button for toggling inline comments in diff view
  - Add retry feature for repository import
  - Reuse the GitLab LDAP connection within each request
  - Changed markdown new line behaviour to conform to markdown standards
  - Fix global search
  - Faster authorized_keys rebuilding in `rake gitlab:shell:setup` (requires gitlab-shell 1.8.5)
  - Create and Update MR calls now support the description parameter (Greg Messner)
  - Markdown relative links in the wiki link to wiki pages, markdown relative links in repositories link to files in the repository
  - Added Slack service integration (Federico Ravasio)
  - Better API responses for access_levels (sponsored by O'Reilly Media)
  - Requires at least 2 unicorn workers
  - Requires gitlab-shell v1.9+
  - Replaced gemoji(due to closed licencing problem) with Phantom Open Emoji library(combined SIL Open Font License, MIT License and the CC 3.0 License)
  - Fix `/:username.keys` response content type (Dmitry Medvinsky)

v 6.6.5
  - Added option to remove issue assignee on project issue page and issue edit page (Jason Blanchard)
  - Hide mr close button for comment form if merge request was closed or inline comment
  - Adds ability to reopen closed merge request

v 6.6.4
  - Add missing html escape for highlighted code blocks in comments, issues

v 6.6.3
  - Fix 500 error when edit yourself from admin area
  - Hide private groups for public profiles

v 6.6.2
  - Fix 500 error on branch/tag create or remove via UI

v 6.6.1
  - Fix 500 error on files tab if submodules presents

v 6.6.0
  - Retrieving user ssh keys publically(github style): http://__HOST__/__USERNAME__.keys
  - Permissions: Developer now can manage issue tracker (modify any issue)
  - Improve Code Compare page performance
  - Group avatar
  - Pygments.rb replaced with highlight.js
  - Improve Merge request diff store logic
  - Improve render performnace for MR show page
  - Fixed Assembla hardcoded project name
  - Jira integration documentation
  - Refactored app/services
  - Remove snippet expiration
  - Mobile UI improvements (Drew Blessing)
  - Fix block/remove UI for admin::users#show page
  - Show users' group membership on users' activity page (Robert Djurasaj)
  - User pages are visible without login if user is authorized to a public project
  - Markdown rendered headers have id derived from their name and link to their id
  - Improve application to work faster with large groups (100+ members)
  - Multiple emails per user
  - Show last commit for file when view file source
  - Restyle Issue#show page and MR#show page
  - Ability to filter by multiple labels for Issues page
  - Rails version to 4.0.3
  - Fixed attachment identifier displaying underneath note text (Jason Blanchard)

v 6.5.1
  - Fix branch selectbox when create merge request from fork

v 6.5.0
  - Dropdown menus on issue#show page for assignee and milestone (Jason Blanchard)
  - Add color custimization and previewing to broadcast messages
  - Fixed notes anchors
  - Load new comments in issues dynamically
  - Added sort options to Public page
  - New filters (assigned/authored/all) for Dashboard#issues/merge_requests (sponsored by Say Media)
  - Add project visibility icons to dashboard
  - Enable secure cookies if https used
  - Protect users/confirmation with rack_attack
  - Default HTTP headers to protect against MIME-sniffing, force https if enabled
  - Bootstrap 3 with responsive UI
  - New repository download formats: tar.bz2, zip, tar (Jason Hollingsworth)
  - Restyled accept widgets for MR
  - SCSS refactored
  - Use jquery timeago plugin
  - Fix 500 error for rdoc files
  - Ability to customize merge commit message (sponsored by Say Media)
  - Search autocomplete via ajax
  - Add website url to user profile
  - Files API supports base64 encoded content (sponsored by O'Reilly Media)
  - Added support for Go's repository retrieval (Bruno Albuquerque)

v6.4.3
  - Don't use unicorn worker killer if PhusionPassenger is defined

v6.4.2
  - Fixed wrong behaviour of script/upgrade.rb

v6.4.1
  - Fixed bug with repository rename
  - Fixed bug with project transfer

v 6.4.0
  - Added sorting to project issues page (Jason Blanchard)
  - Assembla integration (Carlos Paramio)
  - Fixed another 500 error with submodules
  - UI: More compact issues page
  - Minimal password length increased to 8 symbols
  - Side-by-side diff view (Steven Thonus)
  - Internal projects (Jason Hollingsworth)
  - Allow removal of avatar (Drew Blessing)
  - Project web hooks now support issues and merge request events
  - Visiting project page while not logged in will redirect to sign-in instead of 404 (Jason Hollingsworth)
  - Expire event cache on avatar creation/removal (Drew Blessing)
  - Archiving old projects (Steven Thonus)
  - Rails 4
  - Add time ago tooltips to show actual date/time
  - UI: Fixed UI for admin system hooks
  - Ruby script for easier GitLab upgrade
  - Do not remove Merge requests if fork project was removed
  - Improve sign-in/signup UX
  - Add resend confirmation link to sign-in page
  - Set noreply@HOSTNAME for reply_to field in all emails
  - Show GitLab API version on Admin#dashboard
  - API Cross-origin resource sharing
  - Show READMe link at project home page
  - Show repo size for projects in Admin area

v 6.3.0
  - API for adding gitlab-ci service
  - Init script now waits for pids to appear after (re)starting before reporting status (Rovanion Luckey)
  - Restyle project home page
  - Grammar fixes
  - Show branches list (which branches contains commit) on commit page (Andrew Kumanyaev)
  - Security improvements
  - Added support for GitLab CI 4.0
  - Fixed issue with 500 error when group did not exist
  - Ability to leave project
  - You can create file in repo using UI
  - You can remove file from repo using UI
  - API: dropped default_branch attribute from project during creation
  - Project default_branch is not stored in db any more. It takes from repo now.
  - Admin broadcast messages
  - UI improvements
  - Dont show last push widget if user removed this branch
  - Fix 500 error for repos with newline in file name
  - Extended html titles
  - API: create/update/delete repo files
  - Admin can transfer project to any namespace
  - API: projects/all for admin users
  - Fix recent branches order

v 6.2.4
  - Security: Cast API private_token to string (CVE-2013-4580)
  - Security: Require gitlab-shell 1.7.8 (CVE-2013-4581, CVE-2013-4582, CVE-2013-4583)
  - Fix for Git SSH access for LDAP users

v 6.2.3
  - Security: More protection against CVE-2013-4489
  - Security: Require gitlab-shell 1.7.4 (CVE-2013-4490, CVE-2013-4546)
  - Fix sidekiq rake tasks

v 6.2.2
  - Security: Update gitlab_git (CVE-2013-4489)

v 6.2.1
  - Security: Fix issue with generated passwords for new users

v 6.2.0
  - Public project pages are now visible to everyone (files, issues, wik, etc.)
    THIS MEANS YOUR ISSUES AND WIKI FOR PUBLIC PROJECTS ARE PUBLICLY VISIBLE AFTER THE UPGRADE
  - Add group access to permissions page
  - Require current password to change one
  - Group owner or admin can remove other group owners
  - Remove group transfer since we have multiple owners
  - Respect authorization in Repository API
  - Improve UI for Project#files page
  - Add more security specs
  - Added search for projects by name to api (Izaak Alpert)
  - Make default user theme configurable (Izaak Alpert)
  - Update logic for validates_merge_request for tree of MR (Andrew Kumanyaev)
  - Rake tasks for web hooks management (Jonhnny Weslley)
  - Extended User API to expose admin and can_create_group for user creation/updating (Boyan Tabakov)
  - API: Remove group
  - API: Remove project
  - Avatar upload on profile page with a maximum of 100KB (Steven Thonus)
  - Store the sessions in Redis instead of the cookie store
  - Fixed relative links in markdown
  - User must confirm their email if signup enabled
  - User must confirm changed email

v 6.1.0
  - Project specific IDs for issues, mr, milestones
    Above items will get a new id and for example all bookmarked issue urls will change.
    Old issue urls are redirected to the new one if the issue id is too high for an internal id.
  - Description field added to Merge Request
  - API: Sudo api calls (Izaak Alpert)
  - API: Group membership api (Izaak Alpert)
  - Improved commit diff
  - Improved large commit handling (Boyan Tabakov)
  - Rewrite: Init script now less prone to errors and keeps better track of the service (Rovanion Luckey)
  - Link issues, merge requests, and commits when they reference each other with GFM (Ash Wilson)
  - Close issues automatically when pushing commits with a special message
  - Improve user removal from admin area
  - Invalidate events cache when project was moved
  - Remove deprecated classes and rake tasks
  - Add event filter for group and project show pages
  - Add links to create branch/tag from project home page
  - Add public-project? checkbox to new-project view
  - Improved compare page. Added link to proceed into Merge Request
  - Send an email to a user when they are added to group
  - New landing page when you have 0 projects

v 6.0.0
  - Feature: Replace teams with group membership
    We introduce group membership in 6.0 as a replacement for teams.
    The old combination of groups and teams was confusing for a lot of people.
    And when the members of a team where changed this wasn't reflected in the project permissions.
    In GitLab 6.0 you will be able to add members to a group with a permission level for each member.
    These group members will have access to the projects in that group.
    Any changes to group members will immediately be reflected in the project permissions.
    You can even have multiple owners for a group, greatly simplifying administration.
  - Feature: Ability to have multiple owners for group
  - Feature: Merge Requests between fork and project (Izaak Alpert)
  - Feature: Generate fingerprint for ssh keys
  - Feature: Ability to create and remove branches with UI
  - Feature: Ability to create and remove git tags with UI
  - Feature: Groups page in profile. You can leave group there
  - API: Allow login with LDAP credentials
  - Redesign: project settings navigation
  - Redesign: snippets area
  - Redesign: ssh keys page
  - Redesign: buttons, blocks and other ui elements
  - Add comment title to rss feed
  - You can use arrows to navigate at tree view
  - Add project filter on dashboard
  - Cache project graph
  - Drop support of root namespaces
  - Default theme is classic now
  - Cache result of methods like authorize_projects, project.team.members etc
  - Remove $.ready events
  - Fix onclick events being double binded
  - Add notification level to group membership
  - Move all project controllers/views under Projects:: module
  - Move all profile controllers/views under Profiles:: module
  - Apply user project limit only for personal projects
  - Unicorn is default web server again
  - Store satellites lock files inside satellites dir
  - Disabled threadsafety mode in rails
  - Fixed bug with loosing MR comments
  - Improved MR comments logic
  - Render readme file for projects in public area

v 5.4.2
  - Security: Cast API private_token to string (CVE-2013-4580)
  - Security: Require gitlab-shell 1.7.8 (CVE-2013-4581, CVE-2013-4582, CVE-2013-4583)

v 5.4.1
  - Security: Fixes for CVE-2013-4489
  - Security: Require gitlab-shell 1.7.4 (CVE-2013-4490, CVE-2013-4546)

v 5.4.0
  - Ability to edit own comments
  - Documentation improvements
  - Improve dashboard projects page
  - Fixed nav for empty repos
  - GitLab Markdown help page
  - Misspelling fixes
  - Added support of unicorn and fog gems
  - Added client list to API doc
  - Fix PostgreSQL database restoration problem
  - Increase snippet content column size
  - allow project import via git:// url
  - Show participants on issues, including mentions
  - Notify mentioned users with email

v 5.3.0
  - Refactored services
  - Campfire service added
  - HipChat service added
  - Fixed bug with LDAP + git over http
  - Fixed bug with google analytics code being ignored
  - Improve sign-in page if ldap enabled
  - Respect newlines in wall messages
  - Generate the Rails secret token on first run
  - Rename repo feature
  - Init.d: remove gitlab.socket on service start
  - Api: added teams api
  - Api: Prevent blob content being escaped
  - Api: Smart deploy key add behaviour
  - Api: projects/owned.json return user owned project
  - Fix bug with team assignation on project from #4109
  - Advanced snippets: public/private, project/personal (Andrew Kulakov)
  - Repository Graphs (Karlo Nicholas T. Soriano)
  - Fix dashboard lost if comment on commit
  - Update gitlab-grack. Fixes issue with --depth option
  - Fix project events duplicate on project page
  - Fix postgres error when displaying network graph.
  - Fix dashboard event filter when navigate via turbolinks
  - init.d: Ensure socket is removed before starting service
  - Admin area: Style teams:index, group:show pages
  - Own page for failed forking
  - Scrum view for milestone

v 5.2.0
  - Turbolinks
  - Git over http with ldap credentials
  - Diff with better colors and some spacing on the corners
  - Default values for project features
  - Fixed huge_commit view
  - Restyle project clone panel
  - Move Gitlab::Git code to gitlab_git gem
  - Move update docs in repo
  - Requires gitlab-shell v1.4.0
  - Fixed submodules listing under file tab
  - Fork feature (Angus MacArthur)
  - git version check in gitlab:check
  - Shared deploy keys feature
  - Ability to generate default labels set for issues
  - Improve gfm autocomplete (Harold Luo)
  - Added support for Google Analytics
  - Code search feature (Javier Castro)

v 5.1.0
  - You can login with email or username now
  - Corrected project transfer rollback when repository cannot be moved
  - Move both repo and wiki when project transfer requested
  - Admin area: project editing was removed from admin namespace
  - Access: admin user has now access to any project.
  - Notification settings
  - Gitlab::Git set of objects to abstract from grit library
  - Replace Unicorn web server with Puma
  - Backup/Restore refactored. Backup dump project wiki too now
  - Restyled Issues list. Show milestone version in issue row
  - Restyled Merge Request list
  - Backup now dump/restore uploads
  - Improved performance of dashboard (Andrew Kumanyaev)
  - File history now tracks renames (Akzhan Abdulin)
  - Drop wiki migration tools
  - Drop sqlite migration tools
  - project tagging
  - Paginate users in API
  - Restyled network graph (Hiroyuki Sato)

v 5.0.1
  - Fixed issue with gitlab-grit being overridden by grit

v 5.0.0
  - Replaced gitolite with gitlab-shell
  - Removed gitolite-related libraries
  - State machine added
  - Setup gitlab as git user
  - Internal API
  - Show team tab for empty projects
  - Import repository feature
  - Updated rails
  - Use lambda for scopes
  - Redesign admin area -> users
  - Redesign admin area -> user
  - Secure link to file attachments
  - Add validations for Group and Team names
  - Restyle team page for project
  - Update capybara, rspec-rails, poltergeist to recent versions
  - Wiki on git using Gollum
  - Added Solarized Dark theme for code review
  - Don't show user emails in autocomplete lists, profile pages
  - Added settings tab for group, team, project
  - Replace user popup with icons in header
  - Handle project moving with gitlab-shell
  - Added select2-rails for selectboxes with ajax data load
  - Fixed search field on projects page
  - Added teams to search autocomplete
  - Move groups and teams on dashboard sidebar to sub-tabs
  - API: improved return codes and docs. (Felix Gilcher, Sebastian Ziebell)
  - Redesign wall to be more like chat
  - Snippets, Wall features are disabled by default for new projects

v 4.2.0
  - Teams
  - User show page. Via /u/username
  - Show help contents on pages for better navigation
  - Async gitolite calls
  - added satellites logs
  - can_create_group, can_create_team booleans for User
  - Process web hooks async
  - GFM: Fix images escaped inside links
  - Network graph improved
  - Switchable branches for network graph
  - API: Groups
  - Fixed project download

v 4.1.0
  - Optional Sign-Up
  - Discussions
  - Satellites outside of tmp
  - Line numbers for blame
  - Project public mode
  - Public area with unauthorized access
  - Load dashboard events with ajax
  - remember dashboard filter in cookies
  - replace resque with sidekiq
  - fix routing issues
  - cleanup rake tasks
  - fix backup/restore
  - scss cleanup
  - show preview for note images
  - improved network-graph
  - get rid of app/roles/
  - added new classes Team, Repository
  - Reduce amount of gitolite calls
  - Ability to add user in all group projects
  - remove deprecated configs
  - replaced Korolev font with open font
  - restyled admin/dashboard page
  - restyled admin/projects page

v 4.0.0
  - Remove project code and path from API. Use id instead
  - Return valid cloneable url to repo for web hook
  - Fixed backup issue
  - Reorganized settings
  - Fixed commits compare
  - Refactored scss
  - Improve status checks
  - Validates presence of User#name
  - Fixed postgres support
  - Removed sqlite support
  - Modified post-receive hook
  - Milestones can be closed now
  - Show comment events on dashboard
  - Quick add team members via group#people page
  - [API] expose created date for hooks and SSH keys
  - [API] list, create issue notes
  - [API] list, create snippet notes
  - [API] list, create wall notes
  - Remove project code - use path instead
  - added username field to user
  - rake task to fill usernames based on emails create namespaces for users
  - STI Group < Namespace
  - Project has namespace_id
  - Projects with namespaces also namespaced in gitolite and stored in subdir
  - Moving project to group will move it under group namespace
  - Ability to move project from namespaces to another
  - Fixes commit patches getting escaped (see #2036)
  - Support diff and patch generation for commits and merge request
  - MergeReqest doesn't generate a temporary file for the patch any more
  - Update the UI to allow downloading Patch or Diff

v 3.1.0
  - Updated gems
  - Services: Gitlab CI integration
  - Events filter on dashboard
  - Own namespace for redis/resque
  - Optimized commit diff views
  - add alphabetical order for projects admin page
  - Improved web editor
  - Commit stats page
  - Documentation split and cleanup
  - Link to commit authors everywhere
  - Restyled milestones list
  - added Milestone to Merge Request
  - Restyled Top panel
  - Refactored Satellite Code
  - Added file line links
  - moved from capybara-webkit to poltergeist + phantomjs

v 3.0.3
  - Fixed bug with issues list in Chrome
  - New Feature: Import team from another project

v 3.0.2
  - Fixed gitlab:app:setup
  - Fixed application error on empty project in admin area
  - Restyled last push widget

v 3.0.1
  - Fixed git over http

v 3.0.0
  - Projects groups
  - Web Editor
  - Fixed bug with gitolite keys
  - UI improved
  - Increased performance of application
  - Show user avatar in last commit when browsing Files
  - Refactored Gitlab::Merge
  - Use Font Awesome for icons
  - Separate observing of Note and MergeRequests
  - Milestone "All Issues" filter
  - Fix issue close and reopen button text and styles
  - Fix forward/back while browsing Tree hierarchy
  - Show number of notes for commits and merge requests
  - Added support pg from box and update installation doc
  - Reject ssh keys that break gitolite
  - [API] list one project hook
  - [API] edit project hook
  - [API] list project snippets
  - [API] allow to authorize using private token in HTTP header
  - [API] add user creation

v 2.9.1
  - Fixed resque custom config init

v 2.9.0
  - fixed inline notes bugs
  - refactored rspecs
  - refactored gitolite backend
  - added factory_girl
  - restyled projects list on dashboard
  - ssh keys validation to prevent gitolite crash
  - send notifications if changed permission in project
  - scss refactoring. gitlab_bootstrap/ dir
  - fix git push http body bigger than 112k problem
  - list of labels  page under issues tab
  - API for milestones, keys
  - restyled buttons
  - OAuth
  - Comment order changed

v 2.8.1
  - ability to disable gravatars
  - improved MR diff logic
  - ssh key help page

v 2.8.0
  - Gitlab Flavored Markdown
  - Bulk issues update
  - Issues API
  - Cucumber coverage increased
  - Post-receive files fixed
  - UI improved
  - Application cleanup
  - more cucumber
  - capybara-webkit + headless

v 2.7.0
  - Issue Labels
  - Inline diff
  - Git HTTP
  - API
  - UI improved
  - System hooks
  - UI improved
  - Dashboard events endless scroll
  - Source performance increased

v 2.6.0
  - UI polished
  - Improved network graph + keyboard nav
  - Handle huge commits
  - Last Push widget
  - Bugfix
  - Better performance
  - Email in resque
  - Increased test coverage
  - Ability to remove branch with MR accept
  - a lot of code refactored

v 2.5.0
  - UI polished
  - Git blame for file
  - Bugfix
  - Email in resque
  - Better test coverage

v 2.4.0
  - Admin area stats page
  - Ability to block user
  - Simplified dashboard area
  - Improved admin area
  - Bootstrap 2.0
  - Responsive layout
  - Big commits handling
  - Performance improved
  - Milestones

v 2.3.1
  - Issues pagination
  - ssl fixes
  - Merge Request pagination

v 2.3.0
  - Dashboard r1
  - Search r1
  - Project page
  - Close merge request on push
  - Persist MR diff after merge
  - mysql support
  - Documentation

v 2.2.0
  - We’ve added support of LDAP auth
  - Improved permission logic (4 roles system)
  - Protected branches (now only masters can push to protected branches)
  - Usability improved
  - twitter bootstrap integrated
  - compare view between commits
  - wiki feature
  - now you can enable/disable issues, wiki, wall features per project
  - security fixes
  - improved code browsing (ajax branch switch etc)
  - improved per-line commenting
  - git submodules displayed
  - moved to rails 3.2
  - help section improved

v 2.1.0
  - Project tab r1
  - List branches/tags
  - per line comments
  - mass user import

v 2.0.0
  - gitolite as main git host system
  - merge requests
  - project/repo access
  - link to commit/issue feed
  - design tab
  - improved email notifications
  - restyled dashboard
  - bugfix

v 1.2.2
  - common config file gitlab.yml
  - issues restyle
  - snippets restyle
  - clickable news feed header on dashboard
  - bugfix

v 1.2.1
  - bugfix

v 1.2.0
  - new design
  - user dashboard
  - network graph
  - markdown support for comments
  - encoding issues
  - wall like twitter timeline

v 1.1.0
  - project dashboard
  - wall redesigned
  - feature: code snippets
  - fixed horizontal scroll on file preview
  - fixed app crash if commit message has invalid chars
  - bugfix & code cleaning

v 1.0.2
  - fixed bug with empty project
  - added adv validation for project path & code
  - feature: issues can be sortable
  - bugfix
  - username displayed on top panel

v 1.0.1
  - fixed: with invalid source code for commit
  - fixed: lose branch/tag selection when use tree navigation
  - when history clicked - display path
  - bug fix & code cleaning

v 1.0.0
  - bug fix
  - projects preview mode

v 0.9.6
  - css fix
  - new repo empty tree until restart server - fixed

v 0.9.4
  - security improved
  - authorization improved
  - html escaping
  - bug fix
  - increased test coverage
  - design improvements

v 0.9.1
  - increased test coverage
  - design improvements
  - new issue email notification
  - updated app name
  - issue redesigned
  - issue can be edit

v 0.8.0
  - syntax highlight for main file types
  - redesign
  - stability
  - security fixes
  - increased test coverage
  - email notification<|MERGE_RESOLUTION|>--- conflicted
+++ resolved
@@ -18,11 +18,8 @@
   - Fix version check image in Safari
   - Show 'All' tab by default in the builds page
   - Fix API project lookups when querying with a namespace with dots (Stan Hu)
-<<<<<<< HEAD
   - Update version check images to use SVG
-=======
   - Validate README format before displaying
->>>>>>> 8e33ec1d
 
 v 8.3.3 (unreleased)
   - Fix project transfer e-mail sending incorrect paths in e-mail notification (Stan Hu)
