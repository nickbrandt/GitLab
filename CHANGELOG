Please view this file on the master branch, on stable branches it's out of date.

v 7.13.0 (unreleased)
  - Fix redirection to home page URL for unauthorized users (Daniel Gerhardt)
  - Fix external issue tracker hook/test for HTTPS URLs (Daniel Gerhardt)
  - Remove link leading to a 404 error in Deploy Keys page (Stan Hu)
  - Add support for unlocking users in admin settings (Stan Hu)
  - Add Irker service configuration options (Stan Hu)
  - Fix order of issues imported form GitHub (Hiroyuki Sato)
  - Bump rugments to 1.0.0beta8 to fix C prototype function highlighting (Jonathon Reinhart)
  - Fix Merge Request webhook to properly fire "merge" action when accepted from the web UI
  - Add `two_factor_enabled` field to admin user API (Stan Hu)
  - Fix invalid timestamps in RSS feeds (Rowan Wookey)
  - Fix error when deleting a user who has projects (Stan Hu)
  - Fix downloading of patches on public merge requests when user logged out (Stan Hu)
  - The password for the default administrator (root) account has been changed from "5iveL!fe" to "password".
  - Fix Error 500 when relative submodule resolves to a namespace that has a different name from its path (Stan Hu)
  - Extract the longest-matching ref from a commit path when multiple matches occur (Stan Hu)
  - Update maintenance documentation to explain no need to recompile asssets for omnibus installations (Stan Hu)
  - Support commenting on diffs in side-by-side mode (Stan Hu)
  - Fix JavaScript error when clicking on the comment button on a diff line that has a comment already (Stan Hu)
  - Remove project visibility icons from dashboard projects list
  - Rename "Design" profile settings page to "Preferences".
  - Allow users to customize their default Dashboard page.
  - Update ssl_ciphers in Nginx example to remove DHE settings. This will deny forward secrecy for Android 2.3.7, Java 6 and OpenSSL 0.9.8
  - Admin can edit and remove user identities
  - Convert CRLF newlines to LF when committing using the web editor.
  - API request /projects/:project_id/merge_requests?state=closed will return only closed merge requests without merged one. If you need ones that were merged - use state=merged.  
  - Allow Administrators to filter the user list by those with or without Two-factor Authentication enabled.
  - Show a user's Two-factor Authentication status in the administration area.
  - Explicit error when commit not found in the CI
  - Improve performance for issue and merge request pages 
  - Users with guest access level can not set assignee, labels or milestones for issue and merge request
  - Reporter role can manage issue tracker now: edit any issue, set assignee or milestone and manage labels
  - Better performance for pages with events list, issues list and commits list
<<<<<<< HEAD
  - Faster automerge check and merge itself when source and target branches are in same repository 
  - Correctly show anonymous authorized applications under Profile > Applications.
  - Query Optimization in MySQL.
  - Allow users to be blocked and unblocked via the API

v 7.12.2
  - Correctly show anonymous authorized applications under Profile > Applications.
=======
  - Faster automerge check and merge itself when source and target branches are in same repository
  - Audit log for user authentication
>>>>>>> 411829fd

v 7.12.1
  - Fix error when deleting a user who has projects (Stan Hu)
  - Fix post-receive errors on a push when an external issue tracker is configured (Stan Hu)
  - Add SAML to list of social_provider (Matt Firtion)
  - Fix merge requests API scope to keep compatibility in 7.12.x patch release (Dmitriy Zaporozhets)
  - Fix closed merge request scope at milestone page (Dmitriy Zaporozhets)
  - Revert merge request states renaming 
  - Fix hooks for web based events with external issue references (Daniel Gerhardt)

v 7.12.0
  - Fix Error 500 when one user attempts to access a personal, internal snippet (Stan Hu)
  - Disable changing of target branch in new merge request page when a branch has already been specified (Stan Hu)
  - Fix post-receive errors on a push when an external issue tracker is configured (Stan Hu)
  - Update oauth button logos for Twitter and Google to recommended assets
  - Update browser gem to version 0.8.0 for IE11 support (Stan Hu)
  - Fix timeout when rendering file with thousands of lines.
  - Add "Remember me" checkbox to LDAP signin form.
  - Add session expiration delay configuration through UI application settings
  - Don't notify users mentioned in code blocks or blockquotes.
  - Omit link to generate labels if user does not have access to create them (Stan Hu)
  - Show warning when a comment will add 10 or more people to the discussion.
  - Disable changing of the source branch in merge request update API (Stan Hu)
  - Shorten merge request WIP text.
  - Add option to disallow users from registering any application to use GitLab as an OAuth provider
  - Support editing target branch of merge request (Stan Hu)
  - Refactor permission checks with issues and merge requests project settings (Stan Hu)
  - Fix Markdown preview not working in Edit Milestone page (Stan Hu)
  - Fix Zen Mode not closing with ESC key (Stan Hu)
  - Allow HipChat API version to be blank and default to v2 (Stan Hu)
  - Add file attachment support in Milestone description (Stan Hu)
  - Fix milestone "Browse Issues" button.
  - Set milestone on new issue when creating issue from index with milestone filter active.
  - Make namespace API available to all users (Stan Hu)
  - Add web hook support for note events (Stan Hu)
  - Disable "New Issue" and "New Merge Request" buttons when features are disabled in project settings (Stan Hu)
  - Remove Rack Attack monkey patches and bump to version 4.3.0 (Stan Hu)
  - Fix clone URL losing selection after a single click in Safari and Chrome (Stan Hu)
  - Fix git blame syntax highlighting when different commits break up lines (Stan Hu)
  - Add "Resend confirmation e-mail" link in profile settings (Stan Hu)
  - Allow to configure location of the `.gitlab_shell_secret` file. (Jakub Jirutka)
  - Disabled expansion of top/bottom blobs for new file diffs
  - Update Asciidoctor gem to version 1.5.2. (Jakub Jirutka)
  - Fix resolving of relative links to repository files in AsciiDoc documents. (Jakub Jirutka)
  - Use the user list from the target project in a merge request (Stan Hu)
  - Default extention for wiki pages is now .md instead of .markdown (Jeroen van Baarsen)
  - Add validation to wiki page creation (only [a-zA-Z0-9/_-] are allowed) (Jeroen van Baarsen)
  - Fix new/empty milestones showing 100% completion value (Jonah Bishop)
  - Add a note when an Issue or Merge Request's title changes
  - Consistently refer to MRs as either Merged or Closed.
  - Add Merged tab to MR lists.
  - Prefix EmailsOnPush email subject with `[Git]`.
  - Group project contributions by both name and email.
  - Clarify navigation labels for Project Settings and Group Settings.
  - Move user avatar and logout button to sidebar
  - You can not remove user if he/she is an only owner of group
  - User should be able to leave group. If not - show him proper message
  - User has ability to leave project
  - Add SAML support as an omniauth provider
  - Allow to configure a URL to show after sign out
  - Add an option to automatically sign-in with an Omniauth provider
  - Better performance for web editor (switched from satellites to rugged)
  - GitLab CI service sends .gitlab-ci.yml in each push call
  - When remove project - move repository and schedule it removal
  - Improve group removing logic
  - Trigger create-hooks on backup restore task
  - Add option to automatically link omniauth and LDAP identities

v 7.11.4
  - Fix missing bullets when creating lists
  - Set rel="nofollow" on external links

v 7.11.3
  - no changes
  - Fix upgrader script (Martins Polakovs)

v 7.11.2
  - no changes

v 7.11.1
  - no changes

v 7.11.0
  - Fall back to Plaintext when Syntaxhighlighting doesn't work. Fixes some buggy lexers (Hannes Rosenögger)
  - Get editing comments to work in Chrome 43 again.
  - Allow special character in users bio. I.e.: I <3 GitLab

v 7.11.0
  - Fix broken view when viewing history of a file that includes a path that used to be another file (Stan Hu)
  - Don't show duplicate deploy keys
  - Fix commit time being displayed in the wrong timezone in some cases (Hannes Rosenögger)
  - Make the first branch pushed to an empty repository the default HEAD (Stan Hu)
  - Fix broken view when using a tag to display a tree that contains git submodules (Stan Hu)
  - Make Reply-To config apply to change e-mail confirmation and other Devise notifications (Stan Hu)
  - Add application setting to restrict user signups to e-mail domains (Stan Hu)
  - Don't allow a merge request to be merged when its title starts with "WIP".
  - Add a page title to every page.
  - Allow primary email to be set to an email that you've already added.
  - Fix clone URL field and X11 Primary selection (Dmitry Medvinsky)
  - Ignore invalid lines in .gitmodules
  - Fix "Cannot move project" error message from popping up after a successful transfer (Stan Hu)
  - Redirect to sign in page after signing out.
  - Fix "Hello @username." references not working by no longer allowing usernames to end in period.
  - Fix "Revspec not found" errors when viewing diffs in a forked project with submodules (Stan Hu)
  - Improve project page UI
  - Fix broken file browsing with relative submodule in personal projects (Stan Hu)
  - Add "Reply quoting selected text" shortcut key (`r`)
  - Fix bug causing `@whatever` inside an issue's first code block to be picked up as a user mention.
  - Fix bug causing `@whatever` inside an inline code snippet (backtick-style) to be picked up as a user mention.
  - When use change branches link at MR form - save source branch selection instead of target one
  - Improve handling of large diffs
  - Added GitLab Event header for project hooks
  - Add Two-factor authentication (2FA) for GitLab logins
  - Show Atom feed buttons everywhere where applicable.
  - Add project activity atom feed.
  - Don't crash when an MR from a fork has a cross-reference comment from the target project on one of its commits.
  - Explain how to get a new password reset token in welcome emails
  - Include commit comments in MR from a forked project.
  - Group milestones by title in the dashboard and all other issue views.
  - Query issues, merge requests and milestones with their IID through API (Julien Bianchi)
  - Add default project and snippet visibility settings to the admin web UI.
  - Show incompatible projects in Google Code import status (Stan Hu)
  - Fix bug where commit data would not appear in some subdirectories (Stan Hu)
  - Task lists are now usable in comments, and will show up in Markdown previews.
  - Fix bug where avatar filenames were not actually deleted from the database during removal (Stan Hu)
  - Fix bug where Slack service channel was not saved in admin template settings. (Stan Hu)
  - Protect OmniAuth request phase against CSRF.
  - Don't send notifications to mentioned users that don't have access to the project in question.
  - Add search issues/MR by number
  - Move snippets UI to fluid layout
  - Improve UI for sidebar. Increase separation between navigation and content
  - Improve new project command options (Ben Bodenmiller)
  - Add common method to force UTF-8 and use it to properly handle non-ascii OAuth user properties (Onur Küçük)
  - Prevent sending empty messages to HipChat (Chulki Lee)
  - Improve UI for mobile phones on dashboard and project pages
  - Add room notification and message color option for HipChat
  - Allow to use non-ASCII letters and dashes in project and namespace name. (Jakub Jirutka)
  - Add footnotes support to Markdown (Guillaume Delbergue)
  - Add current_sign_in_at to UserFull REST api.
  - Make Sidekiq MemoryKiller shutdown signal configurable
  - Add "Create Merge Request" buttons to commits and branches pages and push event.
  - Show user roles by comments.
  - Fix automatic blocking of auto-created users from Active Directory.
  - Call merge request web hook for each new commits (Arthur Gautier)
  - Use SIGKILL by default in Sidekiq::MemoryKiller
  - Fix mentioning of private groups.
  - Add style for <kbd> element in markdown
  - Spin spinner icon next to "Checking for CI status..." on MR page.
  - Fix reference links in dashboard activity and ATOM feeds.
  - Ensure that the first added admin performs repository imports

v 7.10.4
  - Fix migrations broken in 7.10.2
  - Make tags for GitLab installations running on MySQL case sensitive
  - Get Gitorious importer to work again.
  - Fix adding new group members from admin area
  - Fix DB error when trying to tag a repository (Stan Hu)
  - Fix Error 500 when searching Wiki pages (Stan Hu)
  - Unescape branch names in compare commit (Stan Hu)
  - Order commit comments chronologically in API.

v 7.10.2
  - Fix CI links on MR page

v 7.10.0
  - Ignore submodules that are defined in .gitmodules but are checked in as directories.
  - Allow projects to be imported from Google Code.
  - Remove access control for uploaded images to fix broken images in emails (Hannes Rosenögger)
  - Allow users to be invited by email to join a group or project.
  - Don't crash when project repository doesn't exist.
  - Add config var to block auto-created LDAP users.
  - Don't use HTML ellipsis in EmailsOnPush subject truncated commit message.
  - Set EmailsOnPush reply-to address to committer email when enabled.
  - Fix broken file browsing with a submodule that contains a relative link (Stan Hu)
  - Fix persistent XSS vulnerability around profile website URLs.
  - Fix project import URL regex to prevent arbitary local repos from being imported.
  - Fix directory traversal vulnerability around uploads routes.
  - Fix directory traversal vulnerability around help pages.
  - Don't leak existence of project via search autocomplete.
  - Don't leak existence of group or project via search.
  - Fix bug where Wiki pages that included a '/' were no longer accessible (Stan Hu)
  - Fix bug where error messages from Dropzone would not be displayed on the issues page (Stan Hu)
  - Add a rake task to check repository integrity with `git fsck`
  - Add ability to configure Reply-To address in gitlab.yml (Stan Hu)
  - Move current user to the top of the list in assignee/author filters (Stan Hu)
  - Fix broken side-by-side diff view on merge request page (Stan Hu)
  - Set Application controller default URL options to ensure all url_for calls are consistent (Stan Hu)
  - Allow HTML tags in Markdown input
  - Fix code unfold not working on Compare commits page (Stan Hu)
  - Fix generating SSH key fingerprints with OpenSSH 6.8. (Sašo Stanovnik)
  - Fix "Import projects from" button to show the correct instructions (Stan Hu)
  - Fix dots in Wiki slugs causing errors (Stan Hu)
  - Make maximum attachment size configurable via Application Settings (Stan Hu)
  - Update poltergeist to version 1.6.0 to support PhantomJS 2.0 (Zeger-Jan van de Weg)
  - Fix cross references when usernames, milestones, or project names contain underscores (Stan Hu)
  - Disable reference creation for comments surrounded by code/preformatted blocks (Stan Hu)
  - Reduce Rack Attack false positives causing 403 errors during HTTP authentication (Stan Hu)
  - enable line wrapping per default and remove the checkbox to toggle it (Hannes Rosenögger)
  - Fix a link in the patch update guide
  - Add a service to support external wikis (Hannes Rosenögger)
  - Omit the "email patches" link and fix plain diff view for merge commits
  - List new commits for newly pushed branch in activity view.
  - Add sidetiq gem dependency to match EE
  - Add changelog, license and contribution guide links to project tab bar.
  - Improve diff UI
  - Fix alignment of navbar toggle button (Cody Mize)
  - Fix checkbox rendering for nested task lists
  - Identical look of selectboxes in UI
  - Upgrade the gitlab_git gem to version 7.1.3
  - Move "Import existing repository by URL" option to button.
  - Improve error message when save profile has error.
  - Passing the name of pushed ref to CI service (requires GitLab CI 7.9+)
  - Add location field to user profile
  - Fix print view for markdown files and wiki pages
  - Fix errors when deleting old backups
  - Improve GitLab performance when working with git repositories
  - Add tag message and last commit to tag hook (Kamil Trzciński)
  - Restrict permissions on backup files
  - Improve oauth accounts UI in profile page
  - Add ability to unlink connected accounts
  - Replace commits calendar with faster contribution calendar that includes issues and merge requests
  - Add inifinite scroll to user page activity
  - Don't include system notes in issue/MR comment count.
  - Don't mark merge request as updated when merge status relative to target branch changes.
  - Link note avatar to user.
  - Make Git-over-SSH errors more descriptive.
  - Fix EmailsOnPush.
  - Refactor issue filtering
  - AJAX selectbox for issue assignee and author filters
  - Fix issue with missing options in issue filtering dropdown if selected one
  - Prevent holding Control-Enter or Command-Enter from posting comment multiple times.
  - Prevent note form from being cleared when submitting failed.
  - Improve file icons rendering on tree (Sullivan Sénéchal)
  - API: Add pagination to project events
  - Get issue links in notification mail to work again.
  - Don't show commit comment button when user is not signed in.
  - Fix admin user projects lists.
  - Don't leak private group existence by redirecting from namespace controller to group controller.
  - Ability to skip some items from backup (database, respositories or uploads)
  - Archive repositories in background worker.
  - Import GitHub, Bitbucket or GitLab.com projects owned by authenticated user into current namespace.
  - Project labels are now available over the API under the "tag_list" field (Cristian Medina)
  - Fixed link paths for HTTP and SSH on the admin project view (Jeremy Maziarz)
  - Fix and improve help rendering (Sullivan Sénéchal)
  - Fix final line in EmailsOnPush email diff being rendered as error.
  - Prevent duplicate Buildkite service creation.
  - Fix git over ssh errors 'fatal: protocol error: bad line length character'
  - Automatically setup GitLab CI project for forks if origin project has GitLab CI enabled
  - Bust group page project list cache when namespace name or path changes.
  - Explicitly set image alt-attribute to prevent graphical glitches if gravatars could not be loaded
  - Allow user to choose a public email to show on public profile
  - Remove truncation from issue titles on milestone page (Jason Blanchard)
  - Fix stuck Merge Request merging events from old installations (Ben Bodenmiller)
  - Fix merge request comments on files with multiple commits
  - Fix Resource Owner Password Authentication Flow

v 7.9.4
  - Security: Fix project import URL regex to prevent arbitary local repos from being imported
  - Fixed issue where only 25 commits would load in file listings
  - Fix LDAP identities  after config update

v 7.9.3
  - Contains no changes
  - Add icons to Add dropdown items.
  - Allow admin to create public deploy keys that are accessible to any project.
  - Warn when gitlab-shell version doesn't match requirement.
  - Skip email confirmation when set by admin or via LDAP.
  - Only allow users to reference groups, projects, issues, MRs, commits they have access to.

v 7.9.3
  - Contains no changes

v 7.9.2
  - Contains no changes

v 7.9.1
  - Include missing events and fix save functionality in admin service template settings form (Stan Hu)
  - Fix "Import projects from" button to show the correct instructions (Stan Hu)
  - Fix OAuth2 issue importing a new project from GitHub and GitLab (Stan Hu)
  - Fix for LDAP with commas in DN
  - Fix missing events and in admin Slack service template settings form (Stan Hu)
  - Don't show commit comment button when user is not signed in.
  - Downgrade gemnasium-gitlab-service gem

v 7.9.0
  - Add HipChat integration documentation (Stan Hu)
  - Update documentation for object_kind field in Webhook push and tag push Webhooks (Stan Hu)
  - Fix broken email images (Hannes Rosenögger)
  - Automatically config git if user forgot, where possible (Zeger-Jan van de Weg)
  - Fix mass SQL statements on initial push (Hannes Rosenögger)
  - Add tag push notifications and normalize HipChat and Slack messages to be consistent (Stan Hu)
  - Add comment notification events to HipChat and Slack services (Stan Hu)
  - Add issue and merge request events to HipChat and Slack services (Stan Hu)
  - Fix merge request URL passed to Webhooks. (Stan Hu)
  - Fix bug that caused a server error when editing a comment to "+1" or "-1" (Stan Hu)
  - Fix code preview theme setting for comments, issues, merge requests, and snippets (Stan Hu)
  - Move labels/milestones tabs to sidebar
  - Upgrade Rails gem to version 4.1.9.
  - Improve error messages for file edit failures
  - Improve UI for commits, issues and merge request lists
  - Fix commit comments on first line of diff not rendering in Merge Request Discussion view.
  - Allow admins to override restricted project visibility settings.
  - Move restricted visibility settings from gitlab.yml into the web UI.
  - Improve trigger merge request hook when source project branch has been updated (Kirill Zaitsev)
  - Save web edit in new branch
  - Fix ordering of imported but unchanged projects (Marco Wessel)
  - Mobile UI improvements: make aside content expandable
  - Expose avatar_url in projects API
  - Fix checkbox alignment on the application settings page.
  - Generalize image upload in drag and drop in markdown to all files (Hannes Rosenögger)
  - Fix mass-unassignment of issues (Robert Speicher)
  - Fix hidden diff comments in merge request discussion view
  - Allow user confirmation to be skipped for new users via API
  - Add a service to send updates to an Irker gateway (Romain Coltel)
  - Add brakeman (security scanner for Ruby on Rails)
  - Slack username and channel options
  - Add grouped milestones from all projects to dashboard.
  - Web hook sends pusher email as well as commiter
  - Add Bitbucket omniauth provider.
  - Add Bitbucket importer.
  - Support referencing issues to a project whose name starts with a digit
  - Condense commits already in target branch when updating merge request source branch.
  - Send notifications and leave system comments when bulk updating issues.
  - Automatically link commit ranges to compare page: sha1...sha4 or sha1..sha4 (includes sha1 in comparison)
  - Move groups page from profile to dashboard
  - Starred projects page at dashboard
  - Blocking user does not remove him/her from project/groups but show blocked label
  - Change subject of EmailsOnPush emails to include namespace, project and branch.
  - Change subject of EmailsOnPush emails to include first commit message when multiple were pushed.
  - Remove confusing footer from EmailsOnPush mail body.
  - Add list of changed files to EmailsOnPush emails.
  - Add option to send EmailsOnPush emails from committer email if domain matches.
  - Add option to disable code diffs in EmailOnPush emails.
  - Wrap commit message in EmailsOnPush email.
  - Send EmailsOnPush emails when deleting commits using force push.
  - Fix EmailsOnPush email comparison link to include first commit.
  - Fix highliht of selected lines in file
  - Reject access to group/project avatar if the user doesn't have access.
  - Add database migration to clean group duplicates with same path and name (Make sure you have a backup before update)
  - Add GitLab active users count to rake gitlab:check
  - Starred projects page at dashboard
  - Make email display name configurable
  - Improve json validation in hook data
  - Use Emoji One
  - Updated emoji help documentation to properly reference EmojiOne.
  - Fix missing GitHub organisation repositories on import page.
  - Added blue theme
  - Remove annoying notice messages when create/update merge request
  - Allow smb:// links in Markdown text.
  - Filter merge request by title or description at Merge Requests page
  - Block user if he/she was blocked in Active Directory
  - Fix import pages not working after first load.
  - Use custom LDAP label in LDAP signin form.
  - Execute hooks and services when branch or tag is created or deleted through web interface.
  - Block and unblock user if he/she was blocked/unblocked in Active Directory
  - Raise recommended number of unicorn workers from 2 to 3
  - Use same layout and interactivity for project members as group members.
  - Prevent gitlab-shell character encoding issues by receiving its changes as raw data.
  - Ability to unsubscribe/subscribe to issue or merge request
  - Delete deploy key when last connection to a project is destroyed.
  - Fix invalid Atom feeds when using emoji, horizontal rules, or images (Christian Walther)
  - Backup of repositories with tar instead of git bundle (only now are git-annex files included in the backup)
  - Add canceled status for CI
  - Send EmailsOnPush email when branch or tag is created or deleted.
  - Faster merge request processing for large repository
  - Prevent doubling AJAX request with each commit visit via Turbolink
  - Prevent unnecessary doubling of js events on import pages and user calendar

v 7.8.4
  - Fix issue_tracker_id substitution in custom issue trackers
  - Fix path and name duplication in namespaces

v 7.8.3
  - Bump version of gitlab_git fixing annotated tags without message

v 7.8.2
  - Fix service migration issue when upgrading from versions prior to 7.3
  - Fix setting of the default use project limit via admin UI
  - Fix showing of already imported projects for GitLab and Gitorious importers
  - Fix response of push to repository to return "Not found" if user doesn't have access
  - Fix check if user is allowed to view the file attachment
  - Fix import check for case sensetive namespaces
  - Increase timeout for Git-over-HTTP requests to 1 hour since large pulls/pushes can take a long time.
  - Properly handle autosave local storage exceptions.
  - Escape wildcards when searching LDAP by username.

v 7.8.1
  - Fix run of custom post receive hooks
  - Fix migration that caused issues when upgrading to version 7.8 from versions prior to 7.3
  - Fix the warning for LDAP users about need to set password
  - Fix avatars which were not shown for non logged in users
  - Fix urls for the issues when relative url was enabled

v 7.8.0
  - Fix access control and protection against XSS for note attachments and other uploads.
  - Replace highlight.js with rouge-fork rugments (Stefan Tatschner)
  - Make project search case insensitive (Hannes Rosenögger)
  - Include issue/mr participants in list of recipients for reassign/close/reopen emails
  - Expose description in groups API
  - Better UI for project services page
  - Cleaner UI for web editor
  - Add diff syntax highlighting in email-on-push service notifications (Hannes Rosenögger)
  - Add API endpoint to fetch all changes on a MergeRequest (Jeroen van Baarsen)
  - View note image attachments in new tab when clicked instead of downloading them
  - Improve sorting logic in UI and API. Explicitly define what sorting method is used by default
  - Fix overflow at sidebar when have several items
  - Add notes for label changes in issue and merge requests
  - Show tags in commit view (Hannes Rosenögger)
  - Only count a user's vote once on a merge request or issue (Michael Clarke)
  - Increase font size when browse source files and diffs
  - Service Templates now let you set default values for all services
  - Create new file in empty repository using GitLab UI
  - Ability to clone project using oauth2 token
  - Upgrade Sidekiq gem to version 3.3.0
  - Stop git zombie creation during force push check
  - Show success/error messages for test setting button in services
  - Added Rubocop for code style checks
  - Fix commits pagination
  - Async load a branch information at the commit page
  - Disable blacklist validation for project names
  - Allow configuring protection of the default branch upon first push (Marco Wessel)
  - Add gitlab.com importer
  - Add an ability to login with gitlab.com
  - Add a commit calendar to the user profile (Hannes Rosenögger)
  - Submit comment on command-enter
  - Notify all members of a group when that group is mentioned in a comment, for example: `@gitlab-org` or `@sales`.
  - Extend issue clossing pattern to include "Resolve", "Resolves", "Resolved", "Resolving" and "Close" (Julien Bianchi and Hannes Rosenögger)
  - Fix long broadcast message cut-off on left sidebar (Visay Keo)
  - Add Project Avatars (Steven Thonus and Hannes Rosenögger)
  - Password reset token validity increased from 2 hours to 2 days since it is also send on account creation.
  - Edit group members via API
  - Enable raw image paste from clipboard, currently Chrome only (Marco Cyriacks)
  - Add action property to merge request hook (Julien Bianchi)
  - Remove duplicates from group milestone participants list.
  - Add a new API function that retrieves all issues assigned to a single milestone (Justin Whear and Hannes Rosenögger)
  - API: Access groups with their path (Julien Bianchi)
  - Added link to milestone and keeping resource context on smaller viewports for issues and merge requests (Jason Blanchard)
  - Allow notification email to be set separately from primary email.
  - API: Add support for editing an existing project (Mika Mäenpää and Hannes Rosenögger)
  - Don't have Markdown preview fail for long comments/wiki pages.
  - When test web hook - show error message instead of 500 error page if connection to hook url was reset
  - Added support for firing system hooks on group create/destroy and adding/removing users to group (Boyan Tabakov)
  - Added persistent collapse button for left side nav bar (Jason Blanchard)
  - Prevent losing unsaved comments by automatically restoring them when comment page is loaded again.
  - Don't allow page to be scaled on mobile.
  - Clean the username acquired from OAuth/LDAP so it doesn't fail username validation and block signing up.
  - Show assignees in merge request index page (Kelvin Mutuma)
  - Link head panel titles to relevant root page.
  - Allow users that signed up via OAuth to set their password in order to use Git over HTTP(S).
  - Show users button to share their newly created public or internal projects on twitter
  - Add quick help links to the GitLab pricing and feature comparison pages.
  - Fix duplicate authorized applications in user profile and incorrect application client count in admin area.
  - Make sure Markdown previews always use the same styling as the eventual destination.
  - Remove deprecated Group#owner_id from API
  - Show projects user contributed to on user page. Show stars near project on user page.
  - Improve database performance for GitLab
  - Add Asana service (Jeremy Benoist)
  - Improve project web hooks with extra data

v 7.7.2
  - Update GitLab Shell to version 2.4.2 that fixes a bug when developers can push to protected branch
  - Fix issue when LDAP user can't login with existing GitLab account

v 7.7.1
  - Improve mention autocomplete performance
  - Show setup instructions for GitHub import if disabled
  - Allow use http for OAuth applications

v 7.7.0
  - Import from GitHub.com feature
  - Add Jetbrains Teamcity CI service (Jason Lippert)
  - Mention notification level
  - Markdown preview in wiki (Yuriy Glukhov)
  - Raise group avatar filesize limit to 200kb
  - OAuth applications feature
  - Show user SSH keys in admin area
  - Developer can push to protected branches option
  - Set project path instead of project name in create form
  - Block Git HTTP access after 10 failed authentication attempts
  - Updates to the messages returned by API (sponsored by O'Reilly Media)
  - New UI layout with side navigation
  - Add alert message in case of outdated browser (IE < 10)
  - Added API support for sorting projects
  - Update gitlab_git to version 7.0.0.rc14
  - Add API project search filter option for authorized projects
  - Fix File blame not respecting branch selection
  - Change some of application settings on fly in admin area UI
  - Redesign signin/signup pages
  - Close standard input in Gitlab::Popen.popen
  - Trigger GitLab CI when push tags
  - When accept merge request - do merge using sidaekiq job
  - Enable web signups by default
  - Fixes for diff comments: drag-n-drop images, selecting images
  - Fixes for edit comments: drag-n-drop images, preview mode, selecting images, save & update
  - Remove password strength indicator



v 7.6.0
  - Fork repository to groups
  - New rugged version
  - Add CRON=1 backup setting for quiet backups
  - Fix failing wiki restore
  - Add optional Sidekiq MemoryKiller middleware (enabled via SIDEKIQ_MAX_RSS env variable)
  - Monokai highlighting style now more faithful to original design (Mark Riedesel)
  - Create project with repository in synchrony
  - Added ability to create empty repo or import existing one if project does not have repository
  - Reactivate highlight.js language autodetection
  - Mobile UI improvements
  - Change maximum avatar file size from 100KB to 200KB
  - Strict validation for snippet file names
  - Enable Markdown preview for issues, merge requests, milestones, and notes (Vinnie Okada)
  - In the docker directory is a container template based on the Omnibus packages.
  - Update Sidekiq to version 2.17.8
  - Add author filter to project issues and merge requests pages
  - Atom feed for user activity
  - Support multiple omniauth providers for the same user
  - Rendering cross reference in issue title and tooltip for merge request
  - Show username in comments
  - Possibility to create Milestones or Labels when Issues are disabled
  - Fix bug with showing gpg signature in tag

v 7.5.3
  - Bump gitlab_git to 7.0.0.rc12 (includes Rugged 0.21.2)

v 7.5.2
  - Don't log Sidekiq arguments by default
  - Fix restore of wiki repositories from backups

v 7.5.1
  - Add missing timestamps to 'members' table

v 7.5.0
  - API: Add support for Hipchat (Kevin Houdebert)
  - Add time zone configuration in gitlab.yml (Sullivan Senechal)
  - Fix LDAP authentication for Git HTTP access
  - Run 'GC.start' after every EmailsOnPushWorker job
  - Fix LDAP config lookup for provider 'ldap'
  - Drop all sequences during Postgres database restore
  - Project title links to project homepage (Ben Bodenmiller)
  - Add Atlassian Bamboo CI service (Drew Blessing)
  - Mentioned @user will receive email even if he is not participating in issue or commit
  - Session API: Use case-insensitive authentication like in UI (Andrey Krivko)
  - Tie up loose ends with annotated tags: API & UI (Sean Edge)
  - Return valid json for deleting branch via API (sponsored by O'Reilly Media)
  - Expose username in project events API (sponsored by O'Reilly Media)
  - Adds comments to commits in the API
  - Performance improvements
  - Fix post-receive issue for projects with deleted forks
  - New gitlab-shell version with custom hooks support
  - Improve code
  - GitLab CI 5.2+ support (does not support older versions)
  - Fixed bug when you can not push commits starting with 000000 to protected branches
  - Added a password strength indicator
  - Change project name and path in one form
  - Display renamed files in diff views (Vinnie Okada)
  - Fix raw view for public snippets
  - Use secret token with GitLab internal API.
  - Add missing timestamps to 'members' table

v 7.4.5
  - Bump gitlab_git to 7.0.0.rc12 (includes Rugged 0.21.2)

v 7.4.4
  - No changes

v 7.4.3
  - Fix raw snippets view
  - Fix security issue for member api
  - Fix buildbox integration

v 7.4.2
  - Fix internal snippet exposing for unauthenticated users

v 7.4.1
  - Fix LDAP authentication for Git HTTP access
  - Fix LDAP config lookup for provider 'ldap'
  - Fix public snippets
  - Fix 500 error on projects with nested submodules

v 7.4.0
  - Refactored membership logic
  - Improve error reporting on users API (Julien Bianchi)
  - Refactor test coverage tools usage. Use SIMPLECOV=true to generate it locally
  - Default branch is protected by default
  - Increase unicorn timeout to 60 seconds
  - Sort search autocomplete projects by stars count so most popular go first
  - Add README to tab on project show page
  - Do not delete tmp/repositories itself during clean-up, only its contents
  - Support for backup uploads to remote storage
  - Prevent notes polling when there are not notes
  - Internal ForkService: Prepare support for fork to a given namespace
  - API: Add support for forking a project via the API (Bernhard Kaindl)
  - API: filter project issues by milestone (Julien Bianchi)
  - Fail harder in the backup script
  - Changes to Slack service structure, only webhook url needed
  - Zen mode for wiki and milestones (Robert Schilling)
  - Move Emoji parsing to html-pipeline-gitlab (Robert Schilling)
  - Font Awesome 4.2 integration (Sullivan Senechal)
  - Add Pushover service integration (Sullivan Senechal)
  - Add select field type for services options (Sullivan Senechal)
  - Add cross-project references to the Markdown parser (Vinnie Okada)
  - Add task lists to issue and merge request descriptions (Vinnie Okada)
  - Snippets can be public, internal or private
  - Improve danger zone: ask project path to confirm data-loss action
  - Raise exception on forgery
  - Show build coverage in Merge Requests (requires GitLab CI v5.1)
  - New milestone and label links on issue edit form
  - Improved repository graphs
  - Improve event note display in dashboard and project activity views (Vinnie Okada)
  - Add users sorting to admin area
  - UI improvements
  - Fix ambiguous sha problem with mentioned commit
  - Fixed bug with apostrophe when at mentioning users
  - Add active directory ldap option
  - Developers can push to wiki repo. Protected branches does not affect wiki repo any more
  - Faster rev list
  - Fix branch removal

v 7.3.2
  - Fix creating new file via web editor
  - Use gitlab-shell v2.0.1

v 7.3.1
  - Fix ref parsing in Gitlab::GitAccess
  - Fix error 500 when viewing diff on a file with changed permissions
  - Fix adding comments to MR when source branch is master
  - Fix error 500 when searching description contains relative link

v 7.3.0
  - Always set the 'origin' remote in satellite actions
  - Write authorized_keys in tmp/ during tests
  - Use sockets to connect to Redis
  - Add dormant New Relic gem (can be enabled via environment variables)
  - Expire Rack sessions after 1 week
  - Cleaner signin/signup pages
  - Improved comments UI
  - Better search with filtering, pagination etc
  - Added a checkbox to toggle line wrapping in diff (Yuriy Glukhov)
  - Prevent project stars duplication when fork project
  - Use the default Unicorn socket backlog value of 1024
  - Support Unix domain sockets for Redis
  - Store session Redis keys in 'session:gitlab:' namespace
  - Deprecate LDAP account takeover based on partial LDAP email / GitLab username match
  - Use /bin/sh instead of Bash in bin/web, bin/background_jobs (Pavel Novitskiy)
  - Keyboard shortcuts for productivity (Robert Schilling)
  - API: filter issues by state (Julien Bianchi)
  - API: filter issues by labels (Julien Bianchi)
  - Add system hook for ssh key changes
  - Add blob permalink link (Ciro Santilli)
  - Create annotated tags through UI and API (Sean Edge)
  - Snippets search (Charles Bushong)
  - Comment new push to existing MR
  - Add 'ci' to the blacklist of forbidden names
  - Improve text filtering on issues page
  - Comment & Close button
  - Process git push --all much faster
  - Don't allow edit of system notes
  - Project wiki search (Ralf Seidler)
  - Enabled Shibboleth authentication support (Matus Banas)
  - Zen mode (fullscreen) for issues/MR/notes (Robert Schilling)
  - Add ability to configure webhook timeout via gitlab.yml (Wes Gurney)
  - Sort project merge requests in asc or desc order for updated_at or created_at field (sponsored by O'Reilly Media)
  - Add Redis socket support to 'rake gitlab:shell:install'

v 7.2.1
  - Delete orphaned labels during label migration (James Brooks)
  - Security: prevent XSS with stricter MIME types for raw repo files

v 7.2.0
  - Explore page
  - Add project stars (Ciro Santilli)
  - Log Sidekiq arguments
  - Better labels: colors, ability to rename and remove
  - Improve the way merge request collects diffs
  - Improve compare page for large diffs
  - Expose the full commit message via API
  - Fix 500 error on repository rename
  - Fix bug when MR download patch return invalid diff
  - Test gitlab-shell integration
  - Repository import timeout increased from 2 to 4 minutes allowing larger repos to be imported
  - API for labels (Robert Schilling)
  - API: ability to set an import url when creating project for specific user

v 7.1.1
  - Fix cpu usage issue in Firefox
  - Fix redirect loop when changing password by new user
  - Fix 500 error on new merge request page

v 7.1.0
  - Remove observers
  - Improve MR discussions
  - Filter by description on Issues#index page
  - Fix bug with namespace select when create new project page
  - Show README link after description for non-master members
  - Add @all mention for comments
  - Dont show reply button if user is not signed in
  - Expose more information for issues with webhook
  - Add a mention of the merge request into the default merge request commit message
  - Improve code highlight, introduce support for more languages like Go, Clojure, Erlang etc
  - Fix concurrency issue in repository download
  - Dont allow repository name start with ?
  - Improve email threading (Pierre de La Morinerie)
  - Cleaner help page
  - Group milestones
  - Improved email notifications
  - Contributors API (sponsored by Mobbr)
  - Fix LDAP TLS authentication (Boris HUISGEN)
  - Show VERSION information on project sidebar
  - Improve branch removal logic when accept MR
  - Fix bug where comment form is spawned inside the Reply button
  - Remove Dir.chdir from Satellite#lock for thread-safety
  - Increased default git max_size value from 5MB to 20MB in gitlab.yml. Please update your configs!
  - Show error message in case of timeout in satellite when create MR
  - Show first 100 files for huge diff instead of hiding all
  - Change default admin email from admin@local.host to admin@example.com

v 7.0.0
  - The CPU no longer overheats when you hold down the spacebar
  - Improve edit file UI
  - Add ability to upload group avatar when create
  - Protected branch cannot be removed
  - Developers can remove normal branches with UI
  - Remove branch via API (sponsored by O'Reilly Media)
  - Move protected branches page to Project settings area
  - Redirect to Files view when create new branch via UI
  - Drag and drop upload of image in every markdown-area (Earle Randolph Bunao and Neil Francis Calabroso)
  - Refactor the markdown relative links processing
  - Make it easier to implement other CI services for GitLab
  - Group masters can create projects in group
  - Deprecate ruby 1.9.3 support
  - Only masters can rewrite/remove git tags
  - Add X-Frame-Options SAMEORIGIN to Nginx config so Sidekiq admin is visible
  - UI improvements
  - Case-insensetive search for issues
  - Update to rails 4.1
  - Improve performance of application for projects and groups with a lot of members
  - Formally support Ruby 2.1
  - Include Nginx gitlab-ssl config
  - Add manual language detection for highlight.js
  - Added example.com/:username routing
  - Show notice if your profile is public
  - UI improvements for mobile devices
  - Improve diff rendering performance
  - Drag-n-drop for issues and merge requests between states at milestone page
  - Fix '0 commits' message for huge repositories on project home page
  - Prevent 500 error page when visit commit page from large repo
  - Add notice about huge push over http to unicorn config
  - File action in satellites uses default 30 seconds timeout instead of old 10 seconds one
  - Overall performance improvements
  - Skip init script check on omnibus-gitlab
  - Be more selective when killing stray Sidekiqs
  - Check LDAP user filter during sign-in
  - Remove wall feature (no data loss - you can take it from database)
  - Dont expose user emails via API unless you are admin
  - Detect issues closed by Merge Request description
  - Better email subject lines from email on push service (Alex Elman)
  - Enable identicon for gravatar be default

v 6.9.2
  - Revert the commit that broke the LDAP user filter

v 6.9.1
  - Fix scroll to highlighted line
  - Fix the pagination on load for commits page

v 6.9.0
  - Store Rails cache data in the Redis `cache:gitlab` namespace
  - Adjust MySQL limits for existing installations
  - Add db index on project_id+iid column. This prevents duplicate on iid (During migration duplicates will be removed)
  - Markdown preview or diff during editing via web editor (Evgeniy Sokovikov)
  - Give the Rails cache its own Redis namespace
  - Add ability to set different ssh host, if different from http/https
  - Fix syntax highlighting for code comments blocks
  - Improve comments loading logic
  - Stop refreshing comments when the tab is hidden
  - Improve issue and merge request mobile UI (Drew Blessing)
  - Document how to convert a backup to PostgreSQL
  - Fix locale bug in backup manager
  - Fix can not automerge when MR description is too long
  - Fix wiki backup skip bug
  - Two Step MR creation process
  - Remove unwanted files from satellite working directory with git clean -fdx
  - Accept merge request via API (sponsored by O'Reilly Media)
  - Add more access checks during API calls
  - Block SSH access for 'disabled' Active Directory users
  - Labels for merge requests (Drew Blessing)
  - Threaded emails by setting a Message-ID (Philip Blatter)

v 6.8.0
  - Ability to at mention users that are participating in issue and merge req. discussion
  - Enabled GZip Compression for assets in example Nginx, make sure that Nginx is compiled with --with-http_gzip_static_module flag (this is default in Ubuntu)
  - Make user search case-insensitive (Christopher Arnold)
  - Remove omniauth-ldap nickname bug workaround
  - Drop all tables before restoring a Postgres backup
  - Make the repository downloads path configurable
  - Create branches via API (sponsored by O'Reilly Media)
  - Changed permission of gitlab-satellites directory not to be world accessible
  - Protected branch does not allow force push
  - Fix popen bug in `rake gitlab:satellites:create`
  - Disable connection reaping for MySQL
  - Allow oauth signup without email for twitter and github
  - Fix faulty namespace names that caused 500 on user creation
  - Option to disable standard login
  - Clean old created archives from repository downloads directory
  - Fix download link for huge MR diffs
  - Expose event and mergerequest timestamps in API
  - Fix emails on push service when only one commit is pushed

v 6.7.3
  - Fix the merge notification email not being sent (Pierre de La Morinerie)
  - Drop all tables before restoring a Postgres backup
  - Remove yanked modernizr gem

v 6.7.2
  - Fix upgrader script

v 6.7.1
  - Fix GitLab CI integration

v 6.7.0
  - Increased the example Nginx client_max_body_size from 5MB to 20MB, consider updating it manually on existing installations
  - Add support for Gemnasium as a Project Service (Olivier Gonzalez)
  - Add edit file button to MergeRequest diff
  - Public groups (Jason Hollingsworth)
  - Cleaner headers in Notification Emails (Pierre de La Morinerie)
  - Blob and tree gfm links to anchors work
  - Piwik Integration (Sebastian Winkler)
  - Show contribution guide link for new issue form (Jeroen van Baarsen)
  - Fix CI status for merge requests from fork
  - Added option to remove issue assignee on project issue page and issue edit page (Jason Blanchard)
  - New page load indicator that includes a spinner that scrolls with the page
  - Converted all the help sections into markdown
  - LDAP user filters
  - Streamline the content of notification emails (Pierre de La Morinerie)
  - Fixes a bug with group member administration (Matt DeTullio)
  - Sort tag names using VersionSorter (Robert Speicher)
  - Add GFM autocompletion for MergeRequests (Robert Speicher)
  - Add webhook when a new tag is pushed (Jeroen van Baarsen)
  - Add button for toggling inline comments in diff view
  - Add retry feature for repository import
  - Reuse the GitLab LDAP connection within each request
  - Changed markdown new line behaviour to conform to markdown standards
  - Fix global search
  - Faster authorized_keys rebuilding in `rake gitlab:shell:setup` (requires gitlab-shell 1.8.5)
  - Create and Update MR calls now support the description parameter (Greg Messner)
  - Markdown relative links in the wiki link to wiki pages, markdown relative links in repositories link to files in the repository
  - Added Slack service integration (Federico Ravasio)
  - Better API responses for access_levels (sponsored by O'Reilly Media)
  - Requires at least 2 unicorn workers
  - Requires gitlab-shell v1.9+
  - Replaced gemoji(due to closed licencing problem) with Phantom Open Emoji library(combined SIL Open Font License, MIT License and the CC 3.0 License)
  - Fix `/:username.keys` response content type (Dmitry Medvinsky)

v 6.6.5
  - Added option to remove issue assignee on project issue page and issue edit page (Jason Blanchard)
  - Hide mr close button for comment form if merge request was closed or inline comment
  - Adds ability to reopen closed merge request

v 6.6.4
  - Add missing html escape for highlighted code blocks in comments, issues

v 6.6.3
  - Fix 500 error when edit yourself from admin area
  - Hide private groups for public profiles

v 6.6.2
  - Fix 500 error on branch/tag create or remove via UI

v 6.6.1
  - Fix 500 error on files tab if submodules presents

v 6.6.0
  - Retrieving user ssh keys publically(github style): http://__HOST__/__USERNAME__.keys
  - Permissions: Developer now can manage issue tracker (modify any issue)
  - Improve Code Compare page performance
  - Group avatar
  - Pygments.rb replaced with highlight.js
  - Improve Merge request diff store logic
  - Improve render performnace for MR show page
  - Fixed Assembla hardcoded project name
  - Jira integration documentation
  - Refactored app/services
  - Remove snippet expiration
  - Mobile UI improvements (Drew Blessing)
  - Fix block/remove UI for admin::users#show page
  - Show users' group membership on users' activity page (Robert Djurasaj)
  - User pages are visible without login if user is authorized to a public project
  - Markdown rendered headers have id derived from their name and link to their id
  - Improve application to work faster with large groups (100+ members)
  - Multiple emails per user
  - Show last commit for file when view file source
  - Restyle Issue#show page and MR#show page
  - Ability to filter by multiple labels for Issues page
  - Rails version to 4.0.3
  - Fixed attachment identifier displaying underneath note text (Jason Blanchard)

v 6.5.1
  - Fix branch selectbox when create merge request from fork

v 6.5.0
  - Dropdown menus on issue#show page for assignee and milestone (Jason Blanchard)
  - Add color custimization and previewing to broadcast messages
  - Fixed notes anchors
  - Load new comments in issues dynamically
  - Added sort options to Public page
  - New filters (assigned/authored/all) for Dashboard#issues/merge_requests (sponsored by Say Media)
  - Add project visibility icons to dashboard
  - Enable secure cookies if https used
  - Protect users/confirmation with rack_attack
  - Default HTTP headers to protect against MIME-sniffing, force https if enabled
  - Bootstrap 3 with responsive UI
  - New repository download formats: tar.bz2, zip, tar (Jason Hollingsworth)
  - Restyled accept widgets for MR
  - SCSS refactored
  - Use jquery timeago plugin
  - Fix 500 error for rdoc files
  - Ability to customize merge commit message (sponsored by Say Media)
  - Search autocomplete via ajax
  - Add website url to user profile
  - Files API supports base64 encoded content (sponsored by O'Reilly Media)
  - Added support for Go's repository retrieval (Bruno Albuquerque)

v6.4.3
  - Don't use unicorn worker killer if PhusionPassenger is defined

v6.4.2
  - Fixed wrong behaviour of script/upgrade.rb

v6.4.1
  - Fixed bug with repository rename
  - Fixed bug with project transfer

v 6.4.0
  - Added sorting to project issues page (Jason Blanchard)
  - Assembla integration (Carlos Paramio)
  - Fixed another 500 error with submodules
  - UI: More compact issues page
  - Minimal password length increased to 8 symbols
  - Side-by-side diff view (Steven Thonus)
  - Internal projects (Jason Hollingsworth)
  - Allow removal of avatar (Drew Blessing)
  - Project web hooks now support issues and merge request events
  - Visiting project page while not logged in will redirect to sign-in instead of 404 (Jason Hollingsworth)
  - Expire event cache on avatar creation/removal (Drew Blessing)
  - Archiving old projects (Steven Thonus)
  - Rails 4
  - Add time ago tooltips to show actual date/time
  - UI: Fixed UI for admin system hooks
  - Ruby script for easier GitLab upgrade
  - Do not remove Merge requests if fork project was removed
  - Improve sign-in/signup UX
  - Add resend confirmation link to sign-in page
  - Set noreply@HOSTNAME for reply_to field in all emails
  - Show GitLab API version on Admin#dashboard
  - API Cross-origin resource sharing
  - Show READMe link at project home page
  - Show repo size for projects in Admin area

v 6.3.0
  - API for adding gitlab-ci service
  - Init script now waits for pids to appear after (re)starting before reporting status (Rovanion Luckey)
  - Restyle project home page
  - Grammar fixes
  - Show branches list (which branches contains commit) on commit page (Andrew Kumanyaev)
  - Security improvements
  - Added support for GitLab CI 4.0
  - Fixed issue with 500 error when group did not exist
  - Ability to leave project
  - You can create file in repo using UI
  - You can remove file from repo using UI
  - API: dropped default_branch attribute from project during creation
  - Project default_branch is not stored in db any more. It takes from repo now.
  - Admin broadcast messages
  - UI improvements
  - Dont show last push widget if user removed this branch
  - Fix 500 error for repos with newline in file name
  - Extended html titles
  - API: create/update/delete repo files
  - Admin can transfer project to any namespace
  - API: projects/all for admin users
  - Fix recent branches order

v 6.2.4
  - Security: Cast API private_token to string (CVE-2013-4580)
  - Security: Require gitlab-shell 1.7.8 (CVE-2013-4581, CVE-2013-4582, CVE-2013-4583)
  - Fix for Git SSH access for LDAP users

v 6.2.3
  - Security: More protection against CVE-2013-4489
  - Security: Require gitlab-shell 1.7.4 (CVE-2013-4490, CVE-2013-4546)
  - Fix sidekiq rake tasks

v 6.2.2
  - Security: Update gitlab_git (CVE-2013-4489)

v 6.2.1
  - Security: Fix issue with generated passwords for new users

v 6.2.0
  - Public project pages are now visible to everyone (files, issues, wik, etc.)
    THIS MEANS YOUR ISSUES AND WIKI FOR PUBLIC PROJECTS ARE PUBLICLY VISIBLE AFTER THE UPGRADE
  - Add group access to permissions page
  - Require current password to change one
  - Group owner or admin can remove other group owners
  - Remove group transfer since we have multiple owners
  - Respect authorization in Repository API
  - Improve UI for Project#files page
  - Add more security specs
  - Added search for projects by name to api (Izaak Alpert)
  - Make default user theme configurable (Izaak Alpert)
  - Update logic for validates_merge_request for tree of MR (Andrew Kumanyaev)
  - Rake tasks for web hooks management (Jonhnny Weslley)
  - Extended User API to expose admin and can_create_group for user creation/updating (Boyan Tabakov)
  - API: Remove group
  - API: Remove project
  - Avatar upload on profile page with a maximum of 100KB (Steven Thonus)
  - Store the sessions in Redis instead of the cookie store
  - Fixed relative links in markdown
  - User must confirm their email if signup enabled
  - User must confirm changed email

v 6.1.0
  - Project specific IDs for issues, mr, milestones
    Above items will get a new id and for example all bookmarked issue urls will change.
    Old issue urls are redirected to the new one if the issue id is too high for an internal id.
  - Description field added to Merge Request
  - API: Sudo api calls (Izaak Alpert)
  - API: Group membership api (Izaak Alpert)
  - Improved commit diff
  - Improved large commit handling (Boyan Tabakov)
  - Rewrite: Init script now less prone to errors and keeps better track of the service (Rovanion Luckey)
  - Link issues, merge requests, and commits when they reference each other with GFM (Ash Wilson)
  - Close issues automatically when pushing commits with a special message
  - Improve user removal from admin area
  - Invalidate events cache when project was moved
  - Remove deprecated classes and rake tasks
  - Add event filter for group and project show pages
  - Add links to create branch/tag from project home page
  - Add public-project? checkbox to new-project view
  - Improved compare page. Added link to proceed into Merge Request
  - Send an email to a user when they are added to group
  - New landing page when you have 0 projects

v 6.0.0
  - Feature: Replace teams with group membership
    We introduce group membership in 6.0 as a replacement for teams.
    The old combination of groups and teams was confusing for a lot of people.
    And when the members of a team where changed this wasn't reflected in the project permissions.
    In GitLab 6.0 you will be able to add members to a group with a permission level for each member.
    These group members will have access to the projects in that group.
    Any changes to group members will immediately be reflected in the project permissions.
    You can even have multiple owners for a group, greatly simplifying administration.
  - Feature: Ability to have multiple owners for group
  - Feature: Merge Requests between fork and project (Izaak Alpert)
  - Feature: Generate fingerprint for ssh keys
  - Feature: Ability to create and remove branches with UI
  - Feature: Ability to create and remove git tags with UI
  - Feature: Groups page in profile. You can leave group there
  - API: Allow login with LDAP credentials
  - Redesign: project settings navigation
  - Redesign: snippets area
  - Redesign: ssh keys page
  - Redesign: buttons, blocks and other ui elements
  - Add comment title to rss feed
  - You can use arrows to navigate at tree view
  - Add project filter on dashboard
  - Cache project graph
  - Drop support of root namespaces
  - Default theme is classic now
  - Cache result of methods like authorize_projects, project.team.members etc
  - Remove $.ready events
  - Fix onclick events being double binded
  - Add notification level to group membership
  - Move all project controllers/views under Projects:: module
  - Move all profile controllers/views under Profiles:: module
  - Apply user project limit only for personal projects
  - Unicorn is default web server again
  - Store satellites lock files inside satellites dir
  - Disabled threadsafety mode in rails
  - Fixed bug with loosing MR comments
  - Improved MR comments logic
  - Render readme file for projects in public area

v 5.4.2
  - Security: Cast API private_token to string (CVE-2013-4580)
  - Security: Require gitlab-shell 1.7.8 (CVE-2013-4581, CVE-2013-4582, CVE-2013-4583)

v 5.4.1
  - Security: Fixes for CVE-2013-4489
  - Security: Require gitlab-shell 1.7.4 (CVE-2013-4490, CVE-2013-4546)

v 5.4.0
  - Ability to edit own comments
  - Documentation improvements
  - Improve dashboard projects page
  - Fixed nav for empty repos
  - GitLab Markdown help page
  - Misspelling fixes
  - Added support of unicorn and fog gems
  - Added client list to API doc
  - Fix PostgreSQL database restoration problem
  - Increase snippet content column size
  - allow project import via git:// url
  - Show participants on issues, including mentions
  - Notify mentioned users with email

v 5.3.0
  - Refactored services
  - Campfire service added
  - HipChat service added
  - Fixed bug with LDAP + git over http
  - Fixed bug with google analytics code being ignored
  - Improve sign-in page if ldap enabled
  - Respect newlines in wall messages
  - Generate the Rails secret token on first run
  - Rename repo feature
  - Init.d: remove gitlab.socket on service start
  - Api: added teams api
  - Api: Prevent blob content being escaped
  - Api: Smart deploy key add behaviour
  - Api: projects/owned.json return user owned project
  - Fix bug with team assignation on project from #4109
  - Advanced snippets: public/private, project/personal (Andrew Kulakov)
  - Repository Graphs (Karlo Nicholas T. Soriano)
  - Fix dashboard lost if comment on commit
  - Update gitlab-grack. Fixes issue with --depth option
  - Fix project events duplicate on project page
  - Fix postgres error when displaying network graph.
  - Fix dashboard event filter when navigate via turbolinks
  - init.d: Ensure socket is removed before starting service
  - Admin area: Style teams:index, group:show pages
  - Own page for failed forking
  - Scrum view for milestone

v 5.2.0
  - Turbolinks
  - Git over http with ldap credentials
  - Diff with better colors and some spacing on the corners
  - Default values for project features
  - Fixed huge_commit view
  - Restyle project clone panel
  - Move Gitlab::Git code to gitlab_git gem
  - Move update docs in repo
  - Requires gitlab-shell v1.4.0
  - Fixed submodules listing under file tab
  - Fork feature (Angus MacArthur)
  - git version check in gitlab:check
  - Shared deploy keys feature
  - Ability to generate default labels set for issues
  - Improve gfm autocomplete (Harold Luo)
  - Added support for Google Analytics
  - Code search feature (Javier Castro)

v 5.1.0
  - You can login with email or username now
  - Corrected project transfer rollback when repository cannot be moved
  - Move both repo and wiki when project transfer requested
  - Admin area: project editing was removed from admin namespace
  - Access: admin user has now access to any project.
  - Notification settings
  - Gitlab::Git set of objects to abstract from grit library
  - Replace Unicorn web server with Puma
  - Backup/Restore refactored. Backup dump project wiki too now
  - Restyled Issues list. Show milestone version in issue row
  - Restyled Merge Request list
  - Backup now dump/restore uploads
  - Improved performance of dashboard (Andrew Kumanyaev)
  - File history now tracks renames (Akzhan Abdulin)
  - Drop wiki migration tools
  - Drop sqlite migration tools
  - project tagging
  - Paginate users in API
  - Restyled network graph (Hiroyuki Sato)

v 5.0.1
  - Fixed issue with gitlab-grit being overridden by grit

v 5.0.0
  - Replaced gitolite with gitlab-shell
  - Removed gitolite-related libraries
  - State machine added
  - Setup gitlab as git user
  - Internal API
  - Show team tab for empty projects
  - Import repository feature
  - Updated rails
  - Use lambda for scopes
  - Redesign admin area -> users
  - Redesign admin area -> user
  - Secure link to file attachments
  - Add validations for Group and Team names
  - Restyle team page for project
  - Update capybara, rspec-rails, poltergeist to recent versions
  - Wiki on git using Gollum
  - Added Solarized Dark theme for code review
  - Don't show user emails in autocomplete lists, profile pages
  - Added settings tab for group, team, project
  - Replace user popup with icons in header
  - Handle project moving with gitlab-shell
  - Added select2-rails for selectboxes with ajax data load
  - Fixed search field on projects page
  - Added teams to search autocomplete
  - Move groups and teams on dashboard sidebar to sub-tabs
  - API: improved return codes and docs. (Felix Gilcher, Sebastian Ziebell)
  - Redesign wall to be more like chat
  - Snippets, Wall features are disabled by default for new projects

v 4.2.0
  - Teams
  - User show page. Via /u/username
  - Show help contents on pages for better navigation
  - Async gitolite calls
  - added satellites logs
  - can_create_group, can_create_team booleans for User
  - Process web hooks async
  - GFM: Fix images escaped inside links
  - Network graph improved
  - Switchable branches for network graph
  - API: Groups
  - Fixed project download

v 4.1.0
  - Optional Sign-Up
  - Discussions
  - Satellites outside of tmp
  - Line numbers for blame
  - Project public mode
  - Public area with unauthorized access
  - Load dashboard events with ajax
  - remember dashboard filter in cookies
  - replace resque with sidekiq
  - fix routing issues
  - cleanup rake tasks
  - fix backup/restore
  - scss cleanup
  - show preview for note images
  - improved network-graph
  - get rid of app/roles/
  - added new classes Team, Repository
  - Reduce amount of gitolite calls
  - Ability to add user in all group projects
  - remove deprecated configs
  - replaced Korolev font with open font
  - restyled admin/dashboard page
  - restyled admin/projects page

v 4.0.0
  - Remove project code and path from API. Use id instead
  - Return valid cloneable url to repo for web hook
  - Fixed backup issue
  - Reorganized settings
  - Fixed commits compare
  - Refactored scss
  - Improve status checks
  - Validates presence of User#name
  - Fixed postgres support
  - Removed sqlite support
  - Modified post-receive hook
  - Milestones can be closed now
  - Show comment events on dashboard
  - Quick add team members via group#people page
  - [API] expose created date for hooks and SSH keys
  - [API] list, create issue notes
  - [API] list, create snippet notes
  - [API] list, create wall notes
  - Remove project code - use path instead
  - added username field to user
  - rake task to fill usernames based on emails create namespaces for users
  - STI Group < Namespace
  - Project has namespace_id
  - Projects with namespaces also namespaced in gitolite and stored in subdir
  - Moving project to group will move it under group namespace
  - Ability to move project from namespaces to another
  - Fixes commit patches getting escaped (see #2036)
  - Support diff and patch generation for commits and merge request
  - MergeReqest doesn't generate a temporary file for the patch any more
  - Update the UI to allow downloading Patch or Diff

v 3.1.0
  - Updated gems
  - Services: Gitlab CI integration
  - Events filter on dashboard
  - Own namespace for redis/resque
  - Optimized commit diff views
  - add alphabetical order for projects admin page
  - Improved web editor
  - Commit stats page
  - Documentation split and cleanup
  - Link to commit authors everywhere
  - Restyled milestones list
  - added Milestone to Merge Request
  - Restyled Top panel
  - Refactored Satellite Code
  - Added file line links
  - moved from capybara-webkit to poltergeist + phantomjs

v 3.0.3
  - Fixed bug with issues list in Chrome
  - New Feature: Import team from another project

v 3.0.2
  - Fixed gitlab:app:setup
  - Fixed application error on empty project in admin area
  - Restyled last push widget

v 3.0.1
  - Fixed git over http

v 3.0.0
  - Projects groups
  - Web Editor
  - Fixed bug with gitolite keys
  - UI improved
  - Increased performance of application
  - Show user avatar in last commit when browsing Files
  - Refactored Gitlab::Merge
  - Use Font Awesome for icons
  - Separate observing of Note and MergeRequests
  - Milestone "All Issues" filter
  - Fix issue close and reopen button text and styles
  - Fix forward/back while browsing Tree hierarchy
  - Show number of notes for commits and merge requests
  - Added support pg from box and update installation doc
  - Reject ssh keys that break gitolite
  - [API] list one project hook
  - [API] edit project hook
  - [API] list project snippets
  - [API] allow to authorize using private token in HTTP header
  - [API] add user creation

v 2.9.1
  - Fixed resque custom config init

v 2.9.0
  - fixed inline notes bugs
  - refactored rspecs
  - refactored gitolite backend
  - added factory_girl
  - restyled projects list on dashboard
  - ssh keys validation to prevent gitolite crash
  - send notifications if changed permission in project
  - scss refactoring. gitlab_bootstrap/ dir
  - fix git push http body bigger than 112k problem
  - list of labels  page under issues tab
  - API for milestones, keys
  - restyled buttons
  - OAuth
  - Comment order changed

v 2.8.1
  - ability to disable gravatars
  - improved MR diff logic
  - ssh key help page

v 2.8.0
  - Gitlab Flavored Markdown
  - Bulk issues update
  - Issues API
  - Cucumber coverage increased
  - Post-receive files fixed
  - UI improved
  - Application cleanup
  - more cucumber
  - capybara-webkit + headless

v 2.7.0
  - Issue Labels
  - Inline diff
  - Git HTTP
  - API
  - UI improved
  - System hooks
  - UI improved
  - Dashboard events endless scroll
  - Source performance increased

v 2.6.0
  - UI polished
  - Improved network graph + keyboard nav
  - Handle huge commits
  - Last Push widget
  - Bugfix
  - Better performance
  - Email in resque
  - Increased test coverage
  - Ability to remove branch with MR accept
  - a lot of code refactored

v 2.5.0
  - UI polished
  - Git blame for file
  - Bugfix
  - Email in resque
  - Better test coverage

v 2.4.0
  - Admin area stats page
  - Ability to block user
  - Simplified dashboard area
  - Improved admin area
  - Bootstrap 2.0
  - Responsive layout
  - Big commits handling
  - Performance improved
  - Milestones

v 2.3.1
  - Issues pagination
  - ssl fixes
  - Merge Request pagination

v 2.3.0
  - Dashboard r1
  - Search r1
  - Project page
  - Close merge request on push
  - Persist MR diff after merge
  - mysql support
  - Documentation

v 2.2.0
  - We’ve added support of LDAP auth
  - Improved permission logic (4 roles system)
  - Protected branches (now only masters can push to protected branches)
  - Usability improved
  - twitter bootstrap integrated
  - compare view between commits
  - wiki feature
  - now you can enable/disable issues, wiki, wall features per project
  - security fixes
  - improved code browsing (ajax branch switch etc)
  - improved per-line commenting
  - git submodules displayed
  - moved to rails 3.2
  - help section improved

v 2.1.0
  - Project tab r1
  - List branches/tags
  - per line comments
  - mass user import

v 2.0.0
  - gitolite as main git host system
  - merge requests
  - project/repo access
  - link to commit/issue feed
  - design tab
  - improved email notifications
  - restyled dashboard
  - bugfix

v 1.2.2
  - common config file gitlab.yml
  - issues restyle
  - snippets restyle
  - clickable news feed header on dashboard
  - bugfix

v 1.2.1
  - bugfix

v 1.2.0
  - new design
  - user dashboard
  - network graph
  - markdown support for comments
  - encoding issues
  - wall like twitter timeline

v 1.1.0
  - project dashboard
  - wall redesigned
  - feature: code snippets
  - fixed horizontal scroll on file preview
  - fixed app crash if commit message has invalid chars
  - bugfix & code cleaning

v 1.0.2
  - fixed bug with empty project
  - added adv validation for project path & code
  - feature: issues can be sortable
  - bugfix
  - username displayed on top panel

v 1.0.1
  - fixed: with invalid source code for commit
  - fixed: lose branch/tag selection when use tree navigation
  - when history clicked - display path
  - bug fix & code cleaning

v 1.0.0
  - bug fix
  - projects preview mode

v 0.9.6
  - css fix
  - new repo empty tree until restart server - fixed

v 0.9.4
  - security improved
  - authorization improved
  - html escaping
  - bug fix
  - increased test coverage
  - design improvements

v 0.9.1
  - increased test coverage
  - design improvements
  - new issue email notification
  - updated app name
  - issue redesigned
  - issue can be edit

v 0.8.0
  - syntax highlight for main file types
  - redesign
  - stability
  - security fixes
  - increased test coverage
  - email notification<|MERGE_RESOLUTION|>--- conflicted
+++ resolved
@@ -33,7 +33,6 @@
   - Users with guest access level can not set assignee, labels or milestones for issue and merge request
   - Reporter role can manage issue tracker now: edit any issue, set assignee or milestone and manage labels
   - Better performance for pages with events list, issues list and commits list
-<<<<<<< HEAD
   - Faster automerge check and merge itself when source and target branches are in same repository 
   - Correctly show anonymous authorized applications under Profile > Applications.
   - Query Optimization in MySQL.
@@ -41,10 +40,8 @@
 
 v 7.12.2
   - Correctly show anonymous authorized applications under Profile > Applications.
-=======
   - Faster automerge check and merge itself when source and target branches are in same repository
   - Audit log for user authentication
->>>>>>> 411829fd
 
 v 7.12.1
   - Fix error when deleting a user who has projects (Stan Hu)
