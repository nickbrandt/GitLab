--- conflicted
+++ resolved
@@ -25,7 +25,6 @@
   - Include commit logs in project search
   - Add "added", "modified" and "removed" properties to commit object in webhook
   - Rename "Back to" links to "Go to" because its not always a case it point to place user come from
-<<<<<<< HEAD
   - Allow groups to appear in the search results if the group owner allows it
   - New design for project graphs page
   - Fix incoming email config defaults
@@ -33,9 +32,7 @@
 v 8.1.4
   - Fix bug where manually merged branches in a MR would end up with an empty diff (Stan Hu)
   - Prevent redirect loop when home_page_url is set to the root URL
-=======
   - Ability to add release notes (markdown text and attachments) to git tags
->>>>>>> b7619dad
 
 v 8.1.3
   - Force update refs/merge-requests/X/head upon a push to the source branch of a merge request (Stan Hu)
