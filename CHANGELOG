--- conflicted
+++ resolved
@@ -120,7 +120,6 @@
   - Add footnotes support to Markdown (Guillaume Delbergue)
   - Add current_sign_in_at to UserFull REST api.
   - Make Sidekiq MemoryKiller shutdown signal configurable
-<<<<<<< HEAD
   - Add "Create Merge Request" buttons to commits and branches pages and push event.
   - Show user roles by comments.
   - Fix automatic blocking of auto-created users from Active Directory.
@@ -140,9 +139,7 @@
   - Fix DB error when trying to tag a repository (Stan Hu)
   - Fix Error 500 when searching Wiki pages (Stan Hu)
   - Unescape branch names in compare commit (Stan Hu)
-=======
   - Order commit comments chronologically in API.
->>>>>>> 55f91f3d
 
 v 7.10.2
   - Fix CI links on MR page
