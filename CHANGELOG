v 7.3.0
  - Always set the 'origin' remote in satellite actions
<<<<<<< HEAD
  - Write authorized_keys in tmp/ during tests
  - Expire Rack sessions after 1 week
  - Cleaner signin/signup pages
  - Improved comments UI
  - Better search with filtering, pagination etc
  - Added a checkbox to toggle line wrapping in diff (Yuriy Glukhov)
  - Prevent project stars duplication when fork project
=======
  - Support Unix domain sockets for Redis
  - Store session Redis keys in 'session:gitlab:' namespace
>>>>>>> fc626641

v 7.2.0
  - Explore page
  - Add project stars (Ciro Santilli)
  - Log Sidekiq arguments
  - Better labels: colors, ability to rename and remove
  - Improve the way merge request collects diffs
  - Improve compare page for large diffs
  - Expose the full commit message via API
  - Fix 500 error on repository rename
  - Fix bug when MR download patch return invalid diff
  - Test gitlab-shell integration
  - Repository import timeout increased from 2 to 4 minutes allowing larger repos to be imported
  - API for labels (Robert Schilling)
  - API: ability to set an import url when creating project for specific user

v 7.1.1
  - Fix cpu usage issue in Firefox
  - Fix redirect loop when changing password by new user
  - Fix 500 error on new merge request page

v 7.1.0
  - Remove observers
  - Improve MR discussions
  - Filter by description on Issues#index page
  - Fix bug with namespace select when create new project page
  - Show README link after description for non-master members
  - Add @all mention for comments
  - Dont show reply button if user is not signed in
  - Expose more information for issues with webhook
  - Add a mention of the merge request into the default merge request commit message
  - Improve code highlight, introduce support for more languages like Go, Clojure, Erlang etc
  - Fix concurrency issue in repository download
  - Dont allow repository name start with ?
  - Improve email threading (Pierre de La Morinerie)
  - Cleaner help page
  - Group milestones
  - Improved email notifications
  - Contributors API (sponsored by Mobbr)
  - Fix LDAP TLS authentication (Boris HUISGEN)
  - Show VERSION information on project sidebar
  - Improve branch removal logic when accept MR
  - Fix bug where comment form is spawned inside the Reply button
  - Remove Dir.chdir from Satellite#lock for thread-safety
  - Increased default git max_size value from 5MB to 20MB in gitlab.yml. Please update your configs!
  - Show error message in case of timeout in satellite when create MR
  - Show first 100 files for huge diff instead of hiding all
  - Change default admin email from admin@local.host to admin@example.com

v 7.0.0
  - The CPU no longer overheats when you hold down the spacebar
  - Improve edit file UI
  - Add ability to upload group avatar when create
  - Protected branch cannot be removed
  - Developers can remove normal branches with UI
  - Remove branch via API (sponsored by O'Reilly Media)
  - Move protected branches page to Project settings area
  - Redirect to Files view when create new branch via UI
  - Drag and drop upload of image in every markdown-area (Earle Randolph Bunao and Neil Francis Calabroso)
  - Refactor the markdown relative links processing
  - Make it easier to implement other CI services for GitLab
  - Group masters can create projects in group
  - Deprecate ruby 1.9.3 support
  - Only masters can rewrite/remove git tags
  - Add X-Frame-Options SAMEORIGIN to Nginx config so Sidekiq admin is visible
  - UI improvements
  - Case-insensetive search for issues
  - Update to rails 4.1
  - Improve performance of application for projects and groups with a lot of members
  - Formally support Ruby 2.1
  - Include Nginx gitlab-ssl config
  - Add manual language detection for highlight.js
  - Added example.com/:username routing
  - Show notice if your profile is public
  - UI improvements for mobile devices
  - Improve diff rendering performance
  - Drag-n-drop for issues and merge requests between states at milestone page
  - Fix '0 commits' message for huge repositories on project home page
  - Prevent 500 error page when visit commit page from large repo
  - Add notice about huge push over http to unicorn config
  - File action in satellites uses default 30 seconds timeout instead of old 10 seconds one
  - Overall performance improvements
  - Skip init script check on omnibus-gitlab
  - Be more selective when killing stray Sidekiqs
  - Check LDAP user filter during sign-in
  - Remove wall feature (no data loss - you can take it from database)
  - Dont expose user emails via API unless you are admin
  - Detect issues closed by Merge Request description
  - Better email subject lines from email on push service (Alex Elman)
  - Enable identicon for gravatar be default

v 6.9.2
  - Revert the commit that broke the LDAP user filter

v 6.9.1
  - Fix scroll to highlighted line
  - Fix the pagination on load for commits page

v 6.9.0
  - Store Rails cache data in the Redis `cache:gitlab` namespace
  - Adjust MySQL limits for existing installations
  - Add db index on project_id+iid column. This prevents duplicate on iid (During migration duplicates will be removed)
  - Markdown preview or diff during editing via web editor (Evgeniy Sokovikov)
  - Give the Rails cache its own Redis namespace
  - Add ability to set different ssh host, if different from http/https
  - Fix syntax highlighting for code comments blocks
  - Improve comments loading logic
  - Stop refreshing comments when the tab is hidden
  - Improve issue and merge request mobile UI (Drew Blessing)
  - Document how to convert a backup to PostgreSQL
  - Fix locale bug in backup manager
  - Fix can not automerge when MR description is too long
  - Fix wiki backup skip bug
  - Two Step MR creation process
  - Remove unwanted files from satellite working directory with git clean -fdx
  - Accept merge request via API (sponsored by O'Reilly Media)
  - Add more access checks during API calls
  - Block SSH access for 'disabled' Active Directory users
  - Labels for merge requests (Drew Blessing)
  - Threaded emails by setting a Message-ID (Philip Blatter)

v 6.8.0
  - Ability to at mention users that are participating in issue and merge req. discussion
  - Enabled GZip Compression for assets in example Nginx, make sure that Nginx is compiled with --with-http_gzip_static_module flag (this is default in Ubuntu)
  - Make user search case-insensitive (Christopher Arnold)
  - Remove omniauth-ldap nickname bug workaround
  - Drop all tables before restoring a Postgres backup
  - Make the repository downloads path configurable
  - Create branches via API (sponsored by O'Reilly Media)
  - Changed permission of gitlab-satellites directory not to be world accessible
  - Protected branch does not allow force push
  - Fix popen bug in `rake gitlab:satellites:create`
  - Disable connection reaping for MySQL
  - Allow oauth signup without email for twitter and github
  - Fix faulty namespace names that caused 500 on user creation
  - Option to disable standard login
  - Clean old created archives from repository downloads directory
  - Fix download link for huge MR diffs
  - Expose event and mergerequest timestamps in API
  - Fix emails on push service when only one commit is pushed

v 6.7.3
  - Fix the merge notification email not being sent (Pierre de La Morinerie)
  - Drop all tables before restoring a Postgres backup
  - Remove yanked modernizr gem

v 6.7.2
  - Fix upgrader script

v 6.7.1
  - Fix GitLab CI integration

v 6.7.0
  - Increased the example Nginx client_max_body_size from 5MB to 20MB, consider updating it manually on existing installations
  - Add support for Gemnasium as a Project Service (Olivier Gonzalez)
  - Add edit file button to MergeRequest diff
  - Public groups (Jason Hollingsworth)
  - Cleaner headers in Notification Emails (Pierre de La Morinerie)
  - Blob and tree gfm links to anchors work
  - Piwik Integration (Sebastian Winkler)
  - Show contribution guide link for new issue form (Jeroen van Baarsen)
  - Fix CI status for merge requests from fork
  - Added option to remove issue assignee on project issue page and issue edit page (Jason Blanchard)
  - New page load indicator that includes a spinner that scrolls with the page
  - Converted all the help sections into markdown
  - LDAP user filters
  - Streamline the content of notification emails (Pierre de La Morinerie)
  - Fixes a bug with group member administration (Matt DeTullio)
  - Sort tag names using VersionSorter (Robert Speicher)
  - Add GFM autocompletion for MergeRequests (Robert Speicher)
  - Add webhook when a new tag is pushed (Jeroen van Baarsen)
  - Add button for toggling inline comments in diff view
  - Add retry feature for repository import
  - Reuse the GitLab LDAP connection within each request
  - Changed markdown new line behaviour to conform to markdown standards
  - Fix global search
  - Faster authorized_keys rebuilding in `rake gitlab:shell:setup` (requires gitlab-shell 1.8.5)
  - Create and Update MR calls now support the description parameter (Greg Messner)
  - Markdown relative links in the wiki link to wiki pages, markdown relative links in repositories link to files in the repository
  - Added Slack service integration (Federico Ravasio)
  - Better API responses for access_levels (sponsored by O'Reilly Media)
  - Requires at least 2 unicorn workers
  - Requires gitlab-shell v1.9+
  - Replaced gemoji(due to closed licencing problem) with Phantom Open Emoji library(combined SIL Open Font License, MIT License and the CC 3.0 License)
  - Fix `/:username.keys` response content type (Dmitry Medvinsky)

v 6.6.5
  - Added option to remove issue assignee on project issue page and issue edit page (Jason Blanchard)
  - Hide mr close button for comment form if merge request was closed or inline comment
  - Adds ability to reopen closed merge request

v 6.6.4
  - Add missing html escape for highlighted code blocks in comments, issues

v 6.6.3
  - Fix 500 error when edit yourself from admin area
  - Hide private groups for public profiles

v 6.6.2
  - Fix 500 error on branch/tag create or remove via UI

v 6.6.1
  - Fix 500 error on files tab if submodules presents

v 6.6.0
  - Retrieving user ssh keys publically(github style): http://__HOST__/__USERNAME__.keys
  - Permissions: Developer now can manage issue tracker (modify any issue)
  - Improve Code Compare page performance
  - Group avatar
  - Pygments.rb replaced with highlight.js
  - Improve Merge request diff store logic
  - Improve render performnace for MR show page
  - Fixed Assembla hardcoded project name
  - Jira integration documentation
  - Refactored app/services
  - Remove snippet expiration
  - Mobile UI improvements (Drew Blessing)
  - Fix block/remove UI for admin::users#show page
  - Show users' group membership on users' activity page (Robert Djurasaj)
  - User pages are visible without login if user is authorized to a public project
  - Markdown rendered headers have id derived from their name and link to their id
  - Improve application to work faster with large groups (100+ members)
  - Multiple emails per user
  - Show last commit for file when view file source
  - Restyle Issue#show page and MR#show page
  - Ability to filter by multiple labels for Issues page
  - Rails version to 4.0.3
  - Fixed attachment identifier displaying underneath note text (Jason Blanchard)

v 6.5.1
  - Fix branch selectbox when create merge request from fork

v 6.5.0
  - Dropdown menus on issue#show page for assignee and milestone (Jason Blanchard)
  - Add color custimization and previewing to broadcast messages
  - Fixed notes anchors
  - Load new comments in issues dynamically
  - Added sort options to Public page
  - New filters (assigned/authored/all) for Dashboard#issues/merge_requests (sponsored by Say Media)
  - Add project visibility icons to dashboard
  - Enable secure cookies if https used
  - Protect users/confirmation with rack_attack
  - Default HTTP headers to protect against MIME-sniffing, force https if enabled
  - Bootstrap 3 with responsive UI
  - New repository download formats: tar.bz2, zip, tar (Jason Hollingsworth)
  - Restyled accept widgets for MR
  - SCSS refactored
  - Use jquery timeago plugin
  - Fix 500 error for rdoc files
  - Ability to customize merge commit message (sponsored by Say Media)
  - Search autocomplete via ajax
  - Add website url to user profile
  - Files API supports base64 encoded content (sponsored by O'Reilly Media)
  - Added support for Go's repository retrieval (Bruno Albuquerque)

v6.4.3
  - Don't use unicorn worker killer if PhusionPassenger is defined

v6.4.2
  - Fixed wrong behaviour of script/upgrade.rb

v6.4.1
  - Fixed bug with repository rename
  - Fixed bug with project transfer

v 6.4.0
  - Added sorting to project issues page (Jason Blanchard)
  - Assembla integration (Carlos Paramio)
  - Fixed another 500 error with submodules
  - UI: More compact issues page
  - Minimal password length increased to 8 symbols
  - Side-by-side diff view (Steven Thonus)
  - Internal projects (Jason Hollingsworth)
  - Allow removal of avatar (Drew Blessing)
  - Project web hooks now support issues and merge request events
  - Visiting project page while not logged in will redirect to sign-in instead of 404 (Jason Hollingsworth)
  - Expire event cache on avatar creation/removal (Drew Blessing)
  - Archiving old projects (Steven Thonus)
  - Rails 4
  - Add time ago tooltips to show actual date/time
  - UI: Fixed UI for admin system hooks
  - Ruby script for easier GitLab upgrade
  - Do not remove Merge requests if fork project was removed
  - Improve sign-in/signup UX
  - Add resend confirmation link to sign-in page
  - Set noreply@HOSTNAME for reply_to field in all emails
  - Show GitLab API version on Admin#dashboard
  - API Cross-origin resource sharing
  - Show READMe link at project home page
  - Show repo size for projects in Admin area

v 6.3.0
  - API for adding gitlab-ci service
  - Init script now waits for pids to appear after (re)starting before reporting status (Rovanion Luckey)
  - Restyle project home page
  - Grammar fixes
  - Show branches list (which branches contains commit) on commit page (Andrew Kumanyaev)
  - Security improvements
  - Added support for GitLab CI 4.0
  - Fixed issue with 500 error when group did not exist
  - Ability to leave project
  - You can create file in repo using UI
  - You can remove file from repo using UI
  - API: dropped default_branch attribute from project during creation
  - Project default_branch is not stored in db any more. It takes from repo now.
  - Admin broadcast messages
  - UI improvements
  - Dont show last push widget if user removed this branch
  - Fix 500 error for repos with newline in file name
  - Extended html titles
  - API: create/update/delete repo files
  - Admin can transfer project to any namespace
  - API: projects/all for admin users
  - Fix recent branches order

v 6.2.4
  - Security: Cast API private_token to string (CVE-2013-4580)
  - Security: Require gitlab-shell 1.7.8 (CVE-2013-4581, CVE-2013-4582, CVE-2013-4583)
  - Fix for Git SSH access for LDAP users

v 6.2.3
  - Security: More protection against CVE-2013-4489
  - Security: Require gitlab-shell 1.7.4 (CVE-2013-4490, CVE-2013-4546)
  - Fix sidekiq rake tasks

v 6.2.2
  - Security: Update gitlab_git (CVE-2013-4489)

v 6.2.1
  - Security: Fix issue with generated passwords for new users

v 6.2.0
  - Public project pages are now visible to everyone (files, issues, wik, etc.)
    THIS MEANS YOUR ISSUES AND WIKI FOR PUBLIC PROJECTS ARE PUBLICLY VISIBLE AFTER THE UPGRADE
  - Add group access to permissions page
  - Require current password to change one
  - Group owner or admin can remove other group owners
  - Remove group transfer since we have multiple owners
  - Respect authorization in Repository API
  - Improve UI for Project#files page
  - Add more security specs
  - Added search for projects by name to api (Izaak Alpert)
  - Make default user theme configurable (Izaak Alpert)
  - Update logic for validates_merge_request for tree of MR (Andrew Kumanyaev)
  - Rake tasks for web hooks management (Jonhnny Weslley)
  - Extended User API to expose admin and can_create_group for user creation/updating (Boyan Tabakov)
  - API: Remove group
  - API: Remove project
  - Avatar upload on profile page with a maximum of 100KB (Steven Thonus)
  - Store the sessions in Redis instead of the cookie store
  - Fixed relative links in markdown
  - User must confirm their email if signup enabled
  - User must confirm changed email

v 6.1.0
  - Project specific IDs for issues, mr, milestones
    Above items will get a new id and for example all bookmarked issue urls will change.
    Old issue urls are redirected to the new one if the issue id is too high for an internal id.
  - Description field added to Merge Request
  - API: Sudo api calls (Izaak Alpert)
  - API: Group membership api (Izaak Alpert)
  - Improved commit diff
  - Improved large commit handling (Boyan Tabakov)
  - Rewrite: Init script now less prone to errors and keeps better track of the service (Rovanion Luckey)
  - Link issues, merge requests, and commits when they reference each other with GFM (Ash Wilson)
  - Close issues automatically when pushing commits with a special message
  - Improve user removal from admin area
  - Invalidate events cache when project was moved
  - Remove deprecated classes and rake tasks
  - Add event filter for group and project show pages
  - Add links to create branch/tag from project home page
  - Add public-project? checkbox to new-project view
  - Improved compare page. Added link to proceed into Merge Request
  - Send an email to a user when they are added to group
  - New landing page when you have 0 projects

v 6.0.0
  - Feature: Replace teams with group membership
    We introduce group membership in 6.0 as a replacement for teams.
    The old combination of groups and teams was confusing for a lot of people.
    And when the members of a team where changed this wasn't reflected in the project permissions.
    In GitLab 6.0 you will be able to add members to a group with a permission level for each member.
    These group members will have access to the projects in that group.
    Any changes to group members will immediately be reflected in the project permissions.
    You can even have multiple owners for a group, greatly simplifying administration.
  - Feature: Ability to have multiple owners for group
  - Feature: Merge Requests between fork and project (Izaak Alpert)
  - Feature: Generate fingerprint for ssh keys
  - Feature: Ability to create and remove branches with UI
  - Feature: Ability to create and remove git tags with UI
  - Feature: Groups page in profile. You can leave group there
  - API: Allow login with LDAP credentials
  - Redesign: project settings navigation
  - Redesign: snippets area
  - Redesign: ssh keys page
  - Redesign: buttons, blocks and other ui elements
  - Add comment title to rss feed
  - You can use arrows to navigate at tree view
  - Add project filter on dashboard
  - Cache project graph
  - Drop support of root namespaces
  - Default theme is classic now
  - Cache result of methods like authorize_projects, project.team.members etc
  - Remove $.ready events
  - Fix onclick events being double binded
  - Add notification level to group membership
  - Move all project controllers/views under Projects:: module
  - Move all profile controllers/views under Profiles:: module
  - Apply user project limit only for personal projects
  - Unicorn is default web server again
  - Store satellites lock files inside satellites dir
  - Disabled threadsafety mode in rails
  - Fixed bug with loosing MR comments
  - Improved MR comments logic
  - Render readme file for projects in public area

v 5.4.2
  - Security: Cast API private_token to string (CVE-2013-4580)
  - Security: Require gitlab-shell 1.7.8 (CVE-2013-4581, CVE-2013-4582, CVE-2013-4583)

v 5.4.1
  - Security: Fixes for CVE-2013-4489
  - Security: Require gitlab-shell 1.7.4 (CVE-2013-4490, CVE-2013-4546)

v 5.4.0
  - Ability to edit own comments
  - Documentation improvements
  - Improve dashboard projects page
  - Fixed nav for empty repos
  - GitLab Markdown help page
  - Misspelling fixes
  - Added support of unicorn and fog gems
  - Added client list to API doc
  - Fix PostgreSQL database restoration problem
  - Increase snippet content column size
  - allow project import via git:// url
  - Show participants on issues, including mentions
  - Notify mentioned users with email

v 5.3.0
  - Refactored services
  - Campfire service added
  - HipChat service added
  - Fixed bug with LDAP + git over http
  - Fixed bug with google analytics code being ignored
  - Improve sign-in page if ldap enabled
  - Respect newlines in wall messages
  - Generate the Rails secret token on first run
  - Rename repo feature
  - Init.d: remove gitlab.socket on service start
  - Api: added teams api
  - Api: Prevent blob content being escaped
  - Api: Smart deploy key add behaviour
  - Api: projects/owned.json return user owned project
  - Fix bug with team assignation on project from #4109
  - Advanced snippets: public/private, project/personal (Andrew Kulakov)
  - Repository Graphs (Karlo Nicholas T. Soriano)
  - Fix dashboard lost if comment on commit
  - Update gitlab-grack. Fixes issue with --depth option
  - Fix project events duplicate on project page
  - Fix postgres error when displaying network graph.
  - Fix dashboard event filter when navigate via turbolinks
  - init.d: Ensure socket is removed before starting service
  - Admin area: Style teams:index, group:show pages
  - Own page for failed forking
  - Scrum view for milestone

v 5.2.0
  - Turbolinks
  - Git over http with ldap credentials
  - Diff with better colors and some spacing on the corners
  - Default values for project features
  - Fixed huge_commit view
  - Restyle project clone panel
  - Move Gitlab::Git code to gitlab_git gem
  - Move update docs in repo
  - Requires gitlab-shell v1.4.0
  - Fixed submodules listing under file tab
  - Fork feature (Angus MacArthur)
  - git version check in gitlab:check
  - Shared deploy keys feature
  - Ability to generate default labels set for issues
  - Improve gfm autocomplete (Harold Luo)
  - Added support for Google Analytics
  - Code search feature (Javier Castro)

v 5.1.0
  - You can login with email or username now
  - Corrected project transfer rollback when repository cannot be moved
  - Move both repo and wiki when project transfer requested
  - Admin area: project editing was removed from admin namespace
  - Access: admin user has now access to any project.
  - Notification settings
  - Gitlab::Git set of objects to abstract from grit library
  - Replace Unicorn web server with Puma
  - Backup/Restore refactored. Backup dump project wiki too now
  - Restyled Issues list. Show milestone version in issue row
  - Restyled Merge Request list
  - Backup now dump/restore uploads
  - Improved performance of dashboard (Andrew Kumanyaev)
  - File history now tracks renames (Akzhan Abdulin)
  - Drop wiki migration tools
  - Drop sqlite migration tools
  - project tagging
  - Paginate users in API
  - Restyled network graph (Hiroyuki Sato)

v 5.0.1
  - Fixed issue with gitlab-grit being overridden by grit

v 5.0.0
  - Replaced gitolite with gitlab-shell
  - Removed gitolite-related libraries
  - State machine added
  - Setup gitlab as git user
  - Internal API
  - Show team tab for empty projects
  - Import repository feature
  - Updated rails
  - Use lambda for scopes
  - Redesign admin area -> users
  - Redesign admin area -> user
  - Secure link to file attachments
  - Add validations for Group and Team names
  - Restyle team page for project
  - Update capybara, rspec-rails, poltergeist to recent versions
  - Wiki on git using Gollum
  - Added Solarized Dark theme for code review
  - Don't show user emails in autocomplete lists, profile pages
  - Added settings tab for group, team, project
  - Replace user popup with icons in header
  - Handle project moving with gitlab-shell
  - Added select2-rails for selectboxes with ajax data load
  - Fixed search field on projects page
  - Added teams to search autocomplete
  - Move groups and teams on dashboard sidebar to sub-tabs
  - API: improved return codes and docs. (Felix Gilcher, Sebastian Ziebell)
  - Redesign wall to be more like chat
  - Snippets, Wall features are disabled by default for new projects

v 4.2.0
  - Teams
  - User show page. Via /u/username
  - Show help contents on pages for better navigation
  - Async gitolite calls
  - added satellites logs
  - can_create_group, can_create_team booleans for User
  - Process web hooks async
  - GFM: Fix images escaped inside links
  - Network graph improved
  - Switchable branches for network graph
  - API: Groups
  - Fixed project download

v 4.1.0
  - Optional Sign-Up
  - Discussions
  - Satellites outside of tmp
  - Line numbers for blame
  - Project public mode
  - Public area with unauthorized access
  - Load dashboard events with ajax
  - remember dashboard filter in cookies
  - replace resque with sidekiq
  - fix routing issues
  - cleanup rake tasks
  - fix backup/restore
  - scss cleanup
  - show preview for note images
  - improved network-graph
  - get rid of app/roles/
  - added new classes Team, Repository
  - Reduce amount of gitolite calls
  - Ability to add user in all group projects
  - remove deprecated configs
  - replaced Korolev font with open font
  - restyled admin/dashboard page
  - restyled admin/projects page

v 4.0.0
  - Remove project code and path from API. Use id instead
  - Return valid cloneable url to repo for web hook
  - Fixed backup issue
  - Reorganized settings
  - Fixed commits compare
  - Refactored scss
  - Improve status checks
  - Validates presence of User#name
  - Fixed postgres support
  - Removed sqlite support
  - Modified post-receive hook
  - Milestones can be closed now
  - Show comment events on dashboard
  - Quick add team members via group#people page
  - [API] expose created date for hooks and SSH keys
  - [API] list, create issue notes
  - [API] list, create snippet notes
  - [API] list, create wall notes
  - Remove project code - use path instead
  - added username field to user
  - rake task to fill usernames based on emails create namespaces for users
  - STI Group < Namespace
  - Project has namespace_id
  - Projects with namespaces also namespaced in gitolite and stored in subdir
  - Moving project to group will move it under group namespace
  - Ability to move project from namespaces to another
  - Fixes commit patches getting escaped (see #2036)
  - Support diff and patch generation for commits and merge request
  - MergeReqest doesn't generate a temporary file for the patch any more
  - Update the UI to allow downloading Patch or Diff

v 3.1.0
  - Updated gems
  - Services: Gitlab CI integration
  - Events filter on dashboard
  - Own namespace for redis/resque
  - Optimized commit diff views
  - add alphabetical order for projects admin page
  - Improved web editor
  - Commit stats page
  - Documentation split and cleanup
  - Link to commit authors everywhere
  - Restyled milestones list
  - added Milestone to Merge Request
  - Restyled Top panel
  - Refactored Satellite Code
  - Added file line links
  - moved from capybara-webkit to poltergeist + phantomjs

v 3.0.3
  - Fixed bug with issues list in Chrome
  - New Feature: Import team from another project

v 3.0.2
  - Fixed gitlab:app:setup
  - Fixed application error on empty project in admin area
  - Restyled last push widget

v 3.0.1
  - Fixed git over http

v 3.0.0
  - Projects groups
  - Web Editor
  - Fixed bug with gitolite keys
  - UI improved
  - Increased performance of application
  - Show user avatar in last commit when browsing Files
  - Refactored Gitlab::Merge
  - Use Font Awesome for icons
  - Separate observing of Note and MergeRequests
  - Milestone "All Issues" filter
  - Fix issue close and reopen button text and styles
  - Fix forward/back while browsing Tree hierarchy
  - Show number of notes for commits and merge requests
  - Added support pg from box and update installation doc
  - Reject ssh keys that break gitolite
  - [API] list one project hook
  - [API] edit project hook
  - [API] list project snippets
  - [API] allow to authorize using private token in HTTP header
  - [API] add user creation

v 2.9.1
  - Fixed resque custom config init

v 2.9.0
  - fixed inline notes bugs
  - refactored rspecs
  - refactored gitolite backend
  - added factory_girl
  - restyled projects list on dashboard
  - ssh keys validation to prevent gitolite crash
  - send notifications if changed permission in project
  - scss refactoring. gitlab_bootstrap/ dir
  - fix git push http body bigger than 112k problem
  - list of labels  page under issues tab
  - API for milestones, keys
  - restyled buttons
  - OAuth
  - Comment order changed

v 2.8.1
  - ability to disable gravatars
  - improved MR diff logic
  - ssh key help page

v 2.8.0
  - Gitlab Flavored Markdown
  - Bulk issues update
  - Issues API
  - Cucumber coverage increased
  - Post-receive files fixed
  - UI improved
  - Application cleanup
  - more cucumber
  - capybara-webkit + headless

v 2.7.0
  - Issue Labels
  - Inline diff
  - Git HTTP
  - API
  - UI improved
  - System hooks
  - UI improved
  - Dashboard events endless scroll
  - Source performance increased

v 2.6.0
  - UI polished
  - Improved network graph + keyboard nav
  - Handle huge commits
  - Last Push widget
  - Bugfix
  - Better performance
  - Email in resque
  - Increased test coverage
  - Ability to remove branch with MR accept
  - a lot of code refactored

v 2.5.0
  - UI polished
  - Git blame for file
  - Bugfix
  - Email in resque
  - Better test coverage

v 2.4.0
  - Admin area stats page
  - Ability to block user
  - Simplified dashboard area
  - Improved admin area
  - Bootstrap 2.0
  - Responsive layout
  - Big commits handling
  - Performance improved
  - Milestones

v 2.3.1
  - Issues pagination
  - ssl fixes
  - Merge Request pagination

v 2.3.0
  - Dashboard r1
  - Search r1
  - Project page
  - Close merge request on push
  - Persist MR diff after merge
  - mysql support
  - Documentation

v 2.2.0
  - We’ve added support of LDAP auth
  - Improved permission logic (4 roles system)
  - Protected branches (now only masters can push to protected branches)
  - Usability improved
  - twitter bootstrap integrated
  - compare view between commits
  - wiki feature
  - now you can enable/disable issues, wiki, wall features per project
  - security fixes
  - improved code browsing (ajax branch switch etc)
  - improved per-line commenting
  - git submodules displayed
  - moved to rails 3.2
  - help section improved

v 2.1.0
  - Project tab r1
  - List branches/tags
  - per line comments
  - mass user import

v 2.0.0
  - gitolite as main git host system
  - merge requests
  - project/repo access
  - link to commit/issue feed
  - design tab
  - improved email notifications
  - restyled dashboard
  - bugfix

v 1.2.2
  - common config file gitlab.yml
  - issues restyle
  - snippets restyle
  - clickable news feed header on dashboard
  - bugfix

v 1.2.1
  - bugfix

v 1.2.0
  - new design
  - user dashboard
  - network graph
  - markdown support for comments
  - encoding issues
  - wall like twitter timeline

v 1.1.0
  - project dashboard
  - wall redesigned
  - feature: code snippets
  - fixed horizontal scroll on file preview
  - fixed app crash if commit message has invalid chars
  - bugfix & code cleaning

v 1.0.2
  - fixed bug with empty project
  - added adv validation for project path & code
  - feature: issues can be sortable
  - bugfix
  - username displayed on top panel

v 1.0.1
  - fixed: with invalid source code for commit
  - fixed: lose branch/tag selection when use tree navigation
  - when history clicked - display path
  - bug fix & code cleaning

v 1.0.0
  - bug fix
  - projects preview mode

v 0.9.6
  - css fix
  - new repo empty tree until restart server - fixed

v 0.9.4
  - security improved
  - authorization improved
  - html escaping
  - bug fix
  - increased test coverage
  - design improvements

v 0.9.1
  - increased test coverage
  - design improvements
  - new issue email notification
  - updated app name
  - issue redesigned
  - issue can be edit

v 0.8.0
  - syntax highlight for main file types
  - redesign
  - stability
  - security fixes
  - increased test coverage
  - email notification<|MERGE_RESOLUTION|>--- conflicted
+++ resolved
@@ -1,6 +1,5 @@
 v 7.3.0
   - Always set the 'origin' remote in satellite actions
-<<<<<<< HEAD
   - Write authorized_keys in tmp/ during tests
   - Expire Rack sessions after 1 week
   - Cleaner signin/signup pages
@@ -8,10 +7,8 @@
   - Better search with filtering, pagination etc
   - Added a checkbox to toggle line wrapping in diff (Yuriy Glukhov)
   - Prevent project stars duplication when fork project
-=======
   - Support Unix domain sockets for Redis
   - Store session Redis keys in 'session:gitlab:' namespace
->>>>>>> fc626641
 
 v 7.2.0
   - Explore page
