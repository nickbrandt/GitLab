--- conflicted
+++ resolved
@@ -95,11 +95,8 @@
   - Redesign Builds and Pipelines pages
   - Change status color and icon for running builds
   - Fix markdown rendering for: consecutive labels references, label references that begin with a digit or contains `.`
-<<<<<<< HEAD
   - Project export filename now includes the project and namespace path
-=======
   - Fix last update timestamp on issues not preserved on gitlab.com and project imports
->>>>>>> 8b7932c2
 
 v 8.9.6
   - Fix importing of events under notes for GitLab projects. !5154
