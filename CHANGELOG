--- conflicted
+++ resolved
@@ -134,13 +134,10 @@
   - Render only commit message title in builds (Katarzyna Kobierska Ula Budziszewska)
   - Allow bulk (un)subscription from issues in issue index
   - Fix MR diff encoding issues exporting GitLab projects
-<<<<<<< HEAD
   - Move builds settings out of project settings and rename Pipelines
   - Add builds badge to Pipelines settings page
   - Export and import avatar as part of project import/export
-=======
   - Fix of 'Commits being passed to custom hooks are already reachable when using the UI'
->>>>>>> 6a9dc4cb
 
 v 8.9.6
   - Fix importing of events under notes for GitLab projects. !5154
