v 6.5.0
  - Dropdown menus on issue#show page for assignee and milestone (Jason Blanchard)
  - Add color custimization and previewing to broadcast messages
  - Fixed notes anchors
  - Load new comments in issues dynamically
  - Added sort options to Public page
  - New filters (assigned/authored/all) for Dashboard#issues/merge_requests (sponsored by Say Media)
  - Add project visibility icons to dashboard
  - Enable secure cookies if https used
  - Protect users/confirmation with rack_attack
  - Default HTTP headers to protect against MIME-sniffing, force https if enabled
  - Bootstrap 3 with responsive UI
  - New repository download formats: tar.bz2, zip, tar (Jason Hollingsworth)
  - Restyled accept widgets for MR
  - SCSS refactored
  - Use jquery timeago plugin
  - Fix 500 error for rdoc files
  - Ability to customize merge commit message (sponsored by Say Media)
<<<<<<< HEAD
  - Search autocomplete via ajax
=======
  - Add website url to user profile
>>>>>>> 2e3f250d

v6.4.3
  - Don't use unicorn worker killer if PhusionPassenger is defined

v6.4.2
  - Fixed wrong behaviour of script/upgrade.rb

v6.4.1 
  - Fixed bug with repository rename
  - Fixed bug with project transfer

v 6.4.0
  - Added sorting to project issues page (Jason Blanchard)
  - Assembla integration (Carlos Paramio)
  - Fixed another 500 error with submodules
  - UI: More compact issues page
  - Minimal password length increased to 8 symbols
  - Side-by-side diff view (Steven Thonus)
  - Internal projects (Jason Hollingsworth)
  - Allow removal of avatar (Drew Blessing)
  - Project web hooks now support issues and merge request events
  - Visiting project page while not logged in will redirect to sign-in instead of 404 (Jason Hollingsworth)
  - Expire event cache on avatar creation/removal (Drew Blessing)
  - Archiving old projects (Steven Thonus)
  - Rails 4
  - Add time ago tooltips to show actual date/time
  - UI: Fixed UI for admin system hooks
  - Ruby script for easier GitLab upgrade
  - Do not remove Merge requests if fork project was removed
  - Improve sign-in/signup UX
  - Add resend confirmation link to sign-in page
  - Set noreply@HOSTNAME for reply_to field in all emails
  - Show GitLab API version on Admin#dashboard
  - API Cross-origin resource sharing
  - Show READMe link at project home page
  - Show repo size for projects in Admin area

v 6.3.0
  - API for adding gitlab-ci service
  - Init script now waits for pids to appear after (re)starting before reporting status (Rovanion Luckey)
  - Restyle project home page
  - Grammar fixes
  - Show branches list (which branches contains commit) on commit page (Andrew Kumanyaev)
  - Security improvements
  - Added support for GitLab CI 4.0
  - Fixed issue with 500 error when group did not exist
  - Ability to leave project
  - You can create file in repo using UI
  - You can remove file from repo using UI
  - API: dropped default_branch attribute from project during creation
  - Project default_branch is not stored in db any more. It takes from repo now.
  - Admin broadcast messages
  - UI improvements
  - Dont show last push widget if user removed this branch
  - Fix 500 error for repos with newline in file name
  - Extended html titles
  - API: create/update/delete repo files
  - Admin can transfer project to any namespace
  - API: projects/all for admin users
  - Fix recent branches order

v 6.2.4
  - Security: Cast API private_token to string (CVE-2013-4580)
  - Security: Require gitlab-shell 1.7.8 (CVE-2013-4581, CVE-2013-4582, CVE-2013-4583)
  - Fix for Git SSH access for LDAP users

v 6.2.3
  - Security: More protection against CVE-2013-4489
  - Security: Require gitlab-shell 1.7.4 (CVE-2013-4490, CVE-2013-4546)
  - Fix sidekiq rake tasks

v 6.2.2
  - Security: Update gitlab_git (CVE-2013-4489)

v 6.2.1
  - Security: Fix issue with generated passwords for new users

v 6.2.0
  - Public project pages are now visible to everyone (files, issues, wik, etc.)
    THIS MEANS YOUR ISSUES AND WIKI FOR PUBLIC PROJECTS ARE PUBLICLY VISIBLE AFTER THE UPGRADE
  - Add group access to permissions page
  - Require current password to change one
  - Group owner or admin can remove other group owners
  - Remove group transfer since we have multiple owners
  - Respect authorization in Repository API
  - Improve UI for Project#files page
  - Add more security specs
  - Added search for projects by name to api (Izaak Alpert)
  - Make default user theme configurable (Izaak Alpert)
  - Update logic for validates_merge_request for tree of MR (Andrew Kumanyaev)
  - Rake tasks for web hooks management (Jonhnny Weslley)
  - Extended User API to expose admin and can_create_group for user creation/updating (Boyan Tabakov)
  - API: Remove group
  - API: Remove project
  - Avatar upload on profile page with a maximum of 100KB (Steven Thonus)
  - Store the sessions in Redis instead of the cookie store
  - Fixed relative links in markdown
  - User must confirm their email if signup enabled
  - User must confirm changed email 

v 6.1.0
  - Project specific IDs for issues, mr, milestones
    Above items will get a new id and for example all bookmarked issue urls will change.
    Old issue urls are redirected to the new one if the issue id is too high for an internal id.
  - Description field added to Merge Request
  - API: Sudo api calls (Izaak Alpert)
  - API: Group membership api (Izaak Alpert)
  - Improved commit diff
  - Improved large commit handling (Boyan Tabakov)
  - Rewrite: Init script now less prone to errors and keeps better track of the service (Rovanion Luckey)
  - Link issues, merge requests, and commits when they reference each other with GFM (Ash Wilson)
  - Close issues automatically when pushing commits with a special message
  - Improve user removal from admin area
  - Invalidate events cache when project was moved
  - Remove deprecated classes and rake tasks
  - Add event filter for group and project show pages
  - Add links to create branch/tag from project home page
  - Add public-project? checkbox to new-project view
  - Improved compare page. Added link to proceed into Merge Request
  - Send an email to a user when they are added to group
  - New landing page when you have 0 projects

v 6.0.0
  - Feature: Replace teams with group membership
    We introduce group membership in 6.0 as a replacement for teams.
    The old combination of groups and teams was confusing for a lot of people.
    And when the members of a team where changed this wasn't reflected in the project permissions.
    In GitLab 6.0 you will be able to add members to a group with a permission level for each member.
    These group members will have access to the projects in that group.
    Any changes to group members will immediately be reflected in the project permissions.
    You can even have multiple owners for a group, greatly simplifying administration.
  - Feature: Ability to have multiple owners for group
  - Feature: Merge Requests between fork and project (Izaak Alpert)
  - Feature: Generate fingerprint for ssh keys
  - Feature: Ability to create and remove branches with UI
  - Feature: Ability to create and remove git tags with UI
  - Feature: Groups page in profile. You can leave group there
  - API: Allow login with LDAP credentials
  - Redesign: project settings navigation
  - Redesign: snippets area
  - Redesign: ssh keys page
  - Redesign: buttons, blocks and other ui elements
  - Add comment title to rss feed
  - You can use arrows to navigate at tree view
  - Add project filter on dashboard
  - Cache project graph
  - Drop support of root namespaces
  - Default theme is classic now
  - Cache result of methods like authorize_projects, project.team.members etc
  - Remove $.ready events
  - Fix onclick events being double binded
  - Add notification level to group membership
  - Move all project controllers/views under Projects:: module
  - Move all profile controllers/views under Profiles:: module
  - Apply user project limit only for personal projects
  - Unicorn is default web server again
  - Store satellites lock files inside satellites dir
  - Disabled threadsafety mode in rails
  - Fixed bug with loosing MR comments
  - Improved MR comments logic
  - Render readme file for projects in public area

v 5.4.2
  - Security: Cast API private_token to string (CVE-2013-4580)
  - Security: Require gitlab-shell 1.7.8 (CVE-2013-4581, CVE-2013-4582, CVE-2013-4583)

v 5.4.1
  - Security: Fixes for CVE-2013-4489
  - Security: Require gitlab-shell 1.7.4 (CVE-2013-4490, CVE-2013-4546)

v 5.4.0
  - Ability to edit own comments
  - Documentation improvements
  - Improve dashboard projects page
  - Fixed nav for empty repos
  - GitLab Markdown help page
  - Misspelling fixes
  - Added support of unicorn and fog gems
  - Added client list to API doc
  - Fix PostgreSQL database restoration problem
  - Increase snippet content column size
  - allow project import via git:// url
  - Show participants on issues, including mentions
  - Notify mentioned users with email

v 5.3.0
  - Refactored services
  - Campfire service added
  - HipChat service added
  - Fixed bug with LDAP + git over http
  - Fixed bug with google analytics code being ignored
  - Improve sign-in page if ldap enabled
  - Respect newlines in wall messages
  - Generate the Rails secret token on first run
  - Rename repo feature
  - Init.d: remove gitlab.socket on service start
  - Api: added teams api
  - Api: Prevent blob content being escaped
  - Api: Smart deploy key add behaviour
  - Api: projects/owned.json return user owned project
  - Fix bug with team assignation on project from #4109
  - Advanced snippets: public/private, project/personal (Andrew Kulakov)
  - Repository Graphs (Karlo Nicholas T. Soriano)
  - Fix dashboard lost if comment on commit
  - Update gitlab-grack. Fixes issue with --depth option
  - Fix project events duplicate on project page
  - Fix postgres error when displaying network graph.
  - Fix dashboard event filter when navigate via turbolinks
  - init.d: Ensure socket is removed before starting service
  - Admin area: Style teams:index, group:show pages
  - Own page for failed forking
  - Scrum view for milestone

v 5.2.0
  - Turbolinks
  - Git over http with ldap credentials
  - Diff with better colors and some spacing on the corners
  - Default values for project features
  - Fixed huge_commit view
  - Restyle project clone panel
  - Move Gitlab::Git code to gitlab_git gem
  - Move update docs in repo
  - Requires gitlab-shell v1.4.0
  - Fixed submodules listing under file tab
  - Fork feature (Angus MacArthur)
  - git version check in gitlab:check
  - Shared deploy keys feature
  - Ability to generate default labels set for issues
  - Improve gfm autocomplete (Harold Luo)
  - Added support for Google Analytics
  - Code search feature (Javier Castro)

v 5.1.0
  - You can login with email or username now
  - Corrected project transfer rollback when repository cannot be moved
  - Move both repo and wiki when project transfer requested
  - Admin area: project editing was removed from admin namespace
  - Access: admin user has now access to any project.
  - Notification settings
  - Gitlab::Git set of objects to abstract from grit library
  - Replace Unicorn web server with Puma
  - Backup/Restore refactored. Backup dump project wiki too now
  - Restyled Issues list. Show milestone version in issue row
  - Restyled Merge Request list
  - Backup now dump/restore uploads
  - Improved performance of dashboard (Andrew Kumanyaev)
  - File history now tracks renames (Akzhan Abdulin)
  - Drop wiki migration tools
  - Drop sqlite migration tools
  - project tagging
  - Paginate users in API
  - Restyled network graph (Hiroyuki Sato)

v 5.0.1
  - Fixed issue with gitlab-grit being overridden by grit

v 5.0.0
  - Replaced gitolite with gitlab-shell
  - Removed gitolite-related libraries
  - State machine added
  - Setup gitlab as git user
  - Internal API
  - Show team tab for empty projects
  - Import repository feature
  - Updated rails
  - Use lambda for scopes
  - Redesign admin area -> users
  - Redesign admin area -> user
  - Secure link to file attachments
  - Add validations for Group and Team names
  - Restyle team page for project
  - Update capybara, rspec-rails, poltergeist to recent versions
  - Wiki on git using Gollum
  - Added Solarized Dark theme for code review
  - Don't show user emails in autocomplete lists, profile pages
  - Added settings tab for group, team, project
  - Replace user popup with icons in header
  - Handle project moving with gitlab-shell
  - Added select2-rails for selectboxes with ajax data load
  - Fixed search field on projects page
  - Added teams to search autocomplete
  - Move groups and teams on dashboard sidebar to sub-tabs
  - API: improved return codes and docs. (Felix Gilcher, Sebastian Ziebell)
  - Redesign wall to be more like chat
  - Snippets, Wall features are disabled by default for new projects

v 4.2.0
  - Teams
  - User show page. Via /u/username
  - Show help contents on pages for better navigation
  - Async gitolite calls
  - added satellites logs
  - can_create_group, can_create_team booleans for User
  - Process web hooks async
  - GFM: Fix images escaped inside links
  - Network graph improved
  - Switchable branches for network graph
  - API: Groups
  - Fixed project download

v 4.1.0
  - Optional Sign-Up
  - Discussions
  - Satellites outside of tmp
  - Line numbers for blame
  - Project public mode
  - Public area with unauthorized access
  - Load dashboard events with ajax
  - remember dashboard filter in cookies
  - replace resque with sidekiq
  - fix routing issues
  - cleanup rake tasks
  - fix backup/restore
  - scss cleanup
  - show preview for note images
  - improved network-graph
  - get rid of app/roles/
  - added new classes Team, Repository
  - Reduce amount of gitolite calls
  - Ability to add user in all group projects
  - remove deprecated configs
  - replaced Korolev font with open font
  - restyled admin/dashboard page
  - restyled admin/projects page

v 4.0.0
  - Remove project code and path from API. Use id instead
  - Return valid cloneable url to repo for web hook
  - Fixed backup issue
  - Reorganized settings
  - Fixed commits compare
  - Refactored scss
  - Improve status checks
  - Validates presence of User#name
  - Fixed postgres support
  - Removed sqlite support
  - Modified post-receive hook
  - Milestones can be closed now
  - Show comment events on dashboard
  - Quick add team members via group#people page
  - [API] expose created date for hooks and SSH keys
  - [API] list, create issue notes
  - [API] list, create snippet notes
  - [API] list, create wall notes
  - Remove project code - use path instead
  - added username field to user
  - rake task to fill usernames based on emails create namespaces for users
  - STI Group < Namespace
  - Project has namespace_id
  - Projects with namespaces also namespaced in gitolite and stored in subdir
  - Moving project to group will move it under group namespace
  - Ability to move project from namespaces to another
  - Fixes commit patches getting escaped (see #2036)
  - Support diff and patch generation for commits and merge request
  - MergeReqest doesn't generate a temporary file for the patch any more
  - Update the UI to allow downloading Patch or Diff

v 3.1.0
  - Updated gems
  - Services: Gitlab CI integration
  - Events filter on dashboard
  - Own namespace for redis/resque
  - Optimized commit diff views
  - add alphabetical order for projects admin page
  - Improved web editor
  - Commit stats page
  - Documentation split and cleanup
  - Link to commit authors everywhere
  - Restyled milestones list
  - added Milestone to Merge Request
  - Restyled Top panel
  - Refactored Satellite Code
  - Added file line links
  - moved from capybara-webkit to poltergeist + phantomjs

v 3.0.3
  - Fixed bug with issues list in Chrome
  - New Feature: Import team from another project

v 3.0.2
  - Fixed gitlab:app:setup
  - Fixed application error on empty project in admin area
  - Restyled last push widget

v 3.0.1
  - Fixed git over http

v 3.0.0
  - Projects groups
  - Web Editor
  - Fixed bug with gitolite keys
  - UI improved
  - Increased performance of application
  - Show user avatar in last commit when browsing Files
  - Refactored Gitlab::Merge
  - Use Font Awesome for icons
  - Separate observing of Note and MergeRequests
  - Milestone "All Issues" filter
  - Fix issue close and reopen button text and styles
  - Fix forward/back while browsing Tree hierarchy
  - Show number of notes for commits and merge requests
  - Added support pg from box and update installation doc
  - Reject ssh keys that break gitolite
  - [API] list one project hook
  - [API] edit project hook
  - [API] list project snippets
  - [API] allow to authorize using private token in HTTP header
  - [API] add user creation

v 2.9.1
  - Fixed resque custom config init

v 2.9.0
  - fixed inline notes bugs
  - refactored rspecs
  - refactored gitolite backend
  - added factory_girl
  - restyled projects list on dashboard
  - ssh keys validation to prevent gitolite crash
  - send notifications if changed permission in project
  - scss refactoring. gitlab_bootstrap/ dir
  - fix git push http body bigger than 112k problem
  - list of labels  page under issues tab
  - API for milestones, keys
  - restyled buttons
  - OAuth
  - Comment order changed

v 2.8.1
  - ability to disable gravatars
  - improved MR diff logic
  - ssh key help page

v 2.8.0
  - Gitlab Flavored Markdown
  - Bulk issues update
  - Issues API
  - Cucumber coverage increased
  - Post-receive files fixed
  - UI improved
  - Application cleanup
  - more cucumber
  - capybara-webkit + headless

v 2.7.0
  - Issue Labels
  - Inline diff
  - Git HTTP
  - API
  - UI improved
  - System hooks
  - UI improved
  - Dashboard events endless scroll
  - Source performance increased

v 2.6.0
  - UI polished
  - Improved network graph + keyboard nav
  - Handle huge commits
  - Last Push widget
  - Bugfix
  - Better performance
  - Email in resque
  - Increased test coverage
  - Ability to remove branch with MR accept
  - a lot of code refactored

v 2.5.0
  - UI polished
  - Git blame for file
  - Bugfix
  - Email in resque
  - Better test coverage

v 2.4.0
  - Admin area stats page
  - Ability to block user
  - Simplified dashboard area
  - Improved admin area
  - Bootstrap 2.0
  - Responsive layout
  - Big commits handling
  - Performance improved
  - Milestones

v 2.3.1
  - Issues pagination
  - ssl fixes
  - Merge Request pagination

v 2.3.0
  - Dashboard r1
  - Search r1
  - Project page
  - Close merge request on push
  - Persist MR diff after merge
  - mysql support
  - Documentation

v 2.2.0
  - We’ve added support of LDAP auth
  - Improved permission logic (4 roles system)
  - Protected branches (now only masters can push to protected branches)
  - Usability improved
  - twitter bootstrap integrated
  - compare view between commits
  - wiki feature
  - now you can enable/disable issues, wiki, wall features per project
  - security fixes
  - improved code browsing (ajax branch switch etc)
  - improved per-line commenting
  - git submodules displayed
  - moved to rails 3.2
  - help section improved

v 2.1.0
  - Project tab r1
  - List branches/tags
  - per line comments
  - mass user import

v 2.0.0
  - gitolite as main git host system
  - merge requests
  - project/repo access
  - link to commit/issue feed
  - design tab
  - improved email notifications
  - restyled dashboard
  - bugfix

v 1.2.2
  - common config file gitlab.yml
  - issues restyle
  - snippets restyle
  - clickable news feed header on dashboard
  - bugfix

v 1.2.1
  - bugfix

v 1.2.0
  - new design
  - user dashboard
  - network graph
  - markdown support for comments
  - encoding issues
  - wall like twitter timeline

v 1.1.0
  - project dashboard
  - wall redesigned
  - feature: code snippets
  - fixed horizontal scroll on file preview
  - fixed app crash if commit message has invalid chars
  - bugfix & code cleaning

v 1.0.2
  - fixed bug with empty project
  - added adv validation for project path & code
  - feature: issues can be sortable
  - bugfix
  - username displayed on top panel

v 1.0.1
  - fixed: with invalid source code for commit
  - fixed: lose branch/tag selection when use tree navigation
  - when history clicked - display path
  - bug fix & code cleaning

v 1.0.0
  - bug fix
  - projects preview mode

v 0.9.6
  - css fix
  - new repo empty tree until restart server - fixed

v 0.9.4
  - security improved
  - authorization improved
  - html escaping
  - bug fix
  - increased test coverage
  - design improvements

v 0.9.1
  - increased test coverage
  - design improvements
  - new issue email notification
  - updated app name
  - issue redesigned
  - issue can be edit

v 0.8.0
  - syntax highlight for main file types
  - redesign
  - stability
  - security fixes
  - increased test coverage
  - email notification<|MERGE_RESOLUTION|>--- conflicted
+++ resolved
@@ -16,11 +16,8 @@
   - Use jquery timeago plugin
   - Fix 500 error for rdoc files
   - Ability to customize merge commit message (sponsored by Say Media)
-<<<<<<< HEAD
   - Search autocomplete via ajax
-=======
   - Add website url to user profile
->>>>>>> 2e3f250d
 
 v6.4.3
   - Don't use unicorn worker killer if PhusionPassenger is defined
