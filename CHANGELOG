--- conflicted
+++ resolved
@@ -45,17 +45,14 @@
   - Display tooltip for mentioned users and groups. !5261 (winniehell)
   - Allow build email service to be tested
   - Added day name to contribution calendar tooltips
-<<<<<<< HEAD
   - Make images fit to the size of the viewport !4810
   - Fixed misplaced mirror repository button on tags page
   - Fix check for New Branch button on Issue page !4630 (winniehell)
-=======
   - Refactor user authorization check for a single project to avoid querying all user projects
   - Make images fit to the size of the viewport. !4810
   - Fix check for New Branch button on Issue page. !4630 (winniehell)
   - Fix GFM autocomplete not working on wiki pages
   - Fixed enter key not triggering click on first row when searching in a dropdown
->>>>>>> 2af769c3
   - Fix MR-auto-close text added to description. !4836
   - Support U2F devices in Firefox. !5177
   - Fix issue, preventing users w/o push access to sort tags. !5105 (redetection)
@@ -161,15 +158,12 @@
   - Render only commit message title in builds (Katarzyna Kobierska Ula Budziszewska)
   - Allow bulk (un)subscription from issues in issue index
   - Fix MR diff encoding issues exporting GitLab projects
-<<<<<<< HEAD
   - Fix of 'Commits being passed to custom hooks are already reachable when using the UI'
-=======
   - Move builds settings out of project settings and rename Pipelines
   - Add builds badge to Pipelines settings page
   - Export and import avatar as part of project import/export
   - Fix migration corrupting import data for old version upgrades
   - Show tooltip on GitLab export link in new project page
->>>>>>> 2af769c3
 
 v 8.9.6
   - Fix importing of events under notes for GitLab projects. !5154
