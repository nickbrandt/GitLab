Please view this file on the master branch, on stable branches it's out of date.

v 8.3.0 (unreleased)
<<<<<<< HEAD
  - Merge when build succeeds (Zeger-Jan van de Weg)
=======
  - Expand character set of usernames created by Omniauth (Corey Hinshaw)
  - Add button to automatically merge a merge request when the build succeeds (Zeger-Jan van de Weg)
  - Merge when build succeeds (Zeger-Jan van de Weg)
  - Provide better diagnostic message upon project creation errors (Stan Hu)
  - Bump devise to 3.5.3 to fix reset token expiring after account creation (Stan Hu)
>>>>>>> c80f3425
  - Bump gollum-lib to 4.1.0 (Stan Hu)
  - Fix broken group avatar upload under "New group" (Stan Hu)
  - Update project repositorize size and commit count during import:repos task (Stan Hu)
  - Fix API setting of 'public' attribute to false will make a project private (Stan Hu)
  - Handle and report SSL errors in Web hook test (Stan Hu)
  - Bump Redis requirement to 2.8 for Sidekiq 4 (Stan Hu)
  - Fix: Assignee selector is empty when 'Unassigned' is selected (Jose Corcuera)
  - Add rake tasks for git repository maintainance (Zeger-Jan van de Weg)
  - Fix 500 error when update group member permission
  - Trim leading and trailing whitespace of milestone and issueable titles (Jose Corcuera)
  - Recognize issue/MR/snippet/commit links as references
  - Add ignore whitespace change option to commit view
  - Fire update hook from GitLab
  - Style warning about mentioning many people in a comment
  - Fix: sort milestones by due date once again (Greg Smethells)
  - Don't show project fork event as "imported"
  - Add API endpoint to fetch merge request commits list
  - Expose events API with comment information and author info
  - Fix: Ensure "Remove Source Branch" button is not shown when branch is being deleted. #3583
  - Run custom Git hooks when branch is created or deleted.
  - Fix bug when simultaneously accepting multiple MRs results in MRs that are of "merged" status, but not merged to the target branch
  - Add languages page to graphs
  - Block LDAP user when they are no longer found in the LDAP server
  - Improve wording on project visibility levels (Zeger-Jan van de Weg)
<<<<<<< HEAD
  - Automatically select default clone protocol based on user preferences (Eirik Lygre)
=======
  - Fix editing notes on a merge request diff
  - Automatically select default clone protocol based on user preferences (Eirik Lygre)
  - Make Network page as sub tab of Commits
  - Add copy-to-clipboard button for Snippets
  - Add indication to merge request list item that MR cannot be merged automatically
  - Default target branch to patch-n when editing file in protected branch
  - Add Builds tab to merge request detail page
  - Allow milestones, issues and MRs to be created from dashboard and group indexes
  - Use new style for wiki
  - Use new style for milestone detail page
  - Fix sidebar tooltips when collapsed
  - Prevent possible XSS attack with award-emoji
  - Upgraded Sidekiq to 4.x
  - Accept COPYING,COPYING.lesser, and licence as license file (Zeger-Jan van de Weg)
  - Fix emoji aliases problem
  - Fix award-emojis Flash alert's width
  - Fix deleting notes on a merge request diff
  - Display referenced merge request statuses in the issue description (Greg Smethells)
  - Implement new sidebar for issue and merge request pages
  - Emoji picker improvements
>>>>>>> c80f3425

v 8.2.3
  - Fix application settings cache not expiring after changes (Stan Hu)
  - Fix Error 500s when creating global milestones with Unicode characters (Stan Hu)
  - Update documentation for "Guest" permissions
  - Properly convert Emoji-only comments into Award Emojis
  - Enable devise paranoid mode to prevent user enumeration attack

v 8.2.3
  - Webhook payload has an added, modified and removed properties for each commit
<<<<<<< HEAD
  - Update documentation for "Guest" permissions
  - Properly convert Emoji-only comments into Award Emojis
  - Webhook payload has an added, modified and removed properties for each commit
=======
>>>>>>> c80f3425
  - Fix 500 error when creating a merge request that removes a submodule

v 8.2.2
  - Fix 404 in redirection after removing a project (Stan Hu)
  - Ensure cached application settings are refreshed at startup (Stan Hu)
  - Fix Error 500 when viewing user's personal projects from admin page (Stan Hu)
  - Fix: Raw private snippets access workflow
  - Prevent "413 Request entity too large" errors when pushing large files with LFS
  - Fix: As an admin, cannot add oneself as a member to a group/project
  - Fix invalid links within projects dashboard header
  - Make current user the first user in assignee dropdown in issues detail page (Stan Hu)
  - Fix: duplicate email notifications on issue comments

v 8.2.1
  - Forcefully update builds that didn't want to update with state machine
  - Fix: saving GitLabCiService as Admin Template

v 8.2.0
  - Improved performance of finding projects and groups in various places
  - Improved performance of rendering user profile pages and Atom feeds
  - Expose build artifacts path as config option
  - Fix grouping of contributors by email in graph.
  - Improved performance of finding issues with/without labels
  - Fix Drone CI service template not saving properly (Stan Hu)
  - Fix avatars not showing in Atom feeds and project issues when Gravatar disabled (Stan Hu)
  - Added a GitLab specific profiling tool called "Sherlock" (see GitLab CE merge request #1749)
  - Upgrade gitlab_git to 7.2.20 and rugged to 0.23.3 (Stan Hu)
  - Improved performance of finding users by one of their Email addresses
  - Add allow_failure field to commit status API (Stan Hu)
  - Commits without .gitlab-ci.yml are marked as skipped
  - Save detailed error when YAML syntax is invalid
  - Since GitLab CI is enabled by default, remove enabling it by pushing .gitlab-ci.yml
  - Added build artifacts
  - Improved performance of replacing references in comments
  - Show last project commit to default branch on project home page
  - Highlight comment based on anchor in URL
  - Adds ability to remove the forked relationship from project settings screen. (Han Loong Liauw)
  - Improved performance of sorting milestone issues
  - Allow users to select the Files view as default project view (Cristian Bica)
  - Show "Empty Repository Page" for repository without branches (Artem V. Navrotskiy)
  - Fix: Inability to reply to code comments in the MR view, if the MR comes from a fork
  - Use git follow flag for commits page when retrieve history for file or directory
  - Show merge request CI status on merge requests index page
  - Send build name and stage in CI notification e-mail
  - Extend yml syntax for only and except to support specifying repository path
  - Enable shared runners to all new projects
  - Bump GitLab-Workhorse to 0.4.1
  - Allow to define cache in `.gitlab-ci.yml`
  - Fix: 500 error returned if destroy request without HTTP referer (Kazuki Shimizu)
  - Remove deprecated CI events from project settings page
  - Improve personal snippet access workflow (Douglas Alexandre)
  - [API] Add ability to fetch the commit ID of the last commit that actually touched a file
  - Fix omniauth documentation setting for omnibus configuration (Jon Cairns)
  - Add "New file" link to dropdown on project page
  - Include commit logs in project search
  - Add "added", "modified" and "removed" properties to commit object in webhook
  - Rename "Back to" links to "Go to" because its not always a case it point to place user come from
  - Allow groups to appear in the search results if the group owner allows it
  - Add email notification to former assignee upon unassignment (Adam Lieskovský)
  - New design for project graphs page
  - Remove deprecated dumped yaml file generated from previous job definitions
  - Show specific runners from projects where user is master or owner
  - MR target branch is now visible on a list view when it is different from project's default one
  - Improve Continuous Integration graphs page
  - Make color of "Accept Merge Request" button consistent with current build status
  - Add ignore white space option in merge request diff and commit and compare view
  - Ability to add release notes (markdown text and attachments) to git tags (aka Releases)
  - Relative links from a repositories README.md now link to the default branch
  - Fix trailing whitespace issue in merge request/issue title
  - Fix bug when milestone/label filter was empty for dashboard issues page
  - Add ability to create milestone in group projects from single form
  - Add option to create merge request when editing/creating a file (Dirceu Tiegs)
  - Prevent the last owner of a group from being able to delete themselves by 'adding' themselves as a master (James Lopez)
  - Add Award Emoji to issue and merge request pages

v 8.1.4
  - Fix bug where manually merged branches in a MR would end up with an empty diff (Stan Hu)
  - Prevent redirect loop when home_page_url is set to the root URL
  - Fix incoming email config defaults
  - Remove CSS property preventing hard tabs from rendering in Chromium 45 (Stan Hu)

v 8.1.3
  - Force update refs/merge-requests/X/head upon a push to the source branch of a merge request (Stan Hu)
  - Spread out runner contacted_at updates
  - Use issue editor as cross reference comment author when issue is edited with a new mention
  - Add Facebook authentication

v 8.1.2
  - Fix cloning Wiki repositories via HTTP (Stan Hu)
  - Add migration to remove satellites directory
  - Fix specific runners visibility
  - Fix 500 when editing CI service
  - Require CI jobs to be named
  - Fix CSS for runner status
  - Fix CI badge
  - Allow developer to manage builds

v 8.1.1
  - Removed, see 8.1.2

v 8.1.0
  - Ensure MySQL CI limits DB migrations occur after the fields have been created (Stan Hu)
  - Fix duplicate repositories in GitHub import page (Stan Hu)
  - Redirect to a default path if HTTP_REFERER is not set (Stan Hu)
  - Adds ability to create directories using the web editor (Ben Ford)
  - Cleanup stuck CI builds
  - Send an email to admin email when a user is reported for spam (Jonathan Rochkind)
  - Show notifications button when user is member of group rather than project (Grzegorz Bizon)
  - Fix bug preventing mentioned issued from being closed when MR is merged using fast-forward merge.
  - Fix nonatomic database update potentially causing project star counts to go negative (Stan Hu)
  - Don't show "Add README" link in an empty repository if user doesn't have access to push (Stan Hu)
  - Fix error preventing displaying of commit data for a directory with a leading dot (Stan Hu)
  - Speed up load times of issue detail pages by roughly 1.5x
  - Fix CI rendering regressions
  - If a merge request is to close an issue, show this on the issue page (Zeger-Jan van de Weg)
  - Add a system note and update relevant merge requests when a branch is deleted or re-added (Stan Hu)
  - Make diff file view easier to use on mobile screens (Stan Hu)
  - Improved performance of finding users by username or Email address
  - Fix bug where merge request comments created by API would not trigger notifications (Stan Hu)
  - Add support for creating directories from Files page (Stan Hu)
  - Allow removing of project without confirmation when JavaScript is disabled (Stan Hu)
  - Support filtering by "Any" milestone or issue and fix "No Milestone" and "No Label" filters (Stan Hu)
  - Improved performance of the trending projects page
  - Remove CI migration task
  - Improved performance of finding projects by their namespace
  - Fix bug where transferring a project would result in stale commit links (Stan Hu)
  - Fix build trace updating
  - Include full path of source and target branch names in New Merge Request page (Stan Hu)
  - Add user preference to view activities as default dashboard (Stan Hu)
  - Add option to admin area to sign in as a specific user (Pavel Forkert)
  - Show CI status on all pages where commits list is rendered
  - Automatically enable CI when push .gitlab-ci.yml file to repository
  - Move CI charts to project graphs area
  - Fix cases where Markdown did not render links in activity feed (Stan Hu)
  - Add first and last to pagination (Zeger-Jan van de Weg)
  - Added Commit Status API
  - Added Builds View
  - Added when to .gitlab-ci.yml
  - Show CI status on commit page
  - Added CI_BUILD_TAG, _STAGE, _NAME and _TRIGGERED to CI builds
  - Show CI status on Your projects page and Starred projects page
  - Remove "Continuous Integration" page from dashboard
  - Add notes and SSL verification entries to hook APIs (Ben Boeckel)
  - Fix grammar in admin area "labels" .nothing-here-block when no labels exist.
  - Move CI runners page to project settings area
  - Move CI variables page to project settings area
  - Move CI triggers page to project settings area
  - Move CI project settings page to CE project settings area
  - Fix bug when removed file was not appearing in merge request diff
  - Show warning when build cannot be served by any of the available CI runners
  - Note the original location of a moved project when notifying users of the move
  - Improve error message when merging fails
  - Add support of multibyte characters in LDAP UID (Roman Petrov)
  - Show additions/deletions stats on merge request diff
  - Remove footer text in emails (Zeger-Jan van de Weg)
  - Ensure code blocks are properly highlighted after a note is updated
  - Fix wrong access level badge on MR comments
  - Hide password in the service settings form
  - Move CI web hooks page to project settings area
  - Fix User Identities API. It now allows you to properly create or update user's identities.
  - Add user preference to change layout width (Peter Göbel)
  - Use commit status in merge request widget as preferred source of CI status
  - Integrate CI commit and build pages into project pages
  - Move CI services page to project settings area
  - Add "Quick Submit" behavior to input fields throughout the application. Use
    Cmd+Enter on Mac and Ctrl+Enter on Windows/Linux.
  - Fix position of hamburger in header for smaller screens (Han Loong Liauw)
  - Fix bug where Emojis in Markdown would truncate remaining text (Sakata Sinji)
  - Persist filters when sorting on admin user page (Jerry Lukins)
  - Update style of snippets pages (Han Loong Liauw)
  - Allow dashboard and group issues/MRs to be filtered by label
  - Add spellcheck=false to certain input fields
  - Invalidate stored service password if the endpoint URL is changed
  - Project names are not fully shown if group name is too big, even on group page view
  - Apply new design for Files page
  - Add "New Page" button to Wiki Pages tab (Stan Hu)
  - Only render 404 page from /public
  - Hide passwords from services API (Alex Lossent)
  - Fix: Images cannot show when projects' path was changed
  - Let gitlab-git-http-server generate and serve 'git archive' downloads
  - Optimize query when filtering on issuables (Zeger-Jan van de Weg)
  - Fix padding of outdated discussion item.
  - Animate the logo on hover

v 8.0.5
  - Correct lookup-by-email for LDAP logins
  - Fix loading spinner sometimes not being hidden on Merge Request tab switches

v 8.0.4
  - Fix Message-ID header to be RFC 2111-compliant to prevent e-mails being dropped (Stan Hu)
  - Fix referrals for :back and relative URL installs
  - Fix anchors to comments in diffs
  - Remove CI token from build traces
  - Fix "Assign All" button on Runner admin page
  - Fix search in Files
  - Add full project namespace to payload of system webhooks (Ricardo Band)

v 8.0.3
  - Fix URL shown in Slack notifications
  - Fix bug where projects would appear to be stuck in the forked import state (Stan Hu)
  - Fix Error 500 in creating merge requests with > 1000 diffs (Stan Hu)
  - Add work_in_progress key to MR web hooks (Ben Boeckel)

v 8.0.2
  - Fix default avatar not rendering in network graph (Stan Hu)
  - Skip check_initd_configured_correctly on omnibus installs
  - Prevent double-prefixing of help page paths
  - Clarify confirmation text on user deletion
  - Make commit graphs responsive to window width changes (Stan Hu)
  - Fix top margin for sign-in button on public pages
  - Fix LDAP attribute mapping
  - Remove git refs used internally by GitLab from network graph (Stan Hu)
  - Use standard Markdown font in Markdown preview instead of fixed-width font (Stan Hu)
  - Fix Reply by email for non-UTF-8 messages.
  - Add option to use StartTLS with Reply by email IMAP server.
  - Allow AWS S3 Server-Side Encryption with Amazon S3-Managed Keys for backups (Paul Beattie)

v 8.0.1
  - Improve CI migration procedure and documentation

v 8.0.0
  - Fix Markdown links not showing up in dashboard activity feed (Stan Hu)
  - Remove milestones from merge requests when milestones are deleted (Stan Hu)
  - Fix HTML link that was improperly escaped in new user e-mail (Stan Hu)
  - Fix broken sort in merge request API (Stan Hu)
  - Bump rouge to 1.10.1 to remove warning noise and fix other syntax highlighting bugs (Stan Hu)
  - Gracefully handle errors in syntax highlighting by leaving the block unformatted (Stan Hu)
  - Add "replace" and "upload" functionalities to allow user replace existing file and upload new file into current repository
  - Fix URL construction for merge requests, issues, notes, and commits for relative URL config (Stan Hu)
  - Fix emoji URLs in Markdown when relative_url_root is used (Stan Hu)
  - Omit filename in Content-Disposition header in raw file download to avoid RFC 6266 encoding issues (Stan HU)
  - Fix broken Wiki Page History (Stan Hu)
  - Import forked repositories asynchronously to prevent large repositories from timing out (Stan Hu)
  - Prevent anchors from being hidden by header (Stan Hu)
  - Fix bug where only the first 15 Bitbucket issues would be imported (Stan Hu)
  - Sort issues by creation date in Bitbucket importer (Stan Hu)
  - Prevent too many redirects upon login when home page URL is set to external_url (Stan Hu)
  - Improve dropdown positioning on the project home page (Hannes Rosenögger)
  - Upgrade browser gem to 1.0.0 to avoid warning in IE11 compatibilty mode (Stan Hu)
  - Remove user OAuth tokens from the database and request new tokens each session (Stan Hu)
  - Restrict users API endpoints to use integer IDs (Stan Hu)
  - Only show recent push event if the branch still exists or a recent merge request has not been created (Stan Hu)
  - Remove satellites
  - Better performance for web editor (switched from satellites to rugged)
  - Faster merge
  - Ability to fetch merge requests from refs/merge-requests/:id
  - Allow displaying of archived projects in the admin interface (Artem Sidorenko)
  - Allow configuration of import sources for new projects (Artem Sidorenko)
  - Search for comments should be case insensetive
  - Create cross-reference for closing references on commits pushed to non-default branches (Maël Valais)
  - Ability to search milestones
  - Gracefully handle SMTP user input errors (e.g. incorrect email addresses) to prevent Sidekiq retries (Stan Hu)
  - Move dashboard activity to separate page (for your projects and starred projects)
  - Improve performance of git blame
  - Limit content width to 1200px for most of pages to improve readability on big screens
  - Fix 500 error when submit project snippet without body
  - Improve search page usability
  - Bring more UI consistency in way how projects, snippets and groups lists are rendered
  - Make all profiles and group public
  - Fixed login failure when extern_uid changes (Joel Koglin)
  - Don't notify users without access to the project when they are (accidentally) mentioned in a note.
  - Retrieving oauth token with LDAP credentials
  - Load Application settings from running database unless env var USE_DB=false
  - Added Drone CI integration (Kirill Zaitsev)
  - Allow developers to retry builds
  - Hide advanced project options for non-admin users
  - Fail builds if no .gitlab-ci.yml is found
  - Refactored service API and added automatically service docs generator (Kirill Zaitsev)
  - Added web_url key project hook_attrs (Kirill Zaitsev)
  - Add ability to get user information by ID of an SSH key via the API
  - Fix bug which IE cannot show image at markdown when the image is raw file of gitlab
  - Add support for Crowd
  - Global Labels that are available to all projects
  - Fix highlighting of deleted lines in diffs.
  - Project notification level can be set on the project page itself
  - Added service API endpoint to retrieve service parameters (Petheő Bence)
  - Add FogBugz project import (Jared Szechy)
  - Sort users autocomplete lists by user (Allister Antosik)
  - Webhook for issue now contains repository field (Jungkook Park)
  - Add ability to add custom text to the help page (Jeroen van Baarsen)
  - Add pg_schema to backup config
  - Fix references to target project issues in Merge Requests markdown preview and textareas (Francesco Levorato)
  - Redirect from incorrectly cased group or project path to correct one (Francesco Levorato)
  - Removed API calls from CE to CI

v 7.14.3
  - No changes

v 7.14.2
  - Upgrade gitlab_git to 7.2.15 to fix `git blame` errors with ISO-encoded files (Stan Hu)
  - Allow configuration of LDAP attributes GitLab will use for the new user account.

v 7.14.1
  - Improve abuse reports management from admin area
  - Fix "Reload with full diff" URL button in compare branch view (Stan Hu)
  - Disabled DNS lookups for SSH in docker image (Rowan Wookey)
  - Only include base URL in OmniAuth full_host parameter (Stan Hu)
  - Fix Error 500 in API when accessing a group that has an avatar (Stan Hu)
  - Ability to enable SSL verification for Webhooks

v 7.14.0
  - Fix bug where non-project members of the target project could set labels on new merge requests.
  - Update default robots.txt rules to disallow crawling of irrelevant pages (Ben Bodenmiller)
  - Fix redirection after sign in when using auto_sign_in_with_provider
  - Upgrade gitlab_git to 7.2.14 to ignore CRLFs in .gitmodules (Stan Hu)
  - Clear cache to prevent listing deleted branches after MR removes source branch (Stan Hu)
  - Provide more feedback what went wrong if HipChat service failed test (Stan Hu)
  - Fix bug where backslashes in inline diffs could be dropped (Stan Hu)
  - Disable turbolinks when linking to Bitbucket import status (Stan Hu)
  - Fix broken code import and display error messages if something went wrong with creating project (Stan Hu)
  - Fix corrupted binary files when using API files endpoint (Stan Hu)
  - Bump Haml to 4.0.7 to speed up textarea rendering (Stan Hu)
  - Show incompatible projects in Bitbucket import status (Stan Hu)
  - Fix coloring of diffs on MR Discussion-tab (Gert Goet)
  - Fix "Network" and "Graphs" pages for branches with encoded slashes (Stan Hu)
  - Fix errors deleting and creating branches with encoded slashes (Stan Hu)
  - Always add current user to autocomplete controller to support filter by "Me" (Stan Hu)
  - Fix multi-line syntax highlighting (Stan Hu)
  - Fix network graph when branch name has single quotes (Stan Hu)
  - Add "Confirm user" button in user admin page (Stan Hu)
  - Upgrade gitlab_git to version 7.2.6 to fix Error 500 when creating network graphs (Stan Hu)
  - Add support for Unicode filenames in relative links (Hiroyuki Sato)
  - Fix URL used for refreshing notes if relative_url is present (Bartłomiej Święcki)
  - Fix commit data retrieval when branch name has single quotes (Stan Hu)
  - Check that project was actually created rather than just validated in import:repos task (Stan Hu)
  - Fix full screen mode for snippet comments (Daniel Gerhardt)
  - Fix 404 error in files view after deleting the last file in a repository (Stan Hu)
  - Fix the "Reload with full diff" URL button (Stan Hu)
  - Fix label read access for unauthenticated users (Daniel Gerhardt)
  - Fix access to disabled features for unauthenticated users (Daniel Gerhardt)
  - Fix OAuth provider bug where GitLab would not go return to the redirect_uri after sign-in (Stan Hu)
  - Fix file upload dialog for comment editing (Daniel Gerhardt)
  - Set OmniAuth full_host parameter to ensure redirect URIs are correct (Stan Hu)
  - Return comments in created order in merge request API (Stan Hu)
  - Disable internal issue tracker controller if external tracker is used (Stan Hu)
  - Expire Rails cache entries after two weeks to prevent endless Redis growth
  - Add support for destroying project milestones (Stan Hu)
  - Allow custom backup archive permissions
  - Add project star and fork count, group avatar URL and user/group web URL attributes to API
  - Show who last edited a comment if it wasn't the original author
  - Send notification to all participants when MR is merged.
  - Add ability to manage user email addresses via the API.
  - Show buttons to add license, changelog and contribution guide if they're missing.
  - Tweak project page buttons.
  - Disabled autocapitalize and autocorrect on login field (Daryl Chan)
  - Mention group and project name in creation, update and deletion notices (Achilleas Pipinellis)
  - Update gravatar link on profile page to link to configured gravatar host (Ben Bodenmiller)
  - Remove redis-store TTL monkey patch
  - Add support for CI skipped status
  - Fetch code from forks to refs/merge-requests/:id/head when merge request created
  - Remove comments and email addresses when publicly exposing ssh keys (Zeger-Jan van de Weg)
  - Add "Check out branch" button to the MR page.
  - Improve MR merge widget text and UI consistency.
  - Improve text in MR "How To Merge" modal.
  - Cache all events
  - Order commits by date when comparing branches
  - Fix bug causing error when the target branch of a symbolic ref was deleted
  - Include branch/tag name in archive file and directory name
  - Add dropzone upload progress
  - Add a label for merged branches on branches page (Florent Baldino)
  - Detect .mkd and .mkdn files as markdown (Ben Boeckel)
  - Fix: User search feature in admin area does not respect filters
  - Set max-width for README, issue and merge request description for easier read on big screens
  - Update Flowdock integration to support new Flowdock API (Boyan Tabakov)
  - Remove author from files view (Sven Strickroth)
  - Fix infinite loop when SAML was incorrectly configured.

v 7.13.5
  - Satellites reverted

v 7.13.4
  - Allow users to send abuse reports

v 7.13.3
  - Fix bug causing Bitbucket importer to crash when OAuth application had been removed.
  - Allow users to send abuse reports
  - Remove satellites
  - Link username to profile on Group Members page (Tom Webster)

v 7.13.2
  - Fix randomly failed spec
  - Create project services on Project creation
  - Add admin_merge_request ability to Developer level and up
  - Fix Error 500 when browsing projects with no HEAD (Stan Hu)
  - Fix labels / assignee / milestone for the merge requests when issues are disabled
  - Show the first tab automatically on MergeRequests#new
  - Add rake task 'gitlab:update_commit_count' (Daniel Gerhardt)
  - Fix Gmail Actions

v 7.13.1
  - Fix: Label modifications are not reflected in existing notes and in the issue list
  - Fix: Label not shown in the Issue list, although it's set through web interface
  - Fix: Group/project references are linked incorrectly
  - Improve documentation
  - Fix of migration: Check if session_expire_delay column exists before adding the column
  - Fix: ActionView::Template::Error
  - Fix: "Create Merge Request" isn't always shown in event for newly pushed branch
  - Fix bug causing "Remove source-branch" option not to work for merge requests from the same project.
  - Render Note field hints consistently for "new" and "edit" forms

v 7.13.0
  - Remove repository graph log to fix slow cache updates after push event (Stan Hu)
  - Only enable HSTS header for HTTPS and port 443 (Stan Hu)
  - Fix user autocomplete for unauthenticated users accessing public projects (Stan Hu)
  - Fix redirection to home page URL for unauthorized users (Daniel Gerhardt)
  - Add branch switching support for graphs (Daniel Gerhardt)
  - Fix external issue tracker hook/test for HTTPS URLs (Daniel Gerhardt)
  - Remove link leading to a 404 error in Deploy Keys page (Stan Hu)
  - Add support for unlocking users in admin settings (Stan Hu)
  - Add Irker service configuration options (Stan Hu)
  - Fix order of issues imported from GitHub (Hiroyuki Sato)
  - Bump rugments to 1.0.0beta8 to fix C prototype function highlighting (Jonathon Reinhart)
  - Fix Merge Request webhook to properly fire "merge" action when accepted from the web UI
  - Add `two_factor_enabled` field to admin user API (Stan Hu)
  - Fix invalid timestamps in RSS feeds (Rowan Wookey)
  - Fix downloading of patches on public merge requests when user logged out (Stan Hu)
  - Fix Error 500 when relative submodule resolves to a namespace that has a different name from its path (Stan Hu)
  - Extract the longest-matching ref from a commit path when multiple matches occur (Stan Hu)
  - Update maintenance documentation to explain no need to recompile asssets for omnibus installations (Stan Hu)
  - Support commenting on diffs in side-by-side mode (Stan Hu)
  - Fix JavaScript error when clicking on the comment button on a diff line that has a comment already (Stan Hu)
  - Return 40x error codes if branch could not be deleted in UI (Stan Hu)
  - Remove project visibility icons from dashboard projects list
  - Rename "Design" profile settings page to "Preferences".
  - Allow users to customize their default Dashboard page.
  - Update ssl_ciphers in Nginx example to remove DHE settings. This will deny forward secrecy for Android 2.3.7, Java 6 and OpenSSL 0.9.8
  - Admin can edit and remove user identities
  - Convert CRLF newlines to LF when committing using the web editor.
  - API request /projects/:project_id/merge_requests?state=closed will return only closed merge requests without merged one. If you need ones that were merged - use state=merged.
  - Allow Administrators to filter the user list by those with or without Two-factor Authentication enabled.
  - Show a user's Two-factor Authentication status in the administration area.
  - Explicit error when commit not found in the CI
  - Improve performance for issue and merge request pages
  - Users with guest access level can not set assignee, labels or milestones for issue and merge request
  - Reporter role can manage issue tracker now: edit any issue, set assignee or milestone and manage labels
  - Better performance for pages with events list, issues list and commits list
  - Faster automerge check and merge itself when source and target branches are in same repository
  - Correctly show anonymous authorized applications under Profile > Applications.
  - Query Optimization in MySQL.
  - Allow users to be blocked and unblocked via the API
  - Use native Postgres database cleaning during backup restore
  - Redesign project page. Show README as default instead of activity. Move project activity to separate page
  - Make left menu more hierarchical and less contextual by adding back item at top
  - A fork can’t have a visibility level that is greater than the original project.
  - Faster code search in repository and wiki. Fixes search page timeout for big repositories
  - Allow administrators to disable 2FA for a specific user
  - Add error message for SSH key linebreaks
  - Store commits count in database (will populate with valid values only after first push)
  - Rebuild cache after push to repository in background job
  - Fix transferring of project to another group using the API.

v 7.12.2
  - Correctly show anonymous authorized applications under Profile > Applications.
  - Faster automerge check and merge itself when source and target branches are in same repository
  - Audit log for user authentication
  - Allow custom label to be set for authentication providers.

v 7.12.1
  - Fix error when deleting a user who has projects (Stan Hu)
  - Fix post-receive errors on a push when an external issue tracker is configured (Stan Hu)
  - Add SAML to list of social_provider (Matt Firtion)
  - Fix merge requests API scope to keep compatibility in 7.12.x patch release (Dmitriy Zaporozhets)
  - Fix closed merge request scope at milestone page (Dmitriy Zaporozhets)
  - Revert merge request states renaming
  - Fix hooks for web based events with external issue references (Daniel Gerhardt)
  - Improve performance for issue and merge request pages
  - Compress database dumps to reduce backup size

v 7.12.0
  - Fix Error 500 when one user attempts to access a personal, internal snippet (Stan Hu)
  - Disable changing of target branch in new merge request page when a branch has already been specified (Stan Hu)
  - Fix post-receive errors on a push when an external issue tracker is configured (Stan Hu)
  - Update oauth button logos for Twitter and Google to recommended assets
  - Update browser gem to version 0.8.0 for IE11 support (Stan Hu)
  - Fix timeout when rendering file with thousands of lines.
  - Add "Remember me" checkbox to LDAP signin form.
  - Add session expiration delay configuration through UI application settings
  - Don't notify users mentioned in code blocks or blockquotes.
  - Omit link to generate labels if user does not have access to create them (Stan Hu)
  - Show warning when a comment will add 10 or more people to the discussion.
  - Disable changing of the source branch in merge request update API (Stan Hu)
  - Shorten merge request WIP text.
  - Add option to disallow users from registering any application to use GitLab as an OAuth provider
  - Support editing target branch of merge request (Stan Hu)
  - Refactor permission checks with issues and merge requests project settings (Stan Hu)
  - Fix Markdown preview not working in Edit Milestone page (Stan Hu)
  - Fix Zen Mode not closing with ESC key (Stan Hu)
  - Allow HipChat API version to be blank and default to v2 (Stan Hu)
  - Add file attachment support in Milestone description (Stan Hu)
  - Fix milestone "Browse Issues" button.
  - Set milestone on new issue when creating issue from index with milestone filter active.
  - Make namespace API available to all users (Stan Hu)
  - Add web hook support for note events (Stan Hu)
  - Disable "New Issue" and "New Merge Request" buttons when features are disabled in project settings (Stan Hu)
  - Remove Rack Attack monkey patches and bump to version 4.3.0 (Stan Hu)
  - Fix clone URL losing selection after a single click in Safari and Chrome (Stan Hu)
  - Fix git blame syntax highlighting when different commits break up lines (Stan Hu)
  - Add "Resend confirmation e-mail" link in profile settings (Stan Hu)
  - Allow to configure location of the `.gitlab_shell_secret` file. (Jakub Jirutka)
  - Disabled expansion of top/bottom blobs for new file diffs
  - Update Asciidoctor gem to version 1.5.2. (Jakub Jirutka)
  - Fix resolving of relative links to repository files in AsciiDoc documents. (Jakub Jirutka)
  - Use the user list from the target project in a merge request (Stan Hu)
  - Default extention for wiki pages is now .md instead of .markdown (Jeroen van Baarsen)
  - Add validation to wiki page creation (only [a-zA-Z0-9/_-] are allowed) (Jeroen van Baarsen)
  - Fix new/empty milestones showing 100% completion value (Jonah Bishop)
  - Add a note when an Issue or Merge Request's title changes
  - Consistently refer to MRs as either Merged or Closed.
  - Add Merged tab to MR lists.
  - Prefix EmailsOnPush email subject with `[Git]`.
  - Group project contributions by both name and email.
  - Clarify navigation labels for Project Settings and Group Settings.
  - Move user avatar and logout button to sidebar
  - You can not remove user if he/she is an only owner of group
  - User should be able to leave group. If not - show him proper message
  - User has ability to leave project
  - Add SAML support as an omniauth provider
  - Allow to configure a URL to show after sign out
  - Add an option to automatically sign-in with an Omniauth provider
  - GitLab CI service sends .gitlab-ci.yml in each push call
  - When remove project - move repository and schedule it removal
  - Improve group removing logic
  - Trigger create-hooks on backup restore task
  - Add option to automatically link omniauth and LDAP identities
  - Allow special character in users bio. I.e.: I <3 GitLab

v 7.11.4
  - Fix missing bullets when creating lists
  - Set rel="nofollow" on external links

v 7.11.3
  - no changes
  - Fix upgrader script (Martins Polakovs)

v 7.11.2
  - no changes

v 7.11.1
  - no changes

v 7.11.0
  - Fall back to Plaintext when Syntaxhighlighting doesn't work. Fixes some buggy lexers (Hannes Rosenögger)
  - Get editing comments to work in Chrome 43 again.
  - Fix broken view when viewing history of a file that includes a path that used to be another file (Stan Hu)
  - Don't show duplicate deploy keys
  - Fix commit time being displayed in the wrong timezone in some cases (Hannes Rosenögger)
  - Make the first branch pushed to an empty repository the default HEAD (Stan Hu)
  - Fix broken view when using a tag to display a tree that contains git submodules (Stan Hu)
  - Make Reply-To config apply to change e-mail confirmation and other Devise notifications (Stan Hu)
  - Add application setting to restrict user signups to e-mail domains (Stan Hu)
  - Don't allow a merge request to be merged when its title starts with "WIP".
  - Add a page title to every page.
  - Allow primary email to be set to an email that you've already added.
  - Fix clone URL field and X11 Primary selection (Dmitry Medvinsky)
  - Ignore invalid lines in .gitmodules
  - Fix "Cannot move project" error message from popping up after a successful transfer (Stan Hu)
  - Redirect to sign in page after signing out.
  - Fix "Hello @username." references not working by no longer allowing usernames to end in period.
  - Fix "Revspec not found" errors when viewing diffs in a forked project with submodules (Stan Hu)
  - Improve project page UI
  - Fix broken file browsing with relative submodule in personal projects (Stan Hu)
  - Add "Reply quoting selected text" shortcut key (`r`)
  - Fix bug causing `@whatever` inside an issue's first code block to be picked up as a user mention.
  - Fix bug causing `@whatever` inside an inline code snippet (backtick-style) to be picked up as a user mention.
  - When use change branches link at MR form - save source branch selection instead of target one
  - Improve handling of large diffs
  - Added GitLab Event header for project hooks
  - Add Two-factor authentication (2FA) for GitLab logins
  - Show Atom feed buttons everywhere where applicable.
  - Add project activity atom feed.
  - Don't crash when an MR from a fork has a cross-reference comment from the target project on one of its commits.
  - Explain how to get a new password reset token in welcome emails
  - Include commit comments in MR from a forked project.
  - Group milestones by title in the dashboard and all other issue views.
  - Query issues, merge requests and milestones with their IID through API (Julien Bianchi)
  - Add default project and snippet visibility settings to the admin web UI.
  - Show incompatible projects in Google Code import status (Stan Hu)
  - Fix bug where commit data would not appear in some subdirectories (Stan Hu)
  - Task lists are now usable in comments, and will show up in Markdown previews.
  - Fix bug where avatar filenames were not actually deleted from the database during removal (Stan Hu)
  - Fix bug where Slack service channel was not saved in admin template settings. (Stan Hu)
  - Protect OmniAuth request phase against CSRF.
  - Don't send notifications to mentioned users that don't have access to the project in question.
  - Add search issues/MR by number
  - Change plots to bar graphs in commit statistics screen
  - Move snippets UI to fluid layout
  - Improve UI for sidebar. Increase separation between navigation and content
  - Improve new project command options (Ben Bodenmiller)
  - Add common method to force UTF-8 and use it to properly handle non-ascii OAuth user properties (Onur Küçük)
  - Prevent sending empty messages to HipChat (Chulki Lee)
  - Improve UI for mobile phones on dashboard and project pages
  - Add room notification and message color option for HipChat
  - Allow to use non-ASCII letters and dashes in project and namespace name. (Jakub Jirutka)
  - Add footnotes support to Markdown (Guillaume Delbergue)
  - Add current_sign_in_at to UserFull REST api.
  - Make Sidekiq MemoryKiller shutdown signal configurable
  - Add "Create Merge Request" buttons to commits and branches pages and push event.
  - Show user roles by comments.
  - Fix automatic blocking of auto-created users from Active Directory.
  - Call merge request web hook for each new commits (Arthur Gautier)
  - Use SIGKILL by default in Sidekiq::MemoryKiller
  - Fix mentioning of private groups.
  - Add style for <kbd> element in markdown
  - Spin spinner icon next to "Checking for CI status..." on MR page.
  - Fix reference links in dashboard activity and ATOM feeds.
  - Ensure that the first added admin performs repository imports

v 7.10.4
  - Fix migrations broken in 7.10.2
  - Make tags for GitLab installations running on MySQL case sensitive
  - Get Gitorious importer to work again.
  - Fix adding new group members from admin area
  - Fix DB error when trying to tag a repository (Stan Hu)
  - Fix Error 500 when searching Wiki pages (Stan Hu)
  - Unescape branch names in compare commit (Stan Hu)
  - Order commit comments chronologically in API.

v 7.10.2
  - Fix CI links on MR page

v 7.10.0
  - Ignore submodules that are defined in .gitmodules but are checked in as directories.
  - Allow projects to be imported from Google Code.
  - Remove access control for uploaded images to fix broken images in emails (Hannes Rosenögger)
  - Allow users to be invited by email to join a group or project.
  - Don't crash when project repository doesn't exist.
  - Add config var to block auto-created LDAP users.
  - Don't use HTML ellipsis in EmailsOnPush subject truncated commit message.
  - Set EmailsOnPush reply-to address to committer email when enabled.
  - Fix broken file browsing with a submodule that contains a relative link (Stan Hu)
  - Fix persistent XSS vulnerability around profile website URLs.
  - Fix project import URL regex to prevent arbitary local repos from being imported.
  - Fix directory traversal vulnerability around uploads routes.
  - Fix directory traversal vulnerability around help pages.
  - Don't leak existence of project via search autocomplete.
  - Don't leak existence of group or project via search.
  - Fix bug where Wiki pages that included a '/' were no longer accessible (Stan Hu)
  - Fix bug where error messages from Dropzone would not be displayed on the issues page (Stan Hu)
  - Add a rake task to check repository integrity with `git fsck`
  - Add ability to configure Reply-To address in gitlab.yml (Stan Hu)
  - Move current user to the top of the list in assignee/author filters (Stan Hu)
  - Fix broken side-by-side diff view on merge request page (Stan Hu)
  - Set Application controller default URL options to ensure all url_for calls are consistent (Stan Hu)
  - Allow HTML tags in Markdown input
  - Fix code unfold not working on Compare commits page (Stan Hu)
  - Fix generating SSH key fingerprints with OpenSSH 6.8. (Sašo Stanovnik)
  - Fix "Import projects from" button to show the correct instructions (Stan Hu)
  - Fix dots in Wiki slugs causing errors (Stan Hu)
  - Make maximum attachment size configurable via Application Settings (Stan Hu)
  - Update poltergeist to version 1.6.0 to support PhantomJS 2.0 (Zeger-Jan van de Weg)
  - Fix cross references when usernames, milestones, or project names contain underscores (Stan Hu)
  - Disable reference creation for comments surrounded by code/preformatted blocks (Stan Hu)
  - Reduce Rack Attack false positives causing 403 errors during HTTP authentication (Stan Hu)
  - enable line wrapping per default and remove the checkbox to toggle it (Hannes Rosenögger)
  - Fix a link in the patch update guide
  - Add a service to support external wikis (Hannes Rosenögger)
  - Omit the "email patches" link and fix plain diff view for merge commits
  - List new commits for newly pushed branch in activity view.
  - Add sidetiq gem dependency to match EE
  - Add changelog, license and contribution guide links to project tab bar.
  - Improve diff UI
  - Fix alignment of navbar toggle button (Cody Mize)
  - Fix checkbox rendering for nested task lists
  - Identical look of selectboxes in UI
  - Upgrade the gitlab_git gem to version 7.1.3
  - Move "Import existing repository by URL" option to button.
  - Improve error message when save profile has error.
  - Passing the name of pushed ref to CI service (requires GitLab CI 7.9+)
  - Add location field to user profile
  - Fix print view for markdown files and wiki pages
  - Fix errors when deleting old backups
  - Improve GitLab performance when working with git repositories
  - Add tag message and last commit to tag hook (Kamil Trzciński)
  - Restrict permissions on backup files
  - Improve oauth accounts UI in profile page
  - Add ability to unlink connected accounts
  - Replace commits calendar with faster contribution calendar that includes issues and merge requests
  - Add inifinite scroll to user page activity
  - Don't include system notes in issue/MR comment count.
  - Don't mark merge request as updated when merge status relative to target branch changes.
  - Link note avatar to user.
  - Make Git-over-SSH errors more descriptive.
  - Fix EmailsOnPush.
  - Refactor issue filtering
  - AJAX selectbox for issue assignee and author filters
  - Fix issue with missing options in issue filtering dropdown if selected one
  - Prevent holding Control-Enter or Command-Enter from posting comment multiple times.
  - Prevent note form from being cleared when submitting failed.
  - Improve file icons rendering on tree (Sullivan Sénéchal)
  - API: Add pagination to project events
  - Get issue links in notification mail to work again.
  - Don't show commit comment button when user is not signed in.
  - Fix admin user projects lists.
  - Don't leak private group existence by redirecting from namespace controller to group controller.
  - Ability to skip some items from backup (database, respositories or uploads)
  - Archive repositories in background worker.
  - Import GitHub, Bitbucket or GitLab.com projects owned by authenticated user into current namespace.
  - Project labels are now available over the API under the "tag_list" field (Cristian Medina)
  - Fixed link paths for HTTP and SSH on the admin project view (Jeremy Maziarz)
  - Fix and improve help rendering (Sullivan Sénéchal)
  - Fix final line in EmailsOnPush email diff being rendered as error.
  - Prevent duplicate Buildkite service creation.
  - Fix git over ssh errors 'fatal: protocol error: bad line length character'
  - Automatically setup GitLab CI project for forks if origin project has GitLab CI enabled
  - Bust group page project list cache when namespace name or path changes.
  - Explicitly set image alt-attribute to prevent graphical glitches if gravatars could not be loaded
  - Allow user to choose a public email to show on public profile
  - Remove truncation from issue titles on milestone page (Jason Blanchard)
  - Fix stuck Merge Request merging events from old installations (Ben Bodenmiller)
  - Fix merge request comments on files with multiple commits
  - Fix Resource Owner Password Authentication Flow

v 7.9.4
  - Security: Fix project import URL regex to prevent arbitary local repos from being imported
  - Fixed issue where only 25 commits would load in file listings
  - Fix LDAP identities  after config update

v 7.9.3
  - Contains no changes
  - Add icons to Add dropdown items.
  - Allow admin to create public deploy keys that are accessible to any project.
  - Warn when gitlab-shell version doesn't match requirement.
  - Skip email confirmation when set by admin or via LDAP.
  - Only allow users to reference groups, projects, issues, MRs, commits they have access to.

v 7.9.3
  - Contains no changes

v 7.9.2
  - Contains no changes

v 7.9.1
  - Include missing events and fix save functionality in admin service template settings form (Stan Hu)
  - Fix "Import projects from" button to show the correct instructions (Stan Hu)
  - Fix OAuth2 issue importing a new project from GitHub and GitLab (Stan Hu)
  - Fix for LDAP with commas in DN
  - Fix missing events and in admin Slack service template settings form (Stan Hu)
  - Don't show commit comment button when user is not signed in.
  - Downgrade gemnasium-gitlab-service gem

v 7.9.0
  - Add HipChat integration documentation (Stan Hu)
  - Update documentation for object_kind field in Webhook push and tag push Webhooks (Stan Hu)
  - Fix broken email images (Hannes Rosenögger)
  - Automatically config git if user forgot, where possible (Zeger-Jan van de Weg)
  - Fix mass SQL statements on initial push (Hannes Rosenögger)
  - Add tag push notifications and normalize HipChat and Slack messages to be consistent (Stan Hu)
  - Add comment notification events to HipChat and Slack services (Stan Hu)
  - Add issue and merge request events to HipChat and Slack services (Stan Hu)
  - Fix merge request URL passed to Webhooks. (Stan Hu)
  - Fix bug that caused a server error when editing a comment to "+1" or "-1" (Stan Hu)
  - Fix code preview theme setting for comments, issues, merge requests, and snippets (Stan Hu)
  - Move labels/milestones tabs to sidebar
  - Upgrade Rails gem to version 4.1.9.
  - Improve error messages for file edit failures
  - Improve UI for commits, issues and merge request lists
  - Fix commit comments on first line of diff not rendering in Merge Request Discussion view.
  - Allow admins to override restricted project visibility settings.
  - Move restricted visibility settings from gitlab.yml into the web UI.
  - Improve trigger merge request hook when source project branch has been updated (Kirill Zaitsev)
  - Save web edit in new branch
  - Fix ordering of imported but unchanged projects (Marco Wessel)
  - Mobile UI improvements: make aside content expandable
  - Expose avatar_url in projects API
  - Fix checkbox alignment on the application settings page.
  - Generalize image upload in drag and drop in markdown to all files (Hannes Rosenögger)
  - Fix mass-unassignment of issues (Robert Speicher)
  - Fix hidden diff comments in merge request discussion view
  - Allow user confirmation to be skipped for new users via API
  - Add a service to send updates to an Irker gateway (Romain Coltel)
  - Add brakeman (security scanner for Ruby on Rails)
  - Slack username and channel options
  - Add grouped milestones from all projects to dashboard.
  - Web hook sends pusher email as well as commiter
  - Add Bitbucket omniauth provider.
  - Add Bitbucket importer.
  - Support referencing issues to a project whose name starts with a digit
  - Condense commits already in target branch when updating merge request source branch.
  - Send notifications and leave system comments when bulk updating issues.
  - Automatically link commit ranges to compare page: sha1...sha4 or sha1..sha4 (includes sha1 in comparison)
  - Move groups page from profile to dashboard
  - Starred projects page at dashboard
  - Blocking user does not remove him/her from project/groups but show blocked label
  - Change subject of EmailsOnPush emails to include namespace, project and branch.
  - Change subject of EmailsOnPush emails to include first commit message when multiple were pushed.
  - Remove confusing footer from EmailsOnPush mail body.
  - Add list of changed files to EmailsOnPush emails.
  - Add option to send EmailsOnPush emails from committer email if domain matches.
  - Add option to disable code diffs in EmailOnPush emails.
  - Wrap commit message in EmailsOnPush email.
  - Send EmailsOnPush emails when deleting commits using force push.
  - Fix EmailsOnPush email comparison link to include first commit.
  - Fix highliht of selected lines in file
  - Reject access to group/project avatar if the user doesn't have access.
  - Add database migration to clean group duplicates with same path and name (Make sure you have a backup before update)
  - Add GitLab active users count to rake gitlab:check
  - Starred projects page at dashboard
  - Make email display name configurable
  - Improve json validation in hook data
  - Use Emoji One
  - Updated emoji help documentation to properly reference EmojiOne.
  - Fix missing GitHub organisation repositories on import page.
  - Added blue theme
  - Remove annoying notice messages when create/update merge request
  - Allow smb:// links in Markdown text.
  - Filter merge request by title or description at Merge Requests page
  - Block user if he/she was blocked in Active Directory
  - Fix import pages not working after first load.
  - Use custom LDAP label in LDAP signin form.
  - Execute hooks and services when branch or tag is created or deleted through web interface.
  - Block and unblock user if he/she was blocked/unblocked in Active Directory
  - Raise recommended number of unicorn workers from 2 to 3
  - Use same layout and interactivity for project members as group members.
  - Prevent gitlab-shell character encoding issues by receiving its changes as raw data.
  - Ability to unsubscribe/subscribe to issue or merge request
  - Delete deploy key when last connection to a project is destroyed.
  - Fix invalid Atom feeds when using emoji, horizontal rules, or images (Christian Walther)
  - Backup of repositories with tar instead of git bundle (only now are git-annex files included in the backup)
  - Add canceled status for CI
  - Send EmailsOnPush email when branch or tag is created or deleted.
  - Faster merge request processing for large repository
  - Prevent doubling AJAX request with each commit visit via Turbolink
  - Prevent unnecessary doubling of js events on import pages and user calendar

v 7.8.4
  - Fix issue_tracker_id substitution in custom issue trackers
  - Fix path and name duplication in namespaces

v 7.8.3
  - Bump version of gitlab_git fixing annotated tags without message

v 7.8.2
  - Fix service migration issue when upgrading from versions prior to 7.3
  - Fix setting of the default use project limit via admin UI
  - Fix showing of already imported projects for GitLab and Gitorious importers
  - Fix response of push to repository to return "Not found" if user doesn't have access
  - Fix check if user is allowed to view the file attachment
  - Fix import check for case sensetive namespaces
  - Increase timeout for Git-over-HTTP requests to 1 hour since large pulls/pushes can take a long time.
  - Properly handle autosave local storage exceptions.
  - Escape wildcards when searching LDAP by username.

v 7.8.1
  - Fix run of custom post receive hooks
  - Fix migration that caused issues when upgrading to version 7.8 from versions prior to 7.3
  - Fix the warning for LDAP users about need to set password
  - Fix avatars which were not shown for non logged in users
  - Fix urls for the issues when relative url was enabled

v 7.8.0
  - Fix access control and protection against XSS for note attachments and other uploads.
  - Replace highlight.js with rouge-fork rugments (Stefan Tatschner)
  - Make project search case insensitive (Hannes Rosenögger)
  - Include issue/mr participants in list of recipients for reassign/close/reopen emails
  - Expose description in groups API
  - Better UI for project services page
  - Cleaner UI for web editor
  - Add diff syntax highlighting in email-on-push service notifications (Hannes Rosenögger)
  - Add API endpoint to fetch all changes on a MergeRequest (Jeroen van Baarsen)
  - View note image attachments in new tab when clicked instead of downloading them
  - Improve sorting logic in UI and API. Explicitly define what sorting method is used by default
  - Fix overflow at sidebar when have several items
  - Add notes for label changes in issue and merge requests
  - Show tags in commit view (Hannes Rosenögger)
  - Only count a user's vote once on a merge request or issue (Michael Clarke)
  - Increase font size when browse source files and diffs
  - Service Templates now let you set default values for all services
  - Create new file in empty repository using GitLab UI
  - Ability to clone project using oauth2 token
  - Upgrade Sidekiq gem to version 3.3.0
  - Stop git zombie creation during force push check
  - Show success/error messages for test setting button in services
  - Added Rubocop for code style checks
  - Fix commits pagination
  - Async load a branch information at the commit page
  - Disable blacklist validation for project names
  - Allow configuring protection of the default branch upon first push (Marco Wessel)
  - Add gitlab.com importer
  - Add an ability to login with gitlab.com
  - Add a commit calendar to the user profile (Hannes Rosenögger)
  - Submit comment on command-enter
  - Notify all members of a group when that group is mentioned in a comment, for example: `@gitlab-org` or `@sales`.
  - Extend issue clossing pattern to include "Resolve", "Resolves", "Resolved", "Resolving" and "Close" (Julien Bianchi and Hannes Rosenögger)
  - Fix long broadcast message cut-off on left sidebar (Visay Keo)
  - Add Project Avatars (Steven Thonus and Hannes Rosenögger)
  - Password reset token validity increased from 2 hours to 2 days since it is also send on account creation.
  - Edit group members via API
  - Enable raw image paste from clipboard, currently Chrome only (Marco Cyriacks)
  - Add action property to merge request hook (Julien Bianchi)
  - Remove duplicates from group milestone participants list.
  - Add a new API function that retrieves all issues assigned to a single milestone (Justin Whear and Hannes Rosenögger)
  - API: Access groups with their path (Julien Bianchi)
  - Added link to milestone and keeping resource context on smaller viewports for issues and merge requests (Jason Blanchard)
  - Allow notification email to be set separately from primary email.
  - API: Add support for editing an existing project (Mika Mäenpää and Hannes Rosenögger)
  - Don't have Markdown preview fail for long comments/wiki pages.
  - When test web hook - show error message instead of 500 error page if connection to hook url was reset
  - Added support for firing system hooks on group create/destroy and adding/removing users to group (Boyan Tabakov)
  - Added persistent collapse button for left side nav bar (Jason Blanchard)
  - Prevent losing unsaved comments by automatically restoring them when comment page is loaded again.
  - Don't allow page to be scaled on mobile.
  - Clean the username acquired from OAuth/LDAP so it doesn't fail username validation and block signing up.
  - Show assignees in merge request index page (Kelvin Mutuma)
  - Link head panel titles to relevant root page.
  - Allow users that signed up via OAuth to set their password in order to use Git over HTTP(S).
  - Show users button to share their newly created public or internal projects on twitter
  - Add quick help links to the GitLab pricing and feature comparison pages.
  - Fix duplicate authorized applications in user profile and incorrect application client count in admin area.
  - Make sure Markdown previews always use the same styling as the eventual destination.
  - Remove deprecated Group#owner_id from API
  - Show projects user contributed to on user page. Show stars near project on user page.
  - Improve database performance for GitLab
  - Add Asana service (Jeremy Benoist)
  - Improve project web hooks with extra data

v 7.7.2
  - Update GitLab Shell to version 2.4.2 that fixes a bug when developers can push to protected branch
  - Fix issue when LDAP user can't login with existing GitLab account

v 7.7.1
  - Improve mention autocomplete performance
  - Show setup instructions for GitHub import if disabled
  - Allow use http for OAuth applications

v 7.7.0
  - Import from GitHub.com feature
  - Add Jetbrains Teamcity CI service (Jason Lippert)
  - Mention notification level
  - Markdown preview in wiki (Yuriy Glukhov)
  - Raise group avatar filesize limit to 200kb
  - OAuth applications feature
  - Show user SSH keys in admin area
  - Developer can push to protected branches option
  - Set project path instead of project name in create form
  - Block Git HTTP access after 10 failed authentication attempts
  - Updates to the messages returned by API (sponsored by O'Reilly Media)
  - New UI layout with side navigation
  - Add alert message in case of outdated browser (IE < 10)
  - Added API support for sorting projects
  - Update gitlab_git to version 7.0.0.rc14
  - Add API project search filter option for authorized projects
  - Fix File blame not respecting branch selection
  - Change some of application settings on fly in admin area UI
  - Redesign signin/signup pages
  - Close standard input in Gitlab::Popen.popen
  - Trigger GitLab CI when push tags
  - When accept merge request - do merge using sidaekiq job
  - Enable web signups by default
  - Fixes for diff comments: drag-n-drop images, selecting images
  - Fixes for edit comments: drag-n-drop images, preview mode, selecting images, save & update
  - Remove password strength indicator



v 7.6.0
  - Fork repository to groups
  - New rugged version
  - Add CRON=1 backup setting for quiet backups
  - Fix failing wiki restore
  - Add optional Sidekiq MemoryKiller middleware (enabled via SIDEKIQ_MAX_RSS env variable)
  - Monokai highlighting style now more faithful to original design (Mark Riedesel)
  - Create project with repository in synchrony
  - Added ability to create empty repo or import existing one if project does not have repository
  - Reactivate highlight.js language autodetection
  - Mobile UI improvements
  - Change maximum avatar file size from 100KB to 200KB
  - Strict validation for snippet file names
  - Enable Markdown preview for issues, merge requests, milestones, and notes (Vinnie Okada)
  - In the docker directory is a container template based on the Omnibus packages.
  - Update Sidekiq to version 2.17.8
  - Add author filter to project issues and merge requests pages
  - Atom feed for user activity
  - Support multiple omniauth providers for the same user
  - Rendering cross reference in issue title and tooltip for merge request
  - Show username in comments
  - Possibility to create Milestones or Labels when Issues are disabled
  - Fix bug with showing gpg signature in tag

v 7.5.3
  - Bump gitlab_git to 7.0.0.rc12 (includes Rugged 0.21.2)

v 7.5.2
  - Don't log Sidekiq arguments by default
  - Fix restore of wiki repositories from backups

v 7.5.1
  - Add missing timestamps to 'members' table

v 7.5.0
  - API: Add support for Hipchat (Kevin Houdebert)
  - Add time zone configuration in gitlab.yml (Sullivan Senechal)
  - Fix LDAP authentication for Git HTTP access
  - Run 'GC.start' after every EmailsOnPushWorker job
  - Fix LDAP config lookup for provider 'ldap'
  - Drop all sequences during Postgres database restore
  - Project title links to project homepage (Ben Bodenmiller)
  - Add Atlassian Bamboo CI service (Drew Blessing)
  - Mentioned @user will receive email even if he is not participating in issue or commit
  - Session API: Use case-insensitive authentication like in UI (Andrey Krivko)
  - Tie up loose ends with annotated tags: API & UI (Sean Edge)
  - Return valid json for deleting branch via API (sponsored by O'Reilly Media)
  - Expose username in project events API (sponsored by O'Reilly Media)
  - Adds comments to commits in the API
  - Performance improvements
  - Fix post-receive issue for projects with deleted forks
  - New gitlab-shell version with custom hooks support
  - Improve code
  - GitLab CI 5.2+ support (does not support older versions)
  - Fixed bug when you can not push commits starting with 000000 to protected branches
  - Added a password strength indicator
  - Change project name and path in one form
  - Display renamed files in diff views (Vinnie Okada)
  - Fix raw view for public snippets
  - Use secret token with GitLab internal API.
  - Add missing timestamps to 'members' table

v 7.4.5
  - Bump gitlab_git to 7.0.0.rc12 (includes Rugged 0.21.2)

v 7.4.4
  - No changes

v 7.4.3
  - Fix raw snippets view
  - Fix security issue for member api
  - Fix buildbox integration

v 7.4.2
  - Fix internal snippet exposing for unauthenticated users

v 7.4.1
  - Fix LDAP authentication for Git HTTP access
  - Fix LDAP config lookup for provider 'ldap'
  - Fix public snippets
  - Fix 500 error on projects with nested submodules

v 7.4.0
  - Refactored membership logic
  - Improve error reporting on users API (Julien Bianchi)
  - Refactor test coverage tools usage. Use SIMPLECOV=true to generate it locally
  - Default branch is protected by default
  - Increase unicorn timeout to 60 seconds
  - Sort search autocomplete projects by stars count so most popular go first
  - Add README to tab on project show page
  - Do not delete tmp/repositories itself during clean-up, only its contents
  - Support for backup uploads to remote storage
  - Prevent notes polling when there are not notes
  - Internal ForkService: Prepare support for fork to a given namespace
  - API: Add support for forking a project via the API (Bernhard Kaindl)
  - API: filter project issues by milestone (Julien Bianchi)
  - Fail harder in the backup script
  - Changes to Slack service structure, only webhook url needed
  - Zen mode for wiki and milestones (Robert Schilling)
  - Move Emoji parsing to html-pipeline-gitlab (Robert Schilling)
  - Font Awesome 4.2 integration (Sullivan Senechal)
  - Add Pushover service integration (Sullivan Senechal)
  - Add select field type for services options (Sullivan Senechal)
  - Add cross-project references to the Markdown parser (Vinnie Okada)
  - Add task lists to issue and merge request descriptions (Vinnie Okada)
  - Snippets can be public, internal or private
  - Improve danger zone: ask project path to confirm data-loss action
  - Raise exception on forgery
  - Show build coverage in Merge Requests (requires GitLab CI v5.1)
  - New milestone and label links on issue edit form
  - Improved repository graphs
  - Improve event note display in dashboard and project activity views (Vinnie Okada)
  - Add users sorting to admin area
  - UI improvements
  - Fix ambiguous sha problem with mentioned commit
  - Fixed bug with apostrophe when at mentioning users
  - Add active directory ldap option
  - Developers can push to wiki repo. Protected branches does not affect wiki repo any more
  - Faster rev list
  - Fix branch removal

v 7.3.2
  - Fix creating new file via web editor
  - Use gitlab-shell v2.0.1

v 7.3.1
  - Fix ref parsing in Gitlab::GitAccess
  - Fix error 500 when viewing diff on a file with changed permissions
  - Fix adding comments to MR when source branch is master
  - Fix error 500 when searching description contains relative link

v 7.3.0
  - Always set the 'origin' remote in satellite actions
  - Write authorized_keys in tmp/ during tests
  - Use sockets to connect to Redis
  - Add dormant New Relic gem (can be enabled via environment variables)
  - Expire Rack sessions after 1 week
  - Cleaner signin/signup pages
  - Improved comments UI
  - Better search with filtering, pagination etc
  - Added a checkbox to toggle line wrapping in diff (Yuriy Glukhov)
  - Prevent project stars duplication when fork project
  - Use the default Unicorn socket backlog value of 1024
  - Support Unix domain sockets for Redis
  - Store session Redis keys in 'session:gitlab:' namespace
  - Deprecate LDAP account takeover based on partial LDAP email / GitLab username match
  - Use /bin/sh instead of Bash in bin/web, bin/background_jobs (Pavel Novitskiy)
  - Keyboard shortcuts for productivity (Robert Schilling)
  - API: filter issues by state (Julien Bianchi)
  - API: filter issues by labels (Julien Bianchi)
  - Add system hook for ssh key changes
  - Add blob permalink link (Ciro Santilli)
  - Create annotated tags through UI and API (Sean Edge)
  - Snippets search (Charles Bushong)
  - Comment new push to existing MR
  - Add 'ci' to the blacklist of forbidden names
  - Improve text filtering on issues page
  - Comment & Close button
  - Process git push --all much faster
  - Don't allow edit of system notes
  - Project wiki search (Ralf Seidler)
  - Enabled Shibboleth authentication support (Matus Banas)
  - Zen mode (fullscreen) for issues/MR/notes (Robert Schilling)
  - Add ability to configure webhook timeout via gitlab.yml (Wes Gurney)
  - Sort project merge requests in asc or desc order for updated_at or created_at field (sponsored by O'Reilly Media)
  - Add Redis socket support to 'rake gitlab:shell:install'

v 7.2.1
  - Delete orphaned labels during label migration (James Brooks)
  - Security: prevent XSS with stricter MIME types for raw repo files

v 7.2.0
  - Explore page
  - Add project stars (Ciro Santilli)
  - Log Sidekiq arguments
  - Better labels: colors, ability to rename and remove
  - Improve the way merge request collects diffs
  - Improve compare page for large diffs
  - Expose the full commit message via API
  - Fix 500 error on repository rename
  - Fix bug when MR download patch return invalid diff
  - Test gitlab-shell integration
  - Repository import timeout increased from 2 to 4 minutes allowing larger repos to be imported
  - API for labels (Robert Schilling)
  - API: ability to set an import url when creating project for specific user

v 7.1.1
  - Fix cpu usage issue in Firefox
  - Fix redirect loop when changing password by new user
  - Fix 500 error on new merge request page

v 7.1.0
  - Remove observers
  - Improve MR discussions
  - Filter by description on Issues#index page
  - Fix bug with namespace select when create new project page
  - Show README link after description for non-master members
  - Add @all mention for comments
  - Dont show reply button if user is not signed in
  - Expose more information for issues with webhook
  - Add a mention of the merge request into the default merge request commit message
  - Improve code highlight, introduce support for more languages like Go, Clojure, Erlang etc
  - Fix concurrency issue in repository download
  - Dont allow repository name start with ?
  - Improve email threading (Pierre de La Morinerie)
  - Cleaner help page
  - Group milestones
  - Improved email notifications
  - Contributors API (sponsored by Mobbr)
  - Fix LDAP TLS authentication (Boris HUISGEN)
  - Show VERSION information on project sidebar
  - Improve branch removal logic when accept MR
  - Fix bug where comment form is spawned inside the Reply button
  - Remove Dir.chdir from Satellite#lock for thread-safety
  - Increased default git max_size value from 5MB to 20MB in gitlab.yml. Please update your configs!
  - Show error message in case of timeout in satellite when create MR
  - Show first 100 files for huge diff instead of hiding all
  - Change default admin email from admin@local.host to admin@example.com

v 7.0.0
  - The CPU no longer overheats when you hold down the spacebar
  - Improve edit file UI
  - Add ability to upload group avatar when create
  - Protected branch cannot be removed
  - Developers can remove normal branches with UI
  - Remove branch via API (sponsored by O'Reilly Media)
  - Move protected branches page to Project settings area
  - Redirect to Files view when create new branch via UI
  - Drag and drop upload of image in every markdown-area (Earle Randolph Bunao and Neil Francis Calabroso)
  - Refactor the markdown relative links processing
  - Make it easier to implement other CI services for GitLab
  - Group masters can create projects in group
  - Deprecate ruby 1.9.3 support
  - Only masters can rewrite/remove git tags
  - Add X-Frame-Options SAMEORIGIN to Nginx config so Sidekiq admin is visible
  - UI improvements
  - Case-insensetive search for issues
  - Update to rails 4.1
  - Improve performance of application for projects and groups with a lot of members
  - Formally support Ruby 2.1
  - Include Nginx gitlab-ssl config
  - Add manual language detection for highlight.js
  - Added example.com/:username routing
  - Show notice if your profile is public
  - UI improvements for mobile devices
  - Improve diff rendering performance
  - Drag-n-drop for issues and merge requests between states at milestone page
  - Fix '0 commits' message for huge repositories on project home page
  - Prevent 500 error page when visit commit page from large repo
  - Add notice about huge push over http to unicorn config
  - File action in satellites uses default 30 seconds timeout instead of old 10 seconds one
  - Overall performance improvements
  - Skip init script check on omnibus-gitlab
  - Be more selective when killing stray Sidekiqs
  - Check LDAP user filter during sign-in
  - Remove wall feature (no data loss - you can take it from database)
  - Dont expose user emails via API unless you are admin
  - Detect issues closed by Merge Request description
  - Better email subject lines from email on push service (Alex Elman)
  - Enable identicon for gravatar be default

v 6.9.2
  - Revert the commit that broke the LDAP user filter

v 6.9.1
  - Fix scroll to highlighted line
  - Fix the pagination on load for commits page

v 6.9.0
  - Store Rails cache data in the Redis `cache:gitlab` namespace
  - Adjust MySQL limits for existing installations
  - Add db index on project_id+iid column. This prevents duplicate on iid (During migration duplicates will be removed)
  - Markdown preview or diff during editing via web editor (Evgeniy Sokovikov)
  - Give the Rails cache its own Redis namespace
  - Add ability to set different ssh host, if different from http/https
  - Fix syntax highlighting for code comments blocks
  - Improve comments loading logic
  - Stop refreshing comments when the tab is hidden
  - Improve issue and merge request mobile UI (Drew Blessing)
  - Document how to convert a backup to PostgreSQL
  - Fix locale bug in backup manager
  - Fix can not automerge when MR description is too long
  - Fix wiki backup skip bug
  - Two Step MR creation process
  - Remove unwanted files from satellite working directory with git clean -fdx
  - Accept merge request via API (sponsored by O'Reilly Media)
  - Add more access checks during API calls
  - Block SSH access for 'disabled' Active Directory users
  - Labels for merge requests (Drew Blessing)
  - Threaded emails by setting a Message-ID (Philip Blatter)

v 6.8.0
  - Ability to at mention users that are participating in issue and merge req. discussion
  - Enabled GZip Compression for assets in example Nginx, make sure that Nginx is compiled with --with-http_gzip_static_module flag (this is default in Ubuntu)
  - Make user search case-insensitive (Christopher Arnold)
  - Remove omniauth-ldap nickname bug workaround
  - Drop all tables before restoring a Postgres backup
  - Make the repository downloads path configurable
  - Create branches via API (sponsored by O'Reilly Media)
  - Changed permission of gitlab-satellites directory not to be world accessible
  - Protected branch does not allow force push
  - Fix popen bug in `rake gitlab:satellites:create`
  - Disable connection reaping for MySQL
  - Allow oauth signup without email for twitter and github
  - Fix faulty namespace names that caused 500 on user creation
  - Option to disable standard login
  - Clean old created archives from repository downloads directory
  - Fix download link for huge MR diffs
  - Expose event and mergerequest timestamps in API
  - Fix emails on push service when only one commit is pushed

v 6.7.3
  - Fix the merge notification email not being sent (Pierre de La Morinerie)
  - Drop all tables before restoring a Postgres backup
  - Remove yanked modernizr gem

v 6.7.2
  - Fix upgrader script

v 6.7.1
  - Fix GitLab CI integration

v 6.7.0
  - Increased the example Nginx client_max_body_size from 5MB to 20MB, consider updating it manually on existing installations
  - Add support for Gemnasium as a Project Service (Olivier Gonzalez)
  - Add edit file button to MergeRequest diff
  - Public groups (Jason Hollingsworth)
  - Cleaner headers in Notification Emails (Pierre de La Morinerie)
  - Blob and tree gfm links to anchors work
  - Piwik Integration (Sebastian Winkler)
  - Show contribution guide link for new issue form (Jeroen van Baarsen)
  - Fix CI status for merge requests from fork
  - Added option to remove issue assignee on project issue page and issue edit page (Jason Blanchard)
  - New page load indicator that includes a spinner that scrolls with the page
  - Converted all the help sections into markdown
  - LDAP user filters
  - Streamline the content of notification emails (Pierre de La Morinerie)
  - Fixes a bug with group member administration (Matt DeTullio)
  - Sort tag names using VersionSorter (Robert Speicher)
  - Add GFM autocompletion for MergeRequests (Robert Speicher)
  - Add webhook when a new tag is pushed (Jeroen van Baarsen)
  - Add button for toggling inline comments in diff view
  - Add retry feature for repository import
  - Reuse the GitLab LDAP connection within each request
  - Changed markdown new line behaviour to conform to markdown standards
  - Fix global search
  - Faster authorized_keys rebuilding in `rake gitlab:shell:setup` (requires gitlab-shell 1.8.5)
  - Create and Update MR calls now support the description parameter (Greg Messner)
  - Markdown relative links in the wiki link to wiki pages, markdown relative links in repositories link to files in the repository
  - Added Slack service integration (Federico Ravasio)
  - Better API responses for access_levels (sponsored by O'Reilly Media)
  - Requires at least 2 unicorn workers
  - Requires gitlab-shell v1.9+
  - Replaced gemoji(due to closed licencing problem) with Phantom Open Emoji library(combined SIL Open Font License, MIT License and the CC 3.0 License)
  - Fix `/:username.keys` response content type (Dmitry Medvinsky)

v 6.6.5
  - Added option to remove issue assignee on project issue page and issue edit page (Jason Blanchard)
  - Hide mr close button for comment form if merge request was closed or inline comment
  - Adds ability to reopen closed merge request

v 6.6.4
  - Add missing html escape for highlighted code blocks in comments, issues

v 6.6.3
  - Fix 500 error when edit yourself from admin area
  - Hide private groups for public profiles

v 6.6.2
  - Fix 500 error on branch/tag create or remove via UI

v 6.6.1
  - Fix 500 error on files tab if submodules presents

v 6.6.0
  - Retrieving user ssh keys publically(github style): http://__HOST__/__USERNAME__.keys
  - Permissions: Developer now can manage issue tracker (modify any issue)
  - Improve Code Compare page performance
  - Group avatar
  - Pygments.rb replaced with highlight.js
  - Improve Merge request diff store logic
  - Improve render performnace for MR show page
  - Fixed Assembla hardcoded project name
  - Jira integration documentation
  - Refactored app/services
  - Remove snippet expiration
  - Mobile UI improvements (Drew Blessing)
  - Fix block/remove UI for admin::users#show page
  - Show users' group membership on users' activity page (Robert Djurasaj)
  - User pages are visible without login if user is authorized to a public project
  - Markdown rendered headers have id derived from their name and link to their id
  - Improve application to work faster with large groups (100+ members)
  - Multiple emails per user
  - Show last commit for file when view file source
  - Restyle Issue#show page and MR#show page
  - Ability to filter by multiple labels for Issues page
  - Rails version to 4.0.3
  - Fixed attachment identifier displaying underneath note text (Jason Blanchard)

v 6.5.1
  - Fix branch selectbox when create merge request from fork

v 6.5.0
  - Dropdown menus on issue#show page for assignee and milestone (Jason Blanchard)
  - Add color custimization and previewing to broadcast messages
  - Fixed notes anchors
  - Load new comments in issues dynamically
  - Added sort options to Public page
  - New filters (assigned/authored/all) for Dashboard#issues/merge_requests (sponsored by Say Media)
  - Add project visibility icons to dashboard
  - Enable secure cookies if https used
  - Protect users/confirmation with rack_attack
  - Default HTTP headers to protect against MIME-sniffing, force https if enabled
  - Bootstrap 3 with responsive UI
  - New repository download formats: tar.bz2, zip, tar (Jason Hollingsworth)
  - Restyled accept widgets for MR
  - SCSS refactored
  - Use jquery timeago plugin
  - Fix 500 error for rdoc files
  - Ability to customize merge commit message (sponsored by Say Media)
  - Search autocomplete via ajax
  - Add website url to user profile
  - Files API supports base64 encoded content (sponsored by O'Reilly Media)
  - Added support for Go's repository retrieval (Bruno Albuquerque)

v6.4.3
  - Don't use unicorn worker killer if PhusionPassenger is defined

v6.4.2
  - Fixed wrong behaviour of script/upgrade.rb

v6.4.1
  - Fixed bug with repository rename
  - Fixed bug with project transfer

v 6.4.0
  - Added sorting to project issues page (Jason Blanchard)
  - Assembla integration (Carlos Paramio)
  - Fixed another 500 error with submodules
  - UI: More compact issues page
  - Minimal password length increased to 8 symbols
  - Side-by-side diff view (Steven Thonus)
  - Internal projects (Jason Hollingsworth)
  - Allow removal of avatar (Drew Blessing)
  - Project web hooks now support issues and merge request events
  - Visiting project page while not logged in will redirect to sign-in instead of 404 (Jason Hollingsworth)
  - Expire event cache on avatar creation/removal (Drew Blessing)
  - Archiving old projects (Steven Thonus)
  - Rails 4
  - Add time ago tooltips to show actual date/time
  - UI: Fixed UI for admin system hooks
  - Ruby script for easier GitLab upgrade
  - Do not remove Merge requests if fork project was removed
  - Improve sign-in/signup UX
  - Add resend confirmation link to sign-in page
  - Set noreply@HOSTNAME for reply_to field in all emails
  - Show GitLab API version on Admin#dashboard
  - API Cross-origin resource sharing
  - Show READMe link at project home page
  - Show repo size for projects in Admin area

v 6.3.0
  - API for adding gitlab-ci service
  - Init script now waits for pids to appear after (re)starting before reporting status (Rovanion Luckey)
  - Restyle project home page
  - Grammar fixes
  - Show branches list (which branches contains commit) on commit page (Andrew Kumanyaev)
  - Security improvements
  - Added support for GitLab CI 4.0
  - Fixed issue with 500 error when group did not exist
  - Ability to leave project
  - You can create file in repo using UI
  - You can remove file from repo using UI
  - API: dropped default_branch attribute from project during creation
  - Project default_branch is not stored in db any more. It takes from repo now.
  - Admin broadcast messages
  - UI improvements
  - Dont show last push widget if user removed this branch
  - Fix 500 error for repos with newline in file name
  - Extended html titles
  - API: create/update/delete repo files
  - Admin can transfer project to any namespace
  - API: projects/all for admin users
  - Fix recent branches order

v 6.2.4
  - Security: Cast API private_token to string (CVE-2013-4580)
  - Security: Require gitlab-shell 1.7.8 (CVE-2013-4581, CVE-2013-4582, CVE-2013-4583)
  - Fix for Git SSH access for LDAP users

v 6.2.3
  - Security: More protection against CVE-2013-4489
  - Security: Require gitlab-shell 1.7.4 (CVE-2013-4490, CVE-2013-4546)
  - Fix sidekiq rake tasks

v 6.2.2
  - Security: Update gitlab_git (CVE-2013-4489)

v 6.2.1
  - Security: Fix issue with generated passwords for new users

v 6.2.0
  - Public project pages are now visible to everyone (files, issues, wik, etc.)
    THIS MEANS YOUR ISSUES AND WIKI FOR PUBLIC PROJECTS ARE PUBLICLY VISIBLE AFTER THE UPGRADE
  - Add group access to permissions page
  - Require current password to change one
  - Group owner or admin can remove other group owners
  - Remove group transfer since we have multiple owners
  - Respect authorization in Repository API
  - Improve UI for Project#files page
  - Add more security specs
  - Added search for projects by name to api (Izaak Alpert)
  - Make default user theme configurable (Izaak Alpert)
  - Update logic for validates_merge_request for tree of MR (Andrew Kumanyaev)
  - Rake tasks for web hooks management (Jonhnny Weslley)
  - Extended User API to expose admin and can_create_group for user creation/updating (Boyan Tabakov)
  - API: Remove group
  - API: Remove project
  - Avatar upload on profile page with a maximum of 100KB (Steven Thonus)
  - Store the sessions in Redis instead of the cookie store
  - Fixed relative links in markdown
  - User must confirm their email if signup enabled
  - User must confirm changed email

v 6.1.0
  - Project specific IDs for issues, mr, milestones
    Above items will get a new id and for example all bookmarked issue urls will change.
    Old issue urls are redirected to the new one if the issue id is too high for an internal id.
  - Description field added to Merge Request
  - API: Sudo api calls (Izaak Alpert)
  - API: Group membership api (Izaak Alpert)
  - Improved commit diff
  - Improved large commit handling (Boyan Tabakov)
  - Rewrite: Init script now less prone to errors and keeps better track of the service (Rovanion Luckey)
  - Link issues, merge requests, and commits when they reference each other with GFM (Ash Wilson)
  - Close issues automatically when pushing commits with a special message
  - Improve user removal from admin area
  - Invalidate events cache when project was moved
  - Remove deprecated classes and rake tasks
  - Add event filter for group and project show pages
  - Add links to create branch/tag from project home page
  - Add public-project? checkbox to new-project view
  - Improved compare page. Added link to proceed into Merge Request
  - Send an email to a user when they are added to group
  - New landing page when you have 0 projects

v 6.0.0
  - Feature: Replace teams with group membership
    We introduce group membership in 6.0 as a replacement for teams.
    The old combination of groups and teams was confusing for a lot of people.
    And when the members of a team where changed this wasn't reflected in the project permissions.
    In GitLab 6.0 you will be able to add members to a group with a permission level for each member.
    These group members will have access to the projects in that group.
    Any changes to group members will immediately be reflected in the project permissions.
    You can even have multiple owners for a group, greatly simplifying administration.
  - Feature: Ability to have multiple owners for group
  - Feature: Merge Requests between fork and project (Izaak Alpert)
  - Feature: Generate fingerprint for ssh keys
  - Feature: Ability to create and remove branches with UI
  - Feature: Ability to create and remove git tags with UI
  - Feature: Groups page in profile. You can leave group there
  - API: Allow login with LDAP credentials
  - Redesign: project settings navigation
  - Redesign: snippets area
  - Redesign: ssh keys page
  - Redesign: buttons, blocks and other ui elements
  - Add comment title to rss feed
  - You can use arrows to navigate at tree view
  - Add project filter on dashboard
  - Cache project graph
  - Drop support of root namespaces
  - Default theme is classic now
  - Cache result of methods like authorize_projects, project.team.members etc
  - Remove $.ready events
  - Fix onclick events being double binded
  - Add notification level to group membership
  - Move all project controllers/views under Projects:: module
  - Move all profile controllers/views under Profiles:: module
  - Apply user project limit only for personal projects
  - Unicorn is default web server again
  - Store satellites lock files inside satellites dir
  - Disabled threadsafety mode in rails
  - Fixed bug with loosing MR comments
  - Improved MR comments logic
  - Render readme file for projects in public area

v 5.4.2
  - Security: Cast API private_token to string (CVE-2013-4580)
  - Security: Require gitlab-shell 1.7.8 (CVE-2013-4581, CVE-2013-4582, CVE-2013-4583)

v 5.4.1
  - Security: Fixes for CVE-2013-4489
  - Security: Require gitlab-shell 1.7.4 (CVE-2013-4490, CVE-2013-4546)

v 5.4.0
  - Ability to edit own comments
  - Documentation improvements
  - Improve dashboard projects page
  - Fixed nav for empty repos
  - GitLab Markdown help page
  - Misspelling fixes
  - Added support of unicorn and fog gems
  - Added client list to API doc
  - Fix PostgreSQL database restoration problem
  - Increase snippet content column size
  - allow project import via git:// url
  - Show participants on issues, including mentions
  - Notify mentioned users with email

v 5.3.0
  - Refactored services
  - Campfire service added
  - HipChat service added
  - Fixed bug with LDAP + git over http
  - Fixed bug with google analytics code being ignored
  - Improve sign-in page if ldap enabled
  - Respect newlines in wall messages
  - Generate the Rails secret token on first run
  - Rename repo feature
  - Init.d: remove gitlab.socket on service start
  - Api: added teams api
  - Api: Prevent blob content being escaped
  - Api: Smart deploy key add behaviour
  - Api: projects/owned.json return user owned project
  - Fix bug with team assignation on project from #4109
  - Advanced snippets: public/private, project/personal (Andrew Kulakov)
  - Repository Graphs (Karlo Nicholas T. Soriano)
  - Fix dashboard lost if comment on commit
  - Update gitlab-grack. Fixes issue with --depth option
  - Fix project events duplicate on project page
  - Fix postgres error when displaying network graph.
  - Fix dashboard event filter when navigate via turbolinks
  - init.d: Ensure socket is removed before starting service
  - Admin area: Style teams:index, group:show pages
  - Own page for failed forking
  - Scrum view for milestone

v 5.2.0
  - Turbolinks
  - Git over http with ldap credentials
  - Diff with better colors and some spacing on the corners
  - Default values for project features
  - Fixed huge_commit view
  - Restyle project clone panel
  - Move Gitlab::Git code to gitlab_git gem
  - Move update docs in repo
  - Requires gitlab-shell v1.4.0
  - Fixed submodules listing under file tab
  - Fork feature (Angus MacArthur)
  - git version check in gitlab:check
  - Shared deploy keys feature
  - Ability to generate default labels set for issues
  - Improve gfm autocomplete (Harold Luo)
  - Added support for Google Analytics
  - Code search feature (Javier Castro)

v 5.1.0
  - You can login with email or username now
  - Corrected project transfer rollback when repository cannot be moved
  - Move both repo and wiki when project transfer requested
  - Admin area: project editing was removed from admin namespace
  - Access: admin user has now access to any project.
  - Notification settings
  - Gitlab::Git set of objects to abstract from grit library
  - Replace Unicorn web server with Puma
  - Backup/Restore refactored. Backup dump project wiki too now
  - Restyled Issues list. Show milestone version in issue row
  - Restyled Merge Request list
  - Backup now dump/restore uploads
  - Improved performance of dashboard (Andrew Kumanyaev)
  - File history now tracks renames (Akzhan Abdulin)
  - Drop wiki migration tools
  - Drop sqlite migration tools
  - project tagging
  - Paginate users in API
  - Restyled network graph (Hiroyuki Sato)

v 5.0.1
  - Fixed issue with gitlab-grit being overridden by grit

v 5.0.0
  - Replaced gitolite with gitlab-shell
  - Removed gitolite-related libraries
  - State machine added
  - Setup gitlab as git user
  - Internal API
  - Show team tab for empty projects
  - Import repository feature
  - Updated rails
  - Use lambda for scopes
  - Redesign admin area -> users
  - Redesign admin area -> user
  - Secure link to file attachments
  - Add validations for Group and Team names
  - Restyle team page for project
  - Update capybara, rspec-rails, poltergeist to recent versions
  - Wiki on git using Gollum
  - Added Solarized Dark theme for code review
  - Don't show user emails in autocomplete lists, profile pages
  - Added settings tab for group, team, project
  - Replace user popup with icons in header
  - Handle project moving with gitlab-shell
  - Added select2-rails for selectboxes with ajax data load
  - Fixed search field on projects page
  - Added teams to search autocomplete
  - Move groups and teams on dashboard sidebar to sub-tabs
  - API: improved return codes and docs. (Felix Gilcher, Sebastian Ziebell)
  - Redesign wall to be more like chat
  - Snippets, Wall features are disabled by default for new projects

v 4.2.0
  - Teams
  - User show page. Via /u/username
  - Show help contents on pages for better navigation
  - Async gitolite calls
  - added satellites logs
  - can_create_group, can_create_team booleans for User
  - Process web hooks async
  - GFM: Fix images escaped inside links
  - Network graph improved
  - Switchable branches for network graph
  - API: Groups
  - Fixed project download

v 4.1.0
  - Optional Sign-Up
  - Discussions
  - Satellites outside of tmp
  - Line numbers for blame
  - Project public mode
  - Public area with unauthorized access
  - Load dashboard events with ajax
  - remember dashboard filter in cookies
  - replace resque with sidekiq
  - fix routing issues
  - cleanup rake tasks
  - fix backup/restore
  - scss cleanup
  - show preview for note images
  - improved network-graph
  - get rid of app/roles/
  - added new classes Team, Repository
  - Reduce amount of gitolite calls
  - Ability to add user in all group projects
  - remove deprecated configs
  - replaced Korolev font with open font
  - restyled admin/dashboard page
  - restyled admin/projects page

v 4.0.0
  - Remove project code and path from API. Use id instead
  - Return valid cloneable url to repo for web hook
  - Fixed backup issue
  - Reorganized settings
  - Fixed commits compare
  - Refactored scss
  - Improve status checks
  - Validates presence of User#name
  - Fixed postgres support
  - Removed sqlite support
  - Modified post-receive hook
  - Milestones can be closed now
  - Show comment events on dashboard
  - Quick add team members via group#people page
  - [API] expose created date for hooks and SSH keys
  - [API] list, create issue notes
  - [API] list, create snippet notes
  - [API] list, create wall notes
  - Remove project code - use path instead
  - added username field to user
  - rake task to fill usernames based on emails create namespaces for users
  - STI Group < Namespace
  - Project has namespace_id
  - Projects with namespaces also namespaced in gitolite and stored in subdir
  - Moving project to group will move it under group namespace
  - Ability to move project from namespaces to another
  - Fixes commit patches getting escaped (see #2036)
  - Support diff and patch generation for commits and merge request
  - MergeReqest doesn't generate a temporary file for the patch any more
  - Update the UI to allow downloading Patch or Diff

v 3.1.0
  - Updated gems
  - Services: Gitlab CI integration
  - Events filter on dashboard
  - Own namespace for redis/resque
  - Optimized commit diff views
  - add alphabetical order for projects admin page
  - Improved web editor
  - Commit stats page
  - Documentation split and cleanup
  - Link to commit authors everywhere
  - Restyled milestones list
  - added Milestone to Merge Request
  - Restyled Top panel
  - Refactored Satellite Code
  - Added file line links
  - moved from capybara-webkit to poltergeist + phantomjs

v 3.0.3
  - Fixed bug with issues list in Chrome
  - New Feature: Import team from another project

v 3.0.2
  - Fixed gitlab:app:setup
  - Fixed application error on empty project in admin area
  - Restyled last push widget

v 3.0.1
  - Fixed git over http

v 3.0.0
  - Projects groups
  - Web Editor
  - Fixed bug with gitolite keys
  - UI improved
  - Increased performance of application
  - Show user avatar in last commit when browsing Files
  - Refactored Gitlab::Merge
  - Use Font Awesome for icons
  - Separate observing of Note and MergeRequests
  - Milestone "All Issues" filter
  - Fix issue close and reopen button text and styles
  - Fix forward/back while browsing Tree hierarchy
  - Show number of notes for commits and merge requests
  - Added support pg from box and update installation doc
  - Reject ssh keys that break gitolite
  - [API] list one project hook
  - [API] edit project hook
  - [API] list project snippets
  - [API] allow to authorize using private token in HTTP header
  - [API] add user creation

v 2.9.1
  - Fixed resque custom config init

v 2.9.0
  - fixed inline notes bugs
  - refactored rspecs
  - refactored gitolite backend
  - added factory_girl
  - restyled projects list on dashboard
  - ssh keys validation to prevent gitolite crash
  - send notifications if changed permission in project
  - scss refactoring. gitlab_bootstrap/ dir
  - fix git push http body bigger than 112k problem
  - list of labels  page under issues tab
  - API for milestones, keys
  - restyled buttons
  - OAuth
  - Comment order changed

v 2.8.1
  - ability to disable gravatars
  - improved MR diff logic
  - ssh key help page

v 2.8.0
  - Gitlab Flavored Markdown
  - Bulk issues update
  - Issues API
  - Cucumber coverage increased
  - Post-receive files fixed
  - UI improved
  - Application cleanup
  - more cucumber
  - capybara-webkit + headless

v 2.7.0
  - Issue Labels
  - Inline diff
  - Git HTTP
  - API
  - UI improved
  - System hooks
  - UI improved
  - Dashboard events endless scroll
  - Source performance increased

v 2.6.0
  - UI polished
  - Improved network graph + keyboard nav
  - Handle huge commits
  - Last Push widget
  - Bugfix
  - Better performance
  - Email in resque
  - Increased test coverage
  - Ability to remove branch with MR accept
  - a lot of code refactored

v 2.5.0
  - UI polished
  - Git blame for file
  - Bugfix
  - Email in resque
  - Better test coverage

v 2.4.0
  - Admin area stats page
  - Ability to block user
  - Simplified dashboard area
  - Improved admin area
  - Bootstrap 2.0
  - Responsive layout
  - Big commits handling
  - Performance improved
  - Milestones

v 2.3.1
  - Issues pagination
  - ssl fixes
  - Merge Request pagination

v 2.3.0
  - Dashboard r1
  - Search r1
  - Project page
  - Close merge request on push
  - Persist MR diff after merge
  - mysql support
  - Documentation

v 2.2.0
  - We’ve added support of LDAP auth
  - Improved permission logic (4 roles system)
  - Protected branches (now only masters can push to protected branches)
  - Usability improved
  - twitter bootstrap integrated
  - compare view between commits
  - wiki feature
  - now you can enable/disable issues, wiki, wall features per project
  - security fixes
  - improved code browsing (ajax branch switch etc)
  - improved per-line commenting
  - git submodules displayed
  - moved to rails 3.2
  - help section improved

v 2.1.0
  - Project tab r1
  - List branches/tags
  - per line comments
  - mass user import

v 2.0.0
  - gitolite as main git host system
  - merge requests
  - project/repo access
  - link to commit/issue feed
  - design tab
  - improved email notifications
  - restyled dashboard
  - bugfix

v 1.2.2
  - common config file gitlab.yml
  - issues restyle
  - snippets restyle
  - clickable news feed header on dashboard
  - bugfix

v 1.2.1
  - bugfix

v 1.2.0
  - new design
  - user dashboard
  - network graph
  - markdown support for comments
  - encoding issues
  - wall like twitter timeline

v 1.1.0
  - project dashboard
  - wall redesigned
  - feature: code snippets
  - fixed horizontal scroll on file preview
  - fixed app crash if commit message has invalid chars
  - bugfix & code cleaning

v 1.0.2
  - fixed bug with empty project
  - added adv validation for project path & code
  - feature: issues can be sortable
  - bugfix
  - username displayed on top panel

v 1.0.1
  - fixed: with invalid source code for commit
  - fixed: lose branch/tag selection when use tree navigation
  - when history clicked - display path
  - bug fix & code cleaning

v 1.0.0
  - bug fix
  - projects preview mode

v 0.9.6
  - css fix
  - new repo empty tree until restart server - fixed

v 0.9.4
  - security improved
  - authorization improved
  - html escaping
  - bug fix
  - increased test coverage
  - design improvements

v 0.9.1
  - increased test coverage
  - design improvements
  - new issue email notification
  - updated app name
  - issue redesigned
  - issue can be edit

v 0.8.0
  - syntax highlight for main file types
  - redesign
  - stability
  - security fixes
  - increased test coverage
  - email notification<|MERGE_RESOLUTION|>--- conflicted
+++ resolved
@@ -1,15 +1,12 @@
 Please view this file on the master branch, on stable branches it's out of date.
 
 v 8.3.0 (unreleased)
-<<<<<<< HEAD
   - Merge when build succeeds (Zeger-Jan van de Weg)
-=======
   - Expand character set of usernames created by Omniauth (Corey Hinshaw)
   - Add button to automatically merge a merge request when the build succeeds (Zeger-Jan van de Weg)
   - Merge when build succeeds (Zeger-Jan van de Weg)
   - Provide better diagnostic message upon project creation errors (Stan Hu)
   - Bump devise to 3.5.3 to fix reset token expiring after account creation (Stan Hu)
->>>>>>> c80f3425
   - Bump gollum-lib to 4.1.0 (Stan Hu)
   - Fix broken group avatar upload under "New group" (Stan Hu)
   - Update project repositorize size and commit count during import:repos task (Stan Hu)
@@ -34,9 +31,7 @@
   - Add languages page to graphs
   - Block LDAP user when they are no longer found in the LDAP server
   - Improve wording on project visibility levels (Zeger-Jan van de Weg)
-<<<<<<< HEAD
   - Automatically select default clone protocol based on user preferences (Eirik Lygre)
-=======
   - Fix editing notes on a merge request diff
   - Automatically select default clone protocol based on user preferences (Eirik Lygre)
   - Make Network page as sub tab of Commits
@@ -57,7 +52,6 @@
   - Display referenced merge request statuses in the issue description (Greg Smethells)
   - Implement new sidebar for issue and merge request pages
   - Emoji picker improvements
->>>>>>> c80f3425
 
 v 8.2.3
   - Fix application settings cache not expiring after changes (Stan Hu)
@@ -68,12 +62,9 @@
 
 v 8.2.3
   - Webhook payload has an added, modified and removed properties for each commit
-<<<<<<< HEAD
   - Update documentation for "Guest" permissions
   - Properly convert Emoji-only comments into Award Emojis
   - Webhook payload has an added, modified and removed properties for each commit
-=======
->>>>>>> c80f3425
   - Fix 500 error when creating a merge request that removes a submodule
 
 v 8.2.2
