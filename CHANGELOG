--- conflicted
+++ resolved
@@ -53,11 +53,8 @@
   - Memoize MR merged/closed events retrieval
   - Don't render discussion notes when requesting diff tab through AJAX
   - Add basic system information like memory and disk usage to the admin panel
-<<<<<<< HEAD
 
 v 8.9.5 (unreleased)
-=======
->>>>>>> 36c60b4c
   - Don't garbage collect commits that have related DB records like comments
   - More descriptive message for git hooks and file locks
   - Handle custom Git hook result in GitLab UI
@@ -66,14 +63,11 @@
   - Add date when user joined the team on the member page
   - Fix 404 redirect after validation fails importing a GitLab project
   - Added setting to set new users by default as external !4545 (Dravere)
-<<<<<<< HEAD
 
 v 8.9.6
   - Fix importing of events under notes for GitLab projects
-=======
   - Add min value for project limit field on user's form !3622 (jastkand)
   - Add reminder to not paste private SSH keys !4399 (Ingo Blechschmidt)
->>>>>>> 36c60b4c
 
 v 8.9.5
   - Add more debug info to import/export and memory killer. !5108
