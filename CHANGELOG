Please view this file on the master branch, on stable branches it's out of date.

v 8.10.0 (unreleased)
  - Expose {should,force}_remove_source_branch (Ben Boeckel)
  - Fix commit builds API, return all builds for all pipelines for given commit. !4849
  - Replace Haml with Hamlit to make view rendering faster. !3666
  - Expire the branch cache after `git gc` runs
  - Refactor repository paths handling to allow multiple git mount points
  - Optimize system note visibility checking by memoizing the visible reference count !5070
  - Add Application Setting to configure default Repository Path for new projects
  - Delete award emoji when deleting a user
  - Remove pinTo from Flash and make inline flash messages look nicer !4854 (winniehell)
  - Wrap code blocks on Activies and Todos page. !4783 (winniehell)
  - Align flash messages with left side of page content !4959 (winniehell)
  - Display tooltip for "Copy to Clipboard" button !5164 (winniehell)
  - Display last commit of deleted branch in push events !4699 (winniehell)
  - Escape file extension when parsing search results !5141 (winniehell)
  - Apply the trusted_proxies config to the rack request object for use with rack_attack
  - Add Sidekiq queue duration to transaction metrics.
  - Add a new column `artifacts_size` to table `ci_builds` !4964
  - Let Workhorse serve format-patch diffs
  - Added day name to contribution calendar tooltips
  - Make images fit to the size of the viewport !4810
  - Fix check for New Branch button on Issue page !4630 (winniehell)
  - Fix MR-auto-close text added to description. !4836
  - Fix issue, preventing users w/o push access to sort tags !5105 (redetection)
  - Add Spring EmojiOne updates.
  - Add syntax for multiline blockquote using `>>>` fence !3954
  - Fix viewing notification settings when a project is pending deletion
  - Fix pagination when sorting by columns with lots of ties (like priority)
  - The Markdown reference parsers now re-use query results to prevent running the same queries multiple times !5020
  - Updated project header design
  - Exclude email check from the standard health check
  - Updated layout for Projects, Groups, Users on Admin area !4424
  - Fix changing issue state columns in milestone view
  - Update health_check gem to version 2.1.0
  - Add notification settings dropdown for groups
  - Wildcards for protected branches. !4665
  - Allow importing from Github using Personal Access Tokens. (Eric K Idema)
  - API: Todos !3188 (Robert Schilling)
  - API: Expose shared groups for projects and shared projects for groups !5050 (Robert Schilling)
  - Add "Enabled Git access protocols" to Application Settings
  - Diffs will create button/diff form on demand no on server side
  - Reduce size of HTML used by diff comment forms
  - Fix user creation with stronger minimum password requirements !4054 (nathan-pmt)
  - Only show New Snippet button to users that can create snippets.
  - PipelinesFinder uses git cache data
  - Throttle the update of `project.pushes_since_gc` to 1 minute.
  - Allow expanding and collapsing files in diff view (!4990)
  - Collapse large diffs by default (!4990)
  - Check for conflicts with existing Project's wiki path when creating a new project.
  - Show last push widget in upstream after push to fork
  - Cache todos pending/done dashboard query counts.
  - Don't instantiate a git tree on Projects show default view
  - Bump Rinku to 2.0.0
  - Remove unused front-end variable -> default_issues_tracker
  - ObjectRenderer retrieve renderer content using Rails.cache.read_multi
  - Better caching of git calls on ProjectsController#show.
  - Avoid to retrieve MR closes_issues as much as possible.
  - Add API endpoint for a group issues !4520 (mahcsig)
  - Add Bugzilla integration !4930 (iamtjg)
  - Instrument Rinku usage
  - Be explicit to define merge request discussion variables
  - Metrics for Rouge::Plugins::Redcarpet and Rouge::Formatters::HTMLGitlab
  - RailsCache metris now includes fetch_hit/fetch_miss and read_hit/read_miss info.
  - Allow [ci skip] to be in any case and allow [skip ci]. !4785 (simon_w)
  - Set import_url validation to be more strict
  - Memoize MR merged/closed events retrieval
  - Don't render discussion notes when requesting diff tab through AJAX
  - Add basic system information like memory and disk usage to the admin panel
  - Don't garbage collect commits that have related DB records like comments
  - More descriptive message for git hooks and file locks
  - Handle custom Git hook result in GitLab UI
  - Allow '?', or '&' for label names
  - Fix importer for GitHub Pull Requests when a branch was reused across Pull Requests
  - Add date when user joined the team on the member page
  - Fix 404 redirect after validation fails importing a GitLab project
  - Fix 404 redirect after validation fails importing a GitLab project
  - Added setting to set new users by default as external !4545 (Dravere)
  - Add min value for project limit field on user's form !3622 (jastkand)
  - Reset project pushes_since_gc when we enqueue the git gc call
  - Add reminder to not paste private SSH keys !4399 (Ingo Blechschmidt)
  - Remove duplicate `description` field in `MergeRequest` entities (Ben Boeckel)
  - Style of import project buttons were fixed in the new project page. !5183 (rdemirbay)
<<<<<<< HEAD
  - Fix GitHub client requests when rate limit is disabled
  - Optimistic locking for Issues and Merge Requests (Title and description overriding prevention)
  - Redesign Builds and Pipelines pages
  - Change status color and icon for running builds

v 8.9.6
  - Fix importing of events under notes for GitLab projects. !5154
  - Fix log statements in import/export. !5129
  - Fix commit avatar alignment in compare view. !5128
  - Fix broken migration in MySQL. !5005
=======
  - Overwrite Host and X-Forwarded-Host headers in NGINX !5213

v 8.9.6 (unreleased)
  - Fix importing of events under notes for GitLab projects
>>>>>>> 47b5b441

v 8.9.5
  - Add more debug info to import/export and memory killer. !5108
  - Fixed avatar alignment in new MR view. !5095
  - Fix diff comments not showing up in activity feed. !5069
  - Add index on both Award Emoji user and name. !5061
  - Downgrade to Redis 3.2.2 due to massive memory leak with Sidekiq. !5056
  - Re-enable import button when import process fails due to namespace already being taken. !5053
  - Fix snippets comments not displayed. !5045
  - Fix emoji paths in relative root configurations. !5027
  - Fix issues importing events in Import/Export. !4987
  - Fixed 'use shortcuts' button on docs. !4979
  - Admin should be able to turn shared runners into specific ones. !4961
  - Update RedCloth to 4.3.2 for CVE-2012-6684. !4929 (Takuya Noguchi)
  - Improve the request / withdraw access button. !4860

v 8.9.4
  - Fix privilege escalation issue with OAuth external users.
  - Ensure references to private repos aren't shown to logged-out users.
  - Fixed search field blur not removing focus. !4704
  - Resolve "Sub nav isn't showing on file view". !4890
  - Fixes middle click and double request when navigating through the file browser. !4891
  - Fixed URL on label button when filtering. !4897
  - Fixed commit avatar alignment. !4933
  - Do not show build retry link when build is active. !4967
  - Fix restore Rake task warning message output. !4980
  - Handle external issues in IssueReferenceFilter. !4988
  - Expiry date on pinned nav cookie. !5009
  - Updated breakpoint for sidebar pinning. !5019

v 8.9.3
  - Fix encrypted data backwards compatibility after upgrading attr_encrypted gem. !4963
  - Fix rendering of commit notes. !4953
  - Resolve "Pin should show up at 1280px min". !4947
  - Switched mobile button icons to ellipsis and angle. !4944
  - Correctly returns todo ID after creating todo. !4941
  - Better debugging for memory killer middleware. !4936
  - Remove duplicate new page btn from edit wiki. !4904
  - Use clock_gettime for all performance timestamps. !4899
  - Use memorized tags array when searching tags by name. !4859
  - Fixed avatar alignment in new MR view. !4901
  - Removed fade when filtering results. !4932
  - Fix missing avatar on system notes. !4954
  - Reduce overhead and optimize ProjectTeam#max_member_access performance. !4973
  - Use update_columns to bypass all the dirty code on active_record. !4985
  - Fix restore Rake task warning message output !4980

v 8.9.2
  - Fix visibility of snippets when searching.
  - Fix an information disclosure when requesting access to a group containing private projects.
  - Update omniauth-saml to 1.6.0 !4951

v 8.9.1
  - Refactor labels documentation. !3347
  - Eager load award emoji on notes. !4628
  - Fix some CI wording in documentation. !4660
  - Document `GIT_STRATEGY` and `GIT_DEPTH`. !4720
  - Add documentation for the export & import features. !4732
  - Add some docs for Docker Registry configuration. !4738
  - Ensure we don't send the "access request declined" email to access requesters on project deletion. !4744
  - Display group/project access requesters separately in the admin area. !4798
  - Add documentation and examples for configuring cloud storage for registry images. !4812
  - Clarifies documentation about artifact expiry. !4831
  - Fix the Network graph links. !4832
  - Fix MR-auto-close text added to description. !4836
  - Add documentation for award emoji now that comments can be awarded with emojis. !4839
  - Fix typo in export failure email. !4847
  - Fix header vertical centering. !4170
  - Fix subsequent SAML sign ins. !4718
  - Set button label when picking an option from status dropdown. !4771
  - Prevent invalid URLs from raising exceptions in WikiLink Filter. !4775
  - Handle external issues in IssueReferenceFilter. !4789
  - Support for rendering/redacting multiple documents. !4828
  - Update Todos documentation and screenshots to include new functionality. !4840
  - Hide nav arrows by default. !4843
  - Added bottom padding to label color suggestion link. !4845
  - Use jQuery objects in ref dropdown. !4850
  - Fix GitLab project import issues related to notes and builds. !4855
  - Restrict header logo to 36px so it doesn't overflow. !4861
  - Fix unwanted label unassignment. !4863
  - Fix mobile Safari bug where horizontal nav arrows would flicker on scroll. !4869
  - Restore old behavior around diff notes to outdated discussions. !4870
  - Fix merge requests project settings help link anchor. !4873
  - Fix 404 when accessing pipelines as guest user on public projects. !4881
  - Remove width restriction for logo on sign-in page. !4888
  - Bump gitlab_git to 10.2.3 to fix false truncated warnings with ISO-8559 files. !4884
  - Apply selected value as label. !4886
  - Fix temp file being deleted after the request while importing a GitLab project. !4894
  - Fix pagination when sorting by columns with lots of ties (like priority)
  - Implement Subresource Integrity for CSS and JavaScript assets. This prevents malicious assets from loading in the case of a CDN compromise.
  - Fix user creation with stronger minimum password requirements !4054 (nathan-pmt)
  - Fix a wrong MR status when merge_when_build_succeeds & project.only_allow_merge_if_build_succeeds are true. !4912
  - Add SMTP as default delivery method to match gitlab-org/omnibus-gitlab!826. !4915
  - Remove duplicate 'New Page' button on edit wiki page

v 8.9.0
  - Fix group visibility form layout in application settings
  - Fix builds API response not including commit data
  - Fix error when CI job variables key specified but not defined
  - Fix pipeline status when there are no builds in pipeline
  - Fix Error 500 when using closes_issues API with an external issue tracker
  - Add more information into RSS feed for issues (Alexander Matyushentsev)
  - Bulk assign/unassign labels to issues.
  - Ability to prioritize labels !4009 / !3205 (Thijs Wouters)
  - Show Star and Fork buttons on mobile.
  - Performance improvements on RelativeLinkFilter
  - Fix endless redirections when accessing user OAuth applications when they are disabled
  - Allow enabling wiki page events from Webhook management UI
  - Bump rouge to 1.11.0
  - Fix issue with arrow keys not working in search autocomplete dropdown
  - Fix an issue where note polling stopped working if a window was in the
    background during a refresh.
  - Pre-processing Markdown now only happens when needed
  - Make EmailsOnPushWorker use Sidekiq mailers queue
  - Redesign all Devise emails. !4297
  - Don't show 'Leave Project' to group members
  - Fix wiki page events' webhook to point to the wiki repository
  - Add a border around images to differentiate them from the background.
  - Don't show tags for revert and cherry-pick operations
  - Show image ID on registry page
  - Fix issue todo not remove when leave project !4150 (Long Nguyen)
  - Allow customisable text on the 'nearly there' page after a user signs up
  - Bump recaptcha gem to 3.0.0 to remove deprecated stoken support
  - Fix SVG sanitizer to allow more elements
  - Allow forking projects with restricted visibility level
  - Added descriptions to notification settings dropdown
  - Improve note validation to prevent errors when creating invalid note via API
  - Reduce number of fog gem dependencies
  - Add number of merge requests for a given milestone to the milestones view.
  - Implement a fair usage of shared runners
  - Remove project notification settings associated with deleted projects
  - Fix 404 page when viewing TODOs that contain milestones or labels in different projects
  - Add a metric for the number of new Redis connections created by a transaction
  - Fix Error 500 when viewing a blob with binary characters after the 1024-byte mark
  - Redesign navigation for project pages
  - Fix images in sign-up confirmation email
  - Added shortcut 'y' for copying a files content hash URL #14470
  - Fix groups API to list only user's accessible projects
  - Fix horizontal scrollbar for long commit message.
  - GitLab Performance Monitoring now tracks the total method execution time and call count per method
  - Add Environments and Deployments
  - Redesign account and email confirmation emails
  - Don't fail builds for projects that are deleted
  - Support Docker Registry manifest v1
  - `git clone https://host/namespace/project` now works, in addition to using the `.git` suffix
  - Bump nokogiri to 1.6.8
  - Use gitlab-shell v3.0.0
  - Fixed alignment of download dropdown in merge requests
  - Upgrade to jQuery 2
  - Adds selected branch name to the dropdown toggle
  - Add API endpoint for Sidekiq Metrics !4653
  - Refactoring Award Emoji with API support for Issues and MergeRequests
  - Use Knapsack to evenly distribute tests across multiple nodes
  - Add `sha` parameter to MR merge API, to ensure only reviewed changes are merged
  - Don't allow MRs to be merged when commits were added since the last review / page load
  - Add DB index on users.state
  - Limit email on push diff size to 30 files / 150 KB
  - Add rake task 'gitlab:db:configure' for conditionally seeding or migrating the database
  - Changed the Slack build message to use the singular duration if necessary (Aran Koning)
  - Fix race condition on merge when build succeeds
  - Links from a wiki page to other wiki pages should be rewritten as expected
  - Add option to project to only allow merge requests to be merged if the build succeeds (Rui Santos)
  - Added navigation shortcuts to the project pipelines, milestones, builds and forks page. !4393
  - Fix issues filter when ordering by milestone
  - Disable SAML account unlink feature
  - Added artifacts:when to .gitlab-ci.yml - this requires GitLab Runner 1.3
  - Bamboo Service: Fix missing credentials & URL handling when base URL contains a path (Benjamin Schmid)
  - TeamCity Service: Fix URL handling when base URL contains a path
  - Todos will display target state if issuable target is 'Closed' or 'Merged'
  - Validate only and except regexp
  - Fix bug when sorting issues by milestone due date and filtering by two or more labels
  - POST to API /projects/:id/runners/:runner_id would give 409 if the runner was already enabled for this project
  - Add support for using Yubikeys (U2F) for two-factor authentication
  - Link to blank group icon doesn't throw a 404 anymore
  - Remove 'main language' feature
  - Toggle whitespace button now available for compare branches diffs #17881
  - Pipelines can be canceled only when there are running builds
  - Allow authentication using personal access tokens
  - Use downcased path to container repository as this is expected path by Docker
  - Allow to use CI token to fetch LFS objects
  - Custom notification settings
  - Projects pending deletion will render a 404 page
  - Measure queue duration between gitlab-workhorse and Rails
  - Added Gfm autocomplete for labels
  - Added edit note 'up' shortcut documentation to the help panel and docs screenshot #18114
  - Make Omniauth providers specs to not modify global configuration
  - Remove unused JiraIssue class and replace references with ExternalIssue. !4659 (Ilan Shamir)
  - Make authentication service for Container Registry to be compatible with < Docker 1.11
  - Make it possible to lock a runner from being enabled for other projects
  - Add Application Setting to configure Container Registry token expire delay (default 5min)
  - Cache assigned issue and merge request counts in sidebar nav
  - Use Knapsack only in CI environment
  - Updated project creation page to match new UI #2542
  - Cache project build count in sidebar nav
  - Add milestone expire date to the right sidebar
  - Manually mark a issue or merge request as a todo
  - Fix markdown_spec to use before instead of before(:all) to properly cleanup database after testing
  - Reduce number of queries needed to render issue labels in the sidebar
  - Improve error handling importing projects
  - Remove duplicated notification settings
  - Put project Files and Commits tabs under Code tab
  - Decouple global notification level from user model
  - Replace Colorize with Rainbow for coloring console output in Rake tasks.
  - Add workhorse controller and API helpers
  - An indicator is now displayed at the top of the comment field for confidential issues.
  - Show categorised search queries in the search autocomplete
  - RepositoryCheck::SingleRepositoryWorker public and private methods are now instrumented
  - Dropdown for `.gitlab-ci.yml` templates
  - Improve issuables APIs performance when accessing notes !4471
  - Add sorting dropdown to tags page !4423
  - External links now open in a new tab
  - Prevent default actions of disabled buttons and links
  - Markdown editor now correctly resets the input value on edit cancellation !4175
  - Toggling a task list item in a issue/mr description does not creates a Todo for mentions
  - Improved UX of date pickers on issue & milestone forms
  - Cache on the database if a project has an active external issue tracker.
  - Put project Labels and Milestones pages links under Issues and Merge Requests tabs as subnav
  - GitLab project import and export functionality
  - All classes in the Banzai::ReferenceParser namespace are now instrumented
  - Remove deprecated issues_tracker and issues_tracker_id from project model
  - Allow users to create confidential issues in private projects
  - Measure CPU time for instrumented methods
  - Instrument private methods and private instance methods by default instead just public methods
  - Only show notes through JSON on confidential issues that the user has access to
  - Updated the allocations Gem to version 1.0.5
  - The background sampler now ignores classes without names
  - Update design for `Close` buttons
  - New custom icons for navigation
  - Horizontally scrolling navigation on project, group, and profile settings pages
  - Hide global side navigation by default
  - Fix project Star/Unstar project button tooltip
  - Remove tanuki logo from side navigation; center on top nav
  - Include user relationships when retrieving award_emoji
  - Various associations are now eager loaded when parsing issue references to reduce the number of queries executed
  - Set inverse_of for Project/Service association to reduce the number of queries
  - Update tanuki logo highlight/loading colors
  - Remove explicit Gitlab::Metrics.action assignments, are already automatic.
  - Use Git cached counters for branches and tags on project page
  - Cache participable participants in an instance variable.
  - Filter parameters for request_uri value on instrumented transactions.
  - Remove duplicated keys add UNIQUE index to keys fingerprint column
  - ExtractsPath get ref_names from repository cache, if not there access git.
  - Show a flash warning about the error detail of XHR requests which failed with status code 404 and 500
  - Cache user todo counts from TodoService
  - Ensure Todos counters doesn't count Todos for projects pending delete
  - Add left/right arrows horizontal navigation
  - Add tooltip to pin/unpin navbar
  - Add new sub nav style to Wiki and Graphs sub navigation

v 8.8.7
  - Fix privilege escalation issue with OAuth external users.
  - Ensure references to private repos aren't shown to logged-out users.

v 8.8.6
  - Fix visibility of snippets when searching.
  - Update omniauth-saml to 1.6.0 !4951

v 8.8.5
  - Import GitHub repositories respecting the API rate limit !4166
  - Fix todos page throwing errors when you have a project pending deletion !4300
  - Disable Webhooks before proceeding with the GitHub import !4470
  - Fix importer for GitHub comments on diff !4488
  - Adjust the SAML control flow to allow LDAP identities to be added to an existing SAML user !4498
  - Fix incremental trace upload API when using multi-byte UTF-8 chars in trace !4541
  - Prevent unauthorized access for projects build traces
  - Forbid scripting for wiki files
  - Only show notes through JSON on confidential issues that the user has access to
  - Banzai::Filter::UploadLinkFilter use XPath instead CSS expressions
  - Banzai::Filter::ExternalLinkFilter use XPath instead CSS expressions

v 8.8.4
  - Fix LDAP-based login for users with 2FA enabled. !4493
  - Added descriptions to notification settings dropdown
  - Due date can be removed from milestones

v 8.8.3
  - Fix 404 page when viewing TODOs that contain milestones or labels in different projects. !4312
  - Fixed JS error when trying to remove discussion form. !4303
  - Fixed issue with button color when no CI enabled. !4287
  - Fixed potential issue with 2 CI status polling events happening. !3869
  - Improve design of Pipeline view. !4230
  - Fix gitlab importer failing to import new projects due to missing credentials. !4301
  - Fix import URL migration not rescuing with the correct Error. !4321
  - Fix health check access token changing due to old application settings being used. !4332
  - Make authentication service for Container Registry to be compatible with Docker versions before 1.11. !4363
  - Add Application Setting to configure Container Registry token expire delay (default 5 min). !4364
  - Pass the "Remember me" value to the 2FA token form. !4369
  - Fix incorrect links on pipeline page when merge request created from fork.  !4376
  - Use downcased path to container repository as this is expected path by Docker. !4420
  - Fix wiki project clone address error (chujinjin). !4429
  - Fix serious performance bug with rendering Markdown with InlineDiffFilter.  !4392
  - Fix missing number on generated ordered list element. !4437
  - Prevent disclosure of notes on confidential issues in search results.

v 8.8.2
  - Added remove due date button. !4209
  - Fix Error 500 when accessing application settings due to nil disabled OAuth sign-in sources. !4242
  - Fix Error 500 in CI charts by gracefully handling commits with no durations. !4245
  - Fix table UI on CI builds page. !4249
  - Fix backups if registry is disabled. !4263
  - Fixed issue with merge button color. !4211
  - Fixed issue with enter key selecting wrong option in dropdown. !4210
  - When creating a .gitignore file a dropdown with templates will be provided. !4075
  - Fix concurrent request when updating build log in browser. !4183

v 8.8.1
  - Add documentation for the "Health Check" feature
  - Allow anonymous users to access a public project's pipelines !4233
  - Fix MySQL compatibility in zero downtime migrations helpers
  - Fix the CI login to Container Registry (the gitlab-ci-token user)

v 8.8.0
  - Implement GFM references for milestones (Alejandro Rodríguez)
  - Snippets tab under user profile. !4001 (Long Nguyen)
  - Fix error when using link to uploads in global snippets
  - Fix Error 500 when attempting to retrieve project license when HEAD points to non-existent ref
  - Assign labels and milestone to target project when moving issue. !3934 (Long Nguyen)
  - Use a case-insensitive comparison in sanitizing URI schemes
  - Toggle sign-up confirmation emails in application settings
  - Make it possible to prevent tagged runner from picking untagged jobs
  - Added `InlineDiffFilter` to the markdown parser. (Adam Butler)
  - Added inline diff styling for `change_title` system notes. (Adam Butler)
  - Project#open_branches has been cleaned up and no longer loads entire records into memory.
  - Escape HTML in commit titles in system note messages
  - Improve design of Pipeline View
  - Fix scope used when accessing container registry
  - Fix creation of Ci::Commit object which can lead to pending, failed in some scenarios
  - Improve multiple branch push performance by memoizing permission checking
  - Log to application.log when an admin starts and stops impersonating a user
  - Changing the confidentiality of an issue now creates a new system note (Alex Moore-Niemi)
  - Updated gitlab_git to 10.1.0
  - GitAccess#protected_tag? no longer loads all tags just to check if a single one exists
  - Reduce delay in destroying a project from 1-minute to immediately
  - Make build status canceled if any of the jobs was canceled and none failed
  - Upgrade Sidekiq to 4.1.2
  - Added /health_check endpoint for checking service status
  - Make 'upcoming' filter for milestones work better across projects
  - Sanitize repo paths in new project error message
  - Bump mail_room to 0.7.0 to fix stuck IDLE connections
  - Remove future dates from contribution calendar graph.
  - Support e-mail notifications for comments on project snippets
  - Fix API leak of notes of unauthorized issues, snippets and merge requests
  - Use ActionDispatch Remote IP for Akismet checking
  - Fix error when visiting commit builds page before build was updated
  - Add 'l' shortcut to open Label dropdown on issuables and 'i' to create new issue on a project
  - Update SVG sanitizer to conform to SVG 1.1
  - Speed up push emails with multiple recipients by only generating the email once
  - Updated search UI
  - Added authentication service for Container Registry
  - Display informative message when new milestone is created
  - Sanitize milestones and labels titles
  - Support multi-line tag messages. !3833 (Calin Seciu)
  - Force users to reset their password after an admin changes it
  - Allow "NEWS" and "CHANGES" as alternative names for CHANGELOG. !3768 (Connor Shea)
  - Added button to toggle whitespaces changes on diff view
  - Backport GitHub Enterprise import support from EE
  - Create tags using Rugged for performance reasons. !3745
  - Allow guests to set notification level in projects
  - API: Expose Issue#user_notes_count. !3126 (Anton Popov)
  - Don't show forks button when user can't view forks
  - Fix atom feed links and rendering
  - Files over 5MB can only be viewed in their raw form, files over 1MB without highlighting !3718
  - Add support for supressing text diffs using .gitattributes on the default branch (Matt Oakes)
  - Add eager load paths to help prevent dependency load issues in Sidekiq workers. !3724
  - Added multiple colors for labels in dropdowns when dups happen.
  - Show commits in the same order as `git log`
  - Improve description for the Two-factor Authentication sign-in screen. (Connor Shea)
  - API support for the 'since' and 'until' operators on commit requests (Paco Guzman)
  - Fix Gravatar hint in user profile when Gravatar is disabled. !3988 (Artem Sidorenko)
  - Expire repository exists? and has_visible_content? caches after a push if necessary
  - Fix unintentional filtering bug in Issue/MR sorted by milestone due (Takuya Noguchi)
  - Fix adding a todo for private group members (Ahmad Sherif)
  - Bump ace-rails-ap gem version from 2.0.1 to 4.0.2 which upgrades Ace Editor from 1.1.2 to 1.2.3
  - Total method execution timings are no longer tracked
  - Allow Admins to remove the Login with buttons for OAuth services and still be able to import !4034. (Andrei Gliga)
  - Add API endpoints for un/subscribing from/to a label. !4051 (Ahmad Sherif)
  - Hide left sidebar on phone screens to give more space for content
  - Redesign navigation for profile and group pages
  - Add counter metrics for rails cache
  - Import pull requests from GitHub where the source or target branches were removed
  - All Grape API helpers are now instrumented
  - Improve Issue formatting for the Slack Service (Jeroen van Baarsen)
  - Fixed advice on invalid permissions on upload path !2948 (Ludovic Perrine)
  - Allows MR authors to have the source branch removed when merging the MR. !2801 (Jeroen Jacobs)
  - When creating a .gitignore file a dropdown with templates will be provided
  - Shows the issue/MR list search/filter form and corrects the mobile styling for guest users. #17562

v 8.7.9
  - Fix privilege escalation issue with OAuth external users.
  - Ensure references to private repos aren't shown to logged-out users.

v 8.7.8
  - Fix visibility of snippets when searching.
  - Update omniauth-saml to 1.6.0 !4951

v 8.7.7
  - Fix import by `Any Git URL` broken if the URL contains a space
  - Prevent unauthorized access to other projects build traces
  - Forbid scripting for wiki files
  - Only show notes through JSON on confidential issues that the user has access to

v 8.7.6
  - Fix links on wiki pages for relative url setups. !4131 (Artem Sidorenko)
  - Fix import from GitLab.com to a private instance failure. !4181
  - Fix external imports not finding the import data. !4106
  - Fix notification delay when changing status of an issue
  - Bump Workhorse to 0.7.5 so it can serve raw diffs

v 8.7.5
  - Fix relative links in wiki pages. !4050
  - Fix always showing build notification message when switching between merge requests !4086
  - Fix an issue when filtering merge requests with more than one label. !3886
  - Fix short note for the default scope on build page (Takuya Noguchi)

v 8.7.4
  - Links for Redmine issue references are generated correctly again !4048 (Benedikt Huss)
  - Fix setting trusted proxies !3970
  - Fix BitBucket importer bug when throwing exceptions !3941
  - Use sign out path only if not empty !3989
  - Running rake gitlab:db:drop_tables now drops tables with cascade !4020
  - Running rake gitlab:db:drop_tables uses "IF EXISTS" as a precaution !4100
  - Use a case-insensitive comparison in sanitizing URI schemes

v 8.7.3
  - Emails, Gitlab::Email::Message, Gitlab::Diff, and Premailer::Adapter::Nokogiri are now instrumented
  - Merge request widget displays TeamCity build state and code coverage correctly again.
  - Fix the line code when importing PR review comments from GitHub. !4010
  - Wikis are now initialized on legacy projects when checking repositories
  - Remove animate.css in favor of a smaller subset of animations. !3937 (Connor Shea)

v 8.7.2
  - The "New Branch" button is now loaded asynchronously
  - Fix error 500 when trying to create a wiki page
  - Updated spacing between notification label and button
  - Label titles in filters are now escaped properly

v 8.7.1
  - Throttle the update of `project.last_activity_at` to 1 minute. !3848
  - Fix .gitlab-ci.yml parsing issue when hidde job is a template without script definition. !3849
  - Fix license detection to detect all license files, not only known licenses. !3878
  - Use the `can?` helper instead of `current_user.can?`. !3882
  - Prevent users from deleting Webhooks via API they do not own
  - Fix Error 500 due to stale cache when projects are renamed or transferred
  - Update width of search box to fix Safari bug. !3900 (Jedidiah)
  - Use the `can?` helper instead of `current_user.can?`

v 8.7.0
  - Gitlab::GitAccess and Gitlab::GitAccessWiki are now instrumented
  - Fix vulnerability that made it possible to gain access to private labels and milestones
  - The number of InfluxDB points stored per UDP packet can now be configured
  - Fix error when cross-project label reference used with non-existent project
  - Transactions for /internal/allowed now have an "action" tag set
  - Method instrumentation now uses Module#prepend instead of aliasing methods
  - Repository.clean_old_archives is now instrumented
  - Add support for environment variables on a job level in CI configuration file
  - SQL query counts are now tracked per transaction
  - The Projects::HousekeepingService class has extra instrumentation
  - All service classes (those residing in app/services) are now instrumented
  - Developers can now add custom tags to transactions
  - Loading of an issue's referenced merge requests and related branches is now done asynchronously
  - Enable gzip for assets, makes the page size significantly smaller. !3544 / !3632 (Connor Shea)
  - Add support to cherry-pick any commit into any branch in the web interface (Minqi Pan)
  - Project switcher uses new dropdown styling
  - Load award emoji images separately unless opening the full picker. Saves several hundred KBs of data for most pages. (Connor Shea)
  - Do not include award_emojis in issue and merge_request comment_count !3610 (Lucas Charles)
  - Restrict user profiles when public visibility level is restricted.
  - Add ability set due date to issues, sort and filter issues by due date (Mehmet Beydogan)
  - All images in discussions and wikis now link to their source files !3464 (Connor Shea).
  - Return status code 303 after a branch DELETE operation to avoid project deletion (Stan Hu)
  - Add setting for customizing the list of trusted proxies !3524
  - Allow projects to be transfered to a lower visibility level group
  - Fix `signed_in_ip` being set to 127.0.0.1 when using a reverse proxy !3524
  - Improved Markdown rendering performance !3389
  - Make shared runners text in box configurable
  - Don't attempt to look up an avatar in repo if repo directory does not exist (Stan Hu)
  - API: Ability to subscribe and unsubscribe from issues and merge requests (Robert Schilling)
  - Expose project badges in project settings
  - Make /profile/keys/new redirect to /profile/keys for back-compat. !3717
  - Preserve time notes/comments have been updated at when moving issue
  - Make HTTP(s) label consistent on clone bar (Stan Hu)
  - Add support for `after_script`, requires Runner 1.2 (Kamil Trzciński)
  - Expose label description in API (Mariusz Jachimowicz)
  - API: Ability to update a group (Robert Schilling)
  - API: Ability to move issues (Robert Schilling)
  - Fix Error 500 after renaming a project path (Stan Hu)
  - Fix a bug whith trailing slash in teamcity_url (Charles May)
  - Allow back dating on issues when created or updated through the API
  - Allow back dating on issue notes when created through the API
  - Propose license template when creating a new LICENSE file
  - API: Expose /licenses and /licenses/:key
  - Fix avatar stretching by providing a cropping feature
  - API: Expose `subscribed` for issues and merge requests (Robert Schilling)
  - Allow SAML to handle external users based on user's information !3530
  - Allow Omniauth providers to be marked as `external` !3657
  - Add endpoints to archive or unarchive a project !3372
  - Fix a bug whith trailing slash in bamboo_url
  - Add links to CI setup documentation from project settings and builds pages
  - Display project members page to all members
  - Handle nil descriptions in Slack issue messages (Stan Hu)
  - Add automated repository integrity checks (OFF by default)
  - API: Expose open_issues_count, closed_issues_count, open_merge_requests_count for labels (Robert Schilling)
  - API: Ability to star and unstar a project (Robert Schilling)
  - Add default scope to projects to exclude projects pending deletion
  - Allow to close merge requests which source projects(forks) are deleted.
  - Ensure empty recipients are rejected in BuildsEmailService
  - Use rugged to change HEAD in Project#change_head (P.S.V.R)
  - API: Ability to filter milestones by state `active` and `closed` (Robert Schilling)
  - API: Fix milestone filtering by `iid` (Robert Schilling)
  - Make before_script and after_script overridable on per-job (Kamil Trzciński)
  - API: Delete notes of issues, snippets, and merge requests (Robert Schilling)
  - Implement 'Groups View' as an option for dashboard preferences !3379 (Elias W.)
  - Better errors handling when creating milestones inside groups
  - Fix high CPU usage when PostReceive receives refs/merge-requests/<id>
  - Hide `Create a group` help block when creating a new project in a group
  - Implement 'TODOs View' as an option for dashboard preferences !3379 (Elias W.)
  - Allow issues and merge requests to be assigned to the author !2765
  - Make Ci::Commit to group only similar builds and make it stateful (ref, tag)
  - Gracefully handle notes on deleted commits in merge requests (Stan Hu)
  - Decouple membership and notifications
  - Fix creation of merge requests for orphaned branches (Stan Hu)
  - API: Ability to retrieve a single tag (Robert Schilling)
  - While signing up, don't persist the user password across form redisplays
  - Fall back to `In-Reply-To` and `References` headers when sub-addressing is not available (David Padilla)
  - Remove "Congratulations!" tweet button on newly-created project. (Connor Shea)
  - Fix admin/projects when using visibility levels on search (PotHix)
  - Build status notifications
  - Update email confirmation interface
  - API: Expose user location (Robert Schilling)
  - API: Do not leak group existence via return code (Robert Schilling)
  - ClosingIssueExtractor regex now also works with colons. e.g. "Fixes: #1234" !3591
  - Update number of Todos in the sidebar when it's marked as "Done". !3600
  - Sanitize branch names created for confidential issues
  - API: Expose 'updated_at' for issue, snippet, and merge request notes (Robert Schilling)
  - API: User can leave a project through the API when not master or owner. !3613
  - Fix repository cache invalidation issue when project is recreated with an empty repo (Stan Hu)
  - Fix: Allow empty recipients list for builds emails service when pushed is added (Frank Groeneveld)
  - Improved markdown forms
  - Diff design updates (colors, button styles, etc)
  - Copying and pasting a diff no longer pastes the line numbers or +/-
  - Add null check to formData when updating profile content to fix Firefox bug
  - Disable spellcheck and autocorrect for username field in admin page
  - Delete tags using Rugged for performance reasons (Robert Schilling)
  - Add Slack notifications when Wiki is edited (Sebastian Klier)
  - Diffs load at the correct point when linking from from number
  - Selected diff rows highlight
  - Fix emoji categories in the emoji picker
  - API: Properly display annotated tags for GET /projects/:id/repository/tags (Robert Schilling)
  - Add encrypted credentials for imported projects and migrate old ones
  - Properly format all merge request references with ! rather than # !3740 (Ben Bodenmiller)
  - Author and participants are displayed first on users autocompletion
  - Show number sign on external issue reference text (Florent Baldino)
  - Updated print style for issues
  - Use GitHub Issue/PR number as iid to keep references
  - Import GitHub labels
  - Add option to filter by "Owned projects" on dashboard page
  - Import GitHub milestones
  - Execute system web hooks on push to the project
  - Allow enable/disable push events for system hooks
  - Fix GitHub project's link in the import page when provider has a custom URL
  - Add RAW build trace output and button on build page
  - Add incremental build trace update into CI API

v 8.6.9
  - Prevent unauthorized access to other projects build traces
  - Forbid scripting for wiki files
  - Only show notes through JSON on confidential issues that the user has access to

v 8.6.8
  - Prevent privilege escalation via "impersonate" feature
  - Prevent privilege escalation via notes API
  - Prevent privilege escalation via project webhook API
  - Prevent XSS via Git branch and tag names
  - Prevent XSS via custom issue tracker URL
  - Prevent XSS via `window.opener`
  - Prevent XSS via label drop-down
  - Prevent information disclosure via milestone API
  - Prevent information disclosure via snippet API
  - Prevent information disclosure via project labels
  - Prevent information disclosure via new merge request page

v 8.6.7
  - Fix persistent XSS vulnerability in `commit_person_link` helper
  - Fix persistent XSS vulnerability in Label and Milestone dropdowns
  - Fix vulnerability that made it possible to enumerate private projects belonging to group

v 8.6.6
  - Expire the exists cache before deletion to ensure project dir actually exists (Stan Hu). !3413
  - Fix error on language detection when repository has no HEAD (e.g., master branch) (Jeroen Bobbeldijk). !3654
  - Fix revoking of authorized OAuth applications (Connor Shea). !3690
  - Fix error on language detection when repository has no HEAD (e.g., master branch). !3654 (Jeroen Bobbeldijk)
  - Issuable header is consistent between issues and merge requests
  - Improved spacing in issuable header on mobile

v 8.6.5
  - Fix importing from GitHub Enterprise. !3529
  - Perform the language detection after updating merge requests in `GitPushService`, leading to faster visual feedback for the end-user. !3533
  - Check permissions when user attempts to import members from another project. !3535
  - Only update repository language if it is not set to improve performance. !3556
  - Return status code 303 after a branch DELETE operation to avoid project deletion (Stan Hu). !3583
  - Unblock user when active_directory is disabled and it can be found !3550
  - Fix a 2FA authentication spoofing vulnerability.

v 8.6.4
  - Don't attempt to fetch any tags from a forked repo (Stan Hu)
  - Redesign the Labels page

v 8.6.3
  - Mentions on confidential issues doesn't create todos for non-members. !3374
  - Destroy related todos when an Issue/MR is deleted. !3376
  - Fix error 500 when target is nil on todo list. !3376
  - Fix copying uploads when moving issue to another project. !3382
  - Ensuring Merge Request API returns boolean values for work_in_progress (Abhi Rao). !3432
  - Fix raw/rendered diff producing different results on merge requests. !3450
  - Fix commit comment alignment (Stan Hu). !3466
  - Fix Error 500 when searching for a comment in a project snippet. !3468
  - Allow temporary email as notification email. !3477
  - Fix issue with dropdowns not selecting values. !3478
  - Update gitlab-shell version and doc to 2.6.12. gitlab-org/gitlab-ee!280

v 8.6.2
  - Fix dropdown alignment. !3298
  - Fix issuable sidebar overlaps on tablet. !3299
  - Make dropdowns pixel perfect. !3337
  - Fix order of steps to prevent PostgreSQL errors when running migration. !3355
  - Fix bold text in issuable sidebar. !3358
  - Fix error with anonymous token in applications settings. !3362
  - Fix the milestone 'upcoming' filter. !3364 + !3368
  - Fix comments on confidential issues showing up in activity feed to non-members. !3375
  - Fix `NoMethodError` when visiting CI root path at `/ci`. !3377
  - Add a tooltip to new branch button in issue page. !3380
  - Fix an issue hiding the password form when signed-in with a linked account. !3381
  - Add links to CI setup documentation from project settings and builds pages. !3384
  - Fix an issue with width of project select dropdown. !3386
  - Remove redundant `require`s from Banzai files. !3391
  - Fix error 500 with cancel button on issuable edit form. !3392 + !3417
  - Fix background when editing a highlighted note. !3423
  - Remove tabstop from the WIP toggle links. !3426
  - Ensure private project snippets are not viewable by unauthorized people.
  - Gracefully handle notes on deleted commits in merge requests (Stan Hu). !3402
  - Fixed issue with notification settings not saving. !3452

v 8.6.1
  - Add option to reload the schema before restoring a database backup. !2807
  - Display navigation controls on mobile. !3214
  - Fixed bug where participants would not work correctly on merge requests. !3329
  - Fix sorting issues by votes on the groups issues page results in SQL errors. !3333
  - Restrict notifications for confidential issues. !3334
  - Do not allow to move issue if it has not been persisted. !3340
  - Add a confirmation step before deleting an issuable. !3341
  - Fixes issue with signin button overflowing on mobile. !3342
  - Auto collapses the navigation sidebar when resizing. !3343
  - Fix build dependencies, when the dependency is a string. !3344
  - Shows error messages when trying to create label in dropdown menu. !3345
  - Fixes issue with assign milestone not loading milestone list. !3346
  - Fix an issue causing the Dashboard/Milestones page to be blank. !3348

v 8.6.0
  - Add ability to move issue to another project
  - Prevent tokens in the import URL to be showed by the UI
  - Fix bug where wrong commit ID was being used in a merge request diff to show old image (Stan Hu)
  - Add confidential issues
  - Bump gitlab_git to 9.0.3 (Stan Hu)
  - Fix diff image view modes (2-up, swipe, onion skin) not working (Stan Hu)
  - Support Golang subpackage fetching (Stan Hu)
  - Bump Capybara gem to 2.6.2 (Stan Hu)
  - New branch button appears on issues where applicable
  - Contributions to forked projects are included in calendar
  - Improve the formatting for the user page bio (Connor Shea)
  - Easily (un)mark merge request as WIP using link
  - Use specialized system notes when MR is (un)marked as WIP
  - Removed the default password from the initial admin account created during
    setup. A password can be provided during setup (see installation docs), or
    GitLab will ask the user to create a new one upon first visit.
  - Fix issue when pushing to projects ending in .wiki
  - Properly display YAML front matter in Markdown
  - Add support for wiki with UTF-8 page names (Hiroyuki Sato)
  - Fix wiki search results point to raw source (Hiroyuki Sato)
  - Don't load all of GitLab in mail_room
  - Add information about `image` and `services` field at `job` level in the `.gitlab-ci.yml` documentation (Pat Turner)
  - HTTP error pages work independently from location and config (Artem Sidorenko)
  - Update `omniauth-saml` to 1.5.0 to allow for custom response attributes to be set
  - Memoize @group in Admin::GroupsController (Yatish Mehta)
  - Indicate how much an MR diverged from the target branch (Pierre de La Morinerie)
  - Added omniauth-auth0 Gem (Daniel Carraro)
  - Add label description in tooltip to labels in issue index and sidebar
  - Strip leading and trailing spaces in URL validator (evuez)
  - Add "last_sign_in_at" and "confirmed_at" to GET /users/* API endpoints for admins (evuez)
  - Return empty array instead of 404 when commit has no statuses in commit status API
  - Decrease the font size and the padding of the `.anchor` icons used in the README (Roberto Dip)
  - Rewrite logo to simplify SVG code (Sean Lang)
  - Allow to use YAML anchors when parsing the `.gitlab-ci.yml` (Pascal Bach)
  - Ignore jobs that start with `.` (hidden jobs)
  - Hide builds from project's settings when the feature is disabled
  - Allow to pass name of created artifacts archive in `.gitlab-ci.yml`
  - Refactor and greatly improve search performance
  - Add support for cross-project label references
  - Ensure "new SSH key" email do not ends up as dead Sidekiq jobs
  - Update documentation to reflect Guest role not being enforced on internal projects
  - Allow search for logged out users
  - Allow to define on which builds the current one depends on
  - Allow user subscription to a label: get notified for issues/merge requests related to that label (Timothy Andrew)
  - Fix bug where Bitbucket `closed` issues were imported as `opened` (Iuri de Silvio)
  - Don't show Issues/MRs from archived projects in Groups view
  - Fix wrong "iid of max iid" in Issuable sidebar for some merged MRs
  - Fix empty source_sha on Merge Request when there is no diff (Pierre de La Morinerie)
  - Increase the notes polling timeout over time (Roberto Dip)
  - Add shortcut to toggle markdown preview (Florent Baldino)
  - Show labels in dashboard and group milestone views
  - Fix an issue when the target branch of a MR had been deleted
  - Add main language of a project in the list of projects (Tiago Botelho)
  - Add #upcoming filter to Milestone filter (Tiago Botelho)
  - Add ability to show archived projects on dashboard, explore and group pages
  - Remove fork link closes all merge requests opened on source project (Florent Baldino)
  - Move group activity to separate page
  - Create external users which are excluded of internal and private projects unless access was explicitly granted
  - Continue parameters are checked to ensure redirection goes to the same instance
  - User deletion is now done in the background so the request can not time out
  - Canceled builds are now ignored in compound build status if marked as `allowed to fail`
  - Trigger a todo for mentions on commits page
  - Let project owners and admins soft delete issues and merge requests

v 8.5.13
  - Prevent unauthorized access to other projects build traces
  - Forbid scripting for wiki files

v 8.5.12
  - Prevent privilege escalation via "impersonate" feature
  - Prevent privilege escalation via notes API
  - Prevent privilege escalation via project webhook API
  - Prevent XSS via Git branch and tag names
  - Prevent XSS via custom issue tracker URL
  - Prevent XSS via `window.opener`
  - Prevent information disclosure via snippet API
  - Prevent information disclosure via project labels
  - Prevent information disclosure via new merge request page

v 8.5.11
  - Fix persistent XSS vulnerability in `commit_person_link` helper

v 8.5.10
  - Fix a 2FA authentication spoofing vulnerability.

v 8.5.9
  - Don't attempt to fetch any tags from a forked repo (Stan Hu).

v 8.5.8
  - Bump Git version requirement to 2.7.4

v 8.5.7
  - Bump Git version requirement to 2.7.3

v 8.5.6
  - Obtain a lease before querying LDAP

v 8.5.5
  - Ensure removing a project removes associated Todo entries
  - Prevent a 500 error in Todos when author was removed
  - Fix pagination for filtered dashboard and explore pages
  - Fix "Show all" link behavior

v 8.5.4
  - Do not cache requests for badges (including builds badge)

v 8.5.3
  - Flush repository caches before renaming projects
  - Sort starred projects on dashboard based on last activity by default
  - Show commit message in JIRA mention comment
  - Makes issue page and merge request page usable on mobile browsers.
  - Improved UI for profile settings

v 8.5.2
  - Fix sidebar overlapping content when screen width was below 1200px
  - Don't repeat labels listed on Labels tab
  - Bring the "branded appearance" feature from EE to CE
  - Fix error 500 when commenting on a commit
  - Show days remaining instead of elapsed time for Milestone
  - Fix broken icons on installations with relative URL (Artem Sidorenko)
  - Fix issue where tag list wasn't refreshed after deleting a tag
  - Fix import from gitlab.com (KazSawada)
  - Improve implementation to check read access to forks and add pagination
  - Don't show any "2FA required" message if it's not actually required
  - Fix help keyboard shortcut on relative URL setups (Artem Sidorenko)
  - Update Rails to 4.2.5.2
  - Fix permissions for deprecated CI build status badge
  - Don't show "Welcome to GitLab" when the search didn't return any projects
  - Add Todos documentation

v 8.5.1
  - Fix group projects styles
  - Show Crowd login tab when sign in is disabled and Crowd is enabled (Peter Hudec)
  - Fix a set of small UI glitches in project, profile, and wiki pages
  - Restrict permissions on public/uploads
  - Fix the merge request side-by-side view after loading diff results
  - Fix the look of tooltip for the "Revert" button
  - Add when the Builds & Runners API changes got introduced
  - Fix error 500 on some merged merge requests
  - Fix an issue causing the content of the issuable sidebar to disappear
  - Fix error 500 when trying to mark an already done todo as "done"
  - Fix an issue where MRs weren't sortable
  - Issues can now be dragged & dropped into empty milestone lists. This is also
    possible with MRs
  - Changed padding & background color for highlighted notes
  - Re-add the newrelic_rpm gem which was removed without any deprecation or warning (Stan Hu)
  - Update sentry-raven gem to 0.15.6
  - Add build coverage in project's builds page (Steffen Köhler)
  - Changed # to ! for merge requests in activity view

v 8.5.0
  - Fix duplicate "me" in tooltip of the "thumbsup" awards Emoji (Stan Hu)
  - Cache various Repository methods to improve performance
  - Fix duplicated branch creation/deletion Webhooks/service notifications when using Web UI (Stan Hu)
  - Ensure rake tasks that don't need a DB connection can be run without one
  - Update New Relic gem to 3.14.1.311 (Stan Hu)
  - Add "visibility" flag to GET /projects api endpoint
  - Add an option to supply root email through an environmental variable (Koichiro Mikami)
  - Ignore binary files in code search to prevent Error 500 (Stan Hu)
  - Render sanitized SVG images (Stan Hu)
  - Support download access by PRIVATE-TOKEN header (Stan Hu)
  - Upgrade gitlab_git to 7.2.23 to fix commit message mentions in first branch push
  - Add option to include the sender name in body of Notify email (Jason Lee)
  - New UI for pagination
  - Don't prevent sign out when 2FA enforcement is enabled and user hasn't yet
    set it up
  - API: Added "merge_requests/:merge_request_id/closes_issues" (Gal Schlezinger)
  - Fix diff comments loaded by AJAX to load comment with diff in discussion tab
  - Fix relative links in other markup formats (Ben Boeckel)
  - Whitelist raw "abbr" elements when parsing Markdown (Benedict Etzel)
  - Fix label links for a merge request pointing to issues list
  - Don't vendor minified JS
  - Increase project import timeout to 15 minutes
  - Be more permissive with email address validation: it only has to contain a single '@'
  - Display 404 error on group not found
  - Track project import failure
  - Support Two-factor Authentication for LDAP users
  - Display database type and version in Administration dashboard
  - Allow limited Markdown in Broadcast Messages
  - Fix visibility level text in admin area (Zeger-Jan van de Weg)
  - Warn admin during OAuth of granting admin rights (Zeger-Jan van de Weg)
  - Update the ExternalIssue regex pattern (Blake Hitchcock)
  - Remember user's inline/side-by-side diff view preference in a cookie (Kirill Katsnelson)
  - Optimized performance of finding issues to be closed by a merge request
  - Add `avatar_url`, `description`, `git_ssh_url`, `git_http_url`, `path_with_namespace`
    and `default_branch` in `project` in push, issue, merge-request and note webhooks data (Kirill Zaitsev)
  - Deprecate the `ssh_url` in favor of `git_ssh_url` and `http_url` in favor of `git_http_url`
    in `project` for push, issue, merge-request and note webhooks data (Kirill Zaitsev)
  - Deprecate the `repository` key in push, issue, merge-request and note webhooks data, use `project` instead (Kirill Zaitsev)
  - API: Expose MergeRequest#merge_status (Andrei Dziahel)
  - Revert "Add IP check against DNSBLs at account sign-up"
  - Actually use the `skip_merges` option in Repository#commits (Tony Chu)
  - Fix API to keep request parameters in Link header (Michael Potthoff)
  - Deprecate API "merge_request/:merge_request_id/comments". Use "merge_requests/:merge_request_id/notes" instead
  - Deprecate API "merge_request/:merge_request_id/...". Use "merge_requests/:merge_request_id/..." instead
  - Prevent parse error when name of project ends with .atom and prevent path issues
  - Discover branches for commit statuses ref-less when doing merge when succeeded
  - Mark inline difference between old and new paths when a file is renamed
  - Support Akismet spam checking for creation of issues via API (Stan Hu)
  - API: Allow to set or update a merge-request's milestone (Kirill Skachkov)
  - Improve UI consistency between projects and groups lists
  - Add sort dropdown to dashboard projects page
  - Fixed logo animation on Safari (Roman Rott)
  - Fix Merge When Succeeded when multiple stages
  - Hide remove source branch button when the MR is merged but new commits are pushed (Zeger-Jan van de Weg)
  - In seach autocomplete show only groups and projects you are member of
  - Don't process cross-reference notes from forks
  - Fix: init.d script not working on OS X
  - Faster snippet search
  - Added API to download build artifacts
  - Title for milestones should be unique (Zeger-Jan van de Weg)
  - Validate correctness of maximum attachment size application setting
  - Replaces "Create merge request" link with one to the "Merge Request" when one exists
  - Fix CI builds badge, add a new link to builds badge, deprecate the old one
  - Fix broken link to project in build notification emails
  - Ability to see and sort on vote count from Issues and MR lists
  - Fix builds scheduler when first build in stage was allowed to fail
  - User project limit is reached notice is hidden if the projects limit is zero
  - Add API support for managing runners and project's runners
  - Allow SAML users to login with no previous account without having to allow
    all Omniauth providers to do so.
  - Allow existing users to auto link their SAML credentials by logging in via SAML
  - Make it possible to erase a build (trace, artifacts) using UI and API
  - Ability to revert changes from a Merge Request or Commit
  - Emoji comment on diffs are not award emoji
  - Add label description (Nuttanart Pornprasitsakul)
  - Show label row when filtering issues or merge requests by label (Nuttanart Pornprasitsakul)
  - Add Todos

v 8.4.11
  - Prevent unauthorized access to other projects build traces
  - Forbid scripting for wiki files

v 8.4.10
  - Prevent privilege escalation via "impersonate" feature
  - Prevent privilege escalation via notes API
  - Prevent privilege escalation via project webhook API
  - Prevent XSS via Git branch and tag names
  - Prevent XSS via custom issue tracker URL
  - Prevent XSS via `window.opener`
  - Prevent information disclosure via snippet API
  - Prevent information disclosure via project labels
  - Prevent information disclosure via new merge request page

v 8.4.9
  - Fix persistent XSS vulnerability in `commit_person_link` helper

v 8.4.8
  - Fix a 2FA authentication spoofing vulnerability.

v 8.4.7
  - Don't attempt to fetch any tags from a forked repo (Stan Hu).

v 8.4.6
  - Bump Git version requirement to 2.7.4

v 8.4.5
  - No CE-specific changes

v 8.4.4
  - Update omniauth-saml gem to 1.4.2
  - Prevent long-running backup tasks from timing out the database connection
  - Add a Project setting to allow guests to view build logs (defaults to true)
  - Sort project milestones by due date including issue editor (Oliver Rogers / Orih)

v 8.4.3
  - Increase lfs_objects size column to 8-byte integer to allow files larger
    than 2.1GB
  - Correctly highlight MR diff when MR has merge conflicts
  - Fix highlighting in blame view
  - Update sentry-raven gem to prevent "Not a git repository" console output
    when running certain commands
  - Add instrumentation to additional Gitlab::Git and Rugged methods for
    performance monitoring
  - Allow autosize textareas to also be manually resized

v 8.4.2
  - Bump required gitlab-workhorse version to bring in a fix for missing
    artifacts in the build artifacts browser
  - Get rid of those ugly borders on the file tree view
  - Fix updating the runner information when asking for builds
  - Bump gitlab_git version to 7.2.24 in order to bring in a performance
    improvement when checking if a repository was empty
  - Add instrumentation for Gitlab::Git::Repository instance methods so we can
    track them in Performance Monitoring.
  - Increase contrast between highlighted code comments and inline diff marker
  - Fix method undefined when using external commit status in builds
  - Fix highlighting in blame view.

v 8.4.1
  - Apply security updates for Rails (4.2.5.1), rails-html-sanitizer (1.0.3),
    and Nokogiri (1.6.7.2)
  - Fix redirect loop during import
  - Fix diff highlighting for all syntax themes
  - Delete project and associations in a background worker

v 8.4.0
  - Allow LDAP users to change their email if it was not set by the LDAP server
  - Ensure Gravatar host looks like an actual host
  - Consider re-assign as a mention from a notification point of view
  - Add pagination headers to already paginated API resources
  - Properly generate diff of orphan commits, like the first commit in a repository
  - Improve the consistency of commit titles, branch names, tag names, issue/MR titles, on their respective project pages
  - Autocomplete data is now always loaded, instead of when focusing a comment text area
  - Improved performance of finding issues for an entire group
  - Added custom application performance measuring system powered by InfluxDB
  - Add syntax highlighting to diffs
  - Gracefully handle invalid UTF-8 sequences in Markdown links (Stan Hu)
  - Bump fog to 1.36.0 (Stan Hu)
  - Add user's last used IP addresses to admin page (Stan Hu)
  - Add housekeeping function to project settings page
  - The default GitLab logo now acts as a loading indicator
  - Fix caching issue where build status was not updating in project dashboard (Stan Hu)
  - Accept 2xx status codes for successful Webhook triggers (Stan Hu)
  - Fix missing date of month in network graph when commits span a month (Stan Hu)
  - Expire view caches when application settings change (e.g. Gravatar disabled) (Stan Hu)
  - Don't notify users twice if they are both project watchers and subscribers (Stan Hu)
  - Remove gray background from layout in UI
  - Fix signup for OAuth providers that don't provide a name
  - Implement new UI for group page
  - Implement search inside emoji picker
  - Let the CI runner know about builds that this build depends on
  - Add API support for looking up a user by username (Stan Hu)
  - Add project permissions to all project API endpoints (Stan Hu)
  - Link to milestone in "Milestone changed" system note
  - Only allow group/project members to mention `@all`
  - Expose Git's version in the admin area (Trey Davis)
  - Add "Frequently used" category to emoji picker
  - Add CAS support (tduehr)
  - Add link to merge request on build detail page
  - Fix: Problem with projects ending with .keys (Jose Corcuera)
  - Revert back upvote and downvote button to the issue and MR pages
  - Swap position of Assignee and Author selector on Issuables (Zeger-Jan van de Weg)
  - Add system hook messages for project rename and transfer (Steve Norman)
  - Fix version check image in Safari
  - Show 'All' tab by default in the builds page
  - Add Open Graph and Twitter Card data to all pages
  - Fix API project lookups when querying with a namespace with dots (Stan Hu)
  - Enable forcing Two-factor authentication sitewide, with optional grace period
  - Import GitHub Pull Requests into GitLab
  - Change single user API endpoint to return more detailed data (Michael Potthoff)
  - Update version check images to use SVG
  - Validate README format before displaying
  - Enable Microsoft Azure OAuth2 support (Janis Meybohm)
  - Properly set task-list class on single item task lists
  - Add file finder feature in tree view (Kyungchul Shin)
  - Ajax filter by message for commits page
  - API: Add support for deleting a tag via the API (Robert Schilling)
  - Allow subsequent validations in CI Linter
  - Show referenced MRs & Issues only when the current viewer can access them
  - Fix Encoding::CompatibilityError bug when markdown content has some complex URL (Jason Lee)
  - Add API support for managing project's builds
  - Add API support for managing project's build triggers
  - Add API support for managing project's build variables
  - Allow broadcast messages to be edited
  - Autosize Markdown textareas
  - Import GitHub wiki into GitLab
  - Add reporters ability to download and browse build artifacts (Andrew Johnson)
  - Autofill referring url in message box when reporting user abuse.
  - Remove leading comma on award emoji when the user is the first to award the emoji (Zeger-Jan van de Weg)
  - Add build artifacts browser
  - Improve UX in builds artifacts browser
  - Increase default size of `data` column in `events` table when using MySQL
  - Expose button to CI Lint tool on project builds page
  - Fix: Creator should be added as a master of the project on creation
  - Added X-GitLab-... headers to emails from CI and Email On Push services (Anton Baklanov)
  - Add IP check against DNSBLs at account sign-up
  - Added cache:key to .gitlab-ci.yml allowing to fine tune the caching

v 8.3.10
  - Prevent unauthorized access to other projects build traces
  - Forbid scripting for wiki files

v 8.3.9
  - Prevent privilege escalation via "impersonate" feature
  - Prevent privilege escalation via notes API
  - Prevent privilege escalation via project webhook API
  - Prevent XSS via custom issue tracker URL
  - Prevent XSS via `window.opener`
  - Prevent information disclosure via project labels
  - Prevent information disclosure via new merge request page

v 8.3.8
  - Fix persistent XSS vulnerability in `commit_person_link` helper

v 8.3.7
  - Fix a 2FA authentication spoofing vulnerability.

v 8.3.6
  - Don't attempt to fetch any tags from a forked repo (Stan Hu).

v 8.3.5
  - Bump Git version requirement to 2.7.4

v 8.3.4
  - Use gitlab-workhorse 0.5.4 (fixes API routing bug)

v 8.3.3
  - Preserve CE behavior with JIRA integration by only calling API if URL is set
  - Fix duplicated branch creation/deletion events when using Web UI (Stan Hu)
  - Add configurable LDAP server query timeout
  - Get "Merge when build succeeds" to work when commits were pushed to MR target branch while builds were running
  - Suppress e-mails on failed builds if allow_failure is set (Stan Hu)
  - Fix project transfer e-mail sending incorrect paths in e-mail notification (Stan Hu)
  - Better support for referencing and closing issues in Asana service (Mike Wyatt)
  - Enable "Add key" button when user fills in a proper key (Stan Hu)
  - Fix error in processing reply-by-email messages (Jason Lee)
  - Fix Error 500 when visiting build page of project with nil runners_token (Stan Hu)
  - Use WOFF versions of SourceSansPro fonts
  - Fix regression when builds were not generated for tags created through web/api interface
  - Fix: maintain milestone filter between Open and Closed tabs (Greg Smethells)
  - Fix missing artifacts and build traces for build created before 8.3

v 8.3.2
  - Disable --follow in `git log` to avoid loading duplicate commit data in infinite scroll (Stan Hu)
  - Add support for Google reCAPTCHA in user registration

v 8.3.1
  - Fix Error 500 when global milestones have slashes (Stan Hu)
  - Fix Error 500 when doing a search in dashboard before visiting any project (Stan Hu)
  - Fix LDAP identity and user retrieval when special characters are used
  - Move Sidekiq-cron configuration to gitlab.yml

v 8.3.0
  - Bump rack-attack to 4.3.1 for security fix (Stan Hu)
  - API support for starred projects for authorized user (Zeger-Jan van de Weg)
  - Add open_issues_count to project API (Stan Hu)
  - Expand character set of usernames created by Omniauth (Corey Hinshaw)
  - Add button to automatically merge a merge request when the build succeeds (Zeger-Jan van de Weg)
  - Add unsubscribe link in the email footer (Zeger-Jan van de Weg)
  - Provide better diagnostic message upon project creation errors (Stan Hu)
  - Bump devise to 3.5.3 to fix reset token expiring after account creation (Stan Hu)
  - Remove api credentials from link to build_page
  - Deprecate GitLabCiService making it to always be inactive
  - Bump gollum-lib to 4.1.0 (Stan Hu)
  - Fix broken group avatar upload under "New group" (Stan Hu)
  - Update project repositorize size and commit count during import:repos task (Stan Hu)
  - Fix API setting of 'public' attribute to false will make a project private (Stan Hu)
  - Handle and report SSL errors in Webhook test (Stan Hu)
  - Bump Redis requirement to 2.8 for Sidekiq 4 (Stan Hu)
  - Fix: Assignee selector is empty when 'Unassigned' is selected (Jose Corcuera)
  - WIP identifier on merge requests no longer requires trailing space
  - Add rake tasks for git repository maintainance (Zeger-Jan van de Weg)
  - Fix 500 error when update group member permission
  - Fix: As an admin, cannot add oneself as a member to a group/project
  - Trim leading and trailing whitespace of milestone and issueable titles (Jose Corcuera)
  - Recognize issue/MR/snippet/commit links as references
  - Backport JIRA features from EE to CE
  - Add ignore whitespace change option to commit view
  - Fire update hook from GitLab
  - Allow account unlock via email
  - Style warning about mentioning many people in a comment
  - Fix: sort milestones by due date once again (Greg Smethells)
  - Migrate all CI::Services and CI::WebHooks to Services and WebHooks
  - Don't show project fork event as "imported"
  - Add API endpoint to fetch merge request commits list
  - Don't create CI status for refs that doesn't have .gitlab-ci.yml, even if the builds are enabled
  - Expose events API with comment information and author info
  - Fix: Ensure "Remove Source Branch" button is not shown when branch is being deleted. #3583
  - Run custom Git hooks when branch is created or deleted.
  - Fix bug when simultaneously accepting multiple MRs results in MRs that are of "merged" status, but not merged to the target branch
  - Add languages page to graphs
  - Block LDAP user when they are no longer found in the LDAP server
  - Improve wording on project visibility levels (Zeger-Jan van de Weg)
  - Fix editing notes on a merge request diff
  - Automatically select default clone protocol based on user preferences (Eirik Lygre)
  - Make Network page as sub tab of Commits
  - Add copy-to-clipboard button for Snippets
  - Add indication to merge request list item that MR cannot be merged automatically
  - Default target branch to patch-n when editing file in protected branch
  - Add Builds tab to merge request detail page
  - Allow milestones, issues and MRs to be created from dashboard and group indexes
  - Use new style for wiki
  - Use new style for milestone detail page
  - Fix sidebar tooltips when collapsed
  - Prevent possible XSS attack with award-emoji
  - Upgraded Sidekiq to 4.x
  - Accept COPYING,COPYING.lesser, and licence as license file (Zeger-Jan van de Weg)
  - Fix emoji aliases problem
  - Fix award-emojis Flash alert's width
  - Fix deleting notes on a merge request diff
  - Display referenced merge request statuses in the issue description (Greg Smethells)
  - Implement new sidebar for issue and merge request pages
  - Emoji picker improvements
  - Suppress warning about missing `.gitlab-ci.yml` if builds are disabled
  - Do not show build status unless builds are enabled and `.gitlab-ci.yml` is present
  - Persist runners registration token in database
  - Fix online editor should not remove newlines at the end of the file
  - Expose Git's version in the admin area
  - Show "New Merge Request" buttons on canonical repos when you have a fork (Josh Frye)

v 8.2.6
  - Prevent unauthorized access to other projects build traces
  - Forbid scripting for wiki files

v 8.2.5
  - Prevent privilege escalation via "impersonate" feature
  - Prevent privilege escalation via notes API
  - Prevent privilege escalation via project webhook API
  - Prevent XSS via `window.opener`
  - Prevent information disclosure via project labels
  - Prevent information disclosure via new merge request page

v 8.2.4
  - Bump Git version requirement to 2.7.4

v 8.2.3
  - Fix application settings cache not expiring after changes (Stan Hu)
  - Fix Error 500s when creating global milestones with Unicode characters (Stan Hu)
  - Update documentation for "Guest" permissions
  - Properly convert Emoji-only comments into Award Emojis
  - Enable devise paranoid mode to prevent user enumeration attack
  - Webhook payload has an added, modified and removed properties for each commit
  - Fix 500 error when creating a merge request that removes a submodule

v 8.2.2
  - Fix 404 in redirection after removing a project (Stan Hu)
  - Ensure cached application settings are refreshed at startup (Stan Hu)
  - Fix Error 500 when viewing user's personal projects from admin page (Stan Hu)
  - Fix: Raw private snippets access workflow
  - Prevent "413 Request entity too large" errors when pushing large files with LFS
  - Fix invalid links within projects dashboard header
  - Make current user the first user in assignee dropdown in issues detail page (Stan Hu)
  - Fix: duplicate email notifications on issue comments

v 8.2.1
  - Forcefully update builds that didn't want to update with state machine
  - Fix: saving GitLabCiService as Admin Template

v 8.2.0
  - Improved performance of finding projects and groups in various places
  - Improved performance of rendering user profile pages and Atom feeds
  - Expose build artifacts path as config option
  - Fix grouping of contributors by email in graph.
  - Improved performance of finding issues with/without labels
  - Fix Drone CI service template not saving properly (Stan Hu)
  - Fix avatars not showing in Atom feeds and project issues when Gravatar disabled (Stan Hu)
  - Added a GitLab specific profiling tool called "Sherlock" (see GitLab CE merge request #1749)
  - Upgrade gitlab_git to 7.2.20 and rugged to 0.23.3 (Stan Hu)
  - Improved performance of finding users by one of their Email addresses
  - Add allow_failure field to commit status API (Stan Hu)
  - Commits without .gitlab-ci.yml are marked as skipped
  - Save detailed error when YAML syntax is invalid
  - Since GitLab CI is enabled by default, remove enabling it by pushing .gitlab-ci.yml
  - Added build artifacts
  - Improved performance of replacing references in comments
  - Show last project commit to default branch on project home page
  - Highlight comment based on anchor in URL
  - Adds ability to remove the forked relationship from project settings screen. (Han Loong Liauw)
  - Improved performance of sorting milestone issues
  - Allow users to select the Files view as default project view (Cristian Bica)
  - Show "Empty Repository Page" for repository without branches (Artem V. Navrotskiy)
  - Fix: Inability to reply to code comments in the MR view, if the MR comes from a fork
  - Use git follow flag for commits page when retrieve history for file or directory
  - Show merge request CI status on merge requests index page
  - Send build name and stage in CI notification e-mail
  - Extend yml syntax for only and except to support specifying repository path
  - Enable shared runners to all new projects
  - Bump GitLab-Workhorse to 0.4.1
  - Allow to define cache in `.gitlab-ci.yml`
  - Fix: 500 error returned if destroy request without HTTP referer (Kazuki Shimizu)
  - Remove deprecated CI events from project settings page
  - Use issue editor as cross reference comment author when issue is edited with a new mention.
  - Add graphs of commits ahead and behind default branch (Jeff Stubler)
  - Improve personal snippet access workflow (Douglas Alexandre)
  - [API] Add ability to fetch the commit ID of the last commit that actually touched a file
  - Fix omniauth documentation setting for omnibus configuration (Jon Cairns)
  - Add "New file" link to dropdown on project page
  - Include commit logs in project search
  - Add "added", "modified" and "removed" properties to commit object in webhook
  - Rename "Back to" links to "Go to" because its not always a case it point to place user come from
  - Allow groups to appear in the search results if the group owner allows it
  - Add email notification to former assignee upon unassignment (Adam Lieskovský)
  - New design for project graphs page
  - Remove deprecated dumped yaml file generated from previous job definitions
  - Show specific runners from projects where user is master or owner
  - MR target branch is now visible on a list view when it is different from project's default one
  - Improve Continuous Integration graphs page
  - Make color of "Accept Merge Request" button consistent with current build status
  - Add ignore white space option in merge request diff and commit and compare view
  - Ability to add release notes (markdown text and attachments) to git tags (aka Releases)
  - Relative links from a repositories README.md now link to the default branch
  - Fix trailing whitespace issue in merge request/issue title
  - Fix bug when milestone/label filter was empty for dashboard issues page
  - Add ability to create milestone in group projects from single form
  - Add option to create merge request when editing/creating a file (Dirceu Tiegs)
  - Prevent the last owner of a group from being able to delete themselves by 'adding' themselves as a master (James Lopez)
  - Add Award Emoji to issue and merge request pages

v 8.1.4
  - Fix bug where manually merged branches in a MR would end up with an empty diff (Stan Hu)
  - Prevent redirect loop when home_page_url is set to the root URL
  - Fix incoming email config defaults
  - Remove CSS property preventing hard tabs from rendering in Chromium 45 (Stan Hu)

v 8.1.3
  - Force update refs/merge-requests/X/head upon a push to the source branch of a merge request (Stan Hu)
  - Spread out runner contacted_at updates
  - Use issue editor as cross reference comment author when issue is edited with a new mention
  - Add Facebook authentication

v 8.1.1
  - Fix cloning Wiki repositories via HTTP (Stan Hu)
  - Add migration to remove satellites directory
  - Fix specific runners visibility
  - Fix 500 when editing CI service
  - Require CI jobs to be named
  - Fix CSS for runner status
  - Fix CI badge
  - Allow developer to manage builds

v 8.1.1
  - Removed, see 8.1.2

v 8.1.0
  - Ensure MySQL CI limits DB migrations occur after the fields have been created (Stan Hu)
  - Fix duplicate repositories in GitHub import page (Stan Hu)
  - Redirect to a default path if HTTP_REFERER is not set (Stan Hu)
  - Adds ability to create directories using the web editor (Ben Ford)
  - Cleanup stuck CI builds
  - Send an email to admin email when a user is reported for spam (Jonathan Rochkind)
  - Show notifications button when user is member of group rather than project (Grzegorz Bizon)
  - Fix bug preventing mentioned issued from being closed when MR is merged using fast-forward merge.
  - Fix nonatomic database update potentially causing project star counts to go negative (Stan Hu)
  - Don't show "Add README" link in an empty repository if user doesn't have access to push (Stan Hu)
  - Fix error preventing displaying of commit data for a directory with a leading dot (Stan Hu)
  - Speed up load times of issue detail pages by roughly 1.5x
  - Fix CI rendering regressions
  - If a merge request is to close an issue, show this on the issue page (Zeger-Jan van de Weg)
  - Add a system note and update relevant merge requests when a branch is deleted or re-added (Stan Hu)
  - Make diff file view easier to use on mobile screens (Stan Hu)
  - Improved performance of finding users by username or Email address
  - Fix bug where merge request comments created by API would not trigger notifications (Stan Hu)
  - Add support for creating directories from Files page (Stan Hu)
  - Allow removing of project without confirmation when JavaScript is disabled (Stan Hu)
  - Support filtering by "Any" milestone or issue and fix "No Milestone" and "No Label" filters (Stan Hu)
  - Improved performance of the trending projects page
  - Remove CI migration task
  - Improved performance of finding projects by their namespace
  - Add assignee data to Issuables' hook_data (Bram Daams)
  - Fix bug where transferring a project would result in stale commit links (Stan Hu)
  - Fix build trace updating
  - Include full path of source and target branch names in New Merge Request page (Stan Hu)
  - Add user preference to view activities as default dashboard (Stan Hu)
  - Add option to admin area to sign in as a specific user (Pavel Forkert)
  - Show CI status on all pages where commits list is rendered
  - Automatically enable CI when push .gitlab-ci.yml file to repository
  - Move CI charts to project graphs area
  - Fix cases where Markdown did not render links in activity feed (Stan Hu)
  - Add first and last to pagination (Zeger-Jan van de Weg)
  - Added Commit Status API
  - Added Builds View
  - Added when to .gitlab-ci.yml
  - Show CI status on commit page
  - Added CI_BUILD_TAG, _STAGE, _NAME and _TRIGGERED to CI builds
  - Show CI status on Your projects page and Starred projects page
  - Remove "Continuous Integration" page from dashboard
  - Add notes and SSL verification entries to hook APIs (Ben Boeckel)
  - Fix grammar in admin area "labels" .nothing-here-block when no labels exist.
  - Move CI runners page to project settings area
  - Move CI variables page to project settings area
  - Move CI triggers page to project settings area
  - Move CI project settings page to CE project settings area
  - Fix bug when removed file was not appearing in merge request diff
  - Show warning when build cannot be served by any of the available CI runners
  - Note the original location of a moved project when notifying users of the move
  - Improve error message when merging fails
  - Add support of multibyte characters in LDAP UID (Roman Petrov)
  - Show additions/deletions stats on merge request diff
  - Remove footer text in emails (Zeger-Jan van de Weg)
  - Ensure code blocks are properly highlighted after a note is updated
  - Fix wrong access level badge on MR comments
  - Hide password in the service settings form
  - Move CI webhooks page to project settings area
  - Fix User Identities API. It now allows you to properly create or update user's identities.
  - Add user preference to change layout width (Peter Göbel)
  - Use commit status in merge request widget as preferred source of CI status
  - Integrate CI commit and build pages into project pages
  - Move CI services page to project settings area
  - Add "Quick Submit" behavior to input fields throughout the application. Use
    Cmd+Enter on Mac and Ctrl+Enter on Windows/Linux.
  - Fix position of hamburger in header for smaller screens (Han Loong Liauw)
  - Fix bug where Emojis in Markdown would truncate remaining text (Sakata Sinji)
  - Persist filters when sorting on admin user page (Jerry Lukins)
  - Update style of snippets pages (Han Loong Liauw)
  - Allow dashboard and group issues/MRs to be filtered by label
  - Add spellcheck=false to certain input fields
  - Invalidate stored service password if the endpoint URL is changed
  - Project names are not fully shown if group name is too big, even on group page view
  - Apply new design for Files page
  - Add "New Page" button to Wiki Pages tab (Stan Hu)
  - Only render 404 page from /public
  - Hide passwords from services API (Alex Lossent)
  - Fix: Images cannot show when projects' path was changed
  - Let gitlab-git-http-server generate and serve 'git archive' downloads
  - Optimize query when filtering on issuables (Zeger-Jan van de Weg)
  - Fix padding of outdated discussion item.
  - Animate the logo on hover

v 8.0.5
  - Correct lookup-by-email for LDAP logins
  - Fix loading spinner sometimes not being hidden on Merge Request tab switches

v 8.0.4
  - Fix Message-ID header to be RFC 2111-compliant to prevent e-mails being dropped (Stan Hu)
  - Fix referrals for :back and relative URL installs
  - Fix anchors to comments in diffs
  - Remove CI token from build traces
  - Fix "Assign All" button on Runner admin page
  - Fix search in Files
  - Add full project namespace to payload of system webhooks (Ricardo Band)

v 8.0.3
  - Fix URL shown in Slack notifications
  - Fix bug where projects would appear to be stuck in the forked import state (Stan Hu)
  - Fix Error 500 in creating merge requests with > 1000 diffs (Stan Hu)
  - Add work_in_progress key to MR webhooks (Ben Boeckel)

v 8.0.2
  - Fix default avatar not rendering in network graph (Stan Hu)
  - Skip check_initd_configured_correctly on omnibus installs
  - Prevent double-prefixing of help page paths
  - Clarify confirmation text on user deletion
  - Make commit graphs responsive to window width changes (Stan Hu)
  - Fix top margin for sign-in button on public pages
  - Fix LDAP attribute mapping
  - Remove git refs used internally by GitLab from network graph (Stan Hu)
  - Use standard Markdown font in Markdown preview instead of fixed-width font (Stan Hu)
  - Fix Reply by email for non-UTF-8 messages.
  - Add option to use StartTLS with Reply by email IMAP server.
  - Allow AWS S3 Server-Side Encryption with Amazon S3-Managed Keys for backups (Paul Beattie)

v 8.0.1
  - Improve CI migration procedure and documentation

v 8.0.0
  - Fix Markdown links not showing up in dashboard activity feed (Stan Hu)
  - Remove milestones from merge requests when milestones are deleted (Stan Hu)
  - Fix HTML link that was improperly escaped in new user e-mail (Stan Hu)
  - Fix broken sort in merge request API (Stan Hu)
  - Bump rouge to 1.10.1 to remove warning noise and fix other syntax highlighting bugs (Stan Hu)
  - Gracefully handle errors in syntax highlighting by leaving the block unformatted (Stan Hu)
  - Add "replace" and "upload" functionalities to allow user replace existing file and upload new file into current repository
  - Fix URL construction for merge requests, issues, notes, and commits for relative URL config (Stan Hu)
  - Fix emoji URLs in Markdown when relative_url_root is used (Stan Hu)
  - Omit filename in Content-Disposition header in raw file download to avoid RFC 6266 encoding issues (Stan HU)
  - Fix broken Wiki Page History (Stan Hu)
  - Import forked repositories asynchronously to prevent large repositories from timing out (Stan Hu)
  - Prevent anchors from being hidden by header (Stan Hu)
  - Fix bug where only the first 15 Bitbucket issues would be imported (Stan Hu)
  - Sort issues by creation date in Bitbucket importer (Stan Hu)
  - Prevent too many redirects upon login when home page URL is set to external_url (Stan Hu)
  - Improve dropdown positioning on the project home page (Hannes Rosenögger)
  - Upgrade browser gem to 1.0.0 to avoid warning in IE11 compatibilty mode (Stan Hu)
  - Remove user OAuth tokens from the database and request new tokens each session (Stan Hu)
  - Restrict users API endpoints to use integer IDs (Stan Hu)
  - Only show recent push event if the branch still exists or a recent merge request has not been created (Stan Hu)
  - Remove satellites
  - Better performance for web editor (switched from satellites to rugged)
  - Faster merge
  - Ability to fetch merge requests from refs/merge-requests/:id
  - Allow displaying of archived projects in the admin interface (Artem Sidorenko)
  - Allow configuration of import sources for new projects (Artem Sidorenko)
  - Search for comments should be case insensetive
  - Create cross-reference for closing references on commits pushed to non-default branches (Maël Valais)
  - Ability to search milestones
  - Gracefully handle SMTP user input errors (e.g. incorrect email addresses) to prevent Sidekiq retries (Stan Hu)
  - Move dashboard activity to separate page (for your projects and starred projects)
  - Improve performance of git blame
  - Limit content width to 1200px for most of pages to improve readability on big screens
  - Fix 500 error when submit project snippet without body
  - Improve search page usability
  - Bring more UI consistency in way how projects, snippets and groups lists are rendered
  - Make all profiles and group public
  - Fixed login failure when extern_uid changes (Joel Koglin)
  - Don't notify users without access to the project when they are (accidentally) mentioned in a note.
  - Retrieving oauth token with LDAP credentials
  - Load Application settings from running database unless env var USE_DB=false
  - Added Drone CI integration (Kirill Zaitsev)
  - Allow developers to retry builds
  - Hide advanced project options for non-admin users
  - Fail builds if no .gitlab-ci.yml is found
  - Refactored service API and added automatically service docs generator (Kirill Zaitsev)
  - Added web_url key project hook_attrs (Kirill Zaitsev)
  - Add ability to get user information by ID of an SSH key via the API
  - Fix bug which IE cannot show image at markdown when the image is raw file of gitlab
  - Add support for Crowd
  - Global Labels that are available to all projects
  - Fix highlighting of deleted lines in diffs.
  - Project notification level can be set on the project page itself
  - Added service API endpoint to retrieve service parameters (Petheő Bence)
  - Add FogBugz project import (Jared Szechy)
  - Sort users autocomplete lists by user (Allister Antosik)
  - Webhook for issue now contains repository field (Jungkook Park)
  - Add ability to add custom text to the help page (Jeroen van Baarsen)
  - Add pg_schema to backup config
  - Fix references to target project issues in Merge Requests markdown preview and textareas (Francesco Levorato)
  - Redirect from incorrectly cased group or project path to correct one (Francesco Levorato)
  - Removed API calls from CE to CI

v 7.14.3
  - No changes

v 7.14.2
  - Upgrade gitlab_git to 7.2.15 to fix `git blame` errors with ISO-encoded files (Stan Hu)
  - Allow configuration of LDAP attributes GitLab will use for the new user account.

v 7.14.1
  - Improve abuse reports management from admin area
  - Fix "Reload with full diff" URL button in compare branch view (Stan Hu)
  - Disabled DNS lookups for SSH in docker image (Rowan Wookey)
  - Only include base URL in OmniAuth full_host parameter (Stan Hu)
  - Fix Error 500 in API when accessing a group that has an avatar (Stan Hu)
  - Ability to enable SSL verification for Webhooks

v 7.14.0
  - Fix bug where non-project members of the target project could set labels on new merge requests.
  - Update default robots.txt rules to disallow crawling of irrelevant pages (Ben Bodenmiller)
  - Fix redirection after sign in when using auto_sign_in_with_provider
  - Upgrade gitlab_git to 7.2.14 to ignore CRLFs in .gitmodules (Stan Hu)
  - Clear cache to prevent listing deleted branches after MR removes source branch (Stan Hu)
  - Provide more feedback what went wrong if HipChat service failed test (Stan Hu)
  - Fix bug where backslashes in inline diffs could be dropped (Stan Hu)
  - Disable turbolinks when linking to Bitbucket import status (Stan Hu)
  - Fix broken code import and display error messages if something went wrong with creating project (Stan Hu)
  - Fix corrupted binary files when using API files endpoint (Stan Hu)
  - Bump Haml to 4.0.7 to speed up textarea rendering (Stan Hu)
  - Show incompatible projects in Bitbucket import status (Stan Hu)
  - Fix coloring of diffs on MR Discussion-tab (Gert Goet)
  - Fix "Network" and "Graphs" pages for branches with encoded slashes (Stan Hu)
  - Fix errors deleting and creating branches with encoded slashes (Stan Hu)
  - Always add current user to autocomplete controller to support filter by "Me" (Stan Hu)
  - Fix multi-line syntax highlighting (Stan Hu)
  - Fix network graph when branch name has single quotes (Stan Hu)
  - Add "Confirm user" button in user admin page (Stan Hu)
  - Upgrade gitlab_git to version 7.2.6 to fix Error 500 when creating network graphs (Stan Hu)
  - Add support for Unicode filenames in relative links (Hiroyuki Sato)
  - Fix URL used for refreshing notes if relative_url is present (Bartłomiej Święcki)
  - Fix commit data retrieval when branch name has single quotes (Stan Hu)
  - Check that project was actually created rather than just validated in import:repos task (Stan Hu)
  - Fix full screen mode for snippet comments (Daniel Gerhardt)
  - Fix 404 error in files view after deleting the last file in a repository (Stan Hu)
  - Fix the "Reload with full diff" URL button (Stan Hu)
  - Fix label read access for unauthenticated users (Daniel Gerhardt)
  - Fix access to disabled features for unauthenticated users (Daniel Gerhardt)
  - Fix OAuth provider bug where GitLab would not go return to the redirect_uri after sign-in (Stan Hu)
  - Fix file upload dialog for comment editing (Daniel Gerhardt)
  - Set OmniAuth full_host parameter to ensure redirect URIs are correct (Stan Hu)
  - Return comments in created order in merge request API (Stan Hu)
  - Disable internal issue tracker controller if external tracker is used (Stan Hu)
  - Expire Rails cache entries after two weeks to prevent endless Redis growth
  - Add support for destroying project milestones (Stan Hu)
  - Allow custom backup archive permissions
  - Add project star and fork count, group avatar URL and user/group web URL attributes to API
  - Show who last edited a comment if it wasn't the original author
  - Send notification to all participants when MR is merged.
  - Add ability to manage user email addresses via the API.
  - Show buttons to add license, changelog and contribution guide if they're missing.
  - Tweak project page buttons.
  - Disabled autocapitalize and autocorrect on login field (Daryl Chan)
  - Mention group and project name in creation, update and deletion notices (Achilleas Pipinellis)
  - Update gravatar link on profile page to link to configured gravatar host (Ben Bodenmiller)
  - Remove redis-store TTL monkey patch
  - Add support for CI skipped status
  - Fetch code from forks to refs/merge-requests/:id/head when merge request created
  - Remove comments and email addresses when publicly exposing ssh keys (Zeger-Jan van de Weg)
  - Add "Check out branch" button to the MR page.
  - Improve MR merge widget text and UI consistency.
  - Improve text in MR "How To Merge" modal.
  - Cache all events
  - Order commits by date when comparing branches
  - Fix bug causing error when the target branch of a symbolic ref was deleted
  - Include branch/tag name in archive file and directory name
  - Add dropzone upload progress
  - Add a label for merged branches on branches page (Florent Baldino)
  - Detect .mkd and .mkdn files as markdown (Ben Boeckel)
  - Fix: User search feature in admin area does not respect filters
  - Set max-width for README, issue and merge request description for easier read on big screens
  - Update Flowdock integration to support new Flowdock API (Boyan Tabakov)
  - Remove author from files view (Sven Strickroth)
  - Fix infinite loop when SAML was incorrectly configured.

v 7.13.5
  - Satellites reverted

v 7.13.4
  - Allow users to send abuse reports

v 7.13.3
  - Fix bug causing Bitbucket importer to crash when OAuth application had been removed.
  - Allow users to send abuse reports
  - Remove satellites
  - Link username to profile on Group Members page (Tom Webster)

v 7.13.2
  - Fix randomly failed spec
  - Create project services on Project creation
  - Add admin_merge_request ability to Developer level and up
  - Fix Error 500 when browsing projects with no HEAD (Stan Hu)
  - Fix labels / assignee / milestone for the merge requests when issues are disabled
  - Show the first tab automatically on MergeRequests#new
  - Add rake task 'gitlab:update_commit_count' (Daniel Gerhardt)
  - Fix Gmail Actions

v 7.13.1
  - Fix: Label modifications are not reflected in existing notes and in the issue list
  - Fix: Label not shown in the Issue list, although it's set through web interface
  - Fix: Group/project references are linked incorrectly
  - Improve documentation
  - Fix of migration: Check if session_expire_delay column exists before adding the column
  - Fix: ActionView::Template::Error
  - Fix: "Create Merge Request" isn't always shown in event for newly pushed branch
  - Fix bug causing "Remove source-branch" option not to work for merge requests from the same project.
  - Render Note field hints consistently for "new" and "edit" forms

v 7.13.0
  - Remove repository graph log to fix slow cache updates after push event (Stan Hu)
  - Only enable HSTS header for HTTPS and port 443 (Stan Hu)
  - Fix user autocomplete for unauthenticated users accessing public projects (Stan Hu)
  - Fix redirection to home page URL for unauthorized users (Daniel Gerhardt)
  - Add branch switching support for graphs (Daniel Gerhardt)
  - Fix external issue tracker hook/test for HTTPS URLs (Daniel Gerhardt)
  - Remove link leading to a 404 error in Deploy Keys page (Stan Hu)
  - Add support for unlocking users in admin settings (Stan Hu)
  - Add Irker service configuration options (Stan Hu)
  - Fix order of issues imported from GitHub (Hiroyuki Sato)
  - Bump rugments to 1.0.0beta8 to fix C prototype function highlighting (Jonathon Reinhart)
  - Fix Merge Request webhook to properly fire "merge" action when accepted from the web UI
  - Add `two_factor_enabled` field to admin user API (Stan Hu)
  - Fix invalid timestamps in RSS feeds (Rowan Wookey)
  - Fix downloading of patches on public merge requests when user logged out (Stan Hu)
  - Fix Error 500 when relative submodule resolves to a namespace that has a different name from its path (Stan Hu)
  - Extract the longest-matching ref from a commit path when multiple matches occur (Stan Hu)
  - Update maintenance documentation to explain no need to recompile asssets for omnibus installations (Stan Hu)
  - Support commenting on diffs in side-by-side mode (Stan Hu)
  - Fix JavaScript error when clicking on the comment button on a diff line that has a comment already (Stan Hu)
  - Return 40x error codes if branch could not be deleted in UI (Stan Hu)
  - Remove project visibility icons from dashboard projects list
  - Rename "Design" profile settings page to "Preferences".
  - Allow users to customize their default Dashboard page.
  - Update ssl_ciphers in Nginx example to remove DHE settings. This will deny forward secrecy for Android 2.3.7, Java 6 and OpenSSL 0.9.8
  - Admin can edit and remove user identities
  - Convert CRLF newlines to LF when committing using the web editor.
  - API request /projects/:project_id/merge_requests?state=closed will return only closed merge requests without merged one. If you need ones that were merged - use state=merged.
  - Allow Administrators to filter the user list by those with or without Two-factor Authentication enabled.
  - Show a user's Two-factor Authentication status in the administration area.
  - Explicit error when commit not found in the CI
  - Improve performance for issue and merge request pages
  - Users with guest access level can not set assignee, labels or milestones for issue and merge request
  - Reporter role can manage issue tracker now: edit any issue, set assignee or milestone and manage labels
  - Better performance for pages with events list, issues list and commits list
  - Faster automerge check and merge itself when source and target branches are in same repository
  - Correctly show anonymous authorized applications under Profile > Applications.
  - Query Optimization in MySQL.
  - Allow users to be blocked and unblocked via the API
  - Use native Postgres database cleaning during backup restore
  - Redesign project page. Show README as default instead of activity. Move project activity to separate page
  - Make left menu more hierarchical and less contextual by adding back item at top
  - A fork can’t have a visibility level that is greater than the original project.
  - Faster code search in repository and wiki. Fixes search page timeout for big repositories
  - Allow administrators to disable 2FA for a specific user
  - Add error message for SSH key linebreaks
  - Store commits count in database (will populate with valid values only after first push)
  - Rebuild cache after push to repository in background job
  - Fix transferring of project to another group using the API.

v 7.12.2
  - Correctly show anonymous authorized applications under Profile > Applications.
  - Faster automerge check and merge itself when source and target branches are in same repository
  - Audit log for user authentication
  - Allow custom label to be set for authentication providers.

v 7.12.1
  - Fix error when deleting a user who has projects (Stan Hu)
  - Fix post-receive errors on a push when an external issue tracker is configured (Stan Hu)
  - Add SAML to list of social_provider (Matt Firtion)
  - Fix merge requests API scope to keep compatibility in 7.12.x patch release (Dmitriy Zaporozhets)
  - Fix closed merge request scope at milestone page (Dmitriy Zaporozhets)
  - Revert merge request states renaming
  - Fix hooks for web based events with external issue references (Daniel Gerhardt)
  - Improve performance for issue and merge request pages
  - Compress database dumps to reduce backup size

v 7.12.0
  - Fix Error 500 when one user attempts to access a personal, internal snippet (Stan Hu)
  - Disable changing of target branch in new merge request page when a branch has already been specified (Stan Hu)
  - Fix post-receive errors on a push when an external issue tracker is configured (Stan Hu)
  - Update oauth button logos for Twitter and Google to recommended assets
  - Update browser gem to version 0.8.0 for IE11 support (Stan Hu)
  - Fix timeout when rendering file with thousands of lines.
  - Add "Remember me" checkbox to LDAP signin form.
  - Add session expiration delay configuration through UI application settings
  - Don't notify users mentioned in code blocks or blockquotes.
  - Omit link to generate labels if user does not have access to create them (Stan Hu)
  - Show warning when a comment will add 10 or more people to the discussion.
  - Disable changing of the source branch in merge request update API (Stan Hu)
  - Shorten merge request WIP text.
  - Add option to disallow users from registering any application to use GitLab as an OAuth provider
  - Support editing target branch of merge request (Stan Hu)
  - Refactor permission checks with issues and merge requests project settings (Stan Hu)
  - Fix Markdown preview not working in Edit Milestone page (Stan Hu)
  - Fix Zen Mode not closing with ESC key (Stan Hu)
  - Allow HipChat API version to be blank and default to v2 (Stan Hu)
  - Add file attachment support in Milestone description (Stan Hu)
  - Fix milestone "Browse Issues" button.
  - Set milestone on new issue when creating issue from index with milestone filter active.
  - Make namespace API available to all users (Stan Hu)
  - Add webhook support for note events (Stan Hu)
  - Disable "New Issue" and "New Merge Request" buttons when features are disabled in project settings (Stan Hu)
  - Remove Rack Attack monkey patches and bump to version 4.3.0 (Stan Hu)
  - Fix clone URL losing selection after a single click in Safari and Chrome (Stan Hu)
  - Fix git blame syntax highlighting when different commits break up lines (Stan Hu)
  - Add "Resend confirmation e-mail" link in profile settings (Stan Hu)
  - Allow to configure location of the `.gitlab_shell_secret` file. (Jakub Jirutka)
  - Disabled expansion of top/bottom blobs for new file diffs
  - Update Asciidoctor gem to version 1.5.2. (Jakub Jirutka)
  - Fix resolving of relative links to repository files in AsciiDoc documents. (Jakub Jirutka)
  - Use the user list from the target project in a merge request (Stan Hu)
  - Default extention for wiki pages is now .md instead of .markdown (Jeroen van Baarsen)
  - Add validation to wiki page creation (only [a-zA-Z0-9/_-] are allowed) (Jeroen van Baarsen)
  - Fix new/empty milestones showing 100% completion value (Jonah Bishop)
  - Add a note when an Issue or Merge Request's title changes
  - Consistently refer to MRs as either Merged or Closed.
  - Add Merged tab to MR lists.
  - Prefix EmailsOnPush email subject with `[Git]`.
  - Group project contributions by both name and email.
  - Clarify navigation labels for Project Settings and Group Settings.
  - Move user avatar and logout button to sidebar
  - You can not remove user if he/she is an only owner of group
  - User should be able to leave group. If not - show him proper message
  - User has ability to leave project
  - Add SAML support as an omniauth provider
  - Allow to configure a URL to show after sign out
  - Add an option to automatically sign-in with an Omniauth provider
  - GitLab CI service sends .gitlab-ci.yml in each push call
  - When remove project - move repository and schedule it removal
  - Improve group removing logic
  - Trigger create-hooks on backup restore task
  - Add option to automatically link omniauth and LDAP identities
  - Allow special character in users bio. I.e.: I <3 GitLab

v 7.11.4
  - Fix missing bullets when creating lists
  - Set rel="nofollow" on external links

v 7.11.3
  - no changes
  - Fix upgrader script (Martins Polakovs)

v 7.11.2
  - no changes

v 7.11.1
  - no changes

v 7.11.0
  - Fall back to Plaintext when Syntaxhighlighting doesn't work. Fixes some buggy lexers (Hannes Rosenögger)
  - Get editing comments to work in Chrome 43 again.
  - Fix broken view when viewing history of a file that includes a path that used to be another file (Stan Hu)
  - Don't show duplicate deploy keys
  - Fix commit time being displayed in the wrong timezone in some cases (Hannes Rosenögger)
  - Make the first branch pushed to an empty repository the default HEAD (Stan Hu)
  - Fix broken view when using a tag to display a tree that contains git submodules (Stan Hu)
  - Make Reply-To config apply to change e-mail confirmation and other Devise notifications (Stan Hu)
  - Add application setting to restrict user signups to e-mail domains (Stan Hu)
  - Don't allow a merge request to be merged when its title starts with "WIP".
  - Add a page title to every page.
  - Allow primary email to be set to an email that you've already added.
  - Fix clone URL field and X11 Primary selection (Dmitry Medvinsky)
  - Ignore invalid lines in .gitmodules
  - Fix "Cannot move project" error message from popping up after a successful transfer (Stan Hu)
  - Redirect to sign in page after signing out.
  - Fix "Hello @username." references not working by no longer allowing usernames to end in period.
  - Fix "Revspec not found" errors when viewing diffs in a forked project with submodules (Stan Hu)
  - Improve project page UI
  - Fix broken file browsing with relative submodule in personal projects (Stan Hu)
  - Add "Reply quoting selected text" shortcut key (`r`)
  - Fix bug causing `@whatever` inside an issue's first code block to be picked up as a user mention.
  - Fix bug causing `@whatever` inside an inline code snippet (backtick-style) to be picked up as a user mention.
  - When use change branches link at MR form - save source branch selection instead of target one
  - Improve handling of large diffs
  - Added GitLab Event header for project hooks
  - Add Two-factor authentication (2FA) for GitLab logins
  - Show Atom feed buttons everywhere where applicable.
  - Add project activity atom feed.
  - Don't crash when an MR from a fork has a cross-reference comment from the target project on one of its commits.
  - Explain how to get a new password reset token in welcome emails
  - Include commit comments in MR from a forked project.
  - Group milestones by title in the dashboard and all other issue views.
  - Query issues, merge requests and milestones with their IID through API (Julien Bianchi)
  - Add default project and snippet visibility settings to the admin web UI.
  - Show incompatible projects in Google Code import status (Stan Hu)
  - Fix bug where commit data would not appear in some subdirectories (Stan Hu)
  - Task lists are now usable in comments, and will show up in Markdown previews.
  - Fix bug where avatar filenames were not actually deleted from the database during removal (Stan Hu)
  - Fix bug where Slack service channel was not saved in admin template settings. (Stan Hu)
  - Protect OmniAuth request phase against CSRF.
  - Don't send notifications to mentioned users that don't have access to the project in question.
  - Add search issues/MR by number
  - Change plots to bar graphs in commit statistics screen
  - Move snippets UI to fluid layout
  - Improve UI for sidebar. Increase separation between navigation and content
  - Improve new project command options (Ben Bodenmiller)
  - Add common method to force UTF-8 and use it to properly handle non-ascii OAuth user properties (Onur Küçük)
  - Prevent sending empty messages to HipChat (Chulki Lee)
  - Improve UI for mobile phones on dashboard and project pages
  - Add room notification and message color option for HipChat
  - Allow to use non-ASCII letters and dashes in project and namespace name. (Jakub Jirutka)
  - Add footnotes support to Markdown (Guillaume Delbergue)
  - Add current_sign_in_at to UserFull REST api.
  - Make Sidekiq MemoryKiller shutdown signal configurable
  - Add "Create Merge Request" buttons to commits and branches pages and push event.
  - Show user roles by comments.
  - Fix automatic blocking of auto-created users from Active Directory.
  - Call merge request webhook for each new commits (Arthur Gautier)
  - Use SIGKILL by default in Sidekiq::MemoryKiller
  - Fix mentioning of private groups.
  - Add style for <kbd> element in markdown
  - Spin spinner icon next to "Checking for CI status..." on MR page.
  - Fix reference links in dashboard activity and ATOM feeds.
  - Ensure that the first added admin performs repository imports

v 7.10.4
  - Fix migrations broken in 7.10.2
  - Make tags for GitLab installations running on MySQL case sensitive
  - Get Gitorious importer to work again.
  - Fix adding new group members from admin area
  - Fix DB error when trying to tag a repository (Stan Hu)
  - Fix Error 500 when searching Wiki pages (Stan Hu)
  - Unescape branch names in compare commit (Stan Hu)
  - Order commit comments chronologically in API.

v 7.10.2
  - Fix CI links on MR page

v 7.10.0
  - Ignore submodules that are defined in .gitmodules but are checked in as directories.
  - Allow projects to be imported from Google Code.
  - Remove access control for uploaded images to fix broken images in emails (Hannes Rosenögger)
  - Allow users to be invited by email to join a group or project.
  - Don't crash when project repository doesn't exist.
  - Add config var to block auto-created LDAP users.
  - Don't use HTML ellipsis in EmailsOnPush subject truncated commit message.
  - Set EmailsOnPush reply-to address to committer email when enabled.
  - Fix broken file browsing with a submodule that contains a relative link (Stan Hu)
  - Fix persistent XSS vulnerability around profile website URLs.
  - Fix project import URL regex to prevent arbitary local repos from being imported.
  - Fix directory traversal vulnerability around uploads routes.
  - Fix directory traversal vulnerability around help pages.
  - Don't leak existence of project via search autocomplete.
  - Don't leak existence of group or project via search.
  - Fix bug where Wiki pages that included a '/' were no longer accessible (Stan Hu)
  - Fix bug where error messages from Dropzone would not be displayed on the issues page (Stan Hu)
  - Add a rake task to check repository integrity with `git fsck`
  - Add ability to configure Reply-To address in gitlab.yml (Stan Hu)
  - Move current user to the top of the list in assignee/author filters (Stan Hu)
  - Fix broken side-by-side diff view on merge request page (Stan Hu)
  - Set Application controller default URL options to ensure all url_for calls are consistent (Stan Hu)
  - Allow HTML tags in Markdown input
  - Fix code unfold not working on Compare commits page (Stan Hu)
  - Fix generating SSH key fingerprints with OpenSSH 6.8. (Sašo Stanovnik)
  - Fix "Import projects from" button to show the correct instructions (Stan Hu)
  - Fix dots in Wiki slugs causing errors (Stan Hu)
  - Make maximum attachment size configurable via Application Settings (Stan Hu)
  - Update poltergeist to version 1.6.0 to support PhantomJS 2.0 (Zeger-Jan van de Weg)
  - Fix cross references when usernames, milestones, or project names contain underscores (Stan Hu)
  - Disable reference creation for comments surrounded by code/preformatted blocks (Stan Hu)
  - Reduce Rack Attack false positives causing 403 errors during HTTP authentication (Stan Hu)
  - enable line wrapping per default and remove the checkbox to toggle it (Hannes Rosenögger)
  - Fix a link in the patch update guide
  - Add a service to support external wikis (Hannes Rosenögger)
  - Omit the "email patches" link and fix plain diff view for merge commits
  - List new commits for newly pushed branch in activity view.
  - Add sidetiq gem dependency to match EE
  - Add changelog, license and contribution guide links to project tab bar.
  - Improve diff UI
  - Fix alignment of navbar toggle button (Cody Mize)
  - Fix checkbox rendering for nested task lists
  - Identical look of selectboxes in UI
  - Upgrade the gitlab_git gem to version 7.1.3
  - Move "Import existing repository by URL" option to button.
  - Improve error message when save profile has error.
  - Passing the name of pushed ref to CI service (requires GitLab CI 7.9+)
  - Add location field to user profile
  - Fix print view for markdown files and wiki pages
  - Fix errors when deleting old backups
  - Improve GitLab performance when working with git repositories
  - Add tag message and last commit to tag hook (Kamil Trzciński)
  - Restrict permissions on backup files
  - Improve oauth accounts UI in profile page
  - Add ability to unlink connected accounts
  - Replace commits calendar with faster contribution calendar that includes issues and merge requests
  - Add inifinite scroll to user page activity
  - Don't include system notes in issue/MR comment count.
  - Don't mark merge request as updated when merge status relative to target branch changes.
  - Link note avatar to user.
  - Make Git-over-SSH errors more descriptive.
  - Fix EmailsOnPush.
  - Refactor issue filtering
  - AJAX selectbox for issue assignee and author filters
  - Fix issue with missing options in issue filtering dropdown if selected one
  - Prevent holding Control-Enter or Command-Enter from posting comment multiple times.
  - Prevent note form from being cleared when submitting failed.
  - Improve file icons rendering on tree (Sullivan Sénéchal)
  - API: Add pagination to project events
  - Get issue links in notification mail to work again.
  - Don't show commit comment button when user is not signed in.
  - Fix admin user projects lists.
  - Don't leak private group existence by redirecting from namespace controller to group controller.
  - Ability to skip some items from backup (database, respositories or uploads)
  - Archive repositories in background worker.
  - Import GitHub, Bitbucket or GitLab.com projects owned by authenticated user into current namespace.
  - Project labels are now available over the API under the "tag_list" field (Cristian Medina)
  - Fixed link paths for HTTP and SSH on the admin project view (Jeremy Maziarz)
  - Fix and improve help rendering (Sullivan Sénéchal)
  - Fix final line in EmailsOnPush email diff being rendered as error.
  - Prevent duplicate Buildkite service creation.
  - Fix git over ssh errors 'fatal: protocol error: bad line length character'
  - Automatically setup GitLab CI project for forks if origin project has GitLab CI enabled
  - Bust group page project list cache when namespace name or path changes.
  - Explicitly set image alt-attribute to prevent graphical glitches if gravatars could not be loaded
  - Allow user to choose a public email to show on public profile
  - Remove truncation from issue titles on milestone page (Jason Blanchard)
  - Fix stuck Merge Request merging events from old installations (Ben Bodenmiller)
  - Fix merge request comments on files with multiple commits
  - Fix Resource Owner Password Authentication Flow
  - Add icons to Add dropdown items.
  - Allow admin to create public deploy keys that are accessible to any project.
  - Warn when gitlab-shell version doesn't match requirement.
  - Skip email confirmation when set by admin or via LDAP.
  - Only allow users to reference groups, projects, issues, MRs, commits they have access to.

v 7.9.4
  - Security: Fix project import URL regex to prevent arbitary local repos from being imported
  - Fixed issue where only 25 commits would load in file listings
  - Fix LDAP identities  after config update

v 7.9.3
  - Contains no changes

v 7.9.2
  - Contains no changes

v 7.9.1
  - Include missing events and fix save functionality in admin service template settings form (Stan Hu)
  - Fix "Import projects from" button to show the correct instructions (Stan Hu)
  - Fix OAuth2 issue importing a new project from GitHub and GitLab (Stan Hu)
  - Fix for LDAP with commas in DN
  - Fix missing events and in admin Slack service template settings form (Stan Hu)
  - Don't show commit comment button when user is not signed in.
  - Downgrade gemnasium-gitlab-service gem

v 7.9.0
  - Add HipChat integration documentation (Stan Hu)
  - Update documentation for object_kind field in Webhook push and tag push Webhooks (Stan Hu)
  - Fix broken email images (Hannes Rosenögger)
  - Automatically config git if user forgot, where possible (Zeger-Jan van de Weg)
  - Fix mass SQL statements on initial push (Hannes Rosenögger)
  - Add tag push notifications and normalize HipChat and Slack messages to be consistent (Stan Hu)
  - Add comment notification events to HipChat and Slack services (Stan Hu)
  - Add issue and merge request events to HipChat and Slack services (Stan Hu)
  - Fix merge request URL passed to Webhooks. (Stan Hu)
  - Fix bug that caused a server error when editing a comment to "+1" or "-1" (Stan Hu)
  - Fix code preview theme setting for comments, issues, merge requests, and snippets (Stan Hu)
  - Move labels/milestones tabs to sidebar
  - Upgrade Rails gem to version 4.1.9.
  - Improve error messages for file edit failures
  - Improve UI for commits, issues and merge request lists
  - Fix commit comments on first line of diff not rendering in Merge Request Discussion view.
  - Allow admins to override restricted project visibility settings.
  - Move restricted visibility settings from gitlab.yml into the web UI.
  - Improve trigger merge request hook when source project branch has been updated (Kirill Zaitsev)
  - Save web edit in new branch
  - Fix ordering of imported but unchanged projects (Marco Wessel)
  - Mobile UI improvements: make aside content expandable
  - Expose avatar_url in projects API
  - Fix checkbox alignment on the application settings page.
  - Generalize image upload in drag and drop in markdown to all files (Hannes Rosenögger)
  - Fix mass-unassignment of issues (Robert Speicher)
  - Fix hidden diff comments in merge request discussion view
  - Allow user confirmation to be skipped for new users via API
  - Add a service to send updates to an Irker gateway (Romain Coltel)
  - Add brakeman (security scanner for Ruby on Rails)
  - Slack username and channel options
  - Add grouped milestones from all projects to dashboard.
  - Webhook sends pusher email as well as commiter
  - Add Bitbucket omniauth provider.
  - Add Bitbucket importer.
  - Support referencing issues to a project whose name starts with a digit
  - Condense commits already in target branch when updating merge request source branch.
  - Send notifications and leave system comments when bulk updating issues.
  - Automatically link commit ranges to compare page: sha1...sha4 or sha1..sha4 (includes sha1 in comparison)
  - Move groups page from profile to dashboard
  - Starred projects page at dashboard
  - Blocking user does not remove him/her from project/groups but show blocked label
  - Change subject of EmailsOnPush emails to include namespace, project and branch.
  - Change subject of EmailsOnPush emails to include first commit message when multiple were pushed.
  - Remove confusing footer from EmailsOnPush mail body.
  - Add list of changed files to EmailsOnPush emails.
  - Add option to send EmailsOnPush emails from committer email if domain matches.
  - Add option to disable code diffs in EmailOnPush emails.
  - Wrap commit message in EmailsOnPush email.
  - Send EmailsOnPush emails when deleting commits using force push.
  - Fix EmailsOnPush email comparison link to include first commit.
  - Fix highliht of selected lines in file
  - Reject access to group/project avatar if the user doesn't have access.
  - Add database migration to clean group duplicates with same path and name (Make sure you have a backup before update)
  - Add GitLab active users count to rake gitlab:check
  - Starred projects page at dashboard
  - Make email display name configurable
  - Improve json validation in hook data
  - Use Emoji One
  - Updated emoji help documentation to properly reference EmojiOne.
  - Fix missing GitHub organisation repositories on import page.
  - Added blue theme
  - Remove annoying notice messages when create/update merge request
  - Allow smb:// links in Markdown text.
  - Filter merge request by title or description at Merge Requests page
  - Block user if he/she was blocked in Active Directory
  - Fix import pages not working after first load.
  - Use custom LDAP label in LDAP signin form.
  - Execute hooks and services when branch or tag is created or deleted through web interface.
  - Block and unblock user if he/she was blocked/unblocked in Active Directory
  - Raise recommended number of unicorn workers from 2 to 3
  - Use same layout and interactivity for project members as group members.
  - Prevent gitlab-shell character encoding issues by receiving its changes as raw data.
  - Ability to unsubscribe/subscribe to issue or merge request
  - Delete deploy key when last connection to a project is destroyed.
  - Fix invalid Atom feeds when using emoji, horizontal rules, or images (Christian Walther)
  - Backup of repositories with tar instead of git bundle (only now are git-annex files included in the backup)
  - Add canceled status for CI
  - Send EmailsOnPush email when branch or tag is created or deleted.
  - Faster merge request processing for large repository
  - Prevent doubling AJAX request with each commit visit via Turbolink
  - Prevent unnecessary doubling of js events on import pages and user calendar

v 7.8.4
  - Fix issue_tracker_id substitution in custom issue trackers
  - Fix path and name duplication in namespaces

v 7.8.3
  - Bump version of gitlab_git fixing annotated tags without message

v 7.8.2
  - Fix service migration issue when upgrading from versions prior to 7.3
  - Fix setting of the default use project limit via admin UI
  - Fix showing of already imported projects for GitLab and Gitorious importers
  - Fix response of push to repository to return "Not found" if user doesn't have access
  - Fix check if user is allowed to view the file attachment
  - Fix import check for case sensetive namespaces
  - Increase timeout for Git-over-HTTP requests to 1 hour since large pulls/pushes can take a long time.
  - Properly handle autosave local storage exceptions.
  - Escape wildcards when searching LDAP by username.

v 7.8.1
  - Fix run of custom post receive hooks
  - Fix migration that caused issues when upgrading to version 7.8 from versions prior to 7.3
  - Fix the warning for LDAP users about need to set password
  - Fix avatars which were not shown for non logged in users
  - Fix urls for the issues when relative url was enabled

v 7.8.0
  - Fix access control and protection against XSS for note attachments and other uploads.
  - Replace highlight.js with rouge-fork rugments (Stefan Tatschner)
  - Make project search case insensitive (Hannes Rosenögger)
  - Include issue/mr participants in list of recipients for reassign/close/reopen emails
  - Expose description in groups API
  - Better UI for project services page
  - Cleaner UI for web editor
  - Add diff syntax highlighting in email-on-push service notifications (Hannes Rosenögger)
  - Add API endpoint to fetch all changes on a MergeRequest (Jeroen van Baarsen)
  - View note image attachments in new tab when clicked instead of downloading them
  - Improve sorting logic in UI and API. Explicitly define what sorting method is used by default
  - Fix overflow at sidebar when have several items
  - Add notes for label changes in issue and merge requests
  - Show tags in commit view (Hannes Rosenögger)
  - Only count a user's vote once on a merge request or issue (Michael Clarke)
  - Increase font size when browse source files and diffs
  - Service Templates now let you set default values for all services
  - Create new file in empty repository using GitLab UI
  - Ability to clone project using oauth2 token
  - Upgrade Sidekiq gem to version 3.3.0
  - Stop git zombie creation during force push check
  - Show success/error messages for test setting button in services
  - Added Rubocop for code style checks
  - Fix commits pagination
  - Async load a branch information at the commit page
  - Disable blacklist validation for project names
  - Allow configuring protection of the default branch upon first push (Marco Wessel)
  - Add gitlab.com importer
  - Add an ability to login with gitlab.com
  - Add a commit calendar to the user profile (Hannes Rosenögger)
  - Submit comment on command-enter
  - Notify all members of a group when that group is mentioned in a comment, for example: `@gitlab-org` or `@sales`.
  - Extend issue clossing pattern to include "Resolve", "Resolves", "Resolved", "Resolving" and "Close" (Julien Bianchi and Hannes Rosenögger)
  - Fix long broadcast message cut-off on left sidebar (Visay Keo)
  - Add Project Avatars (Steven Thonus and Hannes Rosenögger)
  - Password reset token validity increased from 2 hours to 2 days since it is also send on account creation.
  - Edit group members via API
  - Enable raw image paste from clipboard, currently Chrome only (Marco Cyriacks)
  - Add action property to merge request hook (Julien Bianchi)
  - Remove duplicates from group milestone participants list.
  - Add a new API function that retrieves all issues assigned to a single milestone (Justin Whear and Hannes Rosenögger)
  - API: Access groups with their path (Julien Bianchi)
  - Added link to milestone and keeping resource context on smaller viewports for issues and merge requests (Jason Blanchard)
  - Allow notification email to be set separately from primary email.
  - API: Add support for editing an existing project (Mika Mäenpää and Hannes Rosenögger)
  - Don't have Markdown preview fail for long comments/wiki pages.
  - When test webhook - show error message instead of 500 error page if connection to hook url was reset
  - Added support for firing system hooks on group create/destroy and adding/removing users to group (Boyan Tabakov)
  - Added persistent collapse button for left side nav bar (Jason Blanchard)
  - Prevent losing unsaved comments by automatically restoring them when comment page is loaded again.
  - Don't allow page to be scaled on mobile.
  - Clean the username acquired from OAuth/LDAP so it doesn't fail username validation and block signing up.
  - Show assignees in merge request index page (Kelvin Mutuma)
  - Link head panel titles to relevant root page.
  - Allow users that signed up via OAuth to set their password in order to use Git over HTTP(S).
  - Show users button to share their newly created public or internal projects on twitter
  - Add quick help links to the GitLab pricing and feature comparison pages.
  - Fix duplicate authorized applications in user profile and incorrect application client count in admin area.
  - Make sure Markdown previews always use the same styling as the eventual destination.
  - Remove deprecated Group#owner_id from API
  - Show projects user contributed to on user page. Show stars near project on user page.
  - Improve database performance for GitLab
  - Add Asana service (Jeremy Benoist)
  - Improve project webhooks with extra data

v 7.7.2
  - Update GitLab Shell to version 2.4.2 that fixes a bug when developers can push to protected branch
  - Fix issue when LDAP user can't login with existing GitLab account

v 7.7.1
  - Improve mention autocomplete performance
  - Show setup instructions for GitHub import if disabled
  - Allow use http for OAuth applications

v 7.7.0
  - Import from GitHub.com feature
  - Add Jetbrains Teamcity CI service (Jason Lippert)
  - Mention notification level
  - Markdown preview in wiki (Yuriy Glukhov)
  - Raise group avatar filesize limit to 200kb
  - OAuth applications feature
  - Show user SSH keys in admin area
  - Developer can push to protected branches option
  - Set project path instead of project name in create form
  - Block Git HTTP access after 10 failed authentication attempts
  - Updates to the messages returned by API (sponsored by O'Reilly Media)
  - New UI layout with side navigation
  - Add alert message in case of outdated browser (IE < 10)
  - Added API support for sorting projects
  - Update gitlab_git to version 7.0.0.rc14
  - Add API project search filter option for authorized projects
  - Fix File blame not respecting branch selection
  - Change some of application settings on fly in admin area UI
  - Redesign signin/signup pages
  - Close standard input in Gitlab::Popen.popen
  - Trigger GitLab CI when push tags
  - When accept merge request - do merge using sidaekiq job
  - Enable web signups by default
  - Fixes for diff comments: drag-n-drop images, selecting images
  - Fixes for edit comments: drag-n-drop images, preview mode, selecting images, save & update
  - Remove password strength indicator



v 7.6.0
  - Fork repository to groups
  - New rugged version
  - Add CRON=1 backup setting for quiet backups
  - Fix failing wiki restore
  - Add optional Sidekiq MemoryKiller middleware (enabled via SIDEKIQ_MAX_RSS env variable)
  - Monokai highlighting style now more faithful to original design (Mark Riedesel)
  - Create project with repository in synchrony
  - Added ability to create empty repo or import existing one if project does not have repository
  - Reactivate highlight.js language autodetection
  - Mobile UI improvements
  - Change maximum avatar file size from 100KB to 200KB
  - Strict validation for snippet file names
  - Enable Markdown preview for issues, merge requests, milestones, and notes (Vinnie Okada)
  - In the docker directory is a container template based on the Omnibus packages.
  - Update Sidekiq to version 2.17.8
  - Add author filter to project issues and merge requests pages
  - Atom feed for user activity
  - Support multiple omniauth providers for the same user
  - Rendering cross reference in issue title and tooltip for merge request
  - Show username in comments
  - Possibility to create Milestones or Labels when Issues are disabled
  - Fix bug with showing gpg signature in tag

v 7.5.3
  - Bump gitlab_git to 7.0.0.rc12 (includes Rugged 0.21.2)

v 7.5.2
  - Don't log Sidekiq arguments by default
  - Fix restore of wiki repositories from backups

v 7.5.1
  - Add missing timestamps to 'members' table

v 7.5.0
  - API: Add support for Hipchat (Kevin Houdebert)
  - Add time zone configuration in gitlab.yml (Sullivan Senechal)
  - Fix LDAP authentication for Git HTTP access
  - Run 'GC.start' after every EmailsOnPushWorker job
  - Fix LDAP config lookup for provider 'ldap'
  - Drop all sequences during Postgres database restore
  - Project title links to project homepage (Ben Bodenmiller)
  - Add Atlassian Bamboo CI service (Drew Blessing)
  - Mentioned @user will receive email even if he is not participating in issue or commit
  - Session API: Use case-insensitive authentication like in UI (Andrey Krivko)
  - Tie up loose ends with annotated tags: API & UI (Sean Edge)
  - Return valid json for deleting branch via API (sponsored by O'Reilly Media)
  - Expose username in project events API (sponsored by O'Reilly Media)
  - Adds comments to commits in the API
  - Performance improvements
  - Fix post-receive issue for projects with deleted forks
  - New gitlab-shell version with custom hooks support
  - Improve code
  - GitLab CI 5.2+ support (does not support older versions)
  - Fixed bug when you can not push commits starting with 000000 to protected branches
  - Added a password strength indicator
  - Change project name and path in one form
  - Display renamed files in diff views (Vinnie Okada)
  - Fix raw view for public snippets
  - Use secret token with GitLab internal API.
  - Add missing timestamps to 'members' table

v 7.4.5
  - Bump gitlab_git to 7.0.0.rc12 (includes Rugged 0.21.2)

v 7.4.4
  - No changes

v 7.4.3
  - Fix raw snippets view
  - Fix security issue for member api
  - Fix buildbox integration

v 7.4.2
  - Fix internal snippet exposing for unauthenticated users

v 7.4.1
  - Fix LDAP authentication for Git HTTP access
  - Fix LDAP config lookup for provider 'ldap'
  - Fix public snippets
  - Fix 500 error on projects with nested submodules

v 7.4.0
  - Refactored membership logic
  - Improve error reporting on users API (Julien Bianchi)
  - Refactor test coverage tools usage. Use SIMPLECOV=true to generate it locally
  - Default branch is protected by default
  - Increase unicorn timeout to 60 seconds
  - Sort search autocomplete projects by stars count so most popular go first
  - Add README to tab on project show page
  - Do not delete tmp/repositories itself during clean-up, only its contents
  - Support for backup uploads to remote storage
  - Prevent notes polling when there are not notes
  - Internal ForkService: Prepare support for fork to a given namespace
  - API: Add support for forking a project via the API (Bernhard Kaindl)
  - API: filter project issues by milestone (Julien Bianchi)
  - Fail harder in the backup script
  - Changes to Slack service structure, only webhook url needed
  - Zen mode for wiki and milestones (Robert Schilling)
  - Move Emoji parsing to html-pipeline-gitlab (Robert Schilling)
  - Font Awesome 4.2 integration (Sullivan Senechal)
  - Add Pushover service integration (Sullivan Senechal)
  - Add select field type for services options (Sullivan Senechal)
  - Add cross-project references to the Markdown parser (Vinnie Okada)
  - Add task lists to issue and merge request descriptions (Vinnie Okada)
  - Snippets can be public, internal or private
  - Improve danger zone: ask project path to confirm data-loss action
  - Raise exception on forgery
  - Show build coverage in Merge Requests (requires GitLab CI v5.1)
  - New milestone and label links on issue edit form
  - Improved repository graphs
  - Improve event note display in dashboard and project activity views (Vinnie Okada)
  - Add users sorting to admin area
  - UI improvements
  - Fix ambiguous sha problem with mentioned commit
  - Fixed bug with apostrophe when at mentioning users
  - Add active directory ldap option
  - Developers can push to wiki repo. Protected branches does not affect wiki repo any more
  - Faster rev list
  - Fix branch removal

v 7.3.2
  - Fix creating new file via web editor
  - Use gitlab-shell v2.0.1

v 7.3.1
  - Fix ref parsing in Gitlab::GitAccess
  - Fix error 500 when viewing diff on a file with changed permissions
  - Fix adding comments to MR when source branch is master
  - Fix error 500 when searching description contains relative link

v 7.3.0
  - Always set the 'origin' remote in satellite actions
  - Write authorized_keys in tmp/ during tests
  - Use sockets to connect to Redis
  - Add dormant New Relic gem (can be enabled via environment variables)
  - Expire Rack sessions after 1 week
  - Cleaner signin/signup pages
  - Improved comments UI
  - Better search with filtering, pagination etc
  - Added a checkbox to toggle line wrapping in diff (Yuriy Glukhov)
  - Prevent project stars duplication when fork project
  - Use the default Unicorn socket backlog value of 1024
  - Support Unix domain sockets for Redis
  - Store session Redis keys in 'session:gitlab:' namespace
  - Deprecate LDAP account takeover based on partial LDAP email / GitLab username match
  - Use /bin/sh instead of Bash in bin/web, bin/background_jobs (Pavel Novitskiy)
  - Keyboard shortcuts for productivity (Robert Schilling)
  - API: filter issues by state (Julien Bianchi)
  - API: filter issues by labels (Julien Bianchi)
  - Add system hook for ssh key changes
  - Add blob permalink link (Ciro Santilli)
  - Create annotated tags through UI and API (Sean Edge)
  - Snippets search (Charles Bushong)
  - Comment new push to existing MR
  - Add 'ci' to the blacklist of forbidden names
  - Improve text filtering on issues page
  - Comment & Close button
  - Process git push --all much faster
  - Don't allow edit of system notes
  - Project wiki search (Ralf Seidler)
  - Enabled Shibboleth authentication support (Matus Banas)
  - Zen mode (fullscreen) for issues/MR/notes (Robert Schilling)
  - Add ability to configure webhook timeout via gitlab.yml (Wes Gurney)
  - Sort project merge requests in asc or desc order for updated_at or created_at field (sponsored by O'Reilly Media)
  - Add Redis socket support to 'rake gitlab:shell:install'

v 7.2.1
  - Delete orphaned labels during label migration (James Brooks)
  - Security: prevent XSS with stricter MIME types for raw repo files

v 7.2.0
  - Explore page
  - Add project stars (Ciro Santilli)
  - Log Sidekiq arguments
  - Better labels: colors, ability to rename and remove
  - Improve the way merge request collects diffs
  - Improve compare page for large diffs
  - Expose the full commit message via API
  - Fix 500 error on repository rename
  - Fix bug when MR download patch return invalid diff
  - Test gitlab-shell integration
  - Repository import timeout increased from 2 to 4 minutes allowing larger repos to be imported
  - API for labels (Robert Schilling)
  - API: ability to set an import url when creating project for specific user

v 7.1.1
  - Fix cpu usage issue in Firefox
  - Fix redirect loop when changing password by new user
  - Fix 500 error on new merge request page

v 7.1.0
  - Remove observers
  - Improve MR discussions
  - Filter by description on Issues#index page
  - Fix bug with namespace select when create new project page
  - Show README link after description for non-master members
  - Add @all mention for comments
  - Dont show reply button if user is not signed in
  - Expose more information for issues with webhook
  - Add a mention of the merge request into the default merge request commit message
  - Improve code highlight, introduce support for more languages like Go, Clojure, Erlang etc
  - Fix concurrency issue in repository download
  - Dont allow repository name start with ?
  - Improve email threading (Pierre de La Morinerie)
  - Cleaner help page
  - Group milestones
  - Improved email notifications
  - Contributors API (sponsored by Mobbr)
  - Fix LDAP TLS authentication (Boris HUISGEN)
  - Show VERSION information on project sidebar
  - Improve branch removal logic when accept MR
  - Fix bug where comment form is spawned inside the Reply button
  - Remove Dir.chdir from Satellite#lock for thread-safety
  - Increased default git max_size value from 5MB to 20MB in gitlab.yml. Please update your configs!
  - Show error message in case of timeout in satellite when create MR
  - Show first 100 files for huge diff instead of hiding all
  - Change default admin email from admin@local.host to admin@example.com

v 7.0.0
  - The CPU no longer overheats when you hold down the spacebar
  - Improve edit file UI
  - Add ability to upload group avatar when create
  - Protected branch cannot be removed
  - Developers can remove normal branches with UI
  - Remove branch via API (sponsored by O'Reilly Media)
  - Move protected branches page to Project settings area
  - Redirect to Files view when create new branch via UI
  - Drag and drop upload of image in every markdown-area (Earle Randolph Bunao and Neil Francis Calabroso)
  - Refactor the markdown relative links processing
  - Make it easier to implement other CI services for GitLab
  - Group masters can create projects in group
  - Deprecate ruby 1.9.3 support
  - Only masters can rewrite/remove git tags
  - Add X-Frame-Options SAMEORIGIN to Nginx config so Sidekiq admin is visible
  - UI improvements
  - Case-insensetive search for issues
  - Update to rails 4.1
  - Improve performance of application for projects and groups with a lot of members
  - Formally support Ruby 2.1
  - Include Nginx gitlab-ssl config
  - Add manual language detection for highlight.js
  - Added example.com/:username routing
  - Show notice if your profile is public
  - UI improvements for mobile devices
  - Improve diff rendering performance
  - Drag-n-drop for issues and merge requests between states at milestone page
  - Fix '0 commits' message for huge repositories on project home page
  - Prevent 500 error page when visit commit page from large repo
  - Add notice about huge push over http to unicorn config
  - File action in satellites uses default 30 seconds timeout instead of old 10 seconds one
  - Overall performance improvements
  - Skip init script check on omnibus-gitlab
  - Be more selective when killing stray Sidekiqs
  - Check LDAP user filter during sign-in
  - Remove wall feature (no data loss - you can take it from database)
  - Dont expose user emails via API unless you are admin
  - Detect issues closed by Merge Request description
  - Better email subject lines from email on push service (Alex Elman)
  - Enable identicon for gravatar be default

v 6.9.2
  - Revert the commit that broke the LDAP user filter

v 6.9.1
  - Fix scroll to highlighted line
  - Fix the pagination on load for commits page

v 6.9.0
  - Store Rails cache data in the Redis `cache:gitlab` namespace
  - Adjust MySQL limits for existing installations
  - Add db index on project_id+iid column. This prevents duplicate on iid (During migration duplicates will be removed)
  - Markdown preview or diff during editing via web editor (Evgeniy Sokovikov)
  - Give the Rails cache its own Redis namespace
  - Add ability to set different ssh host, if different from http/https
  - Fix syntax highlighting for code comments blocks
  - Improve comments loading logic
  - Stop refreshing comments when the tab is hidden
  - Improve issue and merge request mobile UI (Drew Blessing)
  - Document how to convert a backup to PostgreSQL
  - Fix locale bug in backup manager
  - Fix can not automerge when MR description is too long
  - Fix wiki backup skip bug
  - Two Step MR creation process
  - Remove unwanted files from satellite working directory with git clean -fdx
  - Accept merge request via API (sponsored by O'Reilly Media)
  - Add more access checks during API calls
  - Block SSH access for 'disabled' Active Directory users
  - Labels for merge requests (Drew Blessing)
  - Threaded emails by setting a Message-ID (Philip Blatter)

v 6.8.0
  - Ability to at mention users that are participating in issue and merge req. discussion
  - Enabled GZip Compression for assets in example Nginx, make sure that Nginx is compiled with --with-http_gzip_static_module flag (this is default in Ubuntu)
  - Make user search case-insensitive (Christopher Arnold)
  - Remove omniauth-ldap nickname bug workaround
  - Drop all tables before restoring a Postgres backup
  - Make the repository downloads path configurable
  - Create branches via API (sponsored by O'Reilly Media)
  - Changed permission of gitlab-satellites directory not to be world accessible
  - Protected branch does not allow force push
  - Fix popen bug in `rake gitlab:satellites:create`
  - Disable connection reaping for MySQL
  - Allow oauth signup without email for twitter and github
  - Fix faulty namespace names that caused 500 on user creation
  - Option to disable standard login
  - Clean old created archives from repository downloads directory
  - Fix download link for huge MR diffs
  - Expose event and mergerequest timestamps in API
  - Fix emails on push service when only one commit is pushed

v 6.7.3
  - Fix the merge notification email not being sent (Pierre de La Morinerie)
  - Drop all tables before restoring a Postgres backup
  - Remove yanked modernizr gem

v 6.7.2
  - Fix upgrader script

v 6.7.1
  - Fix GitLab CI integration

v 6.7.0
  - Increased the example Nginx client_max_body_size from 5MB to 20MB, consider updating it manually on existing installations
  - Add support for Gemnasium as a Project Service (Olivier Gonzalez)
  - Add edit file button to MergeRequest diff
  - Public groups (Jason Hollingsworth)
  - Cleaner headers in Notification Emails (Pierre de La Morinerie)
  - Blob and tree gfm links to anchors work
  - Piwik Integration (Sebastian Winkler)
  - Show contribution guide link for new issue form (Jeroen van Baarsen)
  - Fix CI status for merge requests from fork
  - Added option to remove issue assignee on project issue page and issue edit page (Jason Blanchard)
  - New page load indicator that includes a spinner that scrolls with the page
  - Converted all the help sections into markdown
  - LDAP user filters
  - Streamline the content of notification emails (Pierre de La Morinerie)
  - Fixes a bug with group member administration (Matt DeTullio)
  - Sort tag names using VersionSorter (Robert Speicher)
  - Add GFM autocompletion for MergeRequests (Robert Speicher)
  - Add webhook when a new tag is pushed (Jeroen van Baarsen)
  - Add button for toggling inline comments in diff view
  - Add retry feature for repository import
  - Reuse the GitLab LDAP connection within each request
  - Changed markdown new line behaviour to conform to markdown standards
  - Fix global search
  - Faster authorized_keys rebuilding in `rake gitlab:shell:setup` (requires gitlab-shell 1.8.5)
  - Create and Update MR calls now support the description parameter (Greg Messner)
  - Markdown relative links in the wiki link to wiki pages, markdown relative links in repositories link to files in the repository
  - Added Slack service integration (Federico Ravasio)
  - Better API responses for access_levels (sponsored by O'Reilly Media)
  - Requires at least 2 unicorn workers
  - Requires gitlab-shell v1.9+
  - Replaced gemoji(due to closed licencing problem) with Phantom Open Emoji library(combined SIL Open Font License, MIT License and the CC 3.0 License)
  - Fix `/:username.keys` response content type (Dmitry Medvinsky)

v 6.6.5
  - Added option to remove issue assignee on project issue page and issue edit page (Jason Blanchard)
  - Hide mr close button for comment form if merge request was closed or inline comment
  - Adds ability to reopen closed merge request

v 6.6.4
  - Add missing html escape for highlighted code blocks in comments, issues

v 6.6.3
  - Fix 500 error when edit yourself from admin area
  - Hide private groups for public profiles

v 6.6.2
  - Fix 500 error on branch/tag create or remove via UI

v 6.6.1
  - Fix 500 error on files tab if submodules presents

v 6.6.0
  - Retrieving user ssh keys publically(github style): http://__HOST__/__USERNAME__.keys
  - Permissions: Developer now can manage issue tracker (modify any issue)
  - Improve Code Compare page performance
  - Group avatar
  - Pygments.rb replaced with highlight.js
  - Improve Merge request diff store logic
  - Improve render performnace for MR show page
  - Fixed Assembla hardcoded project name
  - Jira integration documentation
  - Refactored app/services
  - Remove snippet expiration
  - Mobile UI improvements (Drew Blessing)
  - Fix block/remove UI for admin::users#show page
  - Show users' group membership on users' activity page (Robert Djurasaj)
  - User pages are visible without login if user is authorized to a public project
  - Markdown rendered headers have id derived from their name and link to their id
  - Improve application to work faster with large groups (100+ members)
  - Multiple emails per user
  - Show last commit for file when view file source
  - Restyle Issue#show page and MR#show page
  - Ability to filter by multiple labels for Issues page
  - Rails version to 4.0.3
  - Fixed attachment identifier displaying underneath note text (Jason Blanchard)

v 6.5.1
  - Fix branch selectbox when create merge request from fork

v 6.5.0
  - Dropdown menus on issue#show page for assignee and milestone (Jason Blanchard)
  - Add color custimization and previewing to broadcast messages
  - Fixed notes anchors
  - Load new comments in issues dynamically
  - Added sort options to Public page
  - New filters (assigned/authored/all) for Dashboard#issues/merge_requests (sponsored by Say Media)
  - Add project visibility icons to dashboard
  - Enable secure cookies if https used
  - Protect users/confirmation with rack_attack
  - Default HTTP headers to protect against MIME-sniffing, force https if enabled
  - Bootstrap 3 with responsive UI
  - New repository download formats: tar.bz2, zip, tar (Jason Hollingsworth)
  - Restyled accept widgets for MR
  - SCSS refactored
  - Use jquery timeago plugin
  - Fix 500 error for rdoc files
  - Ability to customize merge commit message (sponsored by Say Media)
  - Search autocomplete via ajax
  - Add website url to user profile
  - Files API supports base64 encoded content (sponsored by O'Reilly Media)
  - Added support for Go's repository retrieval (Bruno Albuquerque)

v 6.4.3
  - Don't use unicorn worker killer if PhusionPassenger is defined

v 6.4.2
  - Fixed wrong behaviour of script/upgrade.rb

v 6.4.1
  - Fixed bug with repository rename
  - Fixed bug with project transfer

v 6.4.0
  - Added sorting to project issues page (Jason Blanchard)
  - Assembla integration (Carlos Paramio)
  - Fixed another 500 error with submodules
  - UI: More compact issues page
  - Minimal password length increased to 8 symbols
  - Side-by-side diff view (Steven Thonus)
  - Internal projects (Jason Hollingsworth)
  - Allow removal of avatar (Drew Blessing)
  - Project webhooks now support issues and merge request events
  - Visiting project page while not logged in will redirect to sign-in instead of 404 (Jason Hollingsworth)
  - Expire event cache on avatar creation/removal (Drew Blessing)
  - Archiving old projects (Steven Thonus)
  - Rails 4
  - Add time ago tooltips to show actual date/time
  - UI: Fixed UI for admin system hooks
  - Ruby script for easier GitLab upgrade
  - Do not remove Merge requests if fork project was removed
  - Improve sign-in/signup UX
  - Add resend confirmation link to sign-in page
  - Set noreply@HOSTNAME for reply_to field in all emails
  - Show GitLab API version on Admin#dashboard
  - API Cross-origin resource sharing
  - Show READMe link at project home page
  - Show repo size for projects in Admin area

v 6.3.0
  - API for adding gitlab-ci service
  - Init script now waits for pids to appear after (re)starting before reporting status (Rovanion Luckey)
  - Restyle project home page
  - Grammar fixes
  - Show branches list (which branches contains commit) on commit page (Andrew Kumanyaev)
  - Security improvements
  - Added support for GitLab CI 4.0
  - Fixed issue with 500 error when group did not exist
  - Ability to leave project
  - You can create file in repo using UI
  - You can remove file from repo using UI
  - API: dropped default_branch attribute from project during creation
  - Project default_branch is not stored in db any more. It takes from repo now.
  - Admin broadcast messages
  - UI improvements
  - Dont show last push widget if user removed this branch
  - Fix 500 error for repos with newline in file name
  - Extended html titles
  - API: create/update/delete repo files
  - Admin can transfer project to any namespace
  - API: projects/all for admin users
  - Fix recent branches order

v 6.2.4
  - Security: Cast API private_token to string (CVE-2013-4580)
  - Security: Require gitlab-shell 1.7.8 (CVE-2013-4581, CVE-2013-4582, CVE-2013-4583)
  - Fix for Git SSH access for LDAP users

v 6.2.3
  - Security: More protection against CVE-2013-4489
  - Security: Require gitlab-shell 1.7.4 (CVE-2013-4490, CVE-2013-4546)
  - Fix sidekiq rake tasks

v 6.2.2
  - Security: Update gitlab_git (CVE-2013-4489)

v 6.2.1
  - Security: Fix issue with generated passwords for new users

v 6.2.0
  - Public project pages are now visible to everyone (files, issues, wik, etc.)
    THIS MEANS YOUR ISSUES AND WIKI FOR PUBLIC PROJECTS ARE PUBLICLY VISIBLE AFTER THE UPGRADE
  - Add group access to permissions page
  - Require current password to change one
  - Group owner or admin can remove other group owners
  - Remove group transfer since we have multiple owners
  - Respect authorization in Repository API
  - Improve UI for Project#files page
  - Add more security specs
  - Added search for projects by name to api (Izaak Alpert)
  - Make default user theme configurable (Izaak Alpert)
  - Update logic for validates_merge_request for tree of MR (Andrew Kumanyaev)
  - Rake tasks for webhooks management (Jonhnny Weslley)
  - Extended User API to expose admin and can_create_group for user creation/updating (Boyan Tabakov)
  - API: Remove group
  - API: Remove project
  - Avatar upload on profile page with a maximum of 100KB (Steven Thonus)
  - Store the sessions in Redis instead of the cookie store
  - Fixed relative links in markdown
  - User must confirm their email if signup enabled
  - User must confirm changed email

v 6.1.0
  - Project specific IDs for issues, mr, milestones
    Above items will get a new id and for example all bookmarked issue urls will change.
    Old issue urls are redirected to the new one if the issue id is too high for an internal id.
  - Description field added to Merge Request
  - API: Sudo api calls (Izaak Alpert)
  - API: Group membership api (Izaak Alpert)
  - Improved commit diff
  - Improved large commit handling (Boyan Tabakov)
  - Rewrite: Init script now less prone to errors and keeps better track of the service (Rovanion Luckey)
  - Link issues, merge requests, and commits when they reference each other with GFM (Ash Wilson)
  - Close issues automatically when pushing commits with a special message
  - Improve user removal from admin area
  - Invalidate events cache when project was moved
  - Remove deprecated classes and rake tasks
  - Add event filter for group and project show pages
  - Add links to create branch/tag from project home page
  - Add public-project? checkbox to new-project view
  - Improved compare page. Added link to proceed into Merge Request
  - Send an email to a user when they are added to group
  - New landing page when you have 0 projects

v 6.0.0
  - Feature: Replace teams with group membership
    We introduce group membership in 6.0 as a replacement for teams.
    The old combination of groups and teams was confusing for a lot of people.
    And when the members of a team where changed this wasn't reflected in the project permissions.
    In GitLab 6.0 you will be able to add members to a group with a permission level for each member.
    These group members will have access to the projects in that group.
    Any changes to group members will immediately be reflected in the project permissions.
    You can even have multiple owners for a group, greatly simplifying administration.
  - Feature: Ability to have multiple owners for group
  - Feature: Merge Requests between fork and project (Izaak Alpert)
  - Feature: Generate fingerprint for ssh keys
  - Feature: Ability to create and remove branches with UI
  - Feature: Ability to create and remove git tags with UI
  - Feature: Groups page in profile. You can leave group there
  - API: Allow login with LDAP credentials
  - Redesign: project settings navigation
  - Redesign: snippets area
  - Redesign: ssh keys page
  - Redesign: buttons, blocks and other ui elements
  - Add comment title to rss feed
  - You can use arrows to navigate at tree view
  - Add project filter on dashboard
  - Cache project graph
  - Drop support of root namespaces
  - Default theme is classic now
  - Cache result of methods like authorize_projects, project.team.members etc
  - Remove $.ready events
  - Fix onclick events being double binded
  - Add notification level to group membership
  - Move all project controllers/views under Projects:: module
  - Move all profile controllers/views under Profiles:: module
  - Apply user project limit only for personal projects
  - Unicorn is default web server again
  - Store satellites lock files inside satellites dir
  - Disabled threadsafety mode in rails
  - Fixed bug with loosing MR comments
  - Improved MR comments logic
  - Render readme file for projects in public area

v 5.4.2
  - Security: Cast API private_token to string (CVE-2013-4580)
  - Security: Require gitlab-shell 1.7.8 (CVE-2013-4581, CVE-2013-4582, CVE-2013-4583)

v 5.4.1
  - Security: Fixes for CVE-2013-4489
  - Security: Require gitlab-shell 1.7.4 (CVE-2013-4490, CVE-2013-4546)

v 5.4.0
  - Ability to edit own comments
  - Documentation improvements
  - Improve dashboard projects page
  - Fixed nav for empty repos
  - GitLab Markdown help page
  - Misspelling fixes
  - Added support of unicorn and fog gems
  - Added client list to API doc
  - Fix PostgreSQL database restoration problem
  - Increase snippet content column size
  - allow project import via git:// url
  - Show participants on issues, including mentions
  - Notify mentioned users with email

v 5.3.0
  - Refactored services
  - Campfire service added
  - HipChat service added
  - Fixed bug with LDAP + git over http
  - Fixed bug with google analytics code being ignored
  - Improve sign-in page if ldap enabled
  - Respect newlines in wall messages
  - Generate the Rails secret token on first run
  - Rename repo feature
  - Init.d: remove gitlab.socket on service start
  - Api: added teams api
  - Api: Prevent blob content being escaped
  - Api: Smart deploy key add behaviour
  - Api: projects/owned.json return user owned project
  - Fix bug with team assignation on project from #4109
  - Advanced snippets: public/private, project/personal (Andrew Kulakov)
  - Repository Graphs (Karlo Nicholas T. Soriano)
  - Fix dashboard lost if comment on commit
  - Update gitlab-grack. Fixes issue with --depth option
  - Fix project events duplicate on project page
  - Fix postgres error when displaying network graph.
  - Fix dashboard event filter when navigate via turbolinks
  - init.d: Ensure socket is removed before starting service
  - Admin area: Style teams:index, group:show pages
  - Own page for failed forking
  - Scrum view for milestone

v 5.2.0
  - Turbolinks
  - Git over http with ldap credentials
  - Diff with better colors and some spacing on the corners
  - Default values for project features
  - Fixed huge_commit view
  - Restyle project clone panel
  - Move Gitlab::Git code to gitlab_git gem
  - Move update docs in repo
  - Requires gitlab-shell v1.4.0
  - Fixed submodules listing under file tab
  - Fork feature (Angus MacArthur)
  - git version check in gitlab:check
  - Shared deploy keys feature
  - Ability to generate default labels set for issues
  - Improve gfm autocomplete (Harold Luo)
  - Added support for Google Analytics
  - Code search feature (Javier Castro)

v 5.1.0
  - You can login with email or username now
  - Corrected project transfer rollback when repository cannot be moved
  - Move both repo and wiki when project transfer requested
  - Admin area: project editing was removed from admin namespace
  - Access: admin user has now access to any project.
  - Notification settings
  - Gitlab::Git set of objects to abstract from grit library
  - Replace Unicorn web server with Puma
  - Backup/Restore refactored. Backup dump project wiki too now
  - Restyled Issues list. Show milestone version in issue row
  - Restyled Merge Request list
  - Backup now dump/restore uploads
  - Improved performance of dashboard (Andrew Kumanyaev)
  - File history now tracks renames (Akzhan Abdulin)
  - Drop wiki migration tools
  - Drop sqlite migration tools
  - project tagging
  - Paginate users in API
  - Restyled network graph (Hiroyuki Sato)

v 5.0.1
  - Fixed issue with gitlab-grit being overridden by grit

v 5.0.0
  - Replaced gitolite with gitlab-shell
  - Removed gitolite-related libraries
  - State machine added
  - Setup gitlab as git user
  - Internal API
  - Show team tab for empty projects
  - Import repository feature
  - Updated rails
  - Use lambda for scopes
  - Redesign admin area -> users
  - Redesign admin area -> user
  - Secure link to file attachments
  - Add validations for Group and Team names
  - Restyle team page for project
  - Update capybara, rspec-rails, poltergeist to recent versions
  - Wiki on git using Gollum
  - Added Solarized Dark theme for code review
  - Don't show user emails in autocomplete lists, profile pages
  - Added settings tab for group, team, project
  - Replace user popup with icons in header
  - Handle project moving with gitlab-shell
  - Added select2-rails for selectboxes with ajax data load
  - Fixed search field on projects page
  - Added teams to search autocomplete
  - Move groups and teams on dashboard sidebar to sub-tabs
  - API: improved return codes and docs. (Felix Gilcher, Sebastian Ziebell)
  - Redesign wall to be more like chat
  - Snippets, Wall features are disabled by default for new projects

v 4.2.0
  - Teams
  - User show page. Via /u/username
  - Show help contents on pages for better navigation
  - Async gitolite calls
  - added satellites logs
  - can_create_group, can_create_team booleans for User
  - Process webhooks async
  - GFM: Fix images escaped inside links
  - Network graph improved
  - Switchable branches for network graph
  - API: Groups
  - Fixed project download

v 4.1.0
  - Optional Sign-Up
  - Discussions
  - Satellites outside of tmp
  - Line numbers for blame
  - Project public mode
  - Public area with unauthorized access
  - Load dashboard events with ajax
  - remember dashboard filter in cookies
  - replace resque with sidekiq
  - fix routing issues
  - cleanup rake tasks
  - fix backup/restore
  - scss cleanup
  - show preview for note images
  - improved network-graph
  - get rid of app/roles/
  - added new classes Team, Repository
  - Reduce amount of gitolite calls
  - Ability to add user in all group projects
  - remove deprecated configs
  - replaced Korolev font with open font
  - restyled admin/dashboard page
  - restyled admin/projects page

v 4.0.0
  - Remove project code and path from API. Use id instead
  - Return valid cloneable url to repo for webhook
  - Fixed backup issue
  - Reorganized settings
  - Fixed commits compare
  - Refactored scss
  - Improve status checks
  - Validates presence of User#name
  - Fixed postgres support
  - Removed sqlite support
  - Modified post-receive hook
  - Milestones can be closed now
  - Show comment events on dashboard
  - Quick add team members via group#people page
  - [API] expose created date for hooks and SSH keys
  - [API] list, create issue notes
  - [API] list, create snippet notes
  - [API] list, create wall notes
  - Remove project code - use path instead
  - added username field to user
  - rake task to fill usernames based on emails create namespaces for users
  - STI Group < Namespace
  - Project has namespace_id
  - Projects with namespaces also namespaced in gitolite and stored in subdir
  - Moving project to group will move it under group namespace
  - Ability to move project from namespaces to another
  - Fixes commit patches getting escaped (see #2036)
  - Support diff and patch generation for commits and merge request
  - MergeReqest doesn't generate a temporary file for the patch any more
  - Update the UI to allow downloading Patch or Diff

v 3.1.0
  - Updated gems
  - Services: Gitlab CI integration
  - Events filter on dashboard
  - Own namespace for redis/resque
  - Optimized commit diff views
  - add alphabetical order for projects admin page
  - Improved web editor
  - Commit stats page
  - Documentation split and cleanup
  - Link to commit authors everywhere
  - Restyled milestones list
  - added Milestone to Merge Request
  - Restyled Top panel
  - Refactored Satellite Code
  - Added file line links
  - moved from capybara-webkit to poltergeist + phantomjs

v 3.0.3
  - Fixed bug with issues list in Chrome
  - New Feature: Import team from another project

v 3.0.2
  - Fixed gitlab:app:setup
  - Fixed application error on empty project in admin area
  - Restyled last push widget

v 3.0.1
  - Fixed git over http

v 3.0.0
  - Projects groups
  - Web Editor
  - Fixed bug with gitolite keys
  - UI improved
  - Increased performance of application
  - Show user avatar in last commit when browsing Files
  - Refactored Gitlab::Merge
  - Use Font Awesome for icons
  - Separate observing of Note and MergeRequests
  - Milestone "All Issues" filter
  - Fix issue close and reopen button text and styles
  - Fix forward/back while browsing Tree hierarchy
  - Show number of notes for commits and merge requests
  - Added support pg from box and update installation doc
  - Reject ssh keys that break gitolite
  - [API] list one project hook
  - [API] edit project hook
  - [API] list project snippets
  - [API] allow to authorize using private token in HTTP header
  - [API] add user creation

v 2.9.1
  - Fixed resque custom config init

v 2.9.0
  - fixed inline notes bugs
  - refactored rspecs
  - refactored gitolite backend
  - added factory_girl
  - restyled projects list on dashboard
  - ssh keys validation to prevent gitolite crash
  - send notifications if changed permission in project
  - scss refactoring. gitlab_bootstrap/ dir
  - fix git push http body bigger than 112k problem
  - list of labels  page under issues tab
  - API for milestones, keys
  - restyled buttons
  - OAuth
  - Comment order changed

v 2.8.1
  - ability to disable gravatars
  - improved MR diff logic
  - ssh key help page

v 2.8.0
  - Gitlab Flavored Markdown
  - Bulk issues update
  - Issues API
  - Cucumber coverage increased
  - Post-receive files fixed
  - UI improved
  - Application cleanup
  - more cucumber
  - capybara-webkit + headless

v 2.7.0
  - Issue Labels
  - Inline diff
  - Git HTTP
  - API
  - UI improved
  - System hooks
  - UI improved
  - Dashboard events endless scroll
  - Source performance increased

v 2.6.0
  - UI polished
  - Improved network graph + keyboard nav
  - Handle huge commits
  - Last Push widget
  - Bugfix
  - Better performance
  - Email in resque
  - Increased test coverage
  - Ability to remove branch with MR accept
  - a lot of code refactored

v 2.5.0
  - UI polished
  - Git blame for file
  - Bugfix
  - Email in resque
  - Better test coverage

v 2.4.0
  - Admin area stats page
  - Ability to block user
  - Simplified dashboard area
  - Improved admin area
  - Bootstrap 2.0
  - Responsive layout
  - Big commits handling
  - Performance improved
  - Milestones

v 2.3.1
  - Issues pagination
  - ssl fixes
  - Merge Request pagination

v 2.3.0
  - Dashboard r1
  - Search r1
  - Project page
  - Close merge request on push
  - Persist MR diff after merge
  - mysql support
  - Documentation

v 2.2.0
  - We’ve added support of LDAP auth
  - Improved permission logic (4 roles system)
  - Protected branches (now only masters can push to protected branches)
  - Usability improved
  - twitter bootstrap integrated
  - compare view between commits
  - wiki feature
  - now you can enable/disable issues, wiki, wall features per project
  - security fixes
  - improved code browsing (ajax branch switch etc)
  - improved per-line commenting
  - git submodules displayed
  - moved to rails 3.2
  - help section improved

v 2.1.0
  - Project tab r1
  - List branches/tags
  - per line comments
  - mass user import

v 2.0.0
  - gitolite as main git host system
  - merge requests
  - project/repo access
  - link to commit/issue feed
  - design tab
  - improved email notifications
  - restyled dashboard
  - bugfix

v 1.2.2
  - common config file gitlab.yml
  - issues restyle
  - snippets restyle
  - clickable news feed header on dashboard
  - bugfix

v 1.2.1
  - bugfix

v 1.2.0
  - new design
  - user dashboard
  - network graph
  - markdown support for comments
  - encoding issues
  - wall like twitter timeline

v 1.1.0
  - project dashboard
  - wall redesigned
  - feature: code snippets
  - fixed horizontal scroll on file preview
  - fixed app crash if commit message has invalid chars
  - bugfix & code cleaning

v 1.0.2
  - fixed bug with empty project
  - added adv validation for project path & code
  - feature: issues can be sortable
  - bugfix
  - username displayed on top panel

v 1.0.1
  - fixed: with invalid source code for commit
  - fixed: lose branch/tag selection when use tree navigation
  - when history clicked - display path
  - bug fix & code cleaning

v 1.0.0
  - bug fix
  - projects preview mode

v 0.9.6
  - css fix
  - new repo empty tree until restart server - fixed

v 0.9.4
  - security improved
  - authorization improved
  - html escaping
  - bug fix
  - increased test coverage
  - design improvements

v 0.9.1
  - increased test coverage
  - design improvements
  - new issue email notification
  - updated app name
  - issue redesigned
  - issue can be edit

v 0.8.0
  - syntax highlight for main file types
  - redesign
  - stability
  - security fixes
  - increased test coverage
  - email notification<|MERGE_RESOLUTION|>--- conflicted
+++ resolved
@@ -82,7 +82,6 @@
   - Add reminder to not paste private SSH keys !4399 (Ingo Blechschmidt)
   - Remove duplicate `description` field in `MergeRequest` entities (Ben Boeckel)
   - Style of import project buttons were fixed in the new project page. !5183 (rdemirbay)
-<<<<<<< HEAD
   - Fix GitHub client requests when rate limit is disabled
   - Optimistic locking for Issues and Merge Requests (Title and description overriding prevention)
   - Redesign Builds and Pipelines pages
@@ -93,12 +92,10 @@
   - Fix log statements in import/export. !5129
   - Fix commit avatar alignment in compare view. !5128
   - Fix broken migration in MySQL. !5005
-=======
   - Overwrite Host and X-Forwarded-Host headers in NGINX !5213
 
 v 8.9.6 (unreleased)
   - Fix importing of events under notes for GitLab projects
->>>>>>> 47b5b441
 
 v 8.9.5
   - Add more debug info to import/export and memory killer. !5108
