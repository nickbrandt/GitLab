--- conflicted
+++ resolved
@@ -12,12 +12,9 @@
   -
 
 v 7.10.0 (unreleased)
-<<<<<<< HEAD
   - Ignore submodules that are defined in .gitmodules but are checked in as directories.
   - Allow projects to be imported from Google Code.
-=======
   - Remove access control for uploaded images to fix broken images in emails (Hannes Rosenögger)
->>>>>>> 779f05ef
   - Allow users to be invited by email to join a group or project.
   - Don't crash when project repository doesn't exist.
   - Add config var to block auto-created LDAP users.
