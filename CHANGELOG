--- conflicted
+++ resolved
@@ -1,11 +1,8 @@
 Please view this file on the master branch, on stable branches it's out of date.
 
 v 7.12.0 (unreleased)
-<<<<<<< HEAD
   - Add web hook support for note events (Stan Hu)
-=======
   - Disable "New Issue" and "New Merge Request" buttons when features are disabled in project settings (Stan Hu)
->>>>>>> a7d8a7bd
   - Allow to configure location of the `.gitlab_shell_secret` file. (Jakub Jirutka)
   - Disabled expansion of top/bottom blobs for new file diffs
   - Update Asciidoctor gem to version 1.5.2. (Jakub Jirutka)
