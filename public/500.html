--- conflicted
+++ resolved
@@ -8,11 +8,7 @@
   <h1>500</h1>
   <h3>Whoops, something went wrong on our end.</h3>
   <hr/>
-<<<<<<< HEAD
+  <p>Try refreshing the page, or going back and attempting the action again.</p>
   <p><a href="/help" >Please contact your GitLab administrator</a> if this problem persists.</p>
-=======
-  <p>Try refreshing the page, or going back and attempting the action again.</p>
-  <p>Please contact your GitLab administrator if this problem persists.</p>
->>>>>>> be969bb4
 </body>
 </html>