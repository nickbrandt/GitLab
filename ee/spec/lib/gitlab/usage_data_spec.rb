--- conflicted
+++ resolved
@@ -29,14 +29,11 @@
       create(:package, project: projects[1])
 
       create(:project_tracing_setting, project: projects[0])
-<<<<<<< HEAD
       create(:operations_feature_flag, project: projects[0])
-=======
 
       # for group_view testing
       create(:user) # user with group_view = NULL (should be counted as having default value 'details')
       create(:user, group_view: :details)
->>>>>>> efb1a5ef
     end
 
     subject { described_class.data }
