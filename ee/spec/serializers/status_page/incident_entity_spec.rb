--- conflicted
+++ resolved
@@ -26,19 +26,6 @@
     )
   end
 
-<<<<<<< HEAD
-  describe 'cross project references' do
-    let(:object) { issue }
-
-    it_behaves_like 'redacts HTML attributes' do
-      let(:field) { :title }
-      let(:redacted_value) { json[:title] }
-    end
-
-    it_behaves_like 'redacts HTML attributes' do
-      let(:field) { :description }
-      let(:redacted_value) { json[:description] }
-=======
   describe 'field #title' do
     it_behaves_like 'reference links for status page' do
       let(:object) { issue }
@@ -52,7 +39,6 @@
       let(:object) { issue }
       let(:field) { :description }
       let(:value) { json[:description] }
->>>>>>> 18f6ea6c
     end
   end
 
