--- conflicted
+++ resolved
@@ -15,20 +15,11 @@
     )
   end
 
-<<<<<<< HEAD
-  describe 'cross project references' do
-    let(:object) { note }
-
-    it_behaves_like 'redacts HTML attributes' do
-      let(:field) { :note }
-      let(:redacted_value) { json[:note] }
-=======
   describe 'field #note' do
     it_behaves_like 'reference links for status page' do
       let(:object) { note }
       let(:field) { :note }
       let(:value) { json[:note] }
->>>>>>> 18f6ea6c
     end
   end
 end