--- conflicted
+++ resolved
@@ -28,9 +28,7 @@
     relative: 'FE-2',
   },
   state: 'opened',
-<<<<<<< HEAD
   status: 'In Progress',
-=======
 };
 
 export const mockJiraIssueComment = {
@@ -42,5 +40,4 @@
     avatar_url: 'http://127.0.0.1:3000/uploads/-/system/user/avatar/1/avatar.png?width=90',
   },
   id: 10000,
->>>>>>> e012f293
 };