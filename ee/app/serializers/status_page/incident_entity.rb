--- conflicted
+++ resolved
@@ -6,13 +6,8 @@
   class IncidentEntity < Grape::Entity
     expose :iid, as: :id
     expose :state, as: :status
-<<<<<<< HEAD
-    expose :title_html, as: :title, format_with: :post_processed_html
-    expose :description_html, as: :description, format_with: :post_processed_html
-=======
-    expose(:title) { |entity| StatusPage::Renderer.markdown(entity, :title) }
-    expose(:description) { |entity| StatusPage::Renderer.markdown(entity, :description) }
->>>>>>> 18f6ea6c
+    expose(:title) { |entity| StatusPage::Renderer.markdown(entity, :title, issue_iid: options[:issue_iid]) }
+    expose(:description) { |entity| StatusPage::Renderer.markdown(entity, :description, issue_iid: options[:issue_iid]) }
     expose :updated_at
     expose :created_at
     expose :user_notes, as: :comments, using: IncidentCommentEntity
