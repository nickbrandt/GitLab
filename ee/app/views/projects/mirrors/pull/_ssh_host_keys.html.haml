- import_data = f.object
- verified_by = import_data.ssh_known_hosts_verified_by
- verified_at = import_data.ssh_known_hosts_verified_at

.form-group.js-ssh-host-keys-section{ class: ('collapse' unless import_data.ssh_import?) }
  %button.btn.btn-inverted.btn-success.inline.js-detect-host-keys{ type: 'button' }
    = icon('spinner spin', class: 'detect-host-keys-load-spinner hidden')
<<<<<<< HEAD
    = _('Detect host keys')
  .fingerprint-ssh-info.js-fingerprint-ssh-info{ class: ('collapse' unless import_data.ssh_import?) }
    %label.label-light
      = _('Fingerprints')
=======
    Detect host keys
  .fingerprint-ssh-info.js-fingerprint-ssh-info{ class: ('hidden' unless import_data.ssh_import?) }
    %label.label-bold
      Fingerprints
>>>>>>> e52096b4
    .fingerprints-list.js-fingerprints-list
      - import_data.ssh_known_hosts_fingerprints.each do |fp|
        %code= fp.fingerprint
    - if verified_by || verified_at
      .form-text.text-muted.js-fingerprint-verification
        %i.fa.fa-check.fingerprint-verified
        Verified by
        - if verified_by
          = link_to verified_by.name, user_path(verified_by)
        - else
          = _('a deleted user')
        #{time_ago_in_words(verified_at)} ago

  .js-ssh-hosts-advanced.inline
    %button.btn.btn-default.btn-show-advanced.show-advanced{ type: 'button' }
      %span.label-show
        = _('Input host keys manually')
      %span.label-hide
<<<<<<< HEAD
        = _('Hide host keys manual input')
  .js-ssh-known-hosts.collapse.prepend-top-default
    = f.label :ssh_known_hosts, _('SSH host keys'), class: 'label-light'
    = f.text_area :ssh_known_hosts, class: 'form-control known-hosts js-known-hosts', rows: '10'
=======
        Hide advanced
      = icon('chevron')
    .js-ssh-known-hosts.hidden
      = f.label :ssh_known_hosts, 'SSH host keys', class: 'label-bold'
      = f.text_area :ssh_known_hosts, class: 'form-control known-hosts js-known-hosts', rows: '10'
>>>>>>> e52096b4
<|MERGE_RESOLUTION|>--- conflicted
+++ resolved
@@ -5,17 +5,10 @@
 .form-group.js-ssh-host-keys-section{ class: ('collapse' unless import_data.ssh_import?) }
   %button.btn.btn-inverted.btn-success.inline.js-detect-host-keys{ type: 'button' }
     = icon('spinner spin', class: 'detect-host-keys-load-spinner hidden')
-<<<<<<< HEAD
     = _('Detect host keys')
   .fingerprint-ssh-info.js-fingerprint-ssh-info{ class: ('collapse' unless import_data.ssh_import?) }
-    %label.label-light
+    %label.label-bold
       = _('Fingerprints')
-=======
-    Detect host keys
-  .fingerprint-ssh-info.js-fingerprint-ssh-info{ class: ('hidden' unless import_data.ssh_import?) }
-    %label.label-bold
-      Fingerprints
->>>>>>> e52096b4
     .fingerprints-list.js-fingerprints-list
       - import_data.ssh_known_hosts_fingerprints.each do |fp|
         %code= fp.fingerprint
@@ -34,15 +27,7 @@
       %span.label-show
         = _('Input host keys manually')
       %span.label-hide
-<<<<<<< HEAD
         = _('Hide host keys manual input')
   .js-ssh-known-hosts.collapse.prepend-top-default
-    = f.label :ssh_known_hosts, _('SSH host keys'), class: 'label-light'
-    = f.text_area :ssh_known_hosts, class: 'form-control known-hosts js-known-hosts', rows: '10'
-=======
-        Hide advanced
-      = icon('chevron')
-    .js-ssh-known-hosts.hidden
-      = f.label :ssh_known_hosts, 'SSH host keys', class: 'label-bold'
-      = f.text_area :ssh_known_hosts, class: 'form-control known-hosts js-known-hosts', rows: '10'
->>>>>>> e52096b4
+    = f.label :ssh_known_hosts, _('SSH host keys'), class: 'label-bold'
+    = f.text_area :ssh_known_hosts, class: 'form-control known-hosts js-known-hosts', rows: '10'