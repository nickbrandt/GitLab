module EE
  module Ci
    module Pipeline
      extend ActiveSupport::Concern

      EE_FAILURE_REASONS = {
        activity_limit_exceeded: 20,
        size_limit_exceeded: 21
      }.freeze

<<<<<<< HEAD
=======
      included do
        has_one :chat_data, class_name: 'Ci::PipelineChatData'
      end

      def predefined_variables
        result = super
        result << { key: 'CI_PIPELINE_SOURCE', value: source.to_s, public: true }

        result
      end

>>>>>>> fdca8bd0
      def codeclimate_artifact
        artifacts.codequality.find(&:has_codeclimate_json?)
      end

      def performance_artifact
        artifacts.performance.find(&:has_performance_json?)
      end

      def sast_artifact
        artifacts.sast.find(&:has_sast_json?)
      end

      def sast_container_artifact
        artifacts.sast_container.find(&:has_sast_container_json?)
      end

      def dast_artifact
        artifacts.dast.find(&:has_dast_json?)
      end

      def initialize_yaml_processor
        ::Gitlab::Ci::YamlProcessor.new(ci_yaml_file, { project: project, sha: sha })
      end
    end
  end
end<|MERGE_RESOLUTION|>--- conflicted
+++ resolved
@@ -8,20 +8,10 @@
         size_limit_exceeded: 21
       }.freeze
 
-<<<<<<< HEAD
-=======
       included do
         has_one :chat_data, class_name: 'Ci::PipelineChatData'
       end
 
-      def predefined_variables
-        result = super
-        result << { key: 'CI_PIPELINE_SOURCE', value: source.to_s, public: true }
-
-        result
-      end
-
->>>>>>> fdca8bd0
       def codeclimate_artifact
         artifacts.codequality.find(&:has_codeclimate_json?)
       end
