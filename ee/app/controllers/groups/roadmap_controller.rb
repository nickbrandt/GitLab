--- conflicted
+++ resolved
@@ -10,12 +10,9 @@
 
     def show
       # show roadmap for a group
-<<<<<<< HEAD
       set_epics_sorting
+
       @sort = params[:sort] || default_sort_order
-=======
-      @sort = set_sort_order_from_cookie || default_sort_order
->>>>>>> 1c1a43fe
       @epics_count = EpicsFinder.new(current_user, group_id: @group.id).execute.count
     end
 
