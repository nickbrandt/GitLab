--- conflicted
+++ resolved
@@ -41,10 +41,6 @@
 
     token_type, scope, token = auth_response['token_type'], auth_response['scope'], auth_response['access_token']
 
-<<<<<<< HEAD
-    render plain: "access_token=#{token}&scope=#{scope}&token_type=#{token_type}"
-=======
     render body: "access_token=#{token}&scope=#{scope}&token_type=#{token_type}"
->>>>>>> 504494c3
   end
 end