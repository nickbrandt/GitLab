<script>
  import { mapActions, mapState } from 'vuex';
  import { s__ } from '~/locale';
  import Modal from '~/vue_shared/components/gl_modal.vue';
  import LoadingButton from '~/vue_shared/components/loading_button.vue';
  import Icon from '~/vue_shared/components/icon.vue';
  import ExpandButton from '~/vue_shared/components/expand_button.vue';

  export default {
    components: {
      Modal,
      LoadingButton,
      ExpandButton,
      Icon,
    },
    computed: {
      ...mapState([
        'modal',
        'vulnerabilityFeedbackHelpPath',
        'canCreateIssuePermission',
        'canCreateFeedbackPermission',
      ]),
      revertTitle() {
        return this.modal.vulnerability.isDismissed
          ? s__('ciReport|Revert dismissal')
          : s__('ciReport|Dismiss vulnerability');
      },
      hasDismissedBy() {
        return (
          this.modal.vulnerability.dismissalFeedback &&
          this.modal.vulnerability.dismissalFeedback.pipeline &&
          this.modal.vulnerability.dismissalFeedback.author
        );
      },
    },
    methods: {
      ...mapActions(['dismissIssue', 'revertDismissIssue', 'createNewIssue']),
      handleDismissClick() {
        if (this.modal.vulnerability.isDismissed) {
          this.revertDismissIssue();
        } else {
          this.dismissIssue();
        }
      },
      isLastValue(index, values) {
        return index < values.length - 1;
      },
      hasValue(field) {
        return field.value && field.value.length > 0;
      },
      hasInstances(field, key) {
        return key === 'instances' && this.hasValue(field);
      },
      hasIdentifiers(field, key) {
        return key === 'identifiers' && this.hasValue(field);
      },
      hasLinks(field, key) {
        return key === 'links' && this.hasValue(field);
      },
    },
  };
</script>
<template>
  <modal
    id="modal-mrwidget-security-issue"
    :header-title-text="modal.title"
    :class="{'modal-hide-footer': modal.isResolved}"
    class="modal-security-report-dast"
  >
    <slot>
      <div
        v-for="(field, key, index) in modal.data"
        v-if="field.value"
        :key="index"
        class="row prepend-top-10 append-bottom-10"
      >
        <label class="col-sm-2 text-right font-weight-bold">
          {{ field.text }}:
        </label>
        <div class="col-sm-10 text-secondary">
          <div
            v-if="hasInstances(field, key)"
            class="info-well"
          >
            <ul class="report-block-list">
              <li
                v-for="(instance, i) in field.value"
                :key="i"
                class="report-block-list-issue"
              >
                <div class="report-block-list-icon append-right-5 failed">
                  <icon
                    :size="32"
                    name="status_failed_borderless"
                  />
                </div>
                <div class="report-block-list-issue-description prepend-top-5 append-bottom-5">
                  <div class="report-block-list-issue-description-text">
                    {{ instance.method }}
                  </div>
                  <div class="report-block-list-issue-description-link">
                    <a
                      :href="instance.uri"
                      target="_blank"
                      rel="noopener noreferrer nofollow"
                      class="break-link"
                    >
                      {{ instance.uri }}
                    </a>
                  </div>
                  <expand-button v-if="instance.evidence">
                    <pre
                      slot="expanded"
                      class="block report-block-dast-code prepend-top-10 report-block-issue-code"
                    >{{ instance.evidence }}</pre>
                  </expand-button>
                </div>
              </li>
            </ul>
          </div>
          <template v-else-if="hasIdentifiers(field, key)">
            <span
              v-for="(identifier, i) in field.value"
              :key="i"
            >
              <a
                v-if="identifier.url"
                :class="`js-link-${key}`"
                :href="identifier.url"
                target="_blank"
                rel="noopener noreferrer"
              >
                {{ identifier.name }}
              </a>
              <span v-else>
                {{ identifier.name }}
              </span>
              <span v-if="isLastValue(i, field.value)">,&nbsp;</span>
            </span>
          </template>
          <template v-else-if="hasLinks(field, key)">
            <span
              v-for="(link, i) in field.value"
              :key="i"
            >
              <a
                :class="`js-link-${key}`"
                :href="link.url"
                target="_blank"
                rel="noopener noreferrer"
              >
                {{ link.value || link.url }}
              </a>
              <span v-if="isLastValue(i, field.value)">,&nbsp;</span>
            </span>
          </template>
          <template v-else>
            <a
              v-if="field.isLink"
              :class="`js-link-${key}`"
              :href="field.url"
              target="_blank"
            >
              {{ field.value }}
            </a>
            <span v-else>
              {{ field.value }}
            </span>
          </template>
        </div>
      </div>

      <div class="row prepend-top-20 append-bottom-10">
        <div class="col-sm-10 offset-sm-2 text-secondary">
          <template v-if="hasDismissedBy">
            {{ s__('ciReport|Dismissed by') }}
            <a
              :href="modal.vulnerability.dismissalFeedback.author.web_url"
              class="pipeline-id"
            >
              @{{ modal.vulnerability.dismissalFeedback.author.username }}
            </a>
            {{ s__('ciReport|on pipeline') }}
            <a
              :href="modal.vulnerability.dismissalFeedback.pipeline.path"
              class="pipeline-id"
            >#{{ modal.vulnerability.dismissalFeedback.pipeline.id }}</a>.
          </template>
          <a
            :href="vulnerabilityFeedbackHelpPath"
            class="js-link-vulnerabilityFeedbackHelpPath"
          >
            {{ s__('ciReport|Learn more about interacting with security reports (Alpha).') }}
          </a>
        </div>
      </div>

      <div
        v-if="modal.error"
        class="alert alert-danger"
      >
        {{ modal.error }}
      </div>
    </slot>
    <div slot="footer">
      <template v-if="!modal.isResolved">
        <button
          type="button"
          class="btn btn-default"
          data-dismiss="modal"
        >
          {{ __('Cancel' ) }}
        </button>

<<<<<<< HEAD
      <loading-button
        v-if="canCreateFeedbackPermission"
        :loading="modal.isDismissingIssue"
        :disabled="modal.isDismissingIssue"
        :label="revertTitle"
        container-class="js-dismiss-btn btn btn-close"
        @click="handleDismissClick"
      />

      <a
        v-if="modal.vulnerability.hasIssue"
        :href="modal.vulnerability.issueFeedback && modal.vulnerability.issueFeedback.issue_url"
        rel="noopener noreferrer nofollow"
        class="btn btn-success btn-inverted"
      >
        {{ __('View issue' ) }}
      </a>
      <loading-button
        v-else-if="!modal.vulnerability.hasIssue && canCreateIssuePermission"
        :loading="modal.isCreatingNewIssue"
        :disabled="modal.isCreatingNewIssue"
        :label="__('Create issue')"
        container-class="js-create-issue-btn btn btn-success btn-inverted"
        @click="createNewIssue"
      />
=======
        <loading-button
          :loading="modal.isDismissingIssue"
          :disabled="modal.isDismissingIssue"
          :label="revertTitle"
          container-class="js-dismiss-btn btn btn-close"
          @click="handleDismissClick"
        />

        <a
          v-if="modal.vulnerability.hasIssue"
          :href="modal.vulnerability.issueFeedback && modal.vulnerability.issueFeedback.issue_url"
          rel="noopener noreferrer nofollow"
          class="btn btn-success btn-inverted"
        >
          {{ __('View issue' ) }}
        </a>
        <loading-button
          v-else
          :loading="modal.isCreatingNewIssue"
          :disabled="modal.isCreatingNewIssue"
          :label="__('Create issue')"
          container-class="btn btn-success btn-inverted"
          @click="createNewIssue"
        />
      </template>
>>>>>>> c488e07b
    </div>
  </modal>
</template><|MERGE_RESOLUTION|>--- conflicted
+++ resolved
@@ -212,34 +212,8 @@
           {{ __('Cancel' ) }}
         </button>
 
-<<<<<<< HEAD
-      <loading-button
-        v-if="canCreateFeedbackPermission"
-        :loading="modal.isDismissingIssue"
-        :disabled="modal.isDismissingIssue"
-        :label="revertTitle"
-        container-class="js-dismiss-btn btn btn-close"
-        @click="handleDismissClick"
-      />
-
-      <a
-        v-if="modal.vulnerability.hasIssue"
-        :href="modal.vulnerability.issueFeedback && modal.vulnerability.issueFeedback.issue_url"
-        rel="noopener noreferrer nofollow"
-        class="btn btn-success btn-inverted"
-      >
-        {{ __('View issue' ) }}
-      </a>
-      <loading-button
-        v-else-if="!modal.vulnerability.hasIssue && canCreateIssuePermission"
-        :loading="modal.isCreatingNewIssue"
-        :disabled="modal.isCreatingNewIssue"
-        :label="__('Create issue')"
-        container-class="js-create-issue-btn btn btn-success btn-inverted"
-        @click="createNewIssue"
-      />
-=======
         <loading-button
+          v-if="canCreateFeedbackPermission"
           :loading="modal.isDismissingIssue"
           :disabled="modal.isDismissingIssue"
           :label="revertTitle"
@@ -256,7 +230,7 @@
           {{ __('View issue' ) }}
         </a>
         <loading-button
-          v-else
+          v-else-if="!modal.vulnerability.hasIssue && canCreateIssuePermission"
           :loading="modal.isCreatingNewIssue"
           :disabled="modal.isCreatingNewIssue"
           :label="__('Create issue')"
@@ -264,7 +238,6 @@
           @click="createNewIssue"
         />
       </template>
->>>>>>> c488e07b
     </div>
   </modal>
 </template>