import { s__ } from '~/locale';

export const ChildType = {
  // eslint-disable-next-line @gitlab/i18n/no-non-i18n-strings
  Epic: 'Epic',
  // eslint-disable-next-line @gitlab/i18n/no-non-i18n-strings
  Issue: 'Issue',
};

export const ChildState = {
  Open: 'opened',
  Closed: 'closed',
};

export const idProp = {
  Epic: 'id',
  Issue: 'epicIssueId',
};

export const relativePositions = {
  Before: 'before',
  After: 'after',
};

export const RemoveItemModalProps = {
  Epic: {
    title: s__('Epics|Remove epic'),
    body: s__(
      'Epics|This will also remove any descendents of %{bStart}%{targetEpicTitle}%{bEnd} from %{bStart}%{parentEpicTitle}%{bEnd}. Are you sure?',
    ),
  },
  Issue: {
    title: s__('Epics|Remove issue'),
    body: s__(
      'Epics|Are you sure you want to remove %{bStart}%{targetIssueTitle}%{bEnd} from %{bStart}%{parentEpicTitle}%{bEnd}?',
    ),
  },
};

export const OVERFLOW_AFTER = 5;

<<<<<<< HEAD
export const SEARCH_DEBOUNCE = 500;

export const itemRemoveModalId = 'item-remove-confirmation';
=======
export const itemRemoveModalId = 'item-remove-confirmation';

export const treeItemChevronBtnClassName = 'btn-tree-item-chevron';
>>>>>>> 3fd14899
<|MERGE_RESOLUTION|>--- conflicted
+++ resolved
@@ -39,12 +39,8 @@
 
 export const OVERFLOW_AFTER = 5;
 
-<<<<<<< HEAD
 export const SEARCH_DEBOUNCE = 500;
 
 export const itemRemoveModalId = 'item-remove-confirmation';
-=======
-export const itemRemoveModalId = 'item-remove-confirmation';
 
-export const treeItemChevronBtnClassName = 'btn-tree-item-chevron';
->>>>>>> 3fd14899
+export const treeItemChevronBtnClassName = 'btn-tree-item-chevron';