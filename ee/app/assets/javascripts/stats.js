--- conflicted
+++ resolved
@@ -24,9 +24,9 @@
   }
 };
 
-const isSelect2 = (element) => element.classList.contains('select2');
+const isSelect2 = element => element.classList.contains('select2');
 
-const isBsDropdown = (element) => {
+const isBsDropdown = element => {
   const hasDropdownClass = element.classList.contains('dropdown');
   const dropdownToggle = element.querySelector('[data-toggle="dropdown"]');
   return hasDropdownClass && dropdownToggle !== null;
@@ -62,19 +62,14 @@
 
   const trackableElements = document.querySelectorAll(`${container} [data-track-label]`);
   trackableElements.forEach(element => {
-<<<<<<< HEAD
     if (!isSelect2(element) && !isBsDropdown(element)) {
-      element.addEventListener('click', (e) => clickHandler(e));
+      element.addEventListener('click', e => clickHandler(e));
     }
-=======
-    element.addEventListener('click', e => clickHandler(e));
->>>>>>> 5d3eace2
   });
 
   // jquery required for select2 events
   // see: https://github.com/select2/select2/issues/4686#issuecomment-264747428
-<<<<<<< HEAD
-  $(`${container} .select2[data-track-label]`).on('click', (e) => clickHandler(e));
+  $(`${container} .select2[data-track-label]`).on('click', e => clickHandler(e));
 
   const dropdownHandler = (e, open = true) => {
     const target = e.currentTarget;
@@ -86,11 +81,14 @@
   };
 
   // bootstrap dropdowns
-  $(`${container} [data-track-label][data-track-event="click_dropdown"]`).on('show.bs.dropdown', (e) => dropdownHandler(e));
-  $(`${container} [data-track-label][data-track-event="click_dropdown"]`).on('hide.bs.dropdown', (e) => dropdownHandler(e, false));
-=======
-  $(`${container} .select2[data-track-label]`).on('click', e => clickHandler(e));
->>>>>>> 5d3eace2
+  $(`${container} [data-track-label][data-track-event="click_dropdown"]`).on(
+    'show.bs.dropdown',
+    e => dropdownHandler(e),
+  );
+  $(`${container} [data-track-label][data-track-event="click_dropdown"]`).on(
+    'hide.bs.dropdown',
+    e => dropdownHandler(e, false),
+  );
 };
 
 export default {
