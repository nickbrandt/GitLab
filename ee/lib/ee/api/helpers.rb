module EE
  module API
    module Helpers
      extend ::Gitlab::Utils::Override

      override :current_user
      def current_user
        strong_memoize(:current_user) do
          user = super

          if user
            ::Gitlab::Database::LoadBalancing::RackMiddleware
              .stick_or_unstick(env, :user, user.id)
          end

          user
        end
      end

      def check_project_feature_available!(feature)
        not_found! unless user_project.feature_available?(feature)
      end

<<<<<<< HEAD
      def check_sha_param!(params, merge_request)
        if params[:sha] && merge_request.diff_head_sha != params[:sha]
          render_api_error!("SHA does not match HEAD of source branch: #{merge_request.diff_head_sha}", 409)
        end
=======
      # Normally, only admin users should have access to see LDAP
      # groups. However, due to the "Allow group owners to manage LDAP-related
      # group settings" setting, any group owner can sync LDAP groups with
      # their project.
      #
      # In the future, we should also check that the user has access to manage
      # a specific group so that we can use the Ability class.
      def authenticated_with_ldap_admin_access!
        authenticate!

        forbidden! unless current_user.admin? ||
            ::Gitlab::CurrentSettings.current_application_settings
              .allow_group_owners_to_manage_ldap
>>>>>>> 873c4932
      end
    end
  end
end<|MERGE_RESOLUTION|>--- conflicted
+++ resolved
@@ -21,12 +21,12 @@
         not_found! unless user_project.feature_available?(feature)
       end
 
-<<<<<<< HEAD
       def check_sha_param!(params, merge_request)
         if params[:sha] && merge_request.diff_head_sha != params[:sha]
           render_api_error!("SHA does not match HEAD of source branch: #{merge_request.diff_head_sha}", 409)
         end
-=======
+      end
+
       # Normally, only admin users should have access to see LDAP
       # groups. However, due to the "Allow group owners to manage LDAP-related
       # group settings" setting, any group owner can sync LDAP groups with
@@ -40,7 +40,6 @@
         forbidden! unless current_user.admin? ||
             ::Gitlab::CurrentSettings.current_application_settings
               .allow_group_owners_to_manage_ldap
->>>>>>> 873c4932
       end
     end
   end
