--- conflicted
+++ resolved
@@ -21,15 +21,12 @@
         not_found! unless user_project.feature_available?(feature)
       end
 
-<<<<<<< HEAD
-=======
       def check_sha_param!(params, merge_request)
         if params[:sha] && merge_request.diff_head_sha != params[:sha]
           render_api_error!("SHA does not match HEAD of source branch: #{merge_request.diff_head_sha}", 409)
         end
       end
 
->>>>>>> 73463b08
       # Normally, only admin users should have access to see LDAP
       # groups. However, due to the "Allow group owners to manage LDAP-related
       # group settings" setting, any group owner can sync LDAP groups with
