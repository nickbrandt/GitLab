# frozen_string_literal: true

module Audit
  class Details
    ACTIONS = %i[add remove failed_login change updated_ref custom_message].freeze

    def self.humanize(*args)
      new(*args).humanize
    end

    def initialize(details)
      @details = details
    end

    def humanize
      if @details[:with]
        "Signed in with #{@details[:with].upcase} authentication"
      elsif event_created_by_system?
        "#{action_text} via system job. Reason: #{@details[:reason]}"
      else
        action_text
      end
    end

    private

    def event_created_by_system?
      @details[:system_event]
    end

    def action_text
<<<<<<< HEAD
      action_name = @details.slice(*ACTIONS).first
=======
      action_name, action_info = @details.slice(*ACTIONS).first
>>>>>>> 0ed3eb66

      case action_name
      when :add
        "Added #{target_name}#{@details[:as] ? " as #{@details[:as]}" : ''}"
      when :remove
        "Removed #{target_name}"
      when :failed_login
        "Failed to login with #{oauth_label} authentication"
      when :updated_ref
        target_ref = @details[:updated_ref]
        from_sha = @details[:from]
        to_sha = @details[:to]

        "Updated ref #{target_ref} from #{from_sha} to #{to_sha}"
      when :custom_message
<<<<<<< HEAD
        @details[:custom_message]
=======
        action_info
>>>>>>> 0ed3eb66
      else
        text_for_change(target_name)
      end
    end

    def text_for_change(value)
      changed = ["Changed #{value}"]

      changed << "from #{@details[:from]}" if @details[:from].to_s.present?
      changed << "to #{@details[:to]}" if @details[:to].to_s.present?

      if access_level_changed?(value) && expiry_details_available?
        changed << text_for_expiry_change
      end

      changed.join(' ')
    end

    # this check is made in order to not show expiry details for older audit events
    # that has been logged *without* these keys.
    def expiry_details_available?
      @details.has_key?(:expiry_from) && @details.has_key?(:expiry_to)
    end

    def text_for_expiry_change
      old_expiry = @details[:expiry_from].presence || never_expires_text
      new_expiry = @details[:expiry_to].presence || never_expires_text

      if expiry_changed?(old_expiry, new_expiry)
        _('with expiry changing from %{old_expiry} to %{new_expiry}') %
          { old_expiry: old_expiry, new_expiry: new_expiry }
      else
        _('with expiry remaining unchanged at %{old_expiry}') % { old_expiry: old_expiry }
      end
    end

    def never_expires_text
      _('never expires')
    end

    def expiry_changed?(old_expiry, new_expiry)
      new_expiry != old_expiry
    end

    def access_level_changed?(value)
      value == 'access level'
    end

    def target_name
      @details[:target_type] == 'Operations::FeatureFlag' ? detail_value : target_name_with_space
    end

    def target_name_with_space
      detail_value.tr('_', ' ')
    end

    def detail_value
      @details.each_value.first
    end

    def oauth_label
      Gitlab::Auth::OAuth::Provider.label_for(detail_value).upcase
    end
  end
end<|MERGE_RESOLUTION|>--- conflicted
+++ resolved
@@ -29,11 +29,7 @@
     end
 
     def action_text
-<<<<<<< HEAD
       action_name = @details.slice(*ACTIONS).first
-=======
-      action_name, action_info = @details.slice(*ACTIONS).first
->>>>>>> 0ed3eb66
 
       case action_name
       when :add
@@ -49,11 +45,7 @@
 
         "Updated ref #{target_ref} from #{from_sha} to #{to_sha}"
       when :custom_message
-<<<<<<< HEAD
         @details[:custom_message]
-=======
-        action_info
->>>>>>> 0ed3eb66
       else
         text_for_change(target_name)
       end
