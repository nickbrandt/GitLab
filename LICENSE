--- conflicted
+++ resolved
@@ -1,9 +1,5 @@
 The GitLab Enterprise Edition (EE) license (the “EE License”)
-<<<<<<< HEAD
-Copyright (c) 2011-2017 GitLab B.V.
-=======
 Copyright (c) 2011-2018 GitLab B.V.
->>>>>>> 546a3b0e
 
 With regard to the GitLab Software:
 
@@ -45,13 +41,9 @@
 
 For all third party components incorporated into the GitLab Software, those
 components are licensed under the original license provided by the owner of the
-<<<<<<< HEAD
-applicable component.
-=======
 applicable component.
 
 ---
 
 All Documentation content that resides under the doc/ directory of this
-repository is licensed under Creative Commons: CC BY-SA 4.0.
->>>>>>> 546a3b0e
+repository is licensed under Creative Commons: CC BY-SA 4.0.