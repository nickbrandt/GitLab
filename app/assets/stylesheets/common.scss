--- conflicted
+++ resolved
@@ -362,14 +362,13 @@
   line-height: 24px;
 }
 
-<<<<<<< HEAD
 .available-groups form {
   margin: 5px 0;
-=======
+}
+
 table {
   td.permission-x {
     background: #D9EDF7 !important;
     text-align: center;
   }
->>>>>>> 96e89ec3
 }