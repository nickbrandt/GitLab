--- conflicted
+++ resolved
@@ -69,14 +69,11 @@
     background-color: inherit;
     padding: unset;
   }
-<<<<<<< HEAD
-=======
 
   .build-trace & {
     background-color: inherit;
     padding: inherit;
   }
->>>>>>> db25bdd0
 }
 
 .code {
