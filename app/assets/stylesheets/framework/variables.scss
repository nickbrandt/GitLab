--- conflicted
+++ resolved
@@ -279,15 +279,12 @@
 $gl-line-height: 16px;
 $gl-line-height-24: 24px;
 $gl-line-height-14: 14px;
-<<<<<<< HEAD
 
 // EE-only CSS variables START
 $system-header-height: 35px;
 $issue-box-upcoming-bg: #8f8f8f;
 $pages-group-name-color: #4c4e54;
 // EE-only CSS variables END
-=======
->>>>>>> 81ddb692
 
 /*
 * Common component specific colors
