.dropdown {
  position: relative;

  .btn-link {
    &:hover {
      cursor: pointer;
    }
  }
}

@mixin chevron-active {
  .fa-chevron-down {
    color: $gray-darkest;
  }
}

@mixin set-visible {
  transform: translateY(0);
  visibility: visible;
  opacity: 1;
  transition-duration: 100ms, 150ms, 25ms;
  transition-delay: 35ms, 50ms, 25ms;
}

@mixin set-invisible {
  transform: translateY(-10px);
  visibility: hidden;
  opacity: 0;
  transition-property: opacity, transform, visibility;
  transition-duration: 70ms, 250ms, 250ms;
  transition-timing-function: linear, $dropdown-animation-timing;
  transition-delay: 25ms, 50ms, 0ms;
}

.open {
  .dropdown-menu,
  .dropdown-menu-nav {
    @include set-visible;
    display: block;

    @media (max-width: $screen-xs-max) {
      width: 100%;
    }
  }

  .dropdown-toggle,
  .dropdown-menu-toggle {
    @include chevron-active;
    border-color: $gray-darkest;
  }

  [data-toggle="dropdown"] {
    outline: 0;
  }
}

.dropdown-toggle {
  padding: 6px 8px 6px 10px;
  background-color: $white-light;
  color: $gl-text-color;
  font-size: 14px;
  text-align: left;
  border: 1px solid $border-color;
  border-radius: $border-radius-base;
  white-space: nowrap;

  &[disabled] {
    opacity: .65;
    cursor: not-allowed;
  }

  &.no-outline {
    outline: 0;
  }

  &.large {
    width: 200px;
  }

  &.wide {
    width: 100%;

    + .dropdown-select {
      width: 100%;
    }
  }

  // Allows dynamic-width text in the dropdown toggle.
  // Resizes to allow long text without overflowing the container.
  &.dynamic {
    width: auto;
    min-width: 160px;
    max-width: 100%;
    padding-right: 25px;
  }

  .fa {
    color: $gray-darkest;
  }

  .fa-chevron-down {
    font-size: $dropdown-chevron-size;
    position: relative;
    top: -2px;
    margin-left: 5px;
  }

  &:hover {
    @include chevron-active;
    border-color: $gray-darkest;
  }

  &:focus:active {
    @include chevron-active;
    border-color: $dropdown-toggle-active-border-color;
    outline: 0;
  }
}

.dropdown-menu-toggle {
  @extend .dropdown-toggle;
  padding-right: 25px;
  position: relative;
  width: 163px;
  text-overflow: ellipsis;
  overflow: hidden;

  .fa {
    position: absolute;

    &.fa-spinner {
      font-size: 16px;
      margin-top: -3px;
    }
  }

  .fa-chevron-down,
  .fa-spinner {
    position: absolute;
    top: 11px;
    right: 8px;
  }
}

@mixin dropdown-link {
  display: block;
  position: relative;
  padding: 5px 8px;
  color: $gl-text-color;
  line-height: initial;
  border-radius: 2px;
  white-space: nowrap;
  overflow: hidden;

  &:hover,
  &:focus,
  &.is-focused {
    background-color: $dropdown-link-hover-bg;
    text-decoration: none;

    .badge {
      background-color: darken($dropdown-link-hover-bg, 5%);
    }
  }

  &.dropdown-menu-empty-link {
    &.is-focused {
      background-color: $dropdown-empty-row-bg;
    }
  }

  &.dropdown-menu-user-link {
    line-height: 16px;
  }

  .icon-play {
    fill: $gl-text-color-secondary;
    margin-right: 6px;
    height: 12px;
    width: 11px;
  }
}

.dropdown-menu,
.dropdown-menu-nav {
  @include set-invisible;
  display: block;
  position: absolute;
  width: auto;
  top: 100%;
  left: 0;
<<<<<<< HEAD
  z-index: 300;
=======
  z-index: 200;
>>>>>>> 4f71dc12
  min-width: 240px;
  max-width: 500px;
  margin-top: 2px;
  margin-bottom: 0;
  font-size: 14px;
  font-weight: $gl-font-weight-normal;
  padding: 8px 0;
  background-color: $white-light;
  border: 1px solid $dropdown-border-color;
  border-radius: $border-radius-base;
  box-shadow: 0 2px 4px $dropdown-shadow-color;

  &.dropdown-open-left {
    right: 0;
    left: auto;
  }

  &.is-loading {
    .dropdown-content {
      display: none;
    }

    .dropdown-loading {
      display: block;
    }
  }

  .shortcut-mappings {
    display: none;
  }

  &.shortcuts .shortcut-mappings {
    display: inline-block;
    margin-right: 5px;
  }

  ul {
    margin: 0;
    padding: 0;
  }

  li {
    text-align: left;
    list-style: none;
    padding: 0 10px;
  }

  .divider {
    height: 1px;
    margin: 6px 10px;
    padding: 0;
    background-color: $dropdown-divider-color;
  }

  .separator {
    width: 100%;
    height: 1px;
    margin-top: 8px;
    margin-bottom: 8px;
    background-color: $dropdown-divider-color;
  }

  a {
    @include dropdown-link;
  }

  .dropdown-header {
    color: $gl-text-color-secondary;
    font-size: 13px;
    line-height: 22px;
    padding: 0 16px;
  }

  &.capitalize-header .dropdown-header {
    text-transform: capitalize;
  }

  .dropdown-bold-header {
    font-weight: $gl-font-weight-bold;
    line-height: 22px;
    padding: 0 16px;
  }

  .separator + .dropdown-header,
  .separator + .dropdown-bold-header {
    padding-top: 2px;
  }

  .unclickable {
    cursor: not-allowed;
    padding: 5px 8px;
    color: $gl-text-color-secondary;
  }

  .badge + span:not(.badge) {
    // Expects up to 3 digits on the badge
    margin-right: 40px;
  }
}

.droplab-dropdown {
  .dropdown-toggle > i {
    pointer-events: none;
  }

  .dropdown-menu li {
    padding: $gl-btn-padding;
    cursor: pointer;

    > a,
    > button {
      display: flex;
      margin: 0;
      padding: 0;
      border-radius: 0;
      text-overflow: inherit;
      background-color: inherit;
      color: inherit;
      border: inherit;
      text-align: left;

      &:hover,
      &:focus {
        background-color: inherit;
        color: inherit;
      }

      &.btn .fa:not(:last-child) {
        margin-left: 5px;
      }
    }

    &:hover,
    &:focus {
      background-color: $dropdown-hover-color;
      color: $white-light;
    }

    &.droplab-item-selected i {
      visibility: visible;
    }

    &.divider {
      margin: 0 8px;
      padding: 0;
      border-top: $gray-darkest;
    }

    .icon {
      visibility: hidden;
    }

    .description {
      display: inline-block;
      white-space: normal;
      margin-left: 5px;

      p {
        margin-bottom: 0;
      }
    }
  }

  .icon {
    display: inline-block;
    vertical-align: top;
    padding-top: 2px;
  }
}

.droplab-dropdown .dropdown-menu,
.droplab-dropdown .dropdown-menu-nav {
  display: none;
  opacity: 1;
  visibility: visible;
  transform: translateY(0);
}

.filtered-search-box-input-container {
  .dropdown-menu,
  .dropdown-menu-nav {
    max-width: 280px;
  }
}

.dropdown-menu-drop-up {
  top: auto;
  bottom: 100%;
}

.dropdown-menu-large {
  width: 340px;
}

.dropdown-menu-no-wrap {
  a {
    white-space: normal;
  }
}

.dropdown-menu-full-width {
  width: 100%;
}

.dropdown-menu-paging {
  .dropdown-page-two,
  .dropdown-menu-back {
    display: none;
  }

  &.is-page-two {
    .dropdown-page-one {
      display: none;
    }

    .dropdown-page-two,
    .dropdown-menu-back {
      display: block;
    }

    .dropdown-content {
      padding: 0 10px;
    }
  }
}

.dropdown-menu-user {
  .avatar {
    float: left;
    width: 2 * $gl-padding;
    height: 2 * $gl-padding;
    margin: 0 10px 0 0;
  }
}

.dropdown-menu-user-link {
  padding-top: 10px;
  padding-bottom: 7px;
}

.dropdown-menu-user-full-name {
  display: block;
  font-weight: $gl-font-weight-normal;
  line-height: 16px;
  text-overflow: ellipsis;
  overflow: hidden;
  white-space: nowrap;
}

.dropdown-menu-user-username {
  display: block;
  line-height: 16px;
  text-overflow: ellipsis;
  overflow: hidden;
  white-space: nowrap;
}

.dropdown-select {
  width: $dropdown-width;

  @media (max-width: $screen-sm-min) {
    width: 100%;
  }
}

.dropdown-menu-align-right {
  left: auto;
  right: 0;
  margin-top: -5px;
}

.dropdown-menu-selectable {
  a {
    padding-left: 26px;
    position: relative;

    &.is-indeterminate,
    &.is-active {
      font-weight: $gl-font-weight-bold;
      color: $gl-text-color;

      &::before {
        position: absolute;
        left: 6px;
        top: 50%;
        transform: translateY(-50%);
        font: normal normal normal 14px/1 FontAwesome;
        font-size: inherit;
        text-rendering: auto;
        -webkit-font-smoothing: antialiased;
        -moz-osx-font-smoothing: grayscale;
      }
    }

    &.is-indeterminate::before {
      content: "\f068";
    }

    &.is-active::before {
      content: "\f00c";
      position: absolute;
      top: 50%;
      transform: translateY(-50%);
    }
  }
}


.dropdown-title {
  position: relative;
  padding: 2px 25px 10px;
  margin: 0 10px 10px;
  font-weight: $gl-font-weight-bold;
  line-height: 1;
  text-align: center;
  text-overflow: ellipsis;
  white-space: nowrap;
  border-bottom: 1px solid $dropdown-divider-color;
  overflow: hidden;
}

.dropdown-title-button {
  position: absolute;
  top: 0;
  padding: 0;
  color: $dropdown-title-btn-color;
  font-size: 14px;
  border: 0;
  background: none;
  outline: 0;

  &:hover {
    color: darken($dropdown-title-btn-color, 15%);
  }
}

.dropdown-menu-close {
  right: 5px;
  width: 20px;
  height: 20px;
  top: -1px;
}

.dropdown-menu-back {
  left: 7px;
  top: 2px;
}

.dropdown-input {
  position: relative;
  margin-bottom: 10px;
  padding: 0 10px;

  .fa {
    position: absolute;
    top: 10px;
    right: 20px;
    color: $dropdown-input-fa-color;
    font-size: 12px;
    pointer-events: none;
  }

  .dropdown-input-clear {
    display: none;
    cursor: pointer;
    pointer-events: all;
    right: 22px;
    top: 9px;
    font-size: 14px;
  }

  &.has-value {
    .dropdown-input-clear {
      display: block;
    }

    .dropdown-input-search {
      display: none;
    }
  }
}

.dropdown-input-field,
.default-dropdown-input {
  display: block;
  width: 100%;
  min-height: 30px;
  padding: 0 7px;
  color: $dropdown-input-color;
  line-height: 30px;
  border: 1px solid $dropdown-divider-color;
  border-radius: 2px;
  outline: 0;

  &:focus {
    color: $dropdown-link-color;
    border-color: $dropdown-input-focus-border;
    box-shadow: 0 0 4px $dropdown-input-focus-shadow;

    ~ .fa {
      color: $dropdown-link-color;
    }
  }

  &:hover {
    ~ .fa {
      color: $dropdown-link-color;
    }
  }
}

.dropdown-content {
  max-height: 215px;
  overflow-y: auto;
}

.dropdown-info-note {
  color: $gl-text-color-secondary;
  text-align: center;
}

.dropdown-footer {
  padding-top: 10px;
  margin-top: 10px;
  font-size: 13px;
  border-top: 1px solid $dropdown-divider-color;
}

.dropdown-due-date-footer {
  padding-top: 0;
  margin-left: 10px;
  margin-right: 10px;
  border-top: 0;
}

.dropdown-footer-list {
  font-size: 14px;

  a {
    cursor: pointer;
    padding-left: 10px;
  }
}

.dropdown-loading {
  position: absolute;
  top: 0;
  right: 0;
  bottom: 0;
  left: 0;
  display: none;
  z-index: 9;
  background-color: $dropdown-loading-bg;
  font-size: 28px;

  .fa {
    position: absolute;
    top: 50%;
    left: 50%;
    margin-top: -14px;
    margin-left: -14px;
  }
}

.dropdown-label-box {
  position: relative;
  top: 3px;
  margin-right: 5px;
  display: inline-block;
  width: 15px;
  height: 15px;
  border-radius: $border-radius-base;
}

.dropdown-menu-due-date {
  .dropdown-content {
    max-height: 230px;
  }

  .pika-single {
    position: relative !important;
    top: 0 !important;
    border: 0;
    box-shadow: none;
  }

  .pika-lendar {
    margin-top: -5px;
    margin-bottom: 0;
  }
}

.dropdown-menu-inner-title {
  display: block;
  color: $gl-text-color;
  font-weight: $gl-font-weight-bold;
}

.dropdown-menu-inner-content {
  display: block;
  color: $gl-text-color-secondary;
}

.dropdown-toggle-text {
  &.is-default {
    color: $gl-text-color-secondary;
  }
}

.droplab-item-ignore {
  pointer-events: none;
}

.pika-single.animate-picker.is-bound,
.pika-single.animate-picker.is-bound.is-hidden {
  /*
   * Having `!important` is not recommended but
   * since `pikaday` sets positioning inline
   * there's no way it can be gracefully overridden
   * using config options.
   */
  position: absolute !important;
  display: block;
}

.pika-single.animate-picker.is-bound {
  @include set-visible;
}

.pika-single.animate-picker.is-bound.is-hidden {
  @include set-invisible;
  overflow: hidden;
}

// TODO: change global style and remove mixin
@mixin new-style-dropdown($selector: '') {
  #{$selector}.dropdown-menu,
  #{$selector}.dropdown-menu-nav {
    li {
      padding: 0 1px;

      &:hover {
        background-color: transparent;
      }

      &.divider {
        margin: 6px 0;

        &:hover {
          background-color: $dropdown-divider-color;
        }
      }

      &.dropdown-header {
        padding: 8px 16px;
      }

      a,
      button {
        border-radius: 0;
        padding: 8px 16px;

        // make sure the text color is not overriden
        &.text-danger {
          @extend .text-danger;
        }

        &.is-focused,
        &:hover,
        &:active,
        &:focus {
          background-color: $dropdown-item-hover-bg;
          color: $gl-text-color;
        }

        &.is-active {
          font-weight: inherit;

          &::before {
            top: 16px;
          }

          &.dropdown-menu-user-link::before {
            top: 50%;
            transform: translateY(-50%);
          }
        }
      }
    }

    &.dropdown-menu-selectable {
      li {
        a {
          padding: 8px 40px;

          &.is-active::before {
            left: 16px;
          }
        }
      }
    }
  }

  #{$selector}.dropdown-menu-align-right {
    margin-top: 2px;
  }
}

@include new-style-dropdown('.js-namespace-select + ');<|MERGE_RESOLUTION|>--- conflicted
+++ resolved
@@ -189,11 +189,7 @@
   width: auto;
   top: 100%;
   left: 0;
-<<<<<<< HEAD
   z-index: 300;
-=======
-  z-index: 200;
->>>>>>> 4f71dc12
   min-width: 240px;
   max-width: 500px;
   margin-top: 2px;
