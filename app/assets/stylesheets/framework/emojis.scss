gl-emoji {
  font-style: normal;
  display: inline-flex;
  vertical-align: middle;
  font-family: "Apple Color Emoji", "Segoe UI Emoji", "Segoe UI Symbol", "Noto Color Emoji";
<<<<<<< HEAD
  font-size: 1.4em;
  line-height: 1em;
=======
  font-size: 1.5em;
  line-height: 0.9;
}

.user-status-emoji {
  margin-right: $gl-padding-4;

  gl-emoji {
    font-size: 1em;
    line-height: 16px;
    vertical-align: baseline;
  }
>>>>>>> 290512db
}<|MERGE_RESOLUTION|>--- conflicted
+++ resolved
@@ -3,12 +3,8 @@
   display: inline-flex;
   vertical-align: middle;
   font-family: "Apple Color Emoji", "Segoe UI Emoji", "Segoe UI Symbol", "Noto Color Emoji";
-<<<<<<< HEAD
   font-size: 1.4em;
   line-height: 1em;
-=======
-  font-size: 1.5em;
-  line-height: 0.9;
 }
 
 .user-status-emoji {
@@ -19,5 +15,4 @@
     line-height: 16px;
     vertical-align: baseline;
   }
->>>>>>> 290512db
 }