html {
  overflow-y: scroll;

  &.touch .tooltip { display: none !important; }
}

body {
  &.navless {
    background-color: $white-light !important;
  }

  &.card-content {
    background-color: $gray-darker;

    .content-wrapper {
      padding: 0;

      .container-fluid,
      .container-limited {
        background-color: $gray-darker;
      }
    }
  }
}

.content-wrapper {
  padding-bottom: 100px;

  &:not(.page-with-layout-nav) {
    margin-top: $header-height;
  }
}

.container {
  padding-top: 0;
  z-index: 5;
}

.container .content {
  margin: 0;
}

.navless-container {
  margin-top: $header-height;
  padding-top: $gl-padding * 2;
}

.container-limited {
  max-width: $fixed-layout-width;

  &.limit-container-width {
    max-width: $limited-layout-width;
  }

  &.limit-container-width-sm {
    max-width: $limited-layout-width-sm;
  }
}

.alert-wrapper {
  .alert {
    margin-bottom: 0;

    &:last-child {
      margin-bottom: $gl-padding;
    }
  }

  .alert-link-group {
    float: right;
  }

  /* Center alert text and alert action links on smaller screens */
  @media (max-width: $screen-sm-max) {
    .alert {
      text-align: center;
    }

    .alert-link-group {
      float: none;
    }
  }

  /* Stripe the background colors so that adjacent alert-warnings are distinct from one another */
  .alert-warning {
    transition: background-color 0.15s, border-color 0.15s;
    background-color: $orange-500;
    border-color: $orange-500;
  }

  .alert-warning + .alert-warning {
    background-color: $orange-600;
    border-color: $orange-600;
  }

  .alert-warning + .alert-warning + .alert-warning {
    background-color: $orange-700;
    border-color: $orange-700;
  }

  .alert-warning + .alert-warning + .alert-warning + .alert-warning {
    background-color: $orange-800;
    border-color: $orange-800;
  }

  .alert-warning:only-of-type {
    background-color: $orange-500;
    border-color: $orange-500;
  }
}

<<<<<<< HEAD

/* The following prevents side effects related to iOS Safari's implementation of -webkit-overflow-scrolling: touch,
which is applied to the body by jquery.nicescroling plugin to force hardware acceleration for momentum scrolling. Side
effects are commonly related to inconsisent z-index behavior (e.g. tooltips). By applying the following to direct children
of the body element here, we negate cascading side effects but allow momentum scrolling to be applied to the body  */

.navbar,
.page-gutter,
.page-with-sidebar {
  -webkit-overflow-scrolling: auto;
}

.with-performance-bar .page-with-sidebar {
  margin-top: $header-height + $performance-bar-height;
=======
.page-with-sidebar > .content-wrapper {
  min-height: calc(100vh - #{$header-height});
>>>>>>> 89dbcf90
}<|MERGE_RESOLUTION|>--- conflicted
+++ resolved
@@ -109,23 +109,10 @@
   }
 }
 
-<<<<<<< HEAD
-
-/* The following prevents side effects related to iOS Safari's implementation of -webkit-overflow-scrolling: touch,
-which is applied to the body by jquery.nicescroling plugin to force hardware acceleration for momentum scrolling. Side
-effects are commonly related to inconsisent z-index behavior (e.g. tooltips). By applying the following to direct children
-of the body element here, we negate cascading side effects but allow momentum scrolling to be applied to the body  */
-
-.navbar,
-.page-gutter,
-.page-with-sidebar {
-  -webkit-overflow-scrolling: auto;
+.page-with-sidebar > .content-wrapper {
+  min-height: calc(100vh - #{$header-height});
 }
 
 .with-performance-bar .page-with-sidebar {
   margin-top: $header-height + $performance-bar-height;
-=======
-.page-with-sidebar > .content-wrapper {
-  min-height: calc(100vh - #{$header-height});
->>>>>>> 89dbcf90
 }