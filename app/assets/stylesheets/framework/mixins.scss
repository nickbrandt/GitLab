--- conflicted
+++ resolved
@@ -142,11 +142,7 @@
 }
 
 @mixin green-status-color {
-<<<<<<< HEAD
-  @include status-color($green-50, $green-500, $green-700);
-=======
   @include status-color($green-100, $green-500, $green-700);
->>>>>>> b187a3f2
 }
 
 @mixin fade($gradient-direction, $gradient-color) {
@@ -183,4 +179,40 @@
   &::-webkit-scrollbar {
     display: none;
   }
+}
+
+@mixin fade($gradient-direction, $gradient-color) {
+  visibility: hidden;
+  opacity: 0;
+  z-index: 2;
+  position: absolute;
+  bottom: 12px;
+  width: 43px;
+  height: 30px;
+  transition-duration: .3s;
+  -webkit-transform: translateZ(0);
+  background: linear-gradient(to $gradient-direction, $gradient-color 45%, rgba($gradient-color, 0.4));
+
+  &.scrolling {
+    visibility: visible;
+    opacity: 1;
+    transition-duration: .3s;
+  }
+
+  .fa {
+    position: relative;
+    top: 5px;
+    font-size: 18px;
+  }
+}
+
+@mixin scrolling-links() {
+  overflow-x: auto;
+  overflow-y: hidden;
+  -webkit-overflow-scrolling: touch;
+  display: flex;
+
+  &::-webkit-scrollbar {
+    display: none;
+  }
 }