/**
 * Prefilled mixins
 * Mixins with fixed values
 */

@mixin str-truncated($max_width: 82%) {
  display: inline-block;
  overflow: hidden;
  text-overflow: ellipsis;
  vertical-align: top;
  white-space: nowrap;
  max-width: $max_width;
}

/*
 * Mixin for markdown tables
 */
@mixin markdown-table {
  width: auto;
  display: inline-block;
  overflow-x: auto;
  border: 0;
  border-color: $md-area-border;

  @supports(width: fit-content) {
    display: block;
    width: fit-content;
  }

  tr {
    th {
      border-bottom: solid 2px $md-area-border;
    }

    td {
      border-color: $md-area-border;
    }
  }
}

/*
 * Base mixin for lists in GitLab
 */
@mixin basic-list {
  margin: 5px 0;
  padding: 0;
  list-style: none;

  > li {
    @include clearfix;

    padding: 10px 0;
    border-bottom: 1px solid $list-border-light;
    display: block;
    margin: 0;

    &:last-child {
      border-bottom: 0;
    }

    &.active {
      background: $gray-light;

      a {
        font-weight: $gl-font-weight-bold;
      }
    }

    &.hide {
      display: none;
    }

    &.light {
      a {
        color: $gl-text-color;
      }
    }
  }
}

@mixin basic-list-stats {
  .stats {
    float: right;
    line-height: $list-text-height;
    color: $gl-text-color;

    span {
      margin-right: 15px;
    }
  }
}

@mixin bulleted-list {
  > ul {
    list-style-type: disc;

    ul {
      list-style-type: circle;

      ul {
        list-style-type: square;
      }
    }
  }
}

@mixin dark-diff-match-line {
  color: $dark-diff-match-bg;
  background: $dark-diff-match-color;
}

@mixin webkit-prefix($property, $value) {
  #{'-webkit-' + $property}: $value;
  #{$property}: $value;
}

/* http://phrappe.com/css/conditional-css-for-webkit-based-browsers/ */
@mixin on-webkit-only {
  @media screen and (-webkit-min-device-pixel-ratio:0) {
    @content;
  }
}

@mixin keyframes($animation-name) {
  @-webkit-keyframes #{$animation-name} {
    @content;
  }

  @keyframes #{$animation-name} {
    @content;
  }
}

@mixin include-keyframes($animation-name) {
  @include webkit-prefix(animation-name, $animation-name);
  @include keyframes($animation-name) {
    @content;
  }
}

/*
 * Mixin for status badges, as used for pipelines and commit signatures
 */
@mixin status-color($color-light, $color-main, $color-dark) {
  color: $color-main;
  border-color: $color-main;

  &:not(span):hover {
    background-color: $color-light;
    color: $color-dark;
    border-color: $color-dark;
  }
}

@mixin green-status-color {
  @include status-color($green-100, $green-500, $green-700);
}

@mixin fade($gradient-direction, $gradient-color) {
  visibility: hidden;
  opacity: 0;
  z-index: 2;
  position: absolute;
  bottom: 12px;
  width: 43px;
  height: 30px;
  transition-duration: .3s;
  -webkit-transform: translateZ(0);
  background: linear-gradient(to $gradient-direction, $gradient-color 45%, rgba($gradient-color, 0.4));

  &.scrolling {
    visibility: visible;
    opacity: 1;
    transition-duration: .3s;
  }

  .fa {
    position: relative;
    top: 5px;
    font-size: 18px;
  }
}

@mixin scrolling-links() {
  overflow-x: auto;
  overflow-y: hidden;
  -webkit-overflow-scrolling: touch;
  display: flex;
  flex-wrap: nowrap;

  &::-webkit-scrollbar {
    display: none;
  }
}

@mixin triangle($color, $border-color, $size, $border-size) {
  &::before,
  &::after {
    bottom: 100%;
    left: 50%;
    border: solid transparent;
    content: '';
    height: 0;
    width: 0;
    position: absolute;
    pointer-events: none;
  }

  &::before {
    border-color: transparent;
    border-bottom-color: $border-color;
    border-width: ($size + $border-size);
    margin-left: -($size + $border-size);
  }

  &::after {
    border-color: transparent;
    border-bottom-color: $color;
    border-width: $size;
    margin-left: -$size;
  }
}

/*
 * Mixin that fixes wrapping issues with long strings (e.g. URLs)
 *
 * Note: the width needs to be set for it to work in Firefox
 */
@mixin overflow-break-word {
  overflow-wrap: break-word;
  word-wrap: break-word;
  word-break: break-word;
  max-width: 100%;
}

/*
* Mixin that handles the container for the job logs (CI/CD and kubernetes pod logs)
*/
@mixin build-trace {
  background: $black;
  color: $gray-darkest;
  white-space: pre;
  overflow-x: auto;
  font-size: 12px;
  border-radius: 0;
  border: 0;
  padding: $grid-size;

  .bash {
    display: block;
  }

  &.build-trace-rounded {
    border-radius: $border-radius-base;
  }
}

@mixin build-trace-top-bar($height, $top_position) {
  height: $height;
  min-height: $height;
  background: $gray-light;
  border: 1px solid $border-color;
  color: $gl-text-color;
  position: sticky;
  position: -webkit-sticky;
  top: $top_position;
  padding: $grid-size;
}

/*
* Mixin that handles the position of the controls placed on the top bar
*/
@mixin build-controllers($control_font_size, $flex_direction, $with_grow, $flex_grow_size) {
  display: flex;
  font-size: $control_font_size;
  justify-content: $flex_direction;
  align-items: center;
  align-self: baseline;
  @if $with_grow {
    flex-grow: $flex_grow_size;
  }

  svg {
    width: 15px;
    height: 15px;
    display: block;
    fill: $gl-text-color;
  }

  .controllers-buttons {
    color: $gl-text-color;
    margin: 0 $grid-size;

    &:last-child {
      margin-right: 0;
    }
  }

  .btn-scroll.animate {
    .first-triangle {
      animation: blinking-scroll-button 1s ease infinite;
      animation-delay: 0.3s;
    }

    .second-triangle {
      animation: blinking-scroll-button 1s ease infinite;
      animation-delay: 0.2s;
    }

    .third-triangle {
      animation: blinking-scroll-button 1s ease infinite;
    }

    &:disabled {
      opacity: 1;
    }
  }

  .btn-scroll:disabled,
  .btn-refresh:disabled {
    opacity: 0.35;
    cursor: not-allowed;
  }
}

@mixin build-loader-animation() {
  position: relative;
  width: 6px;
  height: 6px;
  margin: auto auto 12px 2px;
  border-radius: 50%;
  animation: blinking-dots 1s linear infinite;
<<<<<<< HEAD
=======
}

@mixin borderless-status-icon($color) {
  svg {
    border: 1px solid $color;
    border-radius: 50%;
  }
>>>>>>> 1cebbce3
}<|MERGE_RESOLUTION|>--- conflicted
+++ resolved
@@ -330,8 +330,6 @@
   margin: auto auto 12px 2px;
   border-radius: 50%;
   animation: blinking-dots 1s linear infinite;
-<<<<<<< HEAD
-=======
 }
 
 @mixin borderless-status-icon($color) {
@@ -339,5 +337,4 @@
     border: 1px solid $color;
     border-radius: 50%;
   }
->>>>>>> 1cebbce3
 }