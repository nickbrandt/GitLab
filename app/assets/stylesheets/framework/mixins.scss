--- conflicted
+++ resolved
@@ -327,15 +327,6 @@
   }
 }
 
-<<<<<<< HEAD
-@mixin build-loader-animation() {
-  position: relative;
-  width: 6px;
-  height: 6px;
-  margin: auto auto 12px 2px;
-  border-radius: 50%;
-  animation: blinking-dots 1s linear infinite;
-=======
 @mixin build-loader-animation {
   position: relative;
   white-space: initial;
@@ -357,7 +348,6 @@
       animation-delay: 0.66s;
     }
   }
->>>>>>> 0277bf92
 }
 
 @mixin borderless-status-icon($color) {
