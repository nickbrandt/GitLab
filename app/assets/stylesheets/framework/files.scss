/**
 * File content holder
 *
 */
.file-holder {
  border: 1px solid $border-color;

  &.file-holder-no-border {
    border: 0;
  }

  &.readme-holder {
    margin: $gl-padding-top 0;
  }

  table {
    @extend .table;
  }

  .file-title {
    position: relative;
    background-color: $gray-light;
    border-bottom: 1px solid $border-color;
    margin: 0;
    text-align: left;
    padding: 10px $gl-padding;
    word-wrap: break-word;
    border-radius: 3px 3px 0 0;

    &.file-title-clear {
      padding-left: 0;
      padding-right: 0;
      background-color: transparent;

      .file-actions {
        right: 0;
      }
    }

    .file-actions {
      position: absolute;
      top: 5px;
      right: 15px;

      .btn {
        padding: 0 10px;
        font-size: 13px;
        line-height: 28px;
      }
    }

    a:not(.btn) {
      color: $gl-text-color;
    }

    .left-options {
      margin-top: -3px;
    }
  }

  .file-content {
    background: $white-light;

    &.image_file {
      background: $file-image-bg;
      text-align: center;

      img {
        padding: 20px;
        max-width: 80%;
      }
    }

    &.wiki {
      padding: 30px $gl-padding;

      .highlight {
        margin-bottom: 9px;

        > pre {
          margin: 0;
        }
      }
    }

    &.blob-no-preview {
      background: $blob-bg;
      text-shadow: 0 1px 2px $white-light;
      padding: 100px 0;
    }

    /**
     *  Blame file
     */
    &.blame {
      table {
        border: none;
        margin: 0;
      }

      tr {
        border-bottom: 1px solid $blame-border;
      }

      td {
        &:first-child {
          border-left: none;
        }

        &:last-child {
          border-right: none;
        }
      }

      td.blame-commit {
        padding: 0 10px;
        min-width: 400px;
        background: $gray-light;
      }

      td.line-numbers {
        float: none;
        border-left: 1px solid $blame-line-numbers-border;

        i {
          float: none;
          margin-right: 0;
        }
      }

      td.lines {
        padding: 0;
      }
    }

    &.logs {
      background: $logs-bg;
      max-height: 700px;
      overflow-y: auto;

      ol {
        margin-left: 40px;
        padding: 10px 0;
        border-left: 1px solid $border-color;
        margin-bottom: 0;
        background: $white-light;

        li {
          color: $logs-li-color;

          p {
            margin: 0;
            color: $logs-p-color;
            line-height: 24px;
            padding-left: 10px;
          }

          &:hover {
            background: $row-hover;
          }
        }
      }
    }

    /**
     *  Code file
     */
    &.code {
      padding: 0;
    }
  }
}

span.idiff {
  &.left {
    border-top-left-radius: 2px;
    border-bottom-left-radius: 2px;
  }

  &.right {
    border-top-right-radius: 2px;
    border-bottom-right-radius: 2px;
  }
}

.file-stats {
  ul {
    list-style: none;
    margin: 0;
    padding: 10px 0;

    li {
      padding: 3px 0;
      line-height: 20px;
    }
  }

  .new-file {
    a {
      color: $gl-text-green;
    }
  }

  .renamed-file {
    a {
      color: $gl-text-orange;
    }
  }

  .deleted-file {
    a {
      color: $gl-text-red;
    }
  }

  .edit-file {
    a {
      color: $gl-text-color;
    }
  }

  a {
    text-decoration: none;

    .new-file {
      color: $notify-new-file;
    }

    .deleted-file {
      color: $notify-deleted-file;
    }
  }
}

.file-title-flex-parent {
  display: flex;
  align-items: center;
  justify-content: space-between;
  background-color: $gray-light;
  border-bottom: 1px solid $border-color;
  padding: 5px $gl-padding;
  margin: 0;
  border-radius: 3px 3px 0 0;

  .file-header-content {
    white-space: nowrap;
    overflow: hidden;
    text-overflow: ellipsis;
    padding-right: 30px;
    position: relative;
  }

  .btn-clipboard {
    position: absolute;
    right: 0;
  }

  a {
    color: $gl-text-color;
  }

  small {
    margin: 0 10px 0 0;
  }

  .file-actions {
    white-space: nowrap;

    .btn {
      padding: 0 10px;
      font-size: 13px;
      line-height: 28px;
      display: inline-block;
      float: none;
    }
  }
}

<<<<<<< HEAD
.is-stl-loading {
  .stl-controls {
    display: none;
  }
=======
.file-fork-suggestion {
  display: flex;
  align-items: center;
  justify-content: flex-end;
  background-color: $gray-light;
  border-bottom: 1px solid $border-color;
  padding: 5px $gl-padding;
}

.file-fork-suggestion-note {
  margin-right: 1.5em;
>>>>>>> f7a3fc49
}<|MERGE_RESOLUTION|>--- conflicted
+++ resolved
@@ -276,12 +276,12 @@
   }
 }
 
-<<<<<<< HEAD
 .is-stl-loading {
   .stl-controls {
     display: none;
   }
-=======
+}
+
 .file-fork-suggestion {
   display: flex;
   align-items: center;
@@ -293,5 +293,4 @@
 
 .file-fork-suggestion-note {
   margin-right: 1.5em;
->>>>>>> f7a3fc49
 }