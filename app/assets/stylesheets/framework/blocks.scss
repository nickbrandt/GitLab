.centered-light-block {
  text-align: center;
  color: $gl-text-color;
  margin: 20px;
}

.nothing-here-block {
  text-align: center;
  padding: 20px;
  color: $gl-text-color;
  font-weight: $gl-font-weight-normal;
  font-size: 14px;
  line-height: 36px;

  &.diff-collapsed {
    padding: 5px;

    .click-to-expand {
      cursor: pointer;
    }
  }
}

.row-content-block {
  margin-top: 0;
  background-color: $gray-light;
  padding: $gl-padding;
  margin-bottom: 0;
  border-top: 1px solid $white-dark;
  border-bottom: 1px solid $white-dark;
  color: $gl-text-color;

  &.oneline-block {
    line-height: 42px;
  }

  &.white {
    background-color: $white-light;
  }

  &.top-block {
<<<<<<< HEAD
    border-top: none;

    .container-fluid {
      background-color: inherit;
    }
=======
    border-top: 0;
>>>>>>> b6d57464
  }

  &.middle-block {
    margin-top: 0;
    margin-bottom: 0;
  }

  &.clear-block {
    margin-bottom: $gl-padding - 1px;
    padding-bottom: $gl-padding;
  }

  &.second-block {
    margin-top: -1px;
    margin-bottom: 0;
  }

  &.footer-block {
    margin-top: 0;
    border-bottom: 0;
    margin-bottom: -$gl-padding;
  }

  &.content-component-block {
    padding: 11px 0;
    background-color: $white-light;
  }

  .title {
    color: $gl-text-color;
  }

  .oneline {
    line-height: 35px;
  }

  > p:last-child {
    margin-bottom: 0;
  }

  .block-controls {
    display: -webkit-flex;
    display: flex;
    -webkit-justify-content: flex-end;
    justify-content: flex-end;
    -webkit-flex: 1;
    flex: 1;

    .control {
      float: left;
      margin-left: 10px;
    }
  }

  &.build-content {
    background-color: $white-light;
    border-top: 0;
  }
}

.sub-header-block {
  background-color: $white-light;
  border-bottom: 1px solid $white-dark;
  padding: 11px 0;
  margin-bottom: 11px;

  .oneline {
    line-height: 35px;
  }

  &.no-bottom-space {
    border-bottom: 0;
    margin-bottom: 0;
  }
}

.cover-block {
  text-align: center;
  background: $gray-light;
  padding-top: 44px;
  position: relative;

  .avatar-holder {
    .avatar,
    .identicon {
      margin: 0 auto;
      float: none;
    }

    .identicon {
      border-radius: 50%;
    }
  }

  .cover-title {
    color: $gl-text-color;
    font-size: 23px;

    h1 {
      color: $gl-text-color;
      margin-bottom: 6px;
      font-size: 23px;
    }

    .visibility-icon {
      display: inline-block;
      margin-left: 5px;
      font-size: 18px;
      color: $gray;
    }

    p {
      padding: 0 $gl-padding;
      color: $gl-text-color;
    }
  }

  .cover-desc {
    color: $gl-text-color;

    &.username:last-child {
      padding-bottom: $gl-padding;
    }
  }

  .cover-controls {
    position: absolute;
    top: 10px;
    right: 10px;

    &.left {
      left: 10px;
      right: auto;
    }
  }

  &.groups-cover-block {
    background: $white-light;
    border-bottom: 1px solid $border-color;
    text-align: left;
    padding: 24px 0;

    .group-info {
      .cover-title {
        margin-top: 9px;
      }

      p {
        margin-bottom: 0;
      }
    }

    @media (max-width: $screen-xs-max) {
      text-align: center;

      .avatar {
        float: none;
      }
    }
  }

  &.user-cover-block {
    padding: 24px 0 0;

    .nav-links {
      width: 100%;
      float: none;

      &.scrolling-tabs {
        float: none;
      }
    }

    li:first-child {
      margin-left: auto;
    }

    li:last-child {
      margin-right: auto;
    }
  }

  .group-info {

    h1 {
      display: inline;
      font-weight: $gl-font-weight-normal;
      font-size: 24px;
      color: $gl-text-color;
    }
  }
}

.block-connector {
  margin-top: -1px;
}

.nav-block {
  .controls {
    float: right;
    margin-top: 8px;
    padding-bottom: 8px;
  }
}

.content-block {
  padding: $gl-padding 0;
  border-bottom: 1px solid $white-dark;

  &.oneline-block {
    line-height: 36px;
  }

  > .controls {
    float: right;
  }

  .new-branch {
    margin-top: 3px;
  }
}

.content-block-small {
  padding: 10px 0;
}

.landing {
  margin: $gl-padding auto;
  overflow: hidden;
  display: flex;
  position: relative;
  border: 1px solid $blue-300;
  border-radius: $border-radius-default;
  background-color: $blue-50;
  justify-content: center;

  .dismiss-button {
    position: absolute;
    right: 6px;
    top: 6px;
    cursor: pointer;
    color: $blue-300;
    z-index: 1;
    border: 0;
    background-color: transparent;

    &:hover,
    &:focus {
      border: 0;
      color: $blue-400;
    }
  }

  .svg-container {
    align-self: center;
  }

  .inner-content {
    text-align: left;
    white-space: nowrap;

    h4 {
      color: $gl-text-color;
      font-size: 17px;
    }

    p {
      color: $gl-text-color;
      margin-bottom: $gl-padding;
    }
  }

  @media (max-width: $screen-sm-min) {
    flex-direction: column;

    .inner-content {
      white-space: normal;
      padding: 0 28px;
      text-align: center;
    }
  }
}

.empty-state {
  margin: 5% auto 0;

  .text-content {
    max-width: 460px;
    margin: 0 auto;
    padding: $gl-padding;
  }

  .emoji-icon {
    display: inline-block;
  }

  .btn {
    margin: $btn-side-margin 5px;

    @media(max-width: $screen-xs-max) {
      width: 100%;
    }
  }
}

.flex-container-block {
  display: -webkit-flex;
  display: flex;
}<|MERGE_RESOLUTION|>--- conflicted
+++ resolved
@@ -39,15 +39,11 @@
   }
 
   &.top-block {
-<<<<<<< HEAD
-    border-top: none;
+    border-top: 0;
 
     .container-fluid {
       background-color: inherit;
     }
-=======
-    border-top: 0;
->>>>>>> b6d57464
   }
 
   &.middle-block {
