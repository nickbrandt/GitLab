.issues-list {
  .issue {
    padding: 10px 0 10px $gl-padding;
    position: relative;

    .title {
      margin-bottom: 2px;
    }

    .issue-labels {
      display: inline-block;
    }

    .issuable-meta {
      .author-link {
        display: inline-block;
      }

      .issuable-comments {
        height: 18px;
      }
    }

    .icon-merge-request-unmerged {
      height: 13px;
      margin-bottom: 3px;
    }
  }
}

.issue-realtime-pre-pulse {
  opacity: 0;
}

.issue-realtime-trigger-pulse {
  transition: opacity $fade-in-duration linear;
  opacity: 1;
}

.check-all-holder {
  line-height: 36px;
  float: left;
  margin-right: 15px;
}

.issues_content {
  .title {
    height: 40px;
  }

  form {
    margin: 0;
  }
}

form.edit-issue {
  margin: 0;
}

ul.related-merge-requests > li {
  display: -ms-flexbox;
  display: -webkit-flex;
  display: flex;
  align-items: center;

  .merge-request-id {
    flex-shrink: 0;
  }

  .merge-request-info {
    margin-left: 5px;
  }

  .row_title {
    vertical-align: bottom;
  }

  gl-emoji {
    font-size: 1em;
  }
}

.merge-requests-title,
.related-branches-title {
  font-size: 16px;
  font-weight: $gl-font-weight-bold;
}

.merge-request-id {
  display: inline-block;
}

.merge-request-status {
  font-size: 13px;
  padding: 0 5px;
  color: $white-light;
  height: 20px;
  border-radius: 3px;
  line-height: 18px;

  &.merged {
    background: $blue-500;
  }

  &.closed {
    background: $red-500;
  }

  &.open {
    background: $green-500;
  }
}

.merge-request,
.issue {
  &.today {
    background: $issues-today-bg;
    border-color: $issues-today-border;
  }

  &.closed {
    background: $gray-light;
    border-color: $border-color;
  }

  &.merged {
    background: $gray-light;
    border-color: $border-color;
  }
}

.merge-request-ci-status,
.related-merge-requests {
  .ci-status-link {
    display: block;
    margin-right: 5px;
  }

  svg {
    display: block;
  }
}

@include media-breakpoint-down(xs) {
  .detail-page-header {
    .issuable-meta {
      line-height: 18px;
    }
  }
}

.issue-form {
  .select2-container {
    width: 250px !important;
  }
}

.issues-footer {
  padding-top: $gl-padding;
  padding-bottom: 37px;
}

<<<<<<< HEAD
.issues-export-modal {
  .modal-header {
    justify-content: flex-start;

    .export-svg-container {
      flex-grow: 1;

      > svg {
        float: right;
      }
    }
  }

  .modal-body {
    padding: 0;

    .export-modal-subheader {
      justify-content: flex-start;
      align-items: center;
      border-bottom: 1px solid $modal-border-color;
      padding: 14px;
    }

    .export-modal-text {
      padding: 24px 16px;
      line-height: 1.5;
      min-height: $modal-body-height;
    }
  }

  .export-svg-container {
    height: 56px;
    padding: 10px 10px 0;
  }

  svg {
    height: 100%;
  }

  .export-checkmark {
    color: $green-400;
=======
.issues-nav-controls {
  font-size: 0;

  .btn-group:empty {
    display: none;
>>>>>>> a29ae2bb
  }
}

.issuable-email-modal-btn {
  padding: 0;
  color: $blue-600;
  background-color: transparent;
  border: 0;
  outline: 0;

  &:hover {
    text-decoration: underline;
  }
}

.email-modal-input-group {
  margin-bottom: 10px;

  .form-control {
    background-color: $white-light;
  }

  .btn {
    background-color: $gray-light;
    border: 1px solid $border-gray-normal;
  }
}

.recaptcha {
  margin-bottom: 30px;
}

.new-branch-col {
  font-size: 0;

  .discussion-filter-container {
    &:not(:only-child) {
      margin-right: $gl-padding-8;
    }

    @include media-breakpoint-down(md) {
      margin-top: $gl-padding-8;
    }
  }
}

.create-mr-dropdown-wrap {
  .ref::selection {
    color: $gl-text-color-tertiary;
  }

  .dropdown {
    .dropdown-menu-toggle {
      min-width: 285px;
    }

    .dropdown-select {
      width: 285px;
    }
  }

  .btn-group:not(.hidden) {
    display: flex;

    @include media-breakpoint-down(md) {
      margin-top: $gl-padding-8;
    }
  }

  .js-create-merge-request {
    flex-grow: 1;
    flex-shrink: 0;
  }

  .create-merge-request-dropdown-menu {
    width: 300px;
    opacity: 1;
    visibility: visible;
    transform: translateY(0);
    display: none;
    margin-top: 4px;

    // override dropdown item styles
    .btn.btn-success {
      @include btn-default;
      @include btn-green;

      border-style: solid;
      border-width: 1px;
      line-height: $line-height-base;
      width: auto;
    }
  }

  .create-merge-request-dropdown-toggle {
    .fa-caret-down {
      pointer-events: none;
      color: inherit;
      margin-left: 0;
    }
  }
}

.discussion-reply-holder .note-edit-form {
  display: block;
}

.issue-sort-dropdown {
  .btn-group {
    width: 100%;
  }

  .reverse-sort-btn {
    color: $gl-text-color-secondary;
  }
}

@include media-breakpoint-up(sm) {
  .emoji-block .row {
    display: flex;

    .new-branch-col {
      padding-top: 0;
      align-self: center;
    }

    .create-mr-dropdown-wrap {
      .btn-group:not(.hidden) {
        display: inline-flex;
      }
    }
  }
}

@include media-breakpoint-up(lg) {
  .new-branch-col {
    text-align: right;
  }
}

.issue-token {
  display: inline-flex;
  align-items: stretch;
  max-width: 100%;
  line-height: 1.75;
  white-space: nowrap;
}

.issue-token-link {
  display: inline-flex;
  min-width: 0;

  color: $gl-text-color-secondary;

  &[href] {
    color: $blue-600;
  }

  &:hover,
  &:focus {
    outline: none;
    text-decoration: none;
  }
}

.issue-token-reference {
  display: flex;
  align-items: center;
  margin-right: 1px;
  padding-left: 0.5em;
  padding-right: 0.5em;
  background-color: $gray-lighter;
  border-top-left-radius: 2px;
  border-bottom-left-radius: 2px;
  transition: background $general-hover-transition-duration $general-hover-transition-curve, color $general-hover-transition-duration $general-hover-transition-curve;

  .issue-token:hover &,
  .issue-token-link:focus > & {
    background-color: $gray-normal;
    color: $blue-800;
    text-decoration: none;
  }
}

.issue-token-state-icon-open {
  color: $green-500;
}

.issue-token-state-icon-closed {
  color: $blue-500;
}

.issue-token-title {
  overflow: hidden;
  display: flex;
  align-items: baseline;
  padding-left: 0.5em;
  background-color: $gray-normal;
  color: $gl-text-color-secondary;
  transition: background $general-hover-transition-duration $general-hover-transition-curve;

  .issue-token:hover &,
  .issue-token-link:focus > & {
    background-color: $border-gray-normal;
  }

  > .fa {
    line-height: inherit;
  }
}

.issue-token-title-standalone {
  padding-right: 0.5em;
  border-top-right-radius: 2px;
  border-bottom-right-radius: 2px;
}

.issue-token-title-text {
  overflow: hidden;
  text-overflow: ellipsis;
}

.issue-token-remove-button {
  display: flex;
  align-items: center;
  padding: 0 0.5em;
  background-color: $gray-normal;
  border: 0;
  border-top-right-radius: 2px;
  border-bottom-right-radius: 2px;
  color: $gl-text-color-secondary;
  transition: background $general-hover-transition-duration $general-hover-transition-curve;

  &:hover,
  &:focus,
  .issue-token:hover &,
  .issue-token-link:focus + & {
    background-color: $border-gray-normal;
    outline: none;
  }

  > .fa {
    font-size: 0.9em;
  }
}<|MERGE_RESOLUTION|>--- conflicted
+++ resolved
@@ -160,55 +160,11 @@
   padding-bottom: 37px;
 }
 
-<<<<<<< HEAD
-.issues-export-modal {
-  .modal-header {
-    justify-content: flex-start;
-
-    .export-svg-container {
-      flex-grow: 1;
-
-      > svg {
-        float: right;
-      }
-    }
-  }
-
-  .modal-body {
-    padding: 0;
-
-    .export-modal-subheader {
-      justify-content: flex-start;
-      align-items: center;
-      border-bottom: 1px solid $modal-border-color;
-      padding: 14px;
-    }
-
-    .export-modal-text {
-      padding: 24px 16px;
-      line-height: 1.5;
-      min-height: $modal-body-height;
-    }
-  }
-
-  .export-svg-container {
-    height: 56px;
-    padding: 10px 10px 0;
-  }
-
-  svg {
-    height: 100%;
-  }
-
-  .export-checkmark {
-    color: $green-400;
-=======
 .issues-nav-controls {
   font-size: 0;
 
   .btn-group:empty {
     display: none;
->>>>>>> a29ae2bb
   }
 }
 
