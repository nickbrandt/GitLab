--- conflicted
+++ resolved
@@ -197,9 +197,6 @@
 
 .issuable-row {
   background-color: $white-light;
-<<<<<<< HEAD
-  cursor: -webkit-grab;
-  cursor: grab;
 }
 
 // EE-only
@@ -359,6 +356,4 @@
       fill: $black;
     }
   }
-=======
->>>>>>> bf57a7e8
 }