.profile-avatar-form-option {
  hr {
    margin: 10px 0;
  }
}

.avatar-image {
  @media (min-width: $screen-sm-min) {
    float: left;
    margin-bottom: 0;
  }
}

.avatar-file-name {
  position: relative;
  top: 2px;
  display: inline-block;
}

.account-btn-link,
.profile-settings-sidebar a,
.settings-sidebar a {
  color: $md-link-color;
}

.private-tokens-reset div.reset-action:not(:first-child) {
  padding-top: 15px;
}

.oauth-buttons {
  .btn-group {
    margin-right: 10px;
  }

  .btn {
    line-height: 40px;
    height: 42px;
    padding: 0 12px;

    img {
      width: 32px;
      height: 32px;
    }
  }
}

// Profile > Account > Two Factor Authentication
.two-factor-new {
  .manual-instructions {
    h3 {
      margin-top: 0;
    }

    // Slightly increase the size of the details so they're easier to read
    dl {
      font-size: 1.1em;
    }
  }
}

.account-well {
  padding: 10px;
  background-color: $gray-light;
  border: 1px solid $border-color;
  border-radius: $border-radius-base;

  ul {
    padding-left: 20px;
    margin-bottom: 0;
  }
}

.profile-link-holder {
  display: inline;

  a {
    text-decoration: none;
  }
}

// Middle dot divider between each element in a list of items.
.middle-dot-divider {
  &::after {
    content: "\00B7"; // Middle Dot
    padding: 0 6px;
    font-weight: bold;
  }

  &:last-child {
    &::after {
      content: "";
      padding: 0;
    }
  }
}

.profile-user-bio {
  // Limits the width of the user bio for readability.
  max-width: 600px;
  margin: 10px auto;
  padding: 0 16px;
}

.user-avatar-button {
  .file-name {
    display: inline-block;
    padding-left: 10px;
  }
}

.key-list-item {
  .key-list-item-info {
    @media (min-width: $screen-sm-min) {
      float: left;
    }
  }

  .description {
    white-space: nowrap;
    text-overflow: ellipsis;
    overflow: hidden;
  }
}

.key-created-at {
  line-height: 42px;
}

.profile-settings-content {
  a {
    color: $md-link-color;
  }
}

.provider-btn-group {
  display: inline-block;
  margin-right: 10px;
  border: 1px solid $border-color;
  border-radius: 3px;

  &:last-child {
    margin-right: 0;
  }
}

.provider-btn-image {
  display: inline-block;
  padding: 5px 10px;
  border-right: 1px solid $border-color;

  > img {
    width: 20px;
  }
}

.provider-btn {
  display: inline-block;
  padding: 5px 10px;
  margin-left: -3px;
  line-height: 22px;
  background-color: $gray-light;

  &.not-active {
    color: $provider-btn-not-active-color;
  }
}

.oauth-applications {
  form {
    display: inline-block;
  }

  .last-heading {
    width: 105px;
  }
}

.modal-profile-crop {
  .modal-dialog {
    width: 380px;

    @media (max-width: $screen-xs-max) {
      width: auto;
    }

  }

  .profile-crop-image-container {
    height: 300px;
    margin: 0 auto;
  }

  .crop-controls {
    padding: 10px 0 0;
    text-align: center;
  }
}

.personal-access-tokens-never-expires-label {
  color: $note-disabled-comment-color;
}

.created-personal-access-token-container {
  #created-personal-access-token {
    width: 90%;
    display: inline;
  }

  .btn-clipboard {
    margin-left: 5px;
  }
}


.user-profile {
  .cover-controls a {
    margin-left: 5px;
  }

  .profile-header {
    margin: 0 auto;

    .avatar-holder {
      width: 90px;
      margin: 0 auto 10px;
    }
  }

  .user-profile-nav {
    font-size: 0;
  }

  .fade-right {
    right: 0;
  }

  .fade-left {
    left: 0;
  }

  @media (max-width: $screen-xs-max) {
    .cover-block {
      padding-top: 20px;
    }

    .cover-controls {
      position: static;
      padding: 0 16px;
      margin-bottom: 20px;
      display: -webkit-flex;
      display: flex;

      .btn {
        -webkit-flex-grow: 1;
        flex-grow: 1;

        &:first-child {
          margin-left: 0;
        }
      }
    }

    .user-profile-nav {
      a {
        margin-right: 0;
      }
    }
  }
}

table.u2f-registrations {
  th:not(:last-child),
  td:not(:last-child) {
    border-right: solid 1px transparent;
  }
}

.oauth-application-show {
  .scope-name {
    font-weight: 600;
  }

  .scopes-list {
    padding-left: 18px;
  }
}

.user-callout {
  margin: 0 auto;

  .bordered-box {
    border: 1px solid $blue-300;
    border-radius: $border-radius-default;
    background-color: $blue-25;
    position: relative;
    display: flex;
    justify-content: center;
  }

  .landing {
    margin-top: $gl-padding;
    margin-bottom: $gl-padding;

    .close {
      position: absolute;
      right: 20px;
      opacity: 1;

      .dismiss-icon {
        float: right;
        cursor: pointer;
        color: $blue-300;
      }

      &:hover {
        background-color: transparent;
        border: 0;

<<<<<<< HEAD
    .dismiss-icon {
      float: right;
      cursor: pointer;
      color: $cycle-analytics-dismiss-icon-color;
      position: relative;
      right: 0;
      padding: 0;
=======
        .dismiss-icon {
          color: $blue-400;
        }
      }
>>>>>>> 05d3cfab
    }

    .svg-container {
      margin-right: 30px;
      display: inline-block;

      svg {
        height: 110px;
        vertical-align: top;
      }
    }

    .user-callout-copy {
      display: inline-block;
      vertical-align: top;
    }
  }

  @media(max-width: $screen-xs-max) {
    text-align: center;

    .bordered-box {
      display: block;
    }

    .landing {
      .svg-container,
      .user-callout-copy {
        margin: 0;
        display: block;

        svg {
          height: 75px;
        }
      }
    }
  }
}<|MERGE_RESOLUTION|>--- conflicted
+++ resolved
@@ -316,20 +316,15 @@
         background-color: transparent;
         border: 0;
 
-<<<<<<< HEAD
-    .dismiss-icon {
-      float: right;
-      cursor: pointer;
-      color: $cycle-analytics-dismiss-icon-color;
-      position: relative;
-      right: 0;
-      padding: 0;
-=======
         .dismiss-icon {
           color: $blue-400;
+          float: right;
+          cursor: pointer;
+          position: relative;
+          right: 0;
+          padding: 0;
         }
       }
->>>>>>> 05d3cfab
     }
 
     .svg-container {
