--- conflicted
+++ resolved
@@ -453,7 +453,17 @@
       }
     }
   }
-<<<<<<< HEAD
+
+  @include media-breakpoint-down(sm) {
+    .input-md,
+    .input-lg {
+      max-width: 100%;
+    }
+  }
+}
+
+.help-block {
+  color: $gl-text-color-secondary;
 }
 
 .gitlab-slack-gif {
@@ -492,17 +502,4 @@
     width: $double-headed-arrow-width;
     height: $double-headed-arrow-height;
   }
-=======
-
-  @include media-breakpoint-down(sm) {
-    .input-md,
-    .input-lg {
-      max-width: 100%;
-    }
-  }
-}
-
-.help-block {
-  color: $gl-text-color-secondary;
->>>>>>> c5a13265
 }