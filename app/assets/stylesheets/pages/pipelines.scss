--- conflicted
+++ resolved
@@ -460,13 +460,6 @@
     text-overflow: ellipsis;
   }
 
-<<<<<<< HEAD
-  .ci-job-dropdown-container {
-    // override dropdown.scss
-    .dropdown-menu li button {
-      padding: 0;
-      text-align: center;
-=======
   .build {
     position: relative;
     width: 186px;
@@ -484,7 +477,6 @@
     // ensure .build-content has hover style when action-icon is hovered
     .ci-job-dropdown-container:hover .build-content {
       @extend .build-content:hover;
->>>>>>> 3d12ce95
     }
   }
 
