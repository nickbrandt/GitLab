--- conflicted
+++ resolved
@@ -132,25 +132,6 @@
   }
 }
 
-<<<<<<< HEAD
-.disabled-comment .issuable-note-warning {
-  border: none;
-  border-radius: $label-border-radius;
-  padding-top: $gl-vert-padding;
-  padding-bottom: $gl-vert-padding;
-
-  .icon svg {
-    position: relative;
-    top: 2px;
-    margin-right: $btn-xs-side-margin;
-    width: $gl-font-size;
-    height: $gl-font-size;
-    fill: $orange-600;
-  }
-}
-
-=======
->>>>>>> e451e7a1
 .sidebar-item-value {
   .fa {
     background-color: inherit;
