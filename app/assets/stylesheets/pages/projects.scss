--- conflicted
+++ resolved
@@ -607,10 +607,10 @@
   }
 }
 
-<<<<<<< HEAD
 .disabled-item {
   @extend .btn.disabled;
-=======
+}
+
 .custom-notifications-form {
   .is-loading {
     .custom-notification-event-loading {
@@ -632,5 +632,4 @@
   .dropdown-menu {
     width: 300px;
   }
->>>>>>> 0115ab7f
 }