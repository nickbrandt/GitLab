.alert_holder {
  margin: -16px;

  .alert-link {
    font-weight: normal;
  }
}
.no-ssh-key-message {
  background-color: #f28d35;
  margin-bottom: 16px;
}
.new_project,
.edit_project {
  fieldset.features {
    .control-label {
      font-weight: normal;
    }
  }
}

.project-edit-content {
  padding: 7px;
}

.project-name-holder {
  .help-inline {
    vertical-align: top;
    padding: 7px;
  }
}

.project-home-panel {
  text-align: center;
  background: #f7f8fa;
  margin: -$gl-padding;
  padding: $gl-padding;
  padding: 44px 0 17px 0;

  .project-identicon-holder {
    margin-bottom: 16px;

    .avatar, .identicon {
      margin: 0 auto;
      float: none;
    }

    .identicon {
      @include border-radius(50%);
    }
  }

  .project-home-dropdown {
    margin: 13px 0px 0;
  }

  .notifications-btn {
    .fa-bell {
      margin-right: 6px;
    }

    .fa-angle-down {
      margin-left: 6px;
    }
  }

  .project-home-desc {
    h1 {
      color: #313236;
      margin: 0;
      margin-bottom: 6px;
      font-size: 23px;
      font-weight: normal;
    }

    p {
      padding: 0 $gl-padding;
      color: #5c5d5e;
    }
  }

  .git-clone-holder {
    max-width: 498px;

    .form-control {
      background: #FFF;
      font-size: 14px;
      height: 42px;
      margin-left: -1px;
    }
  }

  .visibility-level-label {
    color: $gray;
    i {
      color: inherit;
    }
  }

  .input-group {
    display: inline-table;
    position: relative;
    top: 17px;
    margin-bottom: 44px;
  }

  .project-repo-buttons {
    margin-top: 12px;
    margin-bottom: 0px;

    .btn {
      @include btn-gray;

      .count {
        display: inline-block;
      }
    }
  }
}

.split-one {
  display: inline-table;
  margin-right: 12px;

  a {
    margin: -1px !important;
  }
}

.git-clone-holder {
  .project-home-dropdown + & {
    margin-right: 45px;
  }

  .form-control {
    cursor: auto;
    @extend .monospace;
    background: #FAFAFA;
    width: 101%;
  }

  .input-group-addon {
    background: #f7f8fa;

    &.git-protocols {
      padding: 0;
      border: none;

      .input-group-btn:last-child > .btn {
        @include border-radius-right(0);

        border-left: 1px solid #c6cacf;
        margin-left: -2px !important;
      }
    }
  }
}

.projects-search-form {

  .input-group .form-control {
    height: 42px;
  }
}

.input-group-btn {
  .btn {
    @include btn-gray;
    @include btn-middle;

    &:hover {
      outline: none;
    }

    &:focus {
      outline: none;
    }

    &:active {
      outline: none;
    }
  }

  .active {
    @include box-shadow(inset 0 0 4px rgba(0, 0, 0, 0.12));

    border: 1px solid #c6cacf !important;
    background-color: #e4e7ed !important;
  }

  .btn-green {
    @include btn-green
  }

}

.split-repo-buttons {
  display: inline-table;
  margin: 0 12px 0 12px;

  .btn{
    @include btn-gray;
    @include btn-default;
  }

  .dropdown-toggle  {
    margin: -5px;
  }
}

#notification-form {
  margin-left: 5px;
}

.dropdown-new {
  margin-left: -5px;
}

.open > .dropdown-new.btn {
  @include box-shadow(inset 0 0 4px rgba(0, 0, 0, 0.12));

  border: 1px solid #c6cacf !important;
  background-color: #e4e7ed !important;
  text-transform: uppercase;
  color: #313236 !important;
  font-size: 13px;
  font-weight: 600;
}

.dropdown-menu {
  @include box-shadow(rgba(76, 86, 103, 0.247059) 0px 0px 1px 0px, rgba(31, 37, 50, 0.317647) 0px 2px 18px 0px);
  @include border-radius (0px);

  border: none;
  padding: 16px 0;
  font-size: 14px;
  font-weight: 100;

  li a {
    color: #5f697a;
    line-height: 30px;

    &:hover {
      background-color: #3084bb !important;
    }
  }

  i {
    margin-right: 8px;
  }
}

.project-visibility-level-holder {
  .radio {
    margin-bottom: 10px;

    i {
      margin: 2px 0;
      font-size: 20px;
    }

    .option-title {
      font-weight: normal;
      display: inline-block;
      color: #313236;
    }

    .option-descr {
      margin-left: 29px;
      color: #54565b;
    }
  }
}

.save-project-loader {
  margin-top: 50px;
  margin-bottom: 50px;
  color: #555;
}

ul.nav.nav-projects-tabs {
  @extend .nav-tabs;

  padding-left: 8px;

  li {
    a {
      padding: 6px 25px;
      margin-top: 2px;
      border-color: #DDD;
      background-color: #EEE;
      text-shadow: 0 1px 1px white;
      color: #555;
    }
    &.active {
      a {
        font-weight: bold;
      }
    }
  }
}

.project_member_row form {
  margin: 0px;
}

.transfer-project .select2-container {
  min-width: 200px;
}

.deploy-project-label {
  margin: 1px;
}

.vs-public {
  color: $gl-primary;
}

.vs-internal {
  color: $gl-warning;
}

.vs-private {
  color: $gl-success;
}

.breadcrumb.repo-breadcrumb {
  padding: 0;
  line-height: 42px;
  background: transparent;
  border: none;
  margin: 0;

  > li + li:before {
    padding: 0 3px;
    color: #999;
  }
}

.fork-namespaces {
  .fork-thumbnail {
    text-align: center;
    margin-bottom: $gl-padding;

    .caption {
      padding: $gl-padding 0;
      min-height: 30px;
    }

    img {
      @include border-radius(50%);
      max-width: 100px;
    }
  }
}

table.table.protected-branches-list tr.no-border {
  th, td {
    border: 0;
  }
}

.project-import .btn {
  float: left;
  margin-right: 10px;
}

.project-stats {
  text-align: center;
  margin-top: 15px;
  margin-bottom: 0;
  padding-top: 10px;
  padding-bottom: 4px;

  ul.nav-pills {
    display:inline-block;
  }

  .nav-pills li {
    display:inline;
  }

  .nav > li > a {
    @include btn-default;
    @include btn-gray;

    background-color: transparent;
    border: 1px solid #f7f8fa;
    margin-left: 12px;
  }

  li {
    display:inline;
  }

  a {
    float:left;
    font-size: 17px;
  }

  li.missing a {
    color: #5a6069;
    border: 1px dashed #dce0e5;

    &:hover {
      background-color: #f0f2f5;
    }
  }
}

pre.light-well {
  border-color: #f1f1f1;
}

.projects-search-form {
  margin: -$gl-padding;
  background-color: #f8fafc;
  padding: $gl-padding;
  margin-bottom: 0px;
  border-top: 1px solid #e7e9ed;
  border-bottom: 1px solid #e7e9ed;
}

.git-empty {
  margin: 0 7px 0 7px;

  h5 {
    color: #5c5d5e;
  }

  .light-well {
    @include border-radius (2px);

    color: #5b6169;
    font-size: 13px;
    line-height: 1.6em;
  }
}

.project-footer {
  margin-top: 20px;

  .btn-remove {
    @include btn-middle;
    @include btn-red;

    float: left !important;
  }
}

/*
 * Projects list rendered on dashboard and user page
 */

.projects-list {
  @include basic-list;

  .project-row {
    padding: $gl-padding;
    border-color: $table-border-color;
    margin-left: -$gl-padding;
    margin-right: -$gl-padding;

    &.no-description {
      .project {
        line-height: 44px;
      }
    }

    .project-full-name {
      @include str-truncated;
      font-weight: 600;
      color: #4c4e54;
    }

    .project-controls {
      float: right;
      color: $gl-gray;
      line-height: 45px;
      color: #7f8fa4;

      a:hover {
        text-decoration: none;
      }
    }

    .project-description {
      color: #7f8fa4;

      p {
        @include str-truncated;
        margin-bottom: 0;
        color: #7f8fa4;
      }
    }
  }

  .bottom {
    padding-top: $gl-padding;
    padding-bottom: 0;
  }
}

.panel .projects-list li {
  padding: 10px 15px;
  margin: 0;
}

.project-show-activity {
  .activity-filter-block {
    margin-top: -1px;
  }
}

<<<<<<< HEAD
.form-control-padding-top {
  padding-top: 10px;
=======
.project-last-commit {
  margin: 0 7px;

  .ci-status {
    margin-right: 16px;
  }

  .commit-row-message {
    color: $gl-gray;
  }

  .commit_short_id {
    margin-right: 5px;
    color: $gl-link-color;
    font-weight: 600;
  }

  .commit-author-link {
    margin-left: 7px;
    text-decoration: none;
    .avatar {
      float: none;
      margin-right: 4px;
    }

    .commit-author-name {
      font-weight: 600;
    }
  }
}

.project-show-readme .readme-holder {
  margin-left: -$gl-padding;
  margin-right: -$gl-padding;
  padding: ($gl-padding + 7px);
  border-top: 0;

  .edit-project-readme {
    z-index: 100;
    position: relative;
  }
>>>>>>> 482a1708
}<|MERGE_RESOLUTION|>--- conflicted
+++ resolved
@@ -511,10 +511,6 @@
   }
 }
 
-<<<<<<< HEAD
-.form-control-padding-top {
-  padding-top: 10px;
-=======
 .project-last-commit {
   margin: 0 7px;
 
@@ -556,5 +552,8 @@
     z-index: 100;
     position: relative;
   }
->>>>>>> 482a1708
+}
+
+.form-control-padding-top {
+  padding-top: 10px;
 }