.project-refs-form,
.project-refs-target-form {
  display: inline-block;
}

.fade-enter,
.fade-leave-to {
  opacity: 0;
}

.commit-message {
  @include str-truncated(250px);
}

.editable-mode {
  display: inline-block;
}

.ide-view {
  display: flex;
  height: calc(100vh - #{$header-height});
  margin-top: 40px;
  color: $almost-black;
  border-top: 1px solid $white-dark;
  border-bottom: 1px solid $white-dark;

  &.is-collapsed {
    .ide-file-list {
      max-width: 250px;
    }
  }

  .file-status-icon {
    width: 10px;
    height: 10px;
  }
}

.ide-file-list {
  flex: 1;

  .file {
    cursor: pointer;

    &.file-open {
      background: $white-normal;
    }

    .ide-file-name {
      flex: 1;
      white-space: nowrap;
      text-overflow: ellipsis;

      svg {
        vertical-align: middle;
        margin-right: 2px;
      }

      .loading-container {
        margin-right: 4px;
        display: inline-block;
      }
    }

    .ide-file-changed-icon {
      margin-left: auto;
    }

    .ide-new-btn {
      display: none;
      margin-bottom: -4px;
      margin-right: -8px;
    }

    &:hover {
      .ide-new-btn {
        display: block;
      }
    }

    &.folder {
      svg {
        fill: $gl-text-color-secondary;
      }
    }
  }

  a {
    color: $gl-text-color;
  }

  th {
    position: sticky;
    top: 0;
  }
}

.file-name,
.file-col-commit-message {
  display: flex;
  overflow: visible;
  padding: 6px 12px;
}

.multi-file-loading-container {
  margin-top: 10px;
  padding: 10px;

  .animation-container {
    background: $gray-light;

    div {
      background: $gray-light;
    }
  }
}

.multi-file-table-col-commit-message {
  white-space: nowrap;
  width: 50%;
}

.multi-file-edit-pane {
  display: flex;
  flex-direction: column;
  flex: 1;
  border-left: 1px solid $white-dark;
  overflow: hidden;
}

.multi-file-tabs {
  display: flex;
  background-color: $white-normal;
  box-shadow: inset 0 -1px $white-dark;

  > ul {
    display: flex;
    overflow-x: auto;
  }

  li {
    position: relative;
  }

  .dropdown {
    display: flex;
    margin-left: auto;
    margin-bottom: 1px;
    padding: 0 $grid-size;
    border-left: 1px solid $white-dark;
    background-color: $white-light;

    &.shadow {
      box-shadow: 0 0 10px $dropdown-shadow-color;
    }

    .btn {
      margin-top: auto;
      margin-bottom: auto;
    }
  }
}

.multi-file-tab {
  @include str-truncated(150px);
  padding: ($gl-padding / 2) ($gl-padding + 12) ($gl-padding / 2) $gl-padding;
  background-color: $gray-normal;
  border-right: 1px solid $white-dark;
  border-bottom: 1px solid $white-dark;
  cursor: pointer;

  svg {
    vertical-align: middle;
  }

  &.active {
    background-color: $white-light;
    border-bottom-color: $white-light;
  }
}

.multi-file-tab-close {
  position: absolute;
  right: 8px;
  top: 50%;
  width: 16px;
  height: 16px;
  padding: 0;
  background: none;
  border: 0;
  border-radius: $border-radius-default;
  color: $theme-gray-900;
  transform: translateY(-50%);

  svg {
    position: relative;
    top: -1px;
  }

  &:hover {
    background-color: $theme-gray-200;
  }

  &:focus {
    background-color: $blue-500;
    color: $white-light;
    outline: 0;

    svg {
      fill: currentColor;
    }
  }
}

.multi-file-edit-pane-content {
  flex: 1;
  height: 0;
}

.blob-editor-container {
  flex: 1;
  height: 0;
  display: flex;
  flex-direction: column;
  justify-content: center;

  .vertical-center {
    min-height: auto;
  }

  .monaco-editor .lines-content .cigr {
    display: none;
  }

  .monaco-diff-editor.vs {
    .editor.modified {
      box-shadow: none;
    }

    .diagonal-fill {
      display: none !important;
    }

    .diffOverview {
      background-color: $white-light;
      border-left: 1px solid $white-dark;
      cursor: ns-resize;
    }

    .diffViewport {
      display: none;
    }

    .char-insert {
      background-color: $line-added-dark;
    }

    .char-delete {
      background-color: $line-removed-dark;
    }

    .line-numbers {
      color: $black-transparent;
    }

    .view-overlays {
      .line-insert {
        background-color: $line-added;
      }

      .line-delete {
        background-color: $line-removed;
      }
    }

    .margin {
      background-color: $gray-light;
      border-right: 1px solid $white-normal;

      .line-insert {
        border-right: 1px solid $line-added-dark;
      }

      .line-delete {
        border-right: 1px solid $line-removed-dark;
      }
    }

    .margin-view-overlays .insert-sign,
    .margin-view-overlays .delete-sign {
      opacity: 0.4;
    }
  }
}

.multi-file-editor-holder {
  height: 100%;
}

.multi-file-editor-btn-group {
  padding: $gl-bar-padding $gl-padding;
  border-top: 1px solid $white-dark;
  border-bottom: 1px solid $white-dark;
  background: $white-light;
}

.ide-status-bar {
  padding: $gl-bar-padding $gl-padding;
  background: $white-light;
  display: flex;
  justify-content: space-between;

  svg {
    vertical-align: middle;
  }
}

// Not great, but this is to deal with our current output
.multi-file-preview-holder {
  height: 100%;
  overflow: scroll;

  .file-content.code {
    display: flex;

    i {
      margin-left: -10px;
    }
  }

  .line-numbers {
    min-width: 50px;
  }

  .file-content,
  .line-numbers,
  .blob-content,
  .code {
    min-height: 100%;
  }
}

.file-content.blob-no-preview {
  a {
    margin-left: auto;
    margin-right: auto;
  }
}

.multi-file-commit-panel {
  display: flex;
  position: relative;
  flex-direction: column;
  width: 340px;
  padding: 0;
  background-color: $gray-light;
  padding-right: 3px;

  .projects-sidebar {
    display: flex;
    flex-direction: column;

    .context-header {
      width: auto;
      margin-right: 0;
    }
  }

  .multi-file-commit-panel-inner {
    display: flex;
    flex: 1;
    flex-direction: column;
  }

  .multi-file-commit-panel-inner-scroll {
    display: flex;
    flex: 1;
    flex-direction: column;
    overflow: auto;
  }

  &.is-collapsed {
    width: 60px;

    .multi-file-commit-list {
      padding-top: $gl-padding;
      overflow: hidden;
    }

    .multi-file-context-bar-icon {
      align-items: center;

      svg {
        float: none;
        margin: 0;
      }
    }
  }

  .branch-container {
    border-left: 4px solid $indigo-700;
    margin-bottom: $gl-bar-padding;
  }

  .branch-header {
    background: $white-dark;
    display: flex;
  }

  .branch-header-title {
    flex: 1;
    padding: $grid-size $gl-padding;
    color: $indigo-700;
    font-weight: $gl-font-weight-bold;

    svg {
      vertical-align: middle;
    }
  }

  .branch-header-btns {
    padding: $gl-vert-padding $gl-padding;
  }

  .left-collapse-btn {
    display: none;
    background: $gray-light;
    text-align: left;
    border-top: 1px solid $white-dark;

    svg {
      vertical-align: middle;
    }
  }
}

.multi-file-context-bar-icon {
  padding: 10px;

  svg {
    margin-right: 10px;
    float: left;
  }
}

.multi-file-commit-panel-section {
  display: flex;
  flex-direction: column;
  flex: 1;
}

.multi-file-commit-empty-state-container {
  align-items: center;
  justify-content: center;
}

.multi-file-commit-panel-header {
  display: flex;
  align-items: center;
  margin-bottom: 12px;
  border-bottom: 1px solid $white-dark;
  padding: $gl-btn-padding 0;

  &.is-collapsed {
    border-bottom: 1px solid $white-dark;

    svg {
      margin-left: auto;
      margin-right: auto;
    }

    .multi-file-commit-panel-collapse-btn {
      margin-right: auto;
      margin-left: auto;
      border-left: 0;
    }
  }
}

.multi-file-commit-panel-header-title {
  display: flex;
  flex: 1;
  padding: 0 $gl-btn-padding;

  svg {
    margin-right: $gl-btn-padding;
  }
}

.multi-file-commit-panel-collapse-btn {
  border-left: 1px solid $white-dark;
}

.multi-file-commit-list {
  flex: 1;
  overflow: auto;
  padding: $gl-padding 0;
  min-height: 60px;
}

.multi-file-commit-list-item {
  display: flex;
  padding: 0;
  align-items: center;

  .multi-file-discard-btn {
    display: none;
    margin-left: auto;
    color: $gl-link-color;
    padding: 0 2px;

    &:focus,
    &:hover {
      text-decoration: underline;
    }
  }

  &:hover {
    background: $white-normal;

    .multi-file-discard-btn {
      display: block;
    }
  }
}

.multi-file-addition {
  fill: $green-500;
}

.multi-file-modified {
  fill: $orange-500;
}

.multi-file-commit-list-collapsed {
  display: flex;
  flex-direction: column;

  > svg {
    margin-left: auto;
    margin-right: auto;
  }

  .file-status-icon {
    width: 10px;
    height: 10px;
    margin-left: 3px;
  }
}

.multi-file-commit-list-path {
  padding: $grid-size / 2;
  padding-left: $gl-padding;
  background: none;
  border: 0;
  text-align: left;
  width: 100%;
  min-width: 0;

  svg {
    min-width: 16px;
    vertical-align: middle;
    display: inline-block;
  }

  &:hover,
  &:focus {
    outline: 0;
  }
}

.multi-file-commit-list-file-path {
  @include str-truncated(100%);

  &:hover {
    text-decoration: underline;
  }

  &:active {
    text-decoration: none;
  }
}

.multi-file-commit-form {
  padding: $gl-padding;
  border-top: 1px solid $white-dark;

  .btn {
    font-size: $gl-font-size;
  }
}

.multi-file-commit-message.form-control {
  height: 160px;
  resize: none;
}

.dirty-diff {
  // !important need to override monaco inline style
  width: 4px !important;
  left: 0 !important;

  &-modified {
    background-color: $blue-500;
  }

  &-added {
    background-color: $green-600;
  }

  &-removed {
    height: 0 !important;
    width: 0 !important;
    bottom: -2px;
    border-style: solid;
    border-width: 5px;
    border-color: transparent transparent transparent $red-500;

    &::before {
      content: '';
      position: absolute;
      left: 0;
      top: 0;
      width: 100px;
      height: 1px;
      background-color: rgba($red-500, 0.5);
    }
  }
}

.ide-loading {
  display: flex;
  height: 100vh;
  align-items: center;
  justify-content: center;
}

.ide-empty-state {
  display: flex;
  height: 100vh;
  align-items: center;
  justify-content: center;
}

.ide-new-btn {
  .dropdown-toggle svg {
    margin-top: -2px;
    margin-bottom: 2px;
  }

  .dropdown-menu {
    left: auto;
    right: 0;

    label {
      font-weight: $gl-font-weight-normal;
      padding: 5px 8px;
      margin-bottom: 0;
    }
  }
}

.ide {
  overflow: hidden;

  &.nav-only {
    .flash-container {
      margin-top: $header-height;
      margin-bottom: 0;
    }

    .alert-wrapper .flash-container .flash-alert:last-child,
    .alert-wrapper .flash-container .flash-notice:last-child {
      margin-bottom: 0;
    }

    .content-wrapper {
      margin-top: $header-height;
      padding-bottom: 0;
    }

    &.flash-shown {
      .content-wrapper {
        margin-top: 0;
      }

      .ide-view {
        height: calc(100vh - #{$header-height + $flash-height});
      }
    }

<<<<<<< HEAD
      .multi-file-commit-panel .multi-file-commit-panel-inner-scroll {
        max-height: calc(
          100vh - #{$header-height + $flash-height + $context-header-height}
        );
        min-height: calc(
          100vh - #{$header-height + $flash-height + $context-header-height}
        );
=======
    .projects-sidebar {
      .multi-file-commit-panel-inner-scroll {
        flex: 1;
>>>>>>> 8745cb53
      }
    }
  }
}

.with-performance-bar .ide.nav-only {
  .flash-container {
    margin-top: #{$header-height + $performance-bar-height};
  }

  .content-wrapper {
    margin-top: #{$header-height + $performance-bar-height};
    padding-bottom: 0;
  }

  .ide-view {
    height: calc(100vh - #{$header-height + $performance-bar-height});
  }

  &.flash-shown {
    .content-wrapper {
      margin-top: 0;
    }

    .ide-view {
      height: calc(
        100vh - #{$header-height + $performance-bar-height + $flash-height}
      );
    }
<<<<<<< HEAD

    .multi-file-commit-panel .multi-file-commit-panel-inner-scroll {
      max-height: calc(
        100vh - #{$header-height + $performance-bar-height + $flash-height +
          $context-header-height}
      );
      min-height: calc(
        100vh - #{$header-height + $performance-bar-height + $flash-height +
          $context-header-height}
      );
    }
=======
>>>>>>> 8745cb53
  }
}

.dragHandle {
  position: absolute;
  top: 0;
  bottom: 0;
  width: 3px;
  background-color: $white-dark;

  &.dragright {
    right: 0;
  }

  &.dragleft {
    left: 0;
  }
}

.ide-commit-radios {
  label {
    font-weight: normal;
  }

  .help-block {
    margin-top: 0;
    line-height: 0;
  }
}

.ide-commit-new-branch {
  margin-left: 25px;
}

.ide-external-links {
  p {
    margin: 0;
  }
}

.ide-sidebar-link {
  padding: $gl-padding-8 $gl-padding;
  background: $indigo-700;
  color: $white-light;
  text-decoration: none;
  display: flex;
  align-items: center;

  &:focus,
  &:hover {
    color: $white-light;
    text-decoration: underline;
    background: $indigo-500;
  }

  &:active {
    background: $indigo-800;
  }
}<|MERGE_RESOLUTION|>--- conflicted
+++ resolved
@@ -689,19 +689,9 @@
       }
     }
 
-<<<<<<< HEAD
-      .multi-file-commit-panel .multi-file-commit-panel-inner-scroll {
-        max-height: calc(
-          100vh - #{$header-height + $flash-height + $context-header-height}
-        );
-        min-height: calc(
-          100vh - #{$header-height + $flash-height + $context-header-height}
-        );
-=======
     .projects-sidebar {
       .multi-file-commit-panel-inner-scroll {
         flex: 1;
->>>>>>> 8745cb53
       }
     }
   }
@@ -731,20 +721,6 @@
         100vh - #{$header-height + $performance-bar-height + $flash-height}
       );
     }
-<<<<<<< HEAD
-
-    .multi-file-commit-panel .multi-file-commit-panel-inner-scroll {
-      max-height: calc(
-        100vh - #{$header-height + $performance-bar-height + $flash-height +
-          $context-header-height}
-      );
-      min-height: calc(
-        100vh - #{$header-height + $performance-bar-height + $flash-height +
-          $context-header-height}
-      );
-    }
-=======
->>>>>>> 8745cb53
   }
 }
 
