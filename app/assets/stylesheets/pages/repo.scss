.project-refs-form,
.project-refs-target-form {
  display: inline-block;
}

.fade-enter,
.fade-leave-to {
  opacity: 0;
}

.commit-message {
  @include str-truncated(250px);
}

.editable-mode {
  display: inline-block;
}

.ide-view {
  position: relative;
  display: flex;
  height: calc(100vh - #{$header-height});
  margin-top: 0;
  border-top: 1px solid $white-dark;
  border-bottom: 1px solid $white-dark;
  padding-bottom: $ide-statusbar-height;

  &.is-collapsed {
    .ide-file-list {
      max-width: 250px;
    }
  }

  .file-status-icon {
    width: 10px;
    height: 10px;
  }
}

.ide-file-list {
  flex: 1;

  .file {
    cursor: pointer;

    &.file-open {
      background: $link-active-background;
    }

    &.file-active {
      font-weight: $gl-font-weight-bold;
    }

    .ide-file-name {
      flex: 1;
      white-space: nowrap;
      text-overflow: ellipsis;
      max-width: inherit;
      line-height: 22px;

      svg {
        vertical-align: middle;
        margin-right: 2px;
      }

      .loading-container {
        margin-right: 4px;
        display: inline-block;
      }
    }

    .ide-file-icon-holder {
      display: flex;
      align-items: center;
    }

    .ide-file-changed-icon {
      margin-left: auto;

      > svg {
        display: block;
      }
    }

    .ide-new-btn {
      display: none;
      margin-right: -8px;
    }

    &:hover,
    &:focus {
      background: $link-active-background;

      .ide-new-btn {
        display: block;
      }
    }

    .folder-icon {
      fill: $gl-text-color-secondary;
    }
  }

  a {
    color: $gl-text-color;
  }

  th {
    position: sticky;
    top: 0;
  }
}

.file-name,
.file-col-commit-message {
  display: flex;
  overflow: visible;
  align-items: center;
  padding: 6px 12px;
}

.multi-file-loading-container {
  margin-top: 10px;
  padding: 10px;
}

.multi-file-table-col-commit-message {
  white-space: nowrap;
  width: 50%;
}

.multi-file-edit-pane {
  display: flex;
  flex-direction: column;
  flex: 1;
  border-left: 1px solid $white-dark;
  overflow: hidden;
}

.multi-file-tabs {
  display: flex;
  background-color: $white-normal;
  box-shadow: inset 0 -1px $white-dark;

  > ul {
    display: flex;
    overflow-x: auto;
  }

  li {
    display: flex;
    align-items: center;
    padding: $grid-size $gl-padding;
    background-color: $gray-normal;
    border-right: 1px solid $white-dark;
    border-bottom: 1px solid $white-dark;

    &.active {
      background-color: $white-light;
      border-bottom-color: $white-light;
    }
  }
}

.multi-file-tab {
  @include str-truncated(141px);
  cursor: pointer;

  svg {
    vertical-align: middle;
  }
}

.multi-file-tab-close {
  width: 16px;
  height: 16px;
  padding: 0;
  margin-left: $grid-size;
  background: none;
  border: 0;
  border-radius: $border-radius-default;
  color: $theme-gray-900;

  svg {
    position: relative;
    top: -1px;
  }

  .ide-file-changed-icon {
    display: block;
    position: relative;
    top: 1px;
    right: -2px;
  }

  &:not([disabled]):hover {
    background-color: $theme-gray-200;
  }

  &:not([disabled]):focus {
    background-color: $blue-500;
    color: $white-light;
    outline: 0;

    svg {
      fill: currentColor;
    }
  }
}

.multi-file-edit-pane-content {
  flex: 1;
  height: 0;
}

.blob-editor-container {
  flex: 1;
  height: 0;
  display: flex;
  flex-direction: column;
  justify-content: center;

  .vertical-center {
    min-height: auto;
  }

  .monaco-editor .lines-content .cigr {
    display: none;
  }

  .is-readonly,
  .editor.original {
    .view-lines {
      cursor: default;
    }

    .cursors-layer {
      display: none;
    }
  }

  .monaco-diff-editor.vs {
    .editor.modified {
      box-shadow: none;
    }

    .diagonal-fill {
      display: none !important;
    }

    .diffOverview {
      background-color: $white-light;
      border-left: 1px solid $white-dark;
      cursor: ns-resize;
    }

    .diffViewport {
      display: none;
    }

    .char-insert {
      background-color: $line-added-dark;
    }

    .char-delete {
      background-color: $line-removed-dark;
    }

    .line-numbers {
      color: $black-transparent;
    }

    .view-overlays {
      .line-insert {
        background-color: $line-added;
      }

      .line-delete {
        background-color: $line-removed;
      }
    }

    .margin {
      background-color: $gray-light;
      border-right: 1px solid $white-normal;

      .line-insert {
        border-right: 1px solid $line-added-dark;
      }

      .line-delete {
        border-right: 1px solid $line-removed-dark;
      }
    }

    .margin-view-overlays .insert-sign,
    .margin-view-overlays .delete-sign {
      opacity: 0.4;
    }
  }
}

.multi-file-editor-holder {
  height: 100%;
  min-height: 0;
}

.preview-container {
  height: 100%;
  overflow: auto;

  .file-container {
    background-color: $gray-darker;
    display: flex;
    height: 100%;
    align-items: center;
    justify-content: center;

    text-align: center;

    .file-content {
      padding: $gl-padding;
      max-width: 100%;
      max-height: 100%;

      img {
        max-width: 90%;
        max-height: 90%;
      }

      .isZoomable {
        cursor: pointer;
        cursor: zoom-in;

        &.isZoomed {
          cursor: pointer;
          cursor: zoom-out;
          max-width: none;
          max-height: none;
          margin-right: $gl-padding;
        }
      }
    }

    .file-info {
      font-size: $label-font-size;
      color: $diff-image-info-color;
    }
  }

  .md-previewer {
    padding: $gl-padding;
  }
}

.ide-mode-tabs {
  border-bottom: 1px solid $white-dark;

  .nav-links {
    border-bottom: 0;

    li a {
      padding: $gl-padding-8 $gl-padding;
      line-height: $gl-btn-line-height;
    }
  }
}

.ide-btn-group {
  padding: $gl-padding-4 $gl-vert-padding;
  line-height: 24px;
}

.ide-status-bar {
  border-top: 1px solid $white-dark;
  padding: $gl-bar-padding $gl-padding;
  background: $white-light;
  display: flex;
  justify-content: space-between;
  height: $ide-statusbar-height;

  position: absolute;
  bottom: 0;
  left: 0;
  width: 100%;

  > div + div {
    padding-left: $gl-padding;
  }

  svg {
    vertical-align: middle;
  }
}

.ide-status-file {
  text-align: right;

  .ide-status-branch + &,
  &:first-child {
    margin-left: auto;
  }
}
// Not great, but this is to deal with our current output
.multi-file-preview-holder {
  height: 100%;
  overflow: scroll;

  .file-content.code {
    display: flex;

    i {
      margin-left: -10px;
    }
  }

  .line-numbers {
    min-width: 50px;
  }

  .file-content,
  .line-numbers,
  .blob-content,
  .code {
    min-height: 100%;
  }
}

.file-content.blob-no-preview {
  a {
    margin-left: auto;
    margin-right: auto;
  }
}

.multi-file-commit-panel {
  display: flex;
  position: relative;
  width: 340px;
  padding: 0;
  background-color: $gray-light;
  padding-right: 1px;

  .context-header {
    width: auto;
    margin-right: 0;

    a:hover,
    a:focus {
      text-decoration: none;
    }
  }

  .projects-sidebar {
    min-height: 0;
    display: flex;
    flex-direction: column;
    flex: 1;
  }

  .multi-file-commit-panel-inner {
    position: relative;
    display: flex;
    flex-direction: column;
    height: 100%;
    min-width: 0;
    width: 100%;
  }

  .multi-file-commit-panel-inner-scroll {
    display: flex;
    flex: 1;
    flex-direction: column;
    overflow: auto;
    background-color: $white-light;
    border-left: 1px solid $white-dark;
    border-top: 1px solid $white-dark;
    border-top-left-radius: $border-radius-small;
  }
}

.multi-file-commit-panel-section {
  display: flex;
  flex-direction: column;
  flex: 1;
  max-height: 100%;
  overflow: auto;
}

.ide-commit-empty-state {
  padding: 0 $gl-padding;
}

.ide-commit-empty-state-container {
  margin-top: auto;
  margin-bottom: auto;
}

.multi-file-commit-panel-header {
  display: flex;
  align-items: center;
  margin-bottom: 0;
  border-bottom: 1px solid $white-dark;
<<<<<<< HEAD
  padding: $gl-btn-padding 0;
  min-height: 56px;
=======
  padding: $gl-btn-padding $gl-padding;
>>>>>>> 632244e7
}

.multi-file-commit-panel-header-title {
  display: flex;
  flex: 1;
  align-items: center;

  svg {
    margin-right: $gl-btn-padding;
    color: $theme-gray-700;
  }
}

.multi-file-commit-panel-collapse-btn {
  border-left: 1px solid $white-dark;
  margin-left: auto;
}

.multi-file-commit-list {
  flex: 1;
  overflow: auto;
  padding: $gl-padding;
  min-height: 60px;
}

.multi-file-commit-list-item {
  display: flex;
  padding: 0;
  align-items: center;
  border-radius: $border-radius-default;

  .multi-file-discard-btn {
    display: none;
    margin-top: -2px;
    margin-left: auto;
    margin-right: $grid-size;
    color: $gl-link-color;

    &:focus,
    &:hover {
      text-decoration: underline;
    }
  }

  &:hover {
    background: $white-normal;

    .multi-file-discard-btn {
      display: flex;
    }
  }
}

.multi-file-addition,
.multi-file-addition-solid {
  color: $green-500;
}

.multi-file-modified,
.multi-file-modified-solid {
  color: $orange-500;
}

.multi-file-commit-list-collapsed {
  display: flex;
  flex-direction: column;
  padding: $gl-padding 0;

  svg {
    display: block;
    margin-left: auto;
    margin-right: auto;
    color: $theme-gray-700;
  }

  .file-status-icon {
    width: 10px;
    height: 10px;
    margin-left: 3px;
  }
}

.multi-file-commit-list-path {
  padding: $grid-size / 2;
  padding-left: $grid-size;
  background: none;
  border: 0;
  text-align: left;
  width: 100%;
  min-width: 0;

  svg {
    min-width: 16px;
    vertical-align: middle;
    display: inline-block;
  }

  &:hover,
  &:focus {
    outline: 0;
  }
}

.multi-file-commit-list-file-path {
  @include str-truncated(100%);

  &:hover {
    text-decoration: underline;
  }

  &:active {
    text-decoration: none;
  }
}

.multi-file-commit-form {
  position: relative;
  padding: $gl-padding;
  background-color: $white-light;
  border-top: 1px solid $white-dark;
  border-left: 1px solid $white-dark;
  transition: all 0.3s ease;

  .btn {
    font-size: $gl-font-size;
  }

  .multi-file-commit-panel-success-message {
    top: 0;
  }
}

.multi-file-commit-panel-bottom {
  position: relative;
}

.multi-file-commit-panel-bottom {
  position: relative;

  .multi-file-commit-panel-success-message {
    position: absolute;
    top: 1px;
    left: 3px;
    bottom: 0;
    right: 0;
    z-index: 10;
    background: $gray-light;
    overflow: auto;
    display: flex;
    flex-direction: column;
    justify-content: center;
  }
}

.dirty-diff {
  // !important need to override monaco inline style
  width: 4px !important;
  left: 0 !important;

  &-modified {
    background-color: $blue-500;
  }

  &-added {
    background-color: $green-600;
  }

  &-removed {
    height: 0 !important;
    width: 0 !important;
    bottom: -2px;
    border-style: solid;
    border-width: 5px;
    border-color: transparent transparent transparent $red-500;

    &::before {
      content: '';
      position: absolute;
      left: 0;
      top: 0;
      width: 100px;
      height: 1px;
      background-color: rgba($red-500, 0.5);
    }
  }
}

.ide-loading {
  display: flex;
  height: 100vh;
  align-items: center;
  justify-content: center;
}

.ide-empty-state {
  display: flex;
  height: 100vh;
  align-items: center;
  justify-content: center;
}

.ide-new-btn {
  .dropdown-toggle svg {
    margin-top: -2px;
    margin-bottom: 2px;
  }

  .dropdown-menu {
    left: auto;
    right: 0;

    label {
      font-weight: $gl-font-weight-normal;
      padding: 5px 8px;
      margin-bottom: 0;
    }
  }
}

.ide {
  overflow: hidden;

  &.nav-only {
    padding-top: $header-height;

    .with-performance-bar & {
      padding-top: $header-height + $performance-bar-height;
    }

    .flash-container {
      margin-top: 0;
      margin-bottom: 0;
    }

    .alert-wrapper .flash-container .flash-alert:last-child,
    .alert-wrapper .flash-container .flash-notice:last-child {
      margin-bottom: 0;
    }

    .content-wrapper {
      margin-top: 0;
      padding-bottom: 0;
    }

    &.flash-shown {
      .content-wrapper {
        margin-top: 0;
      }

      .ide-view {
        height: calc(100vh - #{$header-height + $flash-height});
      }
    }

    .projects-sidebar {
      .multi-file-commit-panel-inner-scroll {
        flex: 1;
      }
    }
  }
}

.with-performance-bar .ide.nav-only {
  .flash-container {
    margin-top: 0;
  }

  .content-wrapper {
    margin-top: 0;
    padding-bottom: 0;
  }

  .ide-view {
    height: calc(100vh - #{$header-height + $performance-bar-height});
  }

  &.flash-shown {
    .ide-view {
      height: calc(100vh - #{$header-height + $performance-bar-height + $flash-height});
    }
  }
}

.dragHandle {
  position: absolute;
  top: 0;
  bottom: 0;
  width: 1px;
  background-color: $white-dark;

  &.dragright {
    right: 0;
  }

  &.dragleft {
    left: 0;
  }
}

.ide-commit-list-container {
  display: flex;
  flex: 1;
  flex-direction: column;
  width: 100%;
  min-height: 140px;

  &.is-first {
    border-bottom: 1px solid $white-dark;
  }
}

.ide-staged-action-btn {
  margin-left: auto;
  line-height: 22px;
}

.ide-commit-file-count {
  min-width: 22px;
  margin-left: auto;
  background-color: $gray-light;
  border-radius: $border-radius-default;
  border: 1px solid $white-dark;
  line-height: 20px;
  text-align: center;
}

.ide-commit-radios {
  label {
    font-weight: normal;

    &.is-disabled {
      .ide-radio-label {
        text-decoration: line-through;
      }
    }
  }

  .help-block {
    margin-top: 0;
    line-height: 0;
  }
}

.ide-commit-new-branch {
  margin-left: 25px;
}

.ide-sidebar-link {
  display: flex;
  align-items: center;
  position: relative;
  height: 60px;
  width: 100%;
  padding: 0 $gl-padding;
  color: $gl-text-color-secondary;
  background-color: transparent;
  border: 0;
  border-top: 1px solid transparent;
  border-bottom: 1px solid transparent;
  outline: 0;

  svg {
    margin: 0 auto;
  }

  &:hover {
    color: $gl-text-color;
    background-color: $theme-gray-100;
  }

  &:focus {
    color: $gl-text-color;
    background-color: $theme-gray-200;
  }

  &.active {
    // extend width over border of sidebar section
    width: calc(100% + 1px);
    padding-right: $gl-padding + 1px;
    background-color: $white-light;
    border-top-color: $white-dark;
    border-bottom-color: $white-dark;

    &::after {
      content: '';
      position: absolute;
      right: -1px;
      top: 0;
      bottom: 0;
      width: 1px;
      background: $white-light;
    }
  }
}

.ide-activity-bar {
  position: relative;
  flex: 0 0 60px;
  z-index: 1;
}

.ide-file-finder-overlay {
  position: absolute;
  top: 0;
  right: 0;
  bottom: 0;
  left: 0;
  z-index: 100;
}

.ide-file-finder {
  top: 10px;
  left: 50%;
  transform: translateX(-50%);

  .highlighted {
    color: $blue-500;
    font-weight: $gl-font-weight-bold;
  }
}

.ide-commit-message-field {
  height: 200px;
  background-color: $white-light;

  .md-area {
    display: flex;
    flex-direction: column;
    height: 100%;
  }

  .nav-links {
    height: 30px;
  }

  .help-block {
    margin-top: 2px;
    color: $blue-500;
    cursor: pointer;
  }
}

.ide-commit-message-textarea-container {
  position: relative;
  width: 100%;
  height: 100%;
  overflow: hidden;

  .note-textarea {
    font-family: $monospace_font;
  }
}

.ide-commit-message-highlights-container {
  position: absolute;
  left: 0;
  top: 0;
  right: -100px;
  bottom: 0;
  padding-right: 100px;
  pointer-events: none;
  z-index: 1;

  .highlights {
    white-space: pre-wrap;
    word-wrap: break-word;
    color: transparent;
  }

  mark {
    margin-left: -1px;
    padding: 0 2px;
    border-radius: $border-radius-small;
    background-color: $orange-200;
    color: transparent;
    opacity: 0.6;
  }
}

.ide-commit-message-textarea {
  position: absolute;
  left: 0;
  top: 0;
  right: 0;
  bottom: 0;
  width: 100%;
  height: 100%;
  z-index: 2;
  background: transparent;
  resize: none;
}

<<<<<<< HEAD
=======
.ide-tree-header {
  display: flex;
  align-items: center;
  padding: 10px 0;
  margin-left: 10px;
  margin-right: 10px;
  border-bottom: 1px solid $white-dark;

  .ide-new-btn {
    margin-left: auto;
  }
}

.ide-sidebar-branch-title {
  font-weight: $gl-font-weight-normal;

  svg {
    position: relative;
    top: 3px;
    margin-top: -1px;
  }
}

.commit-form-compact {
  .btn {
    margin-bottom: 8px;
  }

  p {
    margin-bottom: 0;
  }
}

.commit-form-slide-up-enter-active,
.commit-form-slide-up-leave-active {
  position: absolute;
  top: 16px;
  left: 16px;
  right: 16px;
  transition: all 0.3s ease;
}

.is-full .commit-form-slide-up-enter,
.is-compact .commit-form-slide-up-leave-to {
  transform: translateY(100%);
}

.is-full .commit-form-slide-up-enter-to,
.is-compact .commit-form-slide-up-leave {
  transform: translateY(0);
}

.commit-form-slide-up-enter,
.commit-form-slide-up-leave-to {
  opacity: 0;
}

.ide-review-header {
  flex-direction: column;
  align-items: flex-start;

  .dropdown {
    margin-left: auto;
  }

  a {
    color: $gl-link-color;
  }
}

.ide-review-sub-header {
  color: $gl-text-color-secondary;
}

>>>>>>> 632244e7
.ide-tree-changes {
  display: flex;
  align-items: center;
  font-size: 12px;
}

.ide-new-modal-label {
  line-height: 34px;
}

.multi-file-commit-panel-success-message {
  position: absolute;
  top: 61px;
  left: 1px;
  bottom: 0;
  right: 0;
  z-index: 10;
  background: $white-light;
  overflow: auto;
  display: flex;
  flex-direction: column;
  justify-content: center;
}

.ide-review-button-holder {
  display: flex;
  width: 100%;
  align-items: center;
}

.ide-context-header {
  .avatar {
    flex: 0 0 40px;
  }
}

.ide-sidebar-project-title {
  min-width: 0;

  .sidebar-context-title {
    white-space: nowrap;
  }
}<|MERGE_RESOLUTION|>--- conflicted
+++ resolved
@@ -501,12 +501,7 @@
   align-items: center;
   margin-bottom: 0;
   border-bottom: 1px solid $white-dark;
-<<<<<<< HEAD
-  padding: $gl-btn-padding 0;
-  min-height: 56px;
-=======
   padding: $gl-btn-padding $gl-padding;
->>>>>>> 632244e7
 }
 
 .multi-file-commit-panel-header-title {
@@ -641,24 +636,6 @@
 
 .multi-file-commit-panel-bottom {
   position: relative;
-}
-
-.multi-file-commit-panel-bottom {
-  position: relative;
-
-  .multi-file-commit-panel-success-message {
-    position: absolute;
-    top: 1px;
-    left: 3px;
-    bottom: 0;
-    right: 0;
-    z-index: 10;
-    background: $gray-light;
-    overflow: auto;
-    display: flex;
-    flex-direction: column;
-    justify-content: center;
-  }
 }
 
 .dirty-diff {
@@ -999,8 +976,6 @@
   resize: none;
 }
 
-<<<<<<< HEAD
-=======
 .ide-tree-header {
   display: flex;
   align-items: center;
@@ -1075,7 +1050,6 @@
   color: $gl-text-color-secondary;
 }
 
->>>>>>> 632244e7
 .ide-tree-changes {
   display: flex;
   align-items: center;
