--- conflicted
+++ resolved
@@ -183,10 +183,7 @@
   justify-content: space-between;
   align-items: start;
   flex-grow: 1;
-<<<<<<< HEAD
-=======
   min-width: 0;
->>>>>>> 0277bf92
 
   .project_namespace {
     color: $gl-text-color-secondary;
