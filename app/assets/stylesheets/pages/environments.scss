@media (max-width: $screen-md-max) {
  .deployments-container {
    width: 100%;
    overflow: auto;
  }
}

.environments-folder-name {
  font-weight: $gl-font-weight-normal;
  padding-top: 20px;
}

.environments-container {
  .ci-table {
    .deployment-column {
      > span {
        word-break: break-all;
      }

      .avatar {
        float: none;
      }
    }

    .btn-group {

      > a {
        color: $gl-text-color-secondary;
      }

      svg path {
        fill: $gl-text-color-secondary;
      }

      .dropdown {
        outline: none;
      }
    }

    .btn .text-center {
      display: inline;
    }

    .commit-title {
      margin: 0;
    }

    .icon-play {
      height: 13px;
      width: 12px;
    }

    .external-url,
    .dropdown-new {
      color: $gl-text-color-secondary;
    }

    .dropdown-menu {
      .fa {
        margin-right: 6px;
        color: $gl-text-color-secondary;
      }
    }

    .build-link,
    .ref-name {
      color: $gl-text-color;
    }

    .stop-env-link,
    .external-url {
      color: $gl-text-color-secondary;

      .stop-env-icon {
        font-size: 14px;
      }
    }

    .deployment .build-column {
      .build-link {
        color: $gl-text-color;
      }

      .avatar {
        float: none;
        margin-right: 0;
      }
    }

    .folder-icon {
      margin-right: 3px;
      color: $gl-text-color-secondary;
      display: inline-block;

      .fa:nth-child(1) {
        margin-right: 3px;
      }
    }

    .folder-name {
      cursor: pointer;
      color: $gl-text-color-secondary;
      display: inline-block;
    }

    .icon-container {
      width: 20px;
      text-align: center;
    }

    .branch-commit {
      .commit-sha {
        margin-right: 0;
      }
    }

    .no-btn {
      border: 0;
      background: none;
      outline: none;
      width: 100%;
      text-align: left;
    }

    .environment-child-row {
      padding-left: 20px;
    }
  }
}

/**
 * Deploy boards
 */
.deploy-board {
  padding: 10px;
  background-color: $gray-light;
  min-height: 20px;

  .fa-spinner {
    margin: 0 auto;
    width: 20px;
    display: block;
    font-size: 20px;
  }

  > div {
    display: flex;
    justify-content: space-between;

    .deploy-board-information {
      order: 1;
      display: flex;
      width: 70px;
      flex-wrap: wrap;
      justify-content: center;
      margin: 20px 0 20px 5px;

      > span {
        text-align: center;
      }

      .percentage {
        color: $gl-text-color;
      }

      .text {
        color: $gl-text-color-secondary;
      }
    }

    .deploy-board-instances {
      order: 2;
      margin-left: 20px;
      width: 100%;

      .text {
        color: $gl-text-color-secondary;
        font-size: 12px;
      }

      .deploy-board-instances-container {
        display: flex;
        flex-wrap: wrap;
        flex-direction: row;
        margin-top: -8px;
      }
    }

    .deploy-board-actions {
      order: 3;
      align-self: center;
      min-width: 150px;
      margin-left: 10px;
    }

    &.deploy-board-error-message {
      justify-content: center;
    }

    .deploy-board-empty-state-svg {
      order: 1;
      width: 90px;
      margin: auto 0 auto 20px;
    }

    .deploy-board-empty-state-text {
      order: 2;
      flex-wrap: wrap;
      margin: auto auto 15px 0;

      .title {
        order: 1;
        display: flex;
        font-size: 17px;
        line-height: 40px;
      }
    }
  }
}

.deploy-board-instance {
  width: 15px;
  height: 15px;
  border-radius: 3px;
  border-width: 1px;
  border-style: solid;
  margin: 1px;
  display: flex;
  justify-content: center;
  align-items: center;

  &-finished {
    background-color: $green-100;
    border-color: $green-400;
  }

  &-deploying {
    background-color: $green-50;
    border-color: $green-400;
  }

  &-failed {
    background-color: $red-200;
    border-color: $red-500;
  }

  &-ready {
    background-color: lighten($border-color, 1%);
    border-color: $border-color;
  }

  &-preparing {
    background-color: lighten($border-color, 5%);
    border-color: $border-color;
  }

  &-waiting {
    background-color: $white-light;
    border-color: $border-color;
  }

  &.deploy-board-instance-canary {
    &::after {
      width: 7px;
      height: 7px;
      border: 1px solid $white-light;
      background-color: $orange-300;
      border-radius: 50%;
      content: "";
    }
  }
}

.deploy-board-icon {
  display: none;

  @media (min-width: $screen-md-min) {
    float: left;
    display: block;
  }

  i {
    cursor: pointer;
    color: $layout-link-gray;
    padding-right: 10px;
  }
}



.gl-responsive-table-row {
  .branch-commit {
    max-width: 100%;
  }
}

.folder-row {
  border-left: 0;
  border-right: 0;

  @media (min-width: $screen-sm-max) {
    border-top: 0;
  }
}

.x-axis path,
.y-axis path,
.label-x-axis-line,
.label-y-axis-line {
  fill: none;
  stroke-width: 1;
  shape-rendering: crispEdges;
}

.x-axis path,
.y-axis path {
  stroke: $stat-graph-axis-fill;
}

.label-x-axis-line,
.label-y-axis-line {
  stroke: $border-color;
}

.y-axis {
  line {
    stroke: $stat-graph-axis-fill;
    stroke-width: 1;
  }
}

.metric-area {
  opacity: 0.25;
}

.prometheus-graph-overlay {
  fill: none;
  opacity: 0;
  pointer-events: all;
}

.rect-text-metric {
  fill: $white-light;
  stroke-width: 1;
  stroke: $gray-darkest;
}

.rect-axis-text {
  fill: $white-light;
}

.text-metric {
  font-size: 12px;
}

.selected-metric-line {
  stroke: $gl-gray-dark;
  stroke-width: 1;
}

.deployment-line {
  stroke: $black;
  stroke-width: 1;
}

.divider-line {
  stroke-width: 1;
  stroke: $gray-darkest;
}

.prometheus-state {
  max-width: 460px;
  margin: 10px auto;
  text-align: center;

  .state-svg {
    max-width: 80vw;
    margin: 0 auto;
  }

  .state-button {
    padding: $gl-padding / 2;
  }
}

.environments-actions {
  .external-url,
  .monitoring-url,
  .terminal-button,
  .stop-env-link {
    width: 38px;
  }
}

.prometheus-panel {
  margin-top: 20px;
}

.prometheus-graph-group {
  display: flex;
  flex-wrap: wrap;
  padding: $gl-padding / 2;
}

.prometheus-graph {
  flex: 1 0 auto;
  min-width: 450px;
  padding: $gl-padding / 2;

  h5 {
    font-size: 16px;
  }

  @media (max-width: $screen-sm-max) {
    min-width: 100%;
  }
}

.prometheus-graph-cursor {
  position: absolute;
  background: $theme-gray-600;
  width: 1px;
}

.prometheus-graph-flag {
  display: block;
  min-width: 160px;

  h5 {
    padding: 0;
    margin: 0;
    font-size: 14px;
    line-height: 1.2;
  }

  .deploy-meta-content {
    border-bottom: 1px solid $white-dark;

    svg {
      height: 15px;
      vertical-align: bottom;
    }
  }

  &.popover {
    &.left {
      left: auto;
      right: 0;
      margin-right: 10px;
    }

    &.right {
      left: 0;
      right: auto;
      margin-left: 10px;
    }

    > .arrow {
      top: 40px;
    }

    > .popover-title,
    > .popover-content {
      padding: 5px 8px;
      font-size: 12px;
      white-space: nowrap;
    }
  }
}

.prometheus-table {
  border-collapse: collapse;
  padding: 0;
  margin: 0;

  td {
    vertical-align: middle;

    + td {
      padding-left: 5px;
      vertical-align: top;
    }
  }

  .legend-metric-title {
    font-size: 12px;
    vertical-align: middle;
  }
}

.prometheus-svg-container {
  position: relative;
  height: 0;
  width: 100%;
  padding: 0;
  padding-bottom: 100%;

  .text-metric-usage {
    fill: $black;
    font-weight: $gl-font-weight-normal;
    font-size: 12px;
  }

  > svg {
    position: absolute;
    height: 100%;
    width: 100%;
    left: 0;
    top: 0;

    text {
      fill: $gl-text-color;
      stroke-width: 0;
    }

    .text-metric-bold {
      font-weight: $gl-font-weight-bold;
    }

    .label-axis-text {
      fill: $black;
      font-weight: $gl-font-weight-normal;
      font-size: 10px;
    }

    .legend-axis-text {
      fill: $black;
    }

    .tick {
      > line {
        stroke: $gray-darker;
      }

      > text {
        fill: $theme-gray-600;
        font-size: 10px;
      }
    }

    .y-label-text,
    .x-label-text {
      fill: $gray-darkest;
    }

    .axis-tick {
      stroke: $gray-darker;
    }

    .deploy-info-text {
      dominant-baseline: text-before-edge;
      font-size: 12px;
    }

    .deploy-info-text-link {
      font-family: $monospace_font;
      fill: $gl-link-color;

      &:hover {
        fill: $gl-link-hover-color;
      }
    }

    @media (max-width: $screen-sm-max) {
      .label-axis-text,
      .text-metric-usage,
      .legend-axis-text {
        font-size: 8px;
      }

      .tick > text {
        font-size: 8px;
      }
    }
  }
}

<<<<<<< HEAD
=======
.prometheus-table-row-highlight {
  background-color: $prometheus-table-row-highlight-color;
}

>>>>>>> d87a9904
// EE-only
.cluster-health-graphs {
  .prometheus-state {
    .state-svg img {
      max-height: 120px;
    }

    .state-description,
    .state-button {
      display: none;
    }
  }
}<|MERGE_RESOLUTION|>--- conflicted
+++ resolved
@@ -575,13 +575,10 @@
   }
 }
 
-<<<<<<< HEAD
-=======
 .prometheus-table-row-highlight {
   background-color: $prometheus-table-row-highlight-color;
 }
 
->>>>>>> d87a9904
 // EE-only
 .cluster-health-graphs {
   .prometheus-state {
