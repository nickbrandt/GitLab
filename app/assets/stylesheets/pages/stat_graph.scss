--- conflicted
+++ resolved
@@ -34,15 +34,7 @@
   }
 
   .person {
-<<<<<<< HEAD
     @include make-md-column(6);
-=======
-    &:nth-child(even) {
-      float: right;
-    }
-
-    float: left;
->>>>>>> 15516150
     margin-top: 10px;
 
     @media (max-width: $screen-sm-min) {
