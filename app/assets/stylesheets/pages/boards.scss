--- conflicted
+++ resolved
@@ -81,20 +81,12 @@
   overflow-x: scroll;
   white-space: nowrap;
 
-<<<<<<< HEAD
-  @media (min-width: $screen-sm-min) {
-    height: calc(100vh - 222px);
-=======
   @media (min-width: $screen-sm-min) and (max-width: $screen-sm-max) {
     height: calc(100vh - 90px);
   }
 
   @media (min-width: $screen-md-min) {
-    height: 475px; // Needed for PhantomJS
-    // scss-lint:disable DuplicateProperty
     height: calc(100vh - 160px);
-    // scss-lint:enable DuplicateProperty
->>>>>>> 4841c3cb
     min-height: 475px;
   }
 }
