.commit-title {
  display: block;
}

<<<<<<< HEAD
.commit-row-title .commit-title {
  font-weight: 600;
}

.commit-author, .commit-committer{
=======
.commit-author, .commit-committer {
>>>>>>> 531e4bda
  display: block;
  color: #999;
  font-weight: normal;
  font-style: italic;
}

.commit-author strong, .commit-committer strong {
  font-weight: bold;
  font-style: normal;
}

.commit-description {
  background: none;
  border: none;
  margin: 0;
  padding: 0;
  margin-top: 10px;
}

.commit-info-row {
  margin-bottom: 10px;
  .avatar {
    @extend .avatar-inline;
  }
  .commit-committer-link,
  .commit-author-link {
    color: #444;
    font-weight: bold;
  }
}

.commit-box {
  border-top: 1px solid $border-color;

  .commit-title {
    margin: 0;
    font-size: 23px;
    color: #313236;
  }

  .commit-description {
    margin-top: 15px;
  }
}

.file-stats {
  ul {
    list-style: none;
    margin: 0;
    padding: 10px 0;

    li {
      padding: 3px 0;
      line-height: 20px;
    }
  }
  .new-file {
    a {
      color: $gl-text-green;
    }
  }
  .renamed-file {
    a {
      color: $gl-text-orange;
    }
  }
  .deleted-file {
    a {
      color: $gl-text-red;
    }
  }
  .edit-file {
    a {
      color: $gl-text-color;
    }
  }
}

/*
 * Commit message textarea for web editor and
 * custom merge request message
 */
.commit-message-container {
  background-color: $body-bg;
  position: relative;
  font-family: $monospace_font;
  $left: 12px;
  overflow: hidden; // See https://gitlab.com/gitlab-org/gitlab-ce/issues/13987
  .max-width-marker {
    width: 72ch;
    color: rgba(0, 0, 0, 0.0);
    font-family: inherit;
    left: $left;
    height: 100%;
    border-right: 1px solid mix($input-border, white);
    position: absolute;
    z-index: 1;
  }
  > textarea {
    background-color: rgba(0, 0, 0, 0.0);
    font-family: inherit;
    padding-left: $left;
    position: relative;
    z-index: 2;
  }
}<|MERGE_RESOLUTION|>--- conflicted
+++ resolved
@@ -2,15 +2,7 @@
   display: block;
 }
 
-<<<<<<< HEAD
-.commit-row-title .commit-title {
-  font-weight: 600;
-}
-
-.commit-author, .commit-committer{
-=======
 .commit-author, .commit-committer {
->>>>>>> 531e4bda
   display: block;
   color: #999;
   font-weight: normal;
