--- conflicted
+++ resolved
@@ -310,35 +310,7 @@
   flex: 1;
   min-width: 0;
   align-self: center;
-<<<<<<< HEAD
   color: $gl-text-color-secondary;
-=======
-  color: $gl-text-color-quaternary;
-
-  a {
-    color: $gl-text-color-secondary;
-
-    &:not(:first-child),
-    &.group-path {
-      margin-left: 4px;
-    }
-
-    &:not(:last-of-type),
-    &.group-path {
-      margin-right: 3px;
-    }
-  }
-
-  .title {
-    display: inline-block;
-
-    > a {
-      &:last-of-type:not(:first-child) {
-        font-weight: $gl-font-weight-bold;
-      }
-    }
-  }
->>>>>>> 978b4b9c
 
   .avatar-tile {
     margin-right: 4px;
@@ -360,25 +332,9 @@
 
 .breadcrumbs-list {
   display: flex;
-<<<<<<< HEAD
   flex-wrap: wrap;
   margin-bottom: 0;
   line-height: 16px;
-=======
-  flex: 0 0 auto;
-  margin-left: auto;
-}
-
-.breadcrumbs-sub-title {
-  margin: 2px 0;
-  font-size: 16px;
-  font-weight: $gl-font-weight-normal;
-  line-height: 1;
-
-  ul {
-    margin: 0;
-  }
->>>>>>> 978b4b9c
 
   > li {
     display: flex;
@@ -389,14 +345,9 @@
       margin-right: 20px;
     }
 
-<<<<<<< HEAD
     > a {
       font-size: 12px;
       color: currentColor;
-=======
-    &:last-child a {
-      font-weight: $gl-font-weight-bold;
->>>>>>> 978b4b9c
     }
   }
 }
