--- conflicted
+++ resolved
@@ -23,22 +23,6 @@
         type: String,
         required: true,
       },
-<<<<<<< HEAD
-      store: {
-        type: Object,
-        required: true,
-      },
-      showForm: {
-        type: Boolean,
-        required: true,
-      },
-      issuableTemplates: {
-        type: Array,
-        required: true,
-        default: () => [],
-      },
-=======
->>>>>>> 5f2b142b
     },
     watch: {
       titleHtml() {
@@ -57,24 +41,6 @@
 </script>
 
 <template>
-<<<<<<< HEAD
-  <div>
-    <title-field
-      v-if="showForm"
-      :store="store"
-      :issuable-templates="issuableTemplates" />
-    <h2
-      v-else
-      class="title"
-      :class="{
-        'issue-realtime-pre-pulse': preAnimation,
-        'issue-realtime-trigger-pulse': pulseAnimation
-      }"
-      v-html="titleHtml"
-    >
-    </h2>
-  </div>
-=======
   <h2
     class="title"
     :class="{
@@ -84,5 +50,4 @@
     v-html="titleHtml"
   >
   </h2>
->>>>>>> 5f2b142b
 </template>