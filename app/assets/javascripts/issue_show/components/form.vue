--- conflicted
+++ resolved
@@ -2,11 +2,8 @@
   import titleField from './fields/title.vue';
   import descriptionField from './fields/description.vue';
   import editActions from './edit_actions.vue';
-<<<<<<< HEAD
   import descriptionTemplate from './fields/description_template.vue';
-=======
   import confidentialCheckbox from './fields/confidential_checkbox.vue';
->>>>>>> 81c69c28
 
   export default {
     props: {
@@ -57,7 +54,6 @@
 
 <template>
   <form>
-<<<<<<< HEAD
     <div class="row">
       <div
         class="col-sm-4 col-lg-3"
@@ -78,16 +74,12 @@
           :issuable-templates="issuableTemplates" />
       </div>
     </div>
-=======
-    <title-field
-      :form-state="formState" />
-    <confidential-checkbox
-      :form-state="formState" />
->>>>>>> 81c69c28
     <description-field
       :form-state="formState"
       :markdown-preview-url="markdownPreviewUrl"
       :markdown-docs="markdownDocs" />
+    <confidential-checkbox
+      :form-state="formState" />
     <edit-actions
       :form-state="formState"
       :can-destroy="canDestroy" />
