--- conflicted
+++ resolved
@@ -2,6 +2,7 @@
   import titleField from './fields/title.vue';
   import descriptionField from './fields/description.vue';
   import editActions from './edit_actions.vue';
+  import descriptionTemplate from './fields/description_template.vue';
 
   export default {
     props: {
@@ -13,12 +14,11 @@
         type: Object,
         required: true,
       },
-<<<<<<< HEAD
       issuableTemplates: {
         type: Array,
         required: false,
         default: () => [],
-=======
+      },
       markdownPreviewUrl: {
         type: String,
         required: true,
@@ -26,35 +26,45 @@
       markdownDocs: {
         type: String,
         required: true,
->>>>>>> 4fcff0bf
       },
     },
     components: {
       titleField,
       descriptionField,
+      descriptionTemplate,
       editActions,
     },
-    issuableTemplates: {
-      type: Array,
-      required: true,
-      default: () => [],
+    computed: {
+      hasIssuableTemplates() {
+        return this.issuableTemplates.length !== 0;
+      },
     },
   };
 </script>
 
 <template>
   <form>
-    <title-field
-<<<<<<< HEAD
-      :form-state="formState"
-      :issuable-templates="issuableTemplates" />
-=======
-      :form-state="formState" />
+    <div class="row">
+      <div
+        class="col-sm-4 col-lg-3"
+        v-if="hasIssuableTemplates">
+        <description-template
+          :issuable-templates="issuableTemplates" />
+      </div>
+      <div
+        :class="{
+          'col-sm-8 col-lg-9': hasIssuableTemplates,
+          'col-xs-12': !hasIssuableTemplates,
+        }">
+        <title-field
+          :form-state="formState"
+          :issuable-templates="issuableTemplates" />
+      </div>
+    </div>
     <description-field
       :form-state="formState"
       :markdown-preview-url="markdownPreviewUrl"
       :markdown-docs="markdownDocs" />
->>>>>>> 4fcff0bf
     <edit-actions
       :can-destroy="canDestroy" />
   </form>
