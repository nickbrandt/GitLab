<script>
  import titleField from './fields/title.vue';
  import descriptionField from './fields/description.vue';
  import editActions from './edit_actions.vue';
  import confidentialCheckbox from './fields/confidential_checkbox.vue';

  export default {
    props: {
      canDestroy: {
        type: Boolean,
        required: true,
      },
      formState: {
        type: Object,
        required: true,
      },
      markdownPreviewUrl: {
        type: String,
        required: true,
      },
      markdownDocs: {
        type: String,
        required: true,
      },
    },
    components: {
      titleField,
      descriptionField,
      editActions,
      confidentialCheckbox,
    },
  };
</script>

<template>
  <form>
    <title-field
      :form-state="formState" />
<<<<<<< HEAD
    <confidential-checkbox
      :form-state="formState" />
=======
    <description-field
      :form-state="formState"
      :markdown-preview-url="markdownPreviewUrl"
      :markdown-docs="markdownDocs" />
>>>>>>> 4fcff0bf
    <edit-actions
      :can-destroy="canDestroy" />
  </form>
</template><|MERGE_RESOLUTION|>--- conflicted
+++ resolved
@@ -36,15 +36,12 @@
   <form>
     <title-field
       :form-state="formState" />
-<<<<<<< HEAD
     <confidential-checkbox
       :form-state="formState" />
-=======
     <description-field
       :form-state="formState"
       :markdown-preview-url="markdownPreviewUrl"
       :markdown-docs="markdownDocs" />
->>>>>>> 4fcff0bf
     <edit-actions
       :can-destroy="canDestroy" />
   </form>
