--- conflicted
+++ resolved
@@ -94,12 +94,8 @@
           title: this.state.titleText,
           confidential: this.isConfidential,
           description: this.state.descriptionText,
-<<<<<<< HEAD
+          move_to_project_id: 0,
         });
-=======
-          move_to_project_id: 0,
-        };
->>>>>>> 3c3b17a5
       }
     },
     closeForm() {
