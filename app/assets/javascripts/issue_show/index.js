--- conflicted
+++ resolved
@@ -3,56 +3,6 @@
 import issuableApp from './components/app.vue';
 import '../vue_shared/vue_resource_interceptor';
 
-<<<<<<< HEAD
-document.addEventListener('DOMContentLoaded', () => new Vue({
-  el: document.getElementById('js-issuable-app'),
-  components: {
-    issuableApp,
-  },
-  data() {
-    const issuableElement = this.$options.el;
-    const issuableTitleElement = issuableElement.querySelector('.title');
-    const issuableDescriptionElement = issuableElement.querySelector('.wiki');
-    const issuableDescriptionTextarea = issuableElement.querySelector('.js-task-list-field');
-
-    const {
-      canUpdate,
-      endpoint,
-      issuableRef,
-      updatedAt,
-      updatedByName,
-      updatedByPath,
-    } = issuableElement.dataset;
-
-    return {
-      canUpdate: gl.utils.convertPermissionToBoolean(canUpdate),
-      endpoint,
-      issuableRef,
-      initialTitle: issuableTitleElement.innerHTML,
-      initialDescriptionHtml: issuableDescriptionElement ? issuableDescriptionElement.innerHTML : '',
-      initialDescriptionText: issuableDescriptionTextarea ? issuableDescriptionTextarea.textContent : '',
-      updatedAt,
-      updatedByName,
-      updatedByPath,
-    };
-  },
-  render(createElement) {
-    return createElement('issuable-app', {
-      props: {
-        canUpdate: this.canUpdate,
-        endpoint: this.endpoint,
-        issuableRef: this.issuableRef,
-        initialTitle: this.initialTitle,
-        initialDescriptionHtml: this.initialDescriptionHtml,
-        initialDescriptionText: this.initialDescriptionText,
-        updatedAt: this.updatedAt,
-        updatedByName: this.updatedByName,
-        updatedByPath: this.updatedByPath,
-      },
-    });
-  },
-}));
-=======
 document.addEventListener('DOMContentLoaded', () => {
   const initialDataEl = document.getElementById('js-issuable-app-initial-data');
   const initialData = JSON.parse(initialDataEl.innerHTML.replace(/&quot;/g, '"'));
@@ -92,9 +42,11 @@
           projectPath: this.projectPath,
           projectNamespace: this.projectNamespace,
           projectsAutocompleteUrl: this.projectsAutocompleteUrl,
+          updatedAt: this.updatedAt,
+          updatedByName: this.updatedByName,
+          updatedByPath: this.updatedByPath,
         },
       });
     },
   });
-});
->>>>>>> aea03d7c
+});