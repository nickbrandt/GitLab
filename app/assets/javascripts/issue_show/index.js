import Vue from 'vue';
import eventHub from './event_hub';
import issuableApp from './components/app.vue';
import '../vue_shared/vue_resource_interceptor';

document.addEventListener('DOMContentLoaded', () => {
  $('.issuable-edit').on('click', (e) => {
    e.preventDefault();

    eventHub.$emit('open.form');
  });

  return new Vue({
    el: document.getElementById('js-issuable-app'),
    components: {
      issuableApp,
    },
    data() {
      const issuableElement = this.$options.el;
      const issuableTitleElement = issuableElement.querySelector('.title');
      const issuableDescriptionElement = issuableElement.querySelector('.wiki');
      const issuableDescriptionTextarea = issuableElement.querySelector('.js-task-list-field');
      const {
        canUpdate,
        canDestroy,
        endpoint,
        issuableRef,
<<<<<<< HEAD
        isConfidential,
=======
        markdownPreviewUrl,
        markdownDocs,
>>>>>>> 4fcff0bf
      } = issuableElement.dataset;

      return {
        canUpdate: gl.utils.convertPermissionToBoolean(canUpdate),
        canDestroy: gl.utils.convertPermissionToBoolean(canDestroy),
        endpoint,
        issuableRef,
        initialTitle: issuableTitleElement.innerHTML,
        initialDescriptionHtml: issuableDescriptionElement ? issuableDescriptionElement.innerHTML : '',
        initialDescriptionText: issuableDescriptionTextarea ? issuableDescriptionTextarea.textContent : '',
<<<<<<< HEAD
        isConfidential: gl.utils.convertPermissionToBoolean(isConfidential),
=======
        markdownPreviewUrl,
        markdownDocs,
>>>>>>> 4fcff0bf
      };
    },
    render(createElement) {
      return createElement('issuable-app', {
        props: {
          canUpdate: this.canUpdate,
          canDestroy: this.canDestroy,
          endpoint: this.endpoint,
          issuableRef: this.issuableRef,
          initialTitle: this.initialTitle,
          initialDescriptionHtml: this.initialDescriptionHtml,
          initialDescriptionText: this.initialDescriptionText,
<<<<<<< HEAD
          isConfidential: this.isConfidential,
=======
          markdownPreviewUrl: this.markdownPreviewUrl,
          markdownDocs: this.markdownDocs,
>>>>>>> 4fcff0bf
        },
      });
    },
  });
});<|MERGE_RESOLUTION|>--- conflicted
+++ resolved
@@ -25,12 +25,9 @@
         canDestroy,
         endpoint,
         issuableRef,
-<<<<<<< HEAD
         isConfidential,
-=======
         markdownPreviewUrl,
         markdownDocs,
->>>>>>> 4fcff0bf
       } = issuableElement.dataset;
 
       return {
@@ -41,12 +38,9 @@
         initialTitle: issuableTitleElement.innerHTML,
         initialDescriptionHtml: issuableDescriptionElement ? issuableDescriptionElement.innerHTML : '',
         initialDescriptionText: issuableDescriptionTextarea ? issuableDescriptionTextarea.textContent : '',
-<<<<<<< HEAD
         isConfidential: gl.utils.convertPermissionToBoolean(isConfidential),
-=======
         markdownPreviewUrl,
         markdownDocs,
->>>>>>> 4fcff0bf
       };
     },
     render(createElement) {
@@ -59,12 +53,9 @@
           initialTitle: this.initialTitle,
           initialDescriptionHtml: this.initialDescriptionHtml,
           initialDescriptionText: this.initialDescriptionText,
-<<<<<<< HEAD
           isConfidential: this.isConfidential,
-=======
           markdownPreviewUrl: this.markdownPreviewUrl,
           markdownDocs: this.markdownDocs,
->>>>>>> 4fcff0bf
         },
       });
     },
