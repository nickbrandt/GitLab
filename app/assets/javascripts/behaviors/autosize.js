--- conflicted
+++ resolved
@@ -1,12 +1,7 @@
 /* eslint-disable func-names, space-before-function-paren, prefer-arrow-callback, no-var, consistent-return, max-len */
 /* global autosize */
 
-<<<<<<< HEAD
 var autosize = require('vendor/autosize');
-require('vendor/jquery.ba-resize');
-=======
-/*= require autosize */
->>>>>>> 2c358b4b
 
 (function() {
   $(function() {
