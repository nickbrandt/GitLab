/* eslint-disable func-names, space-before-function-paren, one-var, no-var, prefer-rest-params, wrap-iife, quotes, max-len, one-var-declaration-per-line, vars-on-top, prefer-arrow-callback, consistent-return, comma-dangle, object-shorthand, no-shadow, no-unused-vars, no-else-return, no-self-compare, prefer-template, no-unused-expressions, no-lonely-if, yoda, prefer-spread, no-void, camelcase, no-param-reassign */
/* global Issuable */
/* global emitSidebarEvent */

import $ from 'jquery';
import _ from 'underscore';
import axios from './lib/utils/axios_utils';
import { __ } from './locale';
import ModalStore from './boards/stores/modal_store';

// TODO: remove eventHub hack after code splitting refactor
window.emitSidebarEvent = window.emitSidebarEvent || $.noop;

function UsersSelect(currentUser, els, options = {}) {
  var $els;
  this.users = this.users.bind(this);
  this.user = this.user.bind(this);
  this.usersPath = "/autocomplete/users.json";
  this.userPath = "/autocomplete/users/:id.json";
  if (currentUser != null) {
    if (typeof currentUser === 'object') {
      this.currentUser = currentUser;
    } else {
      this.currentUser = JSON.parse(currentUser);
    }
  }

  const { handleClick } = options;

  $els = $(els);

  if (!els) {
    $els = $('.js-user-search');
  }

  $els.each((function(_this) {
    return function(i, dropdown) {
      var options = {};
      var $block, $collapsedSidebar, $dropdown, $loading, $selectbox, $value, abilityName, assignTo, assigneeTemplate, collapsedAssigneeTemplate, defaultLabel, defaultNullUser, firstUser, issueURL, selectedId, selectedIdDefault, showAnyUser, showNullUser, showMenuAbove;
      $dropdown = $(dropdown);
      options.projectId = $dropdown.data('projectId');
      options.groupId = $dropdown.data('groupId');
      options.showCurrentUser = $dropdown.data('currentUser');
      options.todoFilter = $dropdown.data('todoFilter');
      options.todoStateFilter = $dropdown.data('todoStateFilter');
      showNullUser = $dropdown.data('nullUser');
      defaultNullUser = $dropdown.data('nullUserDefault');
      showMenuAbove = $dropdown.data('showMenuAbove');
      showAnyUser = $dropdown.data('anyUser');
      firstUser = $dropdown.data('firstUser');
      options.authorId = $dropdown.data('authorId');
      defaultLabel = $dropdown.data('defaultLabel');
      issueURL = $dropdown.data('issueUpdate');
      $selectbox = $dropdown.closest('.selectbox');
      $block = $selectbox.closest('.block');
      abilityName = $dropdown.data('abilityName');
      $value = $block.find('.value');
      $collapsedSidebar = $block.find('.sidebar-collapsed-user');
      $loading = $block.find('.block-loading').fadeOut();
      selectedIdDefault = (defaultNullUser && showNullUser) ? 0 : null;
      selectedId = $dropdown.data('selected');

      if (selectedId === undefined) {
        selectedId = selectedIdDefault;
      }

      const assignYourself = function () {
        const unassignedSelected = $dropdown.closest('.selectbox')
          .find(`input[name='${$dropdown.data('fieldName')}'][value=0]`);

        if (unassignedSelected) {
          unassignedSelected.remove();
        }

        // Save current selected user to the DOM
        const input = document.createElement('input');
        input.type = 'hidden';
        input.name = $dropdown.data('fieldName');

        const currentUserInfo = $dropdown.data('currentUserInfo');

        if (currentUserInfo) {
          input.value = currentUserInfo.id;
          input.dataset.meta = _.escape(currentUserInfo.name);
        } else if (_this.currentUser) {
          input.value = _this.currentUser.id;
        }

        if ($selectbox) {
          $dropdown.parent().before(input);
        } else {
          $dropdown.after(input);
        }
      };

      if ($block[0]) {
        $block[0].addEventListener('assignYourself', assignYourself);
      }

      const getSelectedUserInputs = function() {
        return $selectbox
          .find(`input[name="${$dropdown.data('fieldName')}"]`);
      };

      const getSelected = function() {
        return getSelectedUserInputs()
          .map((index, input) => parseInt(input.value, 10))
          .get();
      };

      const checkMaxSelect = function() {
        const maxSelect = $dropdown.data('maxSelect');
        if (maxSelect) {
          const selected = getSelected();

          if (selected.length > maxSelect) {
            const firstSelectedId = selected[0];
            const firstSelected = $dropdown.closest('.selectbox')
              .find(`input[name='${$dropdown.data('fieldName')}'][value=${firstSelectedId}]`);

            firstSelected.remove();
            emitSidebarEvent('sidebar.removeAssignee', {
              id: firstSelectedId,
            });
          }
        }
      };

      const getMultiSelectDropdownTitle = function(selectedUser, isSelected) {
        const selectedUsers = getSelected()
          .filter(u => u !== 0);

        const firstUser = getSelectedUserInputs()
          .map((index, input) => ({
            name: input.dataset.meta,
            value: parseInt(input.value, 10),
          }))
          .filter(u => u.id !== 0)
          .get(0);

        if (selectedUsers.length === 0) {
          return 'Unassigned';
        } else if (selectedUsers.length === 1) {
          return firstUser.name;
        } else if (isSelected) {
          const otherSelected = selectedUsers.filter(s => s !== selectedUser.id);
          return `${selectedUser.name} + ${otherSelected.length} more`;
        } else {
          return `${firstUser.name} + ${selectedUsers.length - 1} more`;
        }
      };

      $('.assign-to-me-link').on('click', (e) => {
        e.preventDefault();
        $(e.currentTarget).hide();

        if ($dropdown.data('multiSelect')) {
          assignYourself();
          checkMaxSelect();

          const currentUserInfo = $dropdown.data('currentUserInfo');
          $dropdown.find('.dropdown-toggle-text').text(getMultiSelectDropdownTitle(currentUserInfo)).removeClass('is-default');
        } else {
          const $input = $(`input[name="${$dropdown.data('fieldName')}"]`);
          $input.val(gon.current_user_id);
          selectedId = $input.val();
          $dropdown.find('.dropdown-toggle-text').text(gon.current_user_fullname).removeClass('is-default');
        }
      });

      $block.on('click', '.js-assign-yourself', (e) => {
        e.preventDefault();
        return assignTo(_this.currentUser.id);
      });

      assignTo = function(selected) {
        var data;
        data = {};
        data[abilityName] = {};
        data[abilityName].assignee_id = selected != null ? selected : null;
        $loading.removeClass('hidden').fadeIn();
        $dropdown.trigger('loading.gl.dropdown');

        return axios.put(issueURL, data)
          .then(({ data }) => {
            var user, tooltipTitle;
            $dropdown.trigger('loaded.gl.dropdown');
            $loading.fadeOut();
            if (data.assignee) {
              user = {
                name: data.assignee.name,
                username: data.assignee.username,
                avatar: data.assignee.avatar_url
              };
              tooltipTitle = _.escape(user.name);
            } else {
              user = {
                name: 'Unassigned',
                username: '',
                avatar: ''
              };
              tooltipTitle = __('Assignee');
            }
            $value.html(assigneeTemplate(user));
<<<<<<< HEAD
            $collapsedSidebar.attr('title', _.escape(user.name)).tooltip('_fixTitle');
=======
            $collapsedSidebar.attr('title', tooltipTitle).tooltip('fixTitle');
>>>>>>> b1e9d98a
            return $collapsedSidebar.html(collapsedAssigneeTemplate(user));
          });
      };
      collapsedAssigneeTemplate = _.template('<% if( avatar ) { %> <a class="author_link" href="/<%- username %>"> <img width="24" class="avatar avatar-inline s24" alt="" src="<%- avatar %>"> </a> <% } else { %> <i class="fa fa-user"></i> <% } %>');
      assigneeTemplate = _.template('<% if (username) { %> <a class="author_link bold" href="/<%- username %>"> <% if( avatar ) { %> <img width="32" class="avatar avatar-inline s32" alt="" src="<%- avatar %>"> <% } %> <span class="author"><%- name %></span> <span class="username"> @<%- username %> </span> </a> <% } else { %> <span class="no-value assign-yourself"> No assignee - <a href="#" class="js-assign-yourself"> assign yourself </a> </span> <% } %>');
      return $dropdown.glDropdown({
        showMenuAbove: showMenuAbove,
        data: function(term, callback) {
          return _this.users(term, options, function(users) {
            // GitLabDropdownFilter returns this.instance
            // GitLabDropdownRemote returns this.options.instance
            const glDropdown = this.instance || this.options.instance;
            glDropdown.options.processData(term, users, callback);
          }.bind(this));
        },
        processData: function(term, data, callback) {
          let users = data;

          // Only show assigned user list when there is no search term
          if ($dropdown.hasClass('js-multiselect') && term.length === 0) {
            const selectedInputs = getSelectedUserInputs();

            // Potential duplicate entries when dealing with issue board
            // because issue board is also managed by vue
            const selectedUsers = _.uniq(selectedInputs, false, a => a.value)
              .filter((input) => {
                const userId = parseInt(input.value, 10);
                const inUsersArray = users.find(u => u.id === userId);

                return !inUsersArray && userId !== 0;
              })
              .map((input) => {
                const userId = parseInt(input.value, 10);
                const { avatarUrl, avatar_url, name, username } = input.dataset;
                return {
                  avatar_url: avatarUrl || avatar_url,
                  id: userId,
                  name,
                  username,
                };
              });

            users = data.concat(selectedUsers);
          }

          let anyUser;
          let index;
          let j;
          let len;
          let name;
          let obj;
          let showDivider;
          if (term.length === 0) {
            showDivider = 0;
            if (firstUser) {
              // Move current user to the front of the list
              for (index = j = 0, len = users.length; j < len; index = (j += 1)) {
                obj = users[index];
                if (obj.username === firstUser) {
                  users.splice(index, 1);
                  users.unshift(obj);
                  break;
                }
              }
            }
            if (showNullUser) {
              showDivider += 1;
              users.unshift({
                beforeDivider: true,
                name: 'Unassigned',
                id: 0
              });
            }
            if (showAnyUser) {
              showDivider += 1;
              name = showAnyUser;
              if (name === true) {
                name = 'Any User';
              }
              anyUser = {
                beforeDivider: true,
                name: name,
                id: null
              };
              users.unshift(anyUser);
            }

            if (showDivider) {
              users.splice(showDivider, 0, 'divider');
            }

            if ($dropdown.hasClass('js-multiselect')) {
              const selected = getSelected().filter(i => i !== 0);

              if (selected.length > 0) {
                if ($dropdown.data('dropdownHeader')) {
                  showDivider += 1;
                  users.splice(showDivider, 0, {
                    header: $dropdown.data('dropdownHeader'),
                  });
                }

                const selectedUsers = users
                  .filter(u => selected.indexOf(u.id) !== -1)
                  .sort((a, b) => a.name > b.name);

                users = users.filter(u => selected.indexOf(u.id) === -1);

                selectedUsers.forEach((selectedUser) => {
                  showDivider += 1;
                  users.splice(showDivider, 0, selectedUser);
                });

                users.splice(showDivider + 1, 0, 'divider');
              }
            }
          }

          callback(users);
          if (showMenuAbove) {
            $dropdown.data('glDropdown').positionMenuAbove();
          }
        },
        filterable: true,
        filterRemote: true,
        search: {
          fields: ['name', 'username']
        },
        selectable: true,
        fieldName: $dropdown.data('fieldName'),
        toggleLabel: function(selected, el, glDropdown) {
          const inputValue = glDropdown.filterInput.val();

          if (this.multiSelect && inputValue === '') {
            // Remove non-users from the fullData array
            const users = glDropdown.filteredFullData();
            const callback = glDropdown.parseData.bind(glDropdown);

            // Update the data model
            this.processData(inputValue, users, callback);
          }

          if (this.multiSelect) {
            return getMultiSelectDropdownTitle(selected, $(el).hasClass('is-active'));
          }

          if (selected && 'id' in selected && $(el).hasClass('is-active')) {
            $dropdown.find('.dropdown-toggle-text').removeClass('is-default');
            if (selected.text) {
              return selected.text;
            } else {
              return selected.name;
            }
          } else {
            $dropdown.find('.dropdown-toggle-text').addClass('is-default');
            return defaultLabel;
          }
        },
        defaultLabel: defaultLabel,
        hidden: function(e) {
          if ($dropdown.hasClass('js-multiselect')) {
            emitSidebarEvent('sidebar.saveAssignees');
          }

          if (!$dropdown.data('alwaysShowSelectbox')) {
            $selectbox.hide();

            // Recalculate where .value is because vue might have changed it
            $block = $selectbox.closest('.block');
            $value = $block.find('.value');
            // display:block overrides the hide-collapse rule
            $value.css('display', '');
          }
        },
        multiSelect: $dropdown.hasClass('js-multiselect'),
        inputMeta: $dropdown.data('inputMeta'),
        clicked: function(options) {
          const { $el, e, isMarking } = options;
          const user = options.selectedObj;

          if ($dropdown.hasClass('js-multiselect')) {
            const isActive = $el.hasClass('is-active');
            const previouslySelected = $dropdown.closest('.selectbox')
                .find("input[name='" + ($dropdown.data('fieldName')) + "'][value!=0]");

            // Enables support for limiting the number of users selected
            // Automatically removes the first on the list if more users are selected
            checkMaxSelect();

            if (user.beforeDivider && user.name.toLowerCase() === 'unassigned') {
              // Unassigned selected
              previouslySelected.each((index, element) => {
                const id = parseInt(element.value, 10);
                element.remove();
              });
              emitSidebarEvent('sidebar.removeAllAssignees');
            } else if (isActive) {
              // user selected
              emitSidebarEvent('sidebar.addAssignee', user);

              // Remove unassigned selection (if it was previously selected)
              const unassignedSelected = $dropdown.closest('.selectbox')
                .find("input[name='" + ($dropdown.data('fieldName')) + "'][value=0]");

              if (unassignedSelected) {
                unassignedSelected.remove();
              }
            } else {
              if (previouslySelected.length === 0) {
              // Select unassigned because there is no more selected users
                this.addInput($dropdown.data('fieldName'), 0, {});
              }

              // User unselected
              emitSidebarEvent('sidebar.removeAssignee', user);
            }

            if (getSelected().find(u => u === gon.current_user_id)) {
              $('.assign-to-me-link').hide();
            } else {
              $('.assign-to-me-link').show();
            }
          }

          var isIssueIndex, isMRIndex, page, selected;
          page = $('body').attr('data-page');
          isIssueIndex = page === 'projects:issues:index';
          isMRIndex = (page === page && page === 'projects:merge_requests:index');
          if ($dropdown.hasClass('js-filter-bulk-update') || $dropdown.hasClass('js-issuable-form-dropdown')) {
            e.preventDefault();

            const isSelecting = (user.id !== selectedId);
            selectedId = isSelecting ? user.id : selectedIdDefault;

            if (selectedId === gon.current_user_id) {
              $('.assign-to-me-link').hide();
            } else {
              $('.assign-to-me-link').show();
            }
            return;
          }
          if ($el.closest('.add-issues-modal').length) {
            ModalStore.store.filter[$dropdown.data('fieldName')] = user.id;
          } else if (handleClick) {
            e.preventDefault();
            handleClick(user, isMarking);
          } else if ($dropdown.hasClass('js-filter-submit') && (isIssueIndex || isMRIndex)) {
            return Issuable.filterResults($dropdown.closest('form'));
          } else if ($dropdown.hasClass('js-filter-submit')) {
            return $dropdown.closest('form').submit();
          } else if (!$dropdown.hasClass('js-multiselect')) {
            selected = $dropdown.closest('.selectbox').find("input[name='" + ($dropdown.data('fieldName')) + "']").val();
            return assignTo(selected);
          }

          // Automatically close dropdown after assignee is selected
          // since CE has no multiple assignees
          // EE does not have a max-select
          if ($dropdown.data('maxSelect') &&
              getSelected().length === $dropdown.data('maxSelect')) {
            // Close the dropdown
            $dropdown.dropdown('toggle');
          }
        },
        id: function (user) {
          return user.id;
        },
        opened: function(e) {
          const $el = $(e.currentTarget);
          const selected = getSelected();
          if ($dropdown.hasClass('js-issue-board-sidebar') && selected.length === 0) {
            this.addInput($dropdown.data('fieldName'), 0, {});
          }
          $el.find('.is-active').removeClass('is-active');

          function highlightSelected(id) {
            $el.find(`li[data-user-id="${id}"] .dropdown-menu-user-link`).addClass('is-active');
          }

          if (selected.length > 0) {
            getSelected().forEach(selectedId => highlightSelected(selectedId));
          } else if ($dropdown.hasClass('js-issue-board-sidebar')) {
            highlightSelected(0);
          } else {
            highlightSelected(selectedId);
          }
        },
        updateLabel: $dropdown.data('dropdownTitle'),
        renderRow: function(user) {
          var avatar, img, listClosingTags, listWithName, listWithUserName, username;
          username = user.username ? "@" + user.username : "";
          avatar = user.avatar_url ? user.avatar_url : gon.default_avatar_url;

          let selected = false;

          if (this.multiSelect) {
            selected = getSelected().find(u => user.id === u);

            const fieldName = this.fieldName;
            const field = $dropdown.closest('.selectbox').find("input[name='" + fieldName + "'][value='" + user.id + "']");

            if (field.length) {
              selected = true;
            }
          } else {
            selected = user.id === selectedId;
          }

          img = "";
          if (user.beforeDivider != null) {
            `<li><a href='#' class='${selected === true ? 'is-active' : ''}'>${_.escape(user.name)}</a></li>`;
          } else {
            img = "<img src='" + avatar + "' class='avatar avatar-inline' width='32' />";
          }

          return `
            <li data-user-id=${user.id}>
              <a href='#' class='dropdown-menu-user-link ${selected === true ? 'is-active' : ''}'>
                ${img}
                <strong class='dropdown-menu-user-full-name'>
                  ${_.escape(user.name)}
                </strong>
                ${username ? `<span class='dropdown-menu-user-username'>${username}</span>` : ''}
              </a>
            </li>
          `;
        }
      });
    };
  })(this));
  $('.ajax-users-select').each((function(_this) {
    return function(i, select) {
      var firstUser, showAnyUser, showEmailUser, showNullUser;
      var options = {};
      options.skipLdap = $(select).hasClass('skip_ldap');
      options.projectId = $(select).data('projectId');
      options.groupId = $(select).data('groupId');
      options.showCurrentUser = $(select).data('currentUser');
      options.authorId = $(select).data('authorId');
      options.skipUsers = $(select).data('skipUsers');
      showNullUser = $(select).data('nullUser');
      showAnyUser = $(select).data('anyUser');
      showEmailUser = $(select).data('emailUser');
      firstUser = $(select).data('firstUser');
      return $(select).select2({
        placeholder: "Search for a user",
        multiple: $(select).hasClass('multiselect'),
        minimumInputLength: 0,
        query: function(query) {
          return _this.users(query.term, options, function(users) {
            var anyUser, data, emailUser, index, j, len, name, nullUser, obj, ref;
            data = {
              results: users
            };
            if (query.term.length === 0) {
              if (firstUser) {
                // Move current user to the front of the list
                ref = data.results;
                for (index = j = 0, len = ref.length; j < len; index = (j += 1)) {
                  obj = ref[index];
                  if (obj.username === firstUser) {
                    data.results.splice(index, 1);
                    data.results.unshift(obj);
                    break;
                  }
                }
              }
              if (showNullUser) {
                nullUser = {
                  name: 'Unassigned',
                  id: 0
                };
                data.results.unshift(nullUser);
              }
              if (showAnyUser) {
                name = showAnyUser;
                if (name === true) {
                  name = 'Any User';
                }
                anyUser = {
                  name: name,
                  id: null
                };
                data.results.unshift(anyUser);
              }
            }
            if (showEmailUser && data.results.length === 0 && query.term.match(/^[^@]+@[^@]+$/)) {
              var trimmed = query.term.trim();
              emailUser = {
                name: "Invite \"" + query.term + "\" by email",
                username: trimmed,
                id: trimmed,
                invite: true
              };
              data.results.unshift(emailUser);
            }
            return query.callback(data);
          });
        },
        initSelection: function() {
          var args;
          args = 1 <= arguments.length ? [].slice.call(arguments, 0) : [];
          return _this.initSelection.apply(_this, args);
        },
        formatResult: function() {
          var args;
          args = 1 <= arguments.length ? [].slice.call(arguments, 0) : [];
          return _this.formatResult.apply(_this, args);
        },
        formatSelection: function() {
          var args;
          args = 1 <= arguments.length ? [].slice.call(arguments, 0) : [];
          return _this.formatSelection.apply(_this, args);
        },
        dropdownCssClass: "ajax-users-dropdown",
        // we do not want to escape markup since we are displaying html in results
        escapeMarkup: function(m) {
          return m;
        }
      });
    };
  })(this));
}

UsersSelect.prototype.initSelection = function(element, callback) {
  var id, nullUser;
  id = $(element).val();
  if (id === "0") {
    nullUser = {
      name: 'Unassigned'
    };
    return callback(nullUser);
  } else if (id !== "") {
    return this.user(id, callback);
  }
};

UsersSelect.prototype.formatResult = function(user) {
  var avatar;
  if (user.avatar_url) {
    avatar = user.avatar_url;
  } else {
    avatar = gon.default_avatar_url;
  }
  return "<div class='user-result " + (!user.username ? 'no-username' : void 0) + "'> <div class='user-image'><img class='avatar avatar-inline s32' src='" + avatar + "'></div> <div class='user-name dropdown-menu-user-full-name'>" + _.escape(user.name) + "</div> <div class='user-username dropdown-menu-user-username'>" + (!user.invite ? "@" + _.escape(user.username) : "") + "</div> </div>";
};

UsersSelect.prototype.formatSelection = function(user) {
  return _.escape(user.name);
};

UsersSelect.prototype.user = function(user_id, callback) {
  if (!/^\d+$/.test(user_id)) {
    return false;
  }

  var url;
  url = this.buildUrl(this.userPath);
  url = url.replace(':id', user_id);
  return axios.get(url)
    .then(({ data }) => {
      callback(data);
    });
};

// Return users list. Filtered by query
// Only active users retrieved
UsersSelect.prototype.users = function(query, options, callback) {
  const url = this.buildUrl(this.usersPath);
  const params = {
    search: query,
    active: true,
    project_id: options.projectId || null,
    group_id: options.groupId || null,
    skip_ldap: options.skipLdap || null,
    todo_filter: options.todoFilter || null,
    todo_state_filter: options.todoStateFilter || null,
    current_user: options.showCurrentUser || null,
    author_id: options.authorId || null,
    skip_users: options.skipUsers || null
  };
  return axios.get(url, { params })
    .then(({ data }) => {
      callback(data);
    });
};

UsersSelect.prototype.buildUrl = function(url) {
  if (gon.relative_url_root != null) {
    url = gon.relative_url_root.replace(/\/$/, '') + url;
  }
  return url;
};

export default UsersSelect;<|MERGE_RESOLUTION|>--- conflicted
+++ resolved
@@ -202,11 +202,7 @@
               tooltipTitle = __('Assignee');
             }
             $value.html(assigneeTemplate(user));
-<<<<<<< HEAD
-            $collapsedSidebar.attr('title', _.escape(user.name)).tooltip('_fixTitle');
-=======
-            $collapsedSidebar.attr('title', tooltipTitle).tooltip('fixTitle');
->>>>>>> b1e9d98a
+            $collapsedSidebar.attr('title', tooltipTitle).tooltip('_fixTitle');
             return $collapsedSidebar.html(collapsedAssigneeTemplate(user));
           });
       };
