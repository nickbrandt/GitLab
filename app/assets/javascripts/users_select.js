/* eslint-disable func-names, prefer-rest-params, consistent-return, no-shadow, no-else-return, no-self-compare, no-unused-expressions, yoda, prefer-spread, camelcase, no-param-reassign */
/* global Issuable */
/* global emitSidebarEvent */

import $ from 'jquery';
import _ from 'underscore';
import axios from './lib/utils/axios_utils';
import { s__, __, sprintf } from './locale';
import ModalStore from './boards/stores/modal_store';
import { parseBoolean } from './lib/utils/common_utils';

// TODO: remove eventHub hack after code splitting refactor
window.emitSidebarEvent = window.emitSidebarEvent || $.noop;

function UsersSelect(currentUser, els, options = {}) {
  const $els = $(els || '.js-user-search');
  this.users = this.users.bind(this);
  this.user = this.user.bind(this);
  this.usersPath = '/autocomplete/users.json';
  this.userPath = '/autocomplete/users/:id.json';
  if (currentUser != null) {
    if (typeof currentUser === 'object') {
      this.currentUser = currentUser;
    } else {
      this.currentUser = JSON.parse(currentUser);
    }
  }

  const { handleClick } = options;

<<<<<<< HEAD
  $els = $(els);

  if (!els) {
    $els = $('.js-user-search');
  }

  $els.each((i, dropdown) => {
    var options = {};
    var $block,
      $collapsedSidebar,
      $dropdown,
      $loading,
      $selectbox,
      $value,
      abilityName,
      assignTo,
      assigneeTemplate,
      collapsedAssigneeTemplate,
      defaultLabel,
      defaultNullUser,
      firstUser,
      issueURL,
      selectedId,
      selectedIdDefault,
      showAnyUser,
      showNullUser,
      showMenuAbove;
    $dropdown = $(dropdown);
    options.projectId = $dropdown.data('projectId');
    options.groupId = $dropdown.data('groupId');
    options.showCurrentUser = $dropdown.data('currentUser');
    options.todoFilter = $dropdown.data('todoFilter');
    options.todoStateFilter = $dropdown.data('todoStateFilter');
    options.iid = $dropdown.data('iid');
    options.issuableType = $dropdown.data('issuableType');
    showNullUser = $dropdown.data('nullUser');
    defaultNullUser = $dropdown.data('nullUserDefault');
    showMenuAbove = $dropdown.data('showMenuAbove');
    showAnyUser = $dropdown.data('anyUser');
    firstUser = $dropdown.data('firstUser');
    options.authorId = $dropdown.data('authorId');
    defaultLabel = $dropdown.data('defaultLabel');
    issueURL = $dropdown.data('issueUpdate');
    $selectbox = $dropdown.closest('.selectbox');
    $block = $selectbox.closest('.block');
    abilityName = $dropdown.data('abilityName');
    $value = $block.find('.value');
    $collapsedSidebar = $block.find('.sidebar-collapsed-user');
    $loading = $block.find('.block-loading').fadeOut();
    selectedIdDefault = defaultNullUser && showNullUser ? 0 : null;
    selectedId = $dropdown.data('selected');

    if (selectedId === undefined) {
      selectedId = selectedIdDefault;
    }
=======
  $els.each(
    (function(_this) {
      return function(i, dropdown) {
        const options = {};
        const $dropdown = $(dropdown);
        options.projectId = $dropdown.data('projectId');
        options.groupId = $dropdown.data('groupId');
        options.showCurrentUser = $dropdown.data('currentUser');
        options.todoFilter = $dropdown.data('todoFilter');
        options.todoStateFilter = $dropdown.data('todoStateFilter');
        options.iid = $dropdown.data('iid');
        options.issuableType = $dropdown.data('issuableType');
        const showNullUser = $dropdown.data('nullUser');
        const defaultNullUser = $dropdown.data('nullUserDefault');
        const showMenuAbove = $dropdown.data('showMenuAbove');
        const showAnyUser = $dropdown.data('anyUser');
        const firstUser = $dropdown.data('firstUser');
        options.authorId = $dropdown.data('authorId');
        const defaultLabel = $dropdown.data('defaultLabel');
        const issueURL = $dropdown.data('issueUpdate');
        const $selectbox = $dropdown.closest('.selectbox');
        let $block = $selectbox.closest('.block');
        const abilityName = $dropdown.data('abilityName');
        let $value = $block.find('.value');
        const $collapsedSidebar = $block.find('.sidebar-collapsed-user');
        const $loading = $block.find('.block-loading').fadeOut();
        const selectedIdDefault = defaultNullUser && showNullUser ? 0 : null;
        let selectedId = $dropdown.data('selected');
        let assignTo;
        let assigneeTemplate;
        let collapsedAssigneeTemplate;

        if (selectedId === undefined) {
          selectedId = selectedIdDefault;
        }
>>>>>>> 54dbf996

    const assignYourself = function() {
      const unassignedSelected = $dropdown
        .closest('.selectbox')
        .find(`input[name='${$dropdown.data('fieldName')}'][value=0]`);

      if (unassignedSelected) {
        unassignedSelected.remove();
      }

      // Save current selected user to the DOM
      const currentUserInfo = $dropdown.data('currentUserInfo') || {};
      const currentUser = this.currentUser || {};
      const fieldName = $dropdown.data('fieldName');
      const userName = currentUserInfo.name;
      const userId = currentUserInfo.id || currentUser.id;

      const inputHtmlString = _.template(`
          <input type="hidden" name="<%- fieldName %>"
            data-meta="<%- userName %>"
            value="<%- userId %>" />
          `)({ fieldName, userName, userId });

      if ($selectbox) {
        $dropdown.parent().before(inputHtmlString);
      } else {
        $dropdown.after(inputHtmlString);
      }
    };

    if ($block[0]) {
      $block[0].addEventListener('assignYourself', assignYourself);
    }

    const getSelectedUserInputs = function() {
      return $selectbox.find(`input[name="${$dropdown.data('fieldName')}"]`);
    };

    const getSelected = function() {
      return getSelectedUserInputs()
        .map((index, input) => parseInt(input.value, 10))
        .get();
    };

    const checkMaxSelect = function() {
      const maxSelect = $dropdown.data('maxSelect');
      if (maxSelect) {
        const selected = getSelected();

        if (selected.length > maxSelect) {
          const firstSelectedId = selected[0];
          const firstSelected = $dropdown
            .closest('.selectbox')
            .find(`input[name='${$dropdown.data('fieldName')}'][value=${firstSelectedId}]`);

          firstSelected.remove();
          emitSidebarEvent('sidebar.removeAssignee', {
            id: firstSelectedId,
          });
        }
      }
    };

    const getMultiSelectDropdownTitle = function(selectedUser, isSelected) {
      const selectedUsers = getSelected().filter(u => u !== 0);

      const firstUser = getSelectedUserInputs()
        .map((index, input) => ({
          name: input.dataset.meta,
          value: parseInt(input.value, 10),
        }))
        .filter(u => u.id !== 0)
        .get(0);

      if (selectedUsers.length === 0) {
        return s__('UsersSelect|Unassigned');
      } else if (selectedUsers.length === 1) {
        return firstUser.name;
      } else if (isSelected) {
        const otherSelected = selectedUsers.filter(s => s !== selectedUser.id);
        return sprintf(s__('UsersSelect|%{name} + %{length} more'), {
          name: selectedUser.name,
          length: otherSelected.length,
        });
      } else {
        return sprintf(s__('UsersSelect|%{name} + %{length} more'), {
          name: firstUser.name,
          length: selectedUsers.length - 1,
        });
      }
    };

<<<<<<< HEAD
    $('.assign-to-me-link').on('click', e => {
      e.preventDefault();
      $(e.currentTarget).hide();

      if ($dropdown.data('multiSelect')) {
        assignYourself();
        checkMaxSelect();

        const currentUserInfo = $dropdown.data('currentUserInfo');
        $dropdown
          .find('.dropdown-toggle-text')
          .text(getMultiSelectDropdownTitle(currentUserInfo))
          .removeClass('is-default');
      } else {
        const $input = $(`input[name="${$dropdown.data('fieldName')}"]`);
        $input.val(gon.current_user_id);
        selectedId = $input.val();
        $dropdown
          .find('.dropdown-toggle-text')
          .text(gon.current_user_fullname)
          .removeClass('is-default');
      }
    });

    $block.on('click', '.js-assign-yourself', e => {
      e.preventDefault();
      return assignTo(this.currentUser.id);
    });

    assignTo = function(selected) {
      var data;
      data = {};
      data[abilityName] = {};
      data[abilityName].assignee_id = selected != null ? selected : null;
      $loading.removeClass('hidden').fadeIn();
      $dropdown.trigger('loading.gl.dropdown');

      return axios.put(issueURL, data).then(({ data }) => {
        var user, tooltipTitle;
        $dropdown.trigger('loaded.gl.dropdown');
        $loading.fadeOut();
        if (data.assignee) {
          user = {
            name: data.assignee.name,
            username: data.assignee.username,
            avatar: data.assignee.avatar_url,
          };
          tooltipTitle = _.escape(user.name);
        } else {
          user = {
            name: s__('UsersSelect|Unassigned'),
            username: '',
            avatar: '',
          };
          tooltipTitle = s__('UsersSelect|Assignee');
        }
        $value.html(assigneeTemplate(user));
        $collapsedSidebar.attr('title', tooltipTitle).tooltip('_fixTitle');
        return $collapsedSidebar.html(collapsedAssigneeTemplate(user));
      });
    };
    collapsedAssigneeTemplate = _.template(
      '<% if( avatar ) { %> <a class="author-link" href="/<%- username %>"> <img width="24" class="avatar avatar-inline s24" alt="" src="<%- avatar %>"> </a> <% } else { %> <i class="fa fa-user"></i> <% } %>',
    );
    assigneeTemplate = _.template(
      `<% if (username) { %> <a class="author-link bold" href="/<%- username %>"> <% if( avatar ) { %> <img width="32" class="avatar avatar-inline s32" alt="" src="<%- avatar %>"> <% } %> <span class="author"><%- name %></span> <span class="username"> @<%- username %> </span> </a> <% } else { %> <span class="no-value assign-yourself">
        ${sprintf(s__('UsersSelect|No assignee - %{openingTag} assign yourself %{closingTag}'), {
          openingTag: '<a href="#" class="js-assign-yourself">',
          closingTag: '</a>',
        })}</span> <% } %>`,
    );
    return $dropdown.glDropdown({
      showMenuAbove,
      data: (term, callback) => {
        this.users(term, options, users => {
          // GitLabDropdownFilter returns this.instance
          // GitLabDropdownRemote returns this.options.instance
          const glDropdown = this.instance || this.options.instance;
          glDropdown.options.processData(term, users, callback);
        });
      },
      processData: (term, data, callback) => {
        let users = data;

        // Only show assigned user list when there is no search term
        if ($dropdown.hasClass('js-multiselect') && term.length === 0) {
          const selectedInputs = getSelectedUserInputs();

          // Potential duplicate entries when dealing with issue board
          // because issue board is also managed by vue
          const selectedUsers = _.uniq(selectedInputs, false, a => a.value)
            .filter(input => {
              const userId = parseInt(input.value, 10);
              const inUsersArray = users.find(u => u.id === userId);

              return !inUsersArray && userId !== 0;
            })
            .map(input => {
              const userId = parseInt(input.value, 10);
              const { avatarUrl, avatar_url, name, username, canMerge } = input.dataset;
              return {
                avatar_url: avatarUrl || avatar_url,
                id: userId,
                name,
                username,
                can_merge: parseBoolean(canMerge),
=======
        assignTo = function(selected) {
          const data = {};
          data[abilityName] = {};
          data[abilityName].assignee_id = selected != null ? selected : null;
          $loading.removeClass('hidden').fadeIn();
          $dropdown.trigger('loading.gl.dropdown');

          return axios.put(issueURL, data).then(({ data }) => {
            let user = {};
            let tooltipTitle = user.name;
            $dropdown.trigger('loaded.gl.dropdown');
            $loading.fadeOut();
            if (data.assignee) {
              user = {
                name: data.assignee.name,
                username: data.assignee.username,
                avatar: data.assignee.avatar_url,
              };
              tooltipTitle = _.escape(user.name);
            } else {
              user = {
                name: s__('UsersSelect|Unassigned'),
                username: '',
                avatar: '',
>>>>>>> 54dbf996
              };
            });

          users = data.concat(selectedUsers);
        }

        let anyUser;
        let index;
        let len;
        let name;
        let obj;
        let showDivider;
        if (term.length === 0) {
          showDivider = 0;
          if (firstUser) {
            // Move current user to the front of the list
            for (index = 0, len = users.length; index < len; index += 1) {
              obj = users[index];
              if (obj.username === firstUser) {
                users.splice(index, 1);
                users.unshift(obj);
                break;
              }
            }
          }
          if (showNullUser) {
            showDivider += 1;
            users.unshift({
              beforeDivider: true,
              name: s__('UsersSelect|Unassigned'),
              id: 0,
            });
          }
          if (showAnyUser) {
            showDivider += 1;
            name = showAnyUser;
            if (name === true) {
              name = s__('UsersSelect|Any User');
            }
            anyUser = {
              beforeDivider: true,
              name,
              id: null,
            };
            users.unshift(anyUser);
          }

          if (showDivider) {
            users.splice(showDivider, 0, { type: 'divider' });
          }

          if ($dropdown.hasClass('js-multiselect')) {
            const selected = getSelected().filter(i => i !== 0);

            if (selected.length > 0) {
              if ($dropdown.data('dropdownHeader')) {
                showDivider += 1;
                users.splice(showDivider, 0, {
                  type: 'header',
                  content: $dropdown.data('dropdownHeader'),
                });
              }

              const selectedUsers = users
                .filter(u => selected.indexOf(u.id) !== -1)
                .sort((a, b) => a.name > b.name);

              users = users.filter(u => selected.indexOf(u.id) === -1);

              selectedUsers.forEach(selectedUser => {
                showDivider += 1;
                users.splice(showDivider, 0, selectedUser);
              });

              users.splice(showDivider + 1, 0, { type: 'divider' });
            }
          }
        }

        callback(users);
        if (showMenuAbove) {
          $dropdown.data('glDropdown').positionMenuAbove();
        }
      },
      filterable: true,
      filterRemote: true,
      search: {
        fields: ['name', 'username'],
      },
      selectable: true,
      fieldName: $dropdown.data('fieldName'),
      toggleLabel(selected, el, glDropdown) {
        const inputValue = glDropdown.filterInput.val();

        if (this.multiSelect && inputValue === '') {
          // Remove non-users from the fullData array
          const users = glDropdown.filteredFullData();
          const callback = glDropdown.parseData.bind(glDropdown);

          // Update the data model
          this.processData(inputValue, users, callback);
        }

        if (this.multiSelect) {
          return getMultiSelectDropdownTitle(selected, $(el).hasClass('is-active'));
        }

        if (selected && 'id' in selected && $(el).hasClass('is-active')) {
          $dropdown.find('.dropdown-toggle-text').removeClass('is-default');
          if (selected.text) {
            return selected.text;
          } else {
            return selected.name;
          }
        } else {
          $dropdown.find('.dropdown-toggle-text').addClass('is-default');
          return defaultLabel;
        }
      },
      defaultLabel,
      hidden() {
        if ($dropdown.hasClass('js-multiselect')) {
          emitSidebarEvent('sidebar.saveAssignees');
        }

        if (!$dropdown.data('alwaysShowSelectbox')) {
          $selectbox.hide();

          // Recalculate where .value is because vue might have changed it
          $block = $selectbox.closest('.block');
          $value = $block.find('.value');
          // display:block overrides the hide-collapse rule
          $value.css('display', '');
        }
      },
      multiSelect: $dropdown.hasClass('js-multiselect'),
      inputMeta: $dropdown.data('inputMeta'),
      clicked(options) {
        const { $el, e, isMarking } = options;
        const user = options.selectedObj;

        $el.tooltip('dispose');

        if ($dropdown.hasClass('js-multiselect')) {
          const isActive = $el.hasClass('is-active');
          const previouslySelected = $dropdown
            .closest('.selectbox')
            .find(`input[name='${$dropdown.data('fieldName')}'][value!=0]`);

          // Enables support for limiting the number of users selected
          // Automatically removes the first on the list if more users are selected
          checkMaxSelect();

          if (user.beforeDivider && user.name.toLowerCase() === 'unassigned') {
            // Unassigned selected
            previouslySelected.each((index, element) => {
              element.remove();
            });
            emitSidebarEvent('sidebar.removeAllAssignees');
          } else if (isActive) {
            // user selected
            emitSidebarEvent('sidebar.addAssignee', user);

            // Remove unassigned selection (if it was previously selected)
            const unassignedSelected = $dropdown
              .closest('.selectbox')
              .find(`input[name='${$dropdown.data('fieldName')}'][value=0]`);

            if (unassignedSelected) {
              unassignedSelected.remove();
            }
          } else {
            if (previouslySelected.length === 0) {
              // Select unassigned because there is no more selected users
              this.addInput($dropdown.data('fieldName'), 0, {});
            }

            // User unselected
            emitSidebarEvent('sidebar.removeAssignee', user);
          }

          if (getSelected().find(u => u === gon.current_user_id)) {
            $('.assign-to-me-link').hide();
          } else {
            $('.assign-to-me-link').show();
          }
        }

        var isIssueIndex, isMRIndex, page, selected;
        page = $('body').attr('data-page');
        isIssueIndex = page === 'projects:issues:index';
        isMRIndex = page === page && page === 'projects:merge_requests:index';
        if (
          $dropdown.hasClass('js-filter-bulk-update') ||
          $dropdown.hasClass('js-issuable-form-dropdown')
        ) {
          e.preventDefault();

          const isSelecting = user.id !== selectedId;
          selectedId = isSelecting ? user.id : selectedIdDefault;

<<<<<<< HEAD
          if (selectedId === gon.current_user_id) {
            $('.assign-to-me-link').hide();
          } else {
            $('.assign-to-me-link').show();
          }
          return;
        }
        if ($el.closest('.add-issues-modal').length) {
          ModalStore.store.filter[$dropdown.data('fieldName')] = user.id;
        } else if (handleClick) {
          e.preventDefault();
          handleClick(user, isMarking);
        } else if ($dropdown.hasClass('js-filter-submit') && (isIssueIndex || isMRIndex)) {
          return Issuable.filterResults($dropdown.closest('form'));
        } else if ($dropdown.hasClass('js-filter-submit')) {
          return $dropdown.closest('form').submit();
        } else if (!$dropdown.hasClass('js-multiselect')) {
          selected = $dropdown
            .closest('.selectbox')
            .find(`input[name='${$dropdown.data('fieldName')}']`)
            .val();
          return assignTo(selected);
        }
=======
            const page = $('body').attr('data-page');
            const isIssueIndex = page === 'projects:issues:index';
            const isMRIndex = page === page && page === 'projects:merge_requests:index';
            if (
              $dropdown.hasClass('js-filter-bulk-update') ||
              $dropdown.hasClass('js-issuable-form-dropdown')
            ) {
              e.preventDefault();

              const isSelecting = user.id !== selectedId;
              selectedId = isSelecting ? user.id : selectedIdDefault;

              if (selectedId === gon.current_user_id) {
                $('.assign-to-me-link').hide();
              } else {
                $('.assign-to-me-link').show();
              }
              return;
            }
            if ($el.closest('.add-issues-modal').length) {
              ModalStore.store.filter[$dropdown.data('fieldName')] = user.id;
            } else if (handleClick) {
              e.preventDefault();
              handleClick(user, isMarking);
            } else if ($dropdown.hasClass('js-filter-submit') && (isIssueIndex || isMRIndex)) {
              return Issuable.filterResults($dropdown.closest('form'));
            } else if ($dropdown.hasClass('js-filter-submit')) {
              return $dropdown.closest('form').submit();
            } else if (!$dropdown.hasClass('js-multiselect')) {
              const selected = $dropdown
                .closest('.selectbox')
                .find(`input[name='${$dropdown.data('fieldName')}']`)
                .val();
              return assignTo(selected);
            }
>>>>>>> 54dbf996

        // Automatically close dropdown after assignee is selected
        // since CE has no multiple assignees
        // EE does not have a max-select
        if ($dropdown.data('maxSelect') && getSelected().length === $dropdown.data('maxSelect')) {
          // Close the dropdown
          $dropdown.dropdown('toggle');
        }
      },
      id(user) {
        return user.id;
      },
      opened(e) {
        const $el = $(e.currentTarget);
        const selected = getSelected();
        if ($dropdown.hasClass('js-issue-board-sidebar') && selected.length === 0) {
          this.addInput($dropdown.data('fieldName'), 0, {});
        }
        $el.find('.is-active').removeClass('is-active');

        function highlightSelected(id) {
          $el.find(`li[data-user-id="${id}"] .dropdown-menu-user-link`).addClass('is-active');
        }

<<<<<<< HEAD
        if (selected.length > 0) {
          getSelected().forEach(selectedId => highlightSelected(selectedId));
        } else if ($dropdown.hasClass('js-issue-board-sidebar')) {
          highlightSelected(0);
        } else {
          highlightSelected(selectedId);
        }
      },
      updateLabel: $dropdown.data('dropdownTitle'),
      renderRow(user) {
        var avatar, img, username;
        username = user.username ? `@${user.username}` : '';
        avatar = user.avatar_url ? user.avatar_url : gon.default_avatar_url;
=======
            if (selected.length > 0) {
              getSelected().forEach(selectedId => highlightSelected(selectedId));
            } else if ($dropdown.hasClass('js-issue-board-sidebar')) {
              highlightSelected(0);
            } else {
              highlightSelected(selectedId);
            }
          },
          updateLabel: $dropdown.data('dropdownTitle'),
          renderRow(user) {
            const username = user.username ? `@${user.username}` : '';
            const avatar = user.avatar_url ? user.avatar_url : gon.default_avatar_url;
>>>>>>> 54dbf996

        let selected = false;

        if (this.multiSelect) {
          selected = getSelected().find(u => user.id === u);

          const { fieldName } = this;
          const field = $dropdown
            .closest('.selectbox')
            .find(`input[name='${fieldName}'][value='${user.id}']`);

          if (field.length) {
            selected = true;
          }
        } else {
          selected = user.id === selectedId;
        }

<<<<<<< HEAD
        img = '';
        if (user.beforeDivider != null) {
          `<li><a href='#' class='${selected === true ? 'is-active' : ''}'>${_.escape(
            user.name,
          )}</a></li>`;
        } else {
          // 0 margin, because it's now handled by a wrapper
          img = `<img src='${avatar}' class='avatar avatar-inline m-0' width='32' />`;
        }
=======
            let img = '';
            if (user.beforeDivider != null) {
              `<li><a href='#' class='${selected === true ? 'is-active' : ''}'>${_.escape(
                user.name,
              )}</a></li>`;
            } else {
              // 0 margin, because it's now handled by a wrapper
              img = `<img src='${avatar}' class='avatar avatar-inline m-0' width='32' />`;
            }
>>>>>>> 54dbf996

        return this.renderRow(options.issuableType, user, selected, username, img);
      },
    });
  });
  import(/* webpackChunkName: 'select2' */ 'select2/select2')
    .then(() => {
<<<<<<< HEAD
      $('.ajax-users-select').each((i, select) => {
        var firstUser, showAnyUser, showEmailUser, showNullUser;
        var options = {};
        options.skipLdap = $(select).hasClass('skip_ldap');
        options.projectId = $(select).data('projectId');
        options.groupId = $(select).data('groupId');
        options.showCurrentUser = $(select).data('currentUser');
        options.authorId = $(select).data('authorId');
        options.skipUsers = $(select).data('skipUsers');
        showNullUser = $(select).data('nullUser');
        showAnyUser = $(select).data('anyUser');
        showEmailUser = $(select).data('emailUser');
        firstUser = $(select).data('firstUser');
        return $(select).select2({
          placeholder: __('Search for a user'),
          multiple: $(select).hasClass('multiselect'),
          minimumInputLength: 0,
          query: query => {
            this.users(query.term, options, users => {
              var anyUser, data, emailUser, index, len, name, nullUser, obj, ref;
              data = {
                results: users,
              };
              if (query.term.length === 0) {
                if (firstUser) {
                  // Move current user to the front of the list
                  ref = data.results;

                  for (index = 0, len = ref.length; index < len; index += 1) {
                    obj = ref[index];
                    if (obj.username === firstUser) {
                      data.results.splice(index, 1);
                      data.results.unshift(obj);
                      break;
                    }
                  }
                }
                if (showNullUser) {
                  nullUser = {
                    name: s__('UsersSelect|Unassigned'),
                    id: 0,
                  };
                  data.results.unshift(nullUser);
                }
                if (showAnyUser) {
                  name = showAnyUser;
                  if (name === true) {
                    name = s__('UsersSelect|Any User');
                  }
                  anyUser = {
                    name,
                    id: null,
                  };
                  data.results.unshift(anyUser);
                }
              }
              if (showEmailUser && data.results.length === 0 && query.term.match(/^[^@]+@[^@]+$/)) {
                var trimmed = query.term.trim();
                emailUser = {
                  name: sprintf(__('Invite "%{trimmed}" by email'), { trimmed }),
                  username: trimmed,
                  id: trimmed,
                  invite: true,
                };
                data.results.unshift(emailUser);
              }
              return query.callback(data);
=======
      $('.ajax-users-select').each(
        (function(_this) {
          return function(i, select) {
            const options = {};
            options.skipLdap = $(select).hasClass('skip_ldap');
            options.projectId = $(select).data('projectId');
            options.groupId = $(select).data('groupId');
            options.showCurrentUser = $(select).data('currentUser');
            options.authorId = $(select).data('authorId');
            options.skipUsers = $(select).data('skipUsers');
            const showNullUser = $(select).data('nullUser');
            const showAnyUser = $(select).data('anyUser');
            const showEmailUser = $(select).data('emailUser');
            const firstUser = $(select).data('firstUser');
            return $(select).select2({
              placeholder: __('Search for a user'),
              multiple: $(select).hasClass('multiselect'),
              minimumInputLength: 0,
              query(query) {
                return _this.users(query.term, options, users => {
                  let name;
                  const data = {
                    results: users,
                  };
                  if (query.term.length === 0) {
                    if (firstUser) {
                      // Move current user to the front of the list
                      const ref = data.results;

                      for (let index = 0, len = ref.length; index < len; index += 1) {
                        const obj = ref[index];
                        if (obj.username === firstUser) {
                          data.results.splice(index, 1);
                          data.results.unshift(obj);
                          break;
                        }
                      }
                    }
                    if (showNullUser) {
                      const nullUser = {
                        name: s__('UsersSelect|Unassigned'),
                        id: 0,
                      };
                      data.results.unshift(nullUser);
                    }
                    if (showAnyUser) {
                      name = showAnyUser;
                      if (name === true) {
                        name = s__('UsersSelect|Any User');
                      }
                      const anyUser = {
                        name,
                        id: null,
                      };
                      data.results.unshift(anyUser);
                    }
                  }
                  if (
                    showEmailUser &&
                    data.results.length === 0 &&
                    query.term.match(/^[^@]+@[^@]+$/)
                  ) {
                    const trimmed = query.term.trim();
                    const emailUser = {
                      name: sprintf(__('Invite "%{trimmed}" by email'), { trimmed }),
                      username: trimmed,
                      id: trimmed,
                      invite: true,
                    };
                    data.results.unshift(emailUser);
                  }
                  return query.callback(data);
                });
              },
              initSelection() {
                const args = 1 <= arguments.length ? [].slice.call(arguments, 0) : [];
                return _this.initSelection.apply(_this, args);
              },
              formatResult() {
                const args = 1 <= arguments.length ? [].slice.call(arguments, 0) : [];
                return _this.formatResult.apply(_this, args);
              },
              formatSelection() {
                const args = 1 <= arguments.length ? [].slice.call(arguments, 0) : [];
                return _this.formatSelection.apply(_this, args);
              },
              dropdownCssClass: 'ajax-users-dropdown',
              // we do not want to escape markup since we are displaying html in results
              escapeMarkup(m) {
                return m;
              },
>>>>>>> 54dbf996
            });
          },
          initSelection: () => {
            var args;
            args = 1 <= arguments.length ? [].slice.call(arguments, 0) : [];
            return this.initSelection.apply(this, args);
          },
          formatResult: () => {
            var args;
            args = 1 <= arguments.length ? [].slice.call(arguments, 0) : [];
            return this.formatResult.apply(this, args);
          },
          formatSelection: () => {
            var args;
            args = 1 <= arguments.length ? [].slice.call(arguments, 0) : [];
            return this.formatSelection.apply(this, args);
          },
          dropdownCssClass: 'ajax-users-dropdown',
          // we do not want to escape markup since we are displaying html in results
          escapeMarkup(m) {
            return m;
          },
        });
      });
    })
    .catch(() => {});
}

UsersSelect.prototype.initSelection = function(element, callback) {
  const id = $(element).val();
  if (id === '0') {
    const nullUser = {
      name: s__('UsersSelect|Unassigned'),
    };
    return callback(nullUser);
  } else if (id !== '') {
    return this.user(id, callback);
  }
};

UsersSelect.prototype.formatResult = function(user) {
  let avatar = gon.default_avatar_url;
  if (user.avatar_url) {
    avatar = user.avatar_url;
  }
  return `
    <div class='user-result'>
      <div class='user-image'>
        <img class='avatar avatar-inline s32' src='${avatar}'>
      </div>
      <div class='user-info'>
        <div class='user-name dropdown-menu-user-full-name'>
          ${_.escape(user.name)}
        </div>
        <div class='user-username dropdown-menu-user-username text-secondary'>
          ${!user.invite ? `@${_.escape(user.username)}` : ''}
        </div>
      </div>
    </div>
  `;
};

UsersSelect.prototype.formatSelection = function(user) {
  return _.escape(user.name);
};

UsersSelect.prototype.user = function(user_id, callback) {
  if (!/^\d+$/.test(user_id)) {
    return false;
  }

  let url = this.buildUrl(this.userPath);
  url = url.replace(':id', user_id);
  return axios.get(url).then(({ data }) => {
    callback(data);
  });
};

// Return users list. Filtered by query
// Only active users retrieved
UsersSelect.prototype.users = function(query, options, callback) {
  const url = this.buildUrl(this.usersPath);
  const params = {
    search: query,
    active: true,
    project_id: options.projectId || null,
    group_id: options.groupId || null,
    skip_ldap: options.skipLdap || null,
    todo_filter: options.todoFilter || null,
    todo_state_filter: options.todoStateFilter || null,
    current_user: options.showCurrentUser || null,
    author_id: options.authorId || null,
    skip_users: options.skipUsers || null,
  };

  if (options.issuableType === 'merge_request') {
    params.merge_request_iid = options.iid || null;
  }

  return axios.get(url, { params }).then(({ data }) => {
    callback(data);
  });
};

UsersSelect.prototype.buildUrl = function(url) {
  if (gon.relative_url_root != null) {
    url = gon.relative_url_root.replace(/\/$/, '') + url;
  }
  return url;
};

UsersSelect.prototype.renderRow = function(issuableType, user, selected, username, img) {
  const tooltip = issuableType === 'merge_request' && !user.can_merge ? __('Cannot merge') : '';
  const tooltipClass = tooltip ? `has-tooltip` : '';
  const selectedClass = selected === true ? 'is-active' : '';
  const linkClasses = `${selectedClass} ${tooltipClass}`;
  const tooltipAttributes = tooltip
    ? `data-container="body" data-placement="left" data-title="${tooltip}"`
    : '';

  return `
    <li data-user-id=${user.id}>
      <a href="#" class="dropdown-menu-user-link d-flex align-items-center ${linkClasses}" ${tooltipAttributes}>
        ${this.renderRowAvatar(issuableType, user, img)}
        <span class="d-flex flex-column overflow-hidden">
          <strong class="dropdown-menu-user-full-name">
            ${_.escape(user.name)}
          </strong>
          ${username ? `<span class="dropdown-menu-user-username">${username}</span>` : ''}
        </span>
      </a>
    </li>
  `;
};

UsersSelect.prototype.renderRowAvatar = function(issuableType, user, img) {
  if (user.beforeDivider) {
    return img;
  }

  const mergeIcon =
    issuableType === 'merge_request' && !user.can_merge
      ? '<i class="fa fa-exclamation-triangle merge-icon"></i>'
      : '';

  return `<span class="position-relative mr-2">
    ${img}
    ${mergeIcon}
  </span>`;
};

export default UsersSelect;<|MERGE_RESOLUTION|>--- conflicted
+++ resolved
@@ -28,63 +28,6 @@
 
   const { handleClick } = options;
 
-<<<<<<< HEAD
-  $els = $(els);
-
-  if (!els) {
-    $els = $('.js-user-search');
-  }
-
-  $els.each((i, dropdown) => {
-    var options = {};
-    var $block,
-      $collapsedSidebar,
-      $dropdown,
-      $loading,
-      $selectbox,
-      $value,
-      abilityName,
-      assignTo,
-      assigneeTemplate,
-      collapsedAssigneeTemplate,
-      defaultLabel,
-      defaultNullUser,
-      firstUser,
-      issueURL,
-      selectedId,
-      selectedIdDefault,
-      showAnyUser,
-      showNullUser,
-      showMenuAbove;
-    $dropdown = $(dropdown);
-    options.projectId = $dropdown.data('projectId');
-    options.groupId = $dropdown.data('groupId');
-    options.showCurrentUser = $dropdown.data('currentUser');
-    options.todoFilter = $dropdown.data('todoFilter');
-    options.todoStateFilter = $dropdown.data('todoStateFilter');
-    options.iid = $dropdown.data('iid');
-    options.issuableType = $dropdown.data('issuableType');
-    showNullUser = $dropdown.data('nullUser');
-    defaultNullUser = $dropdown.data('nullUserDefault');
-    showMenuAbove = $dropdown.data('showMenuAbove');
-    showAnyUser = $dropdown.data('anyUser');
-    firstUser = $dropdown.data('firstUser');
-    options.authorId = $dropdown.data('authorId');
-    defaultLabel = $dropdown.data('defaultLabel');
-    issueURL = $dropdown.data('issueUpdate');
-    $selectbox = $dropdown.closest('.selectbox');
-    $block = $selectbox.closest('.block');
-    abilityName = $dropdown.data('abilityName');
-    $value = $block.find('.value');
-    $collapsedSidebar = $block.find('.sidebar-collapsed-user');
-    $loading = $block.find('.block-loading').fadeOut();
-    selectedIdDefault = defaultNullUser && showNullUser ? 0 : null;
-    selectedId = $dropdown.data('selected');
-
-    if (selectedId === undefined) {
-      selectedId = selectedIdDefault;
-    }
-=======
   $els.each(
     (function(_this) {
       return function(i, dropdown) {
@@ -120,207 +63,127 @@
         if (selectedId === undefined) {
           selectedId = selectedIdDefault;
         }
->>>>>>> 54dbf996
-
-    const assignYourself = function() {
-      const unassignedSelected = $dropdown
-        .closest('.selectbox')
-        .find(`input[name='${$dropdown.data('fieldName')}'][value=0]`);
-
-      if (unassignedSelected) {
-        unassignedSelected.remove();
-      }
-
-      // Save current selected user to the DOM
-      const currentUserInfo = $dropdown.data('currentUserInfo') || {};
-      const currentUser = this.currentUser || {};
-      const fieldName = $dropdown.data('fieldName');
-      const userName = currentUserInfo.name;
-      const userId = currentUserInfo.id || currentUser.id;
-
-      const inputHtmlString = _.template(`
-          <input type="hidden" name="<%- fieldName %>"
-            data-meta="<%- userName %>"
-            value="<%- userId %>" />
-          `)({ fieldName, userName, userId });
-
-      if ($selectbox) {
-        $dropdown.parent().before(inputHtmlString);
-      } else {
-        $dropdown.after(inputHtmlString);
-      }
-    };
-
-    if ($block[0]) {
-      $block[0].addEventListener('assignYourself', assignYourself);
-    }
-
-    const getSelectedUserInputs = function() {
-      return $selectbox.find(`input[name="${$dropdown.data('fieldName')}"]`);
-    };
-
-    const getSelected = function() {
-      return getSelectedUserInputs()
-        .map((index, input) => parseInt(input.value, 10))
-        .get();
-    };
-
-    const checkMaxSelect = function() {
-      const maxSelect = $dropdown.data('maxSelect');
-      if (maxSelect) {
-        const selected = getSelected();
-
-        if (selected.length > maxSelect) {
-          const firstSelectedId = selected[0];
-          const firstSelected = $dropdown
+
+        const assignYourself = function() {
+          const unassignedSelected = $dropdown
             .closest('.selectbox')
-            .find(`input[name='${$dropdown.data('fieldName')}'][value=${firstSelectedId}]`);
-
-          firstSelected.remove();
-          emitSidebarEvent('sidebar.removeAssignee', {
-            id: firstSelectedId,
-          });
+            .find(`input[name='${$dropdown.data('fieldName')}'][value=0]`);
+
+          if (unassignedSelected) {
+            unassignedSelected.remove();
+          }
+
+          // Save current selected user to the DOM
+          const currentUserInfo = $dropdown.data('currentUserInfo') || {};
+          const currentUser = _this.currentUser || {};
+          const fieldName = $dropdown.data('fieldName');
+          const userName = currentUserInfo.name;
+          const userId = currentUserInfo.id || currentUser.id;
+
+          const inputHtmlString = _.template(`
+            <input type="hidden" name="<%- fieldName %>"
+              data-meta="<%- userName %>"
+              value="<%- userId %>" />
+            `)({ fieldName, userName, userId });
+
+          if ($selectbox) {
+            $dropdown.parent().before(inputHtmlString);
+          } else {
+            $dropdown.after(inputHtmlString);
+          }
+        };
+
+        if ($block[0]) {
+          $block[0].addEventListener('assignYourself', assignYourself);
         }
-      }
-    };
-
-    const getMultiSelectDropdownTitle = function(selectedUser, isSelected) {
-      const selectedUsers = getSelected().filter(u => u !== 0);
-
-      const firstUser = getSelectedUserInputs()
-        .map((index, input) => ({
-          name: input.dataset.meta,
-          value: parseInt(input.value, 10),
-        }))
-        .filter(u => u.id !== 0)
-        .get(0);
-
-      if (selectedUsers.length === 0) {
-        return s__('UsersSelect|Unassigned');
-      } else if (selectedUsers.length === 1) {
-        return firstUser.name;
-      } else if (isSelected) {
-        const otherSelected = selectedUsers.filter(s => s !== selectedUser.id);
-        return sprintf(s__('UsersSelect|%{name} + %{length} more'), {
-          name: selectedUser.name,
-          length: otherSelected.length,
+
+        const getSelectedUserInputs = function() {
+          return $selectbox.find(`input[name="${$dropdown.data('fieldName')}"]`);
+        };
+
+        const getSelected = function() {
+          return getSelectedUserInputs()
+            .map((index, input) => parseInt(input.value, 10))
+            .get();
+        };
+
+        const checkMaxSelect = function() {
+          const maxSelect = $dropdown.data('maxSelect');
+          if (maxSelect) {
+            const selected = getSelected();
+
+            if (selected.length > maxSelect) {
+              const firstSelectedId = selected[0];
+              const firstSelected = $dropdown
+                .closest('.selectbox')
+                .find(`input[name='${$dropdown.data('fieldName')}'][value=${firstSelectedId}]`);
+
+              firstSelected.remove();
+              emitSidebarEvent('sidebar.removeAssignee', {
+                id: firstSelectedId,
+              });
+            }
+          }
+        };
+
+        const getMultiSelectDropdownTitle = function(selectedUser, isSelected) {
+          const selectedUsers = getSelected().filter(u => u !== 0);
+
+          const firstUser = getSelectedUserInputs()
+            .map((index, input) => ({
+              name: input.dataset.meta,
+              value: parseInt(input.value, 10),
+            }))
+            .filter(u => u.id !== 0)
+            .get(0);
+
+          if (selectedUsers.length === 0) {
+            return s__('UsersSelect|Unassigned');
+          } else if (selectedUsers.length === 1) {
+            return firstUser.name;
+          } else if (isSelected) {
+            const otherSelected = selectedUsers.filter(s => s !== selectedUser.id);
+            return sprintf(s__('UsersSelect|%{name} + %{length} more'), {
+              name: selectedUser.name,
+              length: otherSelected.length,
+            });
+          } else {
+            return sprintf(s__('UsersSelect|%{name} + %{length} more'), {
+              name: firstUser.name,
+              length: selectedUsers.length - 1,
+            });
+          }
+        };
+
+        $('.assign-to-me-link').on('click', e => {
+          e.preventDefault();
+          $(e.currentTarget).hide();
+
+          if ($dropdown.data('multiSelect')) {
+            assignYourself();
+            checkMaxSelect();
+
+            const currentUserInfo = $dropdown.data('currentUserInfo');
+            $dropdown
+              .find('.dropdown-toggle-text')
+              .text(getMultiSelectDropdownTitle(currentUserInfo))
+              .removeClass('is-default');
+          } else {
+            const $input = $(`input[name="${$dropdown.data('fieldName')}"]`);
+            $input.val(gon.current_user_id);
+            selectedId = $input.val();
+            $dropdown
+              .find('.dropdown-toggle-text')
+              .text(gon.current_user_fullname)
+              .removeClass('is-default');
+          }
         });
-      } else {
-        return sprintf(s__('UsersSelect|%{name} + %{length} more'), {
-          name: firstUser.name,
-          length: selectedUsers.length - 1,
+
+        $block.on('click', '.js-assign-yourself', e => {
+          e.preventDefault();
+          return assignTo(_this.currentUser.id);
         });
-      }
-    };
-
-<<<<<<< HEAD
-    $('.assign-to-me-link').on('click', e => {
-      e.preventDefault();
-      $(e.currentTarget).hide();
-
-      if ($dropdown.data('multiSelect')) {
-        assignYourself();
-        checkMaxSelect();
-
-        const currentUserInfo = $dropdown.data('currentUserInfo');
-        $dropdown
-          .find('.dropdown-toggle-text')
-          .text(getMultiSelectDropdownTitle(currentUserInfo))
-          .removeClass('is-default');
-      } else {
-        const $input = $(`input[name="${$dropdown.data('fieldName')}"]`);
-        $input.val(gon.current_user_id);
-        selectedId = $input.val();
-        $dropdown
-          .find('.dropdown-toggle-text')
-          .text(gon.current_user_fullname)
-          .removeClass('is-default');
-      }
-    });
-
-    $block.on('click', '.js-assign-yourself', e => {
-      e.preventDefault();
-      return assignTo(this.currentUser.id);
-    });
-
-    assignTo = function(selected) {
-      var data;
-      data = {};
-      data[abilityName] = {};
-      data[abilityName].assignee_id = selected != null ? selected : null;
-      $loading.removeClass('hidden').fadeIn();
-      $dropdown.trigger('loading.gl.dropdown');
-
-      return axios.put(issueURL, data).then(({ data }) => {
-        var user, tooltipTitle;
-        $dropdown.trigger('loaded.gl.dropdown');
-        $loading.fadeOut();
-        if (data.assignee) {
-          user = {
-            name: data.assignee.name,
-            username: data.assignee.username,
-            avatar: data.assignee.avatar_url,
-          };
-          tooltipTitle = _.escape(user.name);
-        } else {
-          user = {
-            name: s__('UsersSelect|Unassigned'),
-            username: '',
-            avatar: '',
-          };
-          tooltipTitle = s__('UsersSelect|Assignee');
-        }
-        $value.html(assigneeTemplate(user));
-        $collapsedSidebar.attr('title', tooltipTitle).tooltip('_fixTitle');
-        return $collapsedSidebar.html(collapsedAssigneeTemplate(user));
-      });
-    };
-    collapsedAssigneeTemplate = _.template(
-      '<% if( avatar ) { %> <a class="author-link" href="/<%- username %>"> <img width="24" class="avatar avatar-inline s24" alt="" src="<%- avatar %>"> </a> <% } else { %> <i class="fa fa-user"></i> <% } %>',
-    );
-    assigneeTemplate = _.template(
-      `<% if (username) { %> <a class="author-link bold" href="/<%- username %>"> <% if( avatar ) { %> <img width="32" class="avatar avatar-inline s32" alt="" src="<%- avatar %>"> <% } %> <span class="author"><%- name %></span> <span class="username"> @<%- username %> </span> </a> <% } else { %> <span class="no-value assign-yourself">
-        ${sprintf(s__('UsersSelect|No assignee - %{openingTag} assign yourself %{closingTag}'), {
-          openingTag: '<a href="#" class="js-assign-yourself">',
-          closingTag: '</a>',
-        })}</span> <% } %>`,
-    );
-    return $dropdown.glDropdown({
-      showMenuAbove,
-      data: (term, callback) => {
-        this.users(term, options, users => {
-          // GitLabDropdownFilter returns this.instance
-          // GitLabDropdownRemote returns this.options.instance
-          const glDropdown = this.instance || this.options.instance;
-          glDropdown.options.processData(term, users, callback);
-        });
-      },
-      processData: (term, data, callback) => {
-        let users = data;
-
-        // Only show assigned user list when there is no search term
-        if ($dropdown.hasClass('js-multiselect') && term.length === 0) {
-          const selectedInputs = getSelectedUserInputs();
-
-          // Potential duplicate entries when dealing with issue board
-          // because issue board is also managed by vue
-          const selectedUsers = _.uniq(selectedInputs, false, a => a.value)
-            .filter(input => {
-              const userId = parseInt(input.value, 10);
-              const inUsersArray = users.find(u => u.id === userId);
-
-              return !inUsersArray && userId !== 0;
-            })
-            .map(input => {
-              const userId = parseInt(input.value, 10);
-              const { avatarUrl, avatar_url, name, username, canMerge } = input.dataset;
-              return {
-                avatar_url: avatarUrl || avatar_url,
-                id: userId,
-                name,
-                username,
-                can_merge: parseBoolean(canMerge),
-=======
+
         assignTo = function(selected) {
           const data = {};
           data[abilityName] = {};
@@ -345,233 +208,247 @@
                 name: s__('UsersSelect|Unassigned'),
                 username: '',
                 avatar: '',
->>>>>>> 54dbf996
               };
+              tooltipTitle = s__('UsersSelect|Assignee');
+            }
+            $value.html(assigneeTemplate(user));
+            $collapsedSidebar.attr('title', tooltipTitle).tooltip('_fixTitle');
+            return $collapsedSidebar.html(collapsedAssigneeTemplate(user));
+          });
+        };
+        collapsedAssigneeTemplate = _.template(
+          '<% if( avatar ) { %> <a class="author-link" href="/<%- username %>"> <img width="24" class="avatar avatar-inline s24" alt="" src="<%- avatar %>"> </a> <% } else { %> <i class="fa fa-user"></i> <% } %>',
+        );
+        assigneeTemplate = _.template(
+          `<% if (username) { %> <a class="author-link bold" href="/<%- username %>"> <% if( avatar ) { %> <img width="32" class="avatar avatar-inline s32" alt="" src="<%- avatar %>"> <% } %> <span class="author"><%- name %></span> <span class="username"> @<%- username %> </span> </a> <% } else { %> <span class="no-value assign-yourself">
+          ${sprintf(s__('UsersSelect|No assignee - %{openingTag} assign yourself %{closingTag}'), {
+            openingTag: '<a href="#" class="js-assign-yourself">',
+            closingTag: '</a>',
+          })}</span> <% } %>`,
+        );
+        return $dropdown.glDropdown({
+          showMenuAbove,
+          data(term, callback) {
+            return _this.users(term, options, users => {
+              // GitLabDropdownFilter returns this.instance
+              // GitLabDropdownRemote returns this.options.instance
+              const glDropdown = this.instance || this.options.instance;
+              glDropdown.options.processData(term, users, callback);
             });
-
-          users = data.concat(selectedUsers);
-        }
-
-        let anyUser;
-        let index;
-        let len;
-        let name;
-        let obj;
-        let showDivider;
-        if (term.length === 0) {
-          showDivider = 0;
-          if (firstUser) {
-            // Move current user to the front of the list
-            for (index = 0, len = users.length; index < len; index += 1) {
-              obj = users[index];
-              if (obj.username === firstUser) {
-                users.splice(index, 1);
-                users.unshift(obj);
-                break;
-              }
-            }
-          }
-          if (showNullUser) {
-            showDivider += 1;
-            users.unshift({
-              beforeDivider: true,
-              name: s__('UsersSelect|Unassigned'),
-              id: 0,
-            });
-          }
-          if (showAnyUser) {
-            showDivider += 1;
-            name = showAnyUser;
-            if (name === true) {
-              name = s__('UsersSelect|Any User');
-            }
-            anyUser = {
-              beforeDivider: true,
-              name,
-              id: null,
-            };
-            users.unshift(anyUser);
-          }
-
-          if (showDivider) {
-            users.splice(showDivider, 0, { type: 'divider' });
-          }
-
-          if ($dropdown.hasClass('js-multiselect')) {
-            const selected = getSelected().filter(i => i !== 0);
-
-            if (selected.length > 0) {
-              if ($dropdown.data('dropdownHeader')) {
+          },
+          processData(term, data, callback) {
+            let users = data;
+
+            // Only show assigned user list when there is no search term
+            if ($dropdown.hasClass('js-multiselect') && term.length === 0) {
+              const selectedInputs = getSelectedUserInputs();
+
+              // Potential duplicate entries when dealing with issue board
+              // because issue board is also managed by vue
+              const selectedUsers = _.uniq(selectedInputs, false, a => a.value)
+                .filter(input => {
+                  const userId = parseInt(input.value, 10);
+                  const inUsersArray = users.find(u => u.id === userId);
+
+                  return !inUsersArray && userId !== 0;
+                })
+                .map(input => {
+                  const userId = parseInt(input.value, 10);
+                  const { avatarUrl, avatar_url, name, username, canMerge } = input.dataset;
+                  return {
+                    avatar_url: avatarUrl || avatar_url,
+                    id: userId,
+                    name,
+                    username,
+                    can_merge: parseBoolean(canMerge),
+                  };
+                });
+
+              users = data.concat(selectedUsers);
+            }
+
+            let anyUser;
+            let index;
+            let len;
+            let name;
+            let obj;
+            let showDivider;
+            if (term.length === 0) {
+              showDivider = 0;
+              if (firstUser) {
+                // Move current user to the front of the list
+                for (index = 0, len = users.length; index < len; index += 1) {
+                  obj = users[index];
+                  if (obj.username === firstUser) {
+                    users.splice(index, 1);
+                    users.unshift(obj);
+                    break;
+                  }
+                }
+              }
+              if (showNullUser) {
                 showDivider += 1;
-                users.splice(showDivider, 0, {
-                  type: 'header',
-                  content: $dropdown.data('dropdownHeader'),
+                users.unshift({
+                  beforeDivider: true,
+                  name: s__('UsersSelect|Unassigned'),
+                  id: 0,
                 });
               }
-
-              const selectedUsers = users
-                .filter(u => selected.indexOf(u.id) !== -1)
-                .sort((a, b) => a.name > b.name);
-
-              users = users.filter(u => selected.indexOf(u.id) === -1);
-
-              selectedUsers.forEach(selectedUser => {
+              if (showAnyUser) {
                 showDivider += 1;
-                users.splice(showDivider, 0, selectedUser);
-              });
-
-              users.splice(showDivider + 1, 0, { type: 'divider' });
-            }
-          }
-        }
-
-        callback(users);
-        if (showMenuAbove) {
-          $dropdown.data('glDropdown').positionMenuAbove();
-        }
-      },
-      filterable: true,
-      filterRemote: true,
-      search: {
-        fields: ['name', 'username'],
-      },
-      selectable: true,
-      fieldName: $dropdown.data('fieldName'),
-      toggleLabel(selected, el, glDropdown) {
-        const inputValue = glDropdown.filterInput.val();
-
-        if (this.multiSelect && inputValue === '') {
-          // Remove non-users from the fullData array
-          const users = glDropdown.filteredFullData();
-          const callback = glDropdown.parseData.bind(glDropdown);
-
-          // Update the data model
-          this.processData(inputValue, users, callback);
-        }
-
-        if (this.multiSelect) {
-          return getMultiSelectDropdownTitle(selected, $(el).hasClass('is-active'));
-        }
-
-        if (selected && 'id' in selected && $(el).hasClass('is-active')) {
-          $dropdown.find('.dropdown-toggle-text').removeClass('is-default');
-          if (selected.text) {
-            return selected.text;
-          } else {
-            return selected.name;
-          }
-        } else {
-          $dropdown.find('.dropdown-toggle-text').addClass('is-default');
-          return defaultLabel;
-        }
-      },
-      defaultLabel,
-      hidden() {
-        if ($dropdown.hasClass('js-multiselect')) {
-          emitSidebarEvent('sidebar.saveAssignees');
-        }
-
-        if (!$dropdown.data('alwaysShowSelectbox')) {
-          $selectbox.hide();
-
-          // Recalculate where .value is because vue might have changed it
-          $block = $selectbox.closest('.block');
-          $value = $block.find('.value');
-          // display:block overrides the hide-collapse rule
-          $value.css('display', '');
-        }
-      },
-      multiSelect: $dropdown.hasClass('js-multiselect'),
-      inputMeta: $dropdown.data('inputMeta'),
-      clicked(options) {
-        const { $el, e, isMarking } = options;
-        const user = options.selectedObj;
-
-        $el.tooltip('dispose');
-
-        if ($dropdown.hasClass('js-multiselect')) {
-          const isActive = $el.hasClass('is-active');
-          const previouslySelected = $dropdown
-            .closest('.selectbox')
-            .find(`input[name='${$dropdown.data('fieldName')}'][value!=0]`);
-
-          // Enables support for limiting the number of users selected
-          // Automatically removes the first on the list if more users are selected
-          checkMaxSelect();
-
-          if (user.beforeDivider && user.name.toLowerCase() === 'unassigned') {
-            // Unassigned selected
-            previouslySelected.each((index, element) => {
-              element.remove();
-            });
-            emitSidebarEvent('sidebar.removeAllAssignees');
-          } else if (isActive) {
-            // user selected
-            emitSidebarEvent('sidebar.addAssignee', user);
-
-            // Remove unassigned selection (if it was previously selected)
-            const unassignedSelected = $dropdown
-              .closest('.selectbox')
-              .find(`input[name='${$dropdown.data('fieldName')}'][value=0]`);
-
-            if (unassignedSelected) {
-              unassignedSelected.remove();
-            }
-          } else {
-            if (previouslySelected.length === 0) {
-              // Select unassigned because there is no more selected users
-              this.addInput($dropdown.data('fieldName'), 0, {});
-            }
-
-            // User unselected
-            emitSidebarEvent('sidebar.removeAssignee', user);
-          }
-
-          if (getSelected().find(u => u === gon.current_user_id)) {
-            $('.assign-to-me-link').hide();
-          } else {
-            $('.assign-to-me-link').show();
-          }
-        }
-
-        var isIssueIndex, isMRIndex, page, selected;
-        page = $('body').attr('data-page');
-        isIssueIndex = page === 'projects:issues:index';
-        isMRIndex = page === page && page === 'projects:merge_requests:index';
-        if (
-          $dropdown.hasClass('js-filter-bulk-update') ||
-          $dropdown.hasClass('js-issuable-form-dropdown')
-        ) {
-          e.preventDefault();
-
-          const isSelecting = user.id !== selectedId;
-          selectedId = isSelecting ? user.id : selectedIdDefault;
-
-<<<<<<< HEAD
-          if (selectedId === gon.current_user_id) {
-            $('.assign-to-me-link').hide();
-          } else {
-            $('.assign-to-me-link').show();
-          }
-          return;
-        }
-        if ($el.closest('.add-issues-modal').length) {
-          ModalStore.store.filter[$dropdown.data('fieldName')] = user.id;
-        } else if (handleClick) {
-          e.preventDefault();
-          handleClick(user, isMarking);
-        } else if ($dropdown.hasClass('js-filter-submit') && (isIssueIndex || isMRIndex)) {
-          return Issuable.filterResults($dropdown.closest('form'));
-        } else if ($dropdown.hasClass('js-filter-submit')) {
-          return $dropdown.closest('form').submit();
-        } else if (!$dropdown.hasClass('js-multiselect')) {
-          selected = $dropdown
-            .closest('.selectbox')
-            .find(`input[name='${$dropdown.data('fieldName')}']`)
-            .val();
-          return assignTo(selected);
-        }
-=======
+                name = showAnyUser;
+                if (name === true) {
+                  name = s__('UsersSelect|Any User');
+                }
+                anyUser = {
+                  beforeDivider: true,
+                  name,
+                  id: null,
+                };
+                users.unshift(anyUser);
+              }
+
+              if (showDivider) {
+                users.splice(showDivider, 0, { type: 'divider' });
+              }
+
+              if ($dropdown.hasClass('js-multiselect')) {
+                const selected = getSelected().filter(i => i !== 0);
+
+                if (selected.length > 0) {
+                  if ($dropdown.data('dropdownHeader')) {
+                    showDivider += 1;
+                    users.splice(showDivider, 0, {
+                      type: 'header',
+                      content: $dropdown.data('dropdownHeader'),
+                    });
+                  }
+
+                  const selectedUsers = users
+                    .filter(u => selected.indexOf(u.id) !== -1)
+                    .sort((a, b) => a.name > b.name);
+
+                  users = users.filter(u => selected.indexOf(u.id) === -1);
+
+                  selectedUsers.forEach(selectedUser => {
+                    showDivider += 1;
+                    users.splice(showDivider, 0, selectedUser);
+                  });
+
+                  users.splice(showDivider + 1, 0, { type: 'divider' });
+                }
+              }
+            }
+
+            callback(users);
+            if (showMenuAbove) {
+              $dropdown.data('glDropdown').positionMenuAbove();
+            }
+          },
+          filterable: true,
+          filterRemote: true,
+          search: {
+            fields: ['name', 'username'],
+          },
+          selectable: true,
+          fieldName: $dropdown.data('fieldName'),
+          toggleLabel(selected, el, glDropdown) {
+            const inputValue = glDropdown.filterInput.val();
+
+            if (this.multiSelect && inputValue === '') {
+              // Remove non-users from the fullData array
+              const users = glDropdown.filteredFullData();
+              const callback = glDropdown.parseData.bind(glDropdown);
+
+              // Update the data model
+              this.processData(inputValue, users, callback);
+            }
+
+            if (this.multiSelect) {
+              return getMultiSelectDropdownTitle(selected, $(el).hasClass('is-active'));
+            }
+
+            if (selected && 'id' in selected && $(el).hasClass('is-active')) {
+              $dropdown.find('.dropdown-toggle-text').removeClass('is-default');
+              if (selected.text) {
+                return selected.text;
+              } else {
+                return selected.name;
+              }
+            } else {
+              $dropdown.find('.dropdown-toggle-text').addClass('is-default');
+              return defaultLabel;
+            }
+          },
+          defaultLabel,
+          hidden() {
+            if ($dropdown.hasClass('js-multiselect')) {
+              emitSidebarEvent('sidebar.saveAssignees');
+            }
+
+            if (!$dropdown.data('alwaysShowSelectbox')) {
+              $selectbox.hide();
+
+              // Recalculate where .value is because vue might have changed it
+              $block = $selectbox.closest('.block');
+              $value = $block.find('.value');
+              // display:block overrides the hide-collapse rule
+              $value.css('display', '');
+            }
+          },
+          multiSelect: $dropdown.hasClass('js-multiselect'),
+          inputMeta: $dropdown.data('inputMeta'),
+          clicked(options) {
+            const { $el, e, isMarking } = options;
+            const user = options.selectedObj;
+
+            $el.tooltip('dispose');
+
+            if ($dropdown.hasClass('js-multiselect')) {
+              const isActive = $el.hasClass('is-active');
+              const previouslySelected = $dropdown
+                .closest('.selectbox')
+                .find(`input[name='${$dropdown.data('fieldName')}'][value!=0]`);
+
+              // Enables support for limiting the number of users selected
+              // Automatically removes the first on the list if more users are selected
+              checkMaxSelect();
+
+              if (user.beforeDivider && user.name.toLowerCase() === 'unassigned') {
+                // Unassigned selected
+                previouslySelected.each((index, element) => {
+                  element.remove();
+                });
+                emitSidebarEvent('sidebar.removeAllAssignees');
+              } else if (isActive) {
+                // user selected
+                emitSidebarEvent('sidebar.addAssignee', user);
+
+                // Remove unassigned selection (if it was previously selected)
+                const unassignedSelected = $dropdown
+                  .closest('.selectbox')
+                  .find(`input[name='${$dropdown.data('fieldName')}'][value=0]`);
+
+                if (unassignedSelected) {
+                  unassignedSelected.remove();
+                }
+              } else {
+                if (previouslySelected.length === 0) {
+                  // Select unassigned because there is no more selected users
+                  this.addInput($dropdown.data('fieldName'), 0, {});
+                }
+
+                // User unselected
+                emitSidebarEvent('sidebar.removeAssignee', user);
+              }
+
+              if (getSelected().find(u => u === gon.current_user_id)) {
+                $('.assign-to-me-link').hide();
+              } else {
+                $('.assign-to-me-link').show();
+              }
+            }
+
             const page = $('body').attr('data-page');
             const isIssueIndex = page === 'projects:issues:index';
             const isMRIndex = page === page && page === 'projects:merge_requests:index';
@@ -607,46 +484,33 @@
                 .val();
               return assignTo(selected);
             }
->>>>>>> 54dbf996
-
-        // Automatically close dropdown after assignee is selected
-        // since CE has no multiple assignees
-        // EE does not have a max-select
-        if ($dropdown.data('maxSelect') && getSelected().length === $dropdown.data('maxSelect')) {
-          // Close the dropdown
-          $dropdown.dropdown('toggle');
-        }
-      },
-      id(user) {
-        return user.id;
-      },
-      opened(e) {
-        const $el = $(e.currentTarget);
-        const selected = getSelected();
-        if ($dropdown.hasClass('js-issue-board-sidebar') && selected.length === 0) {
-          this.addInput($dropdown.data('fieldName'), 0, {});
-        }
-        $el.find('.is-active').removeClass('is-active');
-
-        function highlightSelected(id) {
-          $el.find(`li[data-user-id="${id}"] .dropdown-menu-user-link`).addClass('is-active');
-        }
-
-<<<<<<< HEAD
-        if (selected.length > 0) {
-          getSelected().forEach(selectedId => highlightSelected(selectedId));
-        } else if ($dropdown.hasClass('js-issue-board-sidebar')) {
-          highlightSelected(0);
-        } else {
-          highlightSelected(selectedId);
-        }
-      },
-      updateLabel: $dropdown.data('dropdownTitle'),
-      renderRow(user) {
-        var avatar, img, username;
-        username = user.username ? `@${user.username}` : '';
-        avatar = user.avatar_url ? user.avatar_url : gon.default_avatar_url;
-=======
+
+            // Automatically close dropdown after assignee is selected
+            // since CE has no multiple assignees
+            // EE does not have a max-select
+            if (
+              $dropdown.data('maxSelect') &&
+              getSelected().length === $dropdown.data('maxSelect')
+            ) {
+              // Close the dropdown
+              $dropdown.dropdown('toggle');
+            }
+          },
+          id(user) {
+            return user.id;
+          },
+          opened(e) {
+            const $el = $(e.currentTarget);
+            const selected = getSelected();
+            if ($dropdown.hasClass('js-issue-board-sidebar') && selected.length === 0) {
+              this.addInput($dropdown.data('fieldName'), 0, {});
+            }
+            $el.find('.is-active').removeClass('is-active');
+
+            function highlightSelected(id) {
+              $el.find(`li[data-user-id="${id}"] .dropdown-menu-user-link`).addClass('is-active');
+            }
+
             if (selected.length > 0) {
               getSelected().forEach(selectedId => highlightSelected(selectedId));
             } else if ($dropdown.hasClass('js-issue-board-sidebar')) {
@@ -659,36 +523,24 @@
           renderRow(user) {
             const username = user.username ? `@${user.username}` : '';
             const avatar = user.avatar_url ? user.avatar_url : gon.default_avatar_url;
->>>>>>> 54dbf996
-
-        let selected = false;
-
-        if (this.multiSelect) {
-          selected = getSelected().find(u => user.id === u);
-
-          const { fieldName } = this;
-          const field = $dropdown
-            .closest('.selectbox')
-            .find(`input[name='${fieldName}'][value='${user.id}']`);
-
-          if (field.length) {
-            selected = true;
-          }
-        } else {
-          selected = user.id === selectedId;
-        }
-
-<<<<<<< HEAD
-        img = '';
-        if (user.beforeDivider != null) {
-          `<li><a href='#' class='${selected === true ? 'is-active' : ''}'>${_.escape(
-            user.name,
-          )}</a></li>`;
-        } else {
-          // 0 margin, because it's now handled by a wrapper
-          img = `<img src='${avatar}' class='avatar avatar-inline m-0' width='32' />`;
-        }
-=======
+
+            let selected = false;
+
+            if (this.multiSelect) {
+              selected = getSelected().find(u => user.id === u);
+
+              const { fieldName } = this;
+              const field = $dropdown
+                .closest('.selectbox')
+                .find(`input[name='${fieldName}'][value='${user.id}']`);
+
+              if (field.length) {
+                selected = true;
+              }
+            } else {
+              selected = user.id === selectedId;
+            }
+
             let img = '';
             if (user.beforeDivider != null) {
               `<li><a href='#' class='${selected === true ? 'is-active' : ''}'>${_.escape(
@@ -698,83 +550,15 @@
               // 0 margin, because it's now handled by a wrapper
               img = `<img src='${avatar}' class='avatar avatar-inline m-0' width='32' />`;
             }
->>>>>>> 54dbf996
-
-        return this.renderRow(options.issuableType, user, selected, username, img);
-      },
-    });
-  });
+
+            return _this.renderRow(options.issuableType, user, selected, username, img);
+          },
+        });
+      };
+    })(this),
+  );
   import(/* webpackChunkName: 'select2' */ 'select2/select2')
     .then(() => {
-<<<<<<< HEAD
-      $('.ajax-users-select').each((i, select) => {
-        var firstUser, showAnyUser, showEmailUser, showNullUser;
-        var options = {};
-        options.skipLdap = $(select).hasClass('skip_ldap');
-        options.projectId = $(select).data('projectId');
-        options.groupId = $(select).data('groupId');
-        options.showCurrentUser = $(select).data('currentUser');
-        options.authorId = $(select).data('authorId');
-        options.skipUsers = $(select).data('skipUsers');
-        showNullUser = $(select).data('nullUser');
-        showAnyUser = $(select).data('anyUser');
-        showEmailUser = $(select).data('emailUser');
-        firstUser = $(select).data('firstUser');
-        return $(select).select2({
-          placeholder: __('Search for a user'),
-          multiple: $(select).hasClass('multiselect'),
-          minimumInputLength: 0,
-          query: query => {
-            this.users(query.term, options, users => {
-              var anyUser, data, emailUser, index, len, name, nullUser, obj, ref;
-              data = {
-                results: users,
-              };
-              if (query.term.length === 0) {
-                if (firstUser) {
-                  // Move current user to the front of the list
-                  ref = data.results;
-
-                  for (index = 0, len = ref.length; index < len; index += 1) {
-                    obj = ref[index];
-                    if (obj.username === firstUser) {
-                      data.results.splice(index, 1);
-                      data.results.unshift(obj);
-                      break;
-                    }
-                  }
-                }
-                if (showNullUser) {
-                  nullUser = {
-                    name: s__('UsersSelect|Unassigned'),
-                    id: 0,
-                  };
-                  data.results.unshift(nullUser);
-                }
-                if (showAnyUser) {
-                  name = showAnyUser;
-                  if (name === true) {
-                    name = s__('UsersSelect|Any User');
-                  }
-                  anyUser = {
-                    name,
-                    id: null,
-                  };
-                  data.results.unshift(anyUser);
-                }
-              }
-              if (showEmailUser && data.results.length === 0 && query.term.match(/^[^@]+@[^@]+$/)) {
-                var trimmed = query.term.trim();
-                emailUser = {
-                  name: sprintf(__('Invite "%{trimmed}" by email'), { trimmed }),
-                  username: trimmed,
-                  id: trimmed,
-                  invite: true,
-                };
-                data.results.unshift(emailUser);
-              }
-              return query.callback(data);
-=======
       $('.ajax-users-select').each(
         (function(_this) {
           return function(i, select) {
@@ -866,31 +650,10 @@
               escapeMarkup(m) {
                 return m;
               },
->>>>>>> 54dbf996
             });
-          },
-          initSelection: () => {
-            var args;
-            args = 1 <= arguments.length ? [].slice.call(arguments, 0) : [];
-            return this.initSelection.apply(this, args);
-          },
-          formatResult: () => {
-            var args;
-            args = 1 <= arguments.length ? [].slice.call(arguments, 0) : [];
-            return this.formatResult.apply(this, args);
-          },
-          formatSelection: () => {
-            var args;
-            args = 1 <= arguments.length ? [].slice.call(arguments, 0) : [];
-            return this.formatSelection.apply(this, args);
-          },
-          dropdownCssClass: 'ajax-users-dropdown',
-          // we do not want to escape markup since we are displaying html in results
-          escapeMarkup(m) {
-            return m;
-          },
-        });
-      });
+          };
+        })(this),
+      );
     })
     .catch(() => {});
 }
