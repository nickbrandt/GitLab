--- conflicted
+++ resolved
@@ -1,14 +1,6 @@
 (global => {
   global.gl = global.gl || {};
 
-<<<<<<< HEAD
-  const LEVEL_TYPES = {
-    USER: 'user',
-    ROLE: 'role',
-  };
-
-=======
->>>>>>> 14aeb8db
   const ACCESS_LEVELS = {
     MERGE: 'merge_access_levels',
     PUSH: 'push_access_levels',
@@ -26,21 +18,11 @@
       this.$wraps[ACCESS_LEVELS.PUSH] = this.$allowedToPushDropdown.closest(`.${ACCESS_LEVELS.PUSH}-container`);
 
       this.buildDropdowns();
-
-      // Save initial state with existing dropdowns
-      this.state = {};
-      for (let ACCESS_LEVEL in ACCESS_LEVELS) {
-        this.state[`${ACCESS_LEVELS[ACCESS_LEVEL]}_attributes`] = this.getAccessLevelDataFromInputs(ACCESS_LEVEL);
-      }
     }
 
     buildDropdowns() {
       // Allowed to merge dropdown
-<<<<<<< HEAD
-      new gl.AllowedToMergeDropdown({
-=======
       this['merge_access_levels_dropdown'] = new gl.ProtectedBranchAccessDropdown({
->>>>>>> 14aeb8db
         accessLevel: ACCESS_LEVELS.MERGE,
         accessLevelsData: gon.merge_access_levels,
         $dropdown: this.$allowedToMergeDropdown,
@@ -49,11 +31,7 @@
       });
 
       // Allowed to push dropdown
-<<<<<<< HEAD
-      new gl.AllowedToPushDropdown({
-=======
       this['push_access_levels_dropdown'] = new gl.ProtectedBranchAccessDropdown({
->>>>>>> 14aeb8db
         accessLevel: ACCESS_LEVELS.PUSH,
         accessLevelsData: gon.push_access_levels,
         $dropdown: this.$allowedToPushDropdown,
@@ -64,26 +42,6 @@
 
     onSelectOption(item, $el, dropdownInstance) {
       this.hasChanges = true;
-<<<<<<< HEAD
-      let itemToDestroy;
-      let accessLevelState = this.state[`${dropdownInstance.accessLevel}_attributes`];
-
-      // If element is not active it means it has been active
-      if (!$el.is('.is-active')) {
-        // We need to know if the selected item was already saved
-        // if so we need to append the `_destroy` property
-        // in order to delete it from the database
-
-        // Retrieve the full data of the item we just selected
-        if (item.type === LEVEL_TYPES.USER) {
-          itemToDestroy = _.findWhere(accessLevelState, { user_id: item.id });
-        } else if (item.type === LEVEL_TYPES.ROLE) {
-          itemToDestroy = _.findWhere(accessLevelState, { access_level: item.id });
-        }
-
-        // State updated by reference
-        itemToDestroy['_destroy'] = 1;
-      }
     }
 
     onDropdownHide() {
@@ -94,29 +52,13 @@
       this.updatePermissions();
     }
 
-=======
-    }
-
-    onDropdownHide() {
-      if (!this.hasChanges) return;
-
-      this.hasChanges = true;
-
-      this.updatePermissions();
-    }
-
->>>>>>> 14aeb8db
     updatePermissions() {
       let formData = {};
 
       for (let ACCESS_LEVEL in ACCESS_LEVELS) {
-<<<<<<< HEAD
-        formData[`${ACCESS_LEVELS[ACCESS_LEVEL]}_attributes`] = this.consolidateAccessLevelData(ACCESS_LEVEL);
-=======
         let accessLevelName = ACCESS_LEVELS[ACCESS_LEVEL];
 
         formData[`${accessLevelName}_attributes`] = this[`${accessLevelName}_dropdown`].getInputData(accessLevelName);
->>>>>>> 14aeb8db
       }
 
       return $.ajax({
@@ -132,38 +74,11 @@
           this.$wrap.effect('highlight');
           this.hasChanges = false;
 
-<<<<<<< HEAD
-          // Update State
-          for (let ACCESS_LEVEL in ACCESS_LEVELS) {
-            let accessLevel = ACCESS_LEVELS[ACCESS_LEVEL];
-
-            this.state[`${accessLevel}_attributes`] = [];
-
-            for (let i = 0; i < response[accessLevel].length; i++) {
-              let access = response[accessLevel][i];
-              let accessData = {};
-
-              if (access.user_id) {
-                accessData = {
-                  id: access.id,
-                  user_id: access.user_id,
-                };
-              } else {
-                accessData ={
-                  id: access.id,
-                  access_level: access.access_level,
-                };
-              }
-
-              this.state[`${accessLevel}_attributes`].push(accessData);
-            }
-=======
           for (let ACCESS_LEVEL in ACCESS_LEVELS) {
             let accessLevelName = ACCESS_LEVELS[ACCESS_LEVEL];
 
             // The data coming from server will be the new persisted *state* for each dropdown
             this.setSelectedItemsToDropdown(response[accessLevelName], `${accessLevelName}_dropdown`);
->>>>>>> 14aeb8db
           }
         },
         error() {
@@ -172,87 +87,6 @@
         }
       });
     }
-<<<<<<< HEAD
-
-    consolidateAccessLevelData(accessLevelKey) {
-      // State takes precedence
-      let accessLevel = ACCESS_LEVELS[accessLevelKey];
-      let accessLevelData = [];
-      let dataFromInputs = this.getAccessLevelDataFromInputs(accessLevelKey);
-
-      // Collect and format items that will be sent to the server
-      for (let i = 0; i < dataFromInputs.length; i++) {
-        let inState;
-        let adding;
-        var userId = parseInt(dataFromInputs[i].user_id);
-
-        // Inputs give us the *state* of the dropdown on the frontend before it's persisted
-        // so we need to compare them with the persisted state which can be get or set on this.state
-        if (userId) {
-          adding = LEVEL_TYPES.USER;
-          inState = _.findWhere(this.state[`${accessLevel}_attributes`], { user_id: userId });
-        } else {
-          adding = LEVEL_TYPES.ROLE;
-          inState = _.findWhere(this.state[`${accessLevel}_attributes`], { access_level: parseInt(dataFromInputs[i].access_level) });
-        }
-
-        if (inState) {
-          // collect item if it's already saved
-          accessLevelData.push(inState);
-        } else {
-          // format item according the level type
-          if (adding === LEVEL_TYPES.USER) {
-            accessLevelData.push({
-              user_id: parseInt(dataFromInputs[i].user_id)
-            });
-          } else if (adding === LEVEL_TYPES.ROLE) {
-            accessLevelData.push({
-              access_level: parseInt(dataFromInputs[i].access_level)
-            });
-          }
-        }
-      }
-
-      // Since we didn't considered inputs that were removed
-      // (because they are not present in the DOM anymore)
-      // We can get them from the state
-      this.state[`${accessLevel}_attributes`].forEach((item) => {
-        if (item._destroy) {
-          accessLevelData.push(item);
-        }
-      });
-
-      return accessLevelData;
-    }
-
-    getAccessLevelDataFromInputs(accessLevelKey) {
-      let accessLevels = [];
-      let accessLevel = ACCESS_LEVELS[accessLevelKey];
-      this.$wraps[accessLevel]
-        .find(`input[name^="protected_branch[${accessLevel}_attributes]"]`)
-        .map((i, el) => {
-          const $el = $(el);
-          const type = $el.data('type');
-          const value = parseInt($el.val());
-          const id = parseInt($el.data('id'));
-          let obj = {};
-
-          if (type === LEVEL_TYPES.ROLE) {
-            obj.access_level = value
-          } else if (type === LEVEL_TYPES.USER) {
-            obj.user_id = value;
-          }
-
-          if (id) obj.id = id;
-
-          accessLevels.push(obj);
-        });
-
-      return accessLevels;
-    }
-  }
-=======
->>>>>>> 14aeb8db
 
     setSelectedItemsToDropdown(items = [], dropdownName) {
       let itemsToAdd = [];
