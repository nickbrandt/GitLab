--- conflicted
+++ resolved
@@ -110,12 +110,8 @@
   addSelectOnFocusBehaviour('.js-select-on-focus');
 
   $('.remove-row').on('ajax:success', function removeRowAjaxSuccessCallback() {
-<<<<<<< HEAD
-    $(this).tooltip('dispose')
-=======
     $(this)
-      .tooltip('destroy')
->>>>>>> 533593e9
+      .tooltip('dispose')
       .closest('li')
       .fadeOut();
   });
