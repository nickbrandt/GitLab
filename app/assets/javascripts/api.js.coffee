@Api =
  users_path: "/api/:version/users.json"
  user_path: "/api/:version/users/:id.json"
  notes_path: "/api/:version/projects/:id/notes.json"
<<<<<<< HEAD
  ldap_groups_path: "/api/:version/ldap/groups.json"
=======
  namespaces_path: "/api/:version/namespaces.json"
>>>>>>> 232e6b40

  # Get 20 (depends on api) recent notes
  # and sort the ascending from oldest to newest
  notes: (project_id, callback) ->
    url = Api.buildUrl(Api.notes_path)
    url = url.replace(':id', project_id)

    $.ajax(
      url: url,
      data:
        private_token: gon.api_token
        gfm: true
        recent: true
      dataType: "json"
    ).done (notes) ->
      notes.sort (a, b) ->
        return a.id - b.id
      callback(notes)

  user: (user_id, callback) ->
    url = Api.buildUrl(Api.user_path)
    url = url.replace(':id', user_id)

    $.ajax(
      url: url
      data:
        private_token: gon.api_token
      dataType: "json"
    ).done (user) ->
      callback(user)

  # Return users list. Filtered by query
  # Only active users retrieved
  users: (query, callback) ->
    url = Api.buildUrl(Api.users_path)

    $.ajax(
      url: url
      data:
        private_token: gon.api_token
        search: query
        per_page: 20
        active: true
      dataType: "json"
    ).done (users) ->
      callback(users)

  # Return namespaces list. Filtered by query
  namespaces: (query, callback) ->
    url = Api.buildUrl(Api.namespaces_path)

    $.ajax(
      url: url
      data:
        private_token: gon.api_token
        search: query
        per_page: 20
      dataType: "json"
    ).done (namespaces) ->
      callback(namespaces)

  buildUrl: (url) ->
    url = gon.relative_url_root + url if gon.relative_url_root?
    return url.replace(':version', gon.api_version)

  # Return LDAP groups list. Filtered by query
  ldap_groups: (query, callback) ->
    url = Api.buildUrl(Api.ldap_groups_path)

    $.ajax(
      url: url
      data:
        private_token: gon.api_token
        search: query
        per_page: 20
        active: true
      dataType: "json"
    ).done (groups) ->
      callback(groups)<|MERGE_RESOLUTION|>--- conflicted
+++ resolved
@@ -2,11 +2,8 @@
   users_path: "/api/:version/users.json"
   user_path: "/api/:version/users/:id.json"
   notes_path: "/api/:version/projects/:id/notes.json"
-<<<<<<< HEAD
   ldap_groups_path: "/api/:version/ldap/groups.json"
-=======
   namespaces_path: "/api/:version/namespaces.json"
->>>>>>> 232e6b40
 
   # Get 20 (depends on api) recent notes
   # and sort the ascending from oldest to newest
