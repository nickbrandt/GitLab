--- conflicted
+++ resolved
@@ -11,12 +11,7 @@
   components: {
     inlineDiffCommentRow,
     inlineDiffTableRow,
-<<<<<<< HEAD
     InlineDraftCommentRow,
-=======
-    InlineDraftCommentRow: () =>
-      import('ee_component/batch_comments/components/inline_draft_comment_row.vue'),
->>>>>>> 751c8c8e
   },
   mixins: [draftCommentsMixin],
   props: {
