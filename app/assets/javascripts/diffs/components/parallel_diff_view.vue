<script>
import { mapState, mapGetters } from 'vuex';
import parallelDiffTableRow from './parallel_diff_table_row.vue';
import parallelDiffCommentRow from './parallel_diff_comment_row.vue';
import { EMPTY_CELL_TYPE } from '../constants';
import { trimFirstCharOfLineContent } from '../store/utils';

export default {
  components: {
    parallelDiffTableRow,
    parallelDiffCommentRow,
  },
  props: {
    diffFile: {
      type: Object,
      required: true,
    },
    diffLines: {
      type: Array,
      required: true,
    },
  },
  computed: {
<<<<<<< HEAD
    ...mapGetters('diffs', ['commitId']),
=======
    ...mapGetters(['commitId', 'discussionsByLineCode']),
    ...mapState({
      diffLineCommentForms: state => state.diffs.diffLineCommentForms,
    }),
>>>>>>> 67157de1
    parallelDiffLines() {
      return this.diffLines.map(line => {
        const parallelLine = Object.assign({}, line);

        if (line.left) {
          parallelLine.left = trimFirstCharOfLineContent(line.left);
        } else {
          parallelLine.left = { type: EMPTY_CELL_TYPE };
        }

        if (line.right) {
          parallelLine.right = trimFirstCharOfLineContent(line.right);
        } else {
          parallelLine.right = { type: EMPTY_CELL_TYPE };
        }

        return parallelLine;
      });
    },
    diffLinesLength() {
      return this.parallelDiffLines.length;
    },
    userColorScheme() {
      return window.gon.user_color_scheme;
    },
  },
  methods: {
    shouldRenderCommentRow(line) {
      const leftLineCode = line.left.lineCode;
      const rightLineCode = line.right.lineCode;
      const discussions = this.discussionsByLineCode;
      const leftDiscussions = discussions[leftLineCode];
      const rightDiscussions = discussions[rightLineCode];
      const hasDiscussion = leftDiscussions || rightDiscussions;

      const hasExpandedDiscussionOnLeft = leftDiscussions
        ? leftDiscussions.every(discussion => discussion.expanded)
        : false;
      const hasExpandedDiscussionOnRight = rightDiscussions
        ? rightDiscussions.every(discussion => discussion.expanded)
        : false;

      if (hasDiscussion && (hasExpandedDiscussionOnLeft || hasExpandedDiscussionOnRight)) {
        return true;
      }

      const hasCommentFormOnLeft = this.diffLineCommentForms[leftLineCode];
      const hasCommentFormOnRight = this.diffLineCommentForms[rightLineCode];

      return hasCommentFormOnLeft || hasCommentFormOnRight;
    },
  },
};
</script>

<template>
  <div
    :class="userColorScheme"
    :data-commit-id="commitId"
    class="code diff-wrap-lines js-syntax-highlight text-file"
  >
    <table>
      <tbody>
        <template
          v-for="(line, index) in parallelDiffLines"
        >
          <parallel-diff-table-row
            :diff-file="diffFile"
            :line="line"
            :is-bottom="index + 1 === diffLinesLength"
            :key="index"
          />
          <parallel-diff-comment-row
            v-if="shouldRenderCommentRow(line)"
            :key="line.left.lineCode || line.right.lineCode"
            :line="line"
            :diff-file="diffFile"
            :diff-lines="parallelDiffLines"
            :line-index="index"
          />
        </template>
      </tbody>
    </table>
  </div>
</template><|MERGE_RESOLUTION|>--- conflicted
+++ resolved
@@ -21,14 +21,11 @@
     },
   },
   computed: {
-<<<<<<< HEAD
     ...mapGetters('diffs', ['commitId']),
-=======
-    ...mapGetters(['commitId', 'discussionsByLineCode']),
+    ...mapGetters(['discussionsByLineCode']),
     ...mapState({
       diffLineCommentForms: state => state.diffs.diffLineCommentForms,
     }),
->>>>>>> 67157de1
     parallelDiffLines() {
       return this.diffLines.map(line => {
         const parallelLine = Object.assign({}, line);
