<script>
import $ from 'jquery';
import { mapState, mapGetters, mapActions } from 'vuex';
import createFlash from '~/flash';
import { s__ } from '~/locale';
import noteForm from '../../notes/components/note_form.vue';
import { getNoteFormData } from '../store/utils';
import Autosave from '../../autosave';
import { DIFF_NOTE_TYPE, NOTE_TYPE } from '../constants';

export default {
  components: {
    noteForm,
  },
  props: {
    diffFile: {
      type: Object,
      required: true,
    },
    diffLines: {
      type: Array,
      required: true,
    },
    line: {
      type: Object,
      required: true,
    },
    position: {
      type: String,
      required: false,
      default: '',
    },
    noteTargetLine: {
      type: Object,
      required: true,
    },
  },
  computed: {
    ...mapState({
      noteableData: state => state.notes.noteableData,
      diffViewType: state => state.diffs.diffViewType,
    }),
    ...mapGetters(['isLoggedIn', 'noteableType', 'getNoteableData', 'getNotesDataByProp']),
  },
  mounted() {
    if (this.isLoggedIn) {
      const noteableData = this.getNoteableData;
      const keys = [
        NOTE_TYPE,
        this.noteableType,
        noteableData.id,
        noteableData.diff_head_sha,
        DIFF_NOTE_TYPE,
        noteableData.source_project_id,
        this.line.lineCode,
      ];

      this.autosave = new Autosave($(this.$refs.noteForm.$refs.textarea), keys);
    }
  },
  methods: {
<<<<<<< HEAD
    ...mapActions('diffs', ['cancelCommentForm']),
    ...mapActions(['saveNote', 'fetchDiscussions']),
=======
    ...mapActions(['cancelCommentForm', 'saveNote', 'refetchDiscussionById']),
>>>>>>> dc71b400
    handleCancelCommentForm() {
      this.autosave.reset();
      this.cancelCommentForm({
        lineCode: this.line.lineCode,
      });
    },
    handleSaveNote(note) {
      const postData = getNoteFormData({
        note,
        noteableData: this.noteableData,
        noteableType: this.noteableType,
        noteTargetLine: this.noteTargetLine,
        diffViewType: this.diffViewType,
        diffFile: this.diffFile,
        linePosition: this.position,
      });

      this.saveNote(postData)
        .then(result => {
          const endpoint = this.getNotesDataByProp('discussionsPath');

          this.refetchDiscussionById({ path: endpoint, discussionId: result.discussion_id })
            .then(() => {
              this.handleCancelCommentForm();
            })
            .catch(() => {
              createFlash(s__('MergeRequests|Updating discussions failed'));
            });
        })
        .catch(() => {
          createFlash(s__('MergeRequests|Saving the comment failed'));
        });
    },
  },
};
</script>

<template>
  <div
    class="content discussion-form discussion-form-container discussion-notes"
  >
    <note-form
      ref="noteForm"
      :is-editing="true"
      :line-code="line.lineCode"
      save-button-title="Comment"
      class="diff-comment-form"
      @cancelForm="handleCancelCommentForm"
      @handleFormUpdate="handleSaveNote"
    />
  </div>
</template><|MERGE_RESOLUTION|>--- conflicted
+++ resolved
@@ -59,12 +59,8 @@
     }
   },
   methods: {
-<<<<<<< HEAD
     ...mapActions('diffs', ['cancelCommentForm']),
-    ...mapActions(['saveNote', 'fetchDiscussions']),
-=======
-    ...mapActions(['cancelCommentForm', 'saveNote', 'refetchDiscussionById']),
->>>>>>> dc71b400
+    ...mapActions(['saveNote', 'refetchDiscussionById']),
     handleCancelCommentForm() {
       this.autosave.reset();
       this.cancelCommentForm({
