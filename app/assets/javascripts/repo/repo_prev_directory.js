const RepoPreviousDirectory = {
  template: `
  <tr>
    <td colspan='3'>
      <a :href='prevUrl' @click.prevent='linkClicked(prevurl)'>..</a>
    </td>
  </tr>
  `,
  props: {
    name: 'repo-previous-directory',
<<<<<<< HEAD
    prevurl: String,
=======
    prevUrl: String
>>>>>>> 631ee31f
  },

  methods: {
    linkClicked(file) {
      this.$emit('linkclicked', file);
    },
  },
};
export default RepoPreviousDirectory;<|MERGE_RESOLUTION|>--- conflicted
+++ resolved
@@ -8,11 +8,7 @@
   `,
   props: {
     name: 'repo-previous-directory',
-<<<<<<< HEAD
-    prevurl: String,
-=======
-    prevUrl: String
->>>>>>> 631ee31f
+    prevUrl: String,
   },
 
   methods: {
