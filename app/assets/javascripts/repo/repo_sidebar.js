--- conflicted
+++ resolved
@@ -1,23 +1,12 @@
-<<<<<<< HEAD
-import Vue from 'vue';
 import Service from './repo_service';
 import Helper from './repo_helper';
+import Vue from 'vue';
 import Store from './repo_store';
 import RepoPreviousDirectory from './repo_prev_directory';
+import RepoFileOptions from './repo_file_options';
 import RepoFile from './repo_file';
 import RepoLoadingFile from './repo_loading_file';
 import RepoMiniMixin from './repo_mini_mixin';
-=======
-import Service from './repo_service'
-import Helper from './repo_helper'
-import Vue from 'vue'
-import Store from './repo_store'
-import RepoPreviousDirectory from './repo_prev_directory'
-import RepoFileOptions from './repo_file_options'
-import RepoFile from './repo_file'
-import RepoLoadingFile from './repo_loading_file'
-import RepoMiniMixin from './repo_mini_mixin'
->>>>>>> 631ee31f
 
 export default class RepoSidebar {
   constructor(url) {
@@ -46,7 +35,7 @@
       methods: {
         addPopEventListener() {
           window.addEventListener('popstate', () => {
-            if(location.href.indexOf('#') > -1) return;
+            if (location.href.indexOf('#') > -1) return;
             this.linkClicked({
               url: location.href,
             });
@@ -55,28 +44,14 @@
 
         linkClicked(file) {
           let url = '';
-<<<<<<< HEAD
-          if (typeof file === 'string') {
-            // go back
-            url = file;
-          } else {
-            url = file.url;
-          }
-          Service.url = url;
           if (typeof file === 'object') {
             if (file.type === 'tree' && file.opened) {
-=======
-          if(typeof file === 'object') {
-            if(file.type === 'tree' && file.opened) {
->>>>>>> 631ee31f
               Helper.removeChildFilesOfTree(file);
-              return;
-            } else {
-              url = file.url;
-              Service.url = url;
-              Helper.getContent(file);  
             }
-          } else if(typeof file === 'string') {
+            url = file.url;
+            Service.url = url;
+            Helper.getContent(file);
+          } else if (typeof file === 'string') {
             // go back
             url = file;
             Service.url = url;
