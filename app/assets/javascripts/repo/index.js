--- conflicted
+++ resolved
@@ -5,11 +5,8 @@
 import Store from './stores/repo_store';
 import Repo from './components/repo.vue';
 import RepoEditButton from './components/repo_edit_button.vue';
-<<<<<<< HEAD
+import newBranchForm from './components/new_branch_form.vue';
 import newDropdown from './components/new_dropdown/index.vue';
-=======
-import newBranchForm from './components/new_branch_form.vue';
->>>>>>> 9931ef4a
 import Translate from '../vue_shared/translate';
 
 function initDropdowns() {
@@ -68,7 +65,6 @@
   });
 }
 
-<<<<<<< HEAD
 function initNewDropdown(el) {
   return new Vue({
     el,
@@ -77,7 +73,10 @@
     },
     render(createElement) {
       return createElement('new-dropdown');
-=======
+    },
+  });
+}
+
 function initNewBranchForm() {
   const el = document.querySelector('.js-new-branch-dropdown');
 
@@ -94,7 +93,6 @@
           currentBranch: Store.currentBranch,
         },
       });
->>>>>>> 9931ef4a
     },
   });
 }
@@ -111,11 +109,8 @@
 
   initRepo(repo);
   initRepoEditButton(editButton);
-<<<<<<< HEAD
+  initNewBranchForm();
   initNewDropdown(newDropdownHolder);
-=======
-  initNewBranchForm();
->>>>>>> 9931ef4a
 }
 
 $(initRepoBundle);
