<script>
/**
 * Render environments table.
 */
import { GlLoadingIcon } from '@gitlab/ui';
import _ from 'underscore';
<<<<<<< HEAD
import environmentItem from './environment_item.vue'; // eslint-disable-line import/order

// ee-only start
import deployBoard from 'ee/environments/components/deploy_board_component.vue';
import CanaryDeploymentCallout from 'ee/environments/components/canary_deployment_callout.vue';
// ee-only end
=======
import environmentItem from './environment_item.vue';
>>>>>>> 48e6db0d

export default {
  components: {
    environmentItem,
    deployBoard,
    GlLoadingIcon,
    // ee-only start
    CanaryDeploymentCallout,
    // ee-only end
  },

  props: {
    environments: {
      type: Array,
      required: true,
      default: () => [],
    },

    canReadEnvironment: {
      type: Boolean,
      required: false,
      default: false,
    },

    // ee-only start
    canaryDeploymentFeatureId: {
      type: String,
      required: true,
    },

    showCanaryDeploymentCallout: {
      type: Boolean,
      required: true,
    },

    userCalloutsPath: {
      type: String,
      required: true,
    },

    lockPromotionSvgPath: {
      type: String,
      required: true,
    },

    helpCanaryDeploymentsPath: {
      type: String,
      required: true,
    },
    // ee-only end
  },
  computed: {
    sortedEnvironments() {
      return this.sortEnvironments(this.environments).map(env =>
        this.shouldRenderFolderContent(env)
          ? { ...env, children: this.sortEnvironments(env.children) }
          : env,
      );
    },
  },
  computed: {
    sortedEnvironments() {
      return this.sortEnvironments(this.environments).map(env =>
        this.shouldRenderFolderContent(env)
          ? { ...env, children: this.sortEnvironments(env.children) }
          : env,
      );
    },
  },
  methods: {
    folderUrl(model) {
      return `${window.location.pathname}/folders/${model.folderName}`;
    },
    shouldRenderFolderContent(env) {
      return env.isFolder && env.isOpen && env.children && env.children.length > 0;
    },
    sortEnvironments(environments) {
      /*
       * The sorting algorithm should sort in the following priorities:
       *
       * 1. folders first,
       * 2. last updated descending,
       * 3. by name ascending,
       *
       * the sorting algorithm must:
       *
       * 1. Sort by name ascending,
       * 2. Reverse (sort by name descending),
       * 3. Sort by last deployment ascending,
       * 4. Reverse (last deployment descending, name ascending),
       * 5. Put folders first.
       */
      return _.chain(environments)
        .sortBy(env => (env.isFolder ? env.folderName : env.name))
        .reverse()
        .sortBy(env => (env.last_deployment ? env.last_deployment.created_at : '0000'))
        .reverse()
        .sortBy(env => (env.isFolder ? -1 : 1))
        .value();
    },
<<<<<<< HEAD
    // ee-only start
    shouldShowCanaryCallout(env) {
      return env.showCanaryCallout && this.showCanaryDeploymentCallout;
    },
    // ee-only end
=======
>>>>>>> 48e6db0d
  },
};
</script>
<template>
  <div class="ci-table" role="grid">
    <div class="gl-responsive-table-row table-row-header" role="row">
      <div class="table-section section-15 environments-name" role="columnheader">
        {{ s__('Environments|Environment') }}
      </div>
      <div class="table-section section-10 environments-deploy" role="columnheader">
        {{ s__('Environments|Deployment') }}
      </div>
      <div class="table-section section-15 environments-build" role="columnheader">
        {{ s__('Environments|Job') }}
      </div>
      <div class="table-section section-20 environments-commit" role="columnheader">
        {{ s__('Environments|Commit') }}
      </div>
      <div class="table-section section-10 environments-date" role="columnheader">
        {{ s__('Environments|Updated') }}
      </div>
    </div>
    <template v-for="(model, i) in sortedEnvironments" :model="model">
      <div
        is="environment-item"
        :key="`environment-item-${i}`"
        :model="model"
        :can-read-environment="canReadEnvironment"
      />

      <div
        v-if="model.hasDeployBoard && model.isDeployBoardVisible"
        :key="`deploy-board-row-${i}`"
        class="js-deploy-board-row"
      >
        <div class="deploy-board-container">
          <deploy-board
            :deploy-board-data="model.deployBoardData"
            :is-loading="model.isLoadingDeployBoard"
            :is-empty="model.isEmptyDeployBoard"
            :logs-path="model.logs_path"
          />
        </div>
      </div>

      <template v-if="shouldRenderFolderContent(model)">
        <div v-if="model.isLoadingFolderContent" :key="`loading-item-${i}`">
          <gl-loading-icon :size="2" class="prepend-top-16" />
        </div>

        <template v-else>
          <div
            is="environment-item"
            v-for="(children, index) in model.children"
            :key="`env-item-${i}-${index}`"
            :model="children"
            :can-read-environment="canReadEnvironment"
          />

          <div :key="`sub-div-${i}`">
            <div class="text-center prepend-top-10">
              <a :href="folderUrl(model)" class="btn btn-default">{{
                s__('Environments|Show all')
              }}</a>
            </div>
          </div>
        </template>
      </template>

      <template v-if="shouldShowCanaryCallout(model)">
        <canary-deployment-callout
          :key="`canary-promo-${i}`"
          :canary-deployment-feature-id="canaryDeploymentFeatureId"
          :user-callouts-path="userCalloutsPath"
          :lock-promotion-svg-path="lockPromotionSvgPath"
          :help-canary-deployments-path="helpCanaryDeploymentsPath"
          :data-js-canary-promo-key="i"
        />
      </template>
    </template>
  </div>
</template><|MERGE_RESOLUTION|>--- conflicted
+++ resolved
@@ -4,16 +4,12 @@
  */
 import { GlLoadingIcon } from '@gitlab/ui';
 import _ from 'underscore';
-<<<<<<< HEAD
 import environmentItem from './environment_item.vue'; // eslint-disable-line import/order
 
 // ee-only start
 import deployBoard from 'ee/environments/components/deploy_board_component.vue';
 import CanaryDeploymentCallout from 'ee/environments/components/canary_deployment_callout.vue';
 // ee-only end
-=======
-import environmentItem from './environment_item.vue';
->>>>>>> 48e6db0d
 
 export default {
   components: {
@@ -114,14 +110,11 @@
         .sortBy(env => (env.isFolder ? -1 : 1))
         .value();
     },
-<<<<<<< HEAD
     // ee-only start
     shouldShowCanaryCallout(env) {
       return env.showCanaryCallout && this.showCanaryDeploymentCallout;
     },
     // ee-only end
-=======
->>>>>>> 48e6db0d
   },
 };
 </script>
