<script>
import { parseSeconds, stringifyTime } from '../../../lib/utils/pretty_time';
import tooltip from '../../../vue_shared/directives/tooltip';

export default {
  name: 'TimeTrackingComparisonPane',
  directives: {
    tooltip,
  },
  props: {
    timeSpent: {
      type: Number,
      required: true,
    },
    timeEstimate: {
      type: Number,
      required: true,
    },
    timeSpentHumanReadable: {
      type: String,
      required: true,
    },
    timeEstimateHumanReadable: {
      type: String,
      required: true,
    },
  },
  computed: {
    parsedTimeRemaining() {
      const diffSeconds = this.timeEstimate - this.timeSpent;
      return parseSeconds(diffSeconds);
    },
    timeRemainingHumanReadable() {
      return stringifyTime(this.parsedTimeRemaining);
    },
    timeRemainingTooltip() {
      const prefix = this.timeRemainingMinutes < 0 ? 'Over by' : 'Time remaining:';
      return `${prefix} ${this.timeRemainingHumanReadable}`;
    },
    /* Diff values for comparison meter */
    timeRemainingMinutes() {
      return this.timeEstimate - this.timeSpent;
    },
    timeRemainingPercent() {
      return `${Math.floor((this.timeSpent / this.timeEstimate) * 100)}%`;
    },
    timeRemainingStatusClass() {
      return this.timeEstimate >= this.timeSpent ? 'within_estimate' : 'over_estimate';
    },
  },
};
</script>

<template>
  <div class="time-tracking-comparison-pane">
    <div
<<<<<<< HEAD
      :aria-valuenow="timeRemainingTooltip"
=======
      class="compare-meter"
>>>>>>> 3bd5e10e
      :title="timeRemainingTooltip"
      v-tooltip
      :class="timeRemainingStatusClass"
      class="compare-meter"
      data-toggle="tooltip"
      data-placement="top"
      role="timeRemainingDisplay"
    >
      <div
        :aria-valuenow="timeRemainingPercent"
        class="meter-container"
<<<<<<< HEAD
        role="timeSpentPercent"
=======
        :aria-valuenow="timeRemainingPercent"
>>>>>>> 3bd5e10e
      >
        <div
          :style="{ width: timeRemainingPercent }"
          class="meter-fill"
        >
        </div>
      </div>
      <div class="compare-display-container">
        <div class="compare-display float-left">
          <span class="compare-label">
            {{ s__('TimeTracking|Spent') }}
          </span>
          <span class="compare-value spent">
            {{ timeSpentHumanReadable }}
          </span>
        </div>
        <div class="compare-display estimated float-right">
          <span class="compare-label">
            {{ s__('TimeTrackingEstimated|Est') }}
          </span>
          <span class="compare-value">
            {{ timeEstimateHumanReadable }}
          </span>
        </div>
      </div>
    </div>
  </div>
</template><|MERGE_RESOLUTION|>--- conflicted
+++ resolved
@@ -54,13 +54,8 @@
 <template>
   <div class="time-tracking-comparison-pane">
     <div
-<<<<<<< HEAD
-      :aria-valuenow="timeRemainingTooltip"
-=======
-      class="compare-meter"
->>>>>>> 3bd5e10e
+      v-tooltip
       :title="timeRemainingTooltip"
-      v-tooltip
       :class="timeRemainingStatusClass"
       class="compare-meter"
       data-toggle="tooltip"
@@ -70,11 +65,6 @@
       <div
         :aria-valuenow="timeRemainingPercent"
         class="meter-container"
-<<<<<<< HEAD
-        role="timeSpentPercent"
-=======
-        :aria-valuenow="timeRemainingPercent"
->>>>>>> 3bd5e10e
       >
         <div
           :style="{ width: timeRemainingPercent }"
