--- conflicted
+++ resolved
@@ -51,10 +51,6 @@
      * We need to emit this event on both component & eventHub
      * for 2 dependencies;
      *
-<<<<<<< HEAD
-     * Make Epic sidebar auto-expand when participants & label icon is clicked
-=======
->>>>>>> 31f26a93
      * 1. eventHub: This component is used in Issue Boards sidebar
      *              where component template is part of HAML
      *              and event listeners are tied to app's eventHub.
