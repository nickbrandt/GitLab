--- conflicted
+++ resolved
@@ -7,29 +7,6 @@
     @toggleSettingsOnclick()
 
 
-<<<<<<< HEAD
-  toggleSettings: ->
-    checked = $("#project_merge_requests_enabled").prop("checked")
-    if checked
-      $('.merge-request-feature').show()
-    else
-      $('.merge-request-feature').hide()
-    checked = $("#project_issues_enabled").prop("checked")
-    if checked
-      $('.issues-feature').show()
-    else
-      $('.issues-feature').hide()
-    checked = $("#project_builds_enabled").prop("checked")
-    if checked
-      $('.builds-feature').show()
-    else
-      $('.builds-feature').hide()
-
-  toggleSettingsOnclick: ->
-    $("#project_merge_requests_enabled").on 'click', @toggleSettings
-    $("#project_issues_enabled").on 'click', @toggleSettings
-    $("#project_builds_enabled").on 'click', @toggleSettings
-=======
   toggleSettings: =>
     @_showOrHide('#project_builds_enabled', '.builds-feature')
     @_showOrHide('#project_merge_requests_enabled', '.merge-requests-feature')
@@ -43,5 +20,4 @@
     if $(checkElement).prop('checked')
       $container.show()
     else
-      $container.hide()
->>>>>>> 65df6bcb
+      $container.hide()