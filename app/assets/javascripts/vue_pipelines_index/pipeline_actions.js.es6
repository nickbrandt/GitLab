--- conflicted
+++ resolved
@@ -47,14 +47,8 @@
                 data-toggle="dropdown"
                 title="Manual job"
                 data-placement="top"
-<<<<<<< HEAD
-                aria-label="Manual job"
-              >
+                aria-label="Manual job">
                 <span v-html="playIconSvg" aria-hidden="true"></span>
-=======
-                aria-label="Manual job">
-                <span v-html="svgs.iconPlay" aria-hidden="true"></span>
->>>>>>> 883342ce
                 <i class="fa fa-caret-down" aria-hidden="true"></i>
               </button>
               <ul class="dropdown-menu dropdown-menu-align-right">
@@ -62,14 +56,8 @@
                   <a
                     rel="nofollow"
                     data-method="post"
-<<<<<<< HEAD
-                    :href='action.path'
-                  >
+                    :href="action.path" >
                     <span v-html="playIconSvg" aria-hidden="true"></span>
-=======
-                    :href="action.path">
-                    <span v-html="svgs.iconPlay" aria-hidden="true"></span>
->>>>>>> 883342ce
                     <span>{{action.name}}</span>
                   </a>
                 </li>
