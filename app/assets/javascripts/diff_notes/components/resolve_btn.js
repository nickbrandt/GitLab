/* eslint-disable comma-dangle, object-shorthand, func-names, quote-props, no-else-return, camelcase, no-new, max-len */
/* global CommentsStore */
/* global ResolveService */
/* global Flash */

import Vue from 'vue';

const ResolveBtn = Vue.extend({
  props: {
    noteId: Number,
    discussionId: String,
    resolved: Boolean,
    canResolve: Boolean,
    resolvedBy: String,
    authorName: String,
    authorAvatar: String,
    noteTruncated: String,
  },
  data: function () {
    return {
      discussions: CommentsStore.state,
      loading: false,
      note: {},
    };
  },
  watch: {
    'discussions': {
      handler: 'updateTooltip',
      deep: true
    }
  },
  computed: {
    discussion: function () {
      return this.discussions[this.discussionId];
    },
<<<<<<< HEAD
    data: function () {
      return {
        discussions: CommentsStore.state,
        loading: false
      };
=======
    buttonText: function () {
      if (this.isResolved) {
        return `Resolved by ${this.resolvedByName}`;
      } else if (this.canResolve) {
        return 'Mark as resolved';
      } else {
        return 'Unable to resolve';
      }
>>>>>>> 7df466f7
    },
    isResolved: function () {
      if (this.note) {
        return this.note.resolved;
      } else {
        return false;
      }
    },
<<<<<<< HEAD
    computed: {
      discussion: function () {
        return this.discussions[this.discussionId];
      },
      note: function () {
        return this.discussion ? this.discussion.getNote(this.noteId) : {};
      },
      buttonText: function () {
        if (this.isResolved) {
          return `Resolved by ${this.resolvedByName}`;
        } else if (this.canResolve) {
          return 'Mark as resolved';
        } else {
          return 'Unable to resolve';
        }
      },
      isResolved: function () {
        if (this.note) {
          return this.note.resolved;
        } else {
          return false;
        }
      },
      resolvedByName: function () {
        return this.note.resolved_by;
      },
=======
    resolvedByName: function () {
      return this.note.resolved_by;
    },
  },
  methods: {
    updateTooltip: function () {
      this.$nextTick(() => {
        $(this.$refs.button)
          .tooltip('hide')
          .tooltip('fixTitle');
      });
>>>>>>> 7df466f7
    },
    resolve: function () {
      if (!this.canResolve) return;

      let promise;
      this.loading = true;

      if (this.isResolved) {
        promise = ResolveService
          .unresolve(this.noteId);
      } else {
        promise = ResolveService
          .resolve(this.noteId);
      }

      promise.then((response) => {
        this.loading = false;

        if (response.status === 200) {
          const data = response.json();
          const resolved_by = data ? data.resolved_by : null;

          CommentsStore.update(this.discussionId, this.noteId, !this.isResolved, resolved_by);
          this.discussion.updateHeadline(data);
        } else {
          new Flash('An error occurred when trying to resolve a comment. Please try again.', 'alert');
        }

        this.updateTooltip();
      });
<<<<<<< HEAD
    },
    beforeDestroy: function () {
      CommentsStore.delete(this.discussionId, this.noteId);
    },
    created: function () {
      CommentsStore.create({
        discussionId: this.discussionId,
        noteId: this.noteId,
        canResolve: this.canResolve,
        resolved: this.resolved,
        resolvedBy: this.resolvedBy,
        authorName: this.authorName,
        authorAvatar: this.authorAvatar,
        noteTruncated: this.noteTruncated,
      });
=======
>>>>>>> 7df466f7
    }
  },
  mounted: function () {
    $(this.$refs.button).tooltip({
      container: 'body'
    });
  },
  beforeDestroy: function () {
    CommentsStore.delete(this.discussionId, this.noteId);
  },
  created: function () {
    CommentsStore.create({
      discussionId: this.discussionId,
      noteId: this.noteId,
      canResolve: this.canResolve,
      resolved: this.resolved,
      resolvedBy: this.resolvedBy,
      authorName: this.authorName,
      authorAvatar: this.authorAvatar,
      noteTruncated: this.noteTruncated,
    });

    this.note = this.discussion.getNote(this.noteId);
  }
});

Vue.component('resolve-btn', ResolveBtn);<|MERGE_RESOLUTION|>--- conflicted
+++ resolved
@@ -20,7 +20,6 @@
     return {
       discussions: CommentsStore.state,
       loading: false,
-      note: {},
     };
   },
   watch: {
@@ -33,13 +32,9 @@
     discussion: function () {
       return this.discussions[this.discussionId];
     },
-<<<<<<< HEAD
-    data: function () {
-      return {
-        discussions: CommentsStore.state,
-        loading: false
-      };
-=======
+    note: function () {
+      return this.discussion ? this.discussion.getNote(this.noteId) : {};
+    },
     buttonText: function () {
       if (this.isResolved) {
         return `Resolved by ${this.resolvedByName}`;
@@ -48,7 +43,6 @@
       } else {
         return 'Unable to resolve';
       }
->>>>>>> 7df466f7
     },
     isResolved: function () {
       if (this.note) {
@@ -57,34 +51,6 @@
         return false;
       }
     },
-<<<<<<< HEAD
-    computed: {
-      discussion: function () {
-        return this.discussions[this.discussionId];
-      },
-      note: function () {
-        return this.discussion ? this.discussion.getNote(this.noteId) : {};
-      },
-      buttonText: function () {
-        if (this.isResolved) {
-          return `Resolved by ${this.resolvedByName}`;
-        } else if (this.canResolve) {
-          return 'Mark as resolved';
-        } else {
-          return 'Unable to resolve';
-        }
-      },
-      isResolved: function () {
-        if (this.note) {
-          return this.note.resolved;
-        } else {
-          return false;
-        }
-      },
-      resolvedByName: function () {
-        return this.note.resolved_by;
-      },
-=======
     resolvedByName: function () {
       return this.note.resolved_by;
     },
@@ -96,7 +62,6 @@
           .tooltip('hide')
           .tooltip('fixTitle');
       });
->>>>>>> 7df466f7
     },
     resolve: function () {
       if (!this.canResolve) return;
@@ -127,24 +92,6 @@
 
         this.updateTooltip();
       });
-<<<<<<< HEAD
-    },
-    beforeDestroy: function () {
-      CommentsStore.delete(this.discussionId, this.noteId);
-    },
-    created: function () {
-      CommentsStore.create({
-        discussionId: this.discussionId,
-        noteId: this.noteId,
-        canResolve: this.canResolve,
-        resolved: this.resolved,
-        resolvedBy: this.resolvedBy,
-        authorName: this.authorName,
-        authorAvatar: this.authorAvatar,
-        noteTruncated: this.noteTruncated,
-      });
-=======
->>>>>>> 7df466f7
     }
   },
   mounted: function () {
@@ -166,8 +113,6 @@
       authorAvatar: this.authorAvatar,
       noteTruncated: this.noteTruncated,
     });
-
-    this.note = this.discussion.getNote(this.noteId);
   }
 });
 
