--- conflicted
+++ resolved
@@ -218,12 +218,9 @@
     @input.atwho 'load', 'mergerequests', data.mergerequests
     # load emojis
     @input.atwho 'load', ':', data.emojis
-<<<<<<< HEAD
     # load labels
     @input.atwho 'load', '~', data.labels
-=======
 
     # This trigger at.js again
     # otherwise we would be stuck with loading until the user types
-    $(':focus').trigger('keyup')
->>>>>>> 4a8ae77e
+    $(':focus').trigger('keyup')