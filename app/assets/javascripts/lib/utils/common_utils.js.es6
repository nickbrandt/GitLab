/* eslint-disable func-names, space-before-function-paren, wrap-iife, no-var, no-unused-expressions, no-param-reassign, no-else-return, quotes, object-shorthand, comma-dangle, camelcase, one-var, vars-on-top, one-var-declaration-per-line, no-return-assign, consistent-return, max-len, prefer-template */
(function() {
  (function(w) {
    var base;
    w.gl || (w.gl = {});
    (base = w.gl).utils || (base.utils = {});
    w.gl.utils.isInGroupsPage = function() {
      return gl.utils.getPagePath() === 'groups';
    };
    w.gl.utils.isInProjectPage = function() {
      return gl.utils.getPagePath() === 'projects';
    };
    w.gl.utils.getProjectSlug = function() {
      if (this.isInProjectPage()) {
        return $('body').data('project');
      } else {
        return null;
      }
    };
    w.gl.utils.getGroupSlug = function() {
      if (this.isInGroupsPage()) {
        return $('body').data('group');
      } else {
        return null;
      }
    };

    w.gl.utils.ajaxGet = function(url) {
      return $.ajax({
        type: "GET",
        url: url,
        dataType: "script"
      });
    };

    w.gl.utils.extractLast = function(term) {
      return this.split(term).pop();
    };

    w.gl.utils.rstrip = function rstrip(val) {
      if (val) {
        return val.replace(/\s+$/, '');
      } else {
        return val;
      }
    };

    w.gl.utils.disableButtonIfEmptyField = function(field_selector, button_selector, event_name) {
      event_name = event_name || 'input';
      var closest_submit, field, that;
      that = this;
      field = $(field_selector);
      closest_submit = field.closest('form').find(button_selector);
      if (this.rstrip(field.val()) === "") {
        closest_submit.disable();
      }
      return field.on(event_name, function() {
        if (that.rstrip($(this).val()) === "") {
          return closest_submit.disable();
        } else {
          return closest_submit.enable();
        }
      });
    };

    // automatically adjust scroll position for hash urls taking the height of the navbar into account
    // https://github.com/twitter/bootstrap/issues/1768
    w.gl.utils.handleLocationHash = function() {
      var hash = w.gl.utils.getLocationHash();
      if (!hash) return;

      var navbar = document.querySelector('.navbar-gitlab');
      var subnav = document.querySelector('.layout-nav');
      var fixedTabs = document.querySelector('.js-tabs-affix');

      var adjustment = 0;
      if (navbar) adjustment -= navbar.offsetHeight;
      if (subnav) adjustment -= subnav.offsetHeight;

      // scroll to user-generated markdown anchor if we cannot find a match
      if (document.getElementById(hash) === null) {
        var target = document.getElementById('user-content-' + hash);
        if (target && target.scrollIntoView) {
          target.scrollIntoView(true);
          window.scrollBy(0, adjustment);
        }
      } else {
        // only adjust for fixedTabs when not targeting user-generated content
        if (fixedTabs) {
          adjustment -= fixedTabs.offsetHeight;
        }
        window.scrollBy(0, adjustment);
      }
    };

    // Check if element scrolled into viewport from above or below
    // Courtesy http://stackoverflow.com/a/7557433/414749
    w.gl.utils.isInViewport = function(el) {
      var rect = el.getBoundingClientRect();

      return (
        rect.top >= 0 &&
        rect.left >= 0 &&
        rect.bottom <= window.innerHeight &&
        rect.right <= window.innerWidth
      );
    };

    gl.utils.getPagePath = function(index) {
      index = index || 0;
      return $('body').data('page').split(':')[index];
    };

    gl.utils.parseUrl = function (url) {
      var parser = document.createElement('a');
      parser.href = url;
      return parser;
    };

    gl.utils.parseUrlPathname = function (url) {
      var parsedUrl = gl.utils.parseUrl(url);
      // parsedUrl.pathname will return an absolute path for Firefox and a relative path for IE11
      // We have to make sure we always have an absolute path.
      return parsedUrl.pathname.charAt(0) === '/' ? parsedUrl.pathname : '/' + parsedUrl.pathname;
    };

    gl.utils.getUrlParamsArray = function () {
      // We can trust that each param has one & since values containing & will be encoded
      // Remove the first character of search as it is always ?
      return window.location.search.slice(1).split('&');
    };

    gl.utils.isMetaKey = function(e) {
      return e.metaKey || e.ctrlKey || e.altKey || e.shiftKey;
    };

    gl.utils.scrollToElement = function($el) {
      var top = $el.offset().top;
      gl.navBarHeight = gl.navBarHeight || $('.navbar-gitlab').height();
      gl.navLinksHeight = gl.navLinksHeight || $('.nav-links').height();
      gl.mrTabsHeight = gl.mrTabsHeight || $('.merge-request-tabs').height();

      return $('body, html').animate({
        scrollTop: top - (gl.navBarHeight + gl.navLinksHeight + gl.mrTabsHeight)
      }, 200);
    };

    /**
      this will take in the `name` of the param you want to parse in the url
      if the name does not exist this function will return `null`
      otherwise it will return the value of the param key provided
    */
    w.gl.utils.getParameterByName = (name) => {
      const url = window.location.href;
      name = name.replace(/[[\]]/g, '\\$&');
      const regex = new RegExp(`[?&]${name}(=([^&#]*)|&|#|$)`);
      const results = regex.exec(url);
      if (!results) return null;
      if (!results[2]) return '';
      return decodeURIComponent(results[2].replace(/\+/g, ' '));
    };
<<<<<<< HEAD

    w.gl.utils.getSelectedFragment = () => {
      const selection = window.getSelection();
      const documentFragment = selection.getRangeAt(0).cloneContents();
      if (documentFragment.textContent.length === 0) return null;

      return documentFragment;
    };

    w.gl.utils.insertText = (target, text) => {
      // Firefox doesn't support `document.execCommand('insertText', false, text)` on textareas

      const selectionStart = target.selectionStart;
      const selectionEnd = target.selectionEnd;
      const value = target.value;

      const textBefore = value.substring(0, selectionStart);
      const textAfter = value.substring(selectionEnd, value.length);
      const newText = textBefore + text + textAfter;

      target.value = newText;
      target.selectionStart = target.selectionEnd = selectionStart + text.length;

      // Trigger autosave
      $(target).trigger('input');

      // Trigger autosize
      var event = document.createEvent('Event');
      event.initEvent('autosize:update', true, false);
      target.dispatchEvent(event);
    };

    w.gl.utils.nodeMatchesSelector = (node, selector) => {
      const matches = Element.prototype.matches ||
        Element.prototype.matchesSelector ||
        Element.prototype.mozMatchesSelector ||
        Element.prototype.msMatchesSelector ||
        Element.prototype.oMatchesSelector ||
        Element.prototype.webkitMatchesSelector;

      if (matches) {
        return matches.call(node, selector);
      }

      // IE11 doesn't support `node.matches(selector)`

      let parentNode = node.parentNode;
      if (!parentNode) {
        parentNode = document.createElement('div');
        node = node.cloneNode(true);
        parentNode.appendChild(node);
      }

      const matchingNodes = parentNode.querySelectorAll(selector);
      return Array.prototype.indexOf.call(matchingNodes, node) !== -1;
    };
=======
>>>>>>> 52762df2
  })(window);
}).call(this);<|MERGE_RESOLUTION|>--- conflicted
+++ resolved
@@ -159,7 +159,6 @@
       if (!results[2]) return '';
       return decodeURIComponent(results[2].replace(/\+/g, ' '));
     };
-<<<<<<< HEAD
 
     w.gl.utils.getSelectedFragment = () => {
       const selection = window.getSelection();
@@ -216,7 +215,5 @@
       const matchingNodes = parentNode.querySelectorAll(selector);
       return Array.prototype.indexOf.call(matchingNodes, node) !== -1;
     };
-=======
->>>>>>> 52762df2
   })(window);
 }).call(this);