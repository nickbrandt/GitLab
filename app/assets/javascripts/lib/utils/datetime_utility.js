import $ from 'jquery';
import timeago from 'timeago.js';
import dateFormat from 'vendor/date.format';
import { pluralize } from './text_utility';
import { languageCode, s__ } from '../../locale';

window.timeago = timeago;
window.dateFormat = dateFormat;

/**
 * Returns i18n month names array.
 * If `abbreviated` is provided, returns abbreviated
 * name.
 *
 * @param {Boolean} abbreviated
 */
const getMonthNames = abbreviated => {
  if (abbreviated) {
    return [
      s__('Jan'),
      s__('Feb'),
      s__('Mar'),
      s__('Apr'),
      s__('May'),
      s__('Jun'),
      s__('Jul'),
      s__('Aug'),
      s__('Sep'),
      s__('Oct'),
      s__('Nov'),
      s__('Dec'),
    ];
  }
  return [
    s__('January'),
    s__('February'),
    s__('March'),
    s__('April'),
    s__('May'),
    s__('June'),
    s__('July'),
    s__('August'),
    s__('September'),
    s__('October'),
    s__('November'),
    s__('December'),
  ];
};

/**
 * Given a date object returns the day of the week in English
 * @param {date} date
 * @returns {String}
 */
export const getDayName = date =>
  ['Sunday', 'Monday', 'Tuesday', 'Wednesday', 'Thursday', 'Friday', 'Saturday'][date.getDay()];

/**
 * @example
 * dateFormat('2017-12-05','mmm d, yyyy h:MMtt Z' ) -> "Dec 5, 2017 12:00am GMT+0000"
 * @param {date} datetime
 * @returns {String}
 */
export const formatDate = datetime => dateFormat(datetime, 'mmm d, yyyy h:MMtt Z');

/**
 * Timeago uses underscores instead of dashes to separate language from country code.
 *
 * see https://github.com/hustcc/timeago.js/tree/v3.0.0/locales
 */
const timeagoLanguageCode = languageCode().replace(/-/g, '_');

let timeagoInstance;

/**
 * Sets a timeago Instance
 */
export function getTimeago() {
  if (!timeagoInstance) {
    const localeRemaining = function getLocaleRemaining(number, index) {
      return [
        [s__('Timeago|less than a minute ago'), s__('Timeago|right now')],
        [s__('Timeago|less than a minute ago'), s__('Timeago|%s seconds remaining')],
        [s__('Timeago|about a minute ago'), s__('Timeago|1 minute remaining')],
        [s__('Timeago|%s minutes ago'), s__('Timeago|%s minutes remaining')],
        [s__('Timeago|about an hour ago'), s__('Timeago|1 hour remaining')],
        [s__('Timeago|about %s hours ago'), s__('Timeago|%s hours remaining')],
        [s__('Timeago|a day ago'), s__('Timeago|1 day remaining')],
        [s__('Timeago|%s days ago'), s__('Timeago|%s days remaining')],
        [s__('Timeago|a week ago'), s__('Timeago|1 week remaining')],
        [s__('Timeago|%s weeks ago'), s__('Timeago|%s weeks remaining')],
        [s__('Timeago|a month ago'), s__('Timeago|1 month remaining')],
        [s__('Timeago|%s months ago'), s__('Timeago|%s months remaining')],
        [s__('Timeago|a year ago'), s__('Timeago|1 year remaining')],
        [s__('Timeago|%s years ago'), s__('Timeago|%s years remaining')],
      ][index];
    };
    const locale = function getLocale(number, index) {
      return [
        [s__('Timeago|less than a minute ago'), s__('Timeago|right now')],
        [s__('Timeago|less than a minute ago'), s__('Timeago|in %s seconds')],
        [s__('Timeago|about a minute ago'), s__('Timeago|in 1 minute')],
        [s__('Timeago|%s minutes ago'), s__('Timeago|in %s minutes')],
        [s__('Timeago|about an hour ago'), s__('Timeago|in 1 hour')],
        [s__('Timeago|about %s hours ago'), s__('Timeago|in %s hours')],
        [s__('Timeago|a day ago'), s__('Timeago|in 1 day')],
        [s__('Timeago|%s days ago'), s__('Timeago|in %s days')],
        [s__('Timeago|a week ago'), s__('Timeago|in 1 week')],
        [s__('Timeago|%s weeks ago'), s__('Timeago|in %s weeks')],
        [s__('Timeago|a month ago'), s__('Timeago|in 1 month')],
        [s__('Timeago|%s months ago'), s__('Timeago|in %s months')],
        [s__('Timeago|a year ago'), s__('Timeago|in 1 year')],
        [s__('Timeago|%s years ago'), s__('Timeago|in %s years')],
      ][index];
    };

    timeago.register(timeagoLanguageCode, locale);
    timeago.register(`${timeagoLanguageCode}-remaining`, localeRemaining);
    timeagoInstance = timeago();
  }

  return timeagoInstance;
}

/**
 * For the given element, renders a timeago instance.
 * @param {jQuery} $els
 */
export const renderTimeago = $els => {
  const timeagoEls = $els || document.querySelectorAll('.js-timeago-render');

  // timeago.js sets timeouts internally for each timeago value to be updated in real time
  getTimeago().render(timeagoEls, timeagoLanguageCode);
};

/**
 * For the given elements, sets a tooltip with a formatted date.
 * @param {jQuery}
 * @param {Boolean} setTimeago
 */
export const localTimeAgo = ($timeagoEls, setTimeago = true) => {
  $timeagoEls.each((i, el) => {
    if (setTimeago) {
      // Recreate with custom template
      $(el).tooltip({
<<<<<<< HEAD
        template: '<div class="tooltip local-timeago" role="tooltip"><div class="arrow"></div><div class="tooltip-inner"></div></div>',
=======
        template:
          '<div class="tooltip local-timeago" role="tooltip"><div class="tooltip-arrow"></div><div class="tooltip-inner"></div></div>',
>>>>>>> 76e276cb
      });
    }

    el.classList.add('js-timeago-render');
  });

  renderTimeago($timeagoEls);
};

/**
 * Returns remaining or passed time over the given time.
 * @param {*} time
 * @param {*} expiredLabel
 */
export const timeFor = (time, expiredLabel) => {
  if (!time) {
    return '';
  }
  if (new Date(time) < new Date()) {
    return expiredLabel || s__('Timeago|Past due');
  }
  return getTimeago()
    .format(time, `${timeagoLanguageCode}-remaining`)
    .trim();
};

export const getDayDifference = (a, b) => {
  const millisecondsPerDay = 1000 * 60 * 60 * 24;
  const date1 = Date.UTC(a.getFullYear(), a.getMonth(), a.getDate());
  const date2 = Date.UTC(b.getFullYear(), b.getMonth(), b.getDate());

  return Math.floor((date2 - date1) / millisecondsPerDay);
};

/**
 * Port of ruby helper time_interval_in_words.
 *
 * @param  {Number} seconds
 * @return {String}
 */
export function timeIntervalInWords(intervalInSeconds) {
  const secondsInteger = parseInt(intervalInSeconds, 10);
  const minutes = Math.floor(secondsInteger / 60);
  const seconds = secondsInteger - minutes * 60;
  let text = '';

  if (minutes >= 1) {
    text = `${minutes} ${pluralize('minute', minutes)} ${seconds} ${pluralize('second', seconds)}`;
  } else {
    text = `${seconds} ${pluralize('second', seconds)}`;
  }
  return text;
}

export function dateInWords(date, abbreviated = false, hideYear = false) {
  if (!date) return date;

  const month = date.getMonth();
  const year = date.getFullYear();

  const monthNames = [
    s__('January'),
    s__('February'),
    s__('March'),
    s__('April'),
    s__('May'),
    s__('June'),
    s__('July'),
    s__('August'),
    s__('September'),
    s__('October'),
    s__('November'),
    s__('December'),
  ];
  const monthNamesAbbr = [
    s__('Jan'),
    s__('Feb'),
    s__('Mar'),
    s__('Apr'),
    s__('May'),
    s__('Jun'),
    s__('Jul'),
    s__('Aug'),
    s__('Sep'),
    s__('Oct'),
    s__('Nov'),
    s__('Dec'),
  ];

  const monthName = abbreviated ? monthNamesAbbr[month] : monthNames[month];

  if (hideYear) {
    return `${monthName} ${date.getDate()}`;
  }

  return `${monthName} ${date.getDate()}, ${year}`;
}

/**
 * Returns month name based on provided date.
 *
 * @param {Date} date
 * @param {Boolean} abbreviated
 */
export const monthInWords = (date, abbreviated = false) => {
  if (!date) {
    return '';
  }

  return getMonthNames(abbreviated)[date.getMonth()];
};

/**
 * Returns number of days in a month for provided date.
 * courtesy: https://stacko(verflow.com/a/1185804/414749
 *
 * @param {Date} date
 */
export const totalDaysInMonth = date => {
  if (!date) {
    return 0;
  }
  return new Date(date.getFullYear(), date.getMonth() + 1, 0).getDate();
};

/**
 * Returns list of Dates referring to Sundays of the month
 * based on provided date
 *
 * @param {Date} date
 */
export const getSundays = date => {
  if (!date) {
    return [];
  }

  const daysToSunday = [
    'Saturday',
    'Friday',
    'Thursday',
    'Wednesday',
    'Tuesday',
    'Monday',
    'Sunday',
  ];

  const month = date.getMonth();
  const year = date.getFullYear();
  const sundays = [];
  const dateOfMonth = new Date(year, month, 1);

  while (dateOfMonth.getMonth() === month) {
    const dayName = getDayName(dateOfMonth);
    if (dayName === 'Sunday') {
      sundays.push(new Date(dateOfMonth.getTime()));
    }

    const daysUntilNextSunday = daysToSunday.indexOf(dayName) + 1;
    dateOfMonth.setDate(dateOfMonth.getDate() + daysUntilNextSunday);
  }

  return sundays;
};

/**
 * Returns list of Dates representing a timeframe of Months from month of provided date (inclusive)
 * up to provided length
 *
 * For eg;
 *    If current month is January 2018 and `length` provided is `6`
 *    Then this method will return list of Date objects as follows;
 *
 *    [ October 2017, November 2017, December 2017, January 2018, February 2018, March 2018 ]
 *
 *    If current month is March 2018 and `length` provided is `3`
 *    Then this method will return list of Date objects as follows;
 *
 *    [ February 2018, March 2018, April 2018 ]
 *
 * @param {Number} length
 * @param {Date} date
 */
export const getTimeframeWindow = (length, date) => {
  if (!length) {
    return [];
  }

  const currentDate = date instanceof Date ? date : new Date();
  const currentMonthIndex = Math.floor(length / 2);
  const timeframe = [];

  // Move date object backward to the first month of timeframe
  currentDate.setDate(1);
  currentDate.setMonth(currentDate.getMonth() - currentMonthIndex);

  // Iterate and update date for the size of length
  // and push date reference to timeframe list
  for (let i = 0; i < length; i += 1) {
    timeframe.push(new Date(currentDate.getTime()));
    currentDate.setMonth(currentDate.getMonth() + 1);
  }

  // Change date of last timeframe item to last date of the month
  timeframe[length - 1].setDate(totalDaysInMonth(timeframe[length - 1]));

  return timeframe;
};

window.gl = window.gl || {};
window.gl.utils = {
  ...(window.gl.utils || {}),
  getTimeago,
  localTimeAgo,
};<|MERGE_RESOLUTION|>--- conflicted
+++ resolved
@@ -143,12 +143,7 @@
     if (setTimeago) {
       // Recreate with custom template
       $(el).tooltip({
-<<<<<<< HEAD
-        template: '<div class="tooltip local-timeago" role="tooltip"><div class="arrow"></div><div class="tooltip-inner"></div></div>',
-=======
-        template:
-          '<div class="tooltip local-timeago" role="tooltip"><div class="tooltip-arrow"></div><div class="tooltip-inner"></div></div>',
->>>>>>> 76e276cb
+        template: '<div class="tooltip local-timeago" role="tooltip"><div class="tooltip-arrow"></div><div class="tooltip-inner"></div></div>',
       });
     }
 
