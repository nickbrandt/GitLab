--- conflicted
+++ resolved
@@ -15,95 +15,17 @@
  * @param {Number} count
  * @return {Number|String}
  */
-<<<<<<< HEAD
-export function highCountTrim(count) {
-  return count > 99 ? '99+' : count;
-}
+export const highCountTrim = count => (count > 99 ? '99+' : count);
 
+/**
+ * Capitalizes first character
+ *
+ * @param {String} text
+ * @return {String}
+ */
 export function capitalizeFirstCharacter(text) {
   return `${text[0].toUpperCase()}${text.slice(1)}`;
 }
-
-gl.text.randomString = function() {
-  return Math.random().toString(36).substring(7);
-};
-gl.text.replaceRange = function(s, start, end, substitute) {
-  return s.substring(0, start) + substitute + s.substring(end);
-};
-gl.text.getTextWidth = function(text, font) {
-  /**
-  * Uses canvas.measureText to compute and return the width of the given text of given font in pixels.
-  *
-  * @param {String} text The text to be rendered.
-  * @param {String} font The css font descriptor that text is to be rendered with (e.g. "bold 14px verdana").
-  *
-  * @see http://stackoverflow.com/questions/118241/calculate-text-width-with-javascript/21015393#21015393
-  */
-  // re-use canvas object for better performance
-  var canvas = gl.text.getTextWidth.canvas || (gl.text.getTextWidth.canvas = document.createElement('canvas'));
-  var context = canvas.getContext('2d');
-  context.font = font;
-  return context.measureText(text).width;
-};
-gl.text.selectedText = function(text, textarea) {
-  return text.substring(textarea.selectionStart, textarea.selectionEnd);
-};
-gl.text.lineBefore = function(text, textarea) {
-  var split;
-  split = text.substring(0, textarea.selectionStart).trim().split('\n');
-  return split[split.length - 1];
-};
-gl.text.lineAfter = function(text, textarea) {
-  return text.substring(textarea.selectionEnd).trim().split('\n')[0];
-};
-gl.text.blockTagText = function(text, textArea, blockTag, selected) {
-  var lineAfter, lineBefore;
-  lineBefore = this.lineBefore(text, textArea);
-  lineAfter = this.lineAfter(text, textArea);
-  if (lineBefore === blockTag && lineAfter === blockTag) {
-    // To remove the block tag we have to select the line before & after
-    if (blockTag != null) {
-      textArea.selectionStart = textArea.selectionStart - (blockTag.length + 1);
-      textArea.selectionEnd = textArea.selectionEnd + (blockTag.length + 1);
-    }
-    return selected;
-  } else {
-    return blockTag + "\n" + selected + "\n" + blockTag;
-  }
-};
-gl.text.insertText = function(textArea, text, tag, blockTag, selected, wrap) {
-  var insertText, inserted, selectedSplit, startChar, removedLastNewLine, removedFirstNewLine, currentLineEmpty, lastNewLine;
-  removedLastNewLine = false;
-  removedFirstNewLine = false;
-  currentLineEmpty = false;
-
-  // Remove the first newline
-  if (selected.indexOf('\n') === 0) {
-    removedFirstNewLine = true;
-    selected = selected.replace(/\n+/, '');
-  }
-
-  // Remove the last newline
-  if (textArea.selectionEnd - textArea.selectionStart > selected.replace(/\n$/, '').length) {
-    removedLastNewLine = true;
-    selected = selected.replace(/\n$/, '');
-  }
-
-  selectedSplit = selected.split('\n');
-
-  if (!wrap) {
-    lastNewLine = textArea.value.substr(0, textArea.selectionStart).lastIndexOf('\n');
-
-    // Check whether the current line is empty or consists only of spaces(=handle as empty)
-    if (/^\s*$/.test(textArea.value.substring(lastNewLine, textArea.selectionStart))) {
-      currentLineEmpty = true;
-    }
-  }
-
-  startChar = !wrap && !currentLineEmpty && textArea.selectionStart > 0 ? '\n' : '';
-=======
-export const highCountTrim = count => (count > 99 ? '99+' : count);
->>>>>>> 2932f532
 
 /**
  * Converst first char to uppercase and replaces undercores with spaces
