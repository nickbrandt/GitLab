--- conflicted
+++ resolved
@@ -1,6 +1,5 @@
 ((w) ->
 
-<<<<<<< HEAD
   w.gl       or= {}
   w.gl.utils or= {}
 
@@ -23,10 +22,24 @@
 
     return if @isInGroupsPage() then $('body').data 'group' else null
 
-=======
-  window.gl or= {}
-  window.gl.utils or= {}
->>>>>>> 5d16d50c
+
+
+  gl.utils.updateTooltipTitle = ($tooltipEl, newTitle) ->
+
+    $tooltipEl
+      .tooltip 'destroy'
+      .attr    'title', newTitle
+      .tooltip 'fixTitle'
+
+
+  gl.utils.preventDisabledButtons = ->
+
+    $('.btn').click (e) ->
+      if $(this).hasClass 'disabled'
+        e.preventDefault()
+        e.stopImmediatePropagation()
+        return false
+
 
   jQuery.timefor = (time, suffix, expiredLabel) ->
 
@@ -49,23 +62,4 @@
 
     return timefor
 
-
-<<<<<<< HEAD
-=======
-  gl.utils.updateTooltipTitle = ($tooltipEl, newTitle) ->
-
-    $tooltipEl
-      .tooltip 'destroy'
-      .attr    'title', newTitle
-      .tooltip 'fixTitle'
-
-  gl.utils.preventDisabledButtons = ->
-
-    $('.btn').click (e) ->
-      if $(this).hasClass 'disabled'
-        e.preventDefault()
-        e.stopImmediatePropagation()
-        return false
-
->>>>>>> 5d16d50c
 ) window