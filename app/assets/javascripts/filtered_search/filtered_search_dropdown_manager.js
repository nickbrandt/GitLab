--- conflicted
+++ resolved
@@ -46,7 +46,6 @@
 
   setupMapping() {
     const supportedTokens = this.filteredSearchTokenKeys.getKeys();
-<<<<<<< HEAD
     const allowedMappings = {
       hint: {
         reference: null,
@@ -165,15 +164,6 @@
 
     return endpoint;
   }
-=======
-    const availableMappings = new AvailableDropdownMappings(
-      this.container,
-      this.baseEndpoint,
-      this.groupsOnly,
-      this.includeAncestorGroups,
-      this.includeDescendantGroups,
-    );
->>>>>>> 3db21ac0
 
     this.mapping = availableMappings.getAllowedMappings(supportedTokens);
   }
