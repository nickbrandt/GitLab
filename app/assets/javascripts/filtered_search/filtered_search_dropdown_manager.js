import _ from 'underscore';
import DropLab from '~/droplab/drop_lab';
import FilteredSearchContainer from './container';
import FilteredSearchTokenKeys from './filtered_search_token_keys';
import DropdownUtils from './dropdown_utils';
import DropdownHint from './dropdown_hint';
import DropdownEmoji from './dropdown_emoji';
import DropdownNonUser from './dropdown_non_user';
import DropdownUser from './dropdown_user';
import DropdownWeight from './dropdown_weight';
import FilteredSearchVisualTokens from './filtered_search_visual_tokens';

export default class FilteredSearchDropdownManager {
  constructor({
    baseEndpoint = '',
    tokenizer,
    page,
    isGroup,
    isGroupAncestor,
    isGroupDecendent,
    filteredSearchTokenKeys,
  }) {
    this.container = FilteredSearchContainer.container;
    this.baseEndpoint = baseEndpoint.replace(/\/$/, '');
    this.tokenizer = tokenizer;
    this.filteredSearchTokenKeys = filteredSearchTokenKeys || FilteredSearchTokenKeys;
    this.filteredSearchInput = this.container.querySelector('.filtered-search');
    this.page = page;
    this.groupsOnly = isGroup;
    this.includeAncestorGroups = isGroupAncestor;
    this.includeDescendantGroups = isGroupDecendent;

    this.setupMapping();

    this.cleanupWrapper = this.cleanup.bind(this);
    document.addEventListener('beforeunload', this.cleanupWrapper);
  }

  cleanup() {
    if (this.droplab) {
      this.droplab.destroy();
      this.droplab = null;
    }

    this.setupMapping();

    document.removeEventListener('beforeunload', this.cleanupWrapper);
  }

  setupMapping() {
    const supportedTokens = this.filteredSearchTokenKeys.getKeys();
    const allowedMappings = {
      hint: {
        reference: null,
        gl: DropdownHint,
        element: this.container.querySelector('#js-dropdown-hint'),
      },
    };
    const availableMappings = {
      author: {
        reference: null,
        gl: DropdownUser,
        element: this.container.querySelector('#js-dropdown-author'),
      },
      assignee: {
        reference: null,
        gl: DropdownUser,
        element: this.container.querySelector('#js-dropdown-assignee'),
      },
      milestone: {
        reference: null,
        gl: DropdownNonUser,
        extraArguments: {
          endpoint: this.getMilestoneEndpoint(),
          symbol: '%',
        },
        element: this.container.querySelector('#js-dropdown-milestone'),
      },
      label: {
        reference: null,
        gl: DropdownNonUser,
        extraArguments: {
          endpoint: this.getLabelsEndpoint(),
          symbol: '~',
          preprocessing: DropdownUtils.duplicateLabelPreprocessing,
        },
        element: this.container.querySelector('#js-dropdown-label'),
      },
      'my-reaction': {
        reference: null,
        gl: DropdownEmoji,
        element: this.container.querySelector('#js-dropdown-my-reaction'),
      },
      weight: {
        reference: null,
<<<<<<< HEAD
        gl: DropdownNonUser,
=======
        gl: DropdownWeight,
>>>>>>> fa41cf93
        element: this.container.querySelector('#js-dropdown-weight'),
      },
    };

    supportedTokens.forEach(type => {
      if (availableMappings[type]) {
        allowedMappings[type] = availableMappings[type];
      }
    });

    this.mapping = allowedMappings;
  }

  getMilestoneEndpoint() {
    let endpoint = `${this.baseEndpoint}/milestones.json`;

    // EE-only
    if (this.groupsOnly) {
      endpoint = `${endpoint}?only_group_milestones=true`;
    }

    return endpoint;
  }

  getLabelsEndpoint() {
    let endpoint = `${this.baseEndpoint}/labels.json?`;

    if (this.groupsOnly) {
      endpoint = `${endpoint}only_group_labels=true&`;
    }

    if (this.includeAncestorGroups) {
      endpoint = `${endpoint}include_ancestor_groups=true&`;
    }

    if (this.includeDescendantGroups) {
      endpoint = `${endpoint}include_descendant_groups=true`;
    }

    return endpoint;
  }

  static addWordToInput(tokenName, tokenValue = '', clicked = false) {
    const input = FilteredSearchContainer.container.querySelector('.filtered-search');

    FilteredSearchVisualTokens.addFilterVisualToken(tokenName, tokenValue);
    input.value = '';

    if (clicked) {
      FilteredSearchVisualTokens.moveInputToTheRight();
    }
  }

  updateCurrentDropdownOffset() {
    this.updateDropdownOffset(this.currentDropdown);
  }

  updateDropdownOffset(key) {
    // Always align dropdown with the input field
    let offset =
      this.filteredSearchInput.getBoundingClientRect().left -
      this.container.querySelector('.scroll-container').getBoundingClientRect().left;

    const maxInputWidth = 240;
    const currentDropdownWidth = this.mapping[key].element.clientWidth || maxInputWidth;

    // Make sure offset never exceeds the input container
    const offsetMaxWidth =
      this.container.querySelector('.scroll-container').clientWidth - currentDropdownWidth;
    if (offsetMaxWidth < offset) {
      offset = offsetMaxWidth;
    }

    this.mapping[key].reference.setOffset(offset);
  }

  load(key, firstLoad = false) {
    const mappingKey = this.mapping[key];
    const glClass = mappingKey.gl;
    const element = mappingKey.element;
    let forceShowList = false;

    if (!mappingKey.reference) {
      const defaultArguments = {
        droplab: this.droplab,
        dropdown: element,
        input: this.filteredSearchInput,
        tokenKeys: this.filteredSearchTokenKeys,
        filter: key,
      };
      const extraArguments = mappingKey.extraArguments || {};
      const glArguments = Object.assign({}, defaultArguments, extraArguments);

      // Passing glArguments to `new glClass(<arguments>)`
      mappingKey.reference = new (Function.prototype.bind.apply(glClass, [null, glArguments]))();
    }

    if (firstLoad) {
      mappingKey.reference.init();
    }

    if (this.currentDropdown === 'hint') {
      // Force the dropdown to show if it was clicked from the hint dropdown
      forceShowList = true;
    }

    this.updateDropdownOffset(key);
    mappingKey.reference.render(firstLoad, forceShowList);

    this.currentDropdown = key;
  }

  loadDropdown(dropdownName = '') {
    let firstLoad = false;

    if (!this.droplab) {
      firstLoad = true;
      this.droplab = new DropLab();
    }

    const match = this.filteredSearchTokenKeys.searchByKey(dropdownName.toLowerCase());
    const shouldOpenFilterDropdown =
      match && this.currentDropdown !== match.key && this.mapping[match.key];
    const shouldOpenHintDropdown = !match && this.currentDropdown !== 'hint';

    if (shouldOpenFilterDropdown || shouldOpenHintDropdown) {
      const key = match && match.key ? match.key : 'hint';
      this.load(key, firstLoad);
    }
  }

  setDropdown() {
    const query = DropdownUtils.getSearchQuery(true);
    const { lastToken, searchToken } = this.tokenizer.processTokens(
      query,
      this.filteredSearchTokenKeys.getKeys(),
    );

    if (this.currentDropdown) {
      this.updateCurrentDropdownOffset();
    }

    if (lastToken === searchToken && lastToken !== null) {
      // Token is not fully initialized yet because it has no value
      // Eg. token = 'label:'

      const split = lastToken.split(':');
      const dropdownName = _.last(split[0].split(' '));
      this.loadDropdown(split.length > 1 ? dropdownName : '');
    } else if (lastToken) {
      // Token has been initialized into an object because it has a value
      this.loadDropdown(lastToken.key);
    } else {
      this.loadDropdown('hint');
    }
  }

  resetDropdowns() {
    if (!this.currentDropdown) {
      return;
    }

    // Force current dropdown to hide
    this.mapping[this.currentDropdown].reference.hideDropdown();

    // Re-Load dropdown
    this.setDropdown();

    // Reset filters for current dropdown
    this.mapping[this.currentDropdown].reference.resetFilters();

    // Reposition dropdown so that it is aligned with cursor
    this.updateDropdownOffset(this.currentDropdown);
  }

  destroyDroplab() {
    this.droplab.destroy();
  }
}<|MERGE_RESOLUTION|>--- conflicted
+++ resolved
@@ -93,11 +93,7 @@
       },
       weight: {
         reference: null,
-<<<<<<< HEAD
-        gl: DropdownNonUser,
-=======
         gl: DropdownWeight,
->>>>>>> fa41cf93
         element: this.container.querySelector('#js-dropdown-weight'),
       },
     };
