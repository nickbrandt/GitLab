--- conflicted
+++ resolved
@@ -324,7 +324,7 @@
         if (anchor && anchor.length > 0) {
           const notesContent = anchor.closest('.notes_content');
           const lineType = notesContent.hasClass('new') ? 'new' : 'old';
-          notes.toggleDiffNote({
+          Notes.instance.toggleDiffNote({
             target: anchor,
             lineType,
             forceShow: true,
@@ -339,36 +339,12 @@
     });
   }
 
-<<<<<<< HEAD
   // Show or hide the loading spinner
   //
   // status - Boolean, true to show, false to hide
   toggleLoading(status) {
     $('.mr-loading-status .loading').toggle(status);
   }
-=======
-          // Scroll any linked note into view
-          // Similar to `toggler_behavior` in the discussion tab
-          const hash = getLocationHash();
-          const anchor = hash && $container.find(`.note[id="${hash}"]`);
-          if (anchor && anchor.length > 0) {
-            const notesContent = anchor.closest('.notes_content');
-            const lineType = notesContent.hasClass('new') ? 'new' : 'old';
-            Notes.instance.toggleDiffNote({
-              target: anchor,
-              lineType,
-              forceShow: true,
-            });
-            anchor[0].scrollIntoView();
-            handleLocationHash();
-            // We have multiple elements on the page with `#note_xxx`
-            // (discussion and diff tabs) and `:target` only applies to the first
-            anchor.addClass('target');
-          }
-        },
-      });
-    }
->>>>>>> 0a395a08
 
   ajaxGet(options) {
     const defaults = {
