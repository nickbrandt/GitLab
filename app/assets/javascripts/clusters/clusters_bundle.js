import Visibility from 'visibilityjs';
import Vue from 'vue';
import { s__, sprintf } from '../locale';
import Flash from '../flash';
import Poll from '../lib/utils/poll';
import initSettingsPanels from '../settings_panels';
import eventHub from './event_hub';
import {
  APPLICATION_INSTALLED,
  REQUEST_LOADING,
  REQUEST_SUCCESS,
  REQUEST_FAILURE,
} from './constants';
import ClustersService from './services/clusters_service';
import ClustersStore from './stores/clusters_store';
import applications from './components/applications.vue';
import setupToggleButtons from '../toggle_buttons';

/**
 * Cluster page has 2 separate parts:
 * Toggle button and applications section
 *
 * - Polling status while creating or scheduled
 * - Update status area with the response result
 */

export default class Clusters {
  constructor() {
    const {
      statusPath,
      installHelmPath,
      installIngressPath,
      installRunnerPath,
      installPrometheusPath,
      managePrometheusPath,
      clusterStatus,
      clusterStatusReason,
      helpPath,
      ingressHelpPath,
    } = document.querySelector('.js-edit-cluster-form').dataset;

    this.store = new ClustersStore();
<<<<<<< HEAD
    this.store.setHelpPath(helpPath);
    this.store.setManagePrometheusPath(managePrometheusPath);
=======
    this.store.setHelpPaths(helpPath, ingressHelpPath);
>>>>>>> e776096e
    this.store.updateStatus(clusterStatus);
    this.store.updateStatusReason(clusterStatusReason);
    this.service = new ClustersService({
      endpoint: statusPath,
      installHelmEndpoint: installHelmPath,
      installIngressEndpoint: installIngressPath,
      installRunnerEndpoint: installRunnerPath,
      installPrometheusEndpoint: installPrometheusPath,
    });

    this.installApplication = this.installApplication.bind(this);
    this.showToken = this.showToken.bind(this);

    this.errorContainer = document.querySelector('.js-cluster-error');
    this.successContainer = document.querySelector('.js-cluster-success');
    this.creatingContainer = document.querySelector('.js-cluster-creating');
    this.errorReasonContainer = this.errorContainer.querySelector('.js-error-reason');
    this.successApplicationContainer = document.querySelector('.js-cluster-application-notice');
    this.showTokenButton = document.querySelector('.js-show-cluster-token');
    this.tokenField = document.querySelector('.js-cluster-token');

    initSettingsPanels();
    setupToggleButtons(document.querySelector('.js-cluster-enable-toggle-area'));
    this.initApplications();

    if (this.store.state.status !== 'created') {
      this.updateContainer(null, this.store.state.status, this.store.state.statusReason);
    }

    this.addListeners();
    if (statusPath) {
      this.initPolling();
    }
  }

  initApplications() {
    const store = this.store;
    const el = document.querySelector('#js-cluster-applications');

    this.applications = new Vue({
      el,
      components: {
        applications,
      },
      data() {
        return {
          state: store.state,
        };
      },
      render(createElement) {
        return createElement('applications', {
          props: {
            applications: this.state.applications,
            helpPath: this.state.helpPath,
<<<<<<< HEAD
            managePrometheusPath: this.state.managePrometheusPath,
=======
            ingressHelpPath: this.state.ingressHelpPath,
>>>>>>> e776096e
          },
        });
      },
    });
  }

  addListeners() {
    if (this.showTokenButton) this.showTokenButton.addEventListener('click', this.showToken);
    eventHub.$on('installApplication', this.installApplication);
  }

  removeListeners() {
    if (this.showTokenButton) this.showTokenButton.removeEventListener('click', this.showToken);
    eventHub.$off('installApplication', this.installApplication);
  }

  initPolling() {
    this.poll = new Poll({
      resource: this.service,
      method: 'fetchData',
      successCallback: data => this.handleSuccess(data),
      errorCallback: () => Clusters.handleError(),
    });

    if (!Visibility.hidden()) {
      this.poll.makeRequest();
    } else {
      this.service.fetchData()
        .then(data => this.handleSuccess(data))
        .catch(() => Clusters.handleError());
    }

    Visibility.change(() => {
      if (!Visibility.hidden() && !this.destroyed) {
        this.poll.restart();
      } else {
        this.poll.stop();
      }
    });
  }

  static handleError() {
    Flash(s__('ClusterIntegration|Something went wrong on our end.'));
  }

  handleSuccess(data) {
    const prevStatus = this.store.state.status;
    const prevApplicationMap = Object.assign({}, this.store.state.applications);

    this.store.updateStateFromServer(data.data);

    this.checkForNewInstalls(prevApplicationMap, this.store.state.applications);
    this.updateContainer(prevStatus, this.store.state.status, this.store.state.statusReason);
  }

  showToken() {
    const type = this.tokenField.getAttribute('type');

    if (type === 'password') {
      this.tokenField.setAttribute('type', 'text');
    } else {
      this.tokenField.setAttribute('type', 'password');
    }
  }

  hideAll() {
    this.errorContainer.classList.add('hidden');
    this.successContainer.classList.add('hidden');
    this.creatingContainer.classList.add('hidden');
  }

  checkForNewInstalls(prevApplicationMap, newApplicationMap) {
    const appTitles = Object.keys(newApplicationMap)
      .filter(appId => newApplicationMap[appId].status === APPLICATION_INSTALLED &&
        prevApplicationMap[appId].status !== APPLICATION_INSTALLED &&
        prevApplicationMap[appId].status !== null)
      .map(appId => newApplicationMap[appId].title);

    if (appTitles.length > 0) {
      const text = sprintf(s__('ClusterIntegration|%{appList} was successfully installed on your Kubernetes cluster'), {
        appList: appTitles.join(', '),
      });
      Flash(text, 'notice', this.successApplicationContainer);
    }
  }

  updateContainer(prevStatus, status, error) {
    this.hideAll();

    // We poll all the time but only want the `created` banner to show when newly created
    if (this.store.state.status !== 'created' || prevStatus !== this.store.state.status) {
      switch (status) {
        case 'created':
          this.successContainer.classList.remove('hidden');
          break;
        case 'errored':
          this.errorContainer.classList.remove('hidden');
          this.errorReasonContainer.textContent = error;
          break;
        case 'scheduled':
        case 'creating':
          this.creatingContainer.classList.remove('hidden');
          break;
        default:
          this.hideAll();
      }
    }
  }

  installApplication(appId) {
    this.store.updateAppProperty(appId, 'requestStatus', REQUEST_LOADING);
    this.store.updateAppProperty(appId, 'requestReason', null);

    this.service.installApplication(appId)
      .then(() => {
        this.store.updateAppProperty(appId, 'requestStatus', REQUEST_SUCCESS);
      })
      .catch(() => {
        this.store.updateAppProperty(appId, 'requestStatus', REQUEST_FAILURE);
        this.store.updateAppProperty(appId, 'requestReason', s__('ClusterIntegration|Request to begin installing failed'));
      });
  }

  destroy() {
    this.destroyed = true;

    this.removeListeners();

    if (this.poll) {
      this.poll.stop();
    }

    this.applications.$destroy();
  }
}<|MERGE_RESOLUTION|>--- conflicted
+++ resolved
@@ -40,12 +40,8 @@
     } = document.querySelector('.js-edit-cluster-form').dataset;
 
     this.store = new ClustersStore();
-<<<<<<< HEAD
-    this.store.setHelpPath(helpPath);
+    this.store.setHelpPaths(helpPath, ingressHelpPath);
     this.store.setManagePrometheusPath(managePrometheusPath);
-=======
-    this.store.setHelpPaths(helpPath, ingressHelpPath);
->>>>>>> e776096e
     this.store.updateStatus(clusterStatus);
     this.store.updateStatusReason(clusterStatusReason);
     this.service = new ClustersService({
@@ -100,11 +96,8 @@
           props: {
             applications: this.state.applications,
             helpPath: this.state.helpPath,
-<<<<<<< HEAD
+            ingressHelpPath: this.state.ingressHelpPath,
             managePrometheusPath: this.state.managePrometheusPath,
-=======
-            ingressHelpPath: this.state.ingressHelpPath,
->>>>>>> e776096e
           },
         });
       },
