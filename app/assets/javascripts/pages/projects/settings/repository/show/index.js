/* eslint-disable no-new */

import ProtectedTagCreate from '~/protected_tags/protected_tag_create';
import ProtectedTagEditList from '~/protected_tags/protected_tag_edit_list';
import initSettingsPanels from '~/settings_panels';
import initDeployKeys from '~/deploy_keys';

document.addEventListener('DOMContentLoaded', () => {
<<<<<<< HEAD
  new ProtectedTagCreate();
  new ProtectedTagEditList();
=======
  initDeployKeys();
>>>>>>> 1553a34d
  initSettingsPanels();
});<|MERGE_RESOLUTION|>--- conflicted
+++ resolved
@@ -6,11 +6,8 @@
 import initDeployKeys from '~/deploy_keys';
 
 document.addEventListener('DOMContentLoaded', () => {
-<<<<<<< HEAD
   new ProtectedTagCreate();
   new ProtectedTagEditList();
-=======
   initDeployKeys();
->>>>>>> 1553a34d
   initSettingsPanels();
 });