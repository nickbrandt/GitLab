--- conflicted
+++ resolved
@@ -1,8 +1,4 @@
-<<<<<<< HEAD
-import { omit, pickBy } from 'lodash';
-=======
 import { omit } from 'lodash';
->>>>>>> a096aef7
 import { queryToObject, mergeUrlParams, removeParams } from '~/lib/utils/url_utility';
 import {
   timeRangeParamNames,
