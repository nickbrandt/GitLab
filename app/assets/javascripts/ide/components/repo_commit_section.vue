--- conflicted
+++ resolved
@@ -5,11 +5,6 @@
 import DeprecatedModal from '~/vue_shared/components/deprecated_modal.vue';
 import CommitFilesList from './commit_sidebar/list.vue';
 import EmptyState from './commit_sidebar/empty_state.vue';
-<<<<<<< HEAD
-import CommitMessageField from './commit_sidebar/message_field.vue';
-import SuccessMessage from './commit_sidebar/success_message.vue';
-=======
->>>>>>> 632244e7
 import * as consts from '../stores/modules/commit/constants';
 import { activityBarViews } from '../constants';
 
@@ -19,13 +14,6 @@
     Icon,
     CommitFilesList,
     EmptyState,
-<<<<<<< HEAD
-    SuccessMessage,
-    Actions,
-    LoadingButton,
-    CommitMessageField,
-=======
->>>>>>> 632244e7
   },
   directives: {
     tooltip,
@@ -52,18 +40,6 @@
       }
     },
   },
-<<<<<<< HEAD
-  computed: {
-    showStageUnstageArea() {
-      return !!(this.someUncommitedChanges || this.lastCommitMsg || !this.unusedSeal);
-    },
-    someUncommitedChanges() {
-      return !!(this.changedFiles.length || this.stagedFiles.length);
-    },
-    ...mapState(['changedFiles', 'stagedFiles', 'rightPanelCollapsed', 'lastCommitMsg', 'unusedSeal']),
-    ...mapState('commit', ['commitMessage', 'submitCommitLoading']),
-    ...mapGetters('commit', ['commitButtonDisabled', 'discardDraftButtonDisabled']),
-=======
   mounted() {
     if (this.lastOpenedFile) {
       this.openPendingTab({
@@ -78,7 +54,6 @@
           throw e;
         });
     }
->>>>>>> 632244e7
   },
   methods: {
     ...mapActions(['openPendingTab', 'updateViewer', 'updateActivityBarView']),
@@ -130,47 +105,6 @@
     </template>
     <empty-state
       v-if="unusedSeal"
-<<<<<<< HEAD
-      :no-changes-state-svg-path="noChangesStateSvgPath"
     />
-    <div
-      class="multi-file-commit-panel-bottom"
-    >
-      <form
-        class="form-horizontal multi-file-commit-form"
-        @submit.prevent.stop="commitChanges"
-        v-if="!rightPanelCollapsed"
-      >
-        <success-message
-          v-if="lastCommitMsg && !someUncommitedChanges"
-          :committed-state-svg-path="committedStateSvgPath"
-        />
-        <commit-message-field
-          :text="commitMessage"
-          @input="updateCommitMessage"
-        />
-        <div class="clearfix prepend-top-15">
-          <actions />
-          <loading-button
-            :loading="submitCommitLoading"
-            :disabled="commitButtonDisabled"
-            container-class="btn btn-success btn-sm pull-left"
-            :label="__('Commit')"
-            @click="commitChanges"
-          />
-          <button
-            v-if="!discardDraftButtonDisabled"
-            type="button"
-            class="btn btn-default btn-sm pull-right"
-            @click="discardDraft"
-          >
-            {{ __('Discard draft') }}
-          </button>
-        </div>
-      </form>
-    </div>
-=======
-    />
->>>>>>> 632244e7
   </div>
 </template>