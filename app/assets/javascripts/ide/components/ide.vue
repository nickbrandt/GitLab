--- conflicted
+++ resolved
@@ -1,17 +1,20 @@
 <script>
-<<<<<<< HEAD
 import { mapState, mapGetters } from 'vuex';
-import ideSidebar from './ide_side_bar.vue';
-import repoTabs from './repo_tabs.vue';
-import ideStatusBar from './ide_status_bar.vue';
-import repoEditor from './repo_editor.vue';
+import IdeSidebar from './ide_side_bar.vue';
+import RepoTabs from './repo_tabs.vue';
+import IdeStatusBar from './ide_status_bar.vue';
+import RepoEditor from './repo_editor.vue';
+import FindFile from './file_finder/index.vue';
+
+const originalStopCallback = Mousetrap.stopCallback;
 
 export default {
   components: {
-    ideSidebar,
-    repoTabs,
-    ideStatusBar,
-    repoEditor,
+    IdeSidebar,
+    RepoTabs,
+    IdeStatusBar,
+    RepoEditor,
+    FindFile,
   },
   props: {
     emptyStateSvgPath: {
@@ -20,69 +23,19 @@
     },
   },
   computed: {
-    ...mapState(['changedFiles', 'openFiles', 'viewer', 'currentMergeRequestId']),
+    ...mapState([
+      'changedFiles',
+      'openFiles',
+      'viewer',
+      'currentMergeRequestId',
+      'fileFindVisible',
+    ]),
     ...mapGetters(['activeFile', 'hasChanges']),
   },
   mounted() {
     const returnValue = 'Are you sure you want to lose unsaved changes?';
     window.onbeforeunload = e => {
       if (!this.changedFiles.length) return undefined;
-=======
-  import { mapActions, mapState, mapGetters } from 'vuex';
-  import Mousetrap from 'mousetrap';
-  import ideSidebar from './ide_side_bar.vue';
-  import ideContextbar from './ide_context_bar.vue';
-  import repoTabs from './repo_tabs.vue';
-  import ideStatusBar from './ide_status_bar.vue';
-  import repoEditor from './repo_editor.vue';
-  import FindFile from './file_finder/index.vue';
-
-  const originalStopCallback = Mousetrap.stopCallback;
-
-  export default {
-    components: {
-      ideSidebar,
-      ideContextbar,
-      repoTabs,
-      ideStatusBar,
-      repoEditor,
-      FindFile,
-    },
-    props: {
-      emptyStateSvgPath: {
-        type: String,
-        required: true,
-      },
-      noChangesStateSvgPath: {
-        type: String,
-        required: true,
-      },
-      committedStateSvgPath: {
-        type: String,
-        required: true,
-      },
-    },
-    computed: {
-      ...mapState([
-        'changedFiles',
-        'openFiles',
-        'viewer',
-        'currentMergeRequestId',
-        'fileFindVisible',
-      ]),
-      ...mapGetters(['activeFile', 'hasChanges']),
-    },
-    mounted() {
-      const returnValue = 'Are you sure you want to lose unsaved changes?';
-      window.onbeforeunload = e => {
-        if (!this.changedFiles.length) return undefined;
-
-        Object.assign(e, {
-          returnValue,
-        });
-        return returnValue;
-      };
->>>>>>> b36941bd
 
       Mousetrap.bind(['t', 'command+p', 'ctrl+p'], e => {
         if (e.preventDefault) {
