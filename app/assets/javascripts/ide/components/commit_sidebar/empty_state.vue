--- conflicted
+++ resolved
@@ -2,29 +2,8 @@
 import { mapState } from 'vuex';
 
 export default {
-<<<<<<< HEAD
-  components: {
-    Icon,
-  },
-  directives: {
-    tooltip,
-  },
-  props: {
-    noChangesStateSvgPath: {
-      type: String,
-      required: true,
-    },
-  },
-  computed: {
-    ...mapState(['lastCommitMsg', 'rightPanelCollapsed', 'changedFiles', 'stagedFiles']),
-    ...mapGetters(['collapseButtonIcon', 'collapseButtonTooltip']),
-  },
-  methods: {
-    ...mapActions(['toggleRightPanelCollapsed']),
-=======
   computed: {
     ...mapState(['lastCommitMsg', 'noChangesStateSvgPath']),
->>>>>>> 632244e7
   },
 };
 </script>
