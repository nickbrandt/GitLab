--- conflicted
+++ resolved
@@ -1,19 +1,6 @@
 <script>
 import { mapActions } from 'vuex';
 
-<<<<<<< HEAD
-import fileIcon from '~/vue_shared/components/file_icon.vue';
-import icon from '~/vue_shared/components/icon.vue';
-import fileStatusIcon from './repo_file_status_icon.vue';
-import changedFileIcon from './changed_file_icon.vue';
-
-export default {
-  components: {
-    fileStatusIcon,
-    fileIcon,
-    icon,
-    changedFileIcon,
-=======
 import FileIcon from '~/vue_shared/components/file_icon.vue';
 import Icon from '~/vue_shared/components/icon.vue';
 import FileStatusIcon from './repo_file_status_icon.vue';
@@ -25,7 +12,6 @@
     FileIcon,
     Icon,
     ChangedFileIcon,
->>>>>>> 32d2206b
   },
   props: {
     tab: {
@@ -40,41 +26,16 @@
   },
   computed: {
     closeLabel() {
-<<<<<<< HEAD
       if (this.fileHasChanged) {
-=======
-      if (this.tab.changed || this.tab.tempFile) {
->>>>>>> 32d2206b
         return `${this.tab.name} changed`;
       }
       return `Close ${this.tab.name}`;
     },
     showChangedIcon() {
-<<<<<<< HEAD
-      return this.fileHasChanged ? !this.tabMouseOver : false;
+      return this.tab.changed ? !this.tabMouseOver : false;
     },
     fileHasChanged() {
       return this.tab.changed || this.tab.tempFile || this.tab.staged;
-    },
-  },
-
-  methods: {
-    ...mapActions(['closeFile']),
-    clickFile(tab) {
-      this.$router.push(`/project${tab.url}`);
-    },
-    mouseOverTab() {
-      if (this.fileHasChanged) {
-        this.tabMouseOver = true;
-      }
-    },
-    mouseOutTab() {
-      if (this.fileHasChanged) {
-        this.tabMouseOver = false;
-      }
-    },
-=======
-      return this.tab.changed ? !this.tabMouseOver : false;
     },
   },
 
@@ -90,16 +51,15 @@
       }
     },
     mouseOverTab() {
-      if (this.tab.changed) {
+      if (this.fileHasChanged) {
         this.tabMouseOver = true;
       }
     },
     mouseOutTab() {
-      if (this.tab.changed) {
+      if (this.fileHasChanged) {
         this.tabMouseOver = false;
       }
     },
->>>>>>> 32d2206b
   },
 };
 </script>
