<script>
/* global monaco */
import { mapState, mapGetters, mapActions } from 'vuex';
import flash from '~/flash';
import ContentViewer from '~/vue_shared/components/content_viewer/content_viewer.vue';
import monacoLoader from '../monaco_loader';
import Editor from '../lib/editor';
import IdeFileButtons from './ide_file_buttons.vue';

export default {
  components: {
    ContentViewer,
    IdeFileButtons,
  },
  props: {
    file: {
      type: Object,
      required: true,
    },
  },
  computed: {
    ...mapState(['rightPanelCollapsed', 'viewer', 'delayViewerUpdated', 'panelResizing']),
    ...mapGetters(['currentMergeRequest']),
    shouldHideEditor() {
      return this.file && this.file.binary && !this.file.content;
    },
    editTabCSS() {
      return {
        active: this.file.viewMode === 'edit',
      };
    },
    previewTabCSS() {
      return {
        active: this.file.viewMode === 'preview',
      };
    },
  },
  watch: {
    file(oldVal, newVal) {
      // Compare key to allow for files opened in review mode to be cached differently
      if (newVal.key !== this.file.key) {
        this.initMonaco();
      }
    },
    rightPanelCollapsed() {
      this.editor.updateDimensions();
    },
    viewer() {
      this.createEditorInstance();
    },
    panelResizing() {
      if (!this.panelResizing) {
        this.editor.updateDimensions();
      }
    },
  },
  beforeDestroy() {
    this.editor.dispose();
  },
  mounted() {
    if (this.editor && monaco) {
      this.initMonaco();
    } else {
      monacoLoader(['vs/editor/editor.main'], () => {
        this.editor = Editor.create(monaco);

        this.initMonaco();
      });
    }
  },
  methods: {
    ...mapActions([
      'getRawFileData',
      'changeFileContent',
      'setFileLanguage',
      'setEditorPosition',
      'setFileViewMode',
      'setFileEOL',
      'updateViewer',
      'updateDelayViewerUpdated',
    ]),
    initMonaco() {
      if (this.shouldHideEditor) return;

      this.editor.clearEditor();

      this.getRawFileData({
        path: this.file.path,
        baseSha: this.currentMergeRequest ? this.currentMergeRequest.baseCommitSha : '',
      })
        .then(() => {
          const viewerPromise = this.delayViewerUpdated
            ? this.updateViewer(this.file.pending ? 'diff' : 'editor')
            : Promise.resolve();

          return viewerPromise;
        })
        .then(() => {
          this.updateDelayViewerUpdated(false);
          this.createEditorInstance();
        })
        .catch(err => {
          flash('Error setting up monaco. Please try again.', 'alert', document, null, false, true);
          throw err;
        });
    },
    createEditorInstance() {
      this.editor.dispose();

      this.$nextTick(() => {
        if (this.viewer === 'editor') {
          this.editor.createInstance(this.$refs.editor);
        } else {
          this.editor.createDiffInstance(this.$refs.editor);
        }

        this.setupEditor();
      });
    },
    setupEditor() {
      if (!this.file || !this.editor.instance) return;

      this.model = this.editor.createModel(this.file);

      if (this.viewer === 'mrdiff') {
        this.editor.attachMergeRequestModel(this.model);
      } else {
        this.editor.attachModel(this.model);
      }

      this.model.onChange(model => {
        const { file } = model;

        if (file.active) {
          this.changeFileContent({
            path: file.path,
            content: model.getModel().getValue(),
          });
        }
      });

      // Handle Cursor Position
      this.editor.onPositionChange((instance, e) => {
        this.setEditorPosition({
          editorRow: e.position.lineNumber,
          editorColumn: e.position.column,
        });
      });

      this.editor.setPosition({
        lineNumber: this.file.editorRow,
        column: this.file.editorColumn,
      });

      // Handle File Language
      this.setFileLanguage({
        fileLanguage: this.model.language,
      });

      // Get File eol
      this.setFileEOL({
        eol: this.model.eol,
      });
    },
  },
};
</script>

<template>
  <div
    id="ide"
    class="blob-viewer-container blob-editor-container"
  >
    <div class="ide-mode-tabs clearfix">
      <ul
        class="nav-links pull-left"
        v-if="!shouldHideEditor">
        <li :class="editTabCSS">
          <a
            href="javascript:void(0);"
            role="button"
            @click.prevent="setFileViewMode({ file, viewMode: 'edit' })">
            <template v-if="viewer === 'editor'">
              {{ __('Edit') }}
            </template>
            <template v-else>
              {{ __('Review') }}
            </template>
          </a>
        </li>
        <li
          v-if="file.previewMode"
          :class="previewTabCSS">
          <a
            href="javascript:void(0);"
            role="button"
            @click.prevent="setFileViewMode({ file, viewMode:'preview' })">
            {{ file.previewMode.previewTitle }}
          </a>
        </li>
      </ul>
      <ide-file-buttons
        :file="file"
      />
    </div>
    <div
      v-show="!shouldHideEditor && file.viewMode === 'edit'"
      ref="editor"
      class="multi-file-editor-holder"
    >
    </div>
    <content-viewer
      v-if="shouldHideEditor || file.viewMode === 'preview'"
      :content="file.content || file.raw"
<<<<<<< HEAD
      :path="file.rawPath"
=======
      :path="file.rawPath || file.path"
>>>>>>> 8e26fbfe
      :file-size="file.size"
      :project-path="file.projectId"/>
  </div>
</template><|MERGE_RESOLUTION|>--- conflicted
+++ resolved
@@ -212,11 +212,7 @@
     <content-viewer
       v-if="shouldHideEditor || file.viewMode === 'preview'"
       :content="file.content || file.raw"
-<<<<<<< HEAD
-      :path="file.rawPath"
-=======
       :path="file.rawPath || file.path"
->>>>>>> 8e26fbfe
       :file-size="file.size"
       :project-path="file.projectId"/>
   </div>
