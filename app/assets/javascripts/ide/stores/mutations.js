import * as types from './mutation_types';
import projectMutations from './mutations/project';
import mergeRequestMutation from './mutations/merge_request';
import fileMutations from './mutations/file';
import treeMutations from './mutations/tree';
import branchMutations from './mutations/branch';

export default {
  [types.SET_INITIAL_DATA](state, data) {
    Object.assign(state, data);
  },
  [types.TOGGLE_LOADING](state, { entry, forceValue = undefined }) {
    if (entry.path) {
      Object.assign(state.entries[entry.path], {
        loading: forceValue !== undefined ? forceValue : !state.entries[entry.path].loading,
      });
    } else {
      Object.assign(entry, {
        loading: forceValue !== undefined ? forceValue : !entry.loading,
      });
    }
  },
  [types.SET_LEFT_PANEL_COLLAPSED](state, collapsed) {
    Object.assign(state, {
      leftPanelCollapsed: collapsed,
    });
  },
  [types.SET_RIGHT_PANEL_COLLAPSED](state, collapsed) {
    Object.assign(state, {
      rightPanelCollapsed: collapsed,
    });
  },
  [types.SET_RESIZING_STATUS](state, resizing) {
    Object.assign(state, {
      panelResizing: resizing,
    });
  },
  [types.SET_LAST_COMMIT_DATA](state, { entry, lastCommit }) {
    Object.assign(entry.lastCommit, {
      id: lastCommit.commit.id,
      url: lastCommit.commit_path,
      message: lastCommit.commit.message,
      author: lastCommit.commit.author_name,
      updatedAt: lastCommit.commit.authored_date,
    });
  },
  [types.SET_LAST_COMMIT_MSG](state, lastCommitMsg) {
    Object.assign(state, {
      lastCommitMsg,
    });
  },
  [types.CLEAR_STAGED_CHANGES](state) {
    Object.assign(state, {
      stagedFiles: [],
    });
  },
  [types.SET_ENTRIES](state, entries) {
    Object.assign(state, {
      entries,
    });
  },
  [types.CREATE_TMP_ENTRY](state, { data, projectId, branchId }) {
    Object.keys(data.entries).reduce((acc, key) => {
      const entry = data.entries[key];
      const foundEntry = state.entries[key];

      if (!foundEntry) {
        Object.assign(state.entries, {
          [key]: entry,
        });
      } else {
        const tree = entry.tree.filter(
          f => foundEntry.tree.find(e => e.path === f.path) === undefined,
        );
        Object.assign(foundEntry, {
          tree: foundEntry.tree.concat(tree),
        });
      }

      return acc.concat(key);
    }, []);

    const foundEntry = state.trees[`${projectId}/${branchId}`].tree.find(
      e => e.path === data.treeList[0].path,
    );

    if (!foundEntry) {
      Object.assign(state.trees[`${projectId}/${branchId}`], {
        tree: state.trees[`${projectId}/${branchId}`].tree.concat(data.treeList),
      });
    }
  },
  [types.UPDATE_VIEWER](state, viewer) {
    Object.assign(state, {
      viewer,
    });
  },
  [types.UPDATE_DELAY_VIEWER_CHANGE](state, delayViewerUpdated) {
    Object.assign(state, {
      delayViewerUpdated,
    });
  },
<<<<<<< HEAD
  [types.UPDATE_ACTIVITY_BAR_VIEW](state, currentActivityView) {
    Object.assign(state, {
      currentActivityView,
    });
  },
  [types.SET_EMPTY_STATE_SVGS](
    state,
    { emptyStateSvgPath, noChangesStateSvgPath, committedStateSvgPath },
  ) {
    Object.assign(state, {
      emptyStateSvgPath,
      noChangesStateSvgPath,
      committedStateSvgPath,
=======
  [types.UPDATE_FILE_AFTER_COMMIT](state, { file, lastCommit }) {
    const changedFile = state.changedFiles.find(f => f.path === file.path);

    Object.assign(state.entries[file.path], {
      raw: file.content,
      changed: !!changedFile,
      staged: false,
      lastCommit: Object.assign(state.entries[file.path].lastCommit, {
        id: lastCommit.commit.id,
        url: lastCommit.commit_path,
        message: lastCommit.commit.message,
        author: lastCommit.commit.author_name,
        updatedAt: lastCommit.commit.authored_date,
      }),
>>>>>>> 54e26296
    });
  },
  ...projectMutations,
  ...mergeRequestMutation,
  ...fileMutations,
  ...treeMutations,
  ...branchMutations,
};<|MERGE_RESOLUTION|>--- conflicted
+++ resolved
@@ -100,7 +100,6 @@
       delayViewerUpdated,
     });
   },
-<<<<<<< HEAD
   [types.UPDATE_ACTIVITY_BAR_VIEW](state, currentActivityView) {
     Object.assign(state, {
       currentActivityView,
@@ -114,7 +113,8 @@
       emptyStateSvgPath,
       noChangesStateSvgPath,
       committedStateSvgPath,
-=======
+    });
+  },
   [types.UPDATE_FILE_AFTER_COMMIT](state, { file, lastCommit }) {
     const changedFile = state.changedFiles.find(f => f.path === file.path);
 
@@ -129,7 +129,6 @@
         author: lastCommit.commit.author_name,
         updatedAt: lastCommit.commit.authored_date,
       }),
->>>>>>> 54e26296
     });
   },
   ...projectMutations,
