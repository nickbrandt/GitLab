--- conflicted
+++ resolved
@@ -181,8 +181,6 @@
           setTimeout(() => {
             commit(rootTypes.SET_LAST_COMMIT_MSG, '', { root: true });
           }, 5000);
-<<<<<<< HEAD
-=======
         })
         .then(() => {
           if (rootGetters.lastOpenedFile) {
@@ -211,7 +209,6 @@
               }`,
             );
           }
->>>>>>> 632244e7
         })
         .then(() => dispatch('updateCommitAction', consts.COMMIT_TO_CURRENT_BRANCH))
         .then(() => dispatch('refreshLastCommitData', {
