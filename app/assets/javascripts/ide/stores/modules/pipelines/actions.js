import Visibility from 'visibilityjs';
import axios from 'axios';
import httpStatus from '../../../../lib/utils/http_status';
import { __ } from '../../../../locale';
import Poll from '../../../../lib/utils/poll';
import service from '../../../services';
import { rightSidebarViews } from '../../../constants';
import * as types from './mutation_types';

let eTagPoll;

export const clearEtagPoll = () => {
  eTagPoll = null;
};
export const stopPipelinePolling = () => {
  if (eTagPoll) eTagPoll.stop();
};
export const restartPipelinePolling = () => {
  if (eTagPoll) eTagPoll.restart();
};
export const forcePipelineRequest = () => {
  if (eTagPoll) eTagPoll.makeRequest();
};

export const requestLatestPipeline = ({ commit }) => commit(types.REQUEST_LATEST_PIPELINE);
export const receiveLatestPipelineError = ({ commit, dispatch }, err) => {
  if (err.status !== httpStatus.NOT_FOUND) {
    dispatch(
      'setErrorMessage',
      {
<<<<<<< HEAD
        text: __('An error occurred whilst fetching the latest pipline.'),
=======
        text: __('An error occured whilst fetching the latest pipeline.'),
>>>>>>> 6a31259c
        action: () =>
          dispatch('forcePipelineRequest').then(() =>
            dispatch('setErrorMessage', null, { root: true }),
          ),
        actionText: __('Please try again'),
        actionPayload: null,
      },
      { root: true },
    );
  }
  commit(types.RECEIVE_LASTEST_PIPELINE_ERROR);
  dispatch('stopPipelinePolling');
};
export const receiveLatestPipelineSuccess = ({ rootGetters, commit }, { pipelines }) => {
  let lastCommitPipeline = false;

  if (pipelines && pipelines.length) {
    const lastCommitHash = rootGetters.lastCommit && rootGetters.lastCommit.id;
    lastCommitPipeline = pipelines.find(pipeline => pipeline.commit.id === lastCommitHash);
  }

  commit(types.RECEIVE_LASTEST_PIPELINE_SUCCESS, lastCommitPipeline);
};

export const fetchLatestPipeline = ({ dispatch, rootGetters }) => {
  if (eTagPoll) return;

  dispatch('requestLatestPipeline');

  eTagPoll = new Poll({
    resource: service,
    method: 'lastCommitPipelines',
    data: { getters: rootGetters },
    successCallback: ({ data }) => dispatch('receiveLatestPipelineSuccess', data),
    errorCallback: err => dispatch('receiveLatestPipelineError', err),
  });

  if (!Visibility.hidden()) {
    eTagPoll.makeRequest();
  }

  Visibility.change(() => {
    if (!Visibility.hidden()) {
      dispatch('restartPipelinePolling');
    } else {
      dispatch('stopPipelinePolling');
    }
  });
};

export const requestJobs = ({ commit }, id) => commit(types.REQUEST_JOBS, id);
export const receiveJobsError = ({ commit, dispatch }, stage) => {
  dispatch(
    'setErrorMessage',
    {
      text: __('An error occurred whilst loading the pipelines jobs.'),
      action: payload =>
        dispatch('fetchJobs', payload).then(() =>
          dispatch('setErrorMessage', null, { root: true }),
        ),
      actionText: __('Please try again'),
      actionPayload: stage,
    },
    { root: true },
  );
  commit(types.RECEIVE_JOBS_ERROR, stage.id);
};
export const receiveJobsSuccess = ({ commit }, { id, data }) =>
  commit(types.RECEIVE_JOBS_SUCCESS, { id, data });

export const fetchJobs = ({ dispatch }, stage) => {
  dispatch('requestJobs', stage.id);

  return axios
    .get(stage.dropdownPath)
    .then(({ data }) => dispatch('receiveJobsSuccess', { id: stage.id, data }))
    .catch(() => dispatch('receiveJobsError', stage));
};

export const toggleStageCollapsed = ({ commit }, stageId) =>
  commit(types.TOGGLE_STAGE_COLLAPSE, stageId);

export const setDetailJob = ({ commit, dispatch }, job) => {
  commit(types.SET_DETAIL_JOB, job);
  dispatch('rightPane/open', job ? rightSidebarViews.jobsDetail : rightSidebarViews.pipelines, {
    root: true,
  });
};

export const requestJobTrace = ({ commit }) => commit(types.REQUEST_JOB_TRACE);
export const receiveJobTraceError = ({ commit, dispatch }) => {
  dispatch(
    'setErrorMessage',
    {
      text: __('An error occurred whilst fetching the job trace.'),
      action: () =>
        dispatch('fetchJobTrace').then(() => dispatch('setErrorMessage', null, { root: true })),
      actionText: __('Please try again'),
      actionPayload: null,
    },
    { root: true },
  );
  commit(types.RECEIVE_JOB_TRACE_ERROR);
};
export const receiveJobTraceSuccess = ({ commit }, data) =>
  commit(types.RECEIVE_JOB_TRACE_SUCCESS, data);

export const fetchJobTrace = ({ dispatch, state }) => {
  dispatch('requestJobTrace');

  return axios
    .get(`${state.detailJob.path}/trace`, { params: { format: 'json' } })
    .then(({ data }) => dispatch('receiveJobTraceSuccess', data))
    .catch(() => dispatch('receiveJobTraceError'));
};

export const resetLatestPipeline = ({ commit }) => {
  commit(types.RECEIVE_LASTEST_PIPELINE_SUCCESS, null);
  commit(types.SET_DETAIL_JOB, null);
};

export default () => {};<|MERGE_RESOLUTION|>--- conflicted
+++ resolved
@@ -28,11 +28,7 @@
     dispatch(
       'setErrorMessage',
       {
-<<<<<<< HEAD
-        text: __('An error occurred whilst fetching the latest pipline.'),
-=======
-        text: __('An error occured whilst fetching the latest pipeline.'),
->>>>>>> 6a31259c
+        text: __('An error occurred whilst fetching the latest pipeline.'),
         action: () =>
           dispatch('forcePipelineRequest').then(() =>
             dispatch('setErrorMessage', null, { root: true }),
