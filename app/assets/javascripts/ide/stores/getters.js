--- conflicted
+++ resolved
@@ -1,10 +1,5 @@
-<<<<<<< HEAD
-import { __ } from '~/locale';
-import { getChangesCountForFiles, filePathMatches } from './utils';
-=======
 import { getChangesCountForFiles, filePathMatches } from './utils';
 import { activityBarViews } from '../constants';
->>>>>>> 632244e7
 
 export const activeFile = state => state.openFiles.find(file => file.active) || null;
 
@@ -61,8 +56,6 @@
 export const getChangedFile = state => path => state.changedFiles.find(f => f.path === path);
 export const getStagedFile = state => path => state.stagedFiles.find(f => f.path === path);
 
-<<<<<<< HEAD
-=======
 export const lastOpenedFile = state =>
   [...state.changedFiles, ...state.stagedFiles].sort((a, b) => b.lastOpenedAt - a.lastOpenedAt)[0];
 
@@ -73,7 +66,6 @@
 export const someUncommitedChanges = state =>
   !!(state.changedFiles.length || state.stagedFiles.length);
 
->>>>>>> 632244e7
 export const getChangesInFolder = state => path => {
   const changedFilesCount = state.changedFiles.filter(f => filePathMatches(f, path)).length;
   const stagedFilesCount = state.stagedFiles.filter(
@@ -89,14 +81,11 @@
 export const getStagedFilesCountForPath = state => path =>
   getChangesCountForFiles(state.stagedFiles, path);
 
-<<<<<<< HEAD
-=======
 export const lastCommit = (state, getters) => {
   const branch = getters.currentProject && getters.currentProject.branches[state.currentBranchId];
 
   return branch ? branch.commit : null;
 };
 
->>>>>>> 632244e7
 // prevent babel-plugin-rewire from generating an invalid default during karma tests
 export default () => {};