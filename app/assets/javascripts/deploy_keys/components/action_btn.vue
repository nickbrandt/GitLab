<script>
import loadingIcon from '~/vue_shared/components/loading_icon.vue';
import eventHub from '../eventhub';

export default {
  components: {
    loadingIcon,
  },
  props: {
    deployKey: {
      type: Object,
      required: true,
    },
<<<<<<< HEAD
    props: {
      deployKey: {
        type: Object,
        required: true,
      },
      type: {
        type: String,
        required: true,
      },
      btnCssClass: {
        type: String,
        required: false,
        default: 'btn-secondary',
      },
=======
    type: {
      type: String,
      required: true,
>>>>>>> 533593e9
    },
    btnCssClass: {
      type: String,
      required: false,
      default: 'btn-default',
    },
  },
  data() {
    return {
      isLoading: false,
    };
  },
  methods: {
    doAction() {
      this.isLoading = true;

      eventHub.$emit(`${this.type}.key`, this.deployKey, () => {
        this.isLoading = false;
      });
    },
  },
};
</script>

<template>
  <button
    class="btn"
    :class="[{ disabled: isLoading }, btnCssClass]"
    :disabled="isLoading"
    @click="doAction">
    <slot></slot>
    <loading-icon
      v-if="isLoading"
      :inline="true"
    />
  </button>
</template><|MERGE_RESOLUTION|>--- conflicted
+++ resolved
@@ -11,31 +11,10 @@
       type: Object,
       required: true,
     },
-<<<<<<< HEAD
-    props: {
-      deployKey: {
-        type: Object,
-        required: true,
-      },
-      type: {
-        type: String,
-        required: true,
-      },
-      btnCssClass: {
-        type: String,
-        required: false,
-        default: 'btn-secondary',
-      },
-=======
-    type: {
-      type: String,
-      required: true,
->>>>>>> 533593e9
-    },
     btnCssClass: {
       type: String,
       required: false,
-      default: 'btn-default',
+      default: 'btn-secondary',
     },
   },
   data() {
