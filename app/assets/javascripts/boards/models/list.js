/* eslint-disable space-before-function-paren, no-underscore-dangle, class-methods-use-this, consistent-return, no-shadow, no-param-reassign, max-len, no-unused-vars */
/* global ListIssue */

import ListLabel from '~/vue_shared/models/label';
import ListAssignee from '~/vue_shared/models/assignee';
import queryData from '../utils/query_data';

const PER_PAGE = 20;

class List {
  constructor(obj, defaultAvatar) {
    this.id = obj.id;
    this._uid = this.guid();
    this.position = obj.position;
    this.title = obj.title;
    this.type = obj.list_type;
    this.preset = ['backlog', 'closed', 'blank', 'promotion'].indexOf(this.type) > -1;
    this.isExpandable = ['backlog', 'closed'].indexOf(this.type) > -1;
    this.isExpanded = true;
    this.page = 1;
    this.loading = true;
    this.loadingMore = false;
    this.issues = [];
    this.issuesSize = 0;
    this.defaultAvatar = defaultAvatar;

    if (obj.label) {
      this.label = new ListLabel(obj.label);
    } else if (obj.user) {
      this.assignee = new ListAssignee(obj.user);
      this.title = this.assignee.name;
    }

    if (this.type !== 'blank' && this.type !== 'promotion' && this.id) {
      this.getIssues().catch(() => {
        // TODO: handle request error
      });
    }
  }

  guid() {
    const s4 = () =>
      Math.floor((1 + Math.random()) * 0x10000)
        .toString(16)
        .substring(1);
    return `${s4()}${s4()}-${s4()}-${s4()}-${s4()}-${s4()}${s4()}${s4()}`;
  }

  save() {
    const entity = this.label || this.assignee;
    let entityType = '';
    if (this.label) {
      entityType = 'label_id';
    } else {
      entityType = 'assignee_id';
    }

    return gl.boardService
      .createList(entity.id, entityType)
      .then(res => res.data)
      .then(data => {
        this.id = data.id;
        this.type = data.list_type;
        this.position = data.position;

        return this.getIssues();
      });
  }

  destroy() {
    const index = gl.issueBoards.BoardsStore.state.lists.indexOf(this);
    gl.issueBoards.BoardsStore.state.lists.splice(index, 1);
    gl.issueBoards.BoardsStore.updateNewListDropdown(this.id);

    gl.boardService.destroyList(this.id).catch(() => {
      // TODO: handle request error
    });
  }

  update() {
    gl.boardService.updateList(this.id, this.position).catch(() => {
      // TODO: handle request error
    });
  }

  nextPage() {
    if (this.issuesSize > this.issues.length) {
      if (this.issues.length / PER_PAGE >= 1) {
        this.page += 1;
      }

      return this.getIssues(false);
    }
  }

  getIssues(emptyIssues = true) {
    const data = queryData(gl.issueBoards.BoardsStore.filter.path, { page: this.page });

    if (this.label && data.label_name) {
      data.label_name = data.label_name.filter(label => label !== this.label.title);
    }

    if (emptyIssues) {
      this.loading = true;
    }

    return gl.boardService
      .getIssuesForList(this.id, data)
      .then(res => res.data)
      .then(data => {
        this.loading = false;
        this.issuesSize = data.size;

        if (emptyIssues) {
          this.issues = [];
        }

        this.createIssues(data.issues);
      });
  }

  newIssue(issue) {
    this.addIssue(issue, null, 0);
    this.issuesSize += 1;

    return gl.boardService
      .newIssue(this.id, issue)
      .then(res => res.data)
      .then(data => {
        issue.id = data.id;
        issue.iid = data.iid;
        issue.milestone = data.milestone;
        issue.project = data.project;
<<<<<<< HEAD
        issue.assignees = data.assignees;
=======
        issue.assignees = Array.isArray(data.assignees)
          ? data.assignees.map(assignee => new ListAssignee(assignee))
          : data.assignees;
>>>>>>> fa41cf93
        issue.labels = data.labels;
        issue.path = data.real_path;
        issue.referencePath = data.reference_path;

        if (this.issuesSize > 1) {
          const moveBeforeId = this.issues[1].id;
          gl.boardService.moveIssue(issue.id, null, null, null, moveBeforeId);
        }
      });
  }

  createIssues(data) {
    data.forEach(issueObj => {
      this.addIssue(new ListIssue(issueObj, this.defaultAvatar));
    });
  }

  addIssue(issue, listFrom, newIndex) {
    let moveBeforeId = null;
    let moveAfterId = null;

    if (!this.findIssue(issue.id)) {
      if (newIndex !== undefined) {
        this.issues.splice(newIndex, 0, issue);

        if (this.issues[newIndex - 1]) {
          moveBeforeId = this.issues[newIndex - 1].id;
        }

        if (this.issues[newIndex + 1]) {
          moveAfterId = this.issues[newIndex + 1].id;
        }
      } else {
        this.issues.push(issue);
      }

      if (this.label) {
        issue.addLabel(this.label);
      }

      if (this.assignee) {
        if (listFrom && listFrom.type === 'assignee') {
          issue.removeAssignee(listFrom.assignee);
        }
        issue.addAssignee(this.assignee);
      }

      if (listFrom) {
        this.issuesSize += 1;

        this.updateIssueLabel(issue, listFrom, moveBeforeId, moveAfterId);
      }
    }
  }

  moveIssue(issue, oldIndex, newIndex, moveBeforeId, moveAfterId) {
    this.issues.splice(oldIndex, 1);
    this.issues.splice(newIndex, 0, issue);

    gl.boardService.moveIssue(issue.id, null, null, moveBeforeId, moveAfterId).catch(() => {
      // TODO: handle request error
    });
  }

  updateIssueLabel(issue, listFrom, moveBeforeId, moveAfterId) {
    gl.boardService
      .moveIssue(issue.id, listFrom.id, this.id, moveBeforeId, moveAfterId)
      .catch(() => {
        // TODO: handle request error
      });
  }

  findIssue(id) {
    return this.issues.find(issue => issue.id === id);
  }

  removeIssue(removeIssue) {
    this.issues = this.issues.filter(issue => {
      const matchesRemove = removeIssue.id === issue.id;

      if (matchesRemove) {
        this.issuesSize -= 1;
        issue.removeLabel(this.label);
      }

      return !matchesRemove;
    });
  }
}

window.List = List;<|MERGE_RESOLUTION|>--- conflicted
+++ resolved
@@ -131,13 +131,9 @@
         issue.iid = data.iid;
         issue.milestone = data.milestone;
         issue.project = data.project;
-<<<<<<< HEAD
-        issue.assignees = data.assignees;
-=======
         issue.assignees = Array.isArray(data.assignees)
           ? data.assignees.map(assignee => new ListAssignee(assignee))
           : data.assignees;
->>>>>>> fa41cf93
         issue.labels = data.labels;
         issue.path = data.real_path;
         issue.referencePath = data.reference_path;
