--- conflicted
+++ resolved
@@ -7,12 +7,7 @@
   constructor(store, updateUrl = false, cantEdit = []) {
     super({
       page: 'boards',
-<<<<<<< HEAD
-      isGroup: true,
-      filteredSearchTokenKeys: FilteredSearchTokenKeysIssues,
-=======
       isGroupDecendent: true,
->>>>>>> d87a9904
       stateFiltersSelector: '.issues-state-filters',
       isGroup: true,
       filteredSearchTokenKeys: FilteredSearchTokenKeysIssues,
