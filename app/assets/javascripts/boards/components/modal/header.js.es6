/* global Vue */
<<<<<<< HEAD
//= require ./tabs
//= require ./filters
=======

require('./tabs');

>>>>>>> 572fb0be
(() => {
  const ModalStore = gl.issueBoards.ModalStore;

  gl.issueBoards.ModalHeader = Vue.extend({
    mixins: [gl.issueBoards.ModalMixins],
    props: {
      projectId: {
        type: Number,
        required: true,
      },
      milestonePath: {
        type: String,
        required: true,
      },
      labelPath: {
        type: String,
        required: true,
      },
    },
    data() {
      return ModalStore.store;
    },
    computed: {
      selectAllText() {
        if (ModalStore.selectedCount() !== this.issues.length || this.issues.length === 0) {
          return 'Select all';
        }

        return 'Deselect all';
      },
      showSearch() {
        return this.activeTab === 'all' && !this.loading && this.issuesCount > 0;
      },
    },
    methods: {
      toggleAll() {
        this.$refs.selectAllBtn.blur();

        ModalStore.toggleAll();
      },
    },
    components: {
      'modal-tabs': gl.issueBoards.ModalTabs,
      'modal-filters': gl.issueBoards.ModalFilters,
    },
    template: `
      <div>
        <header class="add-issues-header form-actions">
          <h2>
            Add issues
            <button
              type="button"
              class="close"
              data-dismiss="modal"
              aria-label="Close"
              @click="toggleModal(false)">
              <span aria-hidden="true">×</span>
            </button>
          </h2>
        </header>
        <modal-tabs v-if="!loading && issuesCount > 0"></modal-tabs>
        <div
          class="add-issues-search append-bottom-10"
          v-if="showSearch">
          <modal-filters
            :project-id="projectId"
            :milestone-path="milestonePath"
            :label-path="labelPath">
          </modal-filters>
          <input
            placeholder="Search issues..."
            class="form-control"
            type="search"
            v-model="searchTerm" />
          <button
            type="button"
            class="btn btn-success btn-inverted prepend-left-10"
            ref="selectAllBtn"
            @click="toggleAll">
            {{ selectAllText }}
          </button>
        </div>
      </div>
    `,
  });
})();<|MERGE_RESOLUTION|>--- conflicted
+++ resolved
@@ -1,12 +1,5 @@
 /* global Vue */
-<<<<<<< HEAD
-//= require ./tabs
-//= require ./filters
-=======
-
 require('./tabs');
-
->>>>>>> 572fb0be
 (() => {
   const ModalStore = gl.issueBoards.ModalStore;
 
@@ -50,7 +43,7 @@
     },
     components: {
       'modal-tabs': gl.issueBoards.ModalTabs,
-      'modal-filters': gl.issueBoards.ModalFilters,
+      'modal-filters': require('./filters'),
     },
     template: `
       <div>
