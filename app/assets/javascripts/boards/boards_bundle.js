/* eslint-disable one-var, quote-props, comma-dangle, space-before-function-paren */
/* global BoardService */
/* global Flash */

import _ from 'underscore';
import Vue from 'vue';
import VueResource from 'vue-resource';
import FilteredSearchBoards from './filtered_search_boards';
import eventHub from './eventhub';
import './models/issue';
import './models/label';
import './models/list';
import './models/milestone';
import './models/project';
import './models/assignee';
import './stores/boards_store';
import './stores/modal_store';
import './services/board_service';
import './mixins/modal_mixins';
import './mixins/sortable_default_options';
import './filters/due_date_filters';
import './components/board';
import './components/board_sidebar';
import './components/new_list_dropdown';
import './components/modal/index';
import '../vue_shared/vue_resource_interceptor';
import { convertPermissionToBoolean } from '../lib/utils/common_utils';

import './components/boards_selector';
import collapseIcon from './icons/fullscreen_collapse.svg';
import expandIcon from './icons/fullscreen_expand.svg';

Vue.use(VueResource);

$(() => {
  const $boardApp = document.getElementById('board-app');
  const Store = gl.issueBoards.BoardsStore;
  const ModalStore = gl.issueBoards.ModalStore;
  const issueBoardsContent = document.querySelector('.content-wrapper > .js-focus-mode-board');

  window.gl = window.gl || {};

  if (gl.IssueBoardsApp) {
    gl.IssueBoardsApp.$destroy(true);
  }

  Store.create();

  // hack to allow sidebar scripts like milestone_select manipulate the BoardsStore
  gl.issueBoards.boardStoreIssueSet = (...args) => Vue.set(Store.detail.issue, ...args);
  gl.issueBoards.boardStoreIssueDelete = (...args) => Vue.delete(Store.detail.issue, ...args);

  gl.IssueBoardsApp = new Vue({
    el: $boardApp,
    components: {
      'board': gl.issueBoards.Board,
      'board-sidebar': gl.issueBoards.BoardSidebar,
      'board-add-issues-modal': gl.issueBoards.IssuesModal,
    },
    data: {
      state: Store.state,
      loading: true,
      boardsEndpoint: $boardApp.dataset.boardsEndpoint,
      listsEndpoint: $boardApp.dataset.listsEndpoint,
      boardId: $boardApp.dataset.boardId,
      disabled: $boardApp.dataset.disabled === 'true',
      issueLinkBase: $boardApp.dataset.issueLinkBase,
      rootPath: $boardApp.dataset.rootPath,
      bulkUpdatePath: $boardApp.dataset.bulkUpdatePath,
      detailIssue: Store.detail,
      milestoneTitle: $boardApp.dataset.boardMilestoneTitle,
      weight: $boardApp.dataset.boardWeight,
      authorUsername: $boardApp.dataset.boardAuthorUsername,
      assigneeUsername: $boardApp.dataset.boardAssigneeUsername,
      labelIds: $boardApp.dataset.label_ids || [],
      labels: JSON.parse($boardApp.dataset.labels || []),
      defaultAvatar: $boardApp.dataset.defaultAvatar,
      cantEdit: [],
    },
    computed: {
      detailIssueVisible () {
        return Object.keys(this.detailIssue.issue).length;
      },
    },
    created () {
      const updateFilterPath = (key, value, tokenName) => {
        if (!value) return;
        const querystring = `${key}=${value}`;
        Store.filter.path = [querystring].concat(
          Store.filter.path.split('&').filter(param => param.match(new RegExp(`^${key}=(.*)$`, 'g')) === null)
        ).join('&');
        this.cantEdit.push(tokenName);
      };

      updateFilterPath('milestone_title', this.milestoneTitle, 'milestone');
      updateFilterPath('weight', this.weight, 'weight');
      updateFilterPath('author_username', this.authorUsername, 'author');
      updateFilterPath('assignee_username', this.assigneeUsername, 'assignee');

      const filterPath = gl.issueBoards.BoardsStore.filter.path.split('&');
      this.labels.forEach((label) => {
        const labelTitle = encodeURIComponent(label.title);
        const param = `label_name[]=${labelTitle}`;
        const labelIndex = filterPath.indexOf(param);

        if (labelIndex === -1) {
          filterPath.push(param);
        }
      });

      Store.filter.path = filterPath.join('&');

      Store.updateFiltersUrl(true);

      gl.boardService = new BoardService({
        boardsEndpoint: this.boardsEndpoint,
        listsEndpoint: this.listsEndpoint,
        bulkUpdatePath: this.bulkUpdatePath,
        boardId: this.boardId,
      });
      Store.rootPath = this.boardsEndpoint;

<<<<<<< HEAD
      this.filterManager = new FilteredSearchBoards(Store.filter, true, this.cantEdit);
      this.filterManager.setup();

=======
>>>>>>> 6b532527
      // Listen for updateTokens event
      eventHub.$on('updateTokens', this.updateTokens);
    },
    beforeDestroy() {
      eventHub.$off('updateTokens', this.updateTokens);
    },
    mounted () {
      this.filterManager = new FilteredSearchBoards(Store.filter, true, [(this.milestoneTitle ? 'milestone' : null)]);
      this.filterManager.setup();

      Store.disabled = this.disabled;
      gl.boardService.all()
        .then(response => response.json())
        .then((resp) => {
          resp.forEach((board) => {
            const list = Store.addList(board, this.defaultAvatar);

            if (list.type === 'closed') {
              list.position = Infinity;
              list.label = { description: 'Shows all closed issues. Moving an issue to this list closes it' };
            } else if (list.type === 'backlog') {
              list.position = -1;
            }
          });

          this.state.lists = _.sortBy(this.state.lists, 'position');

          Store.addBlankState();
          Store.addPromotionState();
          this.loading = false;
        })
        .catch(() => new Flash('An error occurred. Please try again.'));
    },
    methods: {
      updateTokens() {
        this.filterManager.updateTokens();
      }
    },
  });

  gl.IssueBoardsSearch = new Vue({
    el: document.getElementById('js-add-list'),
    data: {
      filters: Store.state.filters,
      milestoneTitle: $boardApp.dataset.boardMilestoneTitle,
    },
    mounted () {
      gl.issueBoards.newListDropdownInit();
    },
  });

  gl.boardConfigToggle = new Vue({
    el: document.querySelector('.js-board-config'),
    data() {
      return {
        canAdminList: convertPermissionToBoolean(
          this.$options.el.dataset.canAdminList,
        ),
      };
    },
    methods: {
      showPage: page => gl.issueBoards.BoardsStore.showPage(page),
    },
    computed: {
      buttonText() {
        return this.canAdminList ? 'Edit board' : 'View scope';
      },
    },
    template: `
      <div class="prepend-left-10">
        <button
          class="btn btn-inverted"
          type="button"
          @click.prevent="showPage('edit')"
        >
          {{ buttonText }}
        </button>
      </div>
    `,
  });

  gl.IssueBoardsModalAddBtn = new Vue({
    mixins: [gl.issueBoards.ModalMixins],
    el: document.getElementById('js-add-issues-btn'),
    data() {
      return {
        modal: ModalStore.store,
        store: Store.state,
        isFullscreen: false,
        focusModeAvailable: convertPermissionToBoolean(
          $boardApp.dataset.focusModeAvailable,
        ),
        canAdminList: this.$options.el && convertPermissionToBoolean(
          this.$options.el.dataset.canAdminList,
        ),
      };
    },
    watch: {
      disabled() {
        this.updateTooltip();
      },
    },
    computed: {
      disabled() {
        if (!this.store) {
          return true;
        }
        return !this.store.lists.filter(list => !list.preset).length;
      },
      tooltipTitle() {
        if (this.disabled) {
          return 'Please add a list to your board first';
        }

        return '';
      },
    },
    methods: {
      updateTooltip() {
        const $tooltip = $(this.$refs.addIssuesButton);

        this.$nextTick(() => {
          if (this.disabled) {
            $tooltip.tooltip();
          } else {
            $tooltip.tooltip('destroy');
          }
        });
      },
      openModal() {
        if (!this.disabled) {
          this.toggleModal(true);
        }
      },
    },
    mounted() {
      this.updateTooltip();
    },
    template: `
      <div class="board-extra-actions">
        <button
          class="btn btn-create prepend-left-10"
          type="button"
          data-placement="bottom"
          ref="addIssuesButton"
          :class="{ 'disabled': disabled }"
          :title="tooltipTitle"
          :aria-disabled="disabled"
          v-if="canAdminList"
          @click="openModal">
          Add issues
        </button>
      </div>
    `,
  });

  gl.IssueBoardsToggleFocusBtn = new Vue({
    el: document.getElementById('js-toggle-focus-btn'),
    data: {
      modal: ModalStore.store,
      store: Store.state,
      isFullscreen: false,
      focusModeAvailable: convertPermissionToBoolean($boardApp.dataset.focusModeAvailable),
    },
    methods: {
      toggleFocusMode() {
        if (!this.focusModeAvailable) { return; }

        $(this.$refs.toggleFocusModeButton).tooltip('hide');
        issueBoardsContent.classList.toggle('is-focused');

        this.isFullscreen = !this.isFullscreen;
      },
    },
    template: `
      <div class="board-extra-actions">
        <a
          href="#"
          class="btn btn-default has-tooltip prepend-left-10 js-focus-mode-btn"
          role="button"
          aria-label="Toggle focus mode"
          title="Toggle focus mode"
          ref="toggleFocusModeButton"
          v-if="focusModeAvailable"
          @click="toggleFocusMode">
          <span v-show="isFullscreen">
            ${collapseIcon}
          </span>
          <span v-show="!isFullscreen">
            ${expandIcon}
          </span>
        </a>
      </div>
    `,
  });

  gl.IssueboardsSwitcher = new Vue({
    el: '#js-multiple-boards-switcher',
    components: {
      'boards-selector': gl.issueBoards.BoardsSelector,
    }
  });
});<|MERGE_RESOLUTION|>--- conflicted
+++ resolved
@@ -120,12 +120,6 @@
       });
       Store.rootPath = this.boardsEndpoint;
 
-<<<<<<< HEAD
-      this.filterManager = new FilteredSearchBoards(Store.filter, true, this.cantEdit);
-      this.filterManager.setup();
-
-=======
->>>>>>> 6b532527
       // Listen for updateTokens event
       eventHub.$on('updateTokens', this.updateTokens);
     },
@@ -133,7 +127,7 @@
       eventHub.$off('updateTokens', this.updateTokens);
     },
     mounted () {
-      this.filterManager = new FilteredSearchBoards(Store.filter, true, [(this.milestoneTitle ? 'milestone' : null)]);
+      this.filterManager = new FilteredSearchBoards(Store.filter, true, this.cantEdit);
       this.filterManager.setup();
 
       Store.disabled = this.disabled;
