--- conflicted
+++ resolved
@@ -102,11 +102,7 @@
       eventHub.$off('updateTokens', this.updateTokens);
     },
     mounted () {
-<<<<<<< HEAD
-      this.filterManager = new FilteredSearchBoards(Store.filter, true);
-=======
       this.filterManager = new FilteredSearchBoards(Store.filter, true, [(this.milestoneTitle ? 'milestone' : null)]);
->>>>>>> 989ea86a
       this.filterManager.setup();
 
       Store.disabled = this.disabled;
