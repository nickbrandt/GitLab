--- conflicted
+++ resolved
@@ -259,11 +259,8 @@
       return {
         modal: ModalStore.store,
         store: Store.state,
-<<<<<<< HEAD
         isFullscreen: false,
         focusModeAvailable: $boardApp.hasAttribute('data-focus-mode-available'),
-=======
->>>>>>> 235e87a3
         canAdminList: this.$options.el.hasAttribute('data-can-admin-list'),
       };
     },
