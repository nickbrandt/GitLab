<script>
import statusIcon from '../mr_widget_status_icon.vue';

export default {
  name: 'UnresolvedDiscussions',
  components: {
    statusIcon,
  },
  props: {
    mr: {
      type: Object,
      required: true,
    },
  },
};
</script>

<template>
  <div class="mr-widget-body media">
    <status-icon
      status="warning"
      :show-disabled-button="true"
    />
    <div class="media-body space-children">
      <span class="bold">
        {{ s__("mrWidget|There are unresolved discussions. Please resolve these discussions") }}
      </span>
      <a
        v-if="mr.createIssueToResolveDiscussionsPath"
        :href="mr.createIssueToResolveDiscussionsPath"
<<<<<<< HEAD
        class="btn btn-secondary btn-xs js-create-issue">
        Create an issue to resolve them later
=======
        class="btn btn-default btn-xs js-create-issue"
      >
        {{ s__("mrWidget|Create an issue to resolve them later") }}
>>>>>>> 7f01d49b
      </a>
    </div>
  </div>
</template><|MERGE_RESOLUTION|>--- conflicted
+++ resolved
@@ -28,14 +28,9 @@
       <a
         v-if="mr.createIssueToResolveDiscussionsPath"
         :href="mr.createIssueToResolveDiscussionsPath"
-<<<<<<< HEAD
-        class="btn btn-secondary btn-xs js-create-issue">
-        Create an issue to resolve them later
-=======
-        class="btn btn-default btn-xs js-create-issue"
+        class="btn btn-secondary btn-xs js-create-issue"
       >
         {{ s__("mrWidget|Create an issue to resolve them later") }}
->>>>>>> 7f01d49b
       </a>
     </div>
   </div>
