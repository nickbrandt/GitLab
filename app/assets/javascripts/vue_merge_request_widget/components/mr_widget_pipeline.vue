<script>
/* eslint-disable vue/require-default-prop */
import PipelineStage from '~/pipelines/components/stage.vue';
import CiIcon from '~/vue_shared/components/ci_icon.vue';
import Icon from '~/vue_shared/components/icon.vue';
import LinkedPipelinesMiniList from 'ee/vue_shared/components/linked_pipelines_mini_list.vue';

export default {
  name: 'MRWidgetPipeline',
  components: {
    PipelineStage,
    CiIcon,
    Icon,
    LinkedPipelinesMiniList,
  },
  props: {
    pipeline: {
      type: Object,
      required: true,
    },
    // This prop needs to be camelCase, html attributes are case insensive
    // https://vuejs.org/v2/guide/components.html#camelCase-vs-kebab-case
    hasCi: {
      type: Boolean,
      required: false,
    },
    ciStatus: {
      type: String,
      required: false,
    },
    sourceBranchLink: {
      type: String,
      required: false,
    },
  },
  computed: {
    hasPipeline() {
      return this.pipeline && Object.keys(this.pipeline).length > 0;
    },
    hasCIError() {
      return this.hasCi && !this.ciStatus;
    },
    status() {
      return this.pipeline.details && this.pipeline.details.status
        ? this.pipeline.details.status
        : {};
    },
    hasStages() {
      return (
        this.pipeline.details &&
        this.pipeline.details.stages &&
        this.pipeline.details.stages.length
      );
    },
    hasCommitInfo() {
      return this.pipeline.commit && Object.keys(this.pipeline.commit).length > 0;
    },
    /* We typically set defaults ([]) in the store or prop declarations, but because triggered
    * and triggeredBy are appended to `pipeline`, we can't set defaults in the store, and we
    * need to check their length here to prevent initializing linked-pipeline-mini-lists
    * unneccessarily. */
    triggered() {
      return this.pipeline.triggered || [];
    },
    triggeredBy() {
      const response = this.pipeline.triggered_by;
      return response ? [response] : [];
    },
  },
};
</script>
<template>
  <div
    v-if="hasPipeline || hasCIError"
    class="mr-widget-heading append-bottom-default"
  >
    <div class="ci-widget media">
      <template v-if="hasCIError">
        <div
          class="add-border ci-status-icon ci-status-icon-failed ci-error
          js-ci-error append-right-default"
        >
          <icon
            :size="32"
            name="status_failed_borderless"
          />
        </div>
        <div class="media-body">
          Could not connect to the CI server. Please check your settings and try again
        </div>
      </template>
      <template v-else-if="hasPipeline">
        <a
          :href="status.details_path"
          class="align-self-start append-right-default"
        >
          <ci-icon
            :status="status"
            :size="32"
            :borderless="true"
            class="add-border"
          />
        </a>
        <div class="ci-widget-container d-flex">
          <div class="ci-widget-content">
            <div class="media-body">
              <div class="font-weight-bold">
                Pipeline
                <a
                  :href="pipeline.path"
                  class="pipeline-id font-weight-normal pipeline-number"
                >#{{ pipeline.id }}</a>

                {{ pipeline.details.status.label }}

                <template v-if="hasCommitInfo">
                  for
                  <a
                    :href="pipeline.commit.commit_path"
                    class="commit-sha js-commit-link font-weight-normal"
                  >
                    {{ pipeline.commit.short_id }}</a>
                  on
                  <span
                    class="label-branch"
                    v-html="sourceBranchLink"
                  >
                  </span>
                </template>
              </div>
              <div
                v-if="pipeline.coverage"
                class="coverage"
              >
                Coverage {{ pipeline.coverage }}%
              </div>
            </div>
          </div>
          <div>
            <span class="mr-widget-pipeline-graph">
              <span
<<<<<<< HEAD
                class="stage-cell"
              >
                <linked-pipelines-mini-list
                  v-if="triggeredBy.length"
                  :triggered-by="triggeredBy"
                />
                <template v-if="hasStages">
                  <div
                    v-for="(stage, i) in pipeline.details.stages"
                    :key="i"
                    :class="{
                      'has-downstream': i === pipeline.details.stages.length - 1 && triggered.length
                    }"
                    class="stage-container dropdown js-mini-pipeline-graph
                    mr-widget-pipeline-stages"
                  >
                    <pipeline-stage :stage="stage" />
                  </div>
                </template>
              </span>

              <linked-pipelines-mini-list
                v-if="triggered.length"
                :triggered="triggered"
              />
=======
                v-if="hasStages"
                class="stage-cell"
              >
                <div
                  v-for="(stage, i) in pipeline.details.stages"
                  :key="i"
                  class="stage-container dropdown js-mini-pipeline-graph mr-widget-pipeline-stages"
                >
                  <pipeline-stage :stage="stage" />
                </div>
              </span>
>>>>>>> 753a2e78
            </span>
          </div>
        </div>
      </template>
    </div>
  </div>
</template><|MERGE_RESOLUTION|>--- conflicted
+++ resolved
@@ -139,33 +139,6 @@
           <div>
             <span class="mr-widget-pipeline-graph">
               <span
-<<<<<<< HEAD
-                class="stage-cell"
-              >
-                <linked-pipelines-mini-list
-                  v-if="triggeredBy.length"
-                  :triggered-by="triggeredBy"
-                />
-                <template v-if="hasStages">
-                  <div
-                    v-for="(stage, i) in pipeline.details.stages"
-                    :key="i"
-                    :class="{
-                      'has-downstream': i === pipeline.details.stages.length - 1 && triggered.length
-                    }"
-                    class="stage-container dropdown js-mini-pipeline-graph
-                    mr-widget-pipeline-stages"
-                  >
-                    <pipeline-stage :stage="stage" />
-                  </div>
-                </template>
-              </span>
-
-              <linked-pipelines-mini-list
-                v-if="triggered.length"
-                :triggered="triggered"
-              />
-=======
                 v-if="hasStages"
                 class="stage-cell"
               >
@@ -177,7 +150,6 @@
                   <pipeline-stage :stage="stage" />
                 </div>
               </span>
->>>>>>> 753a2e78
             </span>
           </div>
         </div>
