<script>
/* eslint-disable vue/require-default-prop */
import PipelineStage from '~/pipelines/components/stage.vue';
import CiIcon from '~/vue_shared/components/ci_icon.vue';
import Icon from '~/vue_shared/components/icon.vue';
import LinkedPipelinesMiniList from 'ee/vue_shared/components/linked_pipelines_mini_list.vue';

export default {
  name: 'MRWidgetPipeline',
  components: {
    PipelineStage,
    CiIcon,
    Icon,
    LinkedPipelinesMiniList,
  },
  props: {
    pipeline: {
      type: Object,
      required: true,
    },
    // This prop needs to be camelCase, html attributes are case insensive
    // https://vuejs.org/v2/guide/components.html#camelCase-vs-kebab-case
    hasCi: {
      type: Boolean,
      required: false,
    },
    ciStatus: {
      type: String,
      required: false,
    },
    sourceBranchLink: {
      type: String,
      required: false,
    },
  },
  computed: {
    hasPipeline() {
      return this.pipeline && Object.keys(this.pipeline).length > 0;
    },
    hasCIError() {
      return this.hasCi && !this.ciStatus;
    },
    status() {
      return this.pipeline.details && this.pipeline.details.status
        ? this.pipeline.details.status
        : {};
    },
    hasStages() {
      return (
        this.pipeline.details &&
        this.pipeline.details.stages &&
        this.pipeline.details.stages.length
      );
    },
    hasCommitInfo() {
      return this.pipeline.commit && Object.keys(this.pipeline.commit).length > 0;
    },
    /* We typically set defaults ([]) in the store or prop declarations, but because triggered
    * and triggeredBy are appended to `pipeline`, we can't set defaults in the store, and we
    * need to check their length here to prevent initializing linked-pipeline-mini-lists
    * unneccessarily. */
    triggered() {
      return this.pipeline.triggered || [];
    },
    triggeredBy() {
      const response = this.pipeline.triggered_by;
      return response ? [response] : [];
    },
  },
};
</script>
<template>
  <div
    v-if="hasPipeline || hasCIError"
    class="mr-widget-heading append-bottom-default"
  >
    <div class="ci-widget media">
      <template v-if="hasCIError">
        <div
          class="add-border ci-status-icon ci-status-icon-failed ci-error
          js-ci-error append-right-default"
        >
          <icon
            :size="32"
            name="status_failed_borderless"
          />
        </div>
        <div class="media-body">
          Could not connect to the CI server. Please check your settings and try again
        </div>
      </template>
      <template v-else-if="hasPipeline">
        <a
          :href="status.details_path"
          class="align-self-start append-right-default"
        >
          <ci-icon
            :status="status"
            :size="32"
            :borderless="true"
            class="add-border"
          />
        </a>
        <div class="ci-widget-container d-flex">
          <div class="ci-widget-content">
            <div class="media-body">
              <div class="font-weight-bold">
                Pipeline
                <a
                  :href="pipeline.path"
                  class="pipeline-id font-weight-normal pipeline-number"
                >#{{ pipeline.id }}</a>

                {{ pipeline.details.status.label }}

<<<<<<< HEAD
          {{ pipeline.details.status.label }}

          <template v-if="hasCommitInfo">
            for

            <a
              :href="pipeline.commit.commit_path"
              class="commit-sha js-commit-link"
            >
            {{ pipeline.commit.short_id }}</a>.
          </template>

          <span class="mr-widget-pipeline-graph">
            <span class="stage-cell">
              <linked-pipelines-mini-list
                v-if="triggeredBy.length"
                :triggered-by="triggeredBy"
              />
              <template v-if="hasStages">
                <div
                  v-for="(stage, i) in pipeline.details.stages"
                  :key="i"
                  :class="{
                    'has-downstream': i === pipeline.details.stages.length - 1 && triggered.length
                  }"
                  class="stage-container dropdown js-mini-pipeline-graph"
                >
                  <pipeline-stage :stage="stage" />
                </div>
              </template>

              <linked-pipelines-mini-list
                v-if="triggered.length"
                :triggered="triggered"
              />
            </span>
          </span>
=======
                <template v-if="hasCommitInfo">
                  for
                  <a
                    :href="pipeline.commit.commit_path"
                    class="commit-sha js-commit-link font-weight-normal"
                  >
                    {{ pipeline.commit.short_id }}</a>
                  on
                  <span
                    class="label-branch"
                    v-html="sourceBranchLink"
                  >
                  </span>
                </template>
              </div>
              <div
                v-if="pipeline.coverage"
                class="coverage"
              >
                Coverage {{ pipeline.coverage }}%
              </div>
            </div>
          </div>
          <div>
            <span class="mr-widget-pipeline-graph">
              <span
                class="stage-cell"
              >
                <linked-pipelines-mini-list
                  v-if="triggeredBy.length"
                  :triggered-by="triggeredBy"
                />
                <template v-if="hasStages">
                  <div
                    v-for="(stage, i) in pipeline.details.stages"
                    :key="i"
                    :class="{
                      'has-downstream': i === pipeline.details.stages.length - 1 && triggered.length
                    }"
                    class="stage-container dropdown js-mini-pipeline-graph
                    mr-widget-pipeline-stages"
                  >
                    <pipeline-stage :stage="stage" />
                  </div>
                </template>
              </span>
>>>>>>> 1cebbce3

              <linked-pipelines-mini-list
                v-if="triggered.length"
                :triggered="triggered"
              />
            </span>
          </div>
        </div>
      </template>
    </div>
  </div>
</template><|MERGE_RESOLUTION|>--- conflicted
+++ resolved
@@ -113,45 +113,6 @@
 
                 {{ pipeline.details.status.label }}
 
-<<<<<<< HEAD
-          {{ pipeline.details.status.label }}
-
-          <template v-if="hasCommitInfo">
-            for
-
-            <a
-              :href="pipeline.commit.commit_path"
-              class="commit-sha js-commit-link"
-            >
-            {{ pipeline.commit.short_id }}</a>.
-          </template>
-
-          <span class="mr-widget-pipeline-graph">
-            <span class="stage-cell">
-              <linked-pipelines-mini-list
-                v-if="triggeredBy.length"
-                :triggered-by="triggeredBy"
-              />
-              <template v-if="hasStages">
-                <div
-                  v-for="(stage, i) in pipeline.details.stages"
-                  :key="i"
-                  :class="{
-                    'has-downstream': i === pipeline.details.stages.length - 1 && triggered.length
-                  }"
-                  class="stage-container dropdown js-mini-pipeline-graph"
-                >
-                  <pipeline-stage :stage="stage" />
-                </div>
-              </template>
-
-              <linked-pipelines-mini-list
-                v-if="triggered.length"
-                :triggered="triggered"
-              />
-            </span>
-          </span>
-=======
                 <template v-if="hasCommitInfo">
                   for
                   <a
@@ -198,7 +159,6 @@
                   </div>
                 </template>
               </span>
->>>>>>> 1cebbce3
 
               <linked-pipelines-mini-list
                 v-if="triggered.length"
