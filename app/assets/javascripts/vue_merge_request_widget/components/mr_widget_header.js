--- conflicted
+++ resolved
@@ -70,34 +70,6 @@
         </span>
       </div>
       <div class="normal">
-<<<<<<< HEAD
-        <b>Request to merge</b>
-        <span
-          class="label-branch"
-          :class="{'label-truncated has-tooltip': isBranchTitleLong(mr.sourceBranch)}"
-          :title="isBranchTitleLong(mr.sourceBranch) ? mr.sourceBranch : ''"
-          data-placement="bottom"
-          v-html="mr.sourceBranchLink"></span>
-        <button
-          class="btn btn-transparent btn-clipboard has-tooltip"
-          data-title="Copy branch name to clipboard"
-          :data-clipboard-text="branchNameClipboardData">
-          <i
-            aria-hidden="true"
-            class="fa fa-clipboard"></i>
-        </button>
-        <b>into</b>
-        <span
-          class="label-branch"
-          :class="{'label-truncated has-tooltip': isBranchTitleLong(mr.targetBranch)}"
-          :title="isBranchTitleLong(mr.targetBranch) ? mr.targetBranch : ''"
-          data-placement="bottom">
-          <a
-            :href="mr.targetBranchCommitsPath">
-            {{mr.targetBranch}}
-          </a>
-        </span>
-=======
         <strong>
           Request to merge
           <span
@@ -109,7 +81,7 @@
           <button
             class="btn btn-transparent btn-clipboard has-tooltip"
             data-title="Copy branch name to clipboard"
-            :data-clipboard-text="mr.sourceBranch">
+            :data-clipboard-text="branchNameClipboardData">
             <i
               aria-hidden="true"
               class="fa fa-clipboard"></i>
@@ -126,7 +98,6 @@
             </a>
           </span>
         </strong>
->>>>>>> 9b0309db
         <span
           v-if="shouldShowCommitsBehindText"
           class="diverged-commits-count">
