--- conflicted
+++ resolved
@@ -128,17 +128,13 @@
     };
     pasteText = function(text, shouldPad) {
       var afterSelection, beforeSelection, caretEnd, caretStart, textEnd;
-<<<<<<< HEAD
       var formattedText = text;
       if (shouldPad) formattedText += "\n\n";
-      caretStart = $(child)[0].selectionStart;
-      caretEnd = $(child)[0].selectionEnd;
-=======
-      var formattedText = text + "\n\n";
       const textarea = child.get(0);
       caretStart = textarea.selectionStart;
       caretEnd = textarea.selectionEnd;
->>>>>>> 7df466f7
+      caretStart = textarea.selectionStart;
+      caretEnd = textarea.selectionEnd;
       textEnd = $(child).val().length;
       beforeSelection = $(child).val().substring(0, caretStart);
       afterSelection = $(child).val().substring(caretEnd, textEnd);
