/* eslint-disable func-names, space-before-function-paren, no-var, prefer-arrow-callback, wrap-iife, no-shadow, consistent-return, one-var, one-var-declaration-per-line, camelcase, default-case, no-new, quotes, no-duplicate-case, no-case-declarations, no-fallthrough, max-len */
import { s__ } from './locale';
import projectSelect from './project_select';
import IssuableIndex from './issuable_index';
import Milestone from './milestone';
import IssuableForm from './issuable_form';
import LabelsSelect from './labels_select';
import MilestoneSelect from './milestone_select';
import NewBranchForm from './new_branch_form';
import NotificationsForm from './notifications_form';
import notificationsDropdown from './notifications_dropdown';
import groupAvatar from './group_avatar';
import GroupLabelSubscription from './group_label_subscription';
import LineHighlighter from './line_highlighter';
import groupsSelect from './groups_select';
import NewCommitForm from './new_commit_form';
import Project from './project';
import projectAvatar from './project_avatar';
import MergeRequest from './merge_request';
import Compare from './compare';
import initCompareAutocomplete from './compare_autocomplete';
import ProjectFindFile from './project_find_file';
import ProjectNew from './project_new';
import projectImport from './project_import';
import Labels from './labels';
import LabelManager from './label_manager';
import Sidebar from './right_sidebar';
import IssuableTemplateSelectors from './templates/issuable_template_selectors';
import Flash from './flash';
import CommitsList from './commits';
import Issue from './issue';
import BindInOut from './behaviors/bind_in_out';
import SecretValues from './behaviors/secret_values';
import DeleteModal from './branches/branches_delete_modal';
import Group from './group';
import ProjectsList from './projects_list';
import setupProjectEdit from './project_edit';
import MiniPipelineGraph from './mini_pipeline_graph_dropdown';
import BlobLinePermalinkUpdater from './blob/blob_line_permalink_updater';
import BlobForkSuggestion from './blob/blob_fork_suggestion';
import UserCallout from './user_callout';
import ShortcutsWiki from './shortcuts_wiki';
import Pipelines from './pipelines';
import BlobViewer from './blob/viewer/index';
import AutoWidthDropdownSelect from './issuable/auto_width_dropdown_select';
import UsersSelect from './users_select';
import RefSelectDropdown from './ref_select_dropdown';
import GfmAutoComplete from './gfm_auto_complete';
import ShortcutsBlob from './shortcuts_blob';
import Star from './star';
import TreeView from './tree';
<<<<<<< HEAD
import UsagePing from './usage_ping';
import UsernameValidator from './username_validator';
import Wikis from './wikis';
import ZenMode from './zen_mode';
import initSettingsPanels from './settings_panels';
import OAuthRememberMe from './oauth_remember_me';
=======
import VersionCheckImage from './version_check_image';
import Wikis from './wikis';
import ZenMode from './zen_mode';
import initSettingsPanels from './settings_panels';
import initExperimentalFlags from './experimental_flags';
>>>>>>> 27732df3
import PerformanceBar from './performance_bar';
import initNotes from './init_notes';
import initLegacyFilters from './init_legacy_filters';
import initIssuableSidebar from './init_issuable_sidebar';
import initProjectVisibilitySelector from './project_visibility';
import GpgBadges from './gpg_badges';
import initChangesDropdown from './init_changes_dropdown';
import NewGroupChild from './groups/new_group_child';
import { ajaxGet, convertPermissionToBoolean } from './lib/utils/common_utils';
import AjaxLoadingSpinner from './ajax_loading_spinner';
import GlFieldErrors from './gl_field_errors';
import GLForm from './gl_form';
import Shortcuts from './shortcuts';
import ShortcutsNavigation from './shortcuts_navigation';
import ShortcutsFindFile from './shortcuts_find_file';
import ShortcutsIssuable from './shortcuts_issuable';
import U2FAuthenticate from './u2f/authenticate';
import Members from './members';
import memberExpirationDate from './member_expiration_date';
import DueDateSelectors from './due_date_select';
import Diff from './diff';
import ProjectLabelSubscription from './project_label_subscription';
import SearchAutocomplete from './search_autocomplete';
import Activities from './activities';

(function() {
  var Dispatcher;

  Dispatcher = (function() {
    function Dispatcher() {
      this.initSearch();
      this.initFieldErrors();
      this.initPageScripts();
    }

    Dispatcher.prototype.initPageScripts = function() {
      var path, shortcut_handler, fileBlobPermalinkUrlElement, fileBlobPermalinkUrl;
      const page = $('body').attr('data-page');
      if (!page) {
        return false;
      }

      const fail = () => Flash('Error loading dynamic module');
      const callDefault = m => m.default();

      path = page.split(':');
      shortcut_handler = null;

      $('.js-gfm-input:not(.js-vue-textarea)').each((i, el) => {
        const gfm = new GfmAutoComplete(gl.GfmAutoComplete && gl.GfmAutoComplete.dataSources);
        const enableGFM = convertPermissionToBoolean(el.dataset.supportsAutocomplete);
        gfm.setup($(el), {
          emojis: true,
          members: enableGFM,
          issues: enableGFM,
          milestones: enableGFM,
          mergeRequests: enableGFM,
          labels: enableGFM,
        });
      });

      function initBlob() {
        new LineHighlighter();

        new BlobLinePermalinkUpdater(
          document.querySelector('#blob-content-holder'),
          '.diff-line-num[data-line-number]',
          document.querySelectorAll('.js-data-file-blob-permalink-url, .js-blob-blame-link'),
        );

        shortcut_handler = new ShortcutsNavigation();
        fileBlobPermalinkUrlElement = document.querySelector('.js-data-file-blob-permalink-url');
        fileBlobPermalinkUrl = fileBlobPermalinkUrlElement && fileBlobPermalinkUrlElement.getAttribute('href');
        new ShortcutsBlob({
          skipResetBindings: true,
          fileBlobPermalinkUrl,
        });

        new BlobForkSuggestion({
          openButtons: document.querySelectorAll('.js-edit-blob-link-fork-toggler'),
          forkButtons: document.querySelectorAll('.js-fork-suggestion-button'),
          cancelButtons: document.querySelectorAll('.js-cancel-fork-suggestion-button'),
          suggestionSections: document.querySelectorAll('.js-file-fork-suggestion-section'),
          actionTextPieces: document.querySelectorAll('.js-file-fork-suggestion-section-action'),
        })
          .init();
      }

      const filteredSearchEnabled = gl.FilteredSearchManager && document.querySelector('.filtered-search');

      switch (page) {
        case 'sessions:new':
          import('./pages/sessions/new')
            .then(callDefault)
            .catch(fail);
          break;
        case 'projects:boards:show':
        case 'projects:boards:index':
          shortcut_handler = new ShortcutsNavigation();
          new UsersSelect();
          break;
        case 'projects:merge_requests:index':
        case 'projects:issues:index':
          if (filteredSearchEnabled) {
            const filteredSearchManager = new gl.FilteredSearchManager(page === 'projects:issues:index' ? 'issues' : 'merge_requests');
            filteredSearchManager.setup();
          }
          const pagePrefix = page === 'projects:merge_requests:index' ? 'merge_request_' : 'issue_';
          new IssuableIndex(pagePrefix);

          shortcut_handler = new ShortcutsNavigation();
          new UsersSelect();
          break;
        case 'projects:issues:show':
          new Issue();
          shortcut_handler = new ShortcutsIssuable();
          new ZenMode();
          initIssuableSidebar();
          break;
        case 'dashboard:milestones:index':
          import('./pages/dashboard/milestones/index')
            .then(callDefault)
            .catch(fail);
          break;
        case 'projects:milestones:show':
        case 'groups:milestones:show':
          new Milestone();
          new Sidebar();
          break;
        case 'dashboard:milestones:show':
          import('./pages/dashboard/milestones/show')
            .then(callDefault)
            .catch(fail);
          break;
        case 'dashboard:issues':
          import('./pages/dashboard/issues')
            .then(callDefault)
            .catch(fail);
          break;
        case 'dashboard:merge_requests':
          projectSelect();
          initLegacyFilters();
          break;
        case 'groups:issues':
        case 'groups:merge_requests':
          if (filteredSearchEnabled) {
            const filteredSearchManager = new gl.FilteredSearchManager(page === 'groups:issues' ? 'issues' : 'merge_requests');
            filteredSearchManager.setup();
          }
          projectSelect();
          break;
        case 'dashboard:todos:index':
          import('./pages/dashboard/todos/index').then(callDefault).catch(fail);
          break;
        case 'dashboard:projects:index':
        case 'dashboard:projects:starred':
          import('./pages/dashboard/projects')
            .then(callDefault)
            .catch(fail);
          break;
        case 'explore:projects:index':
        case 'explore:projects:trending':
        case 'explore:projects:starred':
          import('./pages/explore/projects')
            .then(callDefault)
            .catch(fail);
          break;
        case 'explore:groups:index':
          import('./pages/explore/groups')
            .then(callDefault)
            .catch(fail);
          break;
        case 'projects:milestones:new':
        case 'projects:milestones:edit':
        case 'projects:milestones:update':
          new ZenMode();
          new DueDateSelectors();
          new GLForm($('.milestone-form'), true);
          break;
        case 'groups:milestones:new':
        case 'groups:milestones:edit':
        case 'groups:milestones:update':
          new ZenMode();
          new DueDateSelectors();
          new GLForm($('.milestone-form'), false);
          break;
        case 'projects:compare:show':
          new Diff();
          const paddingTop = 16;
          initChangesDropdown(document.querySelector('.navbar-gitlab').offsetHeight - paddingTop);
          break;
        case 'projects:branches:new':
        case 'projects:branches:create':
          new NewBranchForm($('.js-create-branch-form'), JSON.parse(document.getElementById('availableRefs').innerHTML));
          break;
        case 'projects:branches:index':
          AjaxLoadingSpinner.init();
          new DeleteModal();
          break;
        case 'projects:issues:new':
        case 'projects:issues:edit':
          shortcut_handler = new ShortcutsNavigation();
          new GLForm($('.issue-form'), true);
          new IssuableForm($('.issue-form'));
          new LabelsSelect();
          new MilestoneSelect();
          new IssuableTemplateSelectors();
          break;
        case 'projects:merge_requests:creations:new':
          const mrNewCompareNode = document.querySelector('.js-merge-request-new-compare');
          if (mrNewCompareNode) {
            new Compare({
              targetProjectUrl: mrNewCompareNode.dataset.targetProjectUrl,
              sourceBranchUrl: mrNewCompareNode.dataset.sourceBranchUrl,
              targetBranchUrl: mrNewCompareNode.dataset.targetBranchUrl,
            });
          } else {
            const mrNewSubmitNode = document.querySelector('.js-merge-request-new-submit');
            new MergeRequest({
              action: mrNewSubmitNode.dataset.mrSubmitAction,
            });
          }
        case 'projects:merge_requests:creations:diffs':
        case 'projects:merge_requests:edit':
          new Diff();
          shortcut_handler = new ShortcutsNavigation();
          new GLForm($('.merge-request-form'), true);
          new IssuableForm($('.merge-request-form'));
          new LabelsSelect();
          new MilestoneSelect();
          new IssuableTemplateSelectors();
          new AutoWidthDropdownSelect($('.js-target-branch-select')).init();
          break;
        case 'projects:tags:new':
          new ZenMode();
          new GLForm($('.tag-form'), true);
          new RefSelectDropdown($('.js-branch-select'));
          break;
        case 'projects:snippets:show':
          initNotes();
          new ZenMode();
          break;
        case 'projects:snippets:new':
        case 'projects:snippets:edit':
        case 'projects:snippets:create':
        case 'projects:snippets:update':
          new GLForm($('.snippet-form'), true);
          new ZenMode();
          break;
        case 'snippets:new':
        case 'snippets:edit':
        case 'snippets:create':
        case 'snippets:update':
          new GLForm($('.snippet-form'), false);
          new ZenMode();
          break;
        case 'projects:releases:edit':
          new ZenMode();
          new GLForm($('.release-form'), true);
          break;
        case 'projects:merge_requests:show':
          new Diff();
          new ZenMode();

          initIssuableSidebar();
          initNotes();

          const mrShowNode = document.querySelector('.merge-request');
          window.mergeRequest = new MergeRequest({
            action: mrShowNode.dataset.mrAction,
          });

          shortcut_handler = new ShortcutsIssuable(true);
          break;
        case 'dashboard:activity':
          import('./pages/dashboard/activity')
            .then(callDefault)
            .catch(fail);
          break;
        case 'projects:commit:show':
          new Diff();
          new ZenMode();
          shortcut_handler = new ShortcutsNavigation();
          new MiniPipelineGraph({
            container: '.js-commit-pipeline-graph',
          }).bindEvents();
          initNotes();
          const stickyBarPaddingTop = 16;
          initChangesDropdown(document.querySelector('.navbar-gitlab').offsetHeight - stickyBarPaddingTop);
          $('.commit-info.branches').load(document.querySelector('.js-commit-box').dataset.commitPath);
          break;
        case 'projects:commit:pipelines':
          new MiniPipelineGraph({
            container: '.js-commit-pipeline-graph',
          }).bindEvents();
          $('.commit-info.branches').load(document.querySelector('.js-commit-box').dataset.commitPath);
          break;
        case 'projects:activity':
          import('./pages/projects/activity')
            .then(callDefault)
            .catch(fail);
          shortcut_handler = true;
          break;
        case 'projects:commits:show':
          CommitsList.init(document.querySelector('.js-project-commits-show').dataset.commitsLimit);
          shortcut_handler = new ShortcutsNavigation();
          GpgBadges.fetch();
          break;
        case 'projects:show':
          shortcut_handler = new ShortcutsNavigation();
          new NotificationsForm();
          new UserCallout({
            setCalloutPerProject: true,
            className: 'js-autodevops-banner',
          });

          if ($('#tree-slider').length) new TreeView();
          if ($('.blob-viewer').length) new BlobViewer();
          if ($('.project-show-activity').length) new Activities();
          $('#tree-slider').waitForImages(function() {
            ajaxGet(document.querySelector('.js-tree-content').dataset.logsPath);
          });
          break;
        case 'projects:edit':
          setupProjectEdit();
          // Initialize expandable settings panels
          initSettingsPanels();
          break;
        case 'projects:imports:show':
          projectImport();
          break;
        case 'projects:pipelines:new':
        case 'projects:pipelines:create':
          new NewBranchForm($('.js-new-pipeline-form'));
          break;
        case 'projects:pipelines:builds':
        case 'projects:pipelines:failures':
        case 'projects:pipelines:show':
          const { controllerAction } = document.querySelector('.js-pipeline-container').dataset;
          const pipelineStatusUrl = `${document.querySelector('.js-pipeline-tab-link a').getAttribute('href')}/status.json`;

          new Pipelines({
            initTabs: true,
            pipelineStatusUrl,
            tabsOptions: {
              action: controllerAction,
              defaultAction: 'pipelines',
              parentEl: '.pipelines-tabs',
            },
          });
          break;
        case 'groups:activity':
          new Activities();
          break;
        case 'groups:show':
          const newGroupChildWrapper = document.querySelector('.js-new-project-subgroup');
          shortcut_handler = new ShortcutsNavigation();
          new NotificationsForm();
          notificationsDropdown();
          new ProjectsList();

          if (newGroupChildWrapper) {
            new NewGroupChild(newGroupChildWrapper);
          }
          break;
        case 'groups:group_members:index':
          memberExpirationDate();
          new Members();
          new UsersSelect();
          break;
        case 'projects:project_members:index':
          memberExpirationDate('.js-access-expiration-date-groups');
          groupsSelect();
          memberExpirationDate();
          new Members();
          new UsersSelect();
          break;
        case 'groups:new':
        case 'groups:create':
          BindInOut.initAll();
          new Group();
          groupAvatar();
          break;
        case 'admin:groups:create':
        case 'admin:groups:new':
          import('./pages/admin/groups/new')
            .then(callDefault)
            .catch(fail);
          break;
        case 'admin:groups:edit':
          import('./pages/admin/groups/edit')
            .then(callDefault)
            .catch(fail);
          break;
        case 'groups:edit':
          groupAvatar();
          break;
        case 'projects:tree:show':
          shortcut_handler = new ShortcutsNavigation();
          new TreeView();
          new BlobViewer();
          new NewCommitForm($('.js-create-dir-form'));
          $('#tree-slider').waitForImages(function() {
            ajaxGet(document.querySelector('.js-tree-content').dataset.logsPath);
          });
          break;
        case 'projects:find_file:show':
          const findElement = document.querySelector('.js-file-finder');
          const projectFindFile = new ProjectFindFile($(".file-finder-holder"), {
            url: findElement.dataset.fileFindUrl,
            treeUrl: findElement.dataset.findTreeUrl,
            blobUrlTemplate: findElement.dataset.blobUrlTemplate,
          });
          new ShortcutsFindFile(projectFindFile);
          shortcut_handler = true;
          break;
        case 'projects:blob:show':
          new BlobViewer();
          initBlob();
          break;
        case 'projects:blame:show':
          initBlob();
          break;
        case 'groups:labels:new':
        case 'groups:labels:edit':
        case 'projects:labels:new':
        case 'projects:labels:edit':
          new Labels();
          break;
        case 'groups:labels:index':
        case 'projects:labels:index':
          if ($('.prioritized-labels').length) {
            new LabelManager();
          }
          $('.label-subscription').each((i, el) => {
            const $el = $(el);

            if ($el.find('.dropdown-group-label').length) {
              new GroupLabelSubscription($el);
            } else {
              new ProjectLabelSubscription($el);
            }
          });
          break;
        case 'projects:network:show':
          // Ensure we don't create a particular shortcut handler here. This is
          // already created, where the network graph is created.
          shortcut_handler = true;
          break;
        case 'projects:forks:new':
          import(/* webpackChunkName: 'project_fork' */ './project_fork')
            .then(callDefault)
            .catch(fail);
          break;
        case 'projects:artifacts:browse':
          import('./pages/projects/artifacts/browse')
            .then(callDefault)
            .catch(fail);
          shortcut_handler = true;
          break;
        case 'projects:artifacts:file':
          import('./pages/projects/artifacts/file')
            .then(callDefault)
            .catch(fail);
          shortcut_handler = true;
          break;
        case 'help:index':
          import('./pages/help')
            .then(callDefault)
            .catch(fail);
          break;
        case 'search:show':
          import('./pages/search/show')
            .then(callDefault)
            .catch(fail);
          break;
        case 'projects:settings:repository:show':
          // Initialize expandable settings panels
          initSettingsPanels();
          break;
        case 'projects:settings:ci_cd:show':
          // Initialize expandable settings panels
          initSettingsPanels();

          const runnerToken = document.querySelector('.js-secret-runner-token');
          if (runnerToken) {
            const runnerTokenSecretValue = new SecretValues(runnerToken);
            runnerTokenSecretValue.init();
          }
        case 'groups:settings:ci_cd:show':
          const secretVariableTable = document.querySelector('.js-secret-variable-table');
          if (secretVariableTable) {
            const secretVariableTableValues = new SecretValues(secretVariableTable);
            secretVariableTableValues.init();
          }
          break;
        case 'ci:lints:create':
        case 'ci:lints:show':
          import('./pages/ci/lints').then(m => m.default()).catch(fail);
          break;
        case 'users:show':
          import('./pages/users/show').then(callDefault).catch(fail);
          break;
        case 'admin:conversational_development_index:show':
          import('./pages/admin/conversational_development_index/show').then(m => m.default()).catch(fail);
          break;
        case 'snippets:show':
          import('./pages/snippets/show').then(m => m.default()).catch(fail);
          break;
        case 'import:fogbugz:new_user_map':
          import('./pages/import/fogbugz/new_user_map').then(m => m.default()).catch(fail);
          break;
<<<<<<< HEAD
        case 'profiles:personal_access_tokens:index':
          import('./pages/profiles/personal_access_tokens')
            .then(callDefault)
            .catch(fail);
          break;
=======
>>>>>>> 27732df3
        case 'admin:impersonation_tokens:index':
          import('./pages/admin/impersonation_tokens')
            .then(callDefault)
            .catch(fail);
          break;
        case 'profiles:personal_access_tokens:index':
          new DueDateSelectors();
          break;
        case 'projects:clusters:show':
          import(/* webpackChunkName: "clusters" */ './clusters/clusters_bundle')
            .then(cluster => new cluster.default()) // eslint-disable-line new-cap
            .catch((err) => {
              Flash(s__('ClusterIntegration|Problem setting up the cluster'));
              throw err;
            });
          break;
        case 'projects:clusters:index':
          import(/* webpackChunkName: "clusters_index" */ './clusters/clusters_index')
            .then(clusterIndex => clusterIndex.default())
            .catch((err) => {
              Flash(s__('ClusterIntegration|Problem setting up the clusters list'));
              throw err;
            });
          break;
      }
      switch (path[0]) {
        case 'sessions':
        case 'omniauth_callbacks':
          if (!gon.u2f) break;
          const u2fAuthenticate = new U2FAuthenticate(
            $('#js-authenticate-u2f'),
            '#js-login-u2f-form',
            gon.u2f,
            document.querySelector('#js-login-2fa-device'),
            document.querySelector('.js-2fa-form'),
          );
          u2fAuthenticate.start();
          // needed in rspec
          gl.u2fAuthenticate = u2fAuthenticate;
        case 'admin':
          import('./pages/admin')
            .then(callDefault)
            .catch(fail);
          switch (path[1]) {
            case 'broadcast_messages':
              import('./pages/admin/broadcast_messages')
                .then(callDefault)
                .catch(fail);
              break;
            case 'cohorts':
              import('./pages/admin/cohorts')
                .then(callDefault)
                .catch(fail);
              break;
            case 'groups':
              switch (path[2]) {
                case 'show':
                  import('./pages/admin/groups/show')
                    .then(callDefault)
                    .catch(fail);
                  break;
              }
              break;
            case 'projects':
              import('./pages/admin/projects')
                .then(callDefault)
                .catch(fail);
              break;
            case 'labels':
              switch (path[2]) {
                case 'new':
                  import('./pages/admin/labels/new')
                    .then(callDefault)
                    .catch(fail);
                  break;
                case 'edit':
                  import('./pages/admin/labels/edit')
                    .then(callDefault)
                    .catch(fail);
                  break;
              }
            case 'abuse_reports':
              import('./pages/admin/abuse_reports')
                .then(callDefault)
                .catch(fail);
              break;
          }
          break;
        case 'dashboard':
        case 'root':
          new UserCallout();
          break;
        case 'profiles':
          import('./pages/profiles/index/')
            .then(callDefault)
            .catch(fail);
          break;
        case 'projects':
          new Project();
          projectAvatar();
          switch (path[1]) {
            case 'compare':
              initCompareAutocomplete();
              break;
            case 'edit':
              shortcut_handler = new ShortcutsNavigation();
              new ProjectNew();
              import(/* webpackChunkName: 'project_permissions' */ './projects/permissions')
                .then(callDefault)
                .catch(fail);
              break;
            case 'new':
              new ProjectNew();
              initProjectVisibilitySelector();
              break;
            case 'show':
              new Star();
              new ProjectNew();
              notificationsDropdown();
              break;
            case 'wikis':
              new Wikis();
              shortcut_handler = new ShortcutsWiki();
              new ZenMode();
              new GLForm($('.wiki-form'), true);
              break;
            case 'snippets':
              shortcut_handler = new ShortcutsNavigation();
              if (path[2] === 'show') {
                new ZenMode();
                new LineHighlighter();
                new BlobViewer();
              }
              break;
            case 'labels':
            case 'graphs':
            case 'compare':
            case 'pipelines':
            case 'forks':
            case 'milestones':
            case 'project_members':
            case 'deploy_keys':
            case 'builds':
            case 'hooks':
            case 'services':
            case 'protected_branches':
              shortcut_handler = new ShortcutsNavigation();
          }
          break;
      }
      // If we haven't installed a custom shortcut handler, install the default one
      if (!shortcut_handler) {
        new Shortcuts();
      }

      if (document.querySelector('#peek')) {
        new PerformanceBar({ container: '#peek' });
      }
    };

    Dispatcher.prototype.initSearch = function() {
      // Only when search form is present
      if ($('.search').length) {
        return new SearchAutocomplete();
      }
    };

    Dispatcher.prototype.initFieldErrors = function() {
      $('.gl-show-field-errors').each((i, form) => {
        new GlFieldErrors(form);
      });
    };

    return Dispatcher;
  })();

  $(window).on('load', function() {
    new Dispatcher();
  });
}).call(window);<|MERGE_RESOLUTION|>--- conflicted
+++ resolved
@@ -49,20 +49,9 @@
 import ShortcutsBlob from './shortcuts_blob';
 import Star from './star';
 import TreeView from './tree';
-<<<<<<< HEAD
-import UsagePing from './usage_ping';
-import UsernameValidator from './username_validator';
 import Wikis from './wikis';
 import ZenMode from './zen_mode';
 import initSettingsPanels from './settings_panels';
-import OAuthRememberMe from './oauth_remember_me';
-=======
-import VersionCheckImage from './version_check_image';
-import Wikis from './wikis';
-import ZenMode from './zen_mode';
-import initSettingsPanels from './settings_panels';
-import initExperimentalFlags from './experimental_flags';
->>>>>>> 27732df3
 import PerformanceBar from './performance_bar';
 import initNotes from './init_notes';
 import initLegacyFilters from './init_legacy_filters';
@@ -575,21 +564,15 @@
         case 'import:fogbugz:new_user_map':
           import('./pages/import/fogbugz/new_user_map').then(m => m.default()).catch(fail);
           break;
-<<<<<<< HEAD
         case 'profiles:personal_access_tokens:index':
           import('./pages/profiles/personal_access_tokens')
             .then(callDefault)
             .catch(fail);
           break;
-=======
->>>>>>> 27732df3
         case 'admin:impersonation_tokens:index':
           import('./pages/admin/impersonation_tokens')
             .then(callDefault)
             .catch(fail);
-          break;
-        case 'profiles:personal_access_tokens:index':
-          new DueDateSelectors();
           break;
         case 'projects:clusters:show':
           import(/* webpackChunkName: "clusters" */ './clusters/clusters_bundle')
