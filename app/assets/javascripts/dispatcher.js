/* eslint-disable func-names, space-before-function-paren, no-var, prefer-arrow-callback, wrap-iife, no-shadow, consistent-return, one-var, one-var-declaration-per-line, camelcase, default-case, no-new, quotes, no-duplicate-case, no-case-declarations, no-fallthrough, max-len */
/* global ProjectSelect */
/* global ShortcutsNavigation */
/* global IssuableIndex */
/* global ShortcutsIssuable */
/* global Milestone */
/* global IssuableForm */
/* global LabelsSelect */
/* global MilestoneSelect */
/* global Commit */
/* global NotificationsForm */
/* global NotificationsDropdown */
/* global GroupAvatar */
/* global LineHighlighter */
/* global ProjectFork */
/* global BuildArtifacts */
/* global GroupsSelect */
/* global Search */
/* global Admin */
/* global NamespaceSelects */
/* global Project */
/* global ProjectAvatar */
/* global MergeRequest */
/* global Compare */
/* global CompareAutocomplete */
/* global ProjectNew */
/* global ProjectShow */
/* global Labels */
/* global Shortcuts */
/* global Sidebar */
/* global ShortcutsWiki */

import Issue from './issue';
import BindInOut from './behaviors/bind_in_out';
import DeleteModal from './branches/branches_delete_modal';
import Group from './group';
import GroupName from './group_name';
import GroupsList from './groups_list';
import ProjectsList from './projects_list';
import setupProjectEdit from './project_edit';
import MiniPipelineGraph from './mini_pipeline_graph_dropdown';
import BlobLinePermalinkUpdater from './blob/blob_line_permalink_updater';
import Landing from './landing';
import BlobForkSuggestion from './blob/blob_fork_suggestion';
import UserCallout from './user_callout';
import ShortcutsWiki from './shortcuts_wiki';
import Pipelines from './pipelines';
import BlobViewer from './blob/viewer/index';
import AutoWidthDropdownSelect from './issuable/auto_width_dropdown_select';
import UsersSelect from './users_select';
import RefSelectDropdown from './ref_select_dropdown';
import GfmAutoComplete from './gfm_auto_complete';
import ShortcutsBlob from './shortcuts_blob';
import SigninTabsMemoizer from './signin_tabs_memoizer';
import Star from './star';
import Todos from './todos';
import TreeView from './tree';
import UsagePing from './usage_ping';
import UsernameValidator from './username_validator';
import VersionCheckImage from './version_check_image';
import Wikis from './wikis';
import ZenMode from './zen_mode';
import initSettingsPanels from './settings_panels';
import initExperimentalFlags from './experimental_flags';
import OAuthRememberMe from './oauth_remember_me';
import PerformanceBar from './performance_bar';
import initNotes from './init_notes';
import initLegacyFilters from './init_legacy_filters';
import initIssuableSidebar from './init_issuable_sidebar';

(function() {
  var Dispatcher;

  $(function() {
    return new Dispatcher();
  });

  Dispatcher = (function() {
    function Dispatcher() {
      this.initSearch();
      this.initFieldErrors();
      this.initPageScripts();
    }

    Dispatcher.prototype.initPageScripts = function() {
      var page, path, shortcut_handler, fileBlobPermalinkUrlElement, fileBlobPermalinkUrl;
      page = $('body').attr('data-page');
      if (!page) {
        return false;
      }
      path = page.split(':');
      shortcut_handler = null;

      $('.js-gfm-input').each((i, el) => {
        const gfm = new GfmAutoComplete(gl.GfmAutoComplete && gl.GfmAutoComplete.dataSources);
        const enableGFM = gl.utils.convertPermissionToBoolean(el.dataset.supportsAutocomplete);
        gfm.setup($(el), {
          emojis: true,
          members: enableGFM,
          issues: enableGFM,
          milestones: enableGFM,
          mergeRequests: enableGFM,
          labels: enableGFM,
        });
      });

      function initBlob() {
        new LineHighlighter();

        new BlobLinePermalinkUpdater(
          document.querySelector('#blob-content-holder'),
          '.diff-line-num[data-line-number]',
          document.querySelectorAll('.js-data-file-blob-permalink-url, .js-blob-blame-link'),
        );

        shortcut_handler = new ShortcutsNavigation();
        fileBlobPermalinkUrlElement = document.querySelector('.js-data-file-blob-permalink-url');
        fileBlobPermalinkUrl = fileBlobPermalinkUrlElement && fileBlobPermalinkUrlElement.getAttribute('href');
        new ShortcutsBlob({
          skipResetBindings: true,
          fileBlobPermalinkUrl,
        });

        new BlobForkSuggestion({
          openButtons: document.querySelectorAll('.js-edit-blob-link-fork-toggler'),
          forkButtons: document.querySelectorAll('.js-fork-suggestion-button'),
          cancelButtons: document.querySelectorAll('.js-cancel-fork-suggestion-button'),
          suggestionSections: document.querySelectorAll('.js-file-fork-suggestion-section'),
          actionTextPieces: document.querySelectorAll('.js-file-fork-suggestion-section-action'),
        })
          .init();
      }

      switch (page) {
        case 'profiles:preferences:show':
          initExperimentalFlags();
          break;
        case 'sessions:new':
          new UsernameValidator();
          new SigninTabsMemoizer();
          new OAuthRememberMe({ container: $(".omniauth-container") }).bindEvents();
          break;
        case 'projects:boards:show':
        case 'projects:boards:index':
          shortcut_handler = new ShortcutsNavigation();
          new UsersSelect();
          break;
        case 'projects:merge_requests:index':
        case 'projects:issues:index':
          if (gl.FilteredSearchManager && document.querySelector('.filtered-search')) {
            const filteredSearchManager = new gl.FilteredSearchManager(page === 'projects:issues:index' ? 'issues' : 'merge_requests');
            filteredSearchManager.setup();
          }
          const pagePrefix = page === 'projects:merge_requests:index' ? 'merge_request_' : 'issue_';
          IssuableIndex.init(pagePrefix);

          shortcut_handler = new ShortcutsNavigation();
          new UsersSelect();
          break;
        case 'projects:issues:show':
          new Issue();
          shortcut_handler = new ShortcutsIssuable();
          new ZenMode();
          initIssuableSidebar();
          initNotes();
          break;
        case 'dashboard:milestones:index':
          new ProjectSelect();
          break;
        case 'projects:milestones:show':
        case 'groups:milestones:show':
        case 'dashboard:milestones:show':
          new Milestone();
          new Sidebar();
          break;
        case 'dashboard:issues':
        case 'dashboard:merge_requests':
        case 'groups:issues':
        case 'groups:merge_requests':
          new ProjectSelect();
          initLegacyFilters();
          break;
        case 'dashboard:todos:index':
          new Todos();
          break;
        case 'dashboard:projects:index':
        case 'dashboard:projects:starred':
        case 'explore:projects:index':
        case 'explore:projects:trending':
        case 'explore:projects:starred':
        case 'admin:projects:index':
          new ProjectsList();
          break;
        case 'explore:groups:index':
          new GroupsList();

          const landingElement = document.querySelector('.js-explore-groups-landing');
          if (!landingElement) break;
          const exploreGroupsLanding = new Landing(
            landingElement,
            landingElement.querySelector('.dismiss-button'),
            'explore_groups_landing_dismissed',
          );
          exploreGroupsLanding.toggle();
          break;
        case 'projects:milestones:new':
        case 'projects:milestones:edit':
        case 'projects:milestones:update':
        case 'groups:milestones:new':
        case 'groups:milestones:edit':
        case 'groups:milestones:update':
          new ZenMode();
          new gl.DueDateSelectors();
          new gl.GLForm($('.milestone-form'), true);
          break;
        case 'projects:compare:show':
          new gl.Diff();
          break;
        case 'projects:branches:index':
          gl.AjaxLoadingSpinner.init();
          new DeleteModal();
          break;
        case 'projects:issues:new':
        case 'projects:issues:edit':
          shortcut_handler = new ShortcutsNavigation();
          new gl.GLForm($('.issue-form'), true);
          new IssuableForm($('.issue-form'));
          new LabelsSelect();
          new MilestoneSelect();
          new gl.IssuableTemplateSelectors();
          break;
        case 'projects:merge_requests:creations:new':
          const mrNewCompareNode = document.querySelector('.js-merge-request-new-compare');
          if (mrNewCompareNode) {
            new Compare({
              targetProjectUrl: mrNewCompareNode.dataset.targetProjectUrl,
              sourceBranchUrl: mrNewCompareNode.dataset.sourceBranchUrl,
              targetBranchUrl: mrNewCompareNode.dataset.targetBranchUrl,
            });
          } else {
            const mrNewSubmitNode = document.querySelector('.js-merge-request-new-submit');
            new MergeRequest({
              action: mrNewSubmitNode.dataset.mrSubmitAction,
            });
          }
        case 'projects:merge_requests:creations:diffs':
        case 'projects:merge_requests:edit':
          new gl.Diff();
          shortcut_handler = new ShortcutsNavigation();
          new gl.GLForm($('.merge-request-form'), true);
          new IssuableForm($('.merge-request-form'));
          new LabelsSelect();
          new MilestoneSelect();
          new gl.IssuableTemplateSelectors();
          new AutoWidthDropdownSelect($('.js-target-branch-select')).init();
          break;
        case 'projects:tags:new':
          new ZenMode();
          new gl.GLForm($('.tag-form'), true);
          new RefSelectDropdown($('.js-branch-select'), window.gl.availableRefs);
          break;
        case 'projects:snippets:show':
          initNotes();
          break;
        case 'projects:snippets:new':
        case 'projects:snippets:edit':
        case 'projects:snippets:create':
        case 'projects:snippets:update':
          new gl.GLForm($('.snippet-form'), true);
          break;
        case 'snippets:new':
        case 'snippets:edit':
        case 'snippets:create':
        case 'snippets:update':
          new gl.GLForm($('.snippet-form'), false);
          break;
        case 'projects:releases:edit':
          new ZenMode();
          new gl.GLForm($('.release-form'), true);
          break;
        case 'projects:merge_requests:show':
          new gl.Diff();
          shortcut_handler = new ShortcutsIssuable(true);
          new ZenMode();
<<<<<<< HEAD
          initIssuableSidebar();
          initNotes();
=======
          const mrShowNode = document.querySelector('.merge-request');
          window.mergeRequest = new MergeRequest({
            action: mrShowNode.dataset.mrAction,
          });
>>>>>>> 842bcfa7
          break;
        case 'dashboard:activity':
          new gl.Activities();
          break;
        case 'projects:commit:show':
          new Commit();
          new gl.Diff();
          new ZenMode();
          shortcut_handler = new ShortcutsNavigation();
          new MiniPipelineGraph({
            container: '.js-commit-pipeline-graph',
          }).bindEvents();
          initNotes();
          break;
        case 'projects:commit:pipelines':
          new MiniPipelineGraph({
            container: '.js-commit-pipeline-graph',
          }).bindEvents();
          break;
        case 'projects:commits:show':
        case 'projects:activity':
          shortcut_handler = new ShortcutsNavigation();
          break;
        case 'projects:show':
          shortcut_handler = new ShortcutsNavigation();
          new NotificationsForm();
          if ($('#tree-slider').length) {
            new TreeView();
          }
          if ($('.blob-viewer').length) {
            new BlobViewer();
          }
          break;
        case 'projects:edit':
          setupProjectEdit();
          break;
        case 'projects:pipelines:builds':
        case 'projects:pipelines:failures':
        case 'projects:pipelines:show':
          const { controllerAction } = document.querySelector('.js-pipeline-container').dataset;
          const pipelineStatusUrl = `${document.querySelector('.js-pipeline-tab-link a').getAttribute('href')}/status.json`;

          new Pipelines({
            initTabs: true,
            pipelineStatusUrl,
            tabsOptions: {
              action: controllerAction,
              defaultAction: 'pipelines',
              parentEl: '.pipelines-tabs',
            },
          });
          break;
        case 'groups:activity':
          new gl.Activities();
          break;
        case 'groups:show':
          shortcut_handler = new ShortcutsNavigation();
          new NotificationsForm();
          new NotificationsDropdown();
          new ProjectsList();
          break;
        case 'groups:group_members:index':
          new gl.MemberExpirationDate();
          new gl.Members();
          new UsersSelect();
          break;
        case 'projects:project_members:index':
          new gl.MemberExpirationDate('.js-access-expiration-date-groups');
          new GroupsSelect();
          new gl.MemberExpirationDate();
          new gl.Members();
          new UsersSelect();
          break;
        case 'groups:new':
        case 'admin:groups:new':
        case 'groups:create':
        case 'admin:groups:create':
          BindInOut.initAll();
          new Group();
          new GroupAvatar();
          break;
        case 'groups:edit':
        case 'admin:groups:edit':
          new GroupAvatar();
          break;
        case 'projects:tree:show':
          shortcut_handler = new ShortcutsNavigation();
          new TreeView();
          new BlobViewer();
          break;
        case 'projects:find_file:show':
          shortcut_handler = true;
          break;
        case 'projects:blob:show':
          new BlobViewer();
          initBlob();
          break;
        case 'projects:blame:show':
          initBlob();
          break;
        case 'groups:labels:new':
        case 'groups:labels:edit':
        case 'projects:labels:new':
        case 'projects:labels:edit':
          new Labels();
          break;
        case 'groups:labels:index':
        case 'projects:labels:index':
          if ($('.prioritized-labels').length) {
            new gl.LabelManager();
          }
          $('.label-subscription').each((i, el) => {
            const $el = $(el);

            if ($el.find('.dropdown-group-label').length) {
              new gl.GroupLabelSubscription($el);
            } else {
              new gl.ProjectLabelSubscription($el);
            }
          });
          break;
        case 'projects:network:show':
          // Ensure we don't create a particular shortcut handler here. This is
          // already created, where the network graph is created.
          shortcut_handler = true;
          break;
        case 'projects:forks:new':
          new ProjectFork();
          break;
        case 'projects:artifacts:browse':
          new ShortcutsNavigation();
          new BuildArtifacts();
          break;
        case 'projects:artifacts:file':
          new ShortcutsNavigation();
          new BlobViewer();
          break;
        case 'help:index':
          VersionCheckImage.bindErrorEvent($('img.js-version-status-badge'));
          break;
        case 'search:show':
          new Search();
          break;
        case 'projects:settings:repository:show':
          // Initialize expandable settings panels
          initSettingsPanels();
          break;
        case 'projects:settings:ci_cd:show':
        case 'groups:settings:ci_cd:show':
          new gl.ProjectVariables();
          break;
        case 'ci:lints:create':
        case 'ci:lints:show':
          new gl.CILintEditor();
          break;
        case 'users:show':
          new UserCallout();
          break;
        case 'admin:conversational_development_index:show':
          new UserCallout();
          break;
        case 'snippets:show':
          new LineHighlighter();
          new BlobViewer();
          initNotes();
          break;
        case 'import:fogbugz:new_user_map':
          new UsersSelect();
          break;
        case 'profiles:personal_access_tokens:index':
        case 'admin:impersonation_tokens:index':
          new gl.DueDateSelectors();
          break;
      }
      switch (path.first()) {
        case 'sessions':
        case 'omniauth_callbacks':
          if (!gon.u2f) break;
          gl.u2fAuthenticate = new gl.U2FAuthenticate(
            $('#js-authenticate-u2f'),
            '#js-login-u2f-form',
            gon.u2f,
            document.querySelector('#js-login-2fa-device'),
            document.querySelector('.js-2fa-form'),
          );
          gl.u2fAuthenticate.start();
        case 'admin':
          new Admin();
          switch (path[1]) {
            case 'cohorts':
              new UsagePing();
              break;
            case 'groups':
              new UsersSelect();
              break;
            case 'projects':
              new NamespaceSelects();
              break;
            case 'labels':
              switch (path[2]) {
                case 'new':
                case 'edit':
                  new Labels();
              }
            case 'abuse_reports':
              new gl.AbuseReports();
              break;
          }
          break;
        case 'dashboard':
        case 'root':
          new UserCallout();
          break;
        case 'groups':
          new GroupName();
          break;
        case 'profiles':
          new NotificationsForm();
          new NotificationsDropdown();
          break;
        case 'projects':
          new Project();
          new ProjectAvatar();
          new GroupName();
          switch (path[1]) {
            case 'compare':
              new CompareAutocomplete();
              break;
            case 'edit':
              shortcut_handler = new ShortcutsNavigation();
              new ProjectNew();
              break;
            case 'new':
              new ProjectNew();
              break;
            case 'show':
              new Star();
              new ProjectNew();
              new ProjectShow();
              new NotificationsDropdown();
              break;
            case 'wikis':
              new Wikis();
              shortcut_handler = new ShortcutsWiki();
              new ZenMode();
              new gl.GLForm($('.wiki-form'), true);
              break;
            case 'snippets':
              shortcut_handler = new ShortcutsNavigation();
              if (path[2] === 'show') {
                new ZenMode();
                new LineHighlighter();
                new BlobViewer();
              }
              break;
            case 'labels':
            case 'graphs':
            case 'compare':
            case 'pipelines':
            case 'forks':
            case 'milestones':
            case 'project_members':
            case 'deploy_keys':
            case 'builds':
            case 'hooks':
            case 'services':
            case 'protected_branches':
              shortcut_handler = new ShortcutsNavigation();
          }
      }
      // If we haven't installed a custom shortcut handler, install the default one
      if (!shortcut_handler) {
        new Shortcuts();
      }

      if (document.querySelector('#peek')) {
        new PerformanceBar({ container: '#peek' });
      }
    };

    Dispatcher.prototype.initSearch = function() {
      // Only when search form is present
      if ($('.search').length) {
        return new gl.SearchAutocomplete();
      }
    };

    Dispatcher.prototype.initFieldErrors = function() {
      $('.gl-show-field-errors').each((i, form) => {
        new gl.GlFieldErrors(form);
      });
    };

    return Dispatcher;
  })();
}).call(window);<|MERGE_RESOLUTION|>--- conflicted
+++ resolved
@@ -282,15 +282,14 @@
           new gl.Diff();
           shortcut_handler = new ShortcutsIssuable(true);
           new ZenMode();
-<<<<<<< HEAD
+
           initIssuableSidebar();
           initNotes();
-=======
+
           const mrShowNode = document.querySelector('.merge-request');
           window.mergeRequest = new MergeRequest({
             action: mrShowNode.dataset.mrAction,
           });
->>>>>>> 842bcfa7
           break;
         case 'dashboard:activity':
           new gl.Activities();
