--- conflicted
+++ resolved
@@ -1,7 +1,6 @@
 /* eslint-disable func-names, space-before-function-paren, no-var, prefer-arrow-callback, wrap-iife, no-shadow, consistent-return, one-var, one-var-declaration-per-line, camelcase, default-case, no-new, quotes, no-duplicate-case, no-case-declarations, no-fallthrough, max-len */
 import { s__ } from './locale';
 import projectSelect from './project_select';
-import IssuableIndex from './issuable_index';
 import Milestone from './milestone';
 import IssuableForm from './issuable_form';
 import LabelsSelect from './labels_select';
@@ -116,23 +115,10 @@
           shortcut_handler = true;
           break;
         case 'projects:merge_requests:index':
-<<<<<<< HEAD
-=======
           import('./pages/projects/merge_requests/index')
             .then(callDefault)
             .catch(fail);
           shortcut_handler = true;
-          break;
-        case 'projects:issues:index':
->>>>>>> f402762d
-          if (filteredSearchEnabled) {
-            const filteredSearchManager = new gl.FilteredSearchManager('merge_requests');
-            filteredSearchManager.setup();
-          }
-          new IssuableIndex('merge_request_');
-
-          shortcut_handler = new ShortcutsNavigation();
-          new UsersSelect();
           break;
         case 'projects:issues:index':
           import('./pages/projects/issues/index')
