--- conflicted
+++ resolved
@@ -134,11 +134,8 @@
         insertTpl: '${atwho-at}${username}',
         searchKey: 'search',
         data: ['loading'],
-<<<<<<< HEAD
-        startWithSpace: false,
-=======
+        startWithSpace: false,
         alwaysHighlightFirst: true,
->>>>>>> 3e44ed3e
         callbacks: {
           sorter: this.DefaultOptions.sorter,
           filter: this.DefaultOptions.filter,
