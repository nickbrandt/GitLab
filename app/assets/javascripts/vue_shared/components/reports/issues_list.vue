<script>
import IssuesBlock from '~/vue_shared/components/reports/report_issues.vue';
import {
  STATUS_SUCCESS,
  STATUS_FAILED,
  STATUS_NEUTRAL,
} from '~/vue_shared/components/reports/constants';
import { componentNames } from 'ee/vue_shared/components/reports/issue_body';

import SastContainerInfo from 'ee/vue_shared/security_reports/components/sast_container_info.vue';

/**
 * Renders block of issues
 */

export default {
  components: {
    IssuesBlock,
    SastContainerInfo,
  },
  componentNames,
  success: STATUS_SUCCESS,
  failed: STATUS_FAILED,
  neutral: STATUS_NEUTRAL,
  props: {
    newIssues: {
      type: Array,
      required: false,
      default: () => [],
    },
    unresolvedIssues: {
      type: Array,
      required: false,
      default: () => [],
    },
    resolvedIssues: {
      type: Array,
      required: false,
      default: () => [],
    },
    neutralIssues: {
      type: Array,
      required: false,
      default: () => [],
    },
    component: {
      type: String,
      required: false,
      default: '',
    },
  },
};
</script>
<template>
  <div class="report-block-container">
    <sast-container-info v-if="component === $options.componentNames.SastContainerIssueBody" />
<<<<<<< HEAD
=======
    <issues-block
      v-if="newIssues.length"
      :component="component"
      :issues="newIssues"
      class="js-mr-code-new-issues"
      status="failed"
      is-new
    />

    <issues-block
      v-if="newIssues.length"
      :component="component"
      :issues="newIssues"
      class="js-mr-code-new-issues"
      status="failed"
      is-new
    />

    <issues-block
      v-if="newIssues.length"
      :component="component"
      :issues="newIssues"
      class="js-mr-code-new-issues"
      status="failed"
      is-new
    />

>>>>>>> 0277bf92
    <issues-block
      v-if="unresolvedIssues.length"
      :component="component"
      :issues="unresolvedIssues"
      :status="$options.failed"
      class="js-mr-code-new-issues"
    />

    <issues-block
      v-if="neutralIssues.length"
      :component="component"
      :issues="neutralIssues"
      :status="$options.neutral"
      class="js-mr-code-non-issues"
    />

    <issues-block
      v-if="resolvedIssues.length"
      :component="component"
      :issues="resolvedIssues"
      :status="$options.success"
      class="js-mr-code-resolved-issues"
    />
  </div>
</template><|MERGE_RESOLUTION|>--- conflicted
+++ resolved
@@ -54,8 +54,6 @@
 <template>
   <div class="report-block-container">
     <sast-container-info v-if="component === $options.componentNames.SastContainerIssueBody" />
-<<<<<<< HEAD
-=======
     <issues-block
       v-if="newIssues.length"
       :component="component"
@@ -83,7 +81,6 @@
       is-new
     />
 
->>>>>>> 0277bf92
     <issues-block
       v-if="unresolvedIssues.length"
       :component="component"
