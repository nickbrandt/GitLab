import $ from 'jquery';
import Flash from './flash';
import { __ } from './locale';
import axios from './lib/utils/axios_utils';

export default class Members {
  constructor() {
    this.addListeners();
    this.initGLDropdown();
  }

  addListeners() {
<<<<<<< HEAD
    $('.js-ldap-permissions')
      .off('click')
      .on('click', this.showLDAPPermissionsWarning.bind(this));
    $('.js-ldap-override')
      .off('click')
      .on('click', this.toggleMemberAccessToggle.bind(this));
    $('.project_member, .group_member')
      .off('ajax:success')
      .on('ajax:success', this.removeRow);
=======
>>>>>>> 31f26a93
    $('.js-member-update-control')
      .off('change')
      .on('change', this.formSubmit.bind(this));
    $('.js-edit-member-form')
      .off('ajax:success')
      .on('ajax:success', this.formSuccess.bind(this));
    gl.utils.disableButtonIfEmptyField('#user_ids', 'input[name=commit]', 'change');
  }

  initGLDropdown() {
    $('.js-member-permissions-dropdown').each((i, btn) => {
      const $btn = $(btn);

      $btn.glDropdown({
        selectable: true,
        isSelectable(selected, $el) {
          if ($el.data('revert')) {
            return false;
          }

          return !$el.hasClass('is-active');
        },
        fieldName: $btn.data('fieldName'),
        id(selected, $el) {
          return $el.data('id');
        },
        toggleLabel(selected, $el) {
          if ($el.data('revert')) {
            return $btn.text();
          }

          return $el.text();
        },
        clicked: options => {
<<<<<<< HEAD
          const $link = options.$el;

          if (!$link.data('revert')) {
            this.formSubmit(null, $link);
          } else {
            const { $memberListItem, $toggle, $dateInput } = this.getMemberListItems($link);

            $toggle.disable();
            $dateInput.disable();

            this.overrideLdap($memberListItem, $link.data('endpoint'), false).catch(() => {
              $toggle.enable();
              $dateInput.enable();
            });
          }
=======
          this.formSubmit(null, options.$el);
>>>>>>> 31f26a93
        },
      });
    });
  }

  formSubmit(e, $el = null) {
    const $this = e ? $(e.currentTarget) : $el;
    const { $toggle, $dateInput } = this.getMemberListItems($this);

    $this.closest('form').trigger('submit.rails');

    $toggle.disable();
    $dateInput.disable();
  }

  formSuccess(e) {
    const { $toggle, $dateInput } = this.getMemberListItems($(e.currentTarget).closest('.member'));

    $toggle.enable();
    $dateInput.enable();
  }

  showLDAPPermissionsWarning(e) {
    const $btn = $(e.currentTarget);
    const { $memberListItem } = this.getMemberListItems($btn);
    const $ldapPermissionsElement = $memberListItem.next();

    $ldapPermissionsElement.toggle();
  }
  // eslint-disable-next-line class-methods-use-this
  getMemberListItems($el) {
    const $memberListItem = $el.is('.member') ? $el : $(`#${$el.data('elId')}`);

    return {
      $memberListItem,
      $toggle: $memberListItem.find('.dropdown-menu-toggle'),
      $dateInput: $memberListItem.find('.js-access-expiration-date'),
    };
  }

  toggleMemberAccessToggle(e) {
    const $btn = $(e.currentTarget);
    const { $memberListItem, $toggle, $dateInput } = this.getMemberListItems($btn);

    $btn.disable();
    this.overrideLdap($memberListItem, $btn.data('endpoint'), true)
      .then(() => {
        this.showLDAPPermissionsWarning(e);

        $toggle.enable();
        $dateInput.enable();
      })
      .catch(xhr => {
        $btn.enable();

        if (xhr.status === 403) {
          Flash(
            __(
              'You do not have the correct permissions to override the settings from the LDAP group sync.',
            ),
          );
        } else {
          Flash(__('An error occurred while saving LDAP override status. Please try again.'));
        }
      });
  }
  // eslint-disable-next-line class-methods-use-this
  overrideLdap($memberListitem, endpoint, override) {
    return axios
      .patch(endpoint, {
        group_member: {
          override,
        },
      })
      .then(() => {
        $memberListitem.toggleClass('is-overriden', override);
      });
  }
}<|MERGE_RESOLUTION|>--- conflicted
+++ resolved
@@ -10,7 +10,6 @@
   }
 
   addListeners() {
-<<<<<<< HEAD
     $('.js-ldap-permissions')
       .off('click')
       .on('click', this.showLDAPPermissionsWarning.bind(this));
@@ -20,8 +19,6 @@
     $('.project_member, .group_member')
       .off('ajax:success')
       .on('ajax:success', this.removeRow);
-=======
->>>>>>> 31f26a93
     $('.js-member-update-control')
       .off('change')
       .on('change', this.formSubmit.bind(this));
@@ -56,7 +53,6 @@
           return $el.text();
         },
         clicked: options => {
-<<<<<<< HEAD
           const $link = options.$el;
 
           if (!$link.data('revert')) {
@@ -72,9 +68,6 @@
               $dateInput.enable();
             });
           }
-=======
-          this.formSubmit(null, options.$el);
->>>>>>> 31f26a93
         },
       });
     });
@@ -104,6 +97,7 @@
 
     $ldapPermissionsElement.toggle();
   }
+
   // eslint-disable-next-line class-methods-use-this
   getMemberListItems($el) {
     const $memberListItem = $el.is('.member') ? $el : $(`#${$el.data('elId')}`);
@@ -141,6 +135,7 @@
         }
       });
   }
+
   // eslint-disable-next-line class-methods-use-this
   overrideLdap($memberListitem, endpoint, override) {
     return axios
