(function() {
  this.LabelsSelect = (function() {
    function LabelsSelect() {
      var _this;
      _this = this;
      $('.js-label-select').each(function(i, dropdown) {
<<<<<<< HEAD
        var $block, $colorPreview, $dropdown, $form, $loading, $selectbox, $sidebarCollapsedValue, $value, abilityName, defaultLabel, enableLabelCreateButton, issueURLSplit, issueUpdateURL, labelHTMLTemplate, labelNoneHTMLTemplate, labelUrl, projectId, saveLabelData, selectedLabel, showAny, showNo, $sidebarLabelTooltip, initialSelected, $toggleText, fieldName, useId, propertyName, showMenuAbove;
        $dropdown = $(dropdown);
        $toggleText = $dropdown.find('.dropdown-toggle-text');
        projectId = $dropdown.data('project-id');
=======
        var $block, $colorPreview, $dropdown, $form, $loading, $selectbox, $sidebarCollapsedValue, $value, abilityName, defaultLabel, enableLabelCreateButton, issueURLSplit, issueUpdateURL, labelHTMLTemplate, labelNoneHTMLTemplate, labelUrl, namespacePath, projectPath, saveLabelData, selectedLabel, showAny, showNo, $sidebarLabelTooltip;
        $dropdown = $(dropdown);
        namespacePath = $dropdown.data('namespace-path');
        projectPath = $dropdown.data('project-path');
>>>>>>> 3f57ea0c
        labelUrl = $dropdown.data('labels');
        issueUpdateURL = $dropdown.data('issueUpdate');
        selectedLabel = $dropdown.data('selected');
        if ((selectedLabel != null) && !$dropdown.hasClass('js-multiselect')) {
          selectedLabel = selectedLabel.split(',');
        }
        showNo = $dropdown.data('show-no');
        showAny = $dropdown.data('show-any');
        showMenuAbove = $dropdown.data('showMenuAbove');
        defaultLabel = $dropdown.data('default-label');
        abilityName = $dropdown.data('ability-name');
        $selectbox = $dropdown.closest('.selectbox');
        $block = $selectbox.closest('.block');
        $form = $dropdown.closest('form');
        $sidebarCollapsedValue = $block.find('.sidebar-collapsed-icon span');
        $sidebarLabelTooltip = $block.find('.js-sidebar-labels-tooltip');
        $value = $block.find('.value');
        $loading = $block.find('.block-loading').fadeOut();
        fieldName = $dropdown.data('field-name');
        useId = $dropdown.is('.js-issuable-form-dropdown, .js-filter-bulk-update, .js-label-sidebar-dropdown');
        propertyName = useId ? 'id' : 'title';
        initialSelected = $selectbox
          .find('input[name="' + $dropdown.data('field-name') + '"]')
          .map(function () {
            return this.value;
          }).get();
        if (issueUpdateURL != null) {
          issueURLSplit = issueUpdateURL.split('/');
        }
        if (issueUpdateURL) {
          labelHTMLTemplate = _.template('<% _.each(labels, function(label){ %> <a href="<%- ["",issueURLSplit[1], issueURLSplit[2],""].join("/") %>issues?label_name[]=<%- encodeURIComponent(label.title) %>"> <span class="label has-tooltip color-label" title="<%- label.description %>" style="background-color: <%- label.color %>; color: <%- label.text_color %>;"> <%- label.title %> </span> </a> <% }); %>');
          labelNoneHTMLTemplate = '<span class="no-value">None</span>';
        }

        $sidebarLabelTooltip.tooltip();

        if ($dropdown.closest('.dropdown').find('.dropdown-new-label').length) {
          new gl.CreateLabelDropdown($dropdown.closest('.dropdown').find('.dropdown-new-label'), namespacePath, projectPath);
        }

        saveLabelData = function() {
          var data, selected;
          selected = $dropdown.closest('.selectbox').find("input[name='" + fieldName + "']").map(function() {
            return this.value;
          }).get();

          if (_.isEqual(initialSelected, selected)) return;
          initialSelected = selected;

          data = {};
          data[abilityName] = {};
          data[abilityName].label_ids = selected;
          if (!selected.length) {
            data[abilityName].label_ids = [''];
          }
          $loading.fadeIn();
          $dropdown.trigger('loading.gl.dropdown');
          return $.ajax({
            type: 'PUT',
            url: issueUpdateURL,
            dataType: 'JSON',
            data: data
          }).done(function(data) {
            var labelCount, template, labelTooltipTitle, labelTitles;
            $loading.fadeOut();
            $dropdown.trigger('loaded.gl.dropdown');
            $selectbox.hide();
            data.issueURLSplit = issueURLSplit;
            labelCount = 0;
            if (data.labels.length) {
              template = labelHTMLTemplate(data);
              labelCount = data.labels.length;
            }
            else {
              template = labelNoneHTMLTemplate;
            }
            $value.removeAttr('style').html(template);
            $sidebarCollapsedValue.text(labelCount);

            if (data.labels.length) {
              labelTitles = data.labels.map(function(label) {
                return label.title;
              });

              if (labelTitles.length > 5) {
                labelTitles = labelTitles.slice(0, 5);
                labelTitles.push('and ' + (data.labels.length - 5) + ' more');
              }

              labelTooltipTitle = labelTitles.join(', ');
            }
            else {
              labelTooltipTitle = '';
              $sidebarLabelTooltip.tooltip('destroy');
            }

            $sidebarLabelTooltip
              .attr('title', labelTooltipTitle)
              .tooltip('fixTitle');

            $('.has-tooltip', $value).tooltip({
              container: 'body'
            });
            return $value.find('a').each(function(i) {
              return setTimeout((function(_this) {
                return function() {
                  return gl.animate.animate($(_this), 'pulse');
                };
              })(this), 200 * i);
            });
          });
        };
        return $dropdown.glDropdown({
          showMenuAbove: showMenuAbove,
          data: function(term, callback) {
            return $.ajax({
              url: labelUrl
            }).done(function(data) {
              data = _.chain(data).groupBy(function(label) {
                return label.title;
              }).map(function(label) {
                var color;
                color = _.map(label, function(dup) {
                  return dup.color;
                });
                return {
                  id: label[0].id,
                  title: label[0].title,
                  color: color,
                  duplicate: color.length > 1
                };
              }).value();
              if ($dropdown.hasClass('js-extra-options')) {
                var extraData = [];
                if (showNo) {
                  extraData.unshift({
                    id: 0,
                    title: 'No Label'
                  });
                }
                if (showAny) {
                  extraData.unshift({
                    isAny: true,
                    title: 'Any Label'
                  });
                }
                if (extraData.length) {
                  extraData.push('divider');
                  data = extraData.concat(data);
                }
              }

              callback(data);
              if (showMenuAbove) {
                $dropdown.data('glDropdown').positionMenuAbove();
              }
            });
          },
          renderRow: function(label, instance) {
            var $a, $li, active, color, colorEl, indeterminate, removesAll, selectedClass, spacing;
            $li = $('<li>');
            $a = $('<a href="#">');
            selectedClass = [];
            removesAll = label.id <= 0 || (label.id == null);
            if ($dropdown.hasClass('js-filter-bulk-update')) {
              indeterminate = instance.indeterminateIds;
              active = instance.activeIds;
              if (indeterminate.indexOf(label.id) !== -1) {
                selectedClass.push('is-indeterminate');
              }
              if (active.indexOf(label.id) !== -1) {
                // Remove is-indeterminate class if the item will be marked as active
                i = selectedClass.indexOf('is-indeterminate');
                if (i !== -1) {
                  selectedClass.splice(i, 1);
                }
                selectedClass.push('is-active');
                // Add input manually
                instance.addInput(this.fieldName, label.id);
              }
            }
            if (this.id(label) && $form.find("input[type='hidden'][name='" + ($dropdown.data('fieldName')) + "'][value='" + this.id(label).toString().replace(/'/g, '\\\'') + "']").length) {
              selectedClass.push('is-active');
            }
            if ($dropdown.hasClass('js-multiselect') && removesAll) {
              selectedClass.push('dropdown-clear-active');
            }
            if (label.duplicate) {
              spacing = 100 / label.color.length;
              // Reduce the colors to 4
              label.color = label.color.filter(function(color, i) {
                return i < 4;
              });
              color = _.map(label.color, function(color, i) {
                var percentFirst, percentSecond;
                percentFirst = Math.floor(spacing * i);
                percentSecond = Math.floor(spacing * (i + 1));
                return color + " " + percentFirst + "%," + color + " " + percentSecond + "% ";
              }).join(',');
              color = "linear-gradient(" + color + ")";
            }
            else {
              if (label.color != null) {
                color = label.color[0];
              }
            }
            if (color) {
              colorEl = "<span class='dropdown-label-box' style='background: " + color + "'></span>";
            }
            else {
              colorEl = '';
            }
            // We need to identify which items are actually labels
            if (label.id) {
              selectedClass.push('label-item');
              $a.attr('data-label-id', label.id);
            }
            $a.addClass(selectedClass.join(' ')).html(colorEl + " " + label.title);
            // Return generated html
            return $li.html($a).prop('outerHTML');
          },
          persistWhenHide: $dropdown.data('persistWhenHide'),
          search: {
            fields: ['title']
          },
          selectable: true,
          filterable: true,
          selected: $dropdown.data('selected') || [],
          toggleLabel: function(selected, el) {
            var isSelected = el !== null ? el.hasClass('is-active') : false;
            var title = selected.title;
            var selectedLabels = this.selected;

            if (selected.id === 0) {
              this.selected = [];
              return 'No Label';
            }
            else if (isSelected) {
              this.selected.push(title);
            }
            else {
              var index = this.selected.indexOf(title);
              this.selected.splice(index, 1);
            }

            if (selectedLabels.length === 1) {
              return selectedLabels;
            }
            else if (selectedLabels.length) {
              return selectedLabels[0] + " +" + (selectedLabels.length - 1) + " more";
            }
            else {
              return defaultLabel;
            }
          },
          fieldName: $dropdown.data('field-name'),
          id: function(label) {
            if (label.id <= 0) return;

            if ($dropdown.hasClass('js-issuable-form-dropdown')) {
              return label.id;
            }

            if ($dropdown.hasClass("js-filter-submit") && (label.isAny == null)) {
              return label.title;
            }
            else {
              return label.id;
            }
          },
          hidden: function() {
            var isIssueIndex, isMRIndex, page, selectedLabels;
            page = $('body').data('page');
            isIssueIndex = page === 'projects:issues:index';
            isMRIndex = page === 'projects:merge_requests:index';
            $selectbox.hide();
            // display:block overrides the hide-collapse rule
            $value.removeAttr('style');

            if ($dropdown.hasClass('js-issuable-form-dropdown')) {
              return;
            }

            if (page === 'projects:boards:show') {
              return;
            }
            if ($dropdown.hasClass('js-multiselect')) {
              if ($dropdown.hasClass('js-filter-submit') && (isIssueIndex || isMRIndex)) {
                selectedLabels = $dropdown.closest('form').find("input:hidden[name='" + ($dropdown.data('fieldName')) + "']");
                Issuable.filterResults($dropdown.closest('form'));
              }
              else if ($dropdown.hasClass('js-filter-submit')) {
                $dropdown.closest('form').submit();
              }
              else {
                if (!$dropdown.hasClass('js-filter-bulk-update')) {
                  saveLabelData();
                }
              }
            }
            if ($dropdown.hasClass('js-filter-bulk-update')) {
              // If we are persisting state we need the classes
              if (!this.options.persistWhenHide) {
                return $dropdown.parent().find('.is-active, .is-indeterminate').removeClass();
              }
            }
          },
          multiSelect: $dropdown.hasClass('js-multiselect'),
          clicked: function(label, $el, e) {
            var isIssueIndex, isMRIndex, page;
            _this.enableBulkLabelDropdown();

            if ($dropdown.parent().find('.is-active:not(.dropdown-clear-active)').length) {
              $dropdown.parent()
                .find('.dropdown-clear-active')
                .removeClass('is-active')
            }

            if ($dropdown.hasClass('js-filter-bulk-update') || $dropdown.hasClass('js-issuable-form-dropdown')) {
              return;
            }

            page = $('body').data('page');
            isIssueIndex = page === 'projects:issues:index';
            isMRIndex = page === 'projects:merge_requests:index';
            if (page === 'projects:boards:show') {
              if (label.isAny) {
                gl.issueBoards.BoardsStore.state.filters['label_name'] = [];
              }
              else if ($el.hasClass('is-active')) {
                gl.issueBoards.BoardsStore.state.filters['label_name'].push(label.title);
              }
              else {
                var filters = gl.issueBoards.BoardsStore.state.filters['label_name'];
                filters = filters.filter(function (filteredLabel) {
                  return filteredLabel !== label.title;
                });
                gl.issueBoards.BoardsStore.state.filters['label_name'] = filters;
              }

              gl.issueBoards.BoardsStore.updateFiltersUrl();
              e.preventDefault();
              return;
            }
            else if ($dropdown.hasClass('js-filter-submit') && (isIssueIndex || isMRIndex)) {
              if (!$dropdown.hasClass('js-multiselect')) {
                selectedLabel = label.title;
                return Issuable.filterResults($dropdown.closest('form'));
              }
            }
            else if ($dropdown.hasClass('js-filter-submit')) {
              return $dropdown.closest('form').submit();
            }
            else {
              if ($dropdown.hasClass('js-multiselect')) {

              }
              else {
                return saveLabelData();
              }
            }
          },
          setIndeterminateIds: function() {
            if (this.dropdown.find('.dropdown-menu-toggle').hasClass('js-filter-bulk-update')) {
              return this.indeterminateIds = _this.getIndeterminateIds();
            }
          },
          setActiveIds: function() {
            if (this.dropdown.find('.dropdown-menu-toggle').hasClass('js-filter-bulk-update')) {
              return this.activeIds = _this.getActiveIds();
            }
          }
        });
      });
      this.bindEvents();
    }

    LabelsSelect.prototype.bindEvents = function() {
      return $('body').on('change', '.selected_issue', this.onSelectCheckboxIssue);
    };

    LabelsSelect.prototype.onSelectCheckboxIssue = function() {
      if ($('.selected_issue:checked').length) {
        return;
      }
      // Remove inputs
      $('.issues_bulk_update .labels-filter input[type="hidden"]').remove();
      // Also restore button text
      return $('.issues_bulk_update .labels-filter .dropdown-toggle-text').text('Label');
    };

    LabelsSelect.prototype.getIndeterminateIds = function() {
      var label_ids;
      label_ids = [];
      $('.selected_issue:checked').each(function(i, el) {
        var issue_id;
        issue_id = $(el).data('id');
        return label_ids.push($("#issue_" + issue_id).data('labels'));
      });
      return _.flatten(label_ids);
    };

    LabelsSelect.prototype.getActiveIds = function() {
      var label_ids;
      label_ids = [];
      $('.selected_issue:checked').each(function(i, el) {
        var issue_id;
        issue_id = $(el).data('id');
        return label_ids.push($("#issue_" + issue_id).data('labels'));
      });
      return _.intersection.apply(_, label_ids);
    };

    LabelsSelect.prototype.enableBulkLabelDropdown = function() {
      var issuableBulkActions;
      if ($('.selected_issue:checked').length) {
        issuableBulkActions = $('.bulk-update').data('bulkActions');
        return issuableBulkActions.willUpdateLabels = true;
      }
    };

    return LabelsSelect;

  })();

}).call(this);<|MERGE_RESOLUTION|>--- conflicted
+++ resolved
@@ -4,17 +4,11 @@
       var _this;
       _this = this;
       $('.js-label-select').each(function(i, dropdown) {
-<<<<<<< HEAD
         var $block, $colorPreview, $dropdown, $form, $loading, $selectbox, $sidebarCollapsedValue, $value, abilityName, defaultLabel, enableLabelCreateButton, issueURLSplit, issueUpdateURL, labelHTMLTemplate, labelNoneHTMLTemplate, labelUrl, projectId, saveLabelData, selectedLabel, showAny, showNo, $sidebarLabelTooltip, initialSelected, $toggleText, fieldName, useId, propertyName, showMenuAbove;
         $dropdown = $(dropdown);
         $toggleText = $dropdown.find('.dropdown-toggle-text');
-        projectId = $dropdown.data('project-id');
-=======
-        var $block, $colorPreview, $dropdown, $form, $loading, $selectbox, $sidebarCollapsedValue, $value, abilityName, defaultLabel, enableLabelCreateButton, issueURLSplit, issueUpdateURL, labelHTMLTemplate, labelNoneHTMLTemplate, labelUrl, namespacePath, projectPath, saveLabelData, selectedLabel, showAny, showNo, $sidebarLabelTooltip;
-        $dropdown = $(dropdown);
         namespacePath = $dropdown.data('namespace-path');
         projectPath = $dropdown.data('project-path');
->>>>>>> 3f57ea0c
         labelUrl = $dropdown.data('labels');
         issueUpdateURL = $dropdown.data('issueUpdate');
         selectedLabel = $dropdown.data('selected');
