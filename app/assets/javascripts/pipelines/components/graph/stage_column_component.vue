--- conflicted
+++ resolved
@@ -29,15 +29,12 @@
       required: false,
       default: '',
     },
-<<<<<<< HEAD
-=======
 
     requestFinishedFor: {
       type: String,
       required: false,
       default: '',
     },
->>>>>>> 3d12ce95
   },
 
   methods: {
