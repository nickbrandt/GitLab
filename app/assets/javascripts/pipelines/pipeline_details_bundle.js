import Vue from 'vue';
import Flash from '~/flash';
import Translate from '~/vue_shared/translate';
import { __ } from '~/locale';
import PipelinesMediator from './pipeline_details_mediator';
import pipelineGraph from './components/graph/graph_component.vue';
import pipelineHeader from './components/header_component.vue';
import eventHub from './event_hub';

Vue.use(Translate);

export default () => {
  const dataset = document.querySelector('.js-pipeline-details-vue').dataset;

  const mediator = new PipelinesMediator({ endpoint: dataset.endpoint });

  mediator.fetchPipeline();

  // eslint-disable-next-line
  new Vue({
    el: '#js-pipeline-graph-vue',
    components: {
      pipelineGraph,
    },
    data() {
      return {
        mediator,
<<<<<<< HEAD
=======
        requestFinishedFor: null,
>>>>>>> 3d12ce95
      };
    },
    created() {
      eventHub.$on('graphAction', this.postAction);
    },
    beforeDestroy() {
      eventHub.$off('graphAction', this.postAction);
    },
    methods: {
      postAction(action) {
<<<<<<< HEAD
        this.mediator.service.postAction(action)
          .then(() => {
            this.mediator.refreshPipeline();
            eventHub.$emit('graphActionFinished', action);
          })
          .catch(() => {
=======
        // Click was made, reset this variable
        this.requestFinishedFor = null;

        this.mediator.service
          .postAction(action)
          .then(() => {
            this.mediator.refreshPipeline();
            this.requestFinishedFor = action;
          })
          .catch(() => {
            this.requestFinishedFor = action;
>>>>>>> 3d12ce95
            Flash(__('An error occurred while making the request.'));
            eventHub.$emit('graphActionFinished', action);
          });
      },
    },
    render(createElement) {
      return createElement('pipeline-graph', {
        props: {
          isLoading: this.mediator.state.isLoading,
          pipeline: this.mediator.store.state.pipeline,
<<<<<<< HEAD
=======
          requestFinishedFor: this.requestFinishedFor,
>>>>>>> 3d12ce95
        },
      });
    },
  });

  // eslint-disable-next-line
  new Vue({
    el: '#js-pipeline-header-vue',
    components: {
      pipelineHeader,
    },
    data() {
      return {
        mediator,
      };
    },
    created() {
      eventHub.$on('headerPostAction', this.postAction);
    },
    beforeDestroy() {
      eventHub.$off('headerPostAction', this.postAction);
    },
    methods: {
      postAction(action) {
        this.mediator.service
          .postAction(action.path)
          .then(() => this.mediator.refreshPipeline())
          .catch(() => Flash(__('An error occurred while making the request.')));
      },
    },
    render(createElement) {
      return createElement('pipeline-header', {
        props: {
          isLoading: this.mediator.state.isLoading,
          pipeline: this.mediator.store.state.pipeline,
        },
      });
    },
  });
};<|MERGE_RESOLUTION|>--- conflicted
+++ resolved
@@ -25,10 +25,7 @@
     data() {
       return {
         mediator,
-<<<<<<< HEAD
-=======
         requestFinishedFor: null,
->>>>>>> 3d12ce95
       };
     },
     created() {
@@ -39,14 +36,6 @@
     },
     methods: {
       postAction(action) {
-<<<<<<< HEAD
-        this.mediator.service.postAction(action)
-          .then(() => {
-            this.mediator.refreshPipeline();
-            eventHub.$emit('graphActionFinished', action);
-          })
-          .catch(() => {
-=======
         // Click was made, reset this variable
         this.requestFinishedFor = null;
 
@@ -58,7 +47,6 @@
           })
           .catch(() => {
             this.requestFinishedFor = action;
->>>>>>> 3d12ce95
             Flash(__('An error occurred while making the request.'));
             eventHub.$emit('graphActionFinished', action);
           });
@@ -69,10 +57,7 @@
         props: {
           isLoading: this.mediator.state.isLoading,
           pipeline: this.mediator.store.state.pipeline,
-<<<<<<< HEAD
-=======
           requestFinishedFor: this.requestFinishedFor,
->>>>>>> 3d12ce95
         },
       });
     },
