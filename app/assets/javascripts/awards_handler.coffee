class @AwardsHandler
<<<<<<< HEAD
  constructor: ->
    @aliases = gl.emoji.emojiAliases()
=======
  constructor: (@getEmojisUrl, @postEmojiUrl, @noteableType, @noteableId, @unicodes) ->
    $('.js-add-award').on 'click', (event) =>
      event.stopPropagation()
      event.preventDefault()
>>>>>>> 98d8e3fe

    $(document)
      .off "click", ".js-add-award"
      .on "click", ".js-add-award", (e) =>
        e.stopPropagation()
        e.preventDefault()

<<<<<<< HEAD
        @showEmojiMenu $(e.currentTarget)

    $("html").on 'click', (e) ->
      if !$(e.target).closest(".emoji-menu").length
        if $(".emoji-menu").is(":visible")
          $('.js-add-award.is-active').removeClass 'is-active'
          $(".emoji-menu").removeClass "is-visible"

    $(document)
      .off "click", ".js-emoji-btn"
      .on "click", ".js-emoji-btn", @handleClick.bind(@)

  handleClick: (e) ->
    e.preventDefault()
    $emojiBtn = $(e.currentTarget)
    $addAwardBtn = $('.js-add-award.is-active')
    $votesBlock = $($addAwardBtn.closest('.js-award-holder').data('target'))

    if $addAwardBtn.length is 0
      $votesBlock = $emojiBtn.closest('.js-awards-block')
    else if $votesBlock.length is 0
      $votesBlock = $addAwardBtn.closest('.js-awards-block')

    @currentVoteBlock = $votesBlock

    awardUrl = $votesBlock.data 'award-url'
    emoji = $emojiBtn
      .find(".icon")
      .data "emoji"

    if emoji is "thumbsup" and @didUserClickEmoji $emojiBtn, "thumbsdown"
      @addAward awardUrl, "thumbsdown"

    else if emoji is "thumbsdown" and @didUserClickEmoji $emojiBtn, "thumbsup"
      @addAward awardUrl, "thumbsup"

    @addAward awardUrl, emoji

  didUserClickEmoji: (emojiBtn, emoji) ->
    if emojiBtn.siblings("button:has([data-emoji=#{emoji}])").attr("data-original-title")
      emojiBtn.siblings("button:has([data-emoji=#{emoji}])").attr("data-original-title").indexOf('me') > -1

  showEmojiMenu: ($addBtn) ->
    $menu = $('.emoji-menu')
    if $menu.length
      $holder = $addBtn.closest('.js-award-holder')

      if $menu.is ".is-visible"
        $addBtn.removeClass "is-active"
        $menu.removeClass "is-visible"
        $("#emoji_search").blur()
      else
        $(".emoji-menu").addClass "is-visible"
        $addBtn.addClass "is-active"
        @positionMenu($menu, $addBtn)

        $menu.addClass "is-visible"
        $("#emoji_search").focus()
    else
      $addBtn.addClass "is-loading is-active"
      $.get $addBtn.data('award-menu-url'), (response) =>
        $addBtn.removeClass "is-loading"
        $('body').append response

        $menu = $(".emoji-menu")

        @positionMenu($menu, $addBtn)

        @renderFrequentlyUsedBlock()
        setTimeout =>
          $menu.addClass "is-visible"
          $("#emoji_search").focus()
          @setupSearch()
        , 200

  positionMenu: ($menu, $addBtn) ->
    position = $addBtn.data('position')

    # The menu could potentially be off-screen or in a hidden overflow element
    # So we position the element absolute in the body
    css =
      top: "#{$addBtn.offset().top + $addBtn.outerHeight()}px"

    if position? and position is 'right'
      css.left = "#{($addBtn.offset().left - $menu.outerWidth()) + 20}px"
      $menu.addClass "is-aligned-right"
    else
      css.left = "#{$addBtn.offset().left}px"
      $menu.removeClass "is-aligned-right"

    $menu.css(css)

  addAward: (awardUrl, emoji) ->
    emoji = @normilizeEmojiName(emoji)
    @postEmoji awardUrl, emoji, =>
=======
    $('html').on 'click', (event) ->
      if !$(event.target).closest('.emoji-menu').length
        if $('.emoji-menu').is(':visible')
          $('.emoji-menu').removeClass 'is-visible'

    $('.awards')
      .off 'click'
      .on 'click', '.js-emoji-btn', @handleClick

    @renderFrequentlyUsedBlock()

  handleClick: (e) ->
    e.preventDefault()
    emoji = $(this)
      .find('.icon')
      .data 'emoji'

    if emoji is 'thumbsup' and awardsHandler.didUserClickEmoji $(this), 'thumbsdown'
      awardsHandler.addAward 'thumbsdown'

    else if emoji is 'thumbsdown' and awardsHandler.didUserClickEmoji $(this), 'thumbsup'
      awardsHandler.addAward 'thumbsup'

    awardsHandler.addAward emoji

    $(this).trigger 'blur'

  didUserClickEmoji: (that, emoji) ->
    if $(that).siblings("button:has([data-emoji=#{emoji}])").attr('data-original-title')
      $(that).siblings("button:has([data-emoji=#{emoji}])").attr('data-original-title').indexOf('me') > -1

  showEmojiMenu: ->
    if $('.emoji-menu').length
      if $('.emoji-menu').is '.is-visible'
        $('.emoji-menu').removeClass 'is-visible'
        $('#emoji_search').blur()
      else
        $('.emoji-menu').addClass 'is-visible'
        $('#emoji_search').focus()
    else
      $('.js-add-award').addClass 'is-loading'
      $.get @getEmojisUrl, (response) =>
        $('.js-add-award').removeClass 'is-loading'
        $('.js-award-holder').append response
        setTimeout =>
          $('.emoji-menu').addClass 'is-visible'
          $('#emoji_search').focus()
          @setupSearch()
        , 200

  addAward: (emoji) ->
    @postEmoji emoji, =>
>>>>>>> 98d8e3fe
      @addAwardToEmojiBar(emoji)

    $('.emoji-menu').removeClass 'is-visible'

  addAwardToEmojiBar: (emoji) ->
    @addEmojiToFrequentlyUsedList(emoji)

<<<<<<< HEAD
    emoji = @normilizeEmojiName(emoji)
    $emojiBtn = @findEmojiIcon(emoji).parent()

    if $emojiBtn.length > 0
      if @isActive($emojiBtn)
        @decrementCounter($emojiBtn, emoji)
      else
        $counter = $emojiBtn.find('.js-counter')
        $counter.text(parseInt($counter.text()) + 1)
        $emojiBtn.addClass("active")
        @addMeToUserList(emoji)
    else
      @createEmoji(emoji)

  isActive: ($emojiBtn) ->
    $emojiBtn.hasClass("active")

  decrementCounter: ($emojiBtn, emoji) ->
    $awardsBlock = $emojiBtn.closest('.js-awards-block')
    isntNoteBody = $emojiBtn.closest('.note-body').length is 0
    counter = $('.js-counter', $emojiBtn)
    counterNumber = parseInt(counter.text())

    if counterNumber > 1
      counter.text(counterNumber - 1)
      @removeMeFromUserList($emojiBtn, emoji)
    else if (emoji == "thumbsup" || emoji == "thumbsdown") && isntNoteBody
      $emojiBtn.tooltip("destroy")
      counter.text('0')
      @removeMeFromUserList($emojiBtn, emoji)
    else
      $emojiBtn.tooltip("destroy")
      $emojiBtn.remove()

    $emojiBtn.removeClass("active")

  removeMeFromUserList: ($emojiBtn, emoji) ->
    award_block = $emojiBtn
    authors = award_block
      .attr("data-original-title")
      .split(", ")
    authors.splice(authors.indexOf("me"), 1)
    award_block
      .closest(".js-emoji-btn")
      .attr("data-original-title", authors.join(", "))
    @resetTooltip(award_block)

  addMeToUserList: (emoji) ->
    award_block = @findEmojiIcon(emoji).parent()
    origTitle = award_block.attr("data-original-title").trim()
    users = []
    if origTitle
      users = origTitle.split(', ')
    users.push("me")
    award_block.attr("data-original-title", users.join(", "))
    @resetTooltip(award_block)
=======
    if @exist(emoji)
      if @isActive(emoji)
        @decrementCounter(emoji)
      else
        counter = @findEmojiIcon(emoji).siblings('.js-counter')
        counter.text(parseInt(counter.text()) + 1)
        counter.parent().addClass('active')
        @addMeToAuthorList(emoji)
    else
      @createEmoji(emoji)

  exist: (emoji) ->
    @findEmojiIcon(emoji).length > 0

  isActive: (emoji) ->
    @findEmojiIcon(emoji).parent().hasClass('active')

  decrementCounter: (emoji) ->
    counter = @findEmojiIcon(emoji).siblings('.js-counter')
    emojiIcon = counter.parent()
    if parseInt(counter.text()) > 1
      counter.text(parseInt(counter.text()) - 1)
      emojiIcon.removeClass('active')
      @removeMeFromAuthorList(emoji)
    else if emoji == 'thumbsup' || emoji == 'thumbsdown'
      emojiIcon.tooltip('destroy')
      counter.text(0)
      emojiIcon.removeClass('active')
      @removeMeFromAuthorList(emoji)
    else
      emojiIcon.tooltip('destroy')
      emojiIcon.remove()

  removeMeFromAuthorList: (emoji) ->
    awardBlock = @findEmojiIcon(emoji).parent()
    authors = awardBlock
      .attr('data-original-title')
      .split(', ')
    authors.splice(authors.indexOf('me'),1)
    awardBlock
      .closest('.js-emoji-btn')
      .attr('data-original-title', authors.join(', '))
    @resetTooltip(awardBlock)

  addMeToAuthorList: (emoji) ->
    awardBlock = @findEmojiIcon(emoji).parent()
    origTitle = awardBlock.attr('data-original-title').trim()
    authors = []
    if origTitle
      authors = origTitle.split(', ')
    authors.push('me')
    awardBlock.attr('data-original-title', authors.join(', '))
    @resetTooltip(awardBlock)
>>>>>>> 98d8e3fe

  resetTooltip: (award) ->
    award.tooltip('destroy')

    # "destroy" call is asynchronous and there is no appropriate callback on it, this is why we need to set timeout.
    setTimeout (->
      award.tooltip()
    ), 200

  createEmoji: (emoji) ->
    emojiCssClass = @resolveNameToCssClass(emoji)

    buttonHtml = "<button class='btn award-control js-emoji-btn has-tooltip active' title='me' data-placement='bottom'>
      <div class='icon emoji-icon #{emojiCssClass}' data-emoji='#{emoji}'></div>
      <span class='award-control-text js-counter'>1</span>
    </button>"

<<<<<<< HEAD
    emoji_node = $(buttonHtml)
      .insertBefore(".js-awards-block-current .js-award-holder:not(.js-award-action-btn)")
      .find(".emoji-icon")
      .data("emoji", emoji)
=======
    $(nodes.join("\n"))
      .insertBefore('.js-award-holder')
      .find('.emoji-icon')
      .data('emoji', emoji)
>>>>>>> 98d8e3fe
    $('.award-control').tooltip()

    $currentBlock = $('.js-awards-block-current')
    if $currentBlock.is('.hidden')
      $currentBlock.removeClass 'hidden'

  resolveNameToCssClass: (emoji) ->
    emojiIcon = $(".emoji-menu-content [data-emoji='#{emoji}']")

    if emojiIcon.length > 0
      unicodeName = emojiIcon.data('unicode-name')
    else
      # Find by alias
      unicodeName = $(".emoji-menu-content [data-aliases*=':#{emoji}:']").data('unicode-name')

    "emoji-#{unicodeName}"

<<<<<<< HEAD
  postEmoji: (awardUrl, emoji, callback) ->
    $.post awardUrl, { name: emoji }, (data) ->
=======
  postEmoji: (emoji, callback) ->
    $.post @postEmojiUrl, { note: {
      note: ":#{emoji}:"
      noteable_type: @noteableType
      noteable_id: @noteableId
    }},(data) ->
>>>>>>> 98d8e3fe
      if data.ok
        callback.call()

  findEmojiIcon: (emoji) ->
    @currentVoteBlock.find(".js-emoji-btn [data-emoji='#{emoji}']")

  scrollToAwards: ->
    $('body, html').animate({
      scrollTop: $('.awards').offset().top - 80
    }, 200)

  addEmojiToFrequentlyUsedList: (emoji) ->
    frequentlyUsedEmojis = @getFrequentlyUsedEmojis()
    frequentlyUsedEmojis.push(emoji)
    $.cookie('frequently_used_emojis', frequentlyUsedEmojis.join(','), { expires: 365 })

  getFrequentlyUsedEmojis: ->
    frequentlyUsedEmojis = ($.cookie('frequently_used_emojis') || '').split(',')
    _.compact(_.uniq(frequentlyUsedEmojis))

  renderFrequentlyUsedBlock: ->
    if $.cookie('frequently_used_emojis')
      frequentlyUsedEmojis = @getFrequentlyUsedEmojis()

<<<<<<< HEAD
      ul = $("<ul class='clearfix emoji-menu-list'>")

      for emoji in frequently_used_emojis
        $(".emoji-menu-content [data-emoji='#{emoji}']").closest("li").clone().appendTo(ul)
=======
      ul = $('<ul>')

      for emoji in frequentlyUsedEmojis
        do (emoji) ->
          $(".emoji-menu-content [data-emoji='#{emoji}']").closest('li').clone().appendTo(ul)
>>>>>>> 98d8e3fe

      $('input.emoji-search').after(ul).after($('<h5>').text('Frequently used'))

  setupSearch: ->
<<<<<<< HEAD
    $("input.emoji-search").on 'keyup', (ev) =>
=======
    $('input.emoji-search').keyup (ev) =>
>>>>>>> 98d8e3fe
      term = $(ev.target).val()

      # Clean previous search results
      $('ul.emoji-menu-search, h5.emoji-search').remove()

      if term
        # Generate a search result block
        h5 = $('<h5>').text('Search results').addClass('emoji-search')
        foundEmojis = @searchEmojis(term).show()
        ul = $('<ul>').addClass('emoji-menu-list emoji-menu-search').append(foundEmojis)
        $('.emoji-menu-content ul, .emoji-menu-content h5').hide()
        $('.emoji-menu-content').append(h5).append(ul)
      else
        $('.emoji-menu-content').children().show()

  searchEmojis: (term)->
    $(".emoji-menu-content [data-emoji*='#{term}']").closest("li").clone()<|MERGE_RESOLUTION|>--- conflicted
+++ resolved
@@ -1,13 +1,6 @@
 class @AwardsHandler
-<<<<<<< HEAD
   constructor: ->
     @aliases = gl.emoji.emojiAliases()
-=======
-  constructor: (@getEmojisUrl, @postEmojiUrl, @noteableType, @noteableId, @unicodes) ->
-    $('.js-add-award').on 'click', (event) =>
-      event.stopPropagation()
-      event.preventDefault()
->>>>>>> 98d8e3fe
 
     $(document)
       .off "click", ".js-add-award"
@@ -15,7 +8,6 @@
         e.stopPropagation()
         e.preventDefault()
 
-<<<<<<< HEAD
         @showEmojiMenu $(e.currentTarget)
 
     $("html").on 'click', (e) ->
@@ -111,60 +103,6 @@
   addAward: (awardUrl, emoji) ->
     emoji = @normilizeEmojiName(emoji)
     @postEmoji awardUrl, emoji, =>
-=======
-    $('html').on 'click', (event) ->
-      if !$(event.target).closest('.emoji-menu').length
-        if $('.emoji-menu').is(':visible')
-          $('.emoji-menu').removeClass 'is-visible'
-
-    $('.awards')
-      .off 'click'
-      .on 'click', '.js-emoji-btn', @handleClick
-
-    @renderFrequentlyUsedBlock()
-
-  handleClick: (e) ->
-    e.preventDefault()
-    emoji = $(this)
-      .find('.icon')
-      .data 'emoji'
-
-    if emoji is 'thumbsup' and awardsHandler.didUserClickEmoji $(this), 'thumbsdown'
-      awardsHandler.addAward 'thumbsdown'
-
-    else if emoji is 'thumbsdown' and awardsHandler.didUserClickEmoji $(this), 'thumbsup'
-      awardsHandler.addAward 'thumbsup'
-
-    awardsHandler.addAward emoji
-
-    $(this).trigger 'blur'
-
-  didUserClickEmoji: (that, emoji) ->
-    if $(that).siblings("button:has([data-emoji=#{emoji}])").attr('data-original-title')
-      $(that).siblings("button:has([data-emoji=#{emoji}])").attr('data-original-title').indexOf('me') > -1
-
-  showEmojiMenu: ->
-    if $('.emoji-menu').length
-      if $('.emoji-menu').is '.is-visible'
-        $('.emoji-menu').removeClass 'is-visible'
-        $('#emoji_search').blur()
-      else
-        $('.emoji-menu').addClass 'is-visible'
-        $('#emoji_search').focus()
-    else
-      $('.js-add-award').addClass 'is-loading'
-      $.get @getEmojisUrl, (response) =>
-        $('.js-add-award').removeClass 'is-loading'
-        $('.js-award-holder').append response
-        setTimeout =>
-          $('.emoji-menu').addClass 'is-visible'
-          $('#emoji_search').focus()
-          @setupSearch()
-        , 200
-
-  addAward: (emoji) ->
-    @postEmoji emoji, =>
->>>>>>> 98d8e3fe
       @addAwardToEmojiBar(emoji)
 
     $('.emoji-menu').removeClass 'is-visible'
@@ -172,7 +110,6 @@
   addAwardToEmojiBar: (emoji) ->
     @addEmojiToFrequentlyUsedList(emoji)
 
-<<<<<<< HEAD
     emoji = @normilizeEmojiName(emoji)
     $emojiBtn = @findEmojiIcon(emoji).parent()
 
@@ -229,61 +166,6 @@
     users.push("me")
     award_block.attr("data-original-title", users.join(", "))
     @resetTooltip(award_block)
-=======
-    if @exist(emoji)
-      if @isActive(emoji)
-        @decrementCounter(emoji)
-      else
-        counter = @findEmojiIcon(emoji).siblings('.js-counter')
-        counter.text(parseInt(counter.text()) + 1)
-        counter.parent().addClass('active')
-        @addMeToAuthorList(emoji)
-    else
-      @createEmoji(emoji)
-
-  exist: (emoji) ->
-    @findEmojiIcon(emoji).length > 0
-
-  isActive: (emoji) ->
-    @findEmojiIcon(emoji).parent().hasClass('active')
-
-  decrementCounter: (emoji) ->
-    counter = @findEmojiIcon(emoji).siblings('.js-counter')
-    emojiIcon = counter.parent()
-    if parseInt(counter.text()) > 1
-      counter.text(parseInt(counter.text()) - 1)
-      emojiIcon.removeClass('active')
-      @removeMeFromAuthorList(emoji)
-    else if emoji == 'thumbsup' || emoji == 'thumbsdown'
-      emojiIcon.tooltip('destroy')
-      counter.text(0)
-      emojiIcon.removeClass('active')
-      @removeMeFromAuthorList(emoji)
-    else
-      emojiIcon.tooltip('destroy')
-      emojiIcon.remove()
-
-  removeMeFromAuthorList: (emoji) ->
-    awardBlock = @findEmojiIcon(emoji).parent()
-    authors = awardBlock
-      .attr('data-original-title')
-      .split(', ')
-    authors.splice(authors.indexOf('me'),1)
-    awardBlock
-      .closest('.js-emoji-btn')
-      .attr('data-original-title', authors.join(', '))
-    @resetTooltip(awardBlock)
-
-  addMeToAuthorList: (emoji) ->
-    awardBlock = @findEmojiIcon(emoji).parent()
-    origTitle = awardBlock.attr('data-original-title').trim()
-    authors = []
-    if origTitle
-      authors = origTitle.split(', ')
-    authors.push('me')
-    awardBlock.attr('data-original-title', authors.join(', '))
-    @resetTooltip(awardBlock)
->>>>>>> 98d8e3fe
 
   resetTooltip: (award) ->
     award.tooltip('destroy')
@@ -301,17 +183,10 @@
       <span class='award-control-text js-counter'>1</span>
     </button>"
 
-<<<<<<< HEAD
     emoji_node = $(buttonHtml)
       .insertBefore(".js-awards-block-current .js-award-holder:not(.js-award-action-btn)")
       .find(".emoji-icon")
       .data("emoji", emoji)
-=======
-    $(nodes.join("\n"))
-      .insertBefore('.js-award-holder')
-      .find('.emoji-icon')
-      .data('emoji', emoji)
->>>>>>> 98d8e3fe
     $('.award-control').tooltip()
 
     $currentBlock = $('.js-awards-block-current')
@@ -329,17 +204,8 @@
 
     "emoji-#{unicodeName}"
 
-<<<<<<< HEAD
   postEmoji: (awardUrl, emoji, callback) ->
     $.post awardUrl, { name: emoji }, (data) ->
-=======
-  postEmoji: (emoji, callback) ->
-    $.post @postEmojiUrl, { note: {
-      note: ":#{emoji}:"
-      noteable_type: @noteableType
-      noteable_id: @noteableId
-    }},(data) ->
->>>>>>> 98d8e3fe
       if data.ok
         callback.call()
 
@@ -364,27 +230,15 @@
     if $.cookie('frequently_used_emojis')
       frequentlyUsedEmojis = @getFrequentlyUsedEmojis()
 
-<<<<<<< HEAD
       ul = $("<ul class='clearfix emoji-menu-list'>")
 
       for emoji in frequently_used_emojis
         $(".emoji-menu-content [data-emoji='#{emoji}']").closest("li").clone().appendTo(ul)
-=======
-      ul = $('<ul>')
-
-      for emoji in frequentlyUsedEmojis
-        do (emoji) ->
-          $(".emoji-menu-content [data-emoji='#{emoji}']").closest('li').clone().appendTo(ul)
->>>>>>> 98d8e3fe
 
       $('input.emoji-search').after(ul).after($('<h5>').text('Frequently used'))
 
   setupSearch: ->
-<<<<<<< HEAD
-    $("input.emoji-search").on 'keyup', (ev) =>
-=======
     $('input.emoji-search').keyup (ev) =>
->>>>>>> 98d8e3fe
       term = $(ev.target).val()
 
       # Clean previous search results
