--- conflicted
+++ resolved
@@ -2,12 +2,8 @@
 %head
   %meta{charset: "utf-8"}
   %meta{'http-equiv' => 'X-UA-Compatible', content: 'IE=edge'}
-<<<<<<< HEAD
   %meta{content: "GitLab Enterprise Edition", name: "description"}
-=======
-  %meta{content: "GitLab Community Edition", name: "description"}
   %meta{name: 'referrer', content: 'origin'}
->>>>>>> 7d59ba00
 
   %title= page_title
 
