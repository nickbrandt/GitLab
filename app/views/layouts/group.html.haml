--- conflicted
+++ resolved
@@ -1,11 +1,7 @@
 !!! 5
 %html{ lang: "en"}
   = render "layouts/head", title: group_head_title
-<<<<<<< HEAD
-  %body{class: "#{app_theme} application sidenav", :'data-page' => body_data_page}
-=======
   %body{class: "#{app_theme} #{theme_type} application", :'data-page' => body_data_page}
->>>>>>> 0f7d47f6
     = render "layouts/broadcast"
     = render "layouts/head_panel", title: @group.name
     = render 'layouts/page', sidebar: 'layouts/nav/group'