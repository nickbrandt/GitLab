!!! 5
%html{ lang: I18n.locale, class: page_class }
  = render "layouts/head"
  %body{ class: "#{user_application_theme} #{@body_class} fullscreen-layout", data: { page: body_data_page } }
    = render 'peek/bar'
    = header_message
<<<<<<< HEAD
    = render "layouts/header/default"
=======
    = render partial: "layouts/header/default", locals: { project: @project, group: @group }
>>>>>>> cf89d620
    = render 'shared/outdated_browser'
    .mobile-overlay
    .alert-wrapper
      = render "layouts/broadcast"
      = yield :flash_message
      = render "layouts/flash"
    .content-wrapper{ id: "content-body", class: "d-flex flex-column align-items-stretch" }
      = yield
    = footer_message<|MERGE_RESOLUTION|>--- conflicted
+++ resolved
@@ -4,11 +4,7 @@
   %body{ class: "#{user_application_theme} #{@body_class} fullscreen-layout", data: { page: body_data_page } }
     = render 'peek/bar'
     = header_message
-<<<<<<< HEAD
-    = render "layouts/header/default"
-=======
     = render partial: "layouts/header/default", locals: { project: @project, group: @group }
->>>>>>> cf89d620
     = render 'shared/outdated_browser'
     .mobile-overlay
     .alert-wrapper
