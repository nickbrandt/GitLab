!!! 5
%html{ lang: I18n.locale, class: page_class }
  = render "layouts/head"
  %body{ class: "#{user_application_theme} #{@body_class}", data: { page: body_data_page, project: "#{@project.path if @project}", group: "#{@group.path if @group}", find_file: find_file_path } }
    = render "layouts/init_auto_complete" if @gfm_form
    = render 'peek/bar'
<<<<<<< HEAD
    = header_message
=======
>>>>>>> 433392bd
    = render  partial: "layouts/header/default", locals: { project: @project, group: @group }
    = render 'layouts/page', sidebar: sidebar, nav: nav
    = footer_message

    = yield :scripts_body<|MERGE_RESOLUTION|>--- conflicted
+++ resolved
@@ -4,10 +4,8 @@
   %body{ class: "#{user_application_theme} #{@body_class}", data: { page: body_data_page, project: "#{@project.path if @project}", group: "#{@group.path if @group}", find_file: find_file_path } }
     = render "layouts/init_auto_complete" if @gfm_form
     = render 'peek/bar'
-<<<<<<< HEAD
     = header_message
-=======
->>>>>>> 433392bd
+
     = render  partial: "layouts/header/default", locals: { project: @project, group: @group }
     = render 'layouts/page', sidebar: sidebar, nav: nav
     = footer_message
