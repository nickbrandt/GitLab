<<<<<<< HEAD
.page-with-sidebar.js-page-with-sidebar{ class: [('page-with-new-sidebar' if @new_sidebar), page_gutter_class] }
=======
.page-with-sidebar{ class: page_with_sidebar_class }
>>>>>>> 086bd96c
  - if show_new_nav?
    - if defined?(nav) && nav
      = render "layouts/nav/#{nav}"
  - else
    - if defined?(nav) && nav
      .layout-nav
        .container-fluid
          = render "layouts/nav/#{nav}"
    - if content_for?(:sub_nav)
      = yield :sub_nav
  .content-wrapper{ class: layout_nav_class }
    - if show_new_nav?
      .mobile-overlay
    .alert-wrapper
      = render "layouts/broadcast"
      - if show_new_nav?
        - if content_for?(:new_global_flash)
          = yield :new_global_flash
        - unless @hide_breadcrumbs
          = render "layouts/nav/breadcrumbs"
      = render "layouts/flash"
      = yield :flash_message
    %div{ class: "#{(container_class unless @no_container)} #{@content_class}" }
      .content{ id: "content-body" }
        = yield<|MERGE_RESOLUTION|>--- conflicted
+++ resolved
@@ -1,8 +1,4 @@
-<<<<<<< HEAD
 .page-with-sidebar.js-page-with-sidebar{ class: [('page-with-new-sidebar' if @new_sidebar), page_gutter_class] }
-=======
-.page-with-sidebar{ class: page_with_sidebar_class }
->>>>>>> 086bd96c
   - if show_new_nav?
     - if defined?(nav) && nav
       = render "layouts/nav/#{nav}"
