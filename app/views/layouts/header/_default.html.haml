--- conflicted
+++ resolved
@@ -1,10 +1,6 @@
-<<<<<<< HEAD
 = render "layouts/header/ee_license_banner"
 
-%header.navbar.navbar-gitlab
-=======
 %header.navbar.navbar-gitlab.navbar-gitlab-new
->>>>>>> 13647d24
   %a.sr-only.gl-accessibility{ href: "#content-body", tabindex: "1" } Skip to content
   .container-fluid
     .header-content
