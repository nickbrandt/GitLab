--- conflicted
+++ resolved
@@ -1,10 +1,4 @@
-<<<<<<< HEAD
-= render "layouts/header/ee_license_banner"
-
 %header.navbar.navbar-gitlab.navbar-gitlab-new
-=======
-%header.navbar.navbar-gitlab
->>>>>>> e451e7a1
   %a.sr-only.gl-accessibility{ href: "#content-body", tabindex: "1" } Skip to content
   .container-fluid
     .header-content
