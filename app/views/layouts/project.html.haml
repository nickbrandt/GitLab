!!!
%html
  %head
    %title
      GitLab #{" - #{@project.name}" if @project && !@project.new_record?}
    = stylesheet_link_tag    "application"
    = javascript_include_tag "application"
    = csrf_meta_tags
    = javascript_tag do
      REQ_URI = "#{request.env["REQUEST_URI"]}";
      REQ_REFFER = "#{request.env["HTTP_REFERER"]}";
  %body{ :class => body_class('project-page'), :id => yield(:boyd_id)}
    #container
      = render :partial => "layouts/flash"
      = render :partial => "layouts/head_panel"
      .project-container
        .project-sidebar
          .fixed
<<<<<<< HEAD
            %input.git-url.text{:id => "", :name => "", :readonly => "", :type => "text", :value => @project.url_to_repo, :class => "one_click_select"}
            %aside
              = link_to "History", project_path(@project), :class => current_page?(:controller => "projects", :action => "show", :id => @project) ? "current" : nil
              = link_to "Tree", tree_project_path(@project), :class => current_page?(:controller => "projects", :action => "tree", :id => @project) ? "current" : nil
              = link_to "Commits", project_commits_path(@project), :class => current_page?(:controller => "commits", :action => "index", :project_id => @project) ? "current" : nil
              = link_to team_project_path(@project), :class => (current_page?(:controller => "projects", :action => "team", :id => @project) || controller.controller_name == "team_members") ? "current" : nil do
                Team
                - if @project.users_projects.count > 0
                  %span{ :class => "number" }= @project.users_projects.count
              = link_to  project_issues_filter_path(@project), :class => (controller.controller_name == "issues") ? "current" : nil do
                Issues
                - if @project.issues.opened.count > 0
                  %span{ :class => "number" }= @project.issues.opened.count
              = link_to wall_project_path(@project), :class => current_page?(:controller => "projects", :action => "wall", :id => @project) ? "current" : nil do
                Wall
                - if @project.common_notes.count > 0
                  %span{ :class => "number" }= @project.common_notes.count
              = link_to project_snippets_path(@project), :class => (controller.controller_name == "snippets") ? "current" : nil do
                Snippets
                - if @project.snippets.count > 0
                  %span{ :class => "number" }= @project.snippets.non_expired.count
              - if @commit
                = link_to truncate(commit_name(@project,@commit), :length => 15), project_commit_path(@project, :id => @commit.id), :class => current_page?(:controller => "commits", :action => "show", :project_id => @project, :id => @commit.id) ? "current" : nil
=======
            %input.git-url.text{:id => "", :name => "", :readonly => "", :type => "text", :value => @project.url_to_repo}
              %aside
                = link_to "History", project_path(@project), :class => current_page?(:controller => "projects", :action => "show", :id => @project) ? "current" : nil
                = link_to "Tree", tree_project_path(@project), :class => current_page?(:controller => "projects", :action => "tree", :id => @project) ? "current" : nil
                = link_to "Commits", project_commits_path(@project), :class => current_page?(:controller => "commits", :action => "index", :project_id => @project) ? "current" : nil
                = link_to team_project_path(@project), :class => (current_page?(:controller => "projects", :action => "team", :id => @project) || controller.controller_name == "team_members") ? "current" : nil do
                  Team
                  - if @project.users_projects.count > 0
                    %span{ :class => "number" }= @project.users_projects.count
                = link_to  project_issues_path(@project), :class => (controller.controller_name == "issues") ? "current" : nil do
                  Issues
                  - if @project.issues.opened.count > 0
                    %span{ :class => "number" }= @project.issues.opened.count
                = link_to wall_project_path(@project), :class => current_page?(:controller => "projects", :action => "wall", :id => @project) ? "current" : nil do
                  Wall
                  - if @project.common_notes.count > 0
                    %span{ :class => "number" }= @project.common_notes.count
                = link_to project_snippets_path(@project), :class => (controller.controller_name == "snippets") ? "current" : nil do
                  Snippets
                  - if @project.snippets.count > 0
                    %span{ :class => "number" }= @project.snippets.non_expired.count
                - if @commit
                  = link_to truncate(commit_name(@project,@commit), :length => 15), project_commit_path(@project, :id => @commit.id), :class => current_page?(:controller => "commits", :action => "show", :project_id => @project, :id => @commit.id) ? "current" : nil
              
              .medium-tags{:style => 'padding: 10px 0 0 10px; width: 210px;'}= tag_list @project
            
>>>>>>> 1fa01cbc

        .project-content
          = yield<|MERGE_RESOLUTION|>--- conflicted
+++ resolved
@@ -16,7 +16,6 @@
       .project-container
         .project-sidebar
           .fixed
-<<<<<<< HEAD
             %input.git-url.text{:id => "", :name => "", :readonly => "", :type => "text", :value => @project.url_to_repo, :class => "one_click_select"}
             %aside
               = link_to "History", project_path(@project), :class => current_page?(:controller => "projects", :action => "show", :id => @project) ? "current" : nil
@@ -40,34 +39,8 @@
                   %span{ :class => "number" }= @project.snippets.non_expired.count
               - if @commit
                 = link_to truncate(commit_name(@project,@commit), :length => 15), project_commit_path(@project, :id => @commit.id), :class => current_page?(:controller => "commits", :action => "show", :project_id => @project, :id => @commit.id) ? "current" : nil
-=======
-            %input.git-url.text{:id => "", :name => "", :readonly => "", :type => "text", :value => @project.url_to_repo}
-              %aside
-                = link_to "History", project_path(@project), :class => current_page?(:controller => "projects", :action => "show", :id => @project) ? "current" : nil
-                = link_to "Tree", tree_project_path(@project), :class => current_page?(:controller => "projects", :action => "tree", :id => @project) ? "current" : nil
-                = link_to "Commits", project_commits_path(@project), :class => current_page?(:controller => "commits", :action => "index", :project_id => @project) ? "current" : nil
-                = link_to team_project_path(@project), :class => (current_page?(:controller => "projects", :action => "team", :id => @project) || controller.controller_name == "team_members") ? "current" : nil do
-                  Team
-                  - if @project.users_projects.count > 0
-                    %span{ :class => "number" }= @project.users_projects.count
-                = link_to  project_issues_path(@project), :class => (controller.controller_name == "issues") ? "current" : nil do
-                  Issues
-                  - if @project.issues.opened.count > 0
-                    %span{ :class => "number" }= @project.issues.opened.count
-                = link_to wall_project_path(@project), :class => current_page?(:controller => "projects", :action => "wall", :id => @project) ? "current" : nil do
-                  Wall
-                  - if @project.common_notes.count > 0
-                    %span{ :class => "number" }= @project.common_notes.count
-                = link_to project_snippets_path(@project), :class => (controller.controller_name == "snippets") ? "current" : nil do
-                  Snippets
-                  - if @project.snippets.count > 0
-                    %span{ :class => "number" }= @project.snippets.non_expired.count
-                - if @commit
-                  = link_to truncate(commit_name(@project,@commit), :length => 15), project_commit_path(@project, :id => @commit.id), :class => current_page?(:controller => "commits", :action => "show", :project_id => @project, :id => @commit.id) ? "current" : nil
-              
-              .medium-tags{:style => 'padding: 10px 0 0 10px; width: 210px;'}= tag_list @project
-            
->>>>>>> 1fa01cbc
+
+            .medium-tags{:style => 'padding: 10px 0 0 10px; width: 210px;'}= tag_list @project
 
         .project-content
           = yield