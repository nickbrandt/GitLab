--- conflicted
+++ resolved
@@ -11,14 +11,9 @@
             GitLab is open source software to collaborate on code.
             %br
             #{link_to "Sign in", new_user_session_path} or browse for #{link_to "public projects", public_projects_path}.
-<<<<<<< HEAD
-        %hr
-        = yield
-        %center.prepend-top-20
-          %h6 Enterprise Edition
-=======
     %hr
     .container
       .content
         = yield
->>>>>>> 0e4a8e23
+        %center.prepend-top-20
+          %h6 Enterprise Edition