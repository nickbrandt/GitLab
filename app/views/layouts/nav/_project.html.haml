--- conflicted
+++ resolved
@@ -68,11 +68,7 @@
         = link_to namespace_project_merge_requests_path(@project.namespace, @project), title: 'Merge Requests', class: 'shortcuts-merge_requests' do
           %span
             Merge Requests
-<<<<<<< HEAD
-            %span.badge.badge-dark.count.merge_counter= number_with_delimiter(@project.merge_requests.opened.count)
-=======
-            %span.badge.count.merge_counter= number_with_delimiter(MergeRequestsFinder.new(current_user, project_id: @project.id).execute.opened.count)
->>>>>>> 45bd2263
+            %span.badge.badge-dark.count.merge_counter= number_with_delimiter(MergeRequestsFinder.new(current_user, project_id: @project.id).execute.opened.count)
 
     - if project_nav_tab? :wiki
       = nav_link(controller: :wikis) do
