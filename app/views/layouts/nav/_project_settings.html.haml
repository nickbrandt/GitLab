--- conflicted
+++ resolved
@@ -42,10 +42,7 @@
     = nav_link(controller: :pipelines_settings) do
       = link_to namespace_project_pipelines_settings_path(@project.namespace, @project), title: 'CI/CD Pipelines' do
         %span
-<<<<<<< HEAD
           CI/CD Pipelines
-=======
-          Badges
   = nav_link(controller: :push_rules) do
     = link_to namespace_project_push_rules_path(@project.namespace, @project), title: "Push Rules" do
       %span
@@ -61,5 +58,4 @@
   = nav_link(controller: :audit_events) do
     = link_to namespace_project_audit_events_path(@project.namespace, @project), title: "Audit Events" do
       %span
-        Audit Events
->>>>>>> 6a9dc4cb
+        Audit Events