.nav-sidebar{ class: ("sidebar-icons-only" if collapsed_sidebar?) }
  .nav-sidebar-inner-scroll
    .context-header
      = link_to admin_root_path, title: 'Admin Overview' do
        .avatar-container.s40.settings-avatar
          = icon('wrench')
        .sidebar-context-title Admin Area
    %ul.sidebar-top-level-items
      = nav_link(controller: %w(dashboard admin projects users groups jobs runners cohorts conversational_development_index), html_options: {class: 'home'}) do
        = sidebar_link admin_root_path, title: _('Overview'), css: 'shortcuts-tree' do
          .nav-icon-container
            = custom_icon('overview')
          %span.nav-item-name
            Overview

        %ul.sidebar-sub-level-items
          = nav_link(controller: %w(dashboard admin projects users groups jobs runners cohorts conversational_development_index), html_options: { class: "fly-out-top-item" } ) do
            = link_to admin_root_path do
              %strong.fly-out-top-item-name
                #{ _('Overview') }
          %li.divider.fly-out-top-item
          = nav_link(controller: :dashboard, html_options: {class: 'home'}) do
            = link_to admin_root_path, title: 'Overview' do
              %span
                Dashboard
          = nav_link(controller: [:admin, :projects]) do
            = link_to admin_projects_path, title: 'Projects' do
              %span
                Projects
          = nav_link(controller: :users) do
            = link_to admin_users_path, title: 'Users' do
              %span
                Users
          = nav_link(controller: :groups) do
            = link_to admin_groups_path, title: 'Groups' do
              %span
                Groups
          = nav_link path: 'jobs#index' do
            = link_to admin_jobs_path, title: 'Jobs' do
              %span
                Jobs
          = nav_link path: ['runners#index', 'runners#show'] do
            = link_to admin_runners_path, title: 'Runners' do
              %span
                Runners
          = nav_link path: 'cohorts#index' do
            = link_to admin_cohorts_path, title: 'Cohorts' do
              %span
                Cohorts
          = nav_link(controller: :conversational_development_index) do
            = link_to admin_conversational_development_index_path, title: 'ConvDev Index' do
              %span
                ConvDev Index

<<<<<<< HEAD
      = nav_link(controller: %w(conversational_development_index system_info background_jobs logs health_check requests_profiles audit_logs)) do
        = sidebar_link admin_conversational_development_index_path, title: _('Monitoring') do
=======
      = nav_link(controller: %w(system_info background_jobs logs health_check requests_profiles)) do
        = sidebar_link admin_system_info_path, title: _('Monitoring') do
>>>>>>> f94565ea
          .nav-icon-container
            = custom_icon('monitoring')
          %span.nav-item-name
            Monitoring

        %ul.sidebar-sub-level-items
          = nav_link(controller: %w(system_info background_jobs logs health_check requests_profiles), html_options: { class: "fly-out-top-item" } ) do
            = link_to admin_system_info_path do
              %strong.fly-out-top-item-name
                #{ _('Monitoring') }
          %li.divider.fly-out-top-item
          = nav_link(controller: :system_info) do
            = link_to admin_system_info_path, title: 'System Info' do
              %span
                System Info
          = nav_link(controller: :background_jobs) do
            = link_to admin_background_jobs_path, title: 'Background Jobs' do
              %span
                Background Jobs
          = nav_link(controller: :logs) do
            = link_to admin_logs_path, title: 'Logs' do
              %span
                Logs
          = nav_link(controller: :health_check) do
            = link_to admin_health_check_path, title: 'Health Check' do
              %span
                Health Check
          = nav_link(controller: :requests_profiles) do
            = link_to admin_requests_profiles_path, title: 'Requests Profiles' do
              %span
                Requests Profiles
          = render 'layouts/nav/ee/new_admin_monitoring_sidebar'

      = nav_link(controller: :broadcast_messages) do
        = sidebar_link admin_broadcast_messages_path, title: _('Messages') do
          .nav-icon-container
            = custom_icon('messages')
          %span.nav-item-name
            Messages
        %ul.sidebar-sub-level-items.is-fly-out-only
          = nav_link(controller: :broadcast_messages, html_options: { class: "fly-out-top-item" } ) do
            = link_to admin_broadcast_messages_path do
              %strong.fly-out-top-item-name
                #{ _('Messages') }

      = nav_link(controller: [:hooks, :hook_logs]) do
        = sidebar_link admin_hooks_path, title: _('Hooks') do
          .nav-icon-container
            = custom_icon('system_hooks')
          %span.nav-item-name
            System Hooks
        %ul.sidebar-sub-level-items.is-fly-out-only
          = nav_link(controller: [:hooks, :hook_logs], html_options: { class: "fly-out-top-item" } ) do
            = link_to admin_hooks_path do
              %strong.fly-out-top-item-name
                #{ _('System Hooks') }

      = nav_link(controller: :applications) do
        = sidebar_link admin_applications_path, title: _('Applications') do
          .nav-icon-container
            = custom_icon('applications')
          %span.nav-item-name
            Applications
        %ul.sidebar-sub-level-items.is-fly-out-only
          = nav_link(controller: :applications, html_options: { class: "fly-out-top-item" } ) do
            = link_to admin_applications_path do
              %strong.fly-out-top-item-name
                #{ _('Applications') }

      = nav_link(controller: :abuse_reports) do
        = sidebar_link admin_abuse_reports_path, title: _("Abuse Reports") do
          .nav-icon-container
            = custom_icon('abuse_reports')
          %span.nav-item-name
            Abuse Reports
          %span.badge.count= number_with_delimiter(AbuseReport.count(:all))
        %ul.sidebar-sub-level-items.is-fly-out-only
          = nav_link(controller: :abuse_reports, html_options: { class: "fly-out-top-item" } ) do
            = link_to admin_broadcast_messages_path do
              %strong.fly-out-top-item-name
                #{ _('Abuse Reports') }
              %span.badge.count.merge_counter.js-merge-counter.fly-out-badge= number_with_delimiter(AbuseReport.count(:all))

      = nav_link(controller: :licenses) do
        = sidebar_link admin_license_path, title: _('License') do
          .nav-icon-container
            = custom_icon('license')
          %span.nav-item-name
            License
        %ul.sidebar-sub-level-items.is-fly-out-only
          = nav_link(controller: :licenses, html_options: { class: "fly-out-top-item" } ) do
            = link_to admin_license_path do
              %strong.fly-out-top-item-name
                #{ _('License') }

      - if akismet_enabled?
        = nav_link(controller: :spam_logs) do
          = sidebar_link admin_spam_logs_path, title: _("Spam Logs") do
            .nav-icon-container
              = custom_icon('spam_logs')
            %span.nav-item-name
              Spam Logs
          %ul.sidebar-sub-level-items.is-fly-out-only
            = nav_link(controller: :spam_logs, html_options: { class: "fly-out-top-item" } ) do
              = link_to admin_spam_logs_path do
                %strong.fly-out-top-item-name
                  #{ _('Spam Logs') }

      = nav_link(controller: :push_rules) do
        = sidebar_link admin_push_rule_path, title: _('Push Rules') do
          .nav-icon-container
            = custom_icon('push_rules')
          %span.nav-item-name
            Push Rules
        %ul.sidebar-sub-level-items.is-fly-out-only
          = nav_link(controller: :push_rules, html_options: { class: "fly-out-top-item" } ) do
            = link_to admin_push_rule_path do
              %strong.fly-out-top-item-name
                #{ _('Push Rules') }

      = nav_link(controller: :geo_nodes) do
        = sidebar_link admin_geo_nodes_path, title: _('Geo Nodes') do
          .nav-icon-container
            = custom_icon('geo_nodes')
          %span.nav-item-name
            Geo Nodes
        %ul.sidebar-sub-level-items.is-fly-out-only
          = nav_link(controller: :geo_nodes, html_options: { class: "fly-out-top-item" } ) do
            = link_to admin_geo_nodes_path do
              %strong.fly-out-top-item-name
                #{ _('Geo Nodes') }

      = nav_link(controller: :deploy_keys) do
        = sidebar_link admin_deploy_keys_path, title: _('Deploy Keys') do
          .nav-icon-container
            = custom_icon('key')
          %span.nav-item-name
            Deploy Keys
        %ul.sidebar-sub-level-items.is-fly-out-only
          = nav_link(controller: :deploy_keys, html_options: { class: "fly-out-top-item" } ) do
            = link_to admin_deploy_keys_path do
              %strong.fly-out-top-item-name
                #{ _('Deploy Keys') }

      = nav_link(controller: :services) do
        = sidebar_link admin_application_settings_services_path, title: _('Service Templates') do
          .nav-icon-container
            = custom_icon('service_templates')
          %span.nav-item-name
            Service Templates
        %ul.sidebar-sub-level-items.is-fly-out-only
          = nav_link(controller: :services, html_options: { class: "fly-out-top-item" } ) do
            = link_to admin_application_settings_services_path do
              %strong.fly-out-top-item-name
                #{ _('Service Templates') }

      = nav_link(controller: :labels) do
        = sidebar_link admin_labels_path, title: _('Labels') do
          .nav-icon-container
            = custom_icon('labels')
          %span.nav-item-name
            Labels
        %ul.sidebar-sub-level-items.is-fly-out-only
          = nav_link(controller: :labels, html_options: { class: "fly-out-top-item" } ) do
            = link_to admin_labels_path do
              %strong.fly-out-top-item-name
                #{ _('Labels') }

      = nav_link(controller: :appearances) do
        = sidebar_link admin_appearances_path, title: _('Appearances') do
          .nav-icon-container
            = custom_icon('appearance')
          %span.nav-item-name
            Appearance
        %ul.sidebar-sub-level-items.is-fly-out-only
          = nav_link(controller: :appearances, html_options: { class: "fly-out-top-item" } ) do
            = link_to admin_appearances_path do
              %strong.fly-out-top-item-name
                #{ _('Appearance') }

      = nav_link(controller: :application_settings) do
        = sidebar_link admin_application_settings_path, title: _('Settings') do
          .nav-icon-container
            = custom_icon('settings')
          %span.nav-item-name
            Settings
        %ul.sidebar-sub-level-items.is-fly-out-only
          = nav_link(controller: :application_settings, html_options: { class: "fly-out-top-item" } ) do
            = link_to admin_application_settings_path do
              %strong.fly-out-top-item-name
                #{ _('Settings') }

    = render 'shared/sidebar_toggle_button'<|MERGE_RESOLUTION|>--- conflicted
+++ resolved
@@ -52,13 +52,8 @@
               %span
                 ConvDev Index
 
-<<<<<<< HEAD
-      = nav_link(controller: %w(conversational_development_index system_info background_jobs logs health_check requests_profiles audit_logs)) do
-        = sidebar_link admin_conversational_development_index_path, title: _('Monitoring') do
-=======
       = nav_link(controller: %w(system_info background_jobs logs health_check requests_profiles)) do
         = sidebar_link admin_system_info_path, title: _('Monitoring') do
->>>>>>> f94565ea
           .nav-icon-container
             = custom_icon('monitoring')
           %span.nav-item-name
