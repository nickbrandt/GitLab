--- conflicted
+++ resolved
@@ -273,11 +273,7 @@
                   #{ _('Snippets') }
 
       - if project_nav_tab? :settings
-<<<<<<< HEAD
-        = nav_link(path: %w[projects#edit project_members#index integrations#show services#edit repository#show ci_cd#show pages#show audit_events#index]) do
-=======
         = nav_link(path: %w[projects#edit project_members#index integrations#show services#edit repository#show ci_cd#show badges#index pages#show audit_events#index]) do
->>>>>>> d87a9904
           = link_to edit_project_path(@project), class: 'shortcuts-tree' do
             .nav-icon-container
               = sprite_icon('settings')
@@ -287,11 +283,7 @@
           %ul.sidebar-sub-level-items
             - can_edit = can?(current_user, :admin_project, @project)
             - if can_edit
-<<<<<<< HEAD
-              = nav_link(path: %w[projects#edit project_members#index integrations#show services#edit repository#show ci_cd#show pages#show audit_events#index], html_options: { class: "fly-out-top-item" } ) do
-=======
               = nav_link(path: %w[projects#edit project_members#index integrations#show services#edit repository#show ci_cd#show badges#index pages#show audit_events#index], html_options: { class: "fly-out-top-item" } ) do
->>>>>>> d87a9904
                 = link_to edit_project_path(@project) do
                   %strong.fly-out-top-item-name
                     #{ _('Settings') }
