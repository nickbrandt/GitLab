--- conflicted
+++ resolved
@@ -270,7 +270,6 @@
                 %strong.fly-out-top-item-name
                   = _('Registry')
 
-<<<<<<< HEAD
       - if project_nav_tab? :packages
         = nav_link(controller: %w[projects/packages/packages]) do
           = link_to project_packages_path(@project) do
@@ -284,11 +283,8 @@
                 %strong.fly-out-top-item-name
                   = _('Packages')
 
-      - if project_nav_tab? :wiki
-=======
       - if project_nav_tab?(:wiki)
         - wiki_url = project_wiki_path(@project, :home)
->>>>>>> 6eda59b7
         = nav_link(controller: :wikis) do
           = link_to wiki_url, class: 'shortcuts-wiki' do
             .nav-icon-container
