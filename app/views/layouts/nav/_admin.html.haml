--- conflicted
+++ resolved
@@ -24,20 +24,10 @@
     = link_to admin_hooks_path, title: 'Hooks' do
       %span
         Hooks
-<<<<<<< HEAD
   = nav_link(controller: :git_hooks) do
-    = link_to admin_git_hooks_path, title: 'Git Hooks', data: {placement: 'right'} do
-      = icon('git-square fw')
+    = link_to admin_git_hooks_path, title: 'Git Hooks' do
       %span
         Git Hooks
-  = nav_link(controller: :background_jobs) do
-    = link_to admin_background_jobs_path, title: 'Background Jobs' do
-      = icon('cog fw')
-      %span
-        Background Jobs
-=======
-
->>>>>>> 32a5ff70
   = nav_link(controller: :appearances) do
     = link_to admin_appearances_path, title: 'Appearances' do
       %span
@@ -60,7 +50,6 @@
 
   = nav_link(controller: :geo_nodes) do
     = link_to admin_geo_nodes_path, title: 'Geo Nodes' do
-      = icon('globe fw')
       %span
         Geo Nodes
 
@@ -80,13 +69,9 @@
     = link_to admin_application_settings_path, title: 'Settings' do
       %span
         Settings
-<<<<<<< HEAD
 
   = nav_link(controller: :licenses) do
-    = link_to admin_license_path, title: 'License', data: {placement: 'right'} do
-      = icon('check fw')
+    = link_to admin_license_path, title: 'License' do
       %span
         License
-=======
-  .fade-right
->>>>>>> 32a5ff70
+  .fade-right