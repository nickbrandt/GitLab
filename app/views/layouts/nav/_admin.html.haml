%ul.nav.nav-sidebar
  = nav_link(controller: :dashboard, html_options: {class: 'home'}) do
    = link_to admin_root_path, title: "Stats" do
      %i.fa.fa-dashboard
      %span
        Overview
  = nav_link(controller: :projects) do
    = link_to admin_projects_path do
      %i.fa.fa-cube
      %span
        Projects
  = nav_link(controller: :users) do
    = link_to admin_users_path do
      %i.fa.fa-users
      %span
        Users
  = nav_link(controller: :groups) do
    = link_to admin_groups_path do
      %i.fa.fa-group
      %span
        Groups
  = nav_link(controller: :logs) do
    = link_to admin_logs_path do
      %i.fa.fa-file-text
      %span
        Logs
  = nav_link(controller: :broadcast_messages) do
    = link_to admin_broadcast_messages_path do
      %i.fa.fa-bullhorn
      %span
        Messages
  = nav_link(controller: :hooks) do
    = link_to admin_hooks_path do
      %i.fa.fa-external-link
      %span
        Hooks
  = nav_link(controller: :background_jobs) do
<<<<<<< HEAD
    = link_to "Background Jobs", admin_background_jobs_path
  = nav_link(controller: :appearances) do
    = link_to "Appearance", admin_appearances_path
=======
    = link_to admin_background_jobs_path do
      %i.fa.fa-cog
      %span
        Background Jobs
>>>>>>> b01c5d99
<|MERGE_RESOLUTION|>--- conflicted
+++ resolved
@@ -35,13 +35,12 @@
       %span
         Hooks
   = nav_link(controller: :background_jobs) do
-<<<<<<< HEAD
-    = link_to "Background Jobs", admin_background_jobs_path
-  = nav_link(controller: :appearances) do
-    = link_to "Appearance", admin_appearances_path
-=======
     = link_to admin_background_jobs_path do
       %i.fa.fa-cog
       %span
         Background Jobs
->>>>>>> b01c5d99
+  = nav_link(controller: :appearances) do
+    = link_to admin_appearances_path do
+      %i.fa.fa-image
+      %span
+        Appearance