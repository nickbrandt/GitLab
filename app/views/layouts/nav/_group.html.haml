= render 'layouts/nav/group_settings'

%ul.nav-links
  = nav_link(path: 'groups#show', html_options: {class: 'home'}) do
    = link_to group_path(@group), title: 'Home' do
      = icon('group fw')
      %span
        Group
  = nav_link(path: 'groups#activity') do
    = link_to activity_group_path(@group), title: 'Activity' do
      = icon('dashboard fw')
      %span
        Activity
  = nav_link(controller: [:group, :milestones]) do
    = link_to group_milestones_path(@group), title: 'Milestones' do
      = icon('clock-o fw')
      %span
        Milestones
  = nav_link(path: 'groups#issues') do
    = link_to issues_group_path(@group), title: 'Issues' do
      = icon('exclamation-circle fw')
      %span
        Issues
        - issues = IssuesFinder.new(current_user, group_id: @group.id, state: 'opened').execute
        %span.badge.count= number_with_delimiter(issues.count)
  = nav_link(path: 'groups#merge_requests') do
    = link_to merge_requests_group_path(@group), title: 'Merge Requests' do
      = icon('tasks fw')
      %span
        Merge Requests
        - merge_requests = MergeRequestsFinder.new(current_user, group_id: @group.id, state: 'opened').execute
        %span.badge.count= number_with_delimiter(merge_requests.count)
  = nav_link(controller: [:group_members]) do
    = link_to group_group_members_path(@group), title: 'Members' do
      = icon('users fw')
      %span
<<<<<<< HEAD
        Members
  = nav_link(controller: [:stats]) do
    = link_to group_analytics_path(@group), title: 'Contribution Analytics', data: {placement: 'right'} do
      = icon('bar-chart fw')
      %span
        Contribution Analytics
  - if can?(current_user, :admin_group, @group)
    = nav_link(html_options: { class: "separate-item" }) do
      = link_to edit_group_path(@group), title: 'Settings' do
        = icon ('cogs fw')
        %span
          Settings
=======
        Members
>>>>>>> e77a9a34
<|MERGE_RESOLUTION|>--- conflicted
+++ resolved
@@ -34,19 +34,10 @@
     = link_to group_group_members_path(@group), title: 'Members' do
       = icon('users fw')
       %span
-<<<<<<< HEAD
         Members
-  = nav_link(controller: [:stats]) do
-    = link_to group_analytics_path(@group), title: 'Contribution Analytics', data: {placement: 'right'} do
-      = icon('bar-chart fw')
-      %span
-        Contribution Analytics
   - if can?(current_user, :admin_group, @group)
     = nav_link(html_options: { class: "separate-item" }) do
       = link_to edit_group_path(@group), title: 'Settings' do
         = icon ('cogs fw')
         %span
-          Settings
-=======
-        Members
->>>>>>> e77a9a34
+          Settings