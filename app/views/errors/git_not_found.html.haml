--- conflicted
+++ resolved
@@ -1,17 +1,6 @@
-<<<<<<< HEAD
-.alert-message.block-message.error
-  %h3 Git Resource Not found
-  %hr
-  %p
-    Application can't get access to some
-    %span.label branch
-    or
-    %span.label commit
-    in your repository. It may have been moved.
-=======
 %h1 404
 %hr
 %h2 Git Resource Not found
 %p
-  Application cant get access to some branch or commit in your repository. Maybe it was removed
->>>>>>> 05da3801
+  Application can't get access to some branch or commit in your repository. It
+  may have been moved.