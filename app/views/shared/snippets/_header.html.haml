--- conflicted
+++ resolved
@@ -21,10 +21,5 @@
         = render "snippets/actions"
 
   .gray-content-block.middle-block
-<<<<<<< HEAD
-    %h2.snippet-title
-      = markdown escape_once(@snippet.title), pipeline: :single_line
-=======
     %h2.issue-title
-      = gfm escape_once(@snippet.title)
->>>>>>> 6689224a
+      = markdown escape_once(@snippet.title), pipeline: :single_line