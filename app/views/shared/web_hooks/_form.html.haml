--- conflicted
+++ resolved
@@ -5,12 +5,7 @@
     %h4.prepend-top-0
       = page_title
     %p
-<<<<<<< HEAD
-      #{link_to "Webhooks", help_page_path("web_hooks/web_hooks")} can be
-      used for binding events when something is happening within the #{context_title}.
-=======
       #{link_to "Webhooks", help_page_path("user/project/integrations/webhooks")} can be
->>>>>>> d3c1f030
   .col-lg-9.append-bottom-default
     = form_for hook, as: :hook, url: polymorphic_path(url_components + [:hooks]) do |f|
       = form_errors(hook)
