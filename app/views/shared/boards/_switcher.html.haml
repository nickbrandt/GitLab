- parent = board.parent
- milestone_filter_opts = { format: :json }
- milestone_filter_opts = milestone_filter_opts.merge(only_group_milestones: true) if board.group_board?

%boards-selector{ "inline-template" => true,
  ":current-board" => current_board_json,
  "milestone-path" => milestones_filter_path(milestone_filter_opts) }
<<<<<<< HEAD
  %span.boards-selector-wrapper
    .dropdown
      %button.dropdown-menu-toggle{ "@click" => "loadBoards",
        data: { toggle: "dropdown" } }
        {{ board.name }}
        = icon("chevron-down")
      .dropdown-menu{ ":class" => "{ 'is-loading': loading }" }
        .dropdown-content
          %ul{ "v-if" => "!loading" }
            %li{ "v-for" => "board in boards" }
              %a{ ":href" => "'#{board_base_url}/' + board.id" }
                {{ board.name }}
            - if !multiple_boards_available? && current_board_parent.boards.size > 1
              %li.small
                Some of your boards are hidden, activate a license to see them again.
        .dropdown-loading{ "v-if" => "loading" }
          = icon("spin spinner")

        - if can?(current_user, :admin_board, parent)
          .dropdown-footer
            %ul.dropdown-footer-list
              - if parent.feature_available?(:multiple_issue_boards)
                %li
                  %a{ "href" => "#", "@click.prevent" => "showPage('new')" }
                    Create new board
              %li{ "v-if" => "showDelete" }
                %a{ "href" => "#", "@click.prevent" => "showPage('delete')" }
                  %span.text-danger
                    Delete board

    %board-form{ ":milestone-path" => "milestonePath",
      "labels-path" => labels_filter_path(true),
      "project-id" => @project&.id,
      "group-id" => @group&.id,
      ":can-admin-board" => can?(current_user, :admin_board, parent),
      ":scoped-issue-board-feature-enabled" => parent.feature_available?(:scoped_issue_board),
      "weights" => Issue.weight_options,
      "v-if" => "currentPage" }
=======
  .dropdown
    %button.dropdown-menu-toggle{ "v-on:click" => "loadBoards",
      data: { toggle: "dropdown" } }
      {{ board.name }}
      = icon("chevron-down")
    .dropdown-menu{ ":class" => "{ 'is-loading': loading }" }
      .dropdown-title
        %button.dropdown-title-button.dropdown-menu-back{ type: "button",
          aria: { label: "Go back" },
          "v-on:click.stop.prevent" => "showPage('')",
          "v-if" => "currentPage !== ''" }
          = icon("arrow-left")
        {{ title }}
        %button.dropdown-title-button.dropdown-menu-close{ type: "button",
          aria: { label: "Close" } }
          = icon("times", class: "dropdown-menu-close-icon")
      .dropdown-content{ "v-if" => "currentPage === ''" }
        %ul{ "v-if" => "!loading" }
          %li{ "v-for" => "board in boards" }
            %a{ ":href" => "'#{board_base_url}/' + board.id" }
              {{ board.name }}
          - if !multiple_boards_available? && current_board_parent.boards.size > 1
            %li.small
              Some of your boards are hidden, activate a license to see them again.
      .dropdown-loading{ "v-if" => "loading" }
        = icon("spin spinner")
      - if can?(current_user, :admin_board, parent)
        %board-selector-form{ "inline-template" => true,
          ":milestone-path" => "milestonePath",
          "v-if" => "currentPage === 'new' || currentPage === 'edit' || currentPage === 'milestone'" }
          = render "shared/boards/components/form"
        .dropdown-content.board-selector-page-two{ "v-if" => "currentPage === 'delete'" }
          %p
            Are you sure you want to delete this board?
          .board-delete-btns.clearfix
            = link_to current_board_path(board),
              class: "btn btn-danger pull-left",
              method: :delete do
              Delete
            %button.btn.btn-default.pull-right{ type: "button",
              "v-on:click.stop.prevent" => "showPage('')" }
              Cancel
      - if can?(current_user, :admin_board, parent)
        .dropdown-footer{ "v-if" => "currentPage === ''" }
          %ul.dropdown-footer-list
            - if parent.feature_available?(:multiple_issue_boards)
              %li
                %a{ "href" => "#", "v-on:click.stop.prevent" => "showPage('new')" }
                  Create new board
            %li
              %a{ "href" => "#", "v-on:click.stop.prevent" => "showPage('edit')" }
                Edit board name
            - if parent.issue_board_milestone_available?(current_user)
              %li
                %a{ "href" => "#", "v-on:click.stop.prevent" => "showPage('milestone')" }
                  Edit board milestone
            %li{ "v-if" => "showDelete" }
              %a{ "href" => "#", "v-on:click.stop.prevent" => "showPage('delete')" }
                %span.text-danger
                  Delete board
>>>>>>> 6b532527
<|MERGE_RESOLUTION|>--- conflicted
+++ resolved
@@ -5,10 +5,9 @@
 %boards-selector{ "inline-template" => true,
   ":current-board" => current_board_json,
   "milestone-path" => milestones_filter_path(milestone_filter_opts) }
-<<<<<<< HEAD
   %span.boards-selector-wrapper
     .dropdown
-      %button.dropdown-menu-toggle{ "@click" => "loadBoards",
+      %button.dropdown-menu-toggle{ "v-on:click" => "loadBoards",
         data: { toggle: "dropdown" } }
         {{ board.name }}
         = icon("chevron-down")
@@ -29,10 +28,10 @@
             %ul.dropdown-footer-list
               - if parent.feature_available?(:multiple_issue_boards)
                 %li
-                  %a{ "href" => "#", "@click.prevent" => "showPage('new')" }
+                  %a{ "href" => "#", "v-on:click.prevent" => "showPage('new')" }
                     Create new board
               %li{ "v-if" => "showDelete" }
-                %a{ "href" => "#", "@click.prevent" => "showPage('delete')" }
+                %a{ "href" => "#", "v-on:click.prevent" => "showPage('delete')" }
                   %span.text-danger
                     Delete board
 
@@ -43,66 +42,4 @@
       ":can-admin-board" => can?(current_user, :admin_board, parent),
       ":scoped-issue-board-feature-enabled" => parent.feature_available?(:scoped_issue_board),
       "weights" => Issue.weight_options,
-      "v-if" => "currentPage" }
-=======
-  .dropdown
-    %button.dropdown-menu-toggle{ "v-on:click" => "loadBoards",
-      data: { toggle: "dropdown" } }
-      {{ board.name }}
-      = icon("chevron-down")
-    .dropdown-menu{ ":class" => "{ 'is-loading': loading }" }
-      .dropdown-title
-        %button.dropdown-title-button.dropdown-menu-back{ type: "button",
-          aria: { label: "Go back" },
-          "v-on:click.stop.prevent" => "showPage('')",
-          "v-if" => "currentPage !== ''" }
-          = icon("arrow-left")
-        {{ title }}
-        %button.dropdown-title-button.dropdown-menu-close{ type: "button",
-          aria: { label: "Close" } }
-          = icon("times", class: "dropdown-menu-close-icon")
-      .dropdown-content{ "v-if" => "currentPage === ''" }
-        %ul{ "v-if" => "!loading" }
-          %li{ "v-for" => "board in boards" }
-            %a{ ":href" => "'#{board_base_url}/' + board.id" }
-              {{ board.name }}
-          - if !multiple_boards_available? && current_board_parent.boards.size > 1
-            %li.small
-              Some of your boards are hidden, activate a license to see them again.
-      .dropdown-loading{ "v-if" => "loading" }
-        = icon("spin spinner")
-      - if can?(current_user, :admin_board, parent)
-        %board-selector-form{ "inline-template" => true,
-          ":milestone-path" => "milestonePath",
-          "v-if" => "currentPage === 'new' || currentPage === 'edit' || currentPage === 'milestone'" }
-          = render "shared/boards/components/form"
-        .dropdown-content.board-selector-page-two{ "v-if" => "currentPage === 'delete'" }
-          %p
-            Are you sure you want to delete this board?
-          .board-delete-btns.clearfix
-            = link_to current_board_path(board),
-              class: "btn btn-danger pull-left",
-              method: :delete do
-              Delete
-            %button.btn.btn-default.pull-right{ type: "button",
-              "v-on:click.stop.prevent" => "showPage('')" }
-              Cancel
-      - if can?(current_user, :admin_board, parent)
-        .dropdown-footer{ "v-if" => "currentPage === ''" }
-          %ul.dropdown-footer-list
-            - if parent.feature_available?(:multiple_issue_boards)
-              %li
-                %a{ "href" => "#", "v-on:click.stop.prevent" => "showPage('new')" }
-                  Create new board
-            %li
-              %a{ "href" => "#", "v-on:click.stop.prevent" => "showPage('edit')" }
-                Edit board name
-            - if parent.issue_board_milestone_available?(current_user)
-              %li
-                %a{ "href" => "#", "v-on:click.stop.prevent" => "showPage('milestone')" }
-                  Edit board milestone
-            %li{ "v-if" => "showDelete" }
-              %a{ "href" => "#", "v-on:click.stop.prevent" => "showPage('delete')" }
-                %span.text-danger
-                  Delete board
->>>>>>> 6b532527
+      "v-if" => "currentPage" }