- @no_breadcrumb_container = true
- @no_container = true
- @content_class = "issue-boards-content"
- breadcrumb_title "Issue Board"
- page_title "Boards"

- content_for :page_specific_javascripts do
  = webpack_bundle_tag 'common_vue'
<<<<<<< HEAD
  = webpack_bundle_tag 'filtered_search'
=======
  = webpack_bundle_tag 'boards'
>>>>>>> 88870c87

  %script#js-board-template{ type: "text/x-template" }= render "shared/boards/components/board"
  %script#js-board-modal-filter{ type: "text/x-template" }= render "shared/issuable/search_bar", type: :boards_modal

#board-app.boards-app{ "v-cloak" => true, data: board_data, ":class" => "{ 'is-compact': detailIssueVisible }" }
  .hidden-xs.hidden-sm
    = render 'shared/issuable/search_bar', type: :boards

  .boards-list
    .boards-app-loading.text-center{ "v-if" => "loading" }
      = icon("spinner spin")
    %board{ "v-cloak" => true,
      "v-for" => "list in state.lists",
      "ref" => "board",
      ":list" => "list",
      ":disabled" => "disabled",
      ":issue-link-base" => "issueLinkBase",
      ":root-path" => "rootPath",
      ":board-id" => "boardId",
      ":key" => "_uid" }
  = render "shared/boards/components/sidebar"
  - if @project
    %board-add-issues-modal{ "new-issue-path" => new_project_issue_path(@project),
      "milestone-path" => milestones_filter_dropdown_path,
      "label-path" => labels_filter_path,
      "empty-state-svg" => image_path('illustrations/issues.svg'),
      ":issue-link-base" => "issueLinkBase",
      ":root-path" => "rootPath",
      ":project-id" => @project.id }<|MERGE_RESOLUTION|>--- conflicted
+++ resolved
@@ -6,11 +6,6 @@
 
 - content_for :page_specific_javascripts do
   = webpack_bundle_tag 'common_vue'
-<<<<<<< HEAD
-  = webpack_bundle_tag 'filtered_search'
-=======
-  = webpack_bundle_tag 'boards'
->>>>>>> 88870c87
 
   %script#js-board-template{ type: "text/x-template" }= render "shared/boards/components/board"
   %script#js-board-modal-filter{ type: "text/x-template" }= render "shared/issuable/search_bar", type: :boards_modal
