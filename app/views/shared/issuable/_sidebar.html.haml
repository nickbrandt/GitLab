- todo = issuable_todo(issuable)
- content_for :page_specific_javascripts do
  = page_specific_javascript_bundle_tag('common_vue')
  = page_specific_javascript_bundle_tag('issuable')

%aside.right-sidebar.js-right-sidebar{ data: { "offset-top" => "101", "spy" => "affix" }, class: sidebar_gutter_collapsed_class, 'aria-live' => 'polite' }
  .issuable-sidebar
    - can_edit_issuable = can?(current_user, :"admin_#{issuable.to_ability_name}", @project)
    .block.issuable-sidebar-header
      - if current_user
        %span.issuable-header-text.hide-collapsed.pull-left
          Todo
      %a.gutter-toggle.pull-right.js-sidebar-toggle{ role: "button", href: "#", "aria-label" => "Toggle sidebar" }
        = sidebar_gutter_toggle_icon
      - if current_user
        %button.btn.btn-default.issuable-header-btn.pull-right.js-issuable-todo{ type: "button", "aria-label" => (todo.nil? ? "Add todo" : "Mark done"), data: { todo_text: "Add todo", mark_text: "Mark done", issuable_id: issuable.id, issuable_type: issuable.class.name.underscore, url: namespace_project_todos_path(@project.namespace, @project), delete_path: (dashboard_todo_path(todo) if todo) } }
          %span.js-issuable-todo-text
            - if todo
              Mark done
            - else
              Add todo
          = icon('spin spinner', class: 'hidden js-issuable-todo-loading', 'aria-hidden': 'true')

    = form_for [@project.namespace.becomes(Namespace), @project, issuable], remote: true, format: :json, html: { class: 'issuable-context-form inline-update js-issuable-update' } do |f|
      .block.assignee
<<<<<<< HEAD
        - if issuable.instance_of?(Issue)
          #js-vue-sidebar-assignees{ data: { path: issuable_json_path(issuable), field: "#{issuable.to_ability_name}[assignee_id]",'editable' => can_edit_issuable ? true : false, user: { id: current_user.id } } }
            .title.hide-collapsed
              Assignee
              = icon('spinner spin', class: 'block-loading', 'aria-hidden': 'true')
=======
        .sidebar-collapsed-icon.sidebar-collapsed-user{ data: { toggle: "tooltip", placement: "left", container: "body" }, title: (issuable.assignee.name if issuable.assignee) }
          - if issuable.assignee
            = link_to_member(@project, issuable.assignee, size: 24)
          - else
            = icon('user', 'aria-hidden': 'true')
        .title.hide-collapsed
          Assignee
          = icon('spinner spin', class: 'hidden block-loading', 'aria-hidden': 'true')
          - if can_edit_issuable
            = link_to 'Edit', '#', class: 'edit-link pull-right'
        .value.hide-collapsed
          - if issuable.assignee
            = link_to_member(@project, issuable.assignee, size: 32, extra_class: 'bold') do
              - if issuable.instance_of?(MergeRequest) && !issuable.can_be_merged_by?(issuable.assignee)
                %span.pull-right.cannot-be-merged{ data: { toggle: 'tooltip', placement: 'left' }, title: 'Not allowed to merge' }
                  = icon('exclamation-triangle', 'aria-hidden': 'true')
              %span.username
                = issuable.assignee.to_reference
          - else
            %span.assign-yourself.no-value
              No assignee
>>>>>>> d893b691
              - if can_edit_issuable
                = link_to 'Edit', '#', class: 'edit-link pull-right'
          - content_for :page_specific_javascripts do
            = page_specific_javascript_bundle_tag('vue_sidebar_assignees')
        - else
          .sidebar-collapsed-icon.sidebar-collapsed-user{ data: { toggle: "tooltip", placement: "left", container: "body" }, title: (issuable.assignee.name if issuable.assignee) }
            - if issuable.assignee
              = link_to_member(@project, issuable.assignee, size: 24)
            - else
              = icon('user', 'aria-hidden': 'true')
          .title.hide-collapsed
            Assignee
            = icon('spinner spin', class: 'hidden block-loading', 'aria-hidden': 'true')
            - if can_edit_issuable
              = link_to 'Edit', '#', class: 'edit-link pull-right'
          .value.hide-collapsed
            - if issuable.assignee
              = link_to_member(@project, issuable.assignee, size: 32, extra_class: 'bold') do
                - if issuable.instance_of?(MergeRequest) && !issuable.can_be_merged_by?(issuable.assignee)
                  %span.pull-right.cannot-be-merged{ data: { toggle: 'tooltip', placement: 'left' }, title: 'Not allowed to merge' }
                    = icon('exclamation-triangle', 'aria-hidden': 'true')
                %span.username
                  = issuable.assignee.to_reference
            - else
              %span.assign-yourself.no-value
                No assignee
                - if can_edit_issuable
                  \-
                  %a.js-assign-yourself{ href: '#' }
                    assign yourself

        .selectbox.hide-collapsed
          - issuable.assignees.each do |assignee|
            = hidden_field_tag "#{issuable.to_ability_name}[assignee_ids][]", assignee.id, id: nil, data: { name: assignee.name, username: assignee.username, 'avatar-url' => assignee.avatar_url }
          - if issuable.instance_of?(Issue)
            = dropdown_tag('Select assignee(s)', options: { toggle_class: 'js-user-search js-author-search js-multiselect js-save-user-data', title: 'Assign to', filter: true, dropdown_class: 'dropdown-menu-user dropdown-menu-selectable dropdown-menu-author', placeholder: 'Search users', data: { first_user: (current_user.username if current_user), current_user: true, project_id: (@project.id if @project), author_id: issuable.author_id, field_name: "#{issuable.to_ability_name}[assignee_ids][]", issue_update: issuable_json_path(issuable), ability_name: issuable.to_ability_name, null_user: true, multi_select: true, 'dropdown-title' => 'Select assignee(s)' } })
          - else
            = dropdown_tag('Select assignee', options: { toggle_class: 'js-user-search js-author-search', title: 'Assign to', filter: true, dropdown_class: 'dropdown-menu-user dropdown-menu-selectable dropdown-menu-author', placeholder: 'Search users', data: { first_user: (current_user.username if current_user), current_user: true, project_id: (@project.id if @project), author_id: issuable.author_id, field_name: "#{issuable.to_ability_name}[assignee_id]", issue_update: issuable_json_path(issuable), ability_name: issuable.to_ability_name, null_user: true } })

      .block.milestone
        .sidebar-collapsed-icon
          = icon('clock-o', 'aria-hidden': 'true')
          %span
            - if issuable.milestone
              %span.has-tooltip{ title: milestone_remaining_days(issuable.milestone), data: { container: 'body', html: 1, placement: 'left' } }
                = issuable.milestone.title
            - else
              None
        .title.hide-collapsed
          Milestone
          = icon('spinner spin', class: 'hidden block-loading', 'aria-hidden': 'true')
          - if can_edit_issuable
            = link_to 'Edit', '#', class: 'edit-link pull-right'
        .value.hide-collapsed
          - if issuable.milestone
            = link_to issuable.milestone.title, namespace_project_milestone_path(@project.namespace, @project, issuable.milestone), class: "bold has-tooltip", title: milestone_remaining_days(issuable.milestone), data: { container: "body", html: 1 }
          - else
            %span.no-value None

        .selectbox.hide-collapsed
          = f.hidden_field 'milestone_id', value: issuable.milestone_id, id: nil
          = dropdown_tag('Milestone', options: { title: 'Assign milestone', toggle_class: 'js-milestone-select js-extra-options', filter: true, dropdown_class: 'dropdown-menu-selectable', placeholder: 'Search milestones', data: { show_no: true, field_name: "#{issuable.to_ability_name}[milestone_id]", project_id: @project.id, issuable_id: issuable.id, milestones: namespace_project_milestones_path(@project.namespace, @project, :json), ability_name: issuable.to_ability_name, issue_update: issuable_json_path(issuable), use_id: true }})
      - if issuable.has_attribute?(:time_estimate)
        #issuable-time-tracker.block
          %issuable-time-tracker{ ':time_estimate' => 'issuable.time_estimate', ':time_spent' => 'issuable.total_time_spent', ':human_time_estimate' => 'issuable.human_time_estimate', ':human_time_spent' => 'issuable.human_total_time_spent', 'docs-url' => help_page_path('workflow/time_tracking.md') }
            // Fallback while content is loading
            .title.hide-collapsed
              Time tracking
              = icon('spinner spin', 'aria-hidden': 'true')
      - if issuable.has_attribute?(:due_date)
        .block.due_date
          .sidebar-collapsed-icon
            = icon('calendar', 'aria-hidden': 'true')
            %span.js-due-date-sidebar-value
              = issuable.due_date.try(:to_s, :medium) || 'None'
          .title.hide-collapsed
            Due date
            = icon('spinner spin', class: 'hidden block-loading', 'aria-hidden': 'true')
            - if can?(current_user, :"admin_#{issuable.to_ability_name}", @project)
              = link_to 'Edit', '#', class: 'edit-link pull-right'
          .value.hide-collapsed
            %span.value-content
              - if issuable.due_date
                %span.bold= issuable.due_date.to_s(:medium)
              - else
                %span.no-value No due date
            - if can?(current_user, :"admin_#{issuable.to_ability_name}", @project)
              %span.no-value.js-remove-due-date-holder{ class: ("hidden" if issuable.due_date.nil?) }
                \-
                %a.js-remove-due-date{ href: "#", role: "button" }
                  remove due date
          - if can?(current_user, :"admin_#{issuable.to_ability_name}", @project)
            .selectbox.hide-collapsed
              = f.hidden_field :due_date, value: issuable.due_date.try(:strftime, 'yy-mm-dd')
              .dropdown
                %button.dropdown-menu-toggle.js-due-date-select{ type: 'button', data: { toggle: 'dropdown', field_name: "#{issuable.to_ability_name}[due_date]", ability_name: issuable.to_ability_name, issue_update: issuable_json_path(issuable) } }
                  %span.dropdown-toggle-text Due date
                  = icon('chevron-down', 'aria-hidden': 'true')
                .dropdown-menu.dropdown-menu-due-date
                  = dropdown_title('Due date')
                  = dropdown_content do
                    .js-due-date-calendar

      - if @labels && @labels.any?
        - selected_labels = issuable.labels
        .block.labels
          .sidebar-collapsed-icon.js-sidebar-labels-tooltip{ title: issuable_labels_tooltip(issuable.labels_array), data: { placement: "left", container: "body" } }
            = icon('tags', class: 'hidden', 'aria-hidden': 'true')
            %span
              = selected_labels.size
          .title.hide-collapsed
            Labels
            = icon('spinner spin', class: 'hidden block-loading', 'aria-hidden': 'true')
            - if can_edit_issuable
              = link_to 'Edit', '#', class: 'edit-link pull-right'
          .value.issuable-show-labels.hide-collapsed{ class: ("has-labels" if selected_labels.any?) }
            - if selected_labels.any?
              - selected_labels.each do |label|
                = link_to_label(label, subject: issuable.project, type: issuable.to_ability_name)
            - else
              %span.no-value None
          .selectbox.hide-collapsed
            - selected_labels.each do |label|
              = hidden_field_tag "#{issuable.to_ability_name}[label_names][]", label.id, id: nil
            .dropdown
              %button.dropdown-menu-toggle.js-label-select.js-multiselect.js-label-sidebar-dropdown{ type: "button", data: {toggle: "dropdown", default_label: "Labels", field_name: "#{issuable.to_ability_name}[label_names][]", ability_name: issuable.to_ability_name, show_no: "true", show_any: "true", namespace_path: @project.try(:namespace).try(:path), project_path: @project.try(:path), issue_update: issuable_json_path(issuable), labels: (namespace_project_labels_path(@project.namespace, @project, :json) if @project) } }
                %span.dropdown-toggle-text{ class: ("is-default" if selected_labels.empty?) }
                  = multi_label_name(selected_labels, "Labels")
                = icon('chevron-down', 'aria-hidden': 'true')
              .dropdown-menu.dropdown-select.dropdown-menu-paging.dropdown-menu-labels.dropdown-menu-selectable
                = render partial: "shared/issuable/label_page_default"
                - if can? current_user, :admin_label, @project and @project
                  = render partial: "shared/issuable/label_page_create"

      - if issuable.respond_to?(:weight)
        .block.weight
          .sidebar-collapsed-icon
            = icon('balance-scale')
            %span
              - if issuable.weight
                = issuable.weight
              - else
                No
          .title.hide-collapsed
            Weight
            = icon('spinner spin', class: 'block-loading')
            - if can?(current_user, :"admin_#{issuable.to_ability_name}", @project)
              = link_to 'Edit', '#', class: 'edit-link pull-right'
          .value.bold.hide-collapsed
            - if issuable.weight
              = issuable.weight
            - else
              .light None
          .selectbox.hide-collapsed
            = weight_dropdown_tag(issuable, title: 'Change weight', data: { field_name: 'weight', issue_update: "#{issuable_json_path(issuable)}", ability_name: "#{issuable.to_ability_name}" }) do
              %ul
                - Issue.weight_options.each do |weight|
                  %li
                    %a{ href: "#", data: { id: weight, none: weight == Issue::WEIGHT_NONE }, class: ("is-active" if params[:weight] == weight.to_s) }
                      = weight

      = render "shared/issuable/participants", participants: issuable.participants(current_user)
      - if current_user
        - subscribed = issuable.subscribed?(current_user, @project)
        .block.light.subscription{ data: { url: toggle_subscription_path(issuable) } }
          .sidebar-collapsed-icon
            = icon('rss', 'aria-hidden': 'true')
          %span.issuable-header-text.hide-collapsed.pull-left
            Notifications
          - subscribtion_status = subscribed ? 'subscribed' : 'unsubscribed'
          %button.btn.btn-default.pull-right.js-subscribe-button.issuable-subscribe-button.hide-collapsed{ type: "button" }
            %span= subscribed ? 'Unsubscribe' : 'Subscribe'

      - project_ref = cross_project_reference(@project, issuable)
      .block.project-reference
        .sidebar-collapsed-icon.dont-change-state
          = clipboard_button(clipboard_text: project_ref, title: "Copy reference to clipboard", placement: "left")
        .cross-project-reference.hide-collapsed
          %span
            Reference:
            %cite{ title: project_ref }
              = project_ref
          = clipboard_button(clipboard_text: project_ref, title: "Copy reference to clipboard", placement: "left")


    - if issuable.instance_of?(Issue)
      - issuable.assignees.each do |assignee|
        :javascript
          document.addEventListener('DOMContentLoaded', () => {
            gl.sidebarAssigneesOptions.assignees.addUser(parseInt("#{assignee.id}", 10), "#{assignee.name}", "#{assignee.username}", "#{assignee.avatar_url}", true);
          });

    :javascript
      gl.IssuableResource = new gl.SubbableResource('#{issuable_json_path(issuable)}');
      new gl.IssuableTimeTracking("#{escape_javascript(serialize_issuable(issuable))}");
      new MilestoneSelect('{"full_path":"#{@project.full_path}"}');
      new LabelsSelect();
      new WeightSelect();
      new IssuableContext('#{escape_javascript(current_user.to_json(only: [:username, :id, :name]))}');
      gl.Subscription.bindAll('.subscription');
      new gl.DueDateSelectors();
      window.sidebar = new Sidebar();<|MERGE_RESOLUTION|>--- conflicted
+++ resolved
@@ -23,35 +23,11 @@
 
     = form_for [@project.namespace.becomes(Namespace), @project, issuable], remote: true, format: :json, html: { class: 'issuable-context-form inline-update js-issuable-update' } do |f|
       .block.assignee
-<<<<<<< HEAD
         - if issuable.instance_of?(Issue)
           #js-vue-sidebar-assignees{ data: { path: issuable_json_path(issuable), field: "#{issuable.to_ability_name}[assignee_id]",'editable' => can_edit_issuable ? true : false, user: { id: current_user.id } } }
             .title.hide-collapsed
               Assignee
               = icon('spinner spin', class: 'block-loading', 'aria-hidden': 'true')
-=======
-        .sidebar-collapsed-icon.sidebar-collapsed-user{ data: { toggle: "tooltip", placement: "left", container: "body" }, title: (issuable.assignee.name if issuable.assignee) }
-          - if issuable.assignee
-            = link_to_member(@project, issuable.assignee, size: 24)
-          - else
-            = icon('user', 'aria-hidden': 'true')
-        .title.hide-collapsed
-          Assignee
-          = icon('spinner spin', class: 'hidden block-loading', 'aria-hidden': 'true')
-          - if can_edit_issuable
-            = link_to 'Edit', '#', class: 'edit-link pull-right'
-        .value.hide-collapsed
-          - if issuable.assignee
-            = link_to_member(@project, issuable.assignee, size: 32, extra_class: 'bold') do
-              - if issuable.instance_of?(MergeRequest) && !issuable.can_be_merged_by?(issuable.assignee)
-                %span.pull-right.cannot-be-merged{ data: { toggle: 'tooltip', placement: 'left' }, title: 'Not allowed to merge' }
-                  = icon('exclamation-triangle', 'aria-hidden': 'true')
-              %span.username
-                = issuable.assignee.to_reference
-          - else
-            %span.assign-yourself.no-value
-              No assignee
->>>>>>> d893b691
               - if can_edit_issuable
                 = link_to 'Edit', '#', class: 'edit-link pull-right'
           - content_for :page_specific_javascripts do
