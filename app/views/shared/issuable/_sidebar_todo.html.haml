- is_collapsed = local_assigns.fetch(:is_collapsed, false)
- mark_content = is_collapsed ? icon('check-square', class: 'todo-undone') : _('Mark todo as done')
- todo_content = is_collapsed ? icon('plus-square') : _('Add todo')

%button.issuable-todo-btn.js-issuable-todo{ type: 'button',
<<<<<<< HEAD
  class: (is_collapsed ? 'btn-blank sidebar-collapsed-icon dont-change-state has-tooltip' : 'btn btn-secondary issuable-header-btn float-right'),
  title: (todo.nil? ? _('Add todo') : _('Mark done')),
  'aria-label' => (todo.nil? ? _('Add todo') : _('Mark done')),
=======
  class: (is_collapsed ? 'btn-blank sidebar-collapsed-icon dont-change-state has-tooltip' : 'btn btn-default issuable-header-btn pull-right'),
  title: (todo.nil? ? _('Add todo') : _('Mark todo as done')),
  'aria-label' => (todo.nil? ? _('Add todo') : _('Mark todo as done')),
>>>>>>> b1e9d98a
  data: issuable_todo_button_data(issuable, todo, is_collapsed) }
  %span.issuable-todo-inner.js-issuable-todo-inner<
    - if todo
      = mark_content
    - else
      = todo_content
  = icon('spin spinner', 'aria-hidden': 'true')<|MERGE_RESOLUTION|>--- conflicted
+++ resolved
@@ -3,15 +3,9 @@
 - todo_content = is_collapsed ? icon('plus-square') : _('Add todo')
 
 %button.issuable-todo-btn.js-issuable-todo{ type: 'button',
-<<<<<<< HEAD
   class: (is_collapsed ? 'btn-blank sidebar-collapsed-icon dont-change-state has-tooltip' : 'btn btn-secondary issuable-header-btn float-right'),
-  title: (todo.nil? ? _('Add todo') : _('Mark done')),
-  'aria-label' => (todo.nil? ? _('Add todo') : _('Mark done')),
-=======
-  class: (is_collapsed ? 'btn-blank sidebar-collapsed-icon dont-change-state has-tooltip' : 'btn btn-default issuable-header-btn pull-right'),
   title: (todo.nil? ? _('Add todo') : _('Mark todo as done')),
   'aria-label' => (todo.nil? ? _('Add todo') : _('Mark todo as done')),
->>>>>>> b1e9d98a
   data: issuable_todo_button_data(issuable, todo, is_collapsed) }
   %span.issuable-todo-inner.js-issuable-todo-inner<
     - if todo
