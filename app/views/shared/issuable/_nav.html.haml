--- conflicted
+++ resolved
@@ -1,32 +1,14 @@
 - type = local_assigns.fetch(:type, :issues)
 - page_context_word = type.to_s.humanize(capitalize: false)
 - issuables = @issues || @merge_requests
-- closed_title = 'Filter by issues that are currently closed.'
 
 %ul.nav-links.issues-state-filters
   %li{ class: active_when(params[:state] == 'opened') }>
-<<<<<<< HEAD
-    %button.btn.btn-link{ id: 'state-opened', title: "Filter by #{page_context_word} that are currently opened.", type: 'button', data: { state: 'opened' } }
-=======
     = link_to page_filter_path(state: 'opened', label: true), id: 'state-opened', title: "Filter by #{page_context_word} that are currently opened.", data: { state: 'opened' } do
->>>>>>> 134ba0b5
       #{issuables_state_counter_text(type, :opened)}
 
   - if type == :merge_requests
     %li{ class: active_when(params[:state] == 'merged') }>
-<<<<<<< HEAD
-      %button.btn.btn-link{ id: 'state-merged', title: 'Filter by merge requests that are currently merged.', type: 'button', data: { state: 'merged' } }
-        #{issuables_state_counter_text(type, :merged)}
-
-    - closed_title = 'Filter by merge requests that are currently closed and unmerged.'
-
-  %li{ class: active_when(params[:state] == 'closed') }>
-    %button.btn.btn-link{ id: 'state-closed', title: closed_title, type: 'button', data: { state: 'closed' } }
-      #{issuables_state_counter_text(type, :closed)}
-
-  %li{ class: active_when(params[:state] == 'all') }>
-    %button.btn.btn-link{ id: 'state-all', title: "Show all #{page_context_word}.", type: 'button', data: { state: 'all' } }
-=======
       = link_to page_filter_path(state: 'merged', label: true), id: 'state-merged', title: 'Filter by merge requests that are currently merged.', data: { state: 'merged' } do
         #{issuables_state_counter_text(type, :merged)}
 
@@ -40,5 +22,4 @@
 
   %li{ class: active_when(params[:state] == 'all') }>
     = link_to page_filter_path(state: 'all', label: true), id: 'state-all', title: "Show all #{page_context_word}.", data: { state: 'all' } do
->>>>>>> 134ba0b5
       #{issuables_state_counter_text(type, :all)}