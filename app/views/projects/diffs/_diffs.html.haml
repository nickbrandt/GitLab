- environment = local_assigns.fetch(:environment, nil)
- show_whitespace_toggle = local_assigns.fetch(:show_whitespace_toggle, true)
- can_create_note = !@diff_notes_disabled && can?(current_user, :create_note, diffs.project)
- diff_files = diffs.diff_files
- merge_request = local_assigns.fetch(:merge_request, false)

.content-block.oneline-block.files-changed.diff-files-changed.js-diff-files-changed{ class: ("diff-files-changed-merge-request" if merge_request) }
  .files-changed-inner
    .inline-parallel-buttons.d-none.d-sm-none.d-md-block
      - if !diffs_expanded? && diff_files.any? { |diff_file| diff_file.collapsed? }
<<<<<<< HEAD
        = link_to 'Expand all', url_for(params.merge(expanded: 1, format: nil)), class: 'btn btn-secondary'
=======
        = link_to 'Expand all', url_for(safe_params.merge(expanded: 1, format: nil)), class: 'btn btn-default'
>>>>>>> 533593e9
      - if show_whitespace_toggle
        - if current_controller?(:commit)
          = commit_diff_whitespace_link(diffs.project, @commit, class: 'd-none d-sm-inline-block')
        - elsif current_controller?('projects/merge_requests/diffs')
          = diff_merge_request_whitespace_link(diffs.project, @merge_request, class: 'd-none d-sm-block')
        - elsif current_controller?(:compare)
          = diff_compare_whitespace_link(diffs.project, params[:from], params[:to], class: 'd-none d-sm-block')
      .btn-group
        = inline_diff_btn
        = parallel_diff_btn
    = render 'projects/diffs/stats', diff_files: diff_files

- if render_overflow_warning?(diff_files)
  = render 'projects/diffs/warning', diff_files: diffs

.files{ data: { can_create_note: can_create_note } }
  = render partial: 'projects/diffs/file', collection: diff_files, as: :diff_file, locals: { project: diffs.project, environment: environment }<|MERGE_RESOLUTION|>--- conflicted
+++ resolved
@@ -8,11 +8,7 @@
   .files-changed-inner
     .inline-parallel-buttons.d-none.d-sm-none.d-md-block
       - if !diffs_expanded? && diff_files.any? { |diff_file| diff_file.collapsed? }
-<<<<<<< HEAD
-        = link_to 'Expand all', url_for(params.merge(expanded: 1, format: nil)), class: 'btn btn-secondary'
-=======
-        = link_to 'Expand all', url_for(safe_params.merge(expanded: 1, format: nil)), class: 'btn btn-default'
->>>>>>> 533593e9
+        = link_to 'Expand all', url_for(safe_params.merge(expanded: 1, format: nil)), class: 'btn btn-secondary'
       - if show_whitespace_toggle
         - if current_controller?(:commit)
           = commit_diff_whitespace_link(diffs.project, @commit, class: 'd-none d-sm-inline-block')
