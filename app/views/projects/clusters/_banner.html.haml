--- conflicted
+++ resolved
@@ -10,10 +10,6 @@
 
 - if show_cluster_security_warning?
   .js-cluster-security-warning.alert.alert-block.alert-dismissable.bs-callout.bs-callout-warning
-<<<<<<< HEAD
     %button.close.js-close{ type: "button", data: { feature_id: UserCalloutsHelper::CLUSTER_SECURITY_WARNING, dismiss_endpoint: user_callouts_path } }  &times;
-=======
-    %button.close{ type: "button", data: { feature_id: UserCalloutsHelper::CLUSTER_SECURITY_WARNING, dismiss_endpoint: user_callouts_path } }  &times;
->>>>>>> 28086b20
     = s_("ClusterIntegration|The default cluster configuration grants access to many functionalities needed to successfully build and deploy a containerised application.")
     = link_to s_("More information"),  help_page_path('user/project/clusters/index.md', anchor: 'security-implications')