= render 'shared/runners/runner_description'

%hr

%p.lead To start serving your jobs you can either add specific Runners to your project or use shared Runners
.row
  .col-sm-6
    = render 'projects/runners/specific_runners'
  .col-sm-6
    = render 'projects/runners/shared_runners'
<<<<<<< HEAD
.row
  .col-sm-6
  .col-sm-6
=======
>>>>>>> 632244e7
    = render 'projects/runners/group_runners'<|MERGE_RESOLUTION|>--- conflicted
+++ resolved
@@ -8,10 +8,4 @@
     = render 'projects/runners/specific_runners'
   .col-sm-6
     = render 'projects/runners/shared_runners'
-<<<<<<< HEAD
-.row
-  .col-sm-6
-  .col-sm-6
-=======
->>>>>>> 632244e7
     = render 'projects/runners/group_runners'