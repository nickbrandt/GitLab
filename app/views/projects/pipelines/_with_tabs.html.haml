- expose_sast_data = @pipeline.expose_sast_data?
- expose_dependency_data = @pipeline.expose_dependency_scanning_data?
- blob_path = project_blob_path(@project, @pipeline.sha)

.tabs-holder
  %ul.pipelines-tabs.nav-links.no-top.no-bottom.mobile-separator.nav.nav-tabs
    %li.js-pipeline-tab-link
      = link_to project_pipeline_path(@project, @pipeline), data: { target: '#js-tab-pipeline', action: 'pipelines', toggle: 'tab' }, class: 'pipeline-tab' do
        = _("Pipeline")
    %li.js-builds-tab-link
      = link_to builds_project_pipeline_path(@project, @pipeline), data: { target: '#js-tab-builds', action: 'builds', toggle: 'tab' }, class: 'builds-tab' do
        = _("Jobs")
        %span.badge.badge-pill.js-builds-counter= pipeline.total_size
    - if @pipeline.failed_builds.present?
      %li.js-failures-tab-link
        = link_to failures_project_pipeline_path(@project, @pipeline), data: { target: '#js-tab-failures', action: 'failures', toggle: 'tab' }, class: 'failures-tab' do
          = _("Failed Jobs")
          %span.badge.badge-pill.js-failures-counter= @pipeline.failed_builds.count
    - if expose_sast_data || expose_dependency_data
      %li.js-security-tab-link
        = link_to security_project_pipeline_path(@project, @pipeline), data: { target: '#js-tab-security', action: 'security', toggle: 'tab' }, class: 'security-tab' do
          = _("Security report")
          %span.badge.badge-pill.js-sast-counter.hidden

.tab-content
  #js-tab-pipeline.tab-pane
    #js-pipeline-graph-vue

  #js-tab-builds.tab-pane
    - if pipeline.yaml_errors.present?
      .bs-callout.bs-callout-danger
        %h4 Found errors in your .gitlab-ci.yml:
        %ul
          - pipeline.yaml_errors.split(",").each do |error|
            %li= error
        You can also test your .gitlab-ci.yml in the #{link_to "Lint", project_ci_lint_path(@project)}

    - if pipeline.project.builds_enabled? && !pipeline.ci_yaml_file
      .bs-callout.bs-callout-warning
        \.gitlab-ci.yml not found in this commit

    .table-holder.pipeline-holder
      %table.table.ci-table.pipeline
        %thead
          %tr
            %th Status
            %th Job ID
            %th Name
            %th
            %th Coverage
            %th
        = render partial: "projects/stage/stage", collection: pipeline.legacy_stages, as: :stage

  - if @pipeline.failed_builds.present?
<<<<<<< HEAD
    #js-tab-failures.build-failures.tab-pane
      - @pipeline.failed_builds.each_with_index do |build, index|
        .build-state
          %span.ci-status-icon-failed= custom_icon('icon_status_failed')
          %span.stage
            = build.stage.titleize
          %span.build-name
            = link_to build.name, pipeline_job_url(pipeline, build)
        %pre.build-log= build_summary(build, skip: index >= 10)
=======
    #js-tab-failures.build-failures.tab-pane.build-page
      %table.table.responsive-table.ci-table.responsive-table-sm-rounded
        %thead
          %th.table-th-transparent
          %th.table-th-transparent= _("Name")
          %th.table-th-transparent= _("Stage")
          %th.table-th-transparent= _("Failure")

        %tbody
          - @pipeline.failed_builds.each_with_index do |build, index|
            - job = build.present(current_user: current_user)
            %tr.build-state.responsive-table-border-start
              %td.responsive-table-cell.ci-status-icon-failed{ data: { column: "Status"} }
                .d-none.d-md-block.build-icon
                  = custom_icon("icon_status_#{build.status}")
                .d-md-none.build-badge
                  = render "ci/status/badge", link: false, status: job.detailed_status(current_user)
              %td.responsive-table-cell.build-name{ data: { column: _("Name")} }
                = link_to build.name, pipeline_job_url(pipeline, build)
              %td.responsive-table-cell.build-stage{ data: { column: _("Stage")} }
                = build.stage.titleize
              %td.responsive-table-cell.build-failure{ data: { column: _("Failure")} }
                = build.present.callout_failure_message
              %td.responsive-table-cell.build-actions
                = link_to retry_project_job_path(build.project, build, return_to: request.original_url), method: :post, title: _('Retry'), class: 'btn btn-build' do
                  = icon('repeat')
            %tr.build-trace-row.responsive-table-border-end
              %td
              %td.responsive-table-cell.build-trace-container{ colspan: 4 }
                %pre.build-trace.build-trace-rounded
                  %code.bash.js-build-output
                    = build_summary(build)
>>>>>>> fa41cf93
  - if expose_sast_data || expose_dependency_data
    #js-tab-security.build-security.tab-pane
      #js-security-report-app{ data: { endpoint: expose_sast_data ? sast_artifact_url(@pipeline) : nil,
      blob_path: blob_path,
      dependency_scanning_endpoint: expose_dependency_data ? dependency_scanning_artifact_url(@pipeline) : nil,
      pipeline_id: @pipeline.id,
      vulnerability_feedback_path: project_vulnerability_feedback_index_path(@project),
      vulnerability_feedback_help_path: help_page_path("user/project/merge_requests/index", anchor: "interacting-with-security-reports-ultimate"),
      sast_help_path: help_page_path('user/project/merge_requests/sast'),
      dependency_scanning_help_path: help_page_path('user/project/merge_requests/dependency_scanning')} }<|MERGE_RESOLUTION|>--- conflicted
+++ resolved
@@ -52,17 +52,6 @@
         = render partial: "projects/stage/stage", collection: pipeline.legacy_stages, as: :stage
 
   - if @pipeline.failed_builds.present?
-<<<<<<< HEAD
-    #js-tab-failures.build-failures.tab-pane
-      - @pipeline.failed_builds.each_with_index do |build, index|
-        .build-state
-          %span.ci-status-icon-failed= custom_icon('icon_status_failed')
-          %span.stage
-            = build.stage.titleize
-          %span.build-name
-            = link_to build.name, pipeline_job_url(pipeline, build)
-        %pre.build-log= build_summary(build, skip: index >= 10)
-=======
     #js-tab-failures.build-failures.tab-pane.build-page
       %table.table.responsive-table.ci-table.responsive-table-sm-rounded
         %thead
@@ -95,7 +84,6 @@
                 %pre.build-trace.build-trace-rounded
                   %code.bash.js-build-output
                     = build_summary(build)
->>>>>>> fa41cf93
   - if expose_sast_data || expose_dependency_data
     #js-tab-security.build-security.tab-pane
       #js-security-report-app{ data: { endpoint: expose_sast_data ? sast_artifact_url(@pipeline) : nil,
