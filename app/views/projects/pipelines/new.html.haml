--- conflicted
+++ resolved
@@ -8,25 +8,15 @@
 
 = form_for @pipeline, as: :pipeline, url: project_pipelines_path(@project), html: { id: "new-pipeline-form", class: "js-new-pipeline-form js-requires-input" } do |f|
   = form_errors(@pipeline)
-<<<<<<< HEAD
   .form-group.row
-    = f.label :ref, s_('Pipeline|Run on'), class: 'col-form-label col-sm-2'
-    .col-sm-10
-=======
-  .form-group
     .col-sm-12
       = f.label :ref, s_('Pipeline|Create for')
->>>>>>> 533593e9
       = hidden_field_tag 'pipeline[ref]', params[:ref] || @project.default_branch
       = dropdown_tag(params[:ref] || @project.default_branch,
                      options: { toggle_class: 'js-branch-select wide git-revision-dropdown-toggle',
                                 filter: true, dropdown_class: "dropdown-menu-selectable git-revision-dropdown", placeholder: s_("Pipeline|Search branches"),
                                 data: { selected: params[:ref] || @project.default_branch, field_name: 'pipeline[ref]' } })
-<<<<<<< HEAD
       .form-text.text-muted
-        = s_("Pipeline|Existing branch name, tag")
-=======
-      .help-block
         = s_("Pipeline|Existing branch name or tag")
 
     .col-sm-12.prepend-top-10.js-ci-variable-list-section
@@ -34,10 +24,9 @@
         = s_('Pipeline|Variables')
       %ul.ci-variable-list
         = render 'ci/variables/variable_row', form_field: 'pipeline', only_key_value: true
-      .help-block
+      .form-text.text-muted
         = (s_("Pipeline|Specify variable values to be used in this run. The values specified in %{settings_link} will be used by default.") % {settings_link: settings_link}).html_safe
 
->>>>>>> 533593e9
   .form-actions
     = f.submit s_('Pipeline|Create pipeline'), class: 'btn btn-success js-variables-save-button', tabindex: 3
     = link_to 'Cancel', project_pipelines_path(@project), class: 'btn btn-default pull-right'
