- page_title @tag.name, "Tags"
= render "projects/commits/header_title"
= render "projects/commits/head"

.gray-content-block
  .pull-right
    - if can?(current_user, :push_code, @project)
      = link_to edit_namespace_project_tag_release_path(@project.namespace, @project, @tag.name), class: 'btn-grouped btn has_tooltip', title: 'Edit release notes' do
        = icon("pencil")
    = link_to namespace_project_tree_path(@project.namespace, @project, @tag.name), class: 'btn btn-grouped has_tooltip', title: 'Browse files' do
      = icon('files-o')
    = link_to namespace_project_commits_path(@project.namespace, @project, @tag.name), class: 'btn btn-grouped has_tooltip', title: 'Browse commits' do
      = icon('history')
    - if can? current_user, :download_code, @project
      = render 'projects/tags/download', ref: @tag.name, project: @project
    - if can?(current_user, :admin_project, @project)
      .pull-right
        = link_to namespace_project_tag_path(@project.namespace, @project, @tag.name), class: 'btn btn-remove remove-row grouped has_tooltip', title: "Delete tag", method: :delete, data: { confirm: "Deleting the '#{@tag.name}' tag cannot be undone. Are you sure?" } do
          %i.fa.fa-trash-o
<<<<<<< HEAD
  .tag-name.title
    = @tag.name
=======
  .title
    %span.item-title= @tag.name
>>>>>>> d04eadf8
    - if @tag.message.present?
      %span.light
        &nbsp;
        = strip_gpg_signature(@tag.message)
  - if @commit
    = render 'projects/branches/commit', commit: @commit, project: @project
  - else
    Cant find HEAD commit for this tag


.append-bottom-default.prepend-top-default
  - if @release.description.present?
    .description
      .wiki
        = preserve do
          = markdown @release.description
  - else
    This tag has no release notes.<|MERGE_RESOLUTION|>--- conflicted
+++ resolved
@@ -17,13 +17,8 @@
       .pull-right
         = link_to namespace_project_tag_path(@project.namespace, @project, @tag.name), class: 'btn btn-remove remove-row grouped has_tooltip', title: "Delete tag", method: :delete, data: { confirm: "Deleting the '#{@tag.name}' tag cannot be undone. Are you sure?" } do
           %i.fa.fa-trash-o
-<<<<<<< HEAD
-  .tag-name.title
-    = @tag.name
-=======
   .title
     %span.item-title= @tag.name
->>>>>>> d04eadf8
     - if @tag.message.present?
       %span.light
         &nbsp;
