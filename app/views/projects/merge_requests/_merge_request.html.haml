--- conflicted
+++ resolved
@@ -2,13 +2,7 @@
   .merge-request-title
     %span.merge-request-title-text
       = link_to_gfm merge_request.title, merge_request_path(merge_request), class: "row_title"
-<<<<<<< HEAD
-    .pull-right.light
-      - if merge_request.ci_commit
-        = render_ci_status(merge_request.ci_commit)
-=======
     %ul.controls.light
->>>>>>> 23522a9b
       - if merge_request.merged?
         %li
           = icon('check')
@@ -18,9 +12,9 @@
           = icon('ban')
           CLOSED
 
-      - if ci_commit
+      - if merge_request.ci_commit
         %li
-          = render_ci_status(ci_commit)
+          = render_ci_status(merge_request.ci_commit)
 
       - if merge_request.open? && merge_request.broken?
         %li
