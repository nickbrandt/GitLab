- @content_class = "limit-container-width" unless fluid_layout
- page_title           "#{@merge_request.title} (#{@merge_request.to_reference})", "Merge Requests"
- page_description     @merge_request.description
- page_card_attributes @merge_request.card_attributes
- content_for :page_specific_javascripts do
  = page_specific_javascript_tag('lib/vue_resource.js')
  = page_specific_javascript_tag('diff_notes/diff_notes_bundle.js')

.merge-request{ 'data-url' => merge_request_path(@merge_request) }
  = render "projects/merge_requests/show/mr_title"

  .merge-request-details.issuable-details{ data: { id: @merge_request.project.id } }
    = render "projects/merge_requests/show/mr_box"
    .append-bottom-default.mr-source-target.prepend-top-default
      - if @merge_request.open?
        .pull-right
          - if @merge_request.source_branch_exists?
            - if koding_enabled? && @repository.koding_yml
              = link_to koding_project_url(@merge_request.source_project, @merge_request.source_branch, @merge_request.commits.first.short_id), class: "btn inline btn-grouped btn-sm", target: '_blank' do
                Run in IDE (Koding)
            = link_to "#modal_merge_info", class: "btn inline btn-grouped btn-sm", "data-toggle" => "modal" do
              Check out branch

          %span.dropdown.inline.prepend-left-5
            %a.btn.btn-sm.dropdown-toggle{ data: {toggle: :dropdown} }
              Download as
              = icon('caret-down')
            %ul.dropdown-menu.dropdown-menu-align-right
              %li= link_to "Email Patches", merge_request_path(@merge_request, format: :patch)
              %li= link_to "Plain Diff",    merge_request_path(@merge_request, format: :diff)
      .normal
        %span Request to merge
        %span.label-branch= source_branch_with_namespace(@merge_request)
        %span into
        %span.label-branch
          = link_to_if @merge_request.target_branch_exists?, @merge_request.target_branch, namespace_project_commits_path(@project.namespace, @project, @merge_request.target_branch)
        - if @merge_request.open? && @merge_request.diverged_from_target_branch?
          %span (#{pluralize(@merge_request.diverged_commits_count, 'commit')} behind)

    - if @merge_request.source_branch_exists?
      = render "projects/merge_requests/show/how_to_merge"

    = render "projects/merge_requests/widget/show.html.haml"

    - if @merge_request.source_branch_exists? && @merge_request.mergeable? && @merge_request.can_be_merged_by?(current_user)
      .merge-manually.light.prepend-top-default
        You can also accept this merge request manually using the
        = succeed '.' do
          = link_to "command line", "#modal_merge_info", class: "how_to_merge_link vlink", title: "How To Merge", "data-toggle" => "modal"

    .content-block.content-block-small.emoji-list-container
      = render 'award_emoji/awards_block', awardable: @merge_request, inline: true

    .merge-request-tabs-holder{ class: ("js-tabs-affix" unless ENV['RAILS_ENV'] == 'test') }
      %div{ class: container_class }
        %ul.merge-request-tabs.nav-links.no-top.no-bottom
          %li.notes-tab
            = link_to namespace_project_merge_request_path(@project.namespace, @project, @merge_request), data: { target: 'div#notes', action: 'notes', toggle: 'tab' } do
              Discussion
              %span.badge= @merge_request.related_notes.user.count
          - if @merge_request.source_project
            %li.commits-tab
              = link_to commits_namespace_project_merge_request_path(@project.namespace, @project, @merge_request), data: { target: 'div#commits', action: 'commits', toggle: 'tab' } do
                Commits
                %span.badge= @commits_count
          - if @pipelines.any?
            %li.pipelines-tab
              = link_to pipelines_namespace_project_merge_request_path(@project.namespace, @project, @merge_request), data: { target: '#pipelines', action: 'pipelines', toggle: 'tab' } do
                Pipelines
                %span.badge= @pipelines.size
          %li.diffs-tab
            = link_to diffs_namespace_project_merge_request_path(@project.namespace, @project, @merge_request), data: { target: 'div#diffs', action: 'diffs', toggle: 'tab' } do
              Changes
              %span.badge= @merge_request.diff_size
          %li#resolve-count-app.line-resolve-all-container.pull-right.prepend-top-10.hidden-xs{ "v-cloak" => true }
            %resolve-count{ "inline-template" => true, ":logged-out" => "#{current_user.nil?}" }
              %div
                .line-resolve-all{ "v-show" => "discussionCount > 0",
                  ":class" => "{ 'has-next-btn': !loggedOut && resolvedDiscussionCount !== discussionCount }" }
                  %span.line-resolve-btn.is-disabled{ type: "button",
                      ":class" => "{ 'is-active': resolvedDiscussionCount === discussionCount }" }
                    = render "shared/icons/icon_status_success.svg"
                  %span.line-resolve-text
                    {{ resolvedDiscussionCount }}/{{ discussionCount }} {{ resolvedCountText }} resolved
                = render "discussions/jump_to_next"

    .tab-content#diff-notes-app
      #notes.notes.tab-pane.voting_notes
        .row
          %section.col-md-12
            .issuable-discussion
              = render "projects/merge_requests/discussion"

      #commits.commits.tab-pane
        - # This tab is always loaded via AJAX
      #pipelines.pipelines.tab-pane
        - # This tab is always loaded via AJAX
      #diffs.diffs.tab-pane
        - # This tab is always loaded via AJAX

    .mr-loading-status
      = spinner

= render 'shared/issuable/sidebar', issuable: @merge_request
- if @merge_request.can_be_reverted?(current_user)
  = render "projects/commit/change", type: 'revert', commit: @merge_request.merge_commit, title: @merge_request.title
- if @merge_request.can_be_cherry_picked?
  = render "projects/commit/change", type: 'cherry-pick', commit: @merge_request.merge_commit, title: @merge_request.title

:javascript
<<<<<<< HEAD
  $(function () {
    new MergeRequest({
      action: "#{controller.action_name}"
    });
  });
=======
  var merge_request;

  merge_request = new MergeRequest({
    action: "#{controller.action_name}"
  });

  var mrRefreshWidgetUrl = "#{mr_widget_refresh_url(@merge_request)}";
>>>>>>> cf1f7e89
<|MERGE_RESOLUTION|>--- conflicted
+++ resolved
@@ -108,18 +108,10 @@
   = render "projects/commit/change", type: 'cherry-pick', commit: @merge_request.merge_commit, title: @merge_request.title
 
 :javascript
-<<<<<<< HEAD
   $(function () {
     new MergeRequest({
       action: "#{controller.action_name}"
     });
   });
-=======
-  var merge_request;
-
-  merge_request = new MergeRequest({
-    action: "#{controller.action_name}"
-  });
 
   var mrRefreshWidgetUrl = "#{mr_widget_refresh_url(@merge_request)}";
->>>>>>> cf1f7e89
