- @no_container = true
- @can_bulk_update = can?(current_user, :admin_merge_request, @project)
- merge_project = can?(current_user, :create_merge_request, @project) ? @project : (current_user && current_user.fork_of(@project))
- new_merge_request_path = namespace_project_new_merge_request_path(merge_project.namespace, merge_project) if merge_project

- page_title "Merge Requests"
- unless @project.default_issues_tracker?
  = content_for :sub_nav do
    = render "projects/merge_requests/head"

- content_for :page_specific_javascripts do
  = webpack_bundle_tag 'common_vue'
  = webpack_bundle_tag 'filtered_search'

- if show_new_nav?
  - content_for :breadcrumbs_extra do
    = render "projects/merge_requests/nav_btns", merge_project: merge_project, new_merge_request_path: new_merge_request_path

= render 'projects/last_push'

- merge_project = can?(current_user, :create_merge_request, @project) ? @project : (current_user && current_user.fork_of(@project))
- new_merge_request_path = namespace_project_new_merge_request_path(merge_project.namespace, merge_project) if merge_project

- if @project.merge_requests.exists?
  %div{ class: container_class }
    .top-area
      = render 'shared/issuable/nav', type: :merge_requests
<<<<<<< HEAD
      .nav-controls
        - if @can_bulk_update
          = button_tag "Edit Merge Requests", class: "btn js-bulk-update-toggle"
        - if merge_project
          = link_to new_merge_request_path, class: "btn btn-new", title: "New merge request" do
            New merge request
=======
      .nav-controls{ class: ("visible-xs" if show_new_nav?) }
        = render "projects/merge_requests/nav_btns", merge_project: merge_project, new_merge_request_path: new_merge_request_path
>>>>>>> 87a822e6

    = render 'shared/issuable/search_bar', type: :merge_requests

    - if @can_bulk_update
      = render 'shared/issuable/bulk_update_sidebar', type: :merge_requests

    .merge-requests-holder
      = render 'merge_requests'
- else
  = render 'shared/empty_states/merge_requests', button_path: new_merge_request_path
<|MERGE_RESOLUTION|>--- conflicted
+++ resolved
@@ -25,17 +25,8 @@
   %div{ class: container_class }
     .top-area
       = render 'shared/issuable/nav', type: :merge_requests
-<<<<<<< HEAD
-      .nav-controls
-        - if @can_bulk_update
-          = button_tag "Edit Merge Requests", class: "btn js-bulk-update-toggle"
-        - if merge_project
-          = link_to new_merge_request_path, class: "btn btn-new", title: "New merge request" do
-            New merge request
-=======
       .nav-controls{ class: ("visible-xs" if show_new_nav?) }
         = render "projects/merge_requests/nav_btns", merge_project: merge_project, new_merge_request_path: new_merge_request_path
->>>>>>> 87a822e6
 
     = render 'shared/issuable/search_bar', type: :merge_requests
 
