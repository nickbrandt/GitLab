--- conflicted
+++ resolved
@@ -61,11 +61,8 @@
                   = icon('pencil', class: 'link-highlight')
                 = link_to namespace_project_note_path(note.project.namespace, note.project, note), title: 'Remove comment', method: :delete, data: { confirm: 'Are you sure you want to remove this comment?' }, remote: true, class: 'note-action-button hidden-xs js-note-delete danger' do
                   = icon('trash-o', class: 'danger-highlight')
-<<<<<<< HEAD
+
       .note-body{ class: note_editable ? 'js-task-list-container' : '' }
-=======
-      .note-body{class: note_editable ? 'js-task-list-container' : ''}
->>>>>>> 5d64a650
         .note-text.md
           = preserve do
             = note.redacted_note_html
