--- conflicted
+++ resolved
@@ -11,13 +11,6 @@
         = icon('plus')
         New Milestone
 
-<<<<<<< HEAD
-.gray-content-block
-  Milestone allows you to group issues and set due date for it
-=======
-  = render 'shared/milestones_filter'
->>>>>>> c8224f0b
-
 .milestones
   %ul.content-list
     = render @milestones
