--- conflicted
+++ resolved
@@ -32,7 +32,7 @@
 
   .gray-content-block.middle-block
     %h2.issue-title
-      = gfm escape_once(@milestone.title)
+      = markdown escape_once(@milestone.title), pipeline: :single_line
     %div
       - if @milestone.description.present?
         .description
@@ -44,21 +44,7 @@
   .alert.alert-success.prepend-top-default
     %span All issues for this milestone are closed. You may close milestone now.
 
-<<<<<<< HEAD
-%h3.issue-title
-  = markdown escape_once(@milestone.title), pipeline: :single_line
-%div
-  - if @milestone.description.present?
-    .description
-      .wiki
-        = preserve do
-          = markdown @milestone.description
-
-%hr
-.context
-=======
 .context.prepend-top-default
->>>>>>> e88fd586
   %p.lead
     Progress:
     #{@milestone.closed_items_count} closed
