--- conflicted
+++ resolved
@@ -17,83 +17,59 @@
       - if !on_top_of_branch?
         %span.btn.btn-sm.add-to-tree.disabled.has_tooltip{title: "You can only add files when you are on a branch", data: { container: 'body' }}
           = icon('plus')
-<<<<<<< HEAD
-      - elsif can_edit_tree?
+      - else
         %span.dropdown
           %a.dropdown-toggle.btn.btn-sm.add-to-tree{href: '#', "data-toggle" => "dropdown"}
             = icon('plus')
           %ul.dropdown-menu
-            %li
-              = link_to namespace_project_new_blob_path(@project.namespace, @project, @id) do
-                = icon('pencil fw')
-                Create file
-            %li
-              = link_to '#modal-upload-blob', { 'data-target' => '#modal-upload-blob', 'data-toggle' => 'modal'} do
-                = icon('file fw')
-                Upload file
+            - if can_edit_tree?
+              %li
+                = link_to namespace_project_new_blob_path(@project.namespace, @project, @id) do
+                  = icon('pencil fw')
+                  New file
+              %li
+                = link_to '#modal-upload-blob', { 'data-target' => '#modal-upload-blob', 'data-toggle' => 'modal'} do
+                  = icon('file fw')
+                  Upload file
+              %li
+                = link_to '#modal-create-new-dir', { 'data-target' => '#modal-create-new-dir', 'data-toggle' => 'modal'} do
+                  = icon('folder fw')
+                  New directory
+            - elsif can?(current_user, :fork_project, @project)
+              %li
+                - continue_params = { to:         namespace_project_new_blob_path(@project.namespace, @project, @id),
+                                      notice:     edit_in_new_fork_notice,
+                                      notice_now: edit_in_new_fork_notice_now }
+                - fork_path = namespace_project_fork_path(@project.namespace, @project, namespace_key:  current_user.namespace.id,
+                                                                                        continue:       continue_params)
+                = link_to fork_path, method: :post do
+                  = icon('pencil fw')
+                  New file
+              %li
+                - continue_params = { to:         request.fullpath,
+                                      notice:     edit_in_new_fork_notice + " Try to upload a file again.",
+                                      notice_now: edit_in_new_fork_notice_now }
+                - fork_path = namespace_project_fork_path(@project.namespace, @project, namespace_key:  current_user.namespace.id,
+                                                                                        continue:       continue_params)
+                = link_to fork_path, method: :post do
+                  = icon('file fw')
+                  Upload file
+              %li
+                - continue_params = { to:         request.fullpath,
+                                      notice:     edit_in_new_fork_notice + " Try to create a new directory again.",
+                                      notice_now: edit_in_new_fork_notice_now }
+                - fork_path = namespace_project_fork_path(@project.namespace, @project, namespace_key:  current_user.namespace.id,
+                                                                                        continue:       continue_params)
+                = link_to fork_path, method: :post do
+                  = icon('folder fw')
+                  New directory
+
             %li.divider
             %li
-              = link_to '#modal-create-new-dir', { 'data-target' => '#modal-create-new-dir', 'data-toggle' => 'modal'} do
-                = icon('folder fw')
-                New directory
-      - elsif can?(current_user, :fork_project, @project)
-        %span.dropdown
-          %a.dropdown-toggle.btn.btn-sm.add-to-tree{href: '#', "data-toggle" => "dropdown"}
-            = icon('plus')
-          %ul.dropdown-menu
+              = link_to new_namespace_project_branch_path(@project.namespace, @project) do
+                = icon('code-fork fw')
+                New branch
             %li
-              - continue_params = { to:         namespace_project_new_blob_path(@project.namespace, @project, @id),
-                                    notice:     edit_in_new_fork_notice,
-                                    notice_now: edit_in_new_fork_notice_now }
-              - fork_path = namespace_project_fork_path(@project.namespace, @project, namespace_key:  current_user.namespace.id,
-                                                                                      continue:       continue_params)
-              = link_to fork_path, method: :post do
-                = icon('pencil fw')
-                Create file
-            %li
-              - continue_params = { to:         request.fullpath,
-                                    notice:     edit_in_new_fork_notice + " Try to upload a file again.",
-                                    notice_now: edit_in_new_fork_notice_now }
-              - fork_path = namespace_project_fork_path(@project.namespace, @project, namespace_key:  current_user.namespace.id,
-                                                                                      continue:       continue_params)
-              = link_to fork_path, method: :post do
-                = icon('file fw')
-                Upload file
-            %li.divider
-            %li
-              - continue_params = { to:         request.fullpath,
-                                    notice:     edit_in_new_fork_notice + " Try to create a new directory again.",
-                                    notice_now: edit_in_new_fork_notice_now }
-              - fork_path = namespace_project_fork_path(@project.namespace, @project, namespace_key:  current_user.namespace.id,
-                                                                                      continue:       continue_params)
-              = link_to fork_path, method: :post do
-                = icon('folder fw')
-                New directory
-=======
-        %ul.dropdown-menu
-          %li
-            = link_to namespace_project_new_blob_path(@project.namespace, @project, @id), title: 'Create file', id: 'new-file-link' do
-              = icon('pencil fw')
-              New file
-          %li
-            = link_to '#modal-upload-blob', { 'data-target' => '#modal-upload-blob', 'data-toggle' => 'modal'} do
-              = icon('file fw')
-              Upload file
-          %li
-            = link_to '#modal-create-new-dir', { 'data-target' => '#modal-create-new-dir', 'data-toggle' => 'modal'} do
-              = icon('folder fw')
-              New directory
-          %li.divider
-          %li
-            = link_to new_namespace_project_branch_path(@project.namespace, @project) do
-              = icon('code-fork fw')
-              New branch
-          %li
-            = link_to new_namespace_project_tag_path(@project.namespace, @project) do
-              = icon('tags fw')
-              New tag
-  - elsif !on_top_of_branch?
-    %li
-      %span.btn.btn-sm.add-to-tree.disabled.has_tooltip{title: "You can only add files when you are on a branch.", data: {container: 'body'}}
-        = icon('plus')
->>>>>>> a54bd0ff
+              = link_to new_namespace_project_tag_path(@project.namespace, @project) do
+                = icon('tags fw')
+                New tag