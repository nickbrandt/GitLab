--- conflicted
+++ resolved
@@ -1,94 +1,12 @@
-<<<<<<< HEAD
+.tree-ref-container
+  .tree-ref-holder
+    = render 'shared/ref_switcher', destination: 'tree', path: @path
+
 .tree-controls
   %a.btn.btn-default.btn-grouped#editable-mode{ "href"=>"#", "@click.prevent" => "editClicked", "v-cloak" => 1 }
     %i{ ":class" => "buttonIcon" }
     %span {{buttonLabel}}
+
   = render 'projects/find_file_link'
 
-  = render 'projects/buttons/download', project: @project, ref: @ref
-
-.tree-ref-holder
-  = render 'shared/ref_switcher', destination: 'tree', path: @path
-=======
-.tree-ref-container
-  .tree-ref-holder
-    = render 'shared/ref_switcher', destination: 'tree', path: @path
-
-  %ul.breadcrumb.repo-breadcrumb
-    %li
-      = link_to project_tree_path(@project, @ref) do
-        = @project.path
-    - path_breadcrumbs do |title, path|
-      %li
-        = link_to truncate(title, length: 40), project_tree_path(@project, tree_join(@ref, path))
-
-    - if current_user
-      %li
-        - if !on_top_of_branch?
-          %span.btn.add-to-tree.disabled.has-tooltip{ title: _("You can only add files when you are on a branch"), data: { container: 'body' } }
-            = icon('plus')
-        - else
-          %span.dropdown
-            %a.dropdown-toggle.btn.add-to-tree{ href: '#', "data-toggle" => "dropdown", "data-target" => ".add-to-tree-dropdown" }
-              = icon('plus')
-          .add-to-tree-dropdown
-            %ul.dropdown-menu
-              - if can_edit_tree?
-                %li
-                  = link_to project_new_blob_path(@project, @id) do
-                    = icon('pencil fw')
-                    #{ _('New file') }
-                %li
-                  = link_to '#modal-upload-blob', { 'data-target' => '#modal-upload-blob', 'data-toggle' => 'modal' } do
-                    = icon('file fw')
-                    #{ _('Upload file') }
-                %li
-                  = link_to '#modal-create-new-dir', { 'data-target' => '#modal-create-new-dir', 'data-toggle' => 'modal' } do
-                    = icon('folder fw')
-                    #{ _('New directory') }
-              - elsif can?(current_user, :fork_project, @project)
-                %li
-                  - continue_params = { to:         project_new_blob_path(@project, @id),
-                                        notice:     edit_in_new_fork_notice,
-                                        notice_now: edit_in_new_fork_notice_now }
-                  - fork_path = project_forks_path(@project, namespace_key:  current_user.namespace.id,
-                                                                                          continue:       continue_params)
-                  = link_to fork_path, method: :post do
-                    = icon('pencil fw')
-                    #{ _('New file') }
-                %li
-                  - continue_params = { to:         request.fullpath,
-                                        notice:     edit_in_new_fork_notice + " Try to upload a file again.",
-                                        notice_now: edit_in_new_fork_notice_now }
-                  - fork_path = project_forks_path(@project, namespace_key:  current_user.namespace.id,
-                                                                                          continue:       continue_params)
-                  = link_to fork_path, method: :post do
-                    = icon('file fw')
-                    #{ _('Upload file') }
-                %li
-                  - continue_params = { to:         request.fullpath,
-                                        notice:     edit_in_new_fork_notice + " Try to create a new directory again.",
-                                        notice_now: edit_in_new_fork_notice_now }
-                  - fork_path = project_forks_path(@project, namespace_key:  current_user.namespace.id,
-                                                                                          continue:       continue_params)
-                  = link_to fork_path, method: :post do
-                    = icon('folder fw')
-                    #{ _('New directory') }
-
-              %li.divider
-              %li
-                = link_to new_project_branch_path(@project) do
-                  = icon('code-fork fw')
-                  #{ _('New branch') }
-              %li
-                = link_to new_project_tag_path(@project) do
-                  = icon('tags fw')
-                  #{ _('New tag') }
-
-.tree-controls
-  = render 'projects/find_file_link'
-
-  = link_to s_('Commits|History'), project_commits_path(@project, @id), class: 'btn'
-
-  = render 'projects/buttons/download', project: @project, ref: @ref
->>>>>>> 7f78a78a
+  = render 'projects/buttons/download', project: @project, ref: @ref