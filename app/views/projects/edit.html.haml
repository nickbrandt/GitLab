--- conflicted
+++ resolved
@@ -100,16 +100,6 @@
                   = project_feature_access_select(:wiki_access_level)
 
           - if Gitlab.config.lfs.enabled && current_user.admin?
-<<<<<<< HEAD
-            .form-group
-              .checkbox
-                = f.label :container_registry_enabled do
-                  = f.check_box :container_registry_enabled
-                  %strong Container Registry
-                  %br
-                  %span.descr Enable Container Registry for this repository
-                  = link_to icon('question-circle'), help_page_path('user/project/container_registry'), target: '_blank'
-=======
             .checkbox
               = f.label :lfs_enabled do
                 = f.check_box :lfs_enabled
@@ -119,7 +109,7 @@
                   Git Large File Storage
                   = link_to icon('question-circle'), help_page_path('workflow/lfs/manage_large_binaries_with_git_lfs')
 
-        - if Gitlab.config.lfs.enabled && current_user.admin?
+        - if Gitlab.config.registry.enabled
           .form-group
             .checkbox
               = f.label :container_registry_enabled do
@@ -128,7 +118,6 @@
                 %br
                 %span.descr Enable Container Registry for this project
                 = link_to icon('question-circle'), help_page_path('user/project/container_registry'), target: '_blank'
->>>>>>> 65256719
 
         %hr
         = render 'issues_settings', f: f
