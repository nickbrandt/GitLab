--- conflicted
+++ resolved
@@ -84,10 +84,6 @@
                     %br
                     %span.descr Share code pastes with others out of git repository
 
-<<<<<<< HEAD
-          = render 'issues_settings', f: f
-          = render 'merge_request_settings', f: f
-=======
             - if Gitlab.config.registry.enabled
               .form-group
                 .col-sm-offset-2.col-sm-10
@@ -98,7 +94,8 @@
                       %br
                       %span.descr Enable Container Registry for this repository
 
->>>>>>> a08e3c67
+          = render 'issues_settings', f: f
+          = render 'merge_request_settings', f: f
           = render 'builds_settings', f: f
 
           %fieldset.features
