- @blank_container = true

.project-edit-container
  .project-edit-errors
  .project-edit-content
<<<<<<< HEAD
    .panel
      %h3.page-title
=======
    .panel.panel-default
      .panel-heading
>>>>>>> 7d59ba00
        Project settings
      .panel-body
        = form_for [@project.namespace.becomes(Namespace), @project], remote: true, html: { multipart: true, class: "edit_project form-horizontal fieldset-form" }, authenticity_token: true do |f|

          %fieldset
            .form-group.project_name_holder
              = f.label :name, class: 'control-label' do
                Project name
              .col-sm-10
                = f.text_field :name, placeholder: "Example Project", class: "form-control", id: "project_name_edit"


            .form-group
              = f.label :description, class: 'control-label' do
                Project description
                %span.light (optional)
              .col-sm-10
                = f.text_area :description, placeholder: "Awesome project", class: "form-control", rows: 3, maxlength: 250

            - if @project.repository.exists? && @project.repository.branch_names.any?
              .form-group
                = f.label :default_branch, "Default Branch", class: 'control-label'
                .col-sm-10= f.select(:default_branch, @repository.branch_names, {}, {class: 'select2 select-wide'})


          = render 'shared/visibility_level', f: f, visibility_level: @project.visibility_level, can_change_visibility_level: can_change_visibility_level?(@project, current_user), form_model: @project

          .form-group
            = f.label :tag_list, "Tags", class: 'control-label'
            .col-sm-10
              = f.text_field :tag_list, maxlength: 2000, class: "form-control"
              %p.help-block Separate tags with commas.

          %fieldset.features
            %legend
              Features:
            .form-group
              .col-sm-offset-2.col-sm-10
                .checkbox
                  = f.label :issues_enabled do
                    = f.check_box :issues_enabled
                    %strong Issues
                    %br
                    %span.descr Lightweight issue tracking system for this project

            .form-group
              .col-sm-offset-2.col-sm-10
                .checkbox
                  = f.label :merge_requests_enabled do
                    = f.check_box :merge_requests_enabled
                    %strong Merge Requests
                    %br
                    %span.descr Submit changes to be merged upstream.

            .form-group
              .col-sm-offset-2.col-sm-10
                .checkbox
                  = f.label :wiki_enabled do
                    = f.check_box :wiki_enabled
                    %strong Wiki
                    %br
                    %span.descr Pages for project documentation

            .form-group
              .col-sm-offset-2.col-sm-10
                .checkbox
                  = f.label :snippets_enabled do
                    = f.check_box :snippets_enabled
                    %strong Snippets
                    %br
                    %span.descr Share code pastes with others out of git repository

          = render 'merge_request_settings', f: f

          %fieldset.features
            %legend
              Project avatar:
            .form-group
              .col-sm-offset-2.col-sm-10
                - if @project.avatar?
                  = project_icon("#{@project.namespace.to_param}/#{@project.to_param}", alt: '', class: 'avatar project-avatar s160')
                %p.light
                  - if @project.avatar_in_git
                    Project avatar in repository: #{ @project.avatar_in_git }
                %p.light
                  - if @project.avatar?
                    You can change your project avatar here
                  - else
                    You can upload a project avatar here
                %a.choose-btn.btn.btn-sm.js-choose-project-avatar-button
                  %i.icon-paper-clip
                  %span Choose File ...
                &nbsp;
                %span.file_name.js-avatar-filename File name...
                = f.file_field :avatar, class: "js-project-avatar-input hidden"
                .light The maximum file size allowed is 200KB.
                - if @project.avatar?
                  %hr
                  = link_to 'Remove avatar', namespace_project_avatar_path(@project.namespace, @project), data: { confirm: "Project avatar will be removed. Are you sure?"}, method: :delete, class: "btn btn-remove btn-sm remove-avatar"

          .form-actions
            = f.submit 'Save changes', class: "btn btn-save"



    .danger-settings
      - if can? current_user, :archive_project, @project
        - if @project.archived?
          .panel.panel-success
            .panel-heading
              Unarchive project
            .panel-body
              %p
                Unarchiving the project will mark its repository as active.
                %br
                The project can be committed to.
                %br
                %strong Once active this project shows up in the search and on the dashboard.
              = link_to 'Unarchive', unarchive_namespace_project_path(@project.namespace, @project),
                  data: { confirm: "Are you sure that you want to unarchive this project?\nWhen this project is unarchived it is active and can be committed to again." },
                  method: :post, class: "btn btn-success"
        - else
          .panel.panel-warning
            .panel-heading
              Archive project
            .panel-body
              %p
                Archiving the project will mark its repository as read-only.
                %br
                It is hidden from the dashboard and doesn't show up in searches.
                %br
                %strong Archived projects cannot be committed to!
              = link_to 'Archive', archive_namespace_project_path(@project.namespace, @project),
                  data: { confirm: "Are you sure that you want to archive this project?\nAn archived project cannot be committed to." },
                  method: :post, class: "btn btn-warning"
      - else
        .nothing-here-block Only the project owner can archive a project

      .panel.panel-default.panel.panel-warning
        .panel-heading Rename repository
        .errors-holder
        .panel-body
          = form_for([@project.namespace.becomes(Namespace), @project], html: { class: 'form-horizontal' }) do |f|
            .form-group.project_name_holder
              = f.label :name, class: 'control-label' do
                Project name
              .col-sm-9
                .form-group
                  = f.text_field :name, placeholder: "Example Project", class: "form-control"
            .form-group
              = f.label :path, class: 'control-label' do
                %span Path
              .col-sm-9
                .form-group
                  .input-group
                    .input-group-addon
                      #{URI.join(root_url, @project.namespace.path)}/
                    = f.text_field :path, class: 'form-control'
                    %span.input-group-addon .git
                %ul
                  %li Be careful. Renaming a project's repository can have unintended side effects.
                  %li You will need to update your local repositories to point to the new location.
            .form-actions
              = f.submit 'Rename', class: "btn btn-warning"

      - if can?(current_user, :change_namespace, @project)
        .panel.panel-default.panel.panel-danger
          .panel-heading Transfer project
          .errors-holder
          .panel-body
            = form_for([@project.namespace.becomes(Namespace), @project], url: transfer_namespace_project_path(@project.namespace, @project), method: :put, remote: true, html: { class: 'transfer-project form-horizontal' }) do |f|
              .form-group
                = label_tag :new_namespace_id, nil, class: 'control-label' do
                  %span Namespace
                .col-sm-9
                  .form-group
                    = select_tag :new_namespace_id, namespaces_options(@project.namespace_id), { prompt: 'Choose a project namespace', class: 'select2' }
                  %ul
                    %li Be careful. Changing the project's namespace can have unintended side effects.
                    %li You can only transfer the project to namespaces you manage.
                    %li You will need to update your local repositories to point to the new location.
              .form-actions
                = f.submit 'Transfer', class: "btn btn-remove js-confirm-danger", data: { "confirm-danger-message" => transfer_project_message(@project) }
      - else
        .nothing-here-block Only the project owner can transfer a project

      - if can?(current_user, :remove_project, @project)
        .panel.panel-default.panel.panel-danger
          .panel-heading Remove project
          .panel-body
            = form_tag(namespace_project_path(@project.namespace, @project), method: :delete, html: { class: 'form-horizontal'}) do
              %p
                Removing the project will delete its repository and all related resources including issues, merge requests etc.
                %br
                %strong Removed projects cannot be restored!

              = link_to 'Remove project', '#', class: "btn btn-remove js-confirm-danger", data: { "confirm-danger-message" => remove_project_message(@project) }
      - else
        .nothing-here-block Only project owner can remove a project

.save-project-loader.hide
  .center
    %h2
      %i.fa.fa-spinner.fa-spin
      Saving project.
    %p Please wait a moment, this page will automatically refresh when ready.


= render 'shared/confirm_modal', phrase: @project.path<|MERGE_RESOLUTION|>--- conflicted
+++ resolved
@@ -3,13 +3,8 @@
 .project-edit-container
   .project-edit-errors
   .project-edit-content
-<<<<<<< HEAD
-    .panel
-      %h3.page-title
-=======
     .panel.panel-default
       .panel-heading
->>>>>>> 7d59ba00
         Project settings
       .panel-body
         = form_for [@project.namespace.becomes(Namespace), @project], remote: true, html: { multipart: true, class: "edit_project form-horizontal fieldset-form" }, authenticity_token: true do |f|
