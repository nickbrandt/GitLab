.project-edit-container
  .row.prepend-top-default
    .col-lg-3.profile-settings-sidebar
      %h4.prepend-top-0
        Project settings
    .col-lg-9
      = form_for [@project.namespace.becomes(Namespace), @project], remote: true, html: { multipart: true, class: "edit-project" }, authenticity_token: true do |f|
        %fieldset.append-bottom-0
          .form-group
            = f.label :name, class: 'label-light' do
              Project name
            = f.text_field :name, class: "form-control", id: "project_name_edit"
          .form-group
            = f.label :description, class: 'label-light' do
              Project description
              %span.light (optional)
            = f.text_area :description, class: "form-control", rows: 3, maxlength: 250

          - unless @project.empty_repo?
            .form-group
              = f.label :default_branch, "Default Branch", class: 'label-light'
              = f.select(:default_branch, @project.repository.branch_names, {}, {class: 'select2 select-wide'})
        .form-group.project-visibility-level-holder
          = f.label :visibility_level, class: 'label-light' do
            Visibility Level
            = link_to "(?)", help_page_path("public_access/public_access")
          - if can_change_visibility_level?(@project, current_user)
            = render('shared/visibility_radios', model_method: :visibility_level, form: f, selected_level: @project.visibility_level, form_model: @project)
          - else
            .info
              = visibility_level_icon(@project.visibility_level)
              %strong
                = visibility_level_label(@project.visibility_level)
              .light= visibility_level_description(@project.visibility_level, @project)
        .form-group
          = f.label :tag_list, "Tags", class: 'label-light'
          = f.text_field :tag_list, value: @project.tag_list.to_s, maxlength: 2000, class: "form-control"
          %p.help-block Separate tags with commas.
        %hr
        %fieldset.features.append-bottom-0
          %h5.prepend-top-0
            Features
          .form-group
            .checkbox
              = f.label :issues_enabled do
                = f.check_box :issues_enabled
                %strong Issues
                %br
                %span.descr Lightweight issue tracking system for this project
          .form-group
            .checkbox
              = f.label :merge_requests_enabled do
                = f.check_box :merge_requests_enabled
                %strong Merge Requests
                %br
                %span.descr Submit changes to be merged upstream
          .form-group
            .checkbox
              = f.label :builds_enabled do
                = f.check_box :builds_enabled
                %strong Builds
                %br
                %span.descr Test and deploy your changes before merge
          .form-group
            .checkbox
              = f.label :wiki_enabled do
                = f.check_box :wiki_enabled
                %strong Wiki
                %br
                %span.descr Pages for project documentation
          .form-group
            .checkbox
              = f.label :snippets_enabled do
                = f.check_box :snippets_enabled
                %strong Snippets
                %br
                %span.descr Share code pastes with others out of git repository
          - if Gitlab.config.registry.enabled
            .form-group
              .checkbox
                = f.label :container_registry_enabled do
                  = f.check_box :container_registry_enabled
                  %strong Container Registry
                  %br
                  %span.descr Enable Container Registry for this repository
        %hr
        = render 'issues_settings', f: f
        = render 'merge_request_settings', f: f
<<<<<<< HEAD
=======
        = render 'builds_settings', f: f
>>>>>>> 6a9dc4cb
        %hr
        %fieldset.features.append-bottom-default
          %h5.prepend-top-0
            Project avatar
          .form-group
            - if @project.avatar?
              = project_icon("#{@project.namespace.to_param}/#{@project.to_param}", alt: '', class: 'avatar project-avatar s160')
            %p.light
              - if @project.avatar_in_git
                Project avatar in repository: #{ @project.avatar_in_git }
            %a.choose-btn.btn.js-choose-project-avatar-button
              Browse file...
            %span.file_name.prepend-left-default.js-avatar-filename No file chosen
            = f.file_field :avatar, class: "js-project-avatar-input hidden"
            .help-block The maximum file size allowed is 200KB.
            - if @project.avatar?
              %hr
              = link_to 'Remove avatar', namespace_project_avatar_path(@project.namespace, @project), data: { confirm: "Project avatar will be removed. Are you sure?"}, method: :delete, class: "btn btn-remove btn-sm remove-avatar"
        = f.submit 'Save changes', class: "btn btn-save"
  .row.prepend-top-default
  %hr
  .row.prepend-top-default
    .col-lg-3
      %h4.prepend-top-0
        Housekeeping
      %p.append-bottom-0
        %p
          Runs a number of housekeeping tasks within the current repository,
          such as compressing file revisions and removing unreachable objects.
    .col-lg-9
      = link_to 'Housekeeping', housekeeping_namespace_project_path(@project.namespace, @project),
          method: :post, class: "btn btn-save"
  %hr
  .row.prepend-top-default
    .col-lg-3
      %h4.prepend-top-0
        Export project
      %p.append-bottom-0
        %p
          Export this project with all its related data in order to move your project to a new GitLab instance. Once the export is finished, you can import the file from the "New Project" page.
        %p
          Once the exported file is ready, you will receive a notification email with a download link.

    .col-lg-9

      - if @project.export_project_path
        = link_to 'Download export',  download_export_namespace_project_path(@project.namespace, @project),
                method: :get, class: "btn btn-default"
        = link_to 'Generate new export',  generate_new_export_namespace_project_path(@project.namespace, @project),
                method: :post, class: "btn btn-default"
      - else
        = link_to 'Export project', export_namespace_project_path(@project.namespace, @project),
                method: :post, class: "btn btn-default"

      .bs-callout.bs-callout-info
        %p.append-bottom-0
          %p
            The following items will be exported:
          %ul
            %li Project and wiki repositories
            %li Project uploads
            %li Project configuration including web hooks and services
            %li Issues with comments, merge requests with diffs and comments, labels, milestones, snippets, and other project entities
          %p
            The following items will NOT be exported:
          %ul
            %li Build traces and artifacts
            %li LFS objects
  %hr
  - if can? current_user, :archive_project, @project
    .row.prepend-top-default
      .col-lg-3
        %h4.warning-title.prepend-top-0
          - if @project.archived?
            Unarchive project
          - else
            Archive project
        %p.append-bottom-0
          - if @project.archived?
            Unarchiving the project will mark its repository as active. The project can be committed to.
          - else
            Archiving the project will mark its repository as read-only. It is hidden from the dashboard and doesn't show up in searches.
      .col-lg-9
        - if @project.archived?
          %p
            %strong Once active this project shows up in the search and on the dashboard.
          = link_to 'Unarchive project', unarchive_namespace_project_path(@project.namespace, @project),
              data: { confirm: "Are you sure that you want to unarchive this project?\nWhen this project is unarchived it is active and can be committed to again." },
              method: :post, class: "btn btn-success"
        - else
          %p
            %strong Archived projects cannot be committed to!
          = link_to 'Archive project', archive_namespace_project_path(@project.namespace, @project),
              data: { confirm: "Are you sure that you want to archive this project?\nAn archived project cannot be committed to." },
              method: :post, class: "btn btn-warning"
  %hr
  .row.prepend-top-default
    .col-lg-3
      %h4.prepend-top-0.warning-title
        Rename repository
    .col-lg-9
      = form_for([@project.namespace.becomes(Namespace), @project]) do |f|
        .form-group.project_name_holder
          = f.label :name, class: 'label-light' do
            Project name
          .form-group
            = f.text_field :name, class: "form-control"
        .form-group
          = f.label :path, class: 'label-light' do
            %span Path
          .form-group
            .input-group
              .input-group-addon
                #{URI.join(root_url, @project.namespace.path)}/
              = f.text_field :path, class: 'form-control'
          %ul
            %li Be careful. Renaming a project's repository can have unintended side effects.
            %li You will need to update your local repositories to point to the new location.
        = f.submit 'Rename project', class: "btn btn-warning"
  - if can?(current_user, :change_namespace, @project)
    %hr
    .row.prepend-top-default
      .col-lg-3
        %h4.prepend-top-0.danger-title
          Transfer project
      .col-lg-9
        = form_for([@project.namespace.becomes(Namespace), @project], url: transfer_namespace_project_path(@project.namespace, @project), method: :put, remote: true) do |f|
          .form-group
            = label_tag :new_namespace_id, nil, class: 'label-light' do
              %span Namespace
            .form-group
              = select_tag :new_namespace_id, namespaces_options(@project.namespace_id), { prompt: 'Choose a project namespace', class: 'select2' }
            %ul
              %li Be careful. Changing the project's namespace can have unintended side effects.
              %li You can only transfer the project to namespaces you manage.
              %li You will need to update your local repositories to point to the new location.
              %li Project visibility level will be changed to match namespace rules when transfering to a group.
          = f.submit 'Transfer project', class: "btn btn-remove js-confirm-danger", data: { "confirm-danger-message" => transfer_project_message(@project) }
  - if @project.forked? && can?(current_user, :remove_fork_project, @project)
    %hr
    .row.prepend-top-default.append-bottom-default
      .col-lg-3
        %h4.prepend-top-0.danger-title
          Remove fork relationship
        %p.append-bottom-0
          %p
            This will remove the fork relationship to source project
            = succeed "." do
              = link_to @project.forked_from_project.name_with_namespace, project_path(@project.forked_from_project)
      .col-lg-9
        = form_for([@project.namespace.becomes(Namespace), @project], url: remove_fork_namespace_project_path(@project.namespace, @project), method: :delete, remote: true, html: { class: 'transfer-project' }) do |f|
          %p
            %strong Once removed, the fork relationship cannot be restored and you will no longer be able to send merge requests to the source.
          = button_to 'Remove fork relationship', '#', class: "btn btn-remove js-confirm-danger", data: { "confirm-danger-message" => remove_fork_project_message(@project) }
  - if can?(current_user, :remove_project, @project)
    %hr
    .row.prepend-top-default.append-bottom-default
      .col-lg-3
        %h4.prepend-top-0.danger-title
          Remove project
        %p.append-bottom-0
          Removing the project will delete its repository and all related resources including issues, merge requests etc.
      .col-lg-9
        = form_tag(namespace_project_path(@project.namespace, @project), method: :delete) do
          %p
            %strong Removed projects cannot be restored!
          = button_to 'Remove project', '#', class: "btn btn-remove js-confirm-danger", data: { "confirm-danger-message" => remove_project_message(@project) }

.save-project-loader.hide
  .center
    %h2
      %i.fa.fa-spinner.fa-spin
      Saving project.
    %p Please wait a moment, this page will automatically refresh when ready.

= render 'shared/confirm_modal', phrase: @project.path<|MERGE_RESOLUTION|>--- conflicted
+++ resolved
@@ -86,10 +86,6 @@
         %hr
         = render 'issues_settings', f: f
         = render 'merge_request_settings', f: f
-<<<<<<< HEAD
-=======
-        = render 'builds_settings', f: f
->>>>>>> 6a9dc4cb
         %hr
         %fieldset.features.append-bottom-default
           %h5.prepend-top-0
