--- conflicted
+++ resolved
@@ -163,10 +163,6 @@
                       phpunit --coverage-text --colors=never (PHP) -
                       %code ^\s*Lines:\s*\d+.\d+\%
 
-<<<<<<< HEAD
-            - if @project.mirror?
-              = render 'shared/mirror_trigger_builds_setting', f: f
-=======
               .form-group
                 .col-sm-offset-2.col-sm-10
                   .checkbox
@@ -174,7 +170,9 @@
                       = f.check_box :public_builds
                       %strong Public builds
                     .help-block Allow everyone to access builds for Public and Internal projects
->>>>>>> 10aa99a3
+
+            - if @project.mirror?
+              = render 'shared/mirror_trigger_builds_setting', f: f
 
           %fieldset.features
             %legend
