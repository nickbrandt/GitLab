--- conflicted
+++ resolved
@@ -36,18 +36,11 @@
           .project-clone-holder
             = render "shared/clone_panel"
 
-<<<<<<< HEAD
-    .project-repo-buttons.btn-group.project-right-buttons
-      = render "projects/buttons/update_mirror"
-      = render "projects/buttons/download"
-      = render 'projects/buttons/dropdown'
-      = render 'projects/buttons/notifications'
-=======
       .project-repo-buttons.btn-group.project-right-buttons
+        = render "projects/buttons/update_mirror"
         = render "projects/buttons/download"
         = render 'projects/buttons/dropdown'
         = render 'projects/buttons/notifications'
->>>>>>> cea3cf17
 
 :javascript
   new Star();