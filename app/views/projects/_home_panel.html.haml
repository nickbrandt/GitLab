- empty_repo = @project.empty_repo?
- fork_network = @project.fork_network
.project-home-panel.text-center{ class: ("empty-project" if empty_repo) }
  .limit-container-width{ class: container_class }
    .avatar-container.s70.project-avatar
      = project_icon(@project, alt: @project.name, class: 'avatar s70 avatar-tile')
    %h1.project-title.qa-project-name
      = @project.name
      %span.visibility-icon.has-tooltip{ data: { container: 'body' }, title: visibility_icon_description(@project) }
        = visibility_level_icon(@project.visibility_level, fw: false)

    .project-home-desc
      - if @project.description.present?
        = markdown_field(@project, :description)

      - if @project.forked?
        %p
          - if @project.fork_source
            #{ s_('ForkedFromProjectPath|Forked from') }
            = link_to project_path(@project.fork_source) do
              = fork_source_name(@project)
          - else
            - deleted_message = s_('ForkedFromProjectPath|Forked from %{project_name} (deleted)')
            = deleted_message % { project_name: fork_source_name(@project) }

<<<<<<< HEAD
    .project-badges
      - @project.badge.badge-pills.each do |badge|
        - badge_link_url = badge.rendered_link_url(@project)
        %a{ href: badge_link_url, target: '_blank', rel: 'noopener noreferrer' }
          %img{ src: badge.rendered_image_url(@project), alt: badge_link_url }
=======
    .project-badges.prepend-top-default.append-bottom-default
      - @project.badges.each do |badge|
        %a.append-right-8{ href: badge.rendered_link_url(@project),
          target: '_blank',
          rel: 'noopener noreferrer' }>
          %img.project-badge{ src: badge.rendered_image_url(@project),
            'aria-hidden': true,
            alt: '' }>
>>>>>>> 91a3a4b5

    .project-repo-buttons
      .count-buttons
        = render 'projects/buttons/star'
        = render 'projects/buttons/fork'

      %span.hidden-xs
        - if can?(current_user, :download_code, @project)
          .project-clone-holder
            = render "shared/clone_panel"

        - if current_user
          - if can?(current_user, :download_code, @project)
            = render 'projects/buttons/download', project: @project, ref: @ref
            = render 'projects/buttons/dropdown'
            = render 'projects/buttons/koding'

          = render 'shared/notifications/button', notification_setting: @notification_setting
          = render 'shared/members/access_request_buttons', source: @project<|MERGE_RESOLUTION|>--- conflicted
+++ resolved
@@ -23,13 +23,6 @@
             - deleted_message = s_('ForkedFromProjectPath|Forked from %{project_name} (deleted)')
             = deleted_message % { project_name: fork_source_name(@project) }
 
-<<<<<<< HEAD
-    .project-badges
-      - @project.badge.badge-pills.each do |badge|
-        - badge_link_url = badge.rendered_link_url(@project)
-        %a{ href: badge_link_url, target: '_blank', rel: 'noopener noreferrer' }
-          %img{ src: badge.rendered_image_url(@project), alt: badge_link_url }
-=======
     .project-badges.prepend-top-default.append-bottom-default
       - @project.badges.each do |badge|
         %a.append-right-8{ href: badge.rendered_link_url(@project),
@@ -38,7 +31,6 @@
           %img.project-badge{ src: badge.rendered_image_url(@project),
             'aria-hidden': true,
             alt: '' }>
->>>>>>> 91a3a4b5
 
     .project-repo-buttons
       .count-buttons
