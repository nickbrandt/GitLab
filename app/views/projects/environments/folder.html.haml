--- conflicted
+++ resolved
@@ -1,13 +1,5 @@
 - @no_container = true
 - page_title _("Environments")
 
-<<<<<<< HEAD
-#environments-folder-list-view{ data: { endpoint: folder_project_environments_path(@project, @folder, format: :json),
-  "folder-name" => @folder,
-  "can-create-deployment" => can?(current_user, :create_deployment, @project).to_s,
-  "can-read-environment" => can?(current_user, :read_environment, @project).to_s,
-  "css-class" => container_class } }
-=======
 #environments-folder-list-view{ data: { environments_data: environments_folder_list_view_data,
   "css-class" => container_class } }
->>>>>>> 6357ff11
