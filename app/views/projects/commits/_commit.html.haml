- ref = local_assigns.fetch(:ref)
- if @note_counts
  - note_count = @note_counts.fetch(commit.id, 0)
- else
  - notes = commit.notes
  - note_count = notes.user.count

- cache_key = [project.path_with_namespace, commit.id, current_application_settings, note_count]
- cache_key.push(commit.status(ref)) if commit.status(ref)

= cache(cache_key, expires_in: 1.day) do
  %li.commit.flex-list.js-toggle-container{ id: "commit-#{commit.short_id}" }

    .avatar-cell.hidden-xs
      = author_avatar(commit, size: 36)

    .commit-detail
      .commit-content
        = link_to_gfm commit.title, namespace_project_commit_path(project.namespace, project, commit.id), class: "commit-row-message item-title"
        %span.commit-row-message.visible-xs-inline
          &middot;
          = commit.short_id
        - if commit.status(ref)
          .visible-xs-inline
            = render_commit_status(commit, ref: ref)
        - if commit.description?
          %button.text-expander.hidden-xs.js-toggle-button{ type: "button" } ...

        - if commit.description?
          %pre.commit-row-description.js-toggle-content
            = preserve(markdown(commit.description, pipeline: :single_line, author: commit.author))
        .commiter
<<<<<<< HEAD
          = commit_author_link(commit, avatar: false, size: 24)
          #{ _('committed') }
          #{time_ago_with_tooltip(commit.committed_date)}
=======
          - commit_author_link = commit_author_link(commit, avatar: false, size: 24)
          - commit_timeago = time_ago_with_tooltip(commit.committed_date)
          - commit_text =  _('%{commit_author_link} committed %{commit_timeago}') % { commit_author_link: commit_author_link, commit_timeago: commit_timeago }
          #{ commit_text.html_safe }

>>>>>>> 134ba0b5

      .commit-actions.flex-row.hidden-xs
        - if commit.status(ref)
          = render_commit_status(commit, ref: ref)
        = link_to commit.short_id, namespace_project_commit_path(project.namespace, project, commit), class: "commit-sha btn btn-transparent"
        = clipboard_button(text: commit.id, title: _("Copy commit SHA to clipboard"))
        = link_to_browse_code(project, commit)<|MERGE_RESOLUTION|>--- conflicted
+++ resolved
@@ -30,17 +30,11 @@
           %pre.commit-row-description.js-toggle-content
             = preserve(markdown(commit.description, pipeline: :single_line, author: commit.author))
         .commiter
-<<<<<<< HEAD
-          = commit_author_link(commit, avatar: false, size: 24)
-          #{ _('committed') }
-          #{time_ago_with_tooltip(commit.committed_date)}
-=======
           - commit_author_link = commit_author_link(commit, avatar: false, size: 24)
           - commit_timeago = time_ago_with_tooltip(commit.committed_date)
           - commit_text =  _('%{commit_author_link} committed %{commit_timeago}') % { commit_author_link: commit_author_link, commit_timeago: commit_timeago }
           #{ commit_text.html_safe }
 
->>>>>>> 134ba0b5
 
       .commit-actions.flex-row.hidden-xs
         - if commit.status(ref)
