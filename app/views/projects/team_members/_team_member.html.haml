- user = member.user
%li{id: dom_id(user), class: "team_member_row access-#{member.human_access.downcase}"}
  .pull-right
    - if current_user_can_admin_project
      - unless @project.personal? && user == current_user
        .pull-left
          = form_for(member, as: :project_member, url: namespace_project_team_member_path(@project.namespace, @project, member.user)) do |f|
            = f.select :access_level, options_for_select(ProjectMember.access_roles, member.access_level), {}, class: "trigger-submit"
          &nbsp;
        = link_to namespace_project_team_member_path(@project.namespace, @project, user), data: { confirm: remove_from_project_team_message(@project, user)}, method: :delete, class: "btn-tiny btn btn-remove", title: 'Remove user from team' do
          %i.fa.fa-minus.fa-inverse
  = image_tag avatar_icon(user.email, 32), class: "avatar s32"
  %p
    %strong= user.name
<<<<<<< HEAD
=======
    - if user.blocked?
      %label.label.label-danger
        %strong Blocked
>>>>>>> f186b20c
  %span.cgray= user.username<|MERGE_RESOLUTION|>--- conflicted
+++ resolved
@@ -12,10 +12,7 @@
   = image_tag avatar_icon(user.email, 32), class: "avatar s32"
   %p
     %strong= user.name
-<<<<<<< HEAD
-=======
     - if user.blocked?
       %label.label.label-danger
         %strong Blocked
->>>>>>> f186b20c
   %span.cgray= user.username