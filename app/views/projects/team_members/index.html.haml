--- conflicted
+++ resolved
@@ -1,23 +1,12 @@
 %h3.page-title
   Users with access to this project
 
-<<<<<<< HEAD
-  - unless membership_locked?
-    - if can?(current_user, :admin_team_member, @project)
-      %span.pull-right
-        = link_to new_project_team_member_path(@project), class: "btn btn-new btn-grouped", title: "New project member" do
-          New project member
-        = link_to import_project_team_members_path(@project), class: "btn btn-grouped", title: "Import members from another project" do
-          Import members
-
-=======
-  - if can? current_user, :admin_team_member, @project
+  - if !membership_locked? && can?(current_user, :admin_team_member, @project)
     %span.pull-right
       = link_to new_namespace_project_team_member_path(@project.namespace, @project), class: "btn btn-new btn-grouped", title: "New project member" do
         New project member
       = link_to import_namespace_project_team_members_path(@project.namespace, @project), class: "btn btn-grouped", title: "Import members from another project" do
         Import members
->>>>>>> 5e2098fe
 
 %p.light
   Read more about project permissions
