--- conflicted
+++ resolved
@@ -57,11 +57,7 @@
           - else
             Job has been erased #{time_ago_with_tooltip(@build.erased_at)}
 
-<<<<<<< HEAD
-    - if @build.has_trace?
-=======
     - if @build.running? || @build.has_trace?
->>>>>>> 8e26fbfe
       .build-trace-container.prepend-top-default
         .top-bar.js-top-bar
           .js-truncated-info.truncated-info.hidden-xs.pull-left.hidden<
