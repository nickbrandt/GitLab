- @breadcrumb_link = dashboard_projects_path
- breadcrumb_title "Projects"
- @hide_top_links = true
- page_title    'New Project'
- header_title  "Projects", dashboard_projects_path
- visibility_level = params.dig(:project, :visibility_level) || default_project_visibility
- content_for :page_specific_javascripts do
  = webpack_bundle_tag 'project_new'

.project-edit-container
  .project-edit-errors
    = render 'projects/errors'
  .row.prepend-top-default
    .col-lg-3.profile-settings-sidebar
      %h4.prepend-top-0
        New project
      %p
        A project is where you house your files (repository), plan your work (issues), and publish your documentation (wiki), #{link_to 'among other things', help_page_path("user/project/index.md", anchor: "projects-features"), target: '_blank'}.
      %p
        All features are enabled when you create a project, but you can disable the ones you don’t need in the project settings.
    .col-lg-9.js-toggle-container
      %ul.nav-links.gitlab-tabs{ role: 'tablist' }
        %li.active{ role: 'presentation' }
          %a{ href: '#blank-project-pane', id: 'blank-project-tab', data: { toggle: 'tab' }, role: 'tab' }
            %span.hidden-xs Blank project
            %span.visible-xs Blank
        %li{ role: 'presentation' }
          %a{ href: '#create-from-template-pane', id: 'create-from-template-tab', data: { toggle: 'tab' }, role: 'tab' }
            %span.hidden-xs Create from template
            %span.visible-xs Template
        %li{ role: 'presentation' }
          %a{ href: '#import-project-pane', id: 'import-project-tab', data: { toggle: 'tab' }, role: 'tab' }
            %span.hidden-xs Import project
            %span.visible-xs Import

      .tab-content.gitlab-tab-content
        .tab-pane.active{ id: 'blank-project-pane', role: 'tabpanel' }
          = form_for @project, html: { class: 'new_project' } do |f|
            = render 'new_project_fields', f: f, project_name_id: "blank-project-name"

        .tab-pane.no-padding{ id: 'create-from-template-pane', role: 'tabpanel' }
          = form_for @project, html: { class: 'new_project' } do |f|
            .project-template
              .form-group
                %div
                  = render 'project_templates', f: f

        .tab-pane.import-project-pane{ id: 'import-project-pane', role: 'tabpanel' }
          = form_for @project, html: { class: 'new_project' } do |f|
            - if import_sources_enabled?
<<<<<<< HEAD
              .project-import
                .form-group.clearfix
                  = f.label :visibility_level, class: 'label-light' do #the label here seems wrong
                    Import project from
                  .col-sm-12.import-buttons
                    %div
                      - if github_import_enabled?
                        = link_to new_import_github_path, class: 'btn import_github' do
                          = icon('github', text: 'GitHub')
                    %div
                      - if bitbucket_import_enabled?
                        = link_to status_import_bitbucket_path, class: "btn import_bitbucket #{'how_to_import_link' unless bitbucket_import_configured?}" do
                          = icon('bitbucket', text: 'Bitbucket')
                        - unless bitbucket_import_configured?
                          = render 'bitbucket_import_modal'
                    %div
                      - if gitlab_import_enabled?
                        = link_to status_import_gitlab_path, class: "btn import_gitlab #{'how_to_import_link' unless gitlab_import_configured?}" do
                          = icon('gitlab', text: 'GitLab.com')
                        - unless gitlab_import_configured?
                          = render 'gitlab_import_modal'
                    %div
                      - if google_code_import_enabled?
                        = link_to new_import_google_code_path, class: 'btn import_google_code' do
                          = icon('google', text: 'Google Code')
                    %div
                      - if fogbugz_import_enabled?
                        = link_to new_import_fogbugz_path, class: 'btn import_fogbugz' do
                          = icon('bug', text: 'Fogbugz')
                    %div
                      - if gitea_import_enabled?
                        = link_to new_import_gitea_url, class: 'btn import_gitea' do
                          = custom_icon('go_logo')
                          Gitea
                    %div
                      - if git_import_enabled?
                        %button.btn.js-toggle-button.import_git{ type: "button" }
                          = icon('git', text: 'Repo by URL')
                    - if gitlab_project_import_enabled?
                      .import_gitlab_project.has-tooltip{ data: { container: 'body' } }
                        = link_to new_import_gitlab_project_path, class: 'btn btn_import_gitlab_project project-submit' do
                          = icon('gitlab', text: 'GitLab export')
                  .col-lg-12
                    .js-toggle-content.hide
                      %hr
                        = render "shared/import_form", f: f
=======
              .project-import.row
                .col-sm-12
                  .form-group.import-btn-container.clearfix
                    = f.label :visibility_level, class: 'label-light' do #the label here seems wrong
                      Import project from
                    .import-buttons
                      %div
                        - if github_import_enabled?
                          = link_to new_import_github_path, class: 'btn import_github' do
                            = icon('github', text: 'GitHub')
                      %div
                        - if bitbucket_import_enabled?
                          = link_to status_import_bitbucket_path, class: "btn import_bitbucket #{'how_to_import_link' unless bitbucket_import_configured?}" do
                            = icon('bitbucket', text: 'Bitbucket')
                          - unless bitbucket_import_configured?
                            = render 'bitbucket_import_modal'
                      %div
                        - if gitlab_import_enabled?
                          = link_to status_import_gitlab_path, class: "btn import_gitlab #{'how_to_import_link' unless gitlab_import_configured?}" do
                            = icon('gitlab', text: 'GitLab.com')
                          - unless gitlab_import_configured?
                            = render 'gitlab_import_modal'
                      %div
                        - if google_code_import_enabled?
                          = link_to new_import_google_code_path, class: 'btn import_google_code' do
                            = icon('google', text: 'Google Code')
                      %div
                        - if fogbugz_import_enabled?
                          = link_to new_import_fogbugz_path, class: 'btn import_fogbugz' do
                            = icon('bug', text: 'Fogbugz')
                      %div
                        - if gitea_import_enabled?
                          = link_to new_import_gitea_url, class: 'btn import_gitea' do
                            = custom_icon('go_logo')
                            Gitea
                      %div
                        - if git_import_enabled?
                          %button.btn.js-toggle-button.import_git{ type: "button" }
                            = icon('git', text: 'Repo by URL')
                      - if gitlab_project_import_enabled?
                        .import_gitlab_project.has-tooltip{ data: { container: 'body' } }
                          = link_to new_import_gitlab_project_path, class: 'btn btn_import_gitlab_project project-submit' do
                            = icon('gitlab', text: 'GitLab export')
                .col-lg-12
                  .js-toggle-content.hide.toggle-import-form
                    %hr
                      = render "shared/import_form", f: f
                      = render 'new_project_fields', f: f, project_name_id: "import-url-name"
>>>>>>> bd7ba308

.save-project-loader.hide
  .center
    %h2
      %i.fa.fa-spinner.fa-spin
      Creating project &amp; repository.
    %p Please wait a moment, this page will automatically refresh when ready.<|MERGE_RESOLUTION|>--- conflicted
+++ resolved
@@ -48,54 +48,6 @@
         .tab-pane.import-project-pane{ id: 'import-project-pane', role: 'tabpanel' }
           = form_for @project, html: { class: 'new_project' } do |f|
             - if import_sources_enabled?
-<<<<<<< HEAD
-              .project-import
-                .form-group.clearfix
-                  = f.label :visibility_level, class: 'label-light' do #the label here seems wrong
-                    Import project from
-                  .col-sm-12.import-buttons
-                    %div
-                      - if github_import_enabled?
-                        = link_to new_import_github_path, class: 'btn import_github' do
-                          = icon('github', text: 'GitHub')
-                    %div
-                      - if bitbucket_import_enabled?
-                        = link_to status_import_bitbucket_path, class: "btn import_bitbucket #{'how_to_import_link' unless bitbucket_import_configured?}" do
-                          = icon('bitbucket', text: 'Bitbucket')
-                        - unless bitbucket_import_configured?
-                          = render 'bitbucket_import_modal'
-                    %div
-                      - if gitlab_import_enabled?
-                        = link_to status_import_gitlab_path, class: "btn import_gitlab #{'how_to_import_link' unless gitlab_import_configured?}" do
-                          = icon('gitlab', text: 'GitLab.com')
-                        - unless gitlab_import_configured?
-                          = render 'gitlab_import_modal'
-                    %div
-                      - if google_code_import_enabled?
-                        = link_to new_import_google_code_path, class: 'btn import_google_code' do
-                          = icon('google', text: 'Google Code')
-                    %div
-                      - if fogbugz_import_enabled?
-                        = link_to new_import_fogbugz_path, class: 'btn import_fogbugz' do
-                          = icon('bug', text: 'Fogbugz')
-                    %div
-                      - if gitea_import_enabled?
-                        = link_to new_import_gitea_url, class: 'btn import_gitea' do
-                          = custom_icon('go_logo')
-                          Gitea
-                    %div
-                      - if git_import_enabled?
-                        %button.btn.js-toggle-button.import_git{ type: "button" }
-                          = icon('git', text: 'Repo by URL')
-                    - if gitlab_project_import_enabled?
-                      .import_gitlab_project.has-tooltip{ data: { container: 'body' } }
-                        = link_to new_import_gitlab_project_path, class: 'btn btn_import_gitlab_project project-submit' do
-                          = icon('gitlab', text: 'GitLab export')
-                  .col-lg-12
-                    .js-toggle-content.hide
-                      %hr
-                        = render "shared/import_form", f: f
-=======
               .project-import.row
                 .col-sm-12
                   .form-group.import-btn-container.clearfix
@@ -144,7 +96,6 @@
                     %hr
                       = render "shared/import_form", f: f
                       = render 'new_project_fields', f: f, project_name_id: "import-url-name"
->>>>>>> bd7ba308
 
 .save-project-loader.hide
   .center
