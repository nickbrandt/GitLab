--- conflicted
+++ resolved
@@ -20,12 +20,7 @@
     .table-mobile-header{ role: 'rowheader' } Created
     %span.table-mobile-content= time_ago_with_tooltip(deployment.created_at)
 
-<<<<<<< HEAD
-  .table-section.section-20.environments-actions.table-button-footer{ role: 'gridcell' }
-    .btn-group.environment-action-buttons
-=======
   .table-section.section-20.table-button-footer{ role: 'gridcell' }
     .btn-group.table-action-button
->>>>>>> 134ba0b5
       = render 'projects/deployments/actions', deployment: deployment
       = render 'projects/deployments/rollback', deployment: deployment