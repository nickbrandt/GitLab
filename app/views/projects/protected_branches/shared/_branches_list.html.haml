--- conflicted
+++ resolved
@@ -1,8 +1,4 @@
-<<<<<<< HEAD
-.card.protected-branches-list.js-protected-branches-list
-=======
 .protected-branches-list.js-protected-branches-list
->>>>>>> 7f01d49b
   - if @protected_branches.empty?
     .card-header
       %h3.card-title
