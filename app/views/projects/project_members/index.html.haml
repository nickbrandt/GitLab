- page_title "Members"

.gray-content-block.top-block
  .clearfix.js-toggle-container
    = form_tag namespace_project_project_members_path(@project.namespace, @project), method: :get, class: 'form-inline member-search-form'  do
      .form-group
        = search_field_tag :search, params[:search], { placeholder: 'Find existing member by name', class: 'form-control search-text-input' }
      = button_tag 'Search', class: 'btn'

    - if can?(current_user, :admin_project_member, @project)
      %span.pull-right
        = button_tag class: 'btn btn-new btn-grouped js-toggle-button', type: 'button' do
          Add members
          %i.fa.fa-chevron-down
        = link_to import_namespace_project_project_members_path(@project.namespace, @project), class: "btn btn-grouped", title: "Import members from another project" do
          Import members

      .js-toggle-content.hide.new-group-member-holder
        = render "new_project_member"

%p.prepend-top-default.light
  Users with access to this project are listed below.
  Read more about project permissions
  %strong= link_to "here", help_page_path("permissions", "permissions"), class: "vlink"

<<<<<<< HEAD
  - if membership_locked?
    %span.pull-right.text-warning
      Adding new users is disabled at group level

%hr

.clearfix.js-toggle-container
  = form_tag namespace_project_project_members_path(@project.namespace, @project), method: :get, class: 'form-inline member-search-form'  do
    .form-group
      = search_field_tag :search, params[:search], { placeholder: 'Find existing member by name', class: 'form-control search-text-input' }
    = button_tag 'Search', class: 'btn'

  - if !membership_locked? && can?(current_user, :admin_project_member, @project)
    %span.pull-right
      = button_tag class: 'btn btn-new btn-grouped js-toggle-button', type: 'button' do
        Add members
        %i.fa.fa-chevron-down
      = link_to import_namespace_project_project_members_path(@project.namespace, @project), class: "btn btn-grouped", title: "Import members from another project" do
        Import members

    .js-toggle-content.hide.new-group-member-holder
      = render "new_project_member"

=======
>>>>>>> 7d59ba00
= render "team", members: @project_members

- if @group
  = render "group_members", members: @group_members
- if @project_group_links.any?
  = render "shared_group_members"

:coffeescript
  $('form.member-search-form').on 'submit', (event) ->
    event.preventDefault()
    Turbolinks.visit @.action + '?' + $(@).serialize()<|MERGE_RESOLUTION|>--- conflicted
+++ resolved
@@ -7,7 +7,7 @@
         = search_field_tag :search, params[:search], { placeholder: 'Find existing member by name', class: 'form-control search-text-input' }
       = button_tag 'Search', class: 'btn'
 
-    - if can?(current_user, :admin_project_member, @project)
+    - if can?(current_user, :admin_project_member, @project) && !membership_locked?
       %span.pull-right
         = button_tag class: 'btn btn-new btn-grouped js-toggle-button', type: 'button' do
           Add members
@@ -23,32 +23,10 @@
   Read more about project permissions
   %strong= link_to "here", help_page_path("permissions", "permissions"), class: "vlink"
 
-<<<<<<< HEAD
-  - if membership_locked?
-    %span.pull-right.text-warning
-      Adding new users is disabled at group level
+- if membership_locked?
+  %p.text-warning
+    Adding new users is disabled at group level
 
-%hr
-
-.clearfix.js-toggle-container
-  = form_tag namespace_project_project_members_path(@project.namespace, @project), method: :get, class: 'form-inline member-search-form'  do
-    .form-group
-      = search_field_tag :search, params[:search], { placeholder: 'Find existing member by name', class: 'form-control search-text-input' }
-    = button_tag 'Search', class: 'btn'
-
-  - if !membership_locked? && can?(current_user, :admin_project_member, @project)
-    %span.pull-right
-      = button_tag class: 'btn btn-new btn-grouped js-toggle-button', type: 'button' do
-        Add members
-        %i.fa.fa-chevron-down
-      = link_to import_namespace_project_project_members_path(@project.namespace, @project), class: "btn btn-grouped", title: "Import members from another project" do
-        Import members
-
-    .js-toggle-content.hide.new-group-member-holder
-      = render "new_project_member"
-
-=======
->>>>>>> 7d59ba00
 = render "team", members: @project_members
 
 - if @group
