--- conflicted
+++ resolved
@@ -1,21 +1,3 @@
-<<<<<<< HEAD
-.append-bottom-10
-  .check-all-holder
-    = check_box_tag "check_all_issues", nil, false, class: "check_all_issues left", disabled: !can?(current_user, :modify_issue, @project)
-  = render 'shared/issuable_filter'
-
-  .clearfix
-    .issues_bulk_update.hide
-      = form_tag bulk_update_namespace_project_issues_path(@project.namespace, @project), method: :post  do
-        = select_tag('update[status]', options_for_select([['Open', 'open'], ['Closed', 'closed']]), prompt: "Status")
-        = project_users_select_tag('update[assignee_id]', placeholder: 'Assignee')
-        = select_tag('update[milestone_id]', bulk_update_milestone_options, prompt: "Milestone")
-        = hidden_field_tag 'update[issues_ids]', []
-        = hidden_field_tag :status, params[:status]
-        = button_tag "Update issues", class: "btn update_selected_issues btn-save"
-
-=======
->>>>>>> de040ffa
 .panel.panel-default
   %ul.well-list.issues-list
     = render @issues
