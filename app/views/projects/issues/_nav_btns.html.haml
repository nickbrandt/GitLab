<<<<<<< HEAD
- show_rss_button = local_assigns.fetch(:show_rss_button, true)
- show_export_button = local_assigns.fetch(:show_export_button, true)

- if show_rss_button
  = link_to safe_params.merge(rss_url_options), class: 'btn btn-default append-right-10 has-tooltip', title: 'Subscribe to RSS feed' do
    = icon('rss')
  = link_to safe_params.merge(calendar_url_options), class: 'btn btn-default append-right-10 has-tooltip', title: 'Subscribe to calendar' do
    = custom_icon('icon_calendar')

- if show_export_button
  = render 'projects/issues/export_issues/button'

- if @can_bulk_update
  = button_tag "Edit issues", class: "btn btn-default append-right-10 js-bulk-update-toggle"
- if show_new_issue_link?(@project)
  = link_to "New issue", new_project_issue_path(@project,
                                                issue: { assignee_id: finder.assignee.try(:id),
                                                         milestone_id: finder.milestones.first.try(:id) }),
                                                class: "btn btn-success",
                                                title: "New issue",
                                                id: "new_issue_link"
=======
- show_feed_buttons = local_assigns.fetch(:show_feed_buttons, true)
- show_import_button = local_assigns.fetch(:show_import_button, true) && Feature.enabled?(:issues_import_csv) && can?(current_user, :import_issues, @project)
- show_export_button = local_assigns.fetch(:show_export_button, true)

.nav-controls.issues-nav-controls
  - if show_feed_buttons
    = render 'shared/issuable/feed_buttons'

  .btn-group.append-right-10<
    - if show_export_button
      = render_if_exists 'projects/issues/export_csv/button'

    - if show_import_button
      = render 'projects/issues/import_csv/button'

  - if @can_bulk_update
    = button_tag _("Edit issues"), class: "btn btn-default append-right-10 js-bulk-update-toggle"
  - if show_new_issue_link?(@project)
    = link_to _("New issue"), new_project_issue_path(@project,
                                                  issue: { assignee_id: finder.assignee.try(:id),
                                                           milestone_id: finder.milestones.first.try(:id) }),
                                                  class: "btn btn-success",
                                                  title: _("New issue"),
                                                  id: "new_issue_link"

- if show_export_button
  = render_if_exists 'projects/issues/export_csv/modal'

- if show_import_button
  = render 'projects/issues/import_csv/modal'
>>>>>>> a29ae2bb
<|MERGE_RESOLUTION|>--- conflicted
+++ resolved
@@ -1,26 +1,3 @@
-<<<<<<< HEAD
-- show_rss_button = local_assigns.fetch(:show_rss_button, true)
-- show_export_button = local_assigns.fetch(:show_export_button, true)
-
-- if show_rss_button
-  = link_to safe_params.merge(rss_url_options), class: 'btn btn-default append-right-10 has-tooltip', title: 'Subscribe to RSS feed' do
-    = icon('rss')
-  = link_to safe_params.merge(calendar_url_options), class: 'btn btn-default append-right-10 has-tooltip', title: 'Subscribe to calendar' do
-    = custom_icon('icon_calendar')
-
-- if show_export_button
-  = render 'projects/issues/export_issues/button'
-
-- if @can_bulk_update
-  = button_tag "Edit issues", class: "btn btn-default append-right-10 js-bulk-update-toggle"
-- if show_new_issue_link?(@project)
-  = link_to "New issue", new_project_issue_path(@project,
-                                                issue: { assignee_id: finder.assignee.try(:id),
-                                                         milestone_id: finder.milestones.first.try(:id) }),
-                                                class: "btn btn-success",
-                                                title: "New issue",
-                                                id: "new_issue_link"
-=======
 - show_feed_buttons = local_assigns.fetch(:show_feed_buttons, true)
 - show_import_button = local_assigns.fetch(:show_import_button, true) && Feature.enabled?(:issues_import_csv) && can?(current_user, :import_issues, @project)
 - show_export_button = local_assigns.fetch(:show_export_button, true)
@@ -50,5 +27,4 @@
   = render_if_exists 'projects/issues/export_csv/modal'
 
 - if show_import_button
-  = render 'projects/issues/import_csv/modal'
->>>>>>> a29ae2bb
+  = render 'projects/issues/import_csv/modal'