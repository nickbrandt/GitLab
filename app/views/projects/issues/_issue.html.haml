%li{ id: dom_id(issue), class: issue_css_classes(issue), url: issue_path(issue) }
  - if controller.controller_name == 'issues' && can?(current_user, :admin_issue, @project)
    .issue-check
      = check_box_tag dom_id(issue,"selected"), nil, false, 'data-id' => issue.id, class: "selected_issue"

  .issue-title.title
    %span.issue-title-text
      = confidential_icon(issue)
      = link_to_gfm issue.title, issue_path(issue)
    %ul.controls
      - if issue.closed?
        %li
          CLOSED

      - if issue.assignee
        %li
          = link_to_member(@project, issue.assignee, name: false, title: "Assigned to :name")

      - upvotes, downvotes = issue.upvotes, issue.downvotes
      - if upvotes > 0
        %li
          = icon('thumbs-up')
          = upvotes

      - if downvotes > 0
        %li
          = icon('thumbs-down')
          = downvotes

<<<<<<< HEAD
      - note_count = issue.notes.user.count
      - if note_count > 0
        %li
          = link_to issue_path(issue) + "#notes" do
            = icon('comments')
            = note_count
      - else
        %li
          = link_to issue_path(issue) + "#notes", class: "issue-no-comments" do
            = icon('comments')
            = note_count
=======
      - note_count = issue.notes.user.nonawards.count
      %li
        = link_to issue_path(issue, anchor: 'notes'), class: ('issue-no-comments' if note_count.zero?) do
          = icon('comments')
          = note_count
>>>>>>> 98d8e3fe

  .issue-info
    #{issue.to_reference} &middot;
    opened #{time_ago_with_tooltip(issue.created_at, placement: 'bottom')}
    by #{link_to_member(@project, issue.author, avatar: false)}
    - if issue.milestone
      &nbsp;
      = link_to namespace_project_issues_path(issue.project.namespace, issue.project, milestone_title: issue.milestone.title) do
        = icon('clock-o')
        = issue.milestone.title
    - if issue.due_date
      %span{class: "#{'cred' if issue.overdue?}"}
        &nbsp;
        = icon('calendar')
        = issue.due_date.to_s(:medium)
    - if issue.labels.any?
      &nbsp;
      - issue.labels.each do |label|
        = link_to_label(label, project: issue.project)
    - if issue.tasks?
      &nbsp;
      %span.task-status
        = issue.task_status

    .pull-right.issue-updated-at
      %span updated #{time_ago_with_tooltip(issue.updated_at, placement: 'bottom', html_class: 'issue_update_ago')}<|MERGE_RESOLUTION|>--- conflicted
+++ resolved
@@ -27,7 +27,6 @@
           = icon('thumbs-down')
           = downvotes
 
-<<<<<<< HEAD
       - note_count = issue.notes.user.count
       - if note_count > 0
         %li
@@ -39,13 +38,6 @@
           = link_to issue_path(issue) + "#notes", class: "issue-no-comments" do
             = icon('comments')
             = note_count
-=======
-      - note_count = issue.notes.user.nonawards.count
-      %li
-        = link_to issue_path(issue, anchor: 'notes'), class: ('issue-no-comments' if note_count.zero?) do
-          = icon('comments')
-          = note_count
->>>>>>> 98d8e3fe
 
   .issue-info
     #{issue.to_reference} &middot;
