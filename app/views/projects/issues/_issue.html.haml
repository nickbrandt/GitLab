%li{ id: dom_id(issue), class: issue_css_classes(issue), url: issue_path(issue), data: { labels: issue.label_ids, id: issue.id } }
  .issue-box
    - if @can_bulk_update
      .issue-check.hidden
        = check_box_tag dom_id(issue, "selected"), nil, false, 'data-id' => issue.id, class: "selected_issue"
    .issue-info-container
      .issue-main-info
        .issue-title.title
          %span.issue-title-text
            = confidential_icon(issue)
            = link_to issue.title, issue_path(issue)
          - if issue.tasks?
            %span.task-status.hidden-xs
              &nbsp;
              = issue.task_status

        .issuable-info
          %span.issuable-reference
            #{issuable_reference(issue)}
          %span.issuable-authored.hidden-xs
            &middot;
            opened #{time_ago_with_tooltip(issue.created_at, placement: 'bottom')}
            by #{link_to_member(@project, issue.author, avatar: false)}
          - if issue.milestone
            %span.issuable-milestone.hidden-xs
              &nbsp;
              = link_to project_issues_path(issue.project, milestone_title: issue.milestone.title), data: { html: 1, toggle: 'tooltip', title: milestone_tooltip_title(issue.milestone) } do
                = icon('clock-o')
                = issue.milestone.title
          - if issue.due_date
            %span.issuable-due-date.hidden-xs{ class: "#{'cred' if issue.overdue?}" }
              &nbsp;
              = icon('calendar')
              = issue.due_date.to_s(:medium)
          - if issue.labels.any?
            &nbsp;
            - issue.labels.each do |label|
              = link_to_label(label, subject: issue.project, css_class: 'label-link')

          - if issue.weight
<<<<<<< HEAD
            %span.issuable-weight
=======
            %span.issuable-weight.has-tooltip{ data: { container: 'body' }, title: _('Weight') }
>>>>>>> 15727fbd
              &nbsp;
              = icon('balance-scale')
              = issue.weight

      .issuable-meta
        %ul.controls
          - if issue.closed?
            %li.issuable-status
              CLOSED
          - if issue.assignees.any?
            %li
              = render 'shared/issuable/assignees', project: @project, issue: issue

          = render 'shared/issuable_meta_data', issuable: issue

        .pull-right.issuable-updated-at.hidden-xs
          %span updated #{time_ago_with_tooltip(issue.updated_at, placement: 'bottom', html_class: 'issue_update_ago')}<|MERGE_RESOLUTION|>--- conflicted
+++ resolved
@@ -38,11 +38,7 @@
               = link_to_label(label, subject: issue.project, css_class: 'label-link')
 
           - if issue.weight
-<<<<<<< HEAD
-            %span.issuable-weight
-=======
             %span.issuable-weight.has-tooltip{ data: { container: 'body' }, title: _('Weight') }
->>>>>>> 15727fbd
               &nbsp;
               = icon('balance-scale')
               = issue.weight
