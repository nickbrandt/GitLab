--- conflicted
+++ resolved
@@ -20,16 +20,11 @@
     .top-area
       = render 'shared/issuable/nav', type: :issues
       .nav-controls
-<<<<<<< HEAD
+        = link_to params.merge(rss_url_options), class: 'btn append-right-10 has-tooltip', title: 'Subscribe' do
+          = icon('rss')
         - if current_user
-          = link_to url_for(params.merge(format: :atom, private_token: current_user.private_token)), class: 'btn append-right-10 has-tooltip', title: 'Subscribe' do
-            = icon('rss')
           %button.csv_download_link.btn.append-right-10.has-tooltip{ title: 'Download CSV' }
             = icon('download')
-=======
-        = link_to params.merge(rss_url_options), class: 'btn append-right-10 has-tooltip', title: 'Subscribe' do
-          = icon('rss')
->>>>>>> bf163b9d
         - if can? current_user, :create_issue, @project
           = link_to new_namespace_project_issue_path(@project.namespace,
                                                      @project,
