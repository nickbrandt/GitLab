New Merge Request <%= @merge_request.to_reference %>

<%= url_for(namespace_project_merge_request_url(@merge_request.target_project.namespace, @merge_request.target_project, @merge_request)) %>

<%= merge_path_description(@merge_request, 'to') %>
Author:    <%= @merge_request.author_name %>
Assignee:  <%= @merge_request.assignee_name %>
<<<<<<< HEAD
<% if @merge_request.approvers.any? %>
Approvers: <%= render_items_list(@merge_request.approvers_left.map(&:name)) %>
<% end %>
=======

<%= @merge_request.description %>
>>>>>>> a77394a7
<|MERGE_RESOLUTION|>--- conflicted
+++ resolved
@@ -5,11 +5,8 @@
 <%= merge_path_description(@merge_request, 'to') %>
 Author:    <%= @merge_request.author_name %>
 Assignee:  <%= @merge_request.assignee_name %>
-<<<<<<< HEAD
 <% if @merge_request.approvers.any? %>
 Approvers: <%= render_items_list(@merge_request.approvers_left.map(&:name)) %>
 <% end %>
-=======
 
 <%= @merge_request.description %>
->>>>>>> a77394a7
