--- conflicted
+++ resolved
@@ -8,13 +8,9 @@
   %p
     Assignee: #{@merge_request.author_name} &rarr; #{@merge_request.assignee_name}
 
-<<<<<<< HEAD
 - if @merge_request.approvers.any?
   %p
     Approvers: #{render_items_list(@merge_request.approvers_left.map(&:name))}
 
--if @merge_request.description
-=======
 - if @merge_request.description
->>>>>>> 0bfd3609
   = markdown(@merge_request.description, pipeline: :email, author: @merge_request.author)