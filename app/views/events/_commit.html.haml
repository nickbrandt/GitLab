--- conflicted
+++ resolved
@@ -4,10 +4,5 @@
     = link_to commit.short_id(8), project_commit_path(project, id: commit.id), class: "commit_short_id" 
     %strong.cdark= commit.author_name
     &ndash;
-<<<<<<< HEAD
     = image_tag gravatar_icon(commit.author_email), class: "avatar", width: 16
-    = gfm truncate(commit.title, length: 50), project_commit_path(project, id: commit.id) rescue "--broken encoding"
-=======
-    = image_tag gravatar_icon(commit.author_email), :class => "avatar", :width => 16
-    = gfm truncate(commit.title, :length => 50) rescue "--broken encoding"
->>>>>>> 15fc0f0c
+    = gfm truncate(commit.title, length: 50) rescue "--broken encoding"