--- conflicted
+++ resolved
@@ -7,67 +7,34 @@
       %h3 Sign in
   .login-body
     - if form_based_providers.any?
-<<<<<<< HEAD
-      - if form_based_providers.count >= 2 || signin_enabled?
-        %ul.nav.nav-tabs
-          - if kerberos_enabled?
-            %li{class: (:active unless crowd_enabled? || ldap_enabled?)}
-              = link_to "Kerberos", "#tab-kerberos", 'data-toggle' => 'tab'
-          - if crowd_enabled?
-            %li.active
-              = link_to "Crowd", "#tab-crowd", 'data-toggle' => 'tab'
-          - if ldap_enabled?
-            - @ldap_servers.each_with_index do |server, i|
-              %li{class: (:active if i.zero? && !crowd_enabled?)}
-                = link_to server['label'], "#tab-#{server['provider_name']}", 'data-toggle' => 'tab'
-          - if signin_enabled?
-            %li
-              = link_to 'Standard', '#tab-signin', 'data-toggle' => 'tab'
-        .tab-content
-          - if kerberos_enabled?
-            %div#tab-kerberos.tab-pane{class: (:active unless crowd_enabled? || ldap_enabled?)}
-              = render 'devise/sessions/new_kerberos', provider: :kerberos
-          - if crowd_enabled?
-            %div.tab-pane.active{id: "tab-crowd"}
-              = render 'devise/sessions/new_crowd'
-          - if ldap_enabled?
-            - @ldap_servers.each_with_index do |server, i|
-              %div.tab-pane{id: "tab-#{server['provider_name']}", class: (:active if i.zero? && !crowd_enabled?)}
-                = render 'devise/sessions/new_ldap', server: server
-          - if signin_enabled?
-            %div#tab-signin.tab-pane
-              = render 'devise/sessions/new_base'
-      - else
+      %ul.nav.nav-tabs
         - if kerberos_enabled?
-          = render 'devise/sessions/new_kerberos', provider: :kerberos
-        - elsif crowd_enabled?
-          = render 'devise/sessions/new_crowd'
-        - elsif ldap_enabled?
-          = render 'devise/sessions/new_ldap', server: @ldap_servers.first
-        - elsif signin_enabled?
-          = render 'devise/sessions/new_base'
-=======
-      %ul.nav.nav-tabs
+          %li{class: (:active unless crowd_enabled? || ldap_enabled?)}
+            = link_to "Kerberos", "#tab-kerberos", 'data-toggle' => 'tab'
         - if crowd_enabled?
           %li.active
             = link_to "Crowd", "#tab-crowd", 'data-toggle' => 'tab'
-        - @ldap_servers.each_with_index do |server, i|
-          %li{class: (:active if i.zero? && !crowd_enabled?)}
-            = link_to server['label'], "#tab-#{server['provider_name']}", 'data-toggle' => 'tab'
+        - if ldap_enabled?
+          - @ldap_servers.each_with_index do |server, i|
+            %li{class: (:active if i.zero? && !crowd_enabled?)}
+              = link_to server['label'], "#tab-#{server['provider_name']}", 'data-toggle' => 'tab'
         - if signin_enabled?
           %li
             = link_to 'Standard', '#tab-signin', 'data-toggle' => 'tab'
       .tab-content
+        - if kerberos_enabled?
+          %div#tab-kerberos.tab-pane{class: (:active unless crowd_enabled? || ldap_enabled?)}
+            = render 'devise/sessions/new_kerberos', provider: :kerberos
         - if crowd_enabled?
           %div.tab-pane.active{id: "tab-crowd"}
             = render 'devise/sessions/new_crowd'
-        - @ldap_servers.each_with_index do |server, i|
-          %div.tab-pane{id: "tab-#{server['provider_name']}", class: (:active if i.zero? && !crowd_enabled?)}
-            = render 'devise/sessions/new_ldap', server: server
+        - if ldap_enabled?
+          - @ldap_servers.each_with_index do |server, i|
+            %div.tab-pane{id: "tab-#{server['provider_name']}", class: (:active if i.zero? && !crowd_enabled?)}
+              = render 'devise/sessions/new_ldap', server: server
         - if signin_enabled?
           %div#tab-signin.tab-pane
             = render 'devise/sessions/new_base'
->>>>>>> 5be2191b
 
     - elsif signin_enabled?
       = render 'devise/sessions/new_base'