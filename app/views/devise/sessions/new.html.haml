- page_title "Sign in"
%div
  - if signin_enabled? || ldap_enabled? || crowd_enabled?
    = render 'devise/shared/signin_box'

  -# Omniauth fits between signin/ldap signin and signup and does not have a surrounding box
<<<<<<< HEAD
  - if omniauth_enabled? && devise_mapping.omniauthable? && button_based_providers.any?
=======
  - if omniauth_enabled? && devise_mapping.omniauthable? && button_based_providers_enabled?
>>>>>>> 6aef2567
    .clearfix.prepend-top-20
      = render 'devise/shared/omniauth_box'

  -# Signup only makes sense if you can also sign-in
  - if signin_enabled? && signup_enabled?
    .prepend-top-20
      = render 'devise/shared/signup_box'

  -# Show a message if none of the mechanisms above are enabled
  - if !signin_enabled? && !ldap_enabled? && !(omniauth_enabled? && devise_mapping.omniauthable?)
    %div
      No authentication methods configured.<|MERGE_RESOLUTION|>--- conflicted
+++ resolved
@@ -4,11 +4,7 @@
     = render 'devise/shared/signin_box'
 
   -# Omniauth fits between signin/ldap signin and signup and does not have a surrounding box
-<<<<<<< HEAD
-  - if omniauth_enabled? && devise_mapping.omniauthable? && button_based_providers.any?
-=======
   - if omniauth_enabled? && devise_mapping.omniauthable? && button_based_providers_enabled?
->>>>>>> 6aef2567
     .clearfix.prepend-top-20
       = render 'devise/shared/omniauth_box'
 
