--- conflicted
+++ resolved
@@ -6,22 +6,13 @@
       %ul.nav.nav-tabs
         - @ldap_servers.each_with_index do |server, i|
           %li{class: (:active if i==0)}
-<<<<<<< HEAD
-            = link_to server['label'], "#tab-#{server.provider_name}", 'data-toggle' => 'tab'
-=======
             = link_to server['label'], "#tab-#{server['provider_name']}", 'data-toggle' => 'tab'
->>>>>>> d9a87891
         %li
           = link_to 'Standard', '#tab-signin', 'data-toggle' => 'tab'
       .tab-content
         - @ldap_servers.each_with_index do |server,i|
-<<<<<<< HEAD
-          %div.tab-pane{id: "tab-#{server.provider_name}", class: (:active if i==0)}
-            = render 'devise/sessions/new_ldap', provider: server.provider_name
-=======
           %div.tab-pane{id: "tab-#{server['provider_name']}", class: (:active if i==0)}
             = render 'devise/sessions/new_ldap', provider: server['provider_name']
->>>>>>> d9a87891
         %div#tab-signin.tab-pane
           = render 'devise/sessions/new_base'
 
