--- conflicted
+++ resolved
@@ -8,7 +8,6 @@
       = version_status_badge
   %br
     Read more about GitLab at #{link_to promo_host, promo_url, target: '_blank'}.
-<<<<<<< HEAD
   - if help_text.present?
     %hr
     %p.slead
@@ -25,11 +24,9 @@
       %br
       Used by more than 100,000 organizations, GitLab is the most popular solution to manage git repositories on-premises.
 
-=======
     - if current_application_settings.help_page_text.present?
       %hr
       = markdown(current_application_settings.help_page_text)
->>>>>>> 8ae026a6
 
 %hr
 
