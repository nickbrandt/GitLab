--- conflicted
+++ resolved
@@ -11,13 +11,6 @@
       .form-group.col-md-7
         = f.label :id, _('Group ID'), class: 'label-bold'
         = f.text_field :id, class: 'form-control w-auto', readonly: true
-<<<<<<< HEAD
-
-    .row.prepend-top-8
-      .form-group.col-md-9.append-bottom-0
-        = f.label :description, _('Group description (optional)'), class: 'label-bold'
-        = f.text_area :description, class: 'form-control', rows: 3, maxlength: 250
-=======
 
     .row.prepend-top-8
       .form-group.col-md-9
@@ -25,7 +18,6 @@
         = f.text_area :description, class: 'form-control', rows: 3, maxlength: 250
 
   .row= render_if_exists 'shared/repository_size_limit_setting', form: f, type: :group
->>>>>>> a5c7e0a3
 
   .form-group.prepend-top-default.append-bottom-20
     .avatar-container.s90
@@ -36,20 +28,6 @@
       %hr
       = link_to _('Remove avatar'), group_avatar_path(@group.to_param), data: { confirm: _('Avatar will be removed. Are you sure?')}, method: :delete, class: 'btn btn-danger btn-inverted'
 
-<<<<<<< HEAD
-    .form-group.prepend-top-default.append-bottom-20
-      .avatar-container.s90
-        = group_icon(@group, alt: '', class: 'avatar group-avatar s90')
-      = f.label :avatar, _('Group avatar'), class: 'label-bold d-block'
-      = render 'shared/choose_group_avatar_button', f: f
-      - if @group.avatar?
-        %hr
-        = link_to _('Remove avatar'), group_avatar_path(@group.to_param), data: { confirm: _('Avatar will be removed. Are you sure?')}, method: :delete, class: 'btn btn-danger btn-inverted'
-
-    = render 'shared/visibility_level', f: f, visibility_level: @group.visibility_level, can_change_visibility_level: can_change_group_visibility_level?(@group), form_model: @group
-
-=======
   = render 'shared/visibility_level', f: f, visibility_level: @group.visibility_level, can_change_visibility_level: can_change_group_visibility_level?(@group), form_model: @group
 
->>>>>>> a5c7e0a3
   = f.submit _('Save changes'), class: 'btn btn-success mt-4 js-dirty-submit'