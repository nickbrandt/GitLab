--- conflicted
+++ resolved
@@ -1,45 +1,4 @@
 .dashboard
-<<<<<<< HEAD
-  %section.activities.col-md-8.hidden-sm.hidden-xs
-    - if current_user
-      = render "events/event_last_push", event: @last_push
-      = link_to dashboard_path, class: 'btn btn-tiny' do
-        &larr; To dashboard
-      &nbsp;
-    %span.cgray
-      Currently you are only seeing events from the
-      = @group.name
-      group
-    %hr
-    = render 'shared/event_filter'
-    - if @events.any?
-      .content_list
-    - else
-      .nothing-here-block Project activity will be displayed here
-    = spinner
-  %aside.side.col-md-4
-    .light-well.append-bottom-20
-      = image_tag group_icon(@group.path), class: "avatar s90"
-      .clearfix.light
-        %h3.page-title
-          = @group.name
-        - if @group.description.present?
-          %p
-            = escaped_autolink(@group.description)
-    = render "projects", projects: @projects
-    %br
-    = render "shared_projects", projects: @shared_projects
-
-    - if current_user
-      .prepend-top-20
-        = link_to group_path(@group, { format: :atom, private_token: current_user.private_token }), title: "Feed" do
-          %strong
-            %i.fa.fa-rss
-            News Feed
-
-    %hr
-    = render 'shared/promo'
-=======
   %div
     = image_tag group_icon(@group.path), class: "avatar s90"
     .clearfix
@@ -61,4 +20,5 @@
       = spinner
     %aside.side.col-md-4
       = render "projects", projects: @projects
->>>>>>> b01c5d99
+      %br
+      = render "shared_projects", projects: @shared_projects