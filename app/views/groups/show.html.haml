--- conflicted
+++ resolved
@@ -27,41 +27,12 @@
     .cover-desc.description
       = markdown(@group.description, pipeline: :description)
 
-<<<<<<< HEAD
-- if can?(current_user, :read_group, @group)
-  %div{ class: container_class }
-    .top-area
-      %ul.nav-links
-        %li.active
-          = link_to "#projects", 'data-toggle' => 'tab' do
-            All Projects
-        - if @shared_projects.present?
-          %li
-            = link_to "#shared", 'data-toggle' => 'tab' do
-              Shared Projects
-      .nav-controls
-        = form_tag request.original_url, method: :get, class: 'project-filter-form', id: 'project-filter-form' do |f|
-          = search_field_tag :filter_projects, nil, placeholder: 'Filter by name', class: 'projects-list-filter form-control', spellcheck: false
-        = render 'shared/projects/dropdown'
-        - if can? current_user, :create_projects, @group
-          = link_to new_project_path(namespace_id: @group.id), class: 'btn btn-new pull-right' do
-            = icon('plus')
-            New Project
-
-    .tab-content
-      .tab-pane.active#projects
-        = render "projects", projects: @projects
-      .tab-pane#shared
-        = render "shared_projects", projects: @shared_projects
-
-=======
 %div{ class: container_class }
   .top-area
     %ul.nav-links
       %li.active
         = link_to "#projects", 'data-toggle' => 'tab' do
           All Projects
->>>>>>> fb1a7553
       - if @shared_projects.present?
         %li
           = link_to "#shared", 'data-toggle' => 'tab' do
