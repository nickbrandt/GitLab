.dashboard
  .activities.col-md-8.hidden-sm
    - if current_user
      = render "events/event_last_push", event: @last_push
      = link_to dashboard_path, class: 'btn btn-tiny' do
        &larr; To dashboard
      &nbsp;
    %span.cgray You will only see events from projects in this group
    %hr
    = render 'shared/event_filter'
    - if @events.any?
      .content_list
    - else
      .nothing-here-block Project activity will be displayed here
    = spinner
  .side.col-md-4
    .light-well.append-bottom-20
      = image_tag group_icon(@group.path), class: "avatar s90"
      .clearfix.light
        %h3.page-title
          = @group.name
        - if @group.description.present?
          %p= @group.description
    = render "projects", projects: @projects
<<<<<<< HEAD
    %br
    = render "shared_projects", projects: @shared_projects

    .prepend-top-20
      = link_to group_path(@group, { format: :atom, private_token: current_user.private_token }), title: "Feed" do
        %strong
          %i.icon-rss
          News Feed
=======
    - if current_user
      .prepend-top-20
        = link_to group_path(@group, { format: :atom, private_token: current_user.private_token }), title: "Feed" do
          %strong
            %i.icon-rss
            News Feed
>>>>>>> 8fa53ce4

    %hr
    = render 'shared/promo'<|MERGE_RESOLUTION|>--- conflicted
+++ resolved
@@ -22,23 +22,15 @@
         - if @group.description.present?
           %p= @group.description
     = render "projects", projects: @projects
-<<<<<<< HEAD
     %br
     = render "shared_projects", projects: @shared_projects
 
-    .prepend-top-20
-      = link_to group_path(@group, { format: :atom, private_token: current_user.private_token }), title: "Feed" do
-        %strong
-          %i.icon-rss
-          News Feed
-=======
     - if current_user
       .prepend-top-20
         = link_to group_path(@group, { format: :atom, private_token: current_user.private_token }), title: "Feed" do
           %strong
             %i.icon-rss
             News Feed
->>>>>>> 8fa53ce4
 
     %hr
     = render 'shared/promo'