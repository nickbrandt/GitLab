.row
  .col-md-2
<<<<<<< HEAD
    %ul.nav.nav-pills.nav-stacked.nav-stacked-menu
      %li.active
        = link_to '#tab-edit', 'data-toggle' => 'tab' do
          %i.icon-edit
          Group
      %li
        = link_to '#tab-projects', 'data-toggle' => 'tab' do
          %i.icon-folder-close
          Projects
      %li
        = link_to '#tab-ldap', 'data-toggle' => 'tab' do
          %i.icon-book
          LDAP
      %li
        = link_to '#tab-remove', 'data-toggle' => 'tab' do
          %i.icon-remove-sign
          Remove

=======
    = render 'settings_nav'
>>>>>>> e44e2316
  .col-md-10
    .panel.panel-default
      .panel-heading
        %strong= @group.name
        group settings:
      .panel-body
        = form_for @group, html: { multipart: true, class: "form-horizontal" }, authenticity_token: true do |f|
          - if @group.errors.any?
            .alert.alert-danger
              %span= @group.errors.full_messages.first
          .form-group
            = f.label :name, class: 'control-label' do
              Group name
            .col-sm-10
              = f.text_field :name, placeholder: "Ex. OpenSource", class: "form-control left"

          .form-group.group-description-holder
            = f.label :description, "Details", class: 'control-label'
            .col-sm-10
              = f.text_area :description, maxlength: 250, class: "form-control js-gfm-input", rows: 4

          .form-group
            .col-sm-2
            .col-sm-10
              = image_tag group_icon(@group.to_param), alt: '', class: 'avatar s160'
              %p.light
                - if @group.avatar?
                  You can change your group avatar here
                - else
                  You can upload a group avatar here
              %a.choose-btn.btn.btn-small.js-choose-group-avatar-button
                %i.icon-paper-clip
                %span Choose File ...
              &nbsp;
              %span.file_name.js-avatar-filename File name...
              = f.file_field :avatar, class: "js-group-avatar-input hidden"
              .light The maximum file size allowed is 100KB.
              - if @group.avatar?
                %hr
                = link_to 'Remove avatar', group_avatar_path(@group.to_param), data: { confirm: "Group avatar will be removed. Are you sure?"}, method: :delete, class: "btn btn-remove btn-small remove-avatar"

          .form-actions
            = f.submit 'Save group', class: "btn btn-save"

<<<<<<< HEAD
      .tab-pane#tab-ldap
        .ui-box
          .title LDAP group settings
          %div.form-holder
            = form_for @group, html: { class: 'form-horizontal' } do |f|
              .form-group.clearfix
                = f.label :ldap_cn, class: 'control-label' do
                  LDAP Group cn
                .col-sm-10
                  = f.hidden_field :ldap_cn, placeholder: "Ex. QA group", class: "xxlarge ajax-ldap-groups-select input-mn-300"
                  .help-block
                    Synchronize #{@group.name}'s members with this LDAP group.
                    %br
                    If you select an LDAP group you do not belong to you will lose ownership of #{@group.name}.

              .form-group.clearfix
                = f.label :ldap_access, class: 'control-label' do
                  LDAP Access
                .col-sm-10
                  = f.select :ldap_access, options_for_select(UsersGroup.group_access_roles, @group.ldap_access)
                  .help-block
                    Default, minimum permission level for LDAP group members of #{@group.name}.
                    %br
                    You can manage permission levels for individual group members in the Members tab.

              .form-actions
                = f.submit 'Save LDAP settings', class: "btn btn-save"

      .tab-pane#tab-remove
        .ui-box.ui-box-danger
          .title Remove group
          .body
            %p
              Removing group will cause all child projects and resources to be removed.
            %p
              %strong Removed group can not be restored!
=======
    .panel.panel-danger
      .panel-heading Remove group
      .panel-body
        %p
          Removing group will cause all child projects and resources to be removed.
          %br
          %strong Removed group can not be restored!
>>>>>>> e44e2316

        = link_to 'Remove Group', @group, data: {confirm: 'Removed group can not be restored! Are you sure?'}, method: :delete, class: "btn btn-remove"<|MERGE_RESOLUTION|>--- conflicted
+++ resolved
@@ -1,27 +1,6 @@
 .row
   .col-md-2
-<<<<<<< HEAD
-    %ul.nav.nav-pills.nav-stacked.nav-stacked-menu
-      %li.active
-        = link_to '#tab-edit', 'data-toggle' => 'tab' do
-          %i.icon-edit
-          Group
-      %li
-        = link_to '#tab-projects', 'data-toggle' => 'tab' do
-          %i.icon-folder-close
-          Projects
-      %li
-        = link_to '#tab-ldap', 'data-toggle' => 'tab' do
-          %i.icon-book
-          LDAP
-      %li
-        = link_to '#tab-remove', 'data-toggle' => 'tab' do
-          %i.icon-remove-sign
-          Remove
-
-=======
     = render 'settings_nav'
->>>>>>> e44e2316
   .col-md-10
     .panel.panel-default
       .panel-heading
@@ -42,7 +21,6 @@
             = f.label :description, "Details", class: 'control-label'
             .col-sm-10
               = f.text_area :description, maxlength: 250, class: "form-control js-gfm-input", rows: 4
-
           .form-group
             .col-sm-2
             .col-sm-10
@@ -63,47 +41,32 @@
                 %hr
                 = link_to 'Remove avatar', group_avatar_path(@group.to_param), data: { confirm: "Group avatar will be removed. Are you sure?"}, method: :delete, class: "btn btn-remove btn-small remove-avatar"
 
+          %fieldset
+            %legend LDAP settings
+            .form-group.clearfix
+              = f.label :ldap_cn, class: 'control-label' do
+                LDAP Group cn
+              .col-sm-10
+                = f.hidden_field :ldap_cn, placeholder: "Ex. QA group", class: "xxlarge ajax-ldap-groups-select input-mn-300"
+                .help-block
+                  Synchronize #{@group.name}'s members with this LDAP group.
+                  %br
+                  If you select an LDAP group you do not belong to you will lose ownership of #{@group.name}.
+
+            .form-group.clearfix
+              = f.label :ldap_access, class: 'control-label' do
+                LDAP Access
+              .col-sm-10
+                = f.select :ldap_access, options_for_select(UsersGroup.group_access_roles, @group.ldap_access)
+                .help-block
+                  Default, minimum permission level for LDAP group members of #{@group.name}.
+                  %br
+                  You can manage permission levels for individual group members in the Members tab.
+
+
           .form-actions
             = f.submit 'Save group', class: "btn btn-save"
 
-<<<<<<< HEAD
-      .tab-pane#tab-ldap
-        .ui-box
-          .title LDAP group settings
-          %div.form-holder
-            = form_for @group, html: { class: 'form-horizontal' } do |f|
-              .form-group.clearfix
-                = f.label :ldap_cn, class: 'control-label' do
-                  LDAP Group cn
-                .col-sm-10
-                  = f.hidden_field :ldap_cn, placeholder: "Ex. QA group", class: "xxlarge ajax-ldap-groups-select input-mn-300"
-                  .help-block
-                    Synchronize #{@group.name}'s members with this LDAP group.
-                    %br
-                    If you select an LDAP group you do not belong to you will lose ownership of #{@group.name}.
-
-              .form-group.clearfix
-                = f.label :ldap_access, class: 'control-label' do
-                  LDAP Access
-                .col-sm-10
-                  = f.select :ldap_access, options_for_select(UsersGroup.group_access_roles, @group.ldap_access)
-                  .help-block
-                    Default, minimum permission level for LDAP group members of #{@group.name}.
-                    %br
-                    You can manage permission levels for individual group members in the Members tab.
-
-              .form-actions
-                = f.submit 'Save LDAP settings', class: "btn btn-save"
-
-      .tab-pane#tab-remove
-        .ui-box.ui-box-danger
-          .title Remove group
-          .body
-            %p
-              Removing group will cause all child projects and resources to be removed.
-            %p
-              %strong Removed group can not be restored!
-=======
     .panel.panel-danger
       .panel-heading Remove group
       .panel-body
@@ -111,6 +74,4 @@
           Removing group will cause all child projects and resources to be removed.
           %br
           %strong Removed group can not be restored!
->>>>>>> e44e2316
-
         = link_to 'Remove Group', @group, data: {confirm: 'Removed group can not be restored! Are you sure?'}, method: :delete, class: "btn btn-remove"