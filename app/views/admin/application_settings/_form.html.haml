--- conflicted
+++ resolved
@@ -1,141 +1,10 @@
 = form_for @application_setting, url: admin_application_settings_path, html: { class: 'form-horizontal fieldset-form' } do |f|
   = form_errors(@application_setting)
 
-<<<<<<< HEAD
-  %fieldset
-<<<<<<< HEAD
-    %legend Visibility and Access Controls
-    .form-group
-      = f.label :default_branch_protection, class: 'control-label col-sm-2'
-      .col-sm-10
-        = f.select :default_branch_protection, options_for_select(Gitlab::Access.protection_options, @application_setting.default_branch_protection), {}, class: 'form-control'
-    = render partial: 'admin/application_settings/ee/project_creation_level', locals: { form: f, application_setting: @application_setting }
-    .form-group.visibility-level-setting
-      = f.label :default_project_visibility, class: 'control-label col-sm-2'
-      .col-sm-10
-        = render('shared/visibility_radios', model_method: :default_project_visibility, form: f, selected_level: @application_setting.default_project_visibility, form_model: Project.new)
-    .form-group.visibility-level-setting
-      = f.label :default_snippet_visibility, class: 'control-label col-sm-2'
-      .col-sm-10
-        = render('shared/visibility_radios', model_method: :default_snippet_visibility, form: f, selected_level: @application_setting.default_snippet_visibility, form_model: ProjectSnippet.new)
-    .form-group.visibility-level-setting
-      = f.label :default_group_visibility, class: 'control-label col-sm-2'
-      .col-sm-10
-        = render('shared/visibility_radios', model_method: :default_group_visibility, form: f, selected_level: @application_setting.default_group_visibility, form_model: Group.new)
-    .form-group
-      = f.label :restricted_visibility_levels, class: 'control-label col-sm-2'
-      .col-sm-10
-        - checkbox_name = 'application_setting[restricted_visibility_levels][]'
-        = hidden_field_tag(checkbox_name)
-        - restricted_level_checkboxes('restricted-visibility-help', checkbox_name).each do |level|
-          .checkbox
-            = level
-        %span.help-block#restricted-visibility-help
-          Selected levels cannot be used by non-admin users for projects or snippets.
-          If the public level is restricted, user profiles are only visible to logged in users.
-    .form-group
-      = f.label :import_sources, class: 'control-label col-sm-2'
-      .col-sm-10
-        - import_sources_checkboxes('import-sources-help').each do |source|
-          .checkbox= source
-        %span.help-block#import-sources-help
-          Enabled sources for code import during project creation. OmniAuth must be configured for GitHub
-          = link_to "(?)", help_page_path("integration/github")
-          , Bitbucket
-          = link_to "(?)", help_page_path("integration/bitbucket")
-          and GitLab.com
-          = link_to "(?)", help_page_path("integration/gitlab")
-
-    .form-group
-      .col-sm-offset-2.col-sm-10
-        .checkbox
-          = f.label :project_export_enabled do
-            = f.check_box :project_export_enabled
-            Project export enabled
-
-    -# EE-only
-    - if ldap_enabled?
-      .form-group
-        = f.label :allow_group_owners_to_manage_ldap, 'LDAP settings', class: 'control-label col-sm-2'
-        .col-sm-10
-          .checkbox
-            = f.label :allow_group_owners_to_manage_ldap do
-              = f.check_box :allow_group_owners_to_manage_ldap
-              Allow group owners to manage LDAP-related settings
-          %span.help-block
-            If checked, group owners can manage LDAP group links and LDAP member overrides
-            = link_to icon('question-circle'), help_page_path('administration/auth/ldap-ee')
-
-    .form-group
-      %label.control-label.col-sm-2 Enabled Git access protocols
-      .col-sm-10
-        = select(:application_setting, :enabled_git_access_protocol, [['Both SSH and HTTP(S)', nil], ['Only SSH', 'ssh'], ['Only HTTP(S)', 'http']], {}, class: 'form-control')
-        %span.help-block#clone-protocol-help
-          Allow only the selected protocols to be used for Git access.
-
-    - ApplicationSetting::SUPPORTED_KEY_TYPES.each do |type|
-      - field_name = :"#{type}_key_restriction"
-      .form-group
-        = f.label field_name, "#{type.upcase} SSH keys", class: 'control-label col-sm-2'
-        .col-sm-10
-          = f.select field_name, key_restriction_options_for_select(type), {}, class: 'form-control'
-
-  %fieldset
-    %legend Account and Limit Settings
-    .form-group
-      .col-sm-offset-2.col-sm-10
-        .checkbox
-          = f.label :gravatar_enabled do
-            = f.check_box :gravatar_enabled
-            Gravatar enabled
-    .form-group
-      = f.label :default_projects_limit, class: 'control-label col-sm-2'
-      .col-sm-10
-        = f.number_field :default_projects_limit, class: 'form-control'
-    .form-group
-      = f.label :max_attachment_size, 'Maximum attachment size (MB)', class: 'control-label col-sm-2'
-      .col-sm-10
-        = f.number_field :max_attachment_size, class: 'form-control'
-
-    = render 'repository_size_limit_setting', form: f
-
-    .form-group
-      = f.label :session_expire_delay, 'Session duration (minutes)', class: 'control-label col-sm-2'
-      .col-sm-10
-        = f.number_field :session_expire_delay, class: 'form-control'
-        %span.help-block#session_expire_delay_help_block GitLab restart is required to apply changes
-    .form-group
-      = f.label :user_oauth_applications, 'User OAuth applications', class: 'control-label col-sm-2'
-      .col-sm-10
-        .checkbox
-          = f.label :user_oauth_applications do
-            = f.check_box :user_oauth_applications
-            Allow users to register any application to use GitLab as an OAuth provider
-    .form-group
-      = f.label :user_default_external, 'New users set to external', class: 'control-label col-sm-2'
-      .col-sm-10
-        .checkbox
-          = f.label :user_default_external do
-            = f.check_box :user_default_external
-            Newly registered users will by default be external
-
-    - if ::Gitlab.dev_env_or_com?
-      .form-group
-        = f.label :check_namespace_plan, 'Check feature availability on namespace plan', class: 'control-label col-sm-2'
-        .col-sm-10
-          .checkbox
-            = f.label :check_namespace_plan do
-              = f.check_box :check_namespace_plan
-              Enabling this will only make licensed EE features available to projects if the project namespace's plan
-              includes the feature or if the project is public.
-
-=======
->>>>>>> 1aec54db
   - if License.feature_available?(:repository_mirrors)
     = render partial: 'repository_mirrors_form', locals: { f: f }
-  %fieldset
-=======
->>>>>>> upstream/master
+
+  %fieldset
     %legend Continuous Integration and Deployment
     .form-group
       .col-sm-offset-2.col-sm-10
