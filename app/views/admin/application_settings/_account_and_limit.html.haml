--- conflicted
+++ resolved
@@ -17,11 +17,7 @@
       .col-sm-10
         = f.number_field :max_attachment_size, class: 'form-control'
 
-<<<<<<< HEAD
-      = render 'repository_size_limit_setting', form: f
-=======
     = render 'repository_size_limit_setting', form: f
->>>>>>> fa41cf93
 
     .form-group.row
       = f.label :session_expire_delay, 'Session duration (minutes)', class: 'col-form-label col-sm-2'
@@ -48,13 +44,8 @@
         = f.label :check_namespace_plan, 'Check feature availability on namespace plan', class: 'col-form-label col-sm-2'
         .col-sm-10
           .form-check
-<<<<<<< HEAD
-            = f.label :check_namespace_plan do
-              = f.check_box :check_namespace_plan
-=======
             = f.check_box :check_namespace_plan, class: 'form-check-input'
             = f.label :check_namespace_plan, class: 'form-check-label' do
->>>>>>> fa41cf93
               Enabling this will only make licensed EE features available to projects if the project namespace's plan
               includes the feature or if the project is public.
 
