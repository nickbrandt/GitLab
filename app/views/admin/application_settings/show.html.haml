--- conflicted
+++ resolved
@@ -336,56 +336,6 @@
   .settings-content
     = render partial: 'repository_mirrors_form'
 
-<<<<<<< HEAD
--# EE-only
-- if Gitlab::Geo.license_allows?
-  %section.settings.as-geo.no-animate#js-geo-settings{ class: ('expanded' if expanded) }
-    .settings-header
-      %h4
-        = _('GitLab Geo')
-      %button.btn.js-settings-toggle{ type: 'button' }
-        = expanded ? 'Collapse' : 'Expand'
-      %p
-        = _('Geo allows you to replicate your GitLab instance to other geographical locations.')
-    .settings-content
-      = render 'geo'
-
-- if License.feature_available?(:external_authorization_service)
-  %section.settings.as-external-auth.no-animate#js-external-auth-settings{ class: ('expanded' if expanded) }
-    .settings-header
-      %h4
-        = _('External authentication')
-      %button.btn.js-settings-toggle{ type: 'button' }
-        = expanded ? 'Collapse' : 'Expand'
-      %p
-      = _('External Classification Policy Authorization')
-    .settings-content
-      = render 'external_authorization_service_form'
-
-- if License.feature_available?(:elastic_search)
-  %section.settings.as-elasticsearch.no-animate#js-elasticsearch-settings{ class: ('expanded' if expanded) }
-    .settings-header
-      %h4
-        = _('Elasticsearch')
-      %button.btn.js-settings-toggle{ type: 'button' }
-        = expanded ? 'Collapse' : 'Expand'
-      %p
-        = _('Elasticsearch intergration. Elasticsearch AWS IAM.')
-    .settings-content
-      = render partial: 'elasticsearch_form'
-
-- if Gitlab.com? || Rails.env.development?
-  %section.settings.as-slack.no-animate#js-slack-settings{ class: ('expanded' if expanded) }
-    .settings-header
-      %h4
-        = _('Slack application')
-      %button.btn.js-settings-toggle{ type: 'button' }
-        = expanded ? 'Collapse' : 'Expand'
-      %p
-        = _('Slack integration allows you to interact with GitLab via shash commands in a chat window.')
-    .settings-content
-      = render partial: 'slack'
-=======
 = render_if_exists 'admin/application_settings/geo', expanded: expanded
 
 = render_if_exists 'admin/application_settings/external_authorization_service_form', expanded: expanded
@@ -393,7 +343,6 @@
 = render_if_exists 'admin/application_settings/elasticsearch_form', expanded: expanded
 
 = render_if_exists 'admin/application_settings/slack', expanded: expanded
->>>>>>> cf89d620
 
 = render_if_exists 'admin/application_settings/templates', expanded: expanded
 
