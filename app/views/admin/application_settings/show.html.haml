- breadcrumb_title "Settings"
- page_title "Settings"
- @content_class = "limit-container-width" unless fluid_layout
- expanded = Rails.env.test?

%section.settings.as-visibility-access.no-animate#js-visibility-settings{ class: ('expanded' if expanded) }
  .settings-header
    %h4
      = _('Visibility and access controls')
    %button.btn.js-settings-toggle{ type: 'button' }
      = expanded ? _('Collapse') : _('Expand')
    %p
      = _('Set default and restrict visibility levels. Configure import sources and git access protocol.')
  .settings-content
    = render 'visibility_and_access'

%section.settings.as-account-limit.no-animate#js-account-settings{ class: ('expanded' if expanded) }
  .settings-header
    %h4
      = _('Account and limit settings')
    %button.btn.js-settings-toggle{ type: 'button' }
      = expanded ? _('Collapse') : _('Expand')
    %p
      = _('Session expiration, projects limit and attachment size.')
  .settings-content
    = render 'account_and_limit'

%section.settings.as-signup.no-animate#js-signup-settings{ class: ('expanded' if expanded) }
  .settings-header
    %h4
      = _('Sign-up restrictions')
    %button.btn.js-settings-toggle{ type: 'button' }
      = expanded ? _('Collapse') : _('Expand')
    %p
      = _('Configure the way a user creates a new account.')
  .settings-content
    = render 'signup'

%section.settings.as-signin.no-animate#js-signin-settings{ class: ('expanded' if expanded) }
  .settings-header
    %h4
      = _('Sign-in restrictions')
    %button.btn.js-settings-toggle{ type: 'button' }
      = expanded ? _('Collapse') : _('Expand')
    %p
      = _('Set requirements for a user to sign-in. Enable mandatory two-factor authentication.')
  .settings-content
    = render 'signin'

%section.settings.as-terms.no-animate#js-terms-settings{ class: ('expanded' if expanded) }
  .settings-header
    %h4
      = _('Terms of Service')
    %button.btn.btn-default.js-settings-toggle{ type: 'button' }
      = expanded ? _('Collapse') : _('Expand')
    %p
      = _('Include a Terms of Service agreement that all users must accept.')
  .settings-content
    = render 'terms'

%section.settings.as-help-page.no-animate#js-help-settings{ class: ('expanded' if expanded) }
  .settings-header
    %h4
      = _('Help page')
    %button.btn.btn-default.js-settings-toggle{ type: 'button' }
      = expanded ? _('Collapse') : _('Expand')
    %p
      = _('Help page text and support page url.')
  .settings-content
    = render 'help_page'

%section.settings.as-pages.no-animate#js-pages-settings{ class: ('expanded' if expanded) }
  .settings-header
    %h4
      = _('Pages')
    %button.btn.btn-default.js-settings-toggle{ type: 'button' }
      = expanded ? _('Collapse') : _('Expand')
    %p
      = _('Size and domain settings for static websites')
  .settings-content
    = render 'pages'

%section.settings.as-ci-cd.no-animate#js-ci-cd-settings{ class: ('expanded' if expanded) }
  .settings-header
    %h4
      = _('Continuous Integration and Deployment')
    %button.btn.btn-default.js-settings-toggle{ type: 'button' }
      = expanded ? _('Collapse') : _('Expand')
    %p
      = _('Auto DevOps, runners and job artifacts')
  .settings-content
    = render 'ci_cd'

%section.settings.as-influx.no-animate#js-influx-settings{ class: ('expanded' if expanded) }
  .settings-header
    %h4
      = _('Metrics - Influx')
    %button.btn.btn-default.js-settings-toggle{ type: 'button' }
      = expanded ? _('Collapse') : _('Expand')
    %p
      = _('Enable and configure InfluxDB metrics.')
  .settings-content
    = render 'influx'

%section.settings.as-prometheus.no-animate#js-prometheus-settings{ class: ('expanded' if expanded) }
  .settings-header
    %h4
      = _('Metrics - Prometheus')
    %button.btn.btn-default.js-settings-toggle{ type: 'button' }
      = expanded ? _('Collapse') : _('Expand')
    %p
      = _('Enable and configure Prometheus metrics.')
  .settings-content
    = render 'prometheus'

%section.settings.as-performance-bar.no-animate#js-performance-bar-settings{ class: ('expanded' if expanded) }
  .settings-header
    %h4
      = _('Profiling - Performance bar')
    %button.btn.btn-default.js-settings-toggle{ type: 'button' }
      = expanded ? _('Collapse') : _('Expand')
    %p
      = _('Enable the Performance Bar for a given group.')
      = link_to icon('question-circle'), help_page_path('administration/monitoring/performance/performance_bar')
  .settings-content
    = render 'performance_bar'

%section.settings.as-background.no-animate#js-background-settings{ class: ('expanded' if expanded) }
  .settings-header
    %h4
      = _('Background jobs')
    %button.btn.btn-default.js-settings-toggle{ type: 'button' }
      = expanded ? _('Collapse') : _('Expand')
    %p
      = _('Configure Sidekiq job throttling.')
  .settings-content
    = render 'background_jobs'

%section.settings.as-spam.no-animate#js-spam-settings{ class: ('expanded' if expanded) }
  .settings-header
    %h4
      = _('Spam and Anti-bot Protection')
    %button.btn.btn-default.js-settings-toggle{ type: 'button' }
      = expanded ? _('Collapse') : _('Expand')
    %p
      = _('Enable reCAPTCHA or Akismet and set IP limits.')
  .settings-content
    = render 'spam'

%section.settings.as-abuse.no-animate#js-abuse-settings{ class: ('expanded' if expanded) }
  .settings-header
    %h4
      = _('Abuse reports')
    %button.btn.btn-default.js-settings-toggle{ type: 'button' }
      = expanded ? _('Collapse') : _('Expand')
    %p
      = _('Set notification email for abuse reports.')
  .settings-content
    = render 'abuse'

%section.settings.as-logging.no-animate#js-logging-settings{ class: ('expanded' if expanded) }
  .settings-header
    %h4
      = _('Error Reporting and Logging')
    %button.btn.btn-default.js-settings-toggle{ type: 'button' }
      = expanded ? _('Collapse') : _('Expand')
    %p
      = _('Enable Sentry for error reporting and logging.')
  .settings-content
    = render 'logging'

%section.settings.as-repository-storage.no-animate#js-repository-storage-settings{ class: ('expanded' if expanded) }
  .settings-header
    %h4
      = _('Repository storage')
    %button.btn.btn-default.js-settings-toggle{ type: 'button' }
      = expanded ? _('Collapse') : _('Expand')
    %p
      = _('Configure storage path and circuit breaker settings.')
  .settings-content
    = render 'repository_storage'

%section.settings.as-repository-check.no-animate#js-repository-check-settings{ class: ('expanded' if expanded) }
  .settings-header
    %h4
      = _('Repository maintenance')
    %button.btn.btn-default.js-settings-toggle{ type: 'button' }
      = expanded ? _('Collapse') : _('Expand')
    %p
      = _('Configure automatic git checks and housekeeping on repositories.')
  .settings-content
    = render 'repository_check'

- if Gitlab.config.registry.enabled
  %section.settings.as-registry.no-animate#js-registry-settings{ class: ('expanded' if expanded) }
    .settings-header
      %h4
        = _('Container Registry')
      %button.btn.btn-default.js-settings-toggle{ type: 'button' }
        = expanded ? _('Collapse') : _('Expand')
      %p
        = _('Various container registry settings.')
    .settings-content
      = render 'registry'

- if koding_enabled?
  %section.settings.as-koding.no-animate#js-koding-settings{ class: ('expanded' if expanded) }
    .settings-header
      %h4
        = _('Koding')
      %button.btn.btn-default.js-settings-toggle{ type: 'button' }
        = expanded ? _('Collapse') : _('Expand')
      %p
        = _('Online IDE integration settings.')
    .settings-content
      = render 'koding'

%section.settings.as-plantuml.no-animate#js-plantuml-settings{ class: ('expanded' if expanded) }
  .settings-header
    %h4
      = _('PlantUML')
    %button.btn.btn-default.js-settings-toggle{ type: 'button' }
      = expanded ? _('Collapse') : _('Expand')
    %p
      = _('Allow rendering of PlantUML diagrams in Asciidoc documents.')
  .settings-content
    = render 'plantuml'

%section.settings.as-usage.no-animate#js-usage-settings{ class: ('expanded' if expanded) }
  .settings-header#usage-statistics
    %h4
      = _('Usage statistics')
    %button.btn.btn-default.js-settings-toggle{ type: 'button' }
      = expanded ? _('Collapse') : _('Expand')
    %p
      = _('Enable or disable version check and usage ping.')
  .settings-content
    = render 'usage'

%section.settings.as-email.no-animate#js-email-settings{ class: ('expanded' if expanded) }
  .settings-header
    %h4
      = _('Email')
    %button.btn.btn-default.js-settings-toggle{ type: 'button' }
      = expanded ? _('Collapse') : _('Expand')
    %p
      = _('Various email settings.')
  .settings-content
    = render 'email'

%section.settings.as-gitaly.no-animate#js-gitaly-settings{ class: ('expanded' if expanded) }
  .settings-header
    %h4
      = _('Gitaly')
    %button.btn.btn-default.js-settings-toggle{ type: 'button' }
      = expanded ? _('Collapse') : _('Expand')
    %p
      = _('Configure Gitaly timeouts.')
  .settings-content
    = render 'gitaly'

%section.settings.as-terminal.no-animate#js-terminal-settings{ class: ('expanded' if expanded) }
  .settings-header
    %h4
      = _('Web terminal')
    %button.btn.btn-default.js-settings-toggle{ type: 'button' }
      = expanded ? _('Collapse') : _('Expand')
    %p
      = _('Set max session time for web terminal.')
  .settings-content
    = render 'terminal'

%section.settings.as-realtime.no-animate#js-realtime-settings{ class: ('expanded' if expanded) }
  .settings-header
    %h4
      = _('Real-time features')
    %button.btn.btn-default.js-settings-toggle{ type: 'button' }
      = expanded ? _('Collapse') : _('Expand')
    %p
      = _('Change this value to influence how frequently the GitLab UI polls for updates.')
  .settings-content
    = render 'realtime'

%section.settings.as-performance.no-animate#js-performance-settings{ class: ('expanded' if expanded) }
  .settings-header
    %h4
      = _('Performance optimization')
    %button.btn.btn-default.js-settings-toggle{ type: 'button' }
      = expanded ? _('Collapse') : _('Expand')
    %p
      = _('Various settings that affect GitLab performance.')
  .settings-content
    = render 'performance'

%section.settings.as-ip-limits.no-animate#js-ip-limits-settings{ class: ('expanded' if expanded) }
  .settings-header
    %h4
      = _('User and IP Rate Limits')
    %button.btn.btn-default.js-settings-toggle{ type: 'button' }
      = expanded ? _('Collapse') : _('Expand')
    %p
      = _('Configure limits for web and API requests.')
  .settings-content
    = render 'ip_limits'

%section.settings.as-outbound.no-animate#js-outbound-settings{ class: ('expanded' if expanded) }
  .settings-header
    %h4
      = _('Outbound requests')
    %button.btn.btn-default.js-settings-toggle{ type: 'button' }
      = expanded ? _('Collapse') : _('Expand')
    %p
      = _('Allow requests to the local network from hooks and services.')
  .settings-content
    = render 'outbound'

%section.settings.as-mirror.no-animate#js-mirror-settings{ class: ('expanded' if expanded) }
  .settings-header
    %h4
      = _('Repository mirror settings')
    %button.btn.js-settings-toggle{ type: 'button' }
      = expanded ? 'Collapse' : 'Expand'
    %p
      = _('Configure push and pull mirrors.')
  .settings-content
<<<<<<< HEAD
    = render 'outbound'
=======
    = render partial: 'repository_mirrors_form'
>>>>>>> 546a3b0e

-# EE-only
- if Gitlab::Geo.license_allows?
  %section.settings.as-geo.no-animate#js-geo-settings{ class: ('expanded' if expanded) }
    .settings-header
      %h4
        = _('GitLab Geo')
      %button.btn.js-settings-toggle{ type: 'button' }
        = expanded ? 'Collapse' : 'Expand'
      %p
        = _('Geo allows you to replicate your GitLab instance to other geographical locations.')
    .settings-content
      = render 'geo'

- if License.feature_available?(:external_authorization_service)
  %section.settings.as-external-auth.no-animate#js-external-auth-settings{ class: ('expanded' if expanded) }
    .settings-header
      %h4
        = _('External authentication')
      %button.btn.js-settings-toggle{ type: 'button' }
        = expanded ? 'Collapse' : 'Expand'
      %p
      = _('External Classification Policy Authorization')
    .settings-content
      = render 'external_authorization_service_form'

<<<<<<< HEAD
- if License.feature_available?(:repository_mirrors)
  %section.settings.as-mirror.no-animate#js-mirror-settings{ class: ('expanded' if expanded) }
    .settings-header
      %h4
        = _('Repository mirror settings')
      %button.btn.js-settings-toggle{ type: 'button' }
        = expanded ? 'Collapse' : 'Expand'
      %p
        = _('Time between updates and capacity settings.')
    .settings-content
      = render partial: 'repository_mirrors_form'

=======
>>>>>>> 546a3b0e
- if License.feature_available?(:elastic_search)
  %section.settings.as-elasticsearch.no-animate#js-elasticsearch-settings{ class: ('expanded' if expanded) }
    .settings-header
      %h4
        = _('Elasticsearch')
      %button.btn.js-settings-toggle{ type: 'button' }
        = expanded ? 'Collapse' : 'Expand'
      %p
        = _('Elasticsearch intergration. Elasticsearch AWS IAM.')
    .settings-content
      = render partial: 'elasticsearch_form'

- if Gitlab.com? || Rails.env.development?
  %section.settings.as-slack.no-animate#js-slack-settings{ class: ('expanded' if expanded) }
    .settings-header
      %h4
        = _('Slack application')
      %button.btn.js-settings-toggle{ type: 'button' }
        = expanded ? 'Collapse' : 'Expand'
      %p
        = _('Geo allows you to replicate your GitLab instance to other geographical locations.')
    .settings-content
      = render partial: 'slack'<|MERGE_RESOLUTION|>--- conflicted
+++ resolved
@@ -323,11 +323,7 @@
     %p
       = _('Configure push and pull mirrors.')
   .settings-content
-<<<<<<< HEAD
-    = render 'outbound'
-=======
     = render partial: 'repository_mirrors_form'
->>>>>>> 546a3b0e
 
 -# EE-only
 - if Gitlab::Geo.license_allows?
@@ -354,21 +350,6 @@
     .settings-content
       = render 'external_authorization_service_form'
 
-<<<<<<< HEAD
-- if License.feature_available?(:repository_mirrors)
-  %section.settings.as-mirror.no-animate#js-mirror-settings{ class: ('expanded' if expanded) }
-    .settings-header
-      %h4
-        = _('Repository mirror settings')
-      %button.btn.js-settings-toggle{ type: 'button' }
-        = expanded ? 'Collapse' : 'Expand'
-      %p
-        = _('Time between updates and capacity settings.')
-    .settings-content
-      = render partial: 'repository_mirrors_form'
-
-=======
->>>>>>> 546a3b0e
 - if License.feature_available?(:elastic_search)
   %section.settings.as-elasticsearch.no-animate#js-elasticsearch-settings{ class: ('expanded' if expanded) }
     .settings-header
