= form_for [:admin, @group] do |f|
  = form_errors(@group)
  = render 'shared/group_form', f: f

<<<<<<< HEAD
  = render 'shared/repository_size_limit_setting', form: f, type: :group

  - if Gitlab::CurrentSettings.should_check_namespace_plan?
    = render 'admin/namespace_plan', f: f
=======
  = render_if_exists 'shared/repository_size_limit_setting', form: f, type: :group
  = render_if_exists 'admin/namespace_plan', f: f
>>>>>>> fa41cf93

  .form-group.row.group-description-holder
    = f.label :avatar, "Group avatar", class: 'col-form-label col-sm-2'
    .col-sm-10
      = render 'shared/choose_group_avatar_button', f: f

  = render 'shared/visibility_level', f: f, visibility_level: visibility_level, can_change_visibility_level: can_change_group_visibility_level?(@group), form_model: @group

  .form-group.row
    .offset-sm-2.col-sm-10
      = render 'shared/allow_request_access', form: f

  = render 'groups/group_admin_settings', f: f

<<<<<<< HEAD
  - if @group.shared_runner_minutes_supported?
    = render 'namespaces/shared_runners_minutes_setting', f: f
    - unless @group.new_record?
      .form-group.row
        .offset-sm-2.col-sm-10
          = render 'namespaces/shared_runners_minutes_setting_reset', link_reset_minutes: admin_group_reset_runners_minutes_path(@group)
=======
  = render_if_exists 'namespaces/shared_runners_minutes_settings', group: @group, form: f
>>>>>>> fa41cf93

  - if @group.new_record?
    .form-group.row
      .offset-sm-2.col-sm-10
        .alert.alert-info
          = render 'shared/group_tips'
    .form-actions
      = f.submit 'Create group', class: "btn btn-create"
      = link_to  'Cancel', admin_groups_path, class: "btn btn-cancel"

  - else
    .form-actions
      = f.submit 'Save changes', class: "btn btn-save"
      = link_to  'Cancel', admin_group_path(@group), class: "btn btn-cancel"

<<<<<<< HEAD
- if @group.persisted? && Gitlab::Auth::LDAP::Config.group_sync_enabled?
  %h3.page-title LDAP synchronizations
  = render 'ldap_group_links/form', group: @group
  = render 'ldap_group_links/ldap_group_links', group: @group
=======
= render_if_exists 'ldap_group_links/ldap_syncrhonizations', group: @group
>>>>>>> fa41cf93
<|MERGE_RESOLUTION|>--- conflicted
+++ resolved
@@ -2,15 +2,8 @@
   = form_errors(@group)
   = render 'shared/group_form', f: f
 
-<<<<<<< HEAD
-  = render 'shared/repository_size_limit_setting', form: f, type: :group
-
-  - if Gitlab::CurrentSettings.should_check_namespace_plan?
-    = render 'admin/namespace_plan', f: f
-=======
   = render_if_exists 'shared/repository_size_limit_setting', form: f, type: :group
   = render_if_exists 'admin/namespace_plan', f: f
->>>>>>> fa41cf93
 
   .form-group.row.group-description-holder
     = f.label :avatar, "Group avatar", class: 'col-form-label col-sm-2'
@@ -25,16 +18,7 @@
 
   = render 'groups/group_admin_settings', f: f
 
-<<<<<<< HEAD
-  - if @group.shared_runner_minutes_supported?
-    = render 'namespaces/shared_runners_minutes_setting', f: f
-    - unless @group.new_record?
-      .form-group.row
-        .offset-sm-2.col-sm-10
-          = render 'namespaces/shared_runners_minutes_setting_reset', link_reset_minutes: admin_group_reset_runners_minutes_path(@group)
-=======
   = render_if_exists 'namespaces/shared_runners_minutes_settings', group: @group, form: f
->>>>>>> fa41cf93
 
   - if @group.new_record?
     .form-group.row
@@ -50,11 +34,4 @@
       = f.submit 'Save changes', class: "btn btn-save"
       = link_to  'Cancel', admin_group_path(@group), class: "btn btn-cancel"
 
-<<<<<<< HEAD
-- if @group.persisted? && Gitlab::Auth::LDAP::Config.group_sync_enabled?
-  %h3.page-title LDAP synchronizations
-  = render 'ldap_group_links/form', group: @group
-  = render 'ldap_group_links/ldap_group_links', group: @group
-=======
-= render_if_exists 'ldap_group_links/ldap_syncrhonizations', group: @group
->>>>>>> fa41cf93
+= render_if_exists 'ldap_group_links/ldap_syncrhonizations', group: @group