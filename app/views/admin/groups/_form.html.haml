<<<<<<< HEAD
.row.prepend-top-default
  .col-xs-12.col-lg-3.profile-settings-sidebar
    %h4.prepend-top-0
      New Group
    %p
      A group is a collection of several projects.
      Groups can be private, public or limited to any logged in users.
      You can move existing projects to a group.
  .col-xs-12.col-lg-9
    = form_for [:admin, @group], html: { class: "form-horizontal" } do |f|
      = form_errors(@group)
      = render 'shared/group_form', f: f

      = render 'groups/repository_size_limit_setting', f: f

      .form-group.col-xs-12
        = f.label :avatar, 'Group avatar', class: 'label-light label-block'
        = render 'shared/choose_group_avatar_button', f: f

      .form-group.col-xs-12.project-visibility-level-holder
        = f.label :visibility_level, class: 'label-light' do
          Visibility Level
          = link_to icon('question-circle'), help_page_path("public_access/public_access"), 'aria-hidden' => 'true'
        = render('shared/visibility_radios', model_method: :visibility_level, form: f, can_change_visibility_level: can_change_group_visibility_level?(@group), selected_level: visibility_level, form_model: @group)

      .form-group.col-xs-12
        = render 'shared/allow_request_access', form: f

      = render 'groups/group_lfs_settings', f: f

      = render 'namespaces/shared_runners_minutes_setting', f: f

      = f.submit "#{@group.new_record? ? 'Create group' : 'Save changes'}", class: 'btn btn-create'
      = link_to  'Cancel', @group.new_record? ? admin_groups_path : admin_group_path(@group), class: 'btn btn-cancel'
=======
= form_for [:admin, @group], html: { class: "form-horizontal" } do |f|
  = form_errors(@group)
  = render 'shared/group_form', f: f

  = render 'groups/repository_size_limit_setting', f: f

  .form-group.group-description-holder
    = f.label :avatar, "Group avatar", class: 'control-label'
    .col-sm-10
      = render 'shared/choose_group_avatar_button', f: f

  = render 'shared/visibility_level', f: f, visibility_level: visibility_level, can_change_visibility_level: can_change_group_visibility_level?(@group), form_model: @group

  .form-group
    .col-sm-offset-2.col-sm-10
      = render 'shared/allow_request_access', form: f

  = render 'groups/group_admin_settings', f: f

  = render 'namespaces/shared_runners_minutes_setting', f: f

  - if @group.new_record?
    .form-group
      .col-sm-offset-2.col-sm-10
        .alert.alert-info
          = render 'shared/group_tips'
    .form-actions
      = f.submit 'Create group', class: "btn btn-create"
      = link_to  'Cancel', admin_groups_path, class: "btn btn-cancel"

  - else
    .form-actions
      = f.submit 'Save changes', class: "btn btn-save"
      = link_to  'Cancel', admin_group_path(@group), class: "btn btn-cancel"
>>>>>>> ba01638b

- if ldap_enabled? && @group.persisted?
  %h3.page-title Linked LDAP groups
  = render 'ldap_group_links/form', group: @group
  = render 'ldap_group_links/ldap_group_links', group: @group<|MERGE_RESOLUTION|>--- conflicted
+++ resolved
@@ -1,4 +1,3 @@
-<<<<<<< HEAD
 .row.prepend-top-default
   .col-xs-12.col-lg-3.profile-settings-sidebar
     %h4.prepend-top-0
@@ -27,48 +26,12 @@
       .form-group.col-xs-12
         = render 'shared/allow_request_access', form: f
 
-      = render 'groups/group_lfs_settings', f: f
+      = render 'groups/group_admin_settings', f: f
 
       = render 'namespaces/shared_runners_minutes_setting', f: f
 
       = f.submit "#{@group.new_record? ? 'Create group' : 'Save changes'}", class: 'btn btn-create'
       = link_to  'Cancel', @group.new_record? ? admin_groups_path : admin_group_path(@group), class: 'btn btn-cancel'
-=======
-= form_for [:admin, @group], html: { class: "form-horizontal" } do |f|
-  = form_errors(@group)
-  = render 'shared/group_form', f: f
-
-  = render 'groups/repository_size_limit_setting', f: f
-
-  .form-group.group-description-holder
-    = f.label :avatar, "Group avatar", class: 'control-label'
-    .col-sm-10
-      = render 'shared/choose_group_avatar_button', f: f
-
-  = render 'shared/visibility_level', f: f, visibility_level: visibility_level, can_change_visibility_level: can_change_group_visibility_level?(@group), form_model: @group
-
-  .form-group
-    .col-sm-offset-2.col-sm-10
-      = render 'shared/allow_request_access', form: f
-
-  = render 'groups/group_admin_settings', f: f
-
-  = render 'namespaces/shared_runners_minutes_setting', f: f
-
-  - if @group.new_record?
-    .form-group
-      .col-sm-offset-2.col-sm-10
-        .alert.alert-info
-          = render 'shared/group_tips'
-    .form-actions
-      = f.submit 'Create group', class: "btn btn-create"
-      = link_to  'Cancel', admin_groups_path, class: "btn btn-cancel"
-
-  - else
-    .form-actions
-      = f.submit 'Save changes', class: "btn btn-save"
-      = link_to  'Cancel', admin_group_path(@group), class: "btn btn-cancel"
->>>>>>> ba01638b
 
 - if ldap_enabled? && @group.persisted?
   %h3.page-title Linked LDAP groups
