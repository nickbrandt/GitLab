- group = local_assigns.fetch(:group)
- css_class = 'no-description' if group.description.blank?

%li.group-row{ class: css_class }
  .controls
    = link_to 'Edit', admin_group_edit_path(group), id: "edit_#{dom_id(group)}", class: 'btn'
    = link_to 'Delete', [:admin, group], data: { confirm: "Are you sure you want to remove #{group.name}?" }, method: :delete, class: 'btn btn-remove'
  .stats
    %span.badge.badge-pill
      = storage_counter(group.storage_size)

<<<<<<< HEAD
    = render 'admin/namespace_plan_badge', namespace: group
=======
    = render_if_exists 'admin/namespace_plan_badge', namespace: group
>>>>>>> fa41cf93

    %span
      = icon('bookmark')
      = number_with_delimiter(group.projects.count)

    %span
      = icon('users')
      = number_with_delimiter(group.users.count)

    %span.visibility-icon.has-tooltip{ data: { container: 'body', placement: 'left' }, title: visibility_icon_description(group) }
      = visibility_level_icon(group.visibility_level, fw: false)

  .avatar-container.s40
    = group_icon(group, class: "avatar s40 d-none d-sm-block")
  .title
    = link_to [:admin, group], class: 'group-name' do
      = group.full_name

  - if group.description.present?
    .description
      = markdown_field(group, :description)<|MERGE_RESOLUTION|>--- conflicted
+++ resolved
@@ -9,11 +9,7 @@
     %span.badge.badge-pill
       = storage_counter(group.storage_size)
 
-<<<<<<< HEAD
-    = render 'admin/namespace_plan_badge', namespace: group
-=======
     = render_if_exists 'admin/namespace_plan_badge', namespace: group
->>>>>>> fa41cf93
 
     %span
       = icon('bookmark')
