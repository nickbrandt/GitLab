--- conflicted
+++ resolved
@@ -40,11 +40,7 @@
           %strong
             = @group.created_at.to_s(:medium)
 
-<<<<<<< HEAD
-        = render 'admin/namespace_plan_info', namespace: @group
-=======
         = render_if_exists 'admin/namespace_plan_info', namespace: @group
->>>>>>> fa41cf93
 
         %li
           %span.light Storage:
@@ -64,23 +60,9 @@
             = group_lfs_status(@group)
             = link_to icon('question-circle'), help_page_path('workflow/lfs/manage_large_binaries_with_git_lfs')
 
-<<<<<<< HEAD
-        = render partial: "namespaces/shared_runner_status", locals: { namespace: @group }
-
-    - if Gitlab::Auth::LDAP::Config.group_sync_enabled? && @group.ldap_synced?
-      .card
-        .card-header Active synchronizations
-        %ul.content-list
-          - @group.ldap_group_links.select(&:active?).each do |ldap_group_link|
-            %li
-              %strong= ldap_group_link.cn ? "Group: #{ldap_group_link.cn}" : "Filter: #{truncate(ldap_group_link.filter, length: 40)}"
-              as
-              %strong= ldap_group_link.human_access
-=======
         = render_if_exists 'namespaces/shared_runner_status', namespace: @group
 
     = render_if_exists 'ldap_group_links/ldap_group_links_show', group: @group
->>>>>>> fa41cf93
 
     .card
       .card-header
