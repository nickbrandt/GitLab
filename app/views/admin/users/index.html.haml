--- conflicted
+++ resolved
@@ -42,59 +42,31 @@
         = nav_link(html_options: { class: active_when(params[:filter].nil?) }) do
           = link_to admin_users_path do
             Active
-<<<<<<< HEAD
-            %small.badge.badge-pill= number_with_delimiter(User.active.count)
+            %small.badge.badge-pill= limited_counter_with_delimiter(User.active)
         = nav_link(html_options: { class: active_when(params[:filter] == 'admins') }) do
           = link_to admin_users_path(filter: "admins") do
             Admins
-            %small.badge.badge-pill= number_with_delimiter(User.admins.count)
+            %small.badge.badge-pill= limited_counter_with_delimiter(User.admins)
         = nav_link(html_options: { class: "#{active_when(params[:filter] == 'two_factor_enabled')} filter-two-factor-enabled" }) do
           = link_to admin_users_path(filter: 'two_factor_enabled') do
             2FA Enabled
-            %small.badge.badge-pill= number_with_delimiter(User.with_two_factor.count)
+            %small.badge.badge-pill= limited_counter_with_delimiter(User.with_two_factor)
         = nav_link(html_options: { class: "#{active_when(params[:filter] == 'two_factor_disabled')} filter-two-factor-disabled" }) do
           = link_to admin_users_path(filter: 'two_factor_disabled') do
             2FA Disabled
-            %small.badge.badge-pill= number_with_delimiter(User.without_two_factor.count)
+            %small.badge.badge-pill= limited_counter_with_delimiter(User.without_two_factor)
         = nav_link(html_options: { class: active_when(params[:filter] == 'external') }) do
           = link_to admin_users_path(filter: 'external') do
             External
-            %small.badge.badge-pill= number_with_delimiter(User.external.count)
+            %small.badge.badge-pill= limited_counter_with_delimiter(User.external)
         = nav_link(html_options: { class: active_when(params[:filter] == 'blocked') }) do
           = link_to admin_users_path(filter: "blocked") do
             Blocked
-            %small.badge.badge-pill= number_with_delimiter(User.blocked.count)
+            %small.badge.badge-pill= limited_counter_with_delimiter(User.blocked)
         = nav_link(html_options: { class: active_when(params[:filter] == 'wop') }) do
           = link_to admin_users_path(filter: "wop") do
             Without projects
-            %small.badge.badge-pill= number_with_delimiter(User.without_projects.count)
-=======
-            %small.badge= limited_counter_with_delimiter(User.active)
-        = nav_link(html_options: { class: active_when(params[:filter] == 'admins') }) do
-          = link_to admin_users_path(filter: "admins") do
-            Admins
-            %small.badge= limited_counter_with_delimiter(User.admins)
-        = nav_link(html_options: { class: "#{active_when(params[:filter] == 'two_factor_enabled')} filter-two-factor-enabled" }) do
-          = link_to admin_users_path(filter: 'two_factor_enabled') do
-            2FA Enabled
-            %small.badge= limited_counter_with_delimiter(User.with_two_factor)
-        = nav_link(html_options: { class: "#{active_when(params[:filter] == 'two_factor_disabled')} filter-two-factor-disabled" }) do
-          = link_to admin_users_path(filter: 'two_factor_disabled') do
-            2FA Disabled
-            %small.badge= limited_counter_with_delimiter(User.without_two_factor)
-        = nav_link(html_options: { class: active_when(params[:filter] == 'external') }) do
-          = link_to admin_users_path(filter: 'external') do
-            External
-            %small.badge= limited_counter_with_delimiter(User.external)
-        = nav_link(html_options: { class: active_when(params[:filter] == 'blocked') }) do
-          = link_to admin_users_path(filter: "blocked") do
-            Blocked
-            %small.badge= limited_counter_with_delimiter(User.blocked)
-        = nav_link(html_options: { class: active_when(params[:filter] == 'wop') }) do
-          = link_to admin_users_path(filter: "wop") do
-            Without projects
-            %small.badge= limited_counter_with_delimiter(User.without_projects)
->>>>>>> 533593e9
+            %small.badge.badge-pill= limited_counter_with_delimiter(User.without_projects)
 
   %ul.flex-list.content-list
     - if @users.empty?
