module PageLayoutHelper
  def page_title(*titles)
    @page_title ||= []

    @page_title.push(*titles.compact) if titles.any?

    if titles.any? && !defined?(@breadcrumb_title)
      @breadcrumb_title = @page_title.last
    end

    # Segments are seperated by middot
    @page_title.join(" · ")
  end

  # Define or get a description for the current page
  #
  # description - String (default: nil)
  #
  # If this helper is called multiple times with an argument, only the last
  # description will be returned when called without an argument. Descriptions
  # have newlines replaced with spaces and all HTML tags are sanitized.
  #
  # Examples:
  #
  #   page_description # => "GitLab Community Edition"
  #   page_description("Foo")
  #   page_description # => "Foo"
  #
  #   page_description("<b>Bar</b>\nBaz")
  #   page_description # => "Bar Baz"
  #
  # Returns an HTML-safe String.
  def page_description(description = nil)
    if description.present?
      @page_description = description.squish
    elsif @page_description.present?
      sanitize(@page_description, tags: []).truncate_words(30)
    end
  end

  def favicon
<<<<<<< HEAD
    return 'favicon-yellow.ico' if Gitlab::Utils.to_boolean(ENV['CANARY'])
    return 'favicon-green.ico' if Rails.env.development?

    'favicon.ico'
=======
    Gitlab::Favicon.main
>>>>>>> fa41cf93
  end

  def page_image
    default = image_url('gitlab_logo.png')

    subject = @project || @user || @group

    image = subject.avatar_url if subject.present?
    image || default
  end

  # Define or get attributes to be used as Twitter card metadata
  #
  # map - Hash of label => data pairs. Keys become labels, values become data
  #
  # Raises ArgumentError if given more than two attributes
  def page_card_attributes(map = {})
    raise ArgumentError, 'cannot provide more than two attributes' if map.length > 2

    @page_card_attributes ||= {}
    @page_card_attributes = map.reject { |_, v| v.blank? } if map.present?
    @page_card_attributes
  end

  def page_card_meta_tags
    tags = ''

    page_card_attributes.each_with_index do |pair, i|
      tags << tag(:meta, property: "twitter:label#{i + 1}", content: pair[0])
      tags << tag(:meta, property: "twitter:data#{i + 1}",  content: pair[1])
    end

    tags.html_safe
  end

  def header_title(title = nil, title_url = nil)
    if title
      @header_title     = title
      @header_title_url = title_url
    else
      return @header_title unless @header_title_url

      breadcrumb_list_item(link_to(@header_title, @header_title_url))
    end
  end

  def sidebar(name = nil)
    if name
      @sidebar = name
    else
      @sidebar
    end
  end

  def nav(name = nil)
    if name
      @nav = name
    else
      @nav
    end
  end

  def fluid_layout
    current_user && current_user.layout == "fluid"
  end

  def blank_container(enabled = false)
    if @blank_container.nil?
      @blank_container = enabled
    else
      @blank_container
    end
  end

  def container_class
    css_class = "container-fluid"

    unless fluid_layout
      css_class += " container-limited"
    end

    if blank_container
      css_class += " container-blank"
    end

    css_class
  end
end<|MERGE_RESOLUTION|>--- conflicted
+++ resolved
@@ -39,14 +39,7 @@
   end
 
   def favicon
-<<<<<<< HEAD
-    return 'favicon-yellow.ico' if Gitlab::Utils.to_boolean(ENV['CANARY'])
-    return 'favicon-green.ico' if Rails.env.development?
-
-    'favicon.ico'
-=======
     Gitlab::Favicon.main
->>>>>>> fa41cf93
   end
 
   def page_image
