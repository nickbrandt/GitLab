--- conflicted
+++ resolved
@@ -68,26 +68,17 @@
     end
   end
 
-<<<<<<< HEAD
-  def avatar_icon(user_email = '', size = nil, scale = 2)
-    user = User.find_by(email: user_email)
-=======
-  def avatar_icon(user_or_email = nil, size = nil)
+  def avatar_icon(user_email = nil, size = nil, scale = 2)
     if user_or_email.is_a?(User)
       user = user_or_email
     else
       user = User.find_by(email: user_or_email)
     end
->>>>>>> a7174efa
 
     if user
       user.avatar_url(size) || default_avatar
     else
-<<<<<<< HEAD
-      gravatar_icon(user_email, size, scale)
-=======
-      gravatar_icon(user_or_email, size)
->>>>>>> a7174efa
+      gravatar_icon(user_or_email, size, scales)
     end
   end
 
