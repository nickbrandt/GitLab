module IssuablesHelper
  include GitlabRoutingHelper

  def sidebar_gutter_toggle_icon
    sidebar_gutter_collapsed? ? icon('angle-double-left', { 'aria-hidden': 'true' }) : icon('angle-double-right', { 'aria-hidden': 'true' })
  end

  def sidebar_gutter_collapsed_class
    "right-sidebar-#{sidebar_gutter_collapsed? ? 'collapsed' : 'expanded'}"
  end

  def multi_label_name(current_labels, default_label)
    if current_labels && current_labels.any?
      title = current_labels.first.try(:title)
      if current_labels.size > 1
        "#{title} +#{current_labels.size - 1} more"
      else
        title
      end
    else
      default_label
    end
  end

  def issuable_json_path(issuable)
    project = issuable.project

    if issuable.is_a?(MergeRequest)
      project_merge_request_path(project, issuable.iid, :json)
    else
      project_issue_path(project, issuable.iid, :json)
    end
  end

  def serialize_issuable(issuable, serializer: nil)
    serializer_klass = case issuable
                       when Issue
                         IssueSerializer
                       when MergeRequest
                         MergeRequestSerializer
                       end

    serializer_klass
      .new(current_user: current_user, project: issuable.project)
      .represent(issuable, serializer: serializer)
      .to_json
  end

  def template_dropdown_tag(issuable, &block)
    title = selected_template(issuable) || "Choose a template"
    options = {
      toggle_class: 'js-issuable-selector',
      title: title,
      filter: true,
      placeholder: 'Filter',
      footer_content: true,
      data: {
        data: issuable_templates(issuable),
        field_name: 'issuable_template',
        selected: selected_template(issuable),
        project_path: ref_project.path,
        namespace_path: ref_project.namespace.full_path
      }
    }

    dropdown_tag(title, options: options) do
      capture(&block)
    end
  end

  def users_dropdown_label(selected_users)
    case selected_users.length
    when 0
      "Unassigned"
    when 1
      selected_users[0].name
    else
      "#{selected_users[0].name} + #{selected_users.length - 1} more"
    end
  end

  def user_dropdown_label(user_id, default_label)
    return default_label if user_id.nil?
    return "Unassigned" if user_id == "0"

    user = User.find_by(id: user_id)

    if user
      user.name
    else
      default_label
    end
  end

  def project_dropdown_label(project_id, default_label)
    return default_label if project_id.nil?
    return "Any project" if project_id == "0"

    project = Project.find_by(id: project_id)

    if project
      project.full_name
    else
      default_label
    end
  end

  def milestone_dropdown_label(milestone_title, default_label = "Milestone")
    title =
      case milestone_title
      when Milestone::Upcoming.name then Milestone::Upcoming.title
      when Milestone::Started.name then Milestone::Started.title
      else milestone_title.presence
      end

    h(title || default_label)
  end

  def to_url_reference(issuable)
    case issuable
    when Issue
      link_to issuable.to_reference, issue_url(issuable)
    when MergeRequest
      link_to issuable.to_reference, merge_request_url(issuable)
    else
      issuable.to_reference
    end
  end

  def issuable_meta(issuable, project, text)
    output = ""
    output << "Opened #{time_ago_with_tooltip(issuable.created_at)} by ".html_safe
    output << content_tag(:strong) do
      author_output = link_to_member(project, issuable.author, size: 24, mobile_classes: "hidden-xs", tooltip: true)
      author_output << link_to_member(project, issuable.author, size: 24, by_username: true, avatar: false, mobile_classes: "hidden-sm hidden-md hidden-lg")
    end

    output << "&ensp;".html_safe
    output << content_tag(:span, (issuable_first_contribution_icon if issuable.first_contribution?), class: 'has-tooltip', title: _('1st contribution!'))

    output << content_tag(:span, (issuable.task_status if issuable.tasks?), id: "task_status", class: "hidden-xs hidden-sm")
    output << content_tag(:span, (issuable.task_status_short if issuable.tasks?), id: "task_status_short", class: "hidden-md hidden-lg")

    output.html_safe
  end

  def issuable_todo(issuable)
    if current_user
      current_user.todos.find_by(target: issuable, state: :pending)
    end
  end

  def issuable_labels_tooltip(labels, limit: 5)
    first, last = labels.partition.with_index { |_, i| i < limit  }

    label_names = first.collect(&:name)
    label_names << "and #{last.size} more" unless last.empty?

    label_names.join(', ')
  end

<<<<<<< HEAD
  def issuables_state_counter_text(issuable_type, state = :all)
=======
  def issuables_state_counter_text(issuable_type, state, display_count)
>>>>>>> d87a9904
    titles = {
      opened: "Open"
    }

    state_title = titles[state] || state.to_s.humanize
    html = content_tag(:span, state_title)

    if display_count
      count = issuables_count_for_state(issuable_type, state)
      html << " " << content_tag(:span, number_with_delimiter(count), class: 'badge')
    end

    html.html_safe
  end

  def issuable_first_contribution_icon
    content_tag(:span, class: 'fa-stack') do
      concat(icon('certificate', class: "fa-stack-2x"))
      concat(content_tag(:strong, '1', class: 'fa-inverse fa-stack-1x'))
    end
  end

  def assigned_issuables_count(issuable_type)
    case issuable_type
    when :issues
      current_user.assigned_open_issues_count
    when :merge_requests
      current_user.assigned_open_merge_requests_count
    else
      raise ArgumentError, "invalid issuable `#{issuable_type}`"
    end
  end

<<<<<<< HEAD
  def issuable_filter_params
    [
      :search,
      :author_id,
      :assignee_id,
      :milestone_title,
      :weight,
      :label_name
    ]
  end

=======
>>>>>>> d87a9904
  def issuable_reference(issuable)
    @show_full_reference ? issuable.to_reference(full: true) : issuable.to_reference(@group || @project)
  end

  def issuable_initial_data(issuable)
    data = {
      endpoint: issuable_path(issuable),
      updateEndpoint: "#{issuable_path(issuable)}.json",
      canUpdate: can?(current_user, :"update_#{issuable.to_ability_name}", issuable),
      canDestroy: can?(current_user, :"destroy_#{issuable.to_ability_name}", issuable),
      canAdmin: can?(current_user, :"admin_#{issuable.to_ability_name}", issuable),
      issuableRef: issuable.to_reference,
      markdownPreviewPath: preview_markdown_path(parent),
      markdownDocsPath: help_page_path('user/markdown'),
      issuableTemplates: issuable_templates(issuable),
      initialTitleHtml: markdown_field(issuable, :title),
      initialTitleText: issuable.title,
      initialDescriptionHtml: markdown_field(issuable, :description),
      initialDescriptionText: issuable.description,
      initialTaskStatus: issuable.task_status
    }

    if parent.is_a?(Group)
      data[:groupPath] = parent.path
      data[:issueLinksEndpoint] = group_epic_issues_path(parent, issuable)
    else
      data.merge!(projectPath: ref_project.path, projectNamespace: ref_project.namespace.full_path)
    end

    data.merge!(updated_at_by(issuable))

    data
  end

  def updated_at_by(issuable)
    return {} unless issuable.edited?

    {
      updatedAt: issuable.last_edited_at.to_time.iso8601,
      updatedBy: {
        name: issuable.last_edited_by.name,
        path: user_path(issuable.last_edited_by)
      }
    }
  end

  def issuables_count_for_state(issuable_type, state)
    Gitlab::IssuablesCountForState.new(finder)[state]
  end

  def close_issuable_path(issuable)
    issuable_path(issuable, close_reopen_params(issuable, :close))
  end

  def reopen_issuable_path(issuable)
    issuable_path(issuable, close_reopen_params(issuable, :reopen))
  end

  def close_reopen_issuable_path(issuable, should_inverse = false)
    issuable.closed? ^ should_inverse ? reopen_issuable_path(issuable) : close_issuable_path(issuable)
  end

  def issuable_path(issuable, *options)
    polymorphic_path(issuable, *options)
  end

  def issuable_url(issuable, *options)
    case issuable
    when Issue
      issue_url(issuable, *options)
    when MergeRequest
      merge_request_url(issuable, *options)
    end
  end

  def issuable_button_visibility(issuable, closed)
    case issuable
    when Issue
      issue_button_visibility(issuable, closed)
    when MergeRequest
      merge_request_button_visibility(issuable, closed)
    end
  end

  def issuable_close_reopen_button_method(issuable)
    case issuable
    when Issue
      ''
    when MergeRequest
      'put'
    end
  end

  def issuable_author_is_current_user(issuable)
    issuable.author == current_user
  end

  def issuable_display_type(issuable)
    issuable.model_name.human.downcase
  end

  def selected_labels
    Array(params[:label_name]).map do |label_name|
      Label.new(title: label_name)
    end
  end

  private

  def sidebar_gutter_collapsed?
    cookies[:collapsed_gutter] == 'true'
  end

  def issuable_templates(issuable)
    @issuable_templates ||=
      case issuable
      when Issue
        ref_project.repository.issue_template_names
      when MergeRequest
        ref_project.repository.merge_request_template_names
      end
  end

  def selected_template(issuable)
    params[:issuable_template] if issuable_templates(issuable).any? { |template| template[:name] == params[:issuable_template] }
  end

  def issuable_todo_button_data(issuable, todo, is_collapsed)
    {
      todo_text: "Add todo",
      mark_text: "Mark done",
      todo_icon: (is_collapsed ? icon('plus-square') : nil),
      mark_icon: (is_collapsed ? icon('check-square', class: 'todo-undone') : nil),
      issuable_id: issuable.id,
      issuable_type: issuable.class.name.underscore,
      url: project_todos_path(@project),
      delete_path: (dashboard_todo_path(todo) if todo),
      placement: (is_collapsed ? 'left' : nil),
      container: (is_collapsed ? 'body' : nil)
    }
  end

  def close_reopen_params(issuable, action)
    {
      issuable.model_name.to_s.underscore => { state_event: action }
    }.tap do |params|
      params[:format] = :json if issuable.is_a?(Issue)
    end
  end

  def labels_path
    if @project
      project_labels_path(@project)
    elsif @group
      group_labels_path(@group)
    end
  end

  def issuable_sidebar_options(issuable, can_edit_issuable)
    {
      endpoint: "#{issuable_json_path(issuable)}?serializer=sidebar",
      toggleSubscriptionEndpoint: toggle_subscription_path(issuable),
      moveIssueEndpoint: move_namespace_project_issue_path(namespace_id: issuable.project.namespace.to_param, project_id: issuable.project, id: issuable),
      projectsAutocompleteEndpoint: autocomplete_projects_path(project_id: @project.id),
      editable: can_edit_issuable,
      currentUser: UserSerializer.new.represent(current_user),
      rootPath: root_path,
      fullPath: @project.full_path,
      weightOptions: Issue.weight_options,
      weightNoneValue: Issue::WEIGHT_NONE
    }
  end

  def parent
    @project || @group
  end

  def issuable_milestone_tooltip_title(issuable)
    if issuable.milestone
      milestone_tooltip = milestone_tooltip_title(issuable.milestone)
      _('Milestone') + (milestone_tooltip ? ': ' + milestone_tooltip : '')
    end
  end
end<|MERGE_RESOLUTION|>--- conflicted
+++ resolved
@@ -159,11 +159,7 @@
     label_names.join(', ')
   end
 
-<<<<<<< HEAD
-  def issuables_state_counter_text(issuable_type, state = :all)
-=======
   def issuables_state_counter_text(issuable_type, state, display_count)
->>>>>>> d87a9904
     titles = {
       opened: "Open"
     }
@@ -197,20 +193,6 @@
     end
   end
 
-<<<<<<< HEAD
-  def issuable_filter_params
-    [
-      :search,
-      :author_id,
-      :assignee_id,
-      :milestone_title,
-      :weight,
-      :label_name
-    ]
-  end
-
-=======
->>>>>>> d87a9904
   def issuable_reference(issuable)
     @show_full_reference ? issuable.to_reference(full: true) : issuable.to_reference(@group || @project)
   end
