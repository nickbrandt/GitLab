module IssuablesHelper
  include GitlabRoutingHelper

  def sidebar_gutter_toggle_icon
    sidebar_gutter_collapsed? ? icon('angle-double-left', { 'aria-hidden': 'true' }) : icon('angle-double-right', { 'aria-hidden': 'true' })
  end

  def sidebar_gutter_collapsed_class
    "right-sidebar-#{sidebar_gutter_collapsed? ? 'collapsed' : 'expanded'}"
  end

  def multi_label_name(current_labels, default_label)
    if current_labels && current_labels.any?
      title = current_labels.first.try(:title)
      if current_labels.size > 1
        "#{title} +#{current_labels.size - 1} more"
      else
        title
      end
    else
      default_label
    end
  end

  def issuable_json_path(issuable)
    project = issuable.project

    if issuable.is_a?(MergeRequest)
      namespace_project_merge_request_path(project.namespace, project, issuable.iid, :json)
    else
      namespace_project_issue_path(project.namespace, project, issuable.iid, :json)
    end
  end

  def serialize_issuable(issuable)
    case issuable
    when Issue
      IssueSerializer.new.represent(issuable).to_json
    when MergeRequest
      MergeRequestSerializer
        .new(current_user: current_user, project: issuable.project)
        .represent(issuable)
        .to_json
    end
  end

  def template_dropdown_tag(issuable, &block)
    title = selected_template(issuable) || "Choose a template"
    options = {
      toggle_class: 'js-issuable-selector',
      title: title,
      filter: true,
      placeholder: 'Filter',
      footer_content: true,
      data: {
        data: issuable_templates(issuable),
        field_name: 'issuable_template',
        selected: selected_template(issuable),
        project_path: ref_project.path,
        namespace_path: ref_project.namespace.full_path
      }
    }

    dropdown_tag(title, options: options) do
      capture(&block)
    end
  end

  def users_dropdown_label(selected_users)
    case selected_users.length
    when 0
      "Unassigned"
    when 1
      selected_users[0].name
    else
      "#{selected_users[0].name} + #{selected_users.length - 1} more"
    end
  end

  def user_dropdown_label(user_id, default_label)
    return default_label if user_id.nil?
    return "Unassigned" if user_id == "0"

    user = User.find_by(id: user_id)

    if user
      user.name
    else
      default_label
    end
  end

  def project_dropdown_label(project_id, default_label)
    return default_label if project_id.nil?
    return "Any project" if project_id == "0"

    project = Project.find_by(id: project_id)

    if project
      project.name_with_namespace
    else
      default_label
    end
  end

  def milestone_dropdown_label(milestone_title, default_label = "Milestone")
    title =
      case milestone_title
      when Milestone::Upcoming.name then Milestone::Upcoming.title
      when Milestone::Started.name then Milestone::Started.title
      else milestone_title.presence
      end

    h(title || default_label)
  end

  def to_url_reference(issuable)
    case issuable
    when Issue
      link_to issuable.to_reference, issue_url(issuable)
    when MergeRequest
      link_to issuable.to_reference, merge_request_url(issuable)
    else
      issuable.to_reference
    end
  end

  def issuable_meta(issuable, project, text)
    output = content_tag(:strong, class: "identifier") do
      concat("#{text} ")
      concat(to_url_reference(issuable))
    end

    output << " opened #{time_ago_with_tooltip(issuable.created_at)} by ".html_safe
    output << content_tag(:strong) do
      author_output = link_to_member(project, issuable.author, size: 24, mobile_classes: "hidden-xs", tooltip: true)
      author_output << link_to_member(project, issuable.author, size: 24, by_username: true, avatar: false, mobile_classes: "hidden-sm hidden-md hidden-lg")
    end

    output << "&ensp;".html_safe
    output << content_tag(:span, (issuable.task_status if issuable.tasks?), id: "task_status", class: "hidden-xs hidden-sm")
    output << content_tag(:span, (issuable.task_status_short if issuable.tasks?), id: "task_status_short", class: "hidden-md hidden-lg")

    output
  end

  def issuable_todo(issuable)
    if current_user
      current_user.todos.find_by(target: issuable, state: :pending)
    end
  end

  def issuable_labels_tooltip(labels, limit: 5)
    first, last = labels.partition.with_index{ |_, i| i < limit  }

    label_names = first.collect(&:name)
    label_names << "and #{last.size} more" unless last.empty?

    label_names.join(', ')
  end

  def issuables_state_counter_text(issuable_type, state)
    titles = {
      opened: "Open"
    }

    state_title = titles[state] || state.to_s.humanize

    count =
      Rails.cache.fetch(issuables_state_counter_cache_key(issuable_type, state), expires_in: 2.minutes) do
        issuables_count_for_state(issuable_type, state)
      end

    html = content_tag(:span, state_title)
    html << " " << content_tag(:span, number_with_delimiter(count), class: 'badge')

    html.html_safe
  end

  def assigned_issuables_count(issuable_type)
    current_user.public_send("assigned_open_#{issuable_type}_count")
  end

  def issuable_filter_params
    [
      :search,
      :author_id,
      :assignee_id,
      :milestone_title,
      :label_name
    ]
  end

  def issuable_reference(issuable)
    @show_full_reference ? issuable.to_reference(full: true) : issuable.to_reference(@group || @project)
  end

  def issuable_filter_present?
    issuable_filter_params.any? { |k| params.key?(k) }
  end

  def issuable_initial_data(issuable)
    data = {
      endpoint: namespace_project_issue_path(@project.namespace, @project, issuable),
      canUpdate: can?(current_user, :update_issue, issuable),
      canDestroy: can?(current_user, :destroy_issue, issuable),
      canMove: current_user ? issuable.can_move?(current_user) : false,
      issuableRef: issuable.to_reference,
      isConfidential: issuable.confidential,
      markdownPreviewUrl: preview_markdown_path(@project),
      markdownDocs: help_page_path('user/markdown'),
      projectsAutocompleteUrl: autocomplete_projects_path(project_id: @project.id),
      issuableTemplates: issuable_templates(issuable),
      projectPath: ref_project.path,
      projectNamespace: ref_project.namespace.full_path,
      initialTitleHtml: markdown_field(issuable, :title),
      initialTitleText: issuable.title,
      initialDescriptionHtml: markdown_field(issuable, :description),
<<<<<<< HEAD
      initialDescriptionText: issuable.description
=======
      initialDescriptionText: issuable.description,
      initialTaskStatus: issuable.task_status
>>>>>>> 134ba0b5
    }

    data.merge!(updated_at_by(issuable))

    data.to_json
  end

  def updated_at_by(issuable)
    return {} unless issuable.is_edited?

    {
      updatedAt: issuable.updated_at.to_time.iso8601,
      updatedBy: {
        name: issuable.last_edited_by.name,
        path: user_path(issuable.last_edited_by)
      }
    }
  end

  private

  def sidebar_gutter_collapsed?
    cookies[:collapsed_gutter] == 'true'
  end

  def base_issuable_scope(issuable)
    issuable.project.send(issuable.class.table_name).send(issuable_state_scope(issuable))
  end

  def issuable_state_scope(issuable)
    if issuable.respond_to?(:merged?) && issuable.merged?
      :merged
    else
      issuable.open? ? :opened : :closed
    end
  end

  def issuables_count_for_state(issuable_type, state)
    @counts ||= {}
    @counts[issuable_type] ||= public_send("#{issuable_type}_finder").count_by_state
    @counts[issuable_type][state]
  end

  IRRELEVANT_PARAMS_FOR_CACHE_KEY = %i[utf8 sort page].freeze
  private_constant :IRRELEVANT_PARAMS_FOR_CACHE_KEY

  def issuables_state_counter_cache_key(issuable_type, state)
    opts = params.with_indifferent_access
    opts[:state] = state
    opts.except!(*IRRELEVANT_PARAMS_FOR_CACHE_KEY)
    opts.delete_if { |_, value| value.blank? }

    hexdigest(['issuables_count', issuable_type, opts.sort].flatten.join('-'))
  end

  def issuable_templates(issuable)
    @issuable_templates ||=
      case issuable
      when Issue
        issue_template_names
      when MergeRequest
        merge_request_template_names
      else
        raise 'Unknown issuable type!'
      end
  end

  def merge_request_template_names
    @merge_request_templates ||= Gitlab::Template::MergeRequestTemplate.dropdown_names(ref_project)
  end

  def issue_template_names
    @issue_templates ||= Gitlab::Template::IssueTemplate.dropdown_names(ref_project)
  end

  def selected_template(issuable)
    params[:issuable_template] if issuable_templates(issuable).any?{ |template| template[:name] == params[:issuable_template] }
  end

  def issuable_todo_button_data(issuable, todo, is_collapsed)
    {
      todo_text: "Add todo",
      mark_text: "Mark done",
      todo_icon: (is_collapsed ? icon('plus-square') : nil),
      mark_icon: (is_collapsed ? icon('check-square', class: 'todo-undone') : nil),
      issuable_id: issuable.id,
      issuable_type: issuable.class.name.underscore,
      url: namespace_project_todos_path(@project.namespace, @project),
      delete_path: (dashboard_todo_path(todo) if todo),
      placement: (is_collapsed ? 'left' : nil),
      container: (is_collapsed ? 'body' : nil)
    }
  end
end<|MERGE_RESOLUTION|>--- conflicted
+++ resolved
@@ -216,12 +216,8 @@
       initialTitleHtml: markdown_field(issuable, :title),
       initialTitleText: issuable.title,
       initialDescriptionHtml: markdown_field(issuable, :description),
-<<<<<<< HEAD
-      initialDescriptionText: issuable.description
-=======
       initialDescriptionText: issuable.description,
       initialTaskStatus: issuable.task_status
->>>>>>> 134ba0b5
     }
 
     data.merge!(updated_at_by(issuable))
