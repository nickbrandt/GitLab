module OauthHelper
  def ldap_enabled?
    Gitlab.config.ldap.enabled
  end

  def kerberos_enabled?
    enabled_oauth_providers.include?(:kerberos)
  end

  def standard_login_form_only?
    ldap_enabled? || kerberos_enabled?
  end

  def default_providers
    [:twitter, :github, :gitlab, :bitbucket, :google_oauth2, :ldap]
  end

  def enabled_oauth_providers
    Devise.omniauth_providers
  end

  def enabled_social_providers
    enabled_oauth_providers.select do |name|
<<<<<<< HEAD
      [:twitter, :gitlab, :github, :google_oauth2, :kerberos,].include?(name.to_sym)
=======
      [:twitter, :gitlab, :github, :bitbucket, :google_oauth2].include?(name.to_sym)
>>>>>>> 3cc55fe4
    end
  end

  def additional_providers
    enabled_oauth_providers.reject do |provider| 
      provider.to_s.starts_with?('ldap') || provider == :kerberos
    end
  end
  
  extend self
end<|MERGE_RESOLUTION|>--- conflicted
+++ resolved
@@ -21,19 +21,15 @@
 
   def enabled_social_providers
     enabled_oauth_providers.select do |name|
-<<<<<<< HEAD
-      [:twitter, :gitlab, :github, :google_oauth2, :kerberos,].include?(name.to_sym)
-=======
-      [:twitter, :gitlab, :github, :bitbucket, :google_oauth2].include?(name.to_sym)
->>>>>>> 3cc55fe4
+      [:twitter, :gitlab, :github, :bitbucket, :google_oauth2, :kerberos].include?(name.to_sym)
     end
   end
 
   def additional_providers
-    enabled_oauth_providers.reject do |provider| 
+    enabled_oauth_providers.reject do |provider|
       provider.to_s.starts_with?('ldap') || provider == :kerberos
     end
   end
-  
+
   extend self
 end