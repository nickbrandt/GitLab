--- conflicted
+++ resolved
@@ -21,11 +21,7 @@
 
   def enabled_social_providers
     enabled_oauth_providers.select do |name|
-<<<<<<< HEAD
-      [:twitter, :gitlab, :github, :bitbucket, :google_oauth2, :kerberos].include?(name.to_sym)
-=======
-      [:saml, :twitter, :gitlab, :github, :bitbucket, :google_oauth2].include?(name.to_sym)
->>>>>>> a6a0792e
+      [:saml, :twitter, :gitlab, :github, :bitbucket, :google_oauth2, :kerberos].include?(name.to_sym)
     end
   end
 
