module IssuesHelper
  def issue_css_classes(issue)
    classes = "issue"
    classes << " closed" if issue.closed?
    classes << " today" if issue.today?
    classes
  end

  # Returns an OpenStruct object suitable for use by <tt>options_from_collection_for_select</tt>
  # to allow filtering issues by an unassigned User or Milestone
  def unassigned_filter
    # Milestone uses :title, Issue uses :name
    OpenStruct.new(id: 0, title: 'None (backlog)', name: 'Unassigned')
  end

  def url_for_project_issues(project = @project, options = {})
    return '' if project.nil?

    if options[:only_path]
      project.issues_tracker.project_path
    else
      project.issues_tracker.project_url
    end
  end

  def url_for_new_issue(project = @project, options = {})
    return '' if project.nil?

    if options[:only_path]
      project.issues_tracker.new_issue_path
    else
      project.issues_tracker.new_issue_url
    end
  end

  def url_for_issue(issue_iid, project = @project, options = {})
    return '' if project.nil?

    if options[:only_path]
      project.issues_tracker.issue_path(issue_iid)
    else
      project.issues_tracker.issue_url(issue_iid)
    end
  end

  def bulk_update_milestone_options
    milestones = @project.milestones.active.reorder(due_date: :asc, title: :asc).to_a
    milestones.unshift(Milestone::None)

    options_from_collection_for_select(milestones, 'id', 'title', params[:milestone_id])
  end

  def milestone_options(object)
    milestones = object.project.milestones.active.reorder(due_date: :asc, title: :asc).to_a
    milestones.unshift(object.milestone) if object.milestone.present? && object.milestone.closed?
    milestones.unshift(Milestone::None)

    options_from_collection_for_select(milestones, 'id', 'title', object.milestone_id)
  end

  def project_options(issuable, current_user, ability: :read_project)
    projects = current_user.authorized_projects
    projects = projects.select do |project|
      current_user.can?(ability, project)
    end

    no_project = OpenStruct.new(id: 0, name_with_namespace: 'No project')
    projects.unshift(no_project)
    projects.delete(issuable.project)

    options_from_collection_for_select(projects, :id, :name_with_namespace)
  end

  def status_box_class(item)
    if item.respond_to?(:expired?) && item.expired?
      'status-box-expired'
    elsif item.respond_to?(:merged?) && item.merged?
      'status-box-merged'
    elsif item.closed?
      'status-box-closed'
    else
      'status-box-open'
    end
  end

  def issue_button_visibility(issue, closed)
    return 'hidden' if issue.closed? == closed
  end

  def issue_to_atom(xml, issue)
    xml.entry do
      xml.id      namespace_project_issue_url(issue.project.namespace,
                                              issue.project, issue)
      xml.link    href: namespace_project_issue_url(issue.project.namespace,
                                                    issue.project, issue)
      xml.title   truncate(issue.title, length: 80)
      xml.updated issue.created_at.xmlschema
      xml.media   :thumbnail, width: "40", height: "40", url: image_url(avatar_icon(issue.author_email))
      xml.author do |author|
        xml.name issue.author_name
        xml.email issue.author_email
      end
      xml.summary issue.title
    end
  end

  def merge_requests_sentence(merge_requests)
    # Sorting based on the `!123` or `group/project!123` reference will sort
    # local merge requests first.
    merge_requests.map do |merge_request|
      merge_request.to_reference(@project)
    end.sort.to_sentence(last_word_connector: ', or ')
  end

  def confidential_icon(issue)
    icon('eye-slash') if issue.confidential?
  end

  def emoji_icon(name, unicode = nil, aliases = [], sprite: true)
    unicode ||= Emoji.emoji_filename(name) rescue ""

    data = {
      aliases: aliases.join(" "),
      emoji: name,
      unicode_name: unicode
    }

    if sprite
      # Emoji icons for the emoji menu, these use a spritesheet.
      content_tag :div, "",
        class: "icon emoji-icon emoji-#{unicode}",
        title: name,
        data: data
    else
      # Emoji icons displayed separately, used for the awards already given
      # to an issue or merge request.
      content_tag :img, "",
        class: "icon emoji",
        title: name,
        height: "20px",
        width: "20px",
        src: url_to_image("#{unicode}.png"),
        data: data
    end
  end

  def emoji_author_list(notes, current_user)
    list = notes.map do |note|
             note.author == current_user ? "me" : note.author.name
           end

    list.join(", ")
  end

  def note_active_class(notes, current_user)
    if current_user && notes.pluck(:author_id).include?(current_user.id)
      "active"
    else
      ""
    end
  end

  def awards_sort(awards)
    awards.sort_by do |award, notes|
      if award == "thumbsup"
        0
      elsif award == "thumbsdown"
        1
      else
        2
      end
    end.to_h
  end

<<<<<<< HEAD
  def issues_weight_options(selected = nil, edit: false)
    weights = edit ? edit_weights : issue_weights

    options_for_select(weights, selected || params[:weight])
  end

  def issue_weights(weight_array = Issue.weight_options)
    weight_array.zip(weight_array)
  end

  def edit_weights
    issue_weights([Issue::WEIGHT_NONE] + Issue::WEIGHT_RANGE.to_a)
=======
  def due_date_options
    options = [
      Issue::AnyDueDate,
      Issue::NoDueDate,
      Issue::DueThisWeek,
      Issue::DueThisMonth,
      Issue::Overdue
    ]

    options_from_collection_for_select(options, 'name', 'title', params[:due_date])
>>>>>>> d2bf73b7
  end

  # Required for Banzai::Filter::IssueReferenceFilter
  module_function :url_for_issue
end<|MERGE_RESOLUTION|>--- conflicted
+++ resolved
@@ -172,20 +172,6 @@
     end.to_h
   end
 
-<<<<<<< HEAD
-  def issues_weight_options(selected = nil, edit: false)
-    weights = edit ? edit_weights : issue_weights
-
-    options_for_select(weights, selected || params[:weight])
-  end
-
-  def issue_weights(weight_array = Issue.weight_options)
-    weight_array.zip(weight_array)
-  end
-
-  def edit_weights
-    issue_weights([Issue::WEIGHT_NONE] + Issue::WEIGHT_RANGE.to_a)
-=======
   def due_date_options
     options = [
       Issue::AnyDueDate,
@@ -196,7 +182,21 @@
     ]
 
     options_from_collection_for_select(options, 'name', 'title', params[:due_date])
->>>>>>> d2bf73b7
+  end
+
+
+  def issues_weight_options(selected = nil, edit: false)
+    weights = edit ? edit_weights : issue_weights
+
+    options_for_select(weights, selected || params[:weight])
+  end
+
+  def issue_weights(weight_array = Issue.weight_options)
+    weight_array.zip(weight_array)
+  end
+
+  def edit_weights
+    issue_weights([Issue::WEIGHT_NONE] + Issue::WEIGHT_RANGE.to_a)
   end
 
   # Required for Banzai::Filter::IssueReferenceFilter
