module SelectsHelper
  def users_select_tag(id, opts = {})
    css_class = "ajax-users-select "
    css_class << "multiselect " if opts[:multiple]
    css_class << "skip_ldap " if opts[:skip_ldap]
    css_class << (opts[:class] || '')
    value = opts[:selected] || ''
    html = {
      class: css_class,
      data: users_select_data_attributes(opts)
    }

    unless opts[:scope] == :all
      project = opts[:project] || @project

      if project
        html['data-project-id'] = project.id
      elsif @group
        html['data-group-id'] = @group.id
      end
    end

    hidden_field_tag(id, value, html)
  end

  def ldap_server_select_options
    options_from_collection_for_select(
      Gitlab::LDAP::Config.servers,
      'provider_name',
      'label'
    )
  end

  def groups_select_tag(id, opts = {})
    opts[:class] ||= ''
    opts[:class] << ' ajax-groups-select'
    select2_tag(id, opts)
  end

  def namespace_select_tag(id, opts = {})
    opts[:class] ||= ''
    opts[:class] << ' ajax-namespace-select'
    select2_tag(id, opts)
  end

  def project_select_tag(id, opts = {})
    opts[:class] ||= ''
    opts[:class] << ' ajax-project-select'

    unless opts.delete(:scope) == :all
      if @group
        opts['data-group-id'] = @group.id
      end
    end

    hidden_field_tag(id, opts[:selected], opts)
  end

  def select2_tag(id, opts = {})
    opts[:class] << ' multiselect' if opts[:multiple]
    value = opts[:selected] || ''

<<<<<<< HEAD
    hidden_field_tag(id, value, class: css_class, data: { skip_group: opts[:skip_group], url: autocomplete_groups_path })
  end

  def admin_email_select_tag(id, opts = {})
    css_class = "ajax-admin-email-select "
    css_class << "multiselect " if opts[:multiple]
    css_class << (opts[:class] || '')
    value = opts[:selected] || ''

    hidden_field_tag(id, value, class: css_class)
=======
    hidden_field_tag(id, value, opts)
>>>>>>> f90b5d5d
  end

  private

  def users_select_data_attributes(opts)
    {
      placeholder: opts[:placeholder]   || 'Search for a user',
      null_user: opts[:null_user]       || false,
      any_user: opts[:any_user]         || false,
      email_user: opts[:email_user]     || false,
      first_user: opts[:first_user] && current_user ? current_user.username : false,
      current_user: opts[:current_user] || false,
      "push-code-to-protected-branches" => opts[:push_code_to_protected_branches],
      author_id: opts[:author_id] || '',
      skip_users: opts[:skip_users] ? opts[:skip_users].map(&:id) : nil,
    }
  end
end<|MERGE_RESOLUTION|>--- conflicted
+++ resolved
@@ -59,8 +59,8 @@
   def select2_tag(id, opts = {})
     opts[:class] << ' multiselect' if opts[:multiple]
     value = opts[:selected] || ''
+    css_class = opts[:class]
 
-<<<<<<< HEAD
     hidden_field_tag(id, value, class: css_class, data: { skip_group: opts[:skip_group], url: autocomplete_groups_path })
   end
 
@@ -71,9 +71,6 @@
     value = opts[:selected] || ''
 
     hidden_field_tag(id, value, class: css_class)
-=======
-    hidden_field_tag(id, value, opts)
->>>>>>> f90b5d5d
   end
 
   private
