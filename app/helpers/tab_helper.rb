module TabHelper
  # Navigation link helper
  #
  # Returns an `li` element with an 'active' class if the supplied
  # controller(s) and/or action(s) are currently active. The content of the
  # element is the value passed to the block.
  #
  # options - The options hash used to determine if the element is "active" (default: {})
  #           :controller   - One or more controller names to check (optional).
  #           :action       - One or more action names to check (optional).
  #           :path         - A shorthand path, such as 'dashboard#index', to check (optional).
  #           :html_options - Extra options to be passed to the list element (optional).
  # block   - An optional block that will become the contents of the returned
  #           `li` element.
  #
  # When both :controller and :action are specified, BOTH must match in order
  # to be marked as active. When only one is given, either can match.
  #
  # Examples
  #
  #   # Assuming we're on TreeController#show
  #
  #   # Controller matches, but action doesn't
  #   nav_link(controller: [:tree, :refs], action: :edit) { "Hello" }
  #   # => '<li>Hello</li>'
  #
  #   # Controller matches
  #   nav_link(controller: [:tree, :refs]) { "Hello" }
  #   # => '<li class="active">Hello</li>'
  #
  #   # Several paths
  #   nav_link(path: ['tree#show', 'profile#show']) { "Hello" }
  #   # => '<li class="active">Hello</li>'
  #
  #   # Shorthand path
  #   nav_link(path: 'tree#show') { "Hello" }
  #   # => '<li class="active">Hello</li>'
  #
  #   # Supplying custom options for the list element
  #   nav_link(controller: :tree, html_options: {class: 'home'}) { "Hello" }
  #   # => '<li class="home active">Hello</li>'
  #
  # Returns a list item element String
  def nav_link(options = {}, &block)
    klass = active_nav_link?(options) ? 'active' : ''

    # Add our custom class into the html_options, which may or may not exist
    # and which may or may not already have a :class key
    o = options.delete(:html_options) || {}
    o[:class] ||= ''
    o[:class] += ' ' + klass
    o[:class].strip!

    if block_given?
      content_tag(:li, capture(&block), o)
    else
      content_tag(:li, nil, o)
    end
  end

  def active_nav_link?(options)
    if path = options.delete(:path)
      unless path.respond_to?(:each)
        path = [path]
      end

      path.any? do |single_path|
        current_path?(single_path)
      end
    else
      c = options.delete(:controller)
      a = options.delete(:action)

      if c && a
        # When given both options, make sure BOTH are true
        current_controller?(*c) && current_action?(*a)
      else
        # Otherwise check EITHER option
        current_controller?(*c) || current_action?(*a)
      end
    end
  end

  def current_path?(path)
    c, a, _ = path.split('#')
    current_controller?(c) && current_action?(a)
  end

  def project_tab_class
    return "active" if current_page?(controller: "/projects", action: :edit, id: @project)

<<<<<<< HEAD
    if ['services', 'git_hooks', 'hooks', 'deploy_keys', 'project_members', 'protected_branches'].include? controller.controller_name
=======
    if ['services', 'hooks', 'deploy_keys', 'protected_branches'].include? controller.controller_name
>>>>>>> b07cf118
      "active"
    end
  end

  def branches_tab_class
    if current_controller?(:protected_branches) ||
      current_controller?(:branches) ||
      current_page?(namespace_project_repository_path(@project.namespace,
                                                      @project))
      'active'
    end
  end

  # Use nav_tab for save controller/action  but different params
  def nav_tab(key, value, &block)
    o = {}
    o[:class] = ""

    if value.nil?
      o[:class] << " active" if params[key].blank?
    else
      o[:class] << " active" if params[key] == value
    end

    if block_given?
      content_tag(:li, capture(&block), o)
    else
      content_tag(:li, nil, o)
    end
  end
end<|MERGE_RESOLUTION|>--- conflicted
+++ resolved
@@ -89,11 +89,7 @@
   def project_tab_class
     return "active" if current_page?(controller: "/projects", action: :edit, id: @project)
 
-<<<<<<< HEAD
-    if ['services', 'git_hooks', 'hooks', 'deploy_keys', 'project_members', 'protected_branches'].include? controller.controller_name
-=======
-    if ['services', 'hooks', 'deploy_keys', 'protected_branches'].include? controller.controller_name
->>>>>>> b07cf118
+    if ['services', 'hooks', 'deploy_keys', 'protected_branches', 'git_hooks'].include? controller.controller_name
       "active"
     end
   end
