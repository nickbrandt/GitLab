# frozen_string_literal: true

module MilestonesHelper
  include EntityDateHelper
  include Gitlab::Utils::StrongMemoize

  def milestones_filter_path(opts = {})
    if @project
      project_milestones_path(@project, opts)
    elsif @group
      group_milestones_path(@group, opts)
    else
      dashboard_milestones_path(opts)
    end
  end

  def milestones_label_path(opts = {})
    if @project
      project_issues_path(@project, opts)
    elsif @group
      issues_group_path(@group, opts)
    else
      issues_dashboard_path(opts)
    end
  end

  def milestones_browse_issuables_path(milestone, state: nil, type:)
    opts = { milestone_title: milestone.title, state: state }

    if @project
      polymorphic_path([@project.namespace.becomes(Namespace), @project, type], opts)
    elsif @group
      polymorphic_url([type, @group], opts)
    else
      polymorphic_url([type, :dashboard], opts)
    end
  end

  def milestone_issues_by_label_count(milestone, label, state:)
    issues = milestone.issues.with_label(label.title)
    issues =
      case state
      when :opened
        issues.opened
      when :closed
        issues.closed
      else
        raise ArgumentError, "invalid milestone state `#{state}`"
      end

    issues.size
  end

  # Returns count of milestones for different states
  # Uses explicit hash keys as the 'opened' state URL params differs from the db value
  # and we need to add the total
  # rubocop: disable CodeReuse/ActiveRecord
  def milestone_counts(milestones)
    counts = milestones.reorder(nil).group(:state).count

    {
      opened: counts['active'] || 0,
      closed: counts['closed'] || 0,
      all: counts.values.sum || 0
    }
  end
  # rubocop: enable CodeReuse/ActiveRecord

  # Show 'active' class if provided GET param matches check
  # `or_blank` allows the function to return 'active' when given an empty param
  # Could be refactored to be simpler but that may make it harder to read
  def milestone_class_for_state(param, check, match_blank_param = false)
    if match_blank_param
      'active' if param.blank? || param == check
    elsif param == check
      'active'
    else
      check
    end
  end

  def milestone_progress_tooltip_text(milestone)
    has_issues = milestone.total_issues_count(current_user) > 0

    if has_issues
      [
        _('Progress'),
        _("%{percent}%% complete") % { percent: milestone.percent_complete(current_user) }
      ].join('<br />')
    else
      _('Progress')
    end
  end

  def milestone_progress_bar(milestone)
    options = {
      class: 'progress-bar bg-success',
      style: "width: #{milestone.percent_complete(current_user)}%;"
    }

    content_tag :div, class: 'progress' do
      content_tag :div, nil, options
    end
  end

  def milestones_filter_dropdown_path
    project = @target_project || @project
    if project
      project_milestones_path(project, :json)
    elsif @group
      group_milestones_path(@group, :json)
    else
      dashboard_milestones_path(:json)
    end
  end

  def milestone_tooltip_title(milestone)
    if milestone
      "#{milestone.title}<br />#{milestone_tooltip_due_date(milestone)}"
    end
  end

  def milestone_time_for(date, date_type)
    title = date_type == :start ? "Start date" : "End date"

    if date
      time_ago = time_ago_in_words(date).sub("about ", "")
      state = if date.past?
                "ago"
              else
                "remaining"
              end

      content = [
        title,
        "<br />",
        date.to_s(:medium),
        "(#{time_ago} #{state})"
      ].join(" ")

      content.html_safe
    else
      title
    end
  end

  def milestone_issues_tooltip_text(milestone)
    issues = milestone.count_issues_by_state(current_user)

    return _("Issues") if issues.empty?

    content = []

    content << n_("1 open issue", "%d open issues", issues["opened"]) % issues["opened"] if issues["opened"]
    content << n_("1 closed issue", "%d closed issues", issues["closed"]) % issues["closed"] if issues["closed"]

    content.join('<br />').html_safe
  end

  def milestone_merge_requests_tooltip_text(milestone)
    merge_requests = milestone.merge_requests

    return _("Merge requests") if merge_requests.empty?

    content = []

    content << n_("1 open merge request", "%d open merge requests", merge_requests.opened.count) % merge_requests.opened.count if merge_requests.opened.any?
    content << n_("1 closed merge request", "%d closed merge requests", merge_requests.closed.count) % merge_requests.closed.count if merge_requests.closed.any?
    content << n_("1 merged merge request", "%d merged merge requests", merge_requests.merged.count) % merge_requests.merged.count if merge_requests.merged.any?

    content.join('<br />').html_safe
  end

  def milestone_tooltip_due_date(milestone)
    if milestone.due_date
      "#{milestone.due_date.to_s(:medium)} (#{remaining_days_in_words(milestone)})"
    else
      _('Milestone')
    end
  end

  def milestone_date_range(milestone)
    if milestone.start_date && milestone.due_date
      "#{milestone.start_date.to_s(:medium)}–#{milestone.due_date.to_s(:medium)}"
    elsif milestone.due_date
      if milestone.due_date.past?
        "expired on #{milestone.due_date.to_s(:medium)}"
      else
        "expires on #{milestone.due_date.to_s(:medium)}"
      end
    elsif milestone.start_date
      if milestone.start_date.past?
        "started on #{milestone.start_date.to_s(:medium)}"
      else
        "starts on #{milestone.start_date.to_s(:medium)}"
      end
    end
  end

  def milestone_merge_request_tab_path(milestone)
    if @project
      merge_requests_project_milestone_path(@project, milestone, format: :json)
    elsif @group
      merge_requests_group_milestone_path(@group, milestone.safe_title, title: milestone.title, format: :json)
    else
      merge_requests_dashboard_milestone_path(milestone, title: milestone.title, format: :json)
    end
  end

  def milestone_participants_tab_path(milestone)
    if @project
      participants_project_milestone_path(@project, milestone, format: :json)
    elsif @group
      participants_group_milestone_path(@group, milestone.safe_title, title: milestone.title, format: :json)
    else
      participants_dashboard_milestone_path(milestone, title: milestone.title, format: :json)
    end
  end

  def milestone_labels_tab_path(milestone)
    if @project
      labels_project_milestone_path(@project, milestone, format: :json)
    elsif @group
      labels_group_milestone_path(@group, milestone.safe_title, title: milestone.title, format: :json)
    else
      labels_dashboard_milestone_path(milestone, title: milestone.title, format: :json)
    end
  end

  def group_milestone_route(milestone, params = {})
    params = nil if params.empty?

    if milestone.legacy_group_milestone?
      group_milestone_path(@group, milestone.safe_title, title: milestone.title, milestone: params)
    else
      group_milestone_path(@group, milestone.iid, milestone: params)
    end
  end

  def group_or_dashboard_milestone_path(milestone)
    if milestone.group_milestone?
      group_milestone_path(milestone.group, milestone.iid, milestone: { title: milestone.title })
    else
      dashboard_milestone_path(milestone.safe_title, title: milestone.title)
    end
  end
<<<<<<< HEAD
end

MilestonesHelper.prepend(EE::MilestonesHelper)
=======

  def can_admin_project_milestones?
    strong_memoize(:can_admin_project_milestones) do
      can?(current_user, :admin_milestone, @project)
    end
  end

  def can_admin_group_milestones?
    strong_memoize(:can_admin_group_milestones) do
      can?(current_user, :admin_milestone, @project.group)
    end
  end
end
>>>>>>> a9f5b223
<|MERGE_RESOLUTION|>--- conflicted
+++ resolved
@@ -244,11 +244,6 @@
       dashboard_milestone_path(milestone.safe_title, title: milestone.title)
     end
   end
-<<<<<<< HEAD
-end
-
-MilestonesHelper.prepend(EE::MilestonesHelper)
-=======
 
   def can_admin_project_milestones?
     strong_memoize(:can_admin_project_milestones) do
@@ -262,4 +257,5 @@
     end
   end
 end
->>>>>>> a9f5b223
+
+MilestonesHelper.prepend(EE::MilestonesHelper)