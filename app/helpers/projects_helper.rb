--- conflicted
+++ resolved
@@ -256,18 +256,6 @@
     end
   end
 
-<<<<<<< HEAD
-  def repository_size(project = @project)
-    size_in_bytes = project.repository_and_lfs_size * 1.megabyte
-    limit_in_bytes = project.actual_size_limit * 1.megabyte
-
-    limit_text = limit_in_bytes.zero? ? '' : "/#{number_to_human_size(limit_in_bytes, delimiter: ',', precision: 2)}"
-
-    "#{number_to_human_size(size_in_bytes, delimiter: ',', precision: 2)}#{limit_text}"
-  end
-
-=======
->>>>>>> 47b35dde
   def default_url_to_repo(project = @project)
     case default_clone_protocol
     when 'krb5'
