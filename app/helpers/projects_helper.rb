--- conflicted
+++ resolved
@@ -62,13 +62,8 @@
 
     project_link = link_to project_path(project), { class: ("project-item-select-holder" unless show_new_nav?) } do
       output =
-<<<<<<< HEAD
-        if show_new_nav? && project.avatar_url && !Rails.env.test?
+        if project.avatar_url && !Rails.env.test?
           project_icon(project, alt: project.name, class: 'avatar-tile', width: 15, height: 15)
-=======
-        if !Rails.env.test?
-          project_icon(project, alt: project.name, class: 'avatar-tile', width: 16, height: 16)
->>>>>>> 1632ffa6
         else
           ""
         end
