module CiStatusHelper
  def ci_status_path(pipeline)
    project = pipeline.project
    builds_namespace_project_commit_path(project.namespace, project, pipeline.sha)
  end

  def ci_status_with_icon(status, target = nil)
    content = ci_icon_for_status(status) + '&nbsp;'.html_safe + ci_label_for_status(status)
    klass = "ci-status ci-#{status}"
    if target
      link_to content, target, class: klass
    else
      content_tag :span, content, class: klass
    end
  end

  def ci_label_for_status(status)
    case status
    when 'success'
      'passed'
    when 'success_with_warnings'
      'passed with warnings'
    else
      status
    end
  end

  def ci_icon_for_status(status)
    icon_name =
      case status
      when 'success'
<<<<<<< HEAD
        'check'
      when 'success_with_warnings'
        'exclamation-triangle'
=======
        'icon_status_success'
      when 'success_with_warnings'
        'icon_status_warning'
>>>>>>> 79b02e40
      when 'failed'
        'icon_status_failed'
      when 'pending'
        'icon_status_pending'
      when 'running'
        'icon_status_running'
      else
        'icon_status_cancel'
      end

    custom_icon(icon_name)
  end

  def render_commit_status(commit, tooltip_placement: 'auto left', cssclass: '')
    project = commit.project
    path = builds_namespace_project_commit_path(project.namespace, project, commit)
    render_status_with_link('commit', commit.status, path, tooltip_placement, cssclass: cssclass)
  end

  def render_pipeline_status(pipeline, tooltip_placement: 'auto left')
    project = pipeline.project
    path = namespace_project_pipeline_path(project.namespace, project, pipeline)
    render_status_with_link('pipeline', pipeline.status, path, tooltip_placement)
  end

  def no_runners_for_project?(project)
    project.runners.blank? &&
      Ci::Runner.shared.blank?
  end

  private

  def render_status_with_link(type, status, path, tooltip_placement, cssclass: '')
    link_to ci_icon_for_status(status),
            path,
            class: "ci-status-link ci-status-icon-#{status.dasherize} #{cssclass}",
            title: "#{type.titleize}: #{ci_label_for_status(status)}",
            data: { toggle: 'tooltip', placement: tooltip_placement }
  end
end<|MERGE_RESOLUTION|>--- conflicted
+++ resolved
@@ -29,15 +29,9 @@
     icon_name =
       case status
       when 'success'
-<<<<<<< HEAD
-        'check'
-      when 'success_with_warnings'
-        'exclamation-triangle'
-=======
         'icon_status_success'
       when 'success_with_warnings'
         'icon_status_warning'
->>>>>>> 79b02e40
       when 'failed'
         'icon_status_failed'
       when 'pending'
