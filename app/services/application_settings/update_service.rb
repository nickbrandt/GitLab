module ApplicationSettings
  class UpdateService < ApplicationSettings::BaseService
    def execute
      # Repository size limit comes as MB from the view
      limit = @params.delete(:repository_size_limit)
      @application_setting.repository_size_limit = Gitlab::Utils.try_megabytes_to_bytes(limit) if limit

<<<<<<< HEAD
=======
      update_terms(@params.delete(:terms))

>>>>>>> 546a3b0e
      @application_setting.update(@params)
    end

    private

    def update_terms(terms)
      return unless terms.present?

      # Avoid creating a new terms record if the text is exactly the same.
      terms = terms.strip
      return if terms == @application_setting.terms

      ApplicationSetting::Term.create(terms: terms)
      @application_setting.reset_memoized_terms
    end
  end
end<|MERGE_RESOLUTION|>--- conflicted
+++ resolved
@@ -5,11 +5,8 @@
       limit = @params.delete(:repository_size_limit)
       @application_setting.repository_size_limit = Gitlab::Utils.try_megabytes_to_bytes(limit) if limit
 
-<<<<<<< HEAD
-=======
       update_terms(@params.delete(:terms))
 
->>>>>>> 546a3b0e
       @application_setting.update(@params)
     end
 
