module Auth
  class ContainerRegistryAuthenticationService < BaseService
    include Gitlab::CurrentSettings

    AUDIENCE = 'container_registry'

    def execute
      return error('not found', 404) unless registry.enabled

<<<<<<< HEAD
      if params[:offline_token]
        return error('unauthorized', 401) unless current_user || project
      else
=======
      unless current_user || project
>>>>>>> e6389dfe
        return error('forbidden', 403) unless scope
      end

      { token: authorized_token(scope).encoded }
    end

    def self.full_access_token(*names)
      registry = Gitlab.config.registry
      token = JSONWebToken::RSAToken.new(registry.key)
      token.issuer = registry.issuer
      token.audience = AUDIENCE
      token.expire_time = token_expire_at
      token[:access] = names.map do |name|
        { type: 'repository', name: name, actions: %w(*) }
      end
      token.encoded
    end

    private

    def authorized_token(*accesses)
      token = JSONWebToken::RSAToken.new(registry.key)
      token.issuer = registry.issuer
      token.audience = params[:service]
      token.subject = current_user.try(:username)
      token.expire_time = ContainerRegistryAuthenticationService.token_expire_at
      token[:access] = accesses.compact
      token
    end

    def scope
      return unless params[:scope]

      @scope ||= process_scope(params[:scope])
    end

    def process_scope(scope)
      type, name, actions = scope.split(':', 3)
      actions = actions.split(',')
      return unless type == 'repository'

      process_repository_access(type, name, actions)
    end

    def process_repository_access(type, name, actions)
      requested_project = Project.find_with_namespace(name)
      return unless requested_project

      actions = actions.select do |action|
        can_access?(requested_project, action)
      end

      { type: type, name: name, actions: actions } if actions.present?
    end

    def can_access?(requested_project, requested_action)
      return false unless requested_project.container_registry_enabled?

      case requested_action
      when 'pull'
        requested_project == project || can?(current_user, :read_container_image, requested_project)
      when 'push'
        requested_project == project || can?(current_user, :create_container_image, requested_project)
      else
        false
      end
    end

    def registry
      Gitlab.config.registry
    end

    def self.token_expire_at
      Time.now + current_application_settings.container_registry_token_expire_delay.minutes
    end
  end
end<|MERGE_RESOLUTION|>--- conflicted
+++ resolved
@@ -7,13 +7,7 @@
     def execute
       return error('not found', 404) unless registry.enabled
 
-<<<<<<< HEAD
-      if params[:offline_token]
-        return error('unauthorized', 401) unless current_user || project
-      else
-=======
       unless current_user || project
->>>>>>> e6389dfe
         return error('forbidden', 403) unless scope
       end
 
