# frozen_string_literal: true

module Projects
  class UpdateService < BaseService
    include UpdateVisibilityLevel

<<<<<<< HEAD
    prepend ::EE::Projects::UpdateService

    def execute
      unless valid_visibility_level_change?(project, params[:visibility_level])
        return error('New visibility level not allowed!')
      end
=======
    ValidationError = Class.new(StandardError)
>>>>>>> bae6604b

    def execute
      validate!

      ensure_wiki_exists if enabling_wiki?

      yield if block_given?

      # If the block added errors, don't try to save the project
      return update_failed! if project.errors.any?

      if project.update(params.except(:default_branch))
        after_update

        success
      else
        update_failed!
      end
    rescue ValidationError => e
      error(e.message)
    end

    def run_auto_devops_pipeline?
      return false if project.repository.gitlab_ci_yml || !project.auto_devops&.previous_changes&.include?('enabled')

      project.auto_devops.enabled? || (project.auto_devops.enabled.nil? && Gitlab::CurrentSettings.auto_devops_enabled?)
    end

    private

    def validate!
      unless valid_visibility_level_change?(project, params[:visibility_level])
        raise ValidationError.new('New visibility level not allowed!')
      end

      if renaming_project_with_container_registry_tags?
        raise ValidationError.new('Cannot rename project because it contains container registry tags!')
      end

      if changing_default_branch?
        raise ValidationError.new("Could not set the default branch") unless project.change_head(params[:default_branch])
      end
    end

    def after_update
      if project.previous_changes.include?('path')
        project.rename_repo
      else
        system_hook_service.execute_hooks_for(project, :update)
      end

      update_pages_config if changing_pages_https_only?
    end

    def update_failed!
      model_errors = project.errors.full_messages.to_sentence
      error_message = model_errors.presence || 'Project could not be updated!'

      error(error_message)
    end

    def renaming_project_with_container_registry_tags?
      new_path = params[:path]

      new_path && new_path != project.path &&
        project.has_container_registry_tags?
    end

    def changing_default_branch?
      new_branch = params[:default_branch]

      new_branch && project.repository.exists? &&
        new_branch != project.default_branch
    end

    def enabling_wiki?
      return false if project.wiki_enabled?

      params.dig(:project_feature_attributes, :wiki_access_level).to_i > ProjectFeature::DISABLED
    end

    def ensure_wiki_exists
      ProjectWiki.new(project, project.owner).wiki
    rescue ProjectWiki::CouldNotCreateWikiError
      log_error("Could not create wiki for #{project.full_name}")
      Gitlab::Metrics.counter(:wiki_can_not_be_created_total, 'Counts the times we failed to create a wiki')
    end

    def update_pages_config
      Projects::UpdatePagesConfigurationService.new(project).execute
    end

    def changing_pages_https_only?
      project.previous_changes.include?(:pages_https_only)
    end
  end
end<|MERGE_RESOLUTION|>--- conflicted
+++ resolved
@@ -4,16 +4,9 @@
   class UpdateService < BaseService
     include UpdateVisibilityLevel
 
-<<<<<<< HEAD
     prepend ::EE::Projects::UpdateService
 
-    def execute
-      unless valid_visibility_level_change?(project, params[:visibility_level])
-        return error('New visibility level not allowed!')
-      end
-=======
     ValidationError = Class.new(StandardError)
->>>>>>> bae6604b
 
     def execute
       validate!
