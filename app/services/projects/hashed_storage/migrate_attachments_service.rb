--- conflicted
+++ resolved
@@ -9,11 +9,7 @@
 
       prepend ::EE::Projects::HashedStorage::MigrateAttachmentsService
 
-<<<<<<< HEAD
-      def initialize(project, logger = nil)
-=======
       def initialize(project, old_disk_path, logger: nil)
->>>>>>> 0277bf92
         @project = project
         @logger = logger || Rails.logger
         @old_disk_path = old_disk_path
