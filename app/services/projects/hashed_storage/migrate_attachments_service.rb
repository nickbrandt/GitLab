--- conflicted
+++ resolved
@@ -7,13 +7,9 @@
     class MigrateAttachmentsService < BaseService
       attr_reader :logger, :old_disk_path, :new_disk_path
 
-<<<<<<< HEAD
       prepend ::EE::Projects::HashedStorage::MigrateAttachmentsService
 
-      def initialize(project, logger = nil)
-=======
       def initialize(project, old_disk_path, logger: nil)
->>>>>>> bae6604b
         @project = project
         @logger = logger || Rails.logger
         @old_disk_path = old_disk_path
