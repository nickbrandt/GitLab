class GitPushService
  attr_accessor :project, :user, :push_data, :push_commits
  include Gitlab::CurrentSettings
  include Gitlab::Access

  # This method will be called after each git update
  # and only if the provided user and project is present in GitLab.
  #
  # All callbacks for post receive action should be placed here.
  #
  # Next, this method:
  #  1. Creates the push event
  #  2. Updates merge requests
  #  3. Recognizes cross-references from commit messages
  #  4. Executes the project's web hooks
  #  5. Executes the project's services
  #
  def execute(project, user, oldrev, newrev, ref)
    @project, @user = project, user

    project.repository.expire_cache

    if push_remove_branch?(ref, newrev)
      @push_commits = []
    elsif push_to_new_branch?(ref, oldrev)
      # Re-find the pushed commits.
      if is_default_branch?(ref)
        # Initial push to the default branch. Take the full history of that branch as "newly pushed".
        @push_commits = project.repository.commits(newrev)

        # Ensure HEAD points to the default branch in case it is not master
        branch_name = Gitlab::Git.ref_name(ref)
        project.change_head(branch_name)

        # Set protection on the default branch if configured
        if (current_application_settings.default_branch_protection != PROTECTION_NONE)
          developers_can_push = current_application_settings.default_branch_protection == PROTECTION_DEV_CAN_PUSH ? true : false
          project.protected_branches.create({ name: project.default_branch, developers_can_push: developers_can_push })
        end
      else
        # Use the pushed commits that aren't reachable by the default branch
        # as a heuristic. This may include more commits than are actually pushed, but
        # that shouldn't matter because we check for existing cross-references later.
        @push_commits = project.repository.commits_between(project.default_branch, newrev)

        # don't process commits for the initial push to the default branch
        process_commit_messages(ref)
      end
    elsif push_to_existing_branch?(ref, oldrev)
      # Collect data for this git push
      @push_commits = project.repository.commits_between(oldrev, newrev)
      project.update_merge_requests(oldrev, newrev, ref, @user)
      process_commit_messages(ref)
    end

    @push_data = build_push_data(oldrev, newrev, ref)

    EventCreateService.new.push(project, user, @push_data)
    project.execute_hooks(@push_data.dup, :push_hooks)
    project.execute_services(@push_data.dup, :push_hooks)
    ProjectCacheWorker.perform_async(project.id)
  end

  protected

  # Extract any GFM references from the pushed commit messages. If the configured issue-closing regex is matched,
  # close the referenced Issue. Create cross-reference Notes corresponding to any other referenced Mentionables.
  def process_commit_messages(ref)
    is_default_branch = is_default_branch?(ref)

    @push_commits.each do |commit|
      # Close issues if these commits were pushed to the project's default branch and the commit message matches the
      # closing regex. Exclude any mentioned Issues from cross-referencing even if the commits are being pushed to
      # a different branch.
      issues_to_close = commit.closes_issues(user)

      # Load commit author only if needed.
      # For push with 1k commits it prevents 900+ requests in database
      author = nil

      # Keep track of the issues that will be actually closed because they are on a default branch.
      # Hence, when creating cross-reference notes, the not-closed issues (on non-default branches)
      # will also have cross-reference.
      actually_closed_issues = []

      if issues_to_close.present? && is_default_branch
        author ||= commit_user(commit)
        actually_closed_issues = issues_to_close
        issues_to_close.each do |issue|
          Issues::CloseService.new(project, author, {}).execute(issue, commit)
        end
      end

<<<<<<< HEAD
      if project.reference_issue_tracker?
        create_cross_reference_notes(commit, issues_to_close)
=======
      if project.default_issues_tracker?
        create_cross_reference_notes(commit, actually_closed_issues)
>>>>>>> 6c23fd38
      end
    end
  end

  def create_cross_reference_notes(commit, issues_to_close)
    # Create cross-reference notes for any other references than those given in issues_to_close.
    # Omit any issues that were referenced in an issue-closing phrase, or have already been
    # mentioned from this commit (probably from this commit being pushed to a different branch).
    refs = commit.references(project, user) - issues_to_close
    refs.reject! { |r| commit.has_mentioned?(r) }

    if refs.present?
      author ||= commit_user(commit)

      refs.each do |r|
        SystemNoteService.cross_reference(r, commit, author)
      end
    end
  end

  def build_push_data(oldrev, newrev, ref)
    Gitlab::PushDataBuilder.
      build(project, user, oldrev, newrev, ref, push_commits)
  end

  def push_to_existing_branch?(ref, oldrev)
    # Return if this is not a push to a branch (e.g. new commits)
    Gitlab::Git.branch_ref?(ref) && !Gitlab::Git.blank_ref?(oldrev)
  end

  def push_to_new_branch?(ref, oldrev)
    Gitlab::Git.branch_ref?(ref) && Gitlab::Git.blank_ref?(oldrev)
  end

  def push_remove_branch?(ref, newrev)
    Gitlab::Git.branch_ref?(ref) && Gitlab::Git.blank_ref?(newrev)
  end

  def push_to_branch?(ref)
    Gitlab::Git.branch_ref?(ref)
  end

  def is_default_branch?(ref)
    Gitlab::Git.branch_ref?(ref) &&
      (Gitlab::Git.ref_name(ref) == project.default_branch || project.default_branch.nil?)
  end

  def commit_user(commit)
    commit.author || user
  end
end<|MERGE_RESOLUTION|>--- conflicted
+++ resolved
@@ -91,13 +91,8 @@
         end
       end
 
-<<<<<<< HEAD
       if project.reference_issue_tracker?
-        create_cross_reference_notes(commit, issues_to_close)
-=======
-      if project.default_issues_tracker?
         create_cross_reference_notes(commit, actually_closed_issues)
->>>>>>> 6c23fd38
       end
     end
   end
