--- conflicted
+++ resolved
@@ -79,7 +79,6 @@
     ProjectCacheWorker.perform_async(@project.id)
   end
 
-<<<<<<< HEAD
   def index_commits_blobs
     indexer = Elastic::Indexer.new
     indexer.run(
@@ -88,13 +87,13 @@
       params[:oldrev],
       params[:newrev]
     )
-=======
+  end
+
   def perform_housekeeping
     housekeeping = Projects::HousekeepingService.new(@project)
     housekeeping.increment!
     housekeeping.execute if housekeeping.needed?
   rescue Projects::HousekeepingService::LeaseTaken
->>>>>>> ac8c6f24
   end
 
   def process_default_branch
