--- conflicted
+++ resolved
@@ -64,17 +64,13 @@
     EventCreateService.new.push(project, user, @push_data)
     project.execute_hooks(@push_data.dup, :push_hooks)
     project.execute_services(@push_data.dup, :push_hooks)
-<<<<<<< HEAD
 
-    if Gitlab.config.elasticsearch.enabled 
+    if Gitlab.config.elasticsearch.enabled
       project.repository.index_commits
       project.repository.index_blobs
     end
 
-    CreateCommitBuildsService.new.execute(project, @user, @push_data)
-=======
     CreateCommitBuildsService.new.execute(project, @user, @push_data, mirror_update: mirror_update)
->>>>>>> 996ae12c
     ProjectCacheWorker.perform_async(project.id)
   end
 
