class GitTagPushService
  attr_accessor :project, :user, :push_data

<<<<<<< HEAD
  def execute(project, user, oldrev, newrev, ref, mirror_update: false)
    project.repository.expire_cache
=======
  def execute(project, user, oldrev, newrev, ref)
    project.repository.before_create_tag
>>>>>>> 204a9895

    @project, @user = project, user
    @push_data = build_push_data(oldrev, newrev, ref)

    EventCreateService.new.push(project, user, @push_data)
    project.execute_hooks(@push_data.dup, :tag_push_hooks)
    project.execute_services(@push_data.dup, :tag_push_hooks)
    CreateCommitBuildsService.new.execute(project, @user, @push_data, mirror_update: mirror_update)
    ProjectCacheWorker.perform_async(project.id)

    true
  end

  private

  def build_push_data(oldrev, newrev, ref)
    commits = []
    message = nil

    if !Gitlab::Git.blank_ref?(newrev)
      tag_name = Gitlab::Git.ref_name(ref)
      tag = project.repository.find_tag(tag_name)
      if tag && tag.target == newrev
        commit = project.commit(tag.target)
        commits = [commit].compact
        message = tag.message
      end
    end

    Gitlab::PushDataBuilder.
      build(project, user, oldrev, newrev, ref, commits, message)
  end
end<|MERGE_RESOLUTION|>--- conflicted
+++ resolved
@@ -1,13 +1,8 @@
 class GitTagPushService
   attr_accessor :project, :user, :push_data
 
-<<<<<<< HEAD
   def execute(project, user, oldrev, newrev, ref, mirror_update: false)
-    project.repository.expire_cache
-=======
-  def execute(project, user, oldrev, newrev, ref)
     project.repository.before_create_tag
->>>>>>> 204a9895
 
     @project, @user = project, user
     @push_data = build_push_data(oldrev, newrev, ref)
