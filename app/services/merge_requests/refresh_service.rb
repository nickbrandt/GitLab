module MergeRequests
  class RefreshService < MergeRequests::BaseService
    def execute(oldrev, newrev, ref)
      return true unless Gitlab::Git.branch_ref?(ref)

      @oldrev, @newrev = oldrev, newrev
      @branch_name = Gitlab::Git.ref_name(ref)

      find_new_commits
      reload_merge_requests

      # Leave a system note if a branch was deleted/added
      if branch_added? || branch_removed?
        comment_mr_branch_presence_changed
        comment_mr_with_commits
      else
        comment_mr_with_commits
        close_merge_requests
      end

      execute_mr_web_hooks
<<<<<<< HEAD
      comment_mr_with_commits
      reset_approvals_for_merge_requests
=======
>>>>>>> 0e73d7b6

      true
    end

    private

    # Collect open merge requests that target same branch we push into
    # and close if push to master include last commit from merge request
    # We need this to close(as merged) merge requests that were merged into
    # target branch manually
    def close_merge_requests
      commit_ids = @commits.map(&:id)
      merge_requests = @project.merge_requests.opened.where(target_branch: @branch_name).to_a
      merge_requests = merge_requests.select(&:last_commit)

      merge_requests = merge_requests.select do |merge_request|
        commit_ids.include?(merge_request.last_commit.id)
      end

      merge_requests.uniq.select(&:source_project).each do |merge_request|
        MergeRequests::PostMergeService.
          new(merge_request.target_project, @current_user).
          execute(merge_request)
      end
    end

    def force_push?
      Gitlab::ForcePushCheck.force_push?(@project, @oldrev, @newrev)
    end

    # Refresh merge request diff if we push to source or target branch of merge request
    # Note: we should update merge requests from forks too
    def reload_merge_requests
      merge_requests = @project.merge_requests.opened.by_branch(@branch_name).to_a
      merge_requests += fork_merge_requests.by_branch(@branch_name).to_a
      merge_requests = filter_merge_requests(merge_requests)

      merge_requests.each do |merge_request|

        if merge_request.source_branch == @branch_name || force_push?
          merge_request.reload_code
          merge_request.mark_as_unchecked
        else
          mr_commit_ids = merge_request.commits.map(&:id)
          push_commit_ids = @commits.map(&:id)
          matches = mr_commit_ids & push_commit_ids

          if matches.any?
            merge_request.reload_code
            merge_request.mark_as_unchecked
          else
            merge_request.mark_as_unchecked
          end
        end
      end
    end

<<<<<<< HEAD
    # Reset approvals for merge request
    # Note: we should reset approvals for merge requests from forks too
    def reset_approvals_for_merge_requests
      if @project.approvals_before_merge.nonzero? && @project.reset_approvals_on_push
        merge_requests = @project.merge_requests.opened.where(source_branch: @branch_name).to_a
        merge_requests += @fork_merge_requests.where(source_branch: @branch_name).to_a
        merge_requests = filter_merge_requests(merge_requests)

        merge_requests.each do |merge_request|
          merge_request.approvals.destroy_all
        end
=======
    def find_new_commits
      if branch_added?
        @commits = []

        merge_request = merge_requests_for_source_branch.first
        return unless merge_request

        last_commit = merge_request.last_commit

        begin
          # Since any number of commits could have been made to the restored branch,
          # find the common root to see what has been added.
          common_ref = @project.repository.merge_base(last_commit.id, @newrev)
          # If the a commit no longer exists in this repo, gitlab_git throws
          # a Rugged::OdbError. This is fixed in https://gitlab.com/gitlab-org/gitlab_git/merge_requests/52
          @commits = @project.repository.commits_between(common_ref, @newrev) if common_ref
        rescue
        end
      elsif branch_removed?
        # No commits for a deleted branch.
        @commits = []
      else
        @commits = @project.repository.commits_between(@oldrev, @newrev)
      end
    end

    # Add comment about branches being deleted or added to merge requests
    def comment_mr_branch_presence_changed
      presence = branch_added? ? :add : :delete

      merge_requests_for_source_branch.each do |merge_request|
        SystemNoteService.change_branch_presence(
            merge_request, merge_request.project, @current_user,
            :source, @branch_name, presence)
>>>>>>> 0e73d7b6
      end
    end

    # Add comment about pushing new commits to merge requests
    def comment_mr_with_commits
      return unless @commits.present?

      merge_requests_for_source_branch.each do |merge_request|
        mr_commit_ids = Set.new(merge_request.commits.map(&:id))

        new_commits, existing_commits = @commits.partition do |commit|
          mr_commit_ids.include?(commit.id)
        end

        SystemNoteService.add_commits(merge_request, merge_request.project,
                                      @current_user, new_commits,
                                      existing_commits, @oldrev)
      end
    end

    # Call merge request webhook with update branches
    def execute_mr_web_hooks
      merge_requests_for_source_branch.each do |merge_request|
        execute_hooks(merge_request, 'update')
      end
    end

    def filter_merge_requests(merge_requests)
      merge_requests.uniq.select(&:source_project)
    end

    def merge_requests_for_source_branch
      @source_merge_requests ||= begin
        merge_requests = @project.origin_merge_requests.opened.where(source_branch: @branch_name).to_a
        merge_requests += fork_merge_requests.where(source_branch: @branch_name).to_a
        filter_merge_requests(merge_requests)
      end
    end

    def fork_merge_requests
      @fork_merge_requests ||= @project.fork_merge_requests.opened
    end

    def branch_added?
      Gitlab::Git.blank_ref?(@oldrev)
    end

    def branch_removed?
      Gitlab::Git.blank_ref?(@newrev)
    end
  end
end<|MERGE_RESOLUTION|>--- conflicted
+++ resolved
@@ -19,11 +19,7 @@
       end
 
       execute_mr_web_hooks
-<<<<<<< HEAD
-      comment_mr_with_commits
       reset_approvals_for_merge_requests
-=======
->>>>>>> 0e73d7b6
 
       true
     end
@@ -81,7 +77,6 @@
       end
     end
 
-<<<<<<< HEAD
     # Reset approvals for merge request
     # Note: we should reset approvals for merge requests from forks too
     def reset_approvals_for_merge_requests
@@ -93,7 +88,9 @@
         merge_requests.each do |merge_request|
           merge_request.approvals.destroy_all
         end
-=======
+      end
+    end
+
     def find_new_commits
       if branch_added?
         @commits = []
@@ -128,7 +125,6 @@
         SystemNoteService.change_branch_presence(
             merge_request, merge_request.project, @current_user,
             :source, @branch_name, presence)
->>>>>>> 0e73d7b6
       end
     end
 
