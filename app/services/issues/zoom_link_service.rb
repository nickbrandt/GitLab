# frozen_string_literal: true

module Issues
  class ZoomLinkService < Issues::BaseService
    def initialize(issue, user)
      super(issue.project, user)

      @issue = issue
      @added_meeting = fetch_added_meeting
    end

    def add_link(link)
      if can_add_link? && (link = parse_link(link))
<<<<<<< HEAD
        success(_('Zoom meeting added'), create_zoom_meeting(link))
=======
        track_meeting_added_event
        success(_('Zoom meeting added'), append_to_description(link))
>>>>>>> fc967011
      else
        error(_('Failed to add a Zoom meeting'))
      end
    end

    def remove_link
      if can_remove_link?
<<<<<<< HEAD
        success(_('Zoom meeting removed'), remove_zoom_meeting)
=======
        track_meeting_removed_event
        success(_('Zoom meeting removed'), remove_from_description)
>>>>>>> fc967011
      else
        error(_('Failed to remove a Zoom meeting'))
      end
    end

    def can_add_link?
      can? && !@added_meeting
    end

    def can_remove_link?
      can? && !!@added_meeting
    end

    def parse_link(link)
      Gitlab::ZoomLinkExtractor.new(link).links.last
    end

    private

    attr_reader :issue

    def fetch_added_meeting
      ZoomMeeting.canonical_meeting(@issue)
    def issue_description
      issue.description || ''
    end

    def track_meeting_added_event
      ::Gitlab::Tracking.event('IncidentManagement::ZoomIntegration', 'add_zoom_meeting', label: 'Issue ID', value: issue.id)
<<<<<<< HEAD
=======
    end

    def track_meeting_removed_event
      ::Gitlab::Tracking.event('IncidentManagement::ZoomIntegration', 'remove_zoom_meeting', label: 'Issue ID', value: issue.id)
    end

    def success(message, description)
      ServiceResponse
        .success(message: message, payload: { description: description })
>>>>>>> fc967011
    end

    def track_meeting_removed_event
      ::Gitlab::Tracking.event('IncidentManagement::ZoomIntegration', 'remove_zoom_meeting', label: 'Issue ID', value: issue.id)
    end

    def add_zoom_meeting(link)
      ZoomMeeting.create(
        issue: @issue,
        project: @issue.project,
        issue_status: :added,
        url: link
      )
      issue.zoom_meetings
    end

    def remove_zoom_meeting
      @added_meeting.issue_status = :removed
      @added_meeting.save
      issue.zoom_meetings
    end

    def success(message, zoom_meetings)
      ServiceResponse.success(
        message: message,
        payload: { zoom_meetings: zoom_meetings }
      )
    end

    def error(message)
      ServiceResponse.error(message: message)
    end

    def can?
      current_user.can?(:update_issue, project)
    end
  end
end<|MERGE_RESOLUTION|>--- conflicted
+++ resolved
@@ -11,12 +11,7 @@
 
     def add_link(link)
       if can_add_link? && (link = parse_link(link))
-<<<<<<< HEAD
-        success(_('Zoom meeting added'), create_zoom_meeting(link))
-=======
-        track_meeting_added_event
-        success(_('Zoom meeting added'), append_to_description(link))
->>>>>>> fc967011
+        success(_('Zoom meeting added'), add_zoom_meeting(link))
       else
         error(_('Failed to add a Zoom meeting'))
       end
@@ -24,12 +19,7 @@
 
     def remove_link
       if can_remove_link?
-<<<<<<< HEAD
         success(_('Zoom meeting removed'), remove_zoom_meeting)
-=======
-        track_meeting_removed_event
-        success(_('Zoom meeting removed'), remove_from_description)
->>>>>>> fc967011
       else
         error(_('Failed to remove a Zoom meeting'))
       end
@@ -53,24 +43,10 @@
 
     def fetch_added_meeting
       ZoomMeeting.canonical_meeting(@issue)
-    def issue_description
-      issue.description || ''
     end
 
     def track_meeting_added_event
       ::Gitlab::Tracking.event('IncidentManagement::ZoomIntegration', 'add_zoom_meeting', label: 'Issue ID', value: issue.id)
-<<<<<<< HEAD
-=======
-    end
-
-    def track_meeting_removed_event
-      ::Gitlab::Tracking.event('IncidentManagement::ZoomIntegration', 'remove_zoom_meeting', label: 'Issue ID', value: issue.id)
-    end
-
-    def success(message, description)
-      ServiceResponse
-        .success(message: message, payload: { description: description })
->>>>>>> fc967011
     end
 
     def track_meeting_removed_event
