--- conflicted
+++ resolved
@@ -1,14 +1,8 @@
 module Emails
   class BaseService
-<<<<<<< HEAD
-    def initialize(user, params = {})
-      @user, @params = user, params.dup
-=======
-    def initialize(current_user, opts)
-      @current_user = current_user
-      @user = opts.delete(:user)
-      @email = opts[:email]
->>>>>>> de01353b
+    def initialize(current_user, params = {})
+      @current_user, @params = current_user, params.dup
+      @user = params.delete(:user)
     end
   end
 end