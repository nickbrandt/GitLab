class Projects::MergeRequestsController < Projects::ApplicationController
  include ToggleSubscriptionAction
  include DiffHelper
  include IssuableActions

  before_action :module_enabled
  before_action :merge_request, only: [
    :edit, :update, :show, :diffs, :commits, :builds, :merge, :merge_check,
    :ci_status, :toggle_subscription, :cancel_merge_when_build_succeeds, :remove_wip,
    :approve, :rebase
  ]
  before_action :closes_issues, only: [:edit, :update, :show, :diffs, :commits, :builds]
  before_action :validates_merge_request, only: [:show, :diffs, :commits, :builds]
  before_action :define_show_vars, only: [:show, :diffs, :commits, :builds]
  before_action :define_widget_vars, only: [:merge, :cancel_merge_when_build_succeeds, :merge_check]
  before_action :ensure_ref_fetched, only: [:show, :diffs, :commits, :builds]

  # Allow read any merge_request
  before_action :authorize_read_merge_request!

  # Allow write(create) merge_request
  before_action :authorize_create_merge_request!, only: [:new, :create]

  # Allow modify merge_request
  before_action :authorize_update_merge_request!, only: [:close, :edit, :update, :remove_wip, :sort]

  def index
    terms = params['issue_search']
    @merge_requests = get_merge_requests_collection

    if terms.present?
      if terms =~ /\A[#!](\d+)\z/
        @merge_requests = @merge_requests.where(iid: $1)
      else
        @merge_requests = @merge_requests.full_search(terms)
      end
    end

    @merge_requests = @merge_requests.page(params[:page])
    @merge_requests = @merge_requests.preload(:target_project)

    @label = @project.labels.find_by(title: params[:label_name])

    respond_to do |format|
      format.html
      format.json do
        render json: {
          html: view_to_html_string("projects/merge_requests/_merge_requests")
        }
      end
    end
  end

  def show
    @note_counts = Note.where(commit_id: @merge_request.commits.map(&:id)).
      group(:commit_id).count

    respond_to do |format|
      format.html
<<<<<<< HEAD
      format.json { render json: @merge_request, methods: :rebase_in_progress? }
      format.diff { render text: @merge_request.to_diff(current_user) }
      format.patch { render text: @merge_request.to_patch(current_user) }
=======
      format.json { render json: @merge_request }
      format.diff { render text: @merge_request.to_diff }
      format.patch { render text: @merge_request.to_patch }
>>>>>>> 41c478cb
    end
  end

  def diffs
    apply_diff_view_cookie!

    @commit = @merge_request.last_commit
    @base_commit = @merge_request.diff_base_commit

    # MRs created before 8.4 don't have a diff_base_commit,
    # but we need it for the "View file @ ..." link by deleted files
    @base_commit ||= @merge_request.first_commit.parent || @merge_request.first_commit

    @comments_allowed = @reply_allowed = true
    @comments_target = {
      noteable_type: 'MergeRequest',
      noteable_id: @merge_request.id
    }
    @line_notes = @merge_request.notes.where("line_code is not null")

    respond_to do |format|
      format.html
      format.json { render json: { html: view_to_html_string("projects/merge_requests/show/_diffs") } }
    end
  end

  def commits
    respond_to do |format|
      format.html { render 'show' }
      format.json { render json: { html: view_to_html_string('projects/merge_requests/show/_commits') } }
    end
  end

  def builds
    respond_to do |format|
      format.html { render 'show' }
      format.json { render json: { html: view_to_html_string('projects/merge_requests/show/_builds') } }
    end
  end

  def new
    params[:merge_request] ||= ActionController::Parameters.new(source_project: @project)
    @merge_request = MergeRequests::BuildService.new(project, current_user, merge_request_params).execute
    @noteable = @merge_request

    @target_branches = if @merge_request.target_project
                         @merge_request.target_project.repository.branch_names
                       else
                         []
                       end

    @target_project = merge_request.target_project
    @source_project = merge_request.source_project
    @commits = @merge_request.compare_commits.reverse
    @commit = @merge_request.last_commit
    @base_commit = @merge_request.diff_base_commit
    @diffs = @merge_request.compare.diffs(diff_options) if @merge_request.compare

    @ci_commit = @merge_request.ci_commit
    @statuses = @ci_commit.statuses if @ci_commit

    @note_counts = Note.where(commit_id: @commits.map(&:id)).
      group(:commit_id).count

    set_suggested_approvers
  end



  def create
    @target_branches ||= []
    @merge_request = MergeRequests::CreateService.new(project, current_user, merge_request_params).execute

    if @merge_request.valid?
      redirect_to(merge_request_path(@merge_request))
    else
      @source_project = @merge_request.source_project
      @target_project = @merge_request.target_project
      render action: "new"
    end
  end

  def edit
    @source_project = @merge_request.source_project
    @target_project = @merge_request.target_project
    @target_branches = @merge_request.target_project.repository.branch_names

    set_suggested_approvers
  end

  def update
    @merge_request = MergeRequests::UpdateService.new(project, current_user, merge_request_params).execute(@merge_request)

    if @merge_request.valid?
      respond_to do |format|
        format.js
        format.html do
          redirect_to([@merge_request.target_project.namespace.becomes(Namespace),
                       @merge_request.target_project, @merge_request])
        end
        format.json do
          render json: @merge_request.to_json(include: [:milestone, :labels, assignee: { methods: :avatar_url }])
        end
      end
    else
      render "edit"
    end
  end

  def remove_wip
    MergeRequests::UpdateService.new(project, current_user, title: @merge_request.wipless_title).execute(@merge_request)

    redirect_to namespace_project_merge_request_path(@project.namespace, @project, @merge_request),
      notice: "The merge request can now be merged."
  end

  def merge_check
    @merge_request.check_if_can_be_merged

    render partial: "projects/merge_requests/widget/show.html.haml", layout: false
  end

  def cancel_merge_when_build_succeeds
    return access_denied! unless @merge_request.can_cancel_merge_when_build_succeeds?(current_user)

    MergeRequests::MergeWhenBuildSucceedsService.new(@project, current_user).cancel(@merge_request)
  end

  def merge
    return access_denied! unless @merge_request.can_be_merged_by?(current_user)
    return render_404 unless @merge_request.approved?

    unless @merge_request.mergeable?
      @status = :failed
      return
    end

    TodoService.new.merge_merge_request(merge_request, current_user)

    @merge_request.update(merge_error: nil)

    if params[:merge_when_build_succeeds].present? && @merge_request.ci_commit && @merge_request.ci_commit.active?
      MergeRequests::MergeWhenBuildSucceedsService.new(@project, current_user, merge_params)
                                                      .execute(@merge_request)
      @status = :merge_when_build_succeeds
    else
      MergeWorker.perform_async(@merge_request.id, current_user.id, params)
      @status = :success
    end
  end

  def rebase
    return access_denied! unless @merge_request.can_be_merged_by?(current_user)
    return render_404 unless @merge_request.approved?

    RebaseWorker.perform_async(@merge_request.id, current_user.id)
  end

  def branch_from
    #This is always source
    @source_project = @merge_request.nil? ? @project : @merge_request.source_project
    @commit = @repository.commit(params[:ref]) if params[:ref].present?
  end

  def branch_to
    @target_project = selected_target_project
    @commit = @target_project.commit(params[:ref]) if params[:ref].present?
  end

  def update_branches
    @target_project = selected_target_project
    @target_branches = @target_project.repository.branch_names

    respond_to do |format|
      format.js
    end
  end

  def ci_status
    ci_commit = @merge_request.ci_commit
    if ci_commit
      status = ci_commit.status
      coverage = ci_commit.try(:coverage)
    else
      ci_service = @merge_request.source_project.ci_service
      status = ci_service.commit_status(merge_request.last_commit.sha, merge_request.source_branch) if ci_service

      if ci_service.respond_to?(:commit_coverage)
        coverage = ci_service.commit_coverage(merge_request.last_commit.sha, merge_request.source_branch)
      end
    end

    response = {
      title: merge_request.title,
      sha: merge_request.last_commit_short_sha,
      status: status,
      coverage: coverage
    }

    render json: response
  end

  def approve
    unless @merge_request.can_approve?(current_user)
      return render_404
    end

    MergeRequests::ApprovalService.
      new(project, current_user).
      execute(@merge_request)

    redirect_to merge_request_path(@merge_request)
  end

  protected

  def selected_target_project
    if @project.id.to_s == params[:target_project_id] || @project.forked_project_link.nil?
      @project
    else
      @project.forked_project_link.forked_from_project
    end
  end

  def merge_request
    @merge_request ||= @project.merge_requests.find_by!(iid: params[:id])
  end
  alias_method :subscribable_resource, :merge_request
  alias_method :issuable, :merge_request

  def closes_issues
    @closes_issues ||= @merge_request.closes_issues
  end

  def authorize_update_merge_request!
    return render_404 unless can?(current_user, :update_merge_request, @merge_request)
  end

  def authorize_admin_merge_request!
    return render_404 unless can?(current_user, :admin_merge_request, @merge_request)
  end

  def module_enabled
    return render_404 unless @project.merge_requests_enabled
  end

  def validates_merge_request
    # If source project was removed (Ex. mr from fork to origin)
    return invalid_mr unless @merge_request.source_project

    # Show git not found page
    # if there is no saved commits between source & target branch
    if @merge_request.commits.blank?
      # and if target branch doesn't exist
      return invalid_mr unless @merge_request.target_branch_exists?

      # or if source branch doesn't exist
      return invalid_mr unless @merge_request.source_branch_exists?
    end
  end

  def define_show_vars
    # Build a note object for comment form
    @note = @project.notes.new(noteable: @merge_request)
    @notes = @merge_request.mr_and_commit_notes.nonawards.inc_author.fresh
    @discussions = Note.discussions_from_notes(@notes)
    @noteable = @merge_request

    # Get commits from repository
    # or from cache if already merged
    @commits = @merge_request.commits

    @merge_request_diff = @merge_request.merge_request_diff

    @ci_commit = @merge_request.ci_commit
    @statuses = @ci_commit.statuses if @ci_commit

    if @merge_request.locked_long_ago?
      @merge_request.unlock_mr
      @merge_request.close
    end
  end

  def define_widget_vars
    @ci_commit = @merge_request.ci_commit
    closes_issues
  end

  def invalid_mr
    # Render special view for MR with removed source or target branch
    render 'invalid'
  end

  def set_suggested_approvers
    if @merge_request.requires_approve?
      @suggested_approvers = Gitlab::AuthorityAnalyzer.new(
        @merge_request,
        current_user
      ).calculate(@merge_request.approvals_required)
    end
  end

  def merge_request_params
    params.require(:merge_request).permit(
      :title, :assignee_id, :source_project_id, :source_branch,
      :target_project_id, :target_branch, :milestone_id, :approver_ids,
      :state_event, :description, :task_num, label_ids: []
    )
  end

  def merge_params
    params.permit(:should_remove_source_branch, :commit_message)
  end

  # Make sure merge requests created before 8.0
  # have head file in refs/merge-requests/
  def ensure_ref_fetched
    @merge_request.ensure_ref_fetched
  end
end<|MERGE_RESOLUTION|>--- conflicted
+++ resolved
@@ -57,15 +57,9 @@
 
     respond_to do |format|
       format.html
-<<<<<<< HEAD
       format.json { render json: @merge_request, methods: :rebase_in_progress? }
-      format.diff { render text: @merge_request.to_diff(current_user) }
-      format.patch { render text: @merge_request.to_patch(current_user) }
-=======
-      format.json { render json: @merge_request }
       format.diff { render text: @merge_request.to_diff }
       format.patch { render text: @merge_request.to_patch }
->>>>>>> 41c478cb
     end
   end
 
