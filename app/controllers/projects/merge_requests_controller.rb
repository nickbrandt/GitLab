class Projects::MergeRequestsController < Projects::ApplicationController
  include ToggleSubscriptionAction
  include DiffHelper

  before_action :module_enabled
  before_action :merge_request, only: [
    :edit, :update, :show, :diffs, :commits, :builds, :merge, :merge_check,
<<<<<<< HEAD
    :ci_status, :toggle_subscription, :approve, :rebase, :cancel_merge_when_build_succeeds
=======
    :ci_status, :cancel_merge_when_build_succeeds
>>>>>>> bc590ce6
  ]
  before_action :closes_issues, only: [:edit, :update, :show, :diffs, :commits, :builds]
  before_action :validates_merge_request, only: [:show, :diffs, :commits, :builds]
  before_action :define_show_vars, only: [:show, :diffs, :commits, :builds]
  before_action :define_widget_vars, only: [:merge, :cancel_merge_when_build_succeeds, :merge_check]
  before_action :ensure_ref_fetched, only: [:show, :diffs, :commits, :builds]

  # Allow read any merge_request
  before_action :authorize_read_merge_request!

  # Allow write(create) merge_request
  before_action :authorize_create_merge_request!, only: [:new, :create]

  # Allow modify merge_request
  before_action :authorize_update_merge_request!, only: [:close, :edit, :update, :sort]

  def index
    terms = params['issue_search']
    @merge_requests = get_merge_requests_collection

    if terms.present?
      if terms =~ /\A[#!](\d+)\z/
        @merge_requests = @merge_requests.where(iid: $1)
      else
        @merge_requests = @merge_requests.full_search(terms)
      end
    end

    @merge_requests = @merge_requests.page(params[:page]).per(PER_PAGE)
    @merge_requests = @merge_requests.preload(:target_project)

    @label = @project.labels.find_by(title: params[:label_name])

    respond_to do |format|
      format.html
      format.json do
        render json: {
          html: view_to_html_string("projects/merge_requests/_merge_requests")
        }
      end
    end
  end

  def show
    @note_counts = Note.where(commit_id: @merge_request.commits.map(&:id)).
      group(:commit_id).count

    respond_to do |format|
      format.html
      format.json { render json: @merge_request, methods: :rebase_in_progress? }
      format.diff { render text: @merge_request.to_diff(current_user) }
      format.patch { render text: @merge_request.to_patch(current_user) }
    end
  end

  def diffs
    apply_diff_view_cookie!

    @commit = @merge_request.last_commit
    @base_commit = @merge_request.diff_base_commit

    # MRs created before 8.4 don't have a diff_base_commit,
    # but we need it for the "View file @ ..." link by deleted files
    @base_commit ||= @merge_request.first_commit.parent || @merge_request.first_commit

    @comments_allowed = @reply_allowed = true
    @comments_target = {
      noteable_type: 'MergeRequest',
      noteable_id: @merge_request.id
    }
    @line_notes = @merge_request.notes.where("line_code is not null")

    respond_to do |format|
      format.html
      format.json { render json: { html: view_to_html_string("projects/merge_requests/show/_diffs") } }
    end
  end

  def commits
    respond_to do |format|
      format.html { render 'show' }
      format.json { render json: { html: view_to_html_string('projects/merge_requests/show/_commits') } }
    end
  end

  def builds
    respond_to do |format|
      format.html { render 'show' }
      format.json { render json: { html: view_to_html_string('projects/merge_requests/show/_builds') } }
    end
  end

  def new
    params[:merge_request] ||= ActionController::Parameters.new(source_project: @project)
    @merge_request = MergeRequests::BuildService.new(project, current_user, merge_request_params).execute
    @noteable = @merge_request

    @target_branches = if @merge_request.target_project
                         @merge_request.target_project.repository.branch_names
                       else
                         []
                       end

    @target_project = merge_request.target_project
    @source_project = merge_request.source_project
    @commits = @merge_request.compare_commits.reverse
    @commit = @merge_request.last_commit
    @base_commit = @merge_request.diff_base_commit
    @diffs = @merge_request.compare.diffs(diff_options) if @merge_request.compare

    @ci_commit = @merge_request.ci_commit
    @statuses = @ci_commit.statuses if @ci_commit

    @note_counts = Note.where(commit_id: @commits.map(&:id)).
      group(:commit_id).count

    set_suggested_approvers
  end



  def create
    @target_branches ||= []
    @merge_request = MergeRequests::CreateService.new(project, current_user, merge_request_params).execute

    if @merge_request.valid?
      redirect_to(merge_request_path(@merge_request))
    else
      @source_project = @merge_request.source_project
      @target_project = @merge_request.target_project
      render action: "new"
    end
  end

  def edit
    @source_project = @merge_request.source_project
    @target_project = @merge_request.target_project
    @target_branches = @merge_request.target_project.repository.branch_names

    set_suggested_approvers
  end

  def update
    @merge_request = MergeRequests::UpdateService.new(project, current_user, merge_request_params).execute(@merge_request)

    if @merge_request.valid?
      respond_to do |format|
        format.js
        format.html do
          redirect_to([@merge_request.target_project.namespace.becomes(Namespace),
                       @merge_request.target_project, @merge_request])
        end
        format.json do
          render json: {
            saved: @merge_request.valid?,
            assignee_avatar_url: @merge_request.assignee.try(:avatar_url)
          }
        end
      end
    else
      render "edit"
    end
  end

  def merge_check
    @merge_request.check_if_can_be_merged

    render partial: "projects/merge_requests/widget/show.html.haml", layout: false
  end

  def cancel_merge_when_build_succeeds
    return access_denied! unless @merge_request.can_cancel_merge_when_build_succeeds?(current_user)

    MergeRequests::MergeWhenBuildSucceedsService.new(@project, current_user).cancel(@merge_request)
  end

  def merge
    return access_denied! unless @merge_request.can_be_merged_by?(current_user)
    return render_404 unless @merge_request.approved?

    unless @merge_request.mergeable?
      @status = :failed
      return
    end

    TodoService.new.merge_merge_request(merge_request, current_user)

    @merge_request.update(merge_error: nil)

    if params[:merge_when_build_succeeds].present? && @merge_request.ci_commit && @merge_request.ci_commit.active?
      MergeRequests::MergeWhenBuildSucceedsService.new(@project, current_user, merge_params)
                                                      .execute(@merge_request)
      @status = :merge_when_build_succeeds
    else
      MergeWorker.perform_async(@merge_request.id, current_user.id, params)
      @status = :success
    end
  end

  def rebase
    return access_denied! unless @merge_request.can_be_merged_by?(current_user)
    return render_404 unless @merge_request.approved?

    RebaseWorker.perform_async(@merge_request.id, current_user.id)
  end

  def branch_from
    #This is always source
    @source_project = @merge_request.nil? ? @project : @merge_request.source_project
    @commit = @repository.commit(params[:ref]) if params[:ref].present?
  end

  def branch_to
    @target_project = selected_target_project
    @commit = @target_project.commit(params[:ref]) if params[:ref].present?
  end

  def update_branches
    @target_project = selected_target_project
    @target_branches = @target_project.repository.branch_names

    respond_to do |format|
      format.js
    end
  end

  def ci_status
    ci_service = @merge_request.source_project.ci_service
    status = ci_service.commit_status(merge_request.last_commit.sha, merge_request.source_branch)

    if ci_service.respond_to?(:commit_coverage)
      coverage = ci_service.commit_coverage(merge_request.last_commit.sha, merge_request.source_branch)
    end

    response = {
      status: status,
      coverage: coverage
    }

    render json: response
  end

<<<<<<< HEAD
  def toggle_subscription
    @merge_request.toggle_subscription(current_user)

    render nothing: true
  end

  def approve
    unless @merge_request.can_approve?(current_user)
      return render_404
    end

    @approval = @merge_request.approvals.new
    @approval.user = current_user

    if @approval.save
      SystemNoteService.approve_mr(@merge_request, current_user)
    end

    redirect_to merge_request_path(@merge_request)
  end

=======
>>>>>>> bc590ce6
  protected

  def selected_target_project
    if @project.id.to_s == params[:target_project_id] || @project.forked_project_link.nil?
      @project
    else
      @project.forked_project_link.forked_from_project
    end
  end

  def merge_request
    @merge_request ||= @project.merge_requests.find_by!(iid: params[:id])
  end
  alias_method :subscribable_resource, :merge_request

  def closes_issues
    @closes_issues ||= @merge_request.closes_issues
  end

  def authorize_update_merge_request!
    return render_404 unless can?(current_user, :update_merge_request, @merge_request)
  end

  def authorize_admin_merge_request!
    return render_404 unless can?(current_user, :admin_merge_request, @merge_request)
  end

  def module_enabled
    return render_404 unless @project.merge_requests_enabled
  end

  def validates_merge_request
    # If source project was removed (Ex. mr from fork to origin)
    return invalid_mr unless @merge_request.source_project

    # Show git not found page
    # if there is no saved commits between source & target branch
    if @merge_request.commits.blank?
      # and if target branch doesn't exist
      return invalid_mr unless @merge_request.target_branch_exists?

      # or if source branch doesn't exist
      return invalid_mr unless @merge_request.source_branch_exists?
    end
  end

  def define_show_vars
    # Build a note object for comment form
    @note = @project.notes.new(noteable: @merge_request)
    @notes = @merge_request.mr_and_commit_notes.nonawards.inc_author.fresh
    @discussions = Note.discussions_from_notes(@notes)
    @noteable = @merge_request

    # Get commits from repository
    # or from cache if already merged
    @commits = @merge_request.commits

    @merge_request_diff = @merge_request.merge_request_diff

    @ci_commit = @merge_request.ci_commit
    @statuses = @ci_commit.statuses if @ci_commit

    if @merge_request.locked_long_ago?
      @merge_request.unlock_mr
      @merge_request.close
    end
  end

  def define_widget_vars
    @ci_commit = @merge_request.ci_commit
    closes_issues
  end

  def invalid_mr
    # Render special view for MR with removed source or target branch
    render 'invalid'
  end

  def set_suggested_approvers
    if @merge_request.requires_approve?
      @suggested_approvers = Gitlab::AuthorityAnalyzer.new(
        @merge_request,
        current_user
      ).calculate(@merge_request.approvals_required)
    end
  end

  def merge_request_params
    params.require(:merge_request).permit(
      :title, :assignee_id, :source_project_id, :source_branch,
      :target_project_id, :target_branch, :milestone_id, :approver_ids,
      :state_event, :description, :task_num, label_ids: []
    )
  end

  def merge_params
    params.permit(:should_remove_source_branch, :commit_message)
  end

  # Make sure merge requests created before 8.0
  # have head file in refs/merge-requests/
  def ensure_ref_fetched
    @merge_request.ensure_ref_fetched
  end
end<|MERGE_RESOLUTION|>--- conflicted
+++ resolved
@@ -5,11 +5,7 @@
   before_action :module_enabled
   before_action :merge_request, only: [
     :edit, :update, :show, :diffs, :commits, :builds, :merge, :merge_check,
-<<<<<<< HEAD
-    :ci_status, :toggle_subscription, :approve, :rebase, :cancel_merge_when_build_succeeds
-=======
-    :ci_status, :cancel_merge_when_build_succeeds
->>>>>>> bc590ce6
+    :ci_status, :approve, :rebase, :cancel_merge_when_build_succeeds
   ]
   before_action :closes_issues, only: [:edit, :update, :show, :diffs, :commits, :builds]
   before_action :validates_merge_request, only: [:show, :diffs, :commits, :builds]
@@ -252,13 +248,6 @@
     render json: response
   end
 
-<<<<<<< HEAD
-  def toggle_subscription
-    @merge_request.toggle_subscription(current_user)
-
-    render nothing: true
-  end
-
   def approve
     unless @merge_request.can_approve?(current_user)
       return render_404
@@ -274,8 +263,6 @@
     redirect_to merge_request_path(@merge_request)
   end
 
-=======
->>>>>>> bc590ce6
   protected
 
   def selected_target_project
