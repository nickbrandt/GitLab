--- conflicted
+++ resolved
@@ -59,15 +59,11 @@
 
     respond_to do |format|
       format.html
-<<<<<<< HEAD
-      format.json   { render json: @merge_request, methods: :rebase_in_progress? }
-=======
-      
+
       format.json do
-        render json: @merge_request
-      end
-
->>>>>>> bf2a86b7
+        render json: @merge_request, methods: :rebase_in_progress?
+      end
+
       format.patch  do
         return render_404 unless @merge_request.diff_refs
 
@@ -230,7 +226,6 @@
       return
     end
 
-<<<<<<< HEAD
     merge_request_service = MergeRequests::MergeService.new(@project, current_user, merge_params)
 
     unless merge_request_service.hooks_validation_pass?(@merge_request)
@@ -238,10 +233,7 @@
       return
     end
 
-    if params[:sha] != @merge_request.source_sha
-=======
     if params[:sha] != @merge_request.diff_head_sha
->>>>>>> bf2a86b7
       @status = :sha_mismatch
       return
     end
