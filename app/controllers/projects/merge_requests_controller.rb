class Projects::MergeRequestsController < Projects::ApplicationController
  include ToggleSubscriptionAction
  include DiffForPath
  include DiffHelper
  include IssuableActions
  include NotesHelper
  include ToggleAwardEmoji
  include IssuableCollections

  before_action :module_enabled
  before_action :merge_request, only: [
<<<<<<< HEAD
    :edit, :update, :show, :diffs, :commits, :builds, :merge, :merge_check,
    :ci_status, :toggle_subscription, :cancel_merge_when_build_succeeds, :remove_wip,
    :approve, :rebase
=======
    :edit, :update, :show, :diffs, :commits, :conflicts, :builds, :pipelines, :merge, :merge_check,
    :ci_status, :toggle_subscription, :cancel_merge_when_build_succeeds, :remove_wip, :resolve_conflicts
>>>>>>> 2c1062f8
  ]
  before_action :validates_merge_request, only: [:show, :diffs, :commits, :builds, :pipelines]
  before_action :define_show_vars, only: [:show, :diffs, :commits, :conflicts, :builds, :pipelines]
  before_action :define_widget_vars, only: [:merge, :cancel_merge_when_build_succeeds, :merge_check]
  before_action :define_commit_vars, only: [:diffs]
  before_action :define_diff_comment_vars, only: [:diffs]
  before_action :ensure_ref_fetched, only: [:show, :diffs, :commits, :builds, :conflicts, :pipelines]

  # Allow read any merge_request
  before_action :authorize_read_merge_request!

  # Allow write(create) merge_request
  before_action :authorize_create_merge_request!, only: [:new, :create]

  # Allow modify merge_request
  before_action :authorize_update_merge_request!, only: [:close, :edit, :update, :remove_wip, :sort]

  before_action :authorize_can_resolve_conflicts!, only: [:conflicts, :resolve_conflicts]

  def index
    terms = params['issue_search']
    @merge_requests = merge_requests_collection

    if terms.present?
      if terms =~ /\A[#!](\d+)\z/
        @merge_requests = @merge_requests.where(iid: $1)
      else
        @merge_requests = @merge_requests.full_search(terms)
      end
    end

    @merge_requests = @merge_requests.page(params[:page])
    @merge_requests = @merge_requests.preload(:target_project)

    @labels = @project.labels.where(title: params[:label_name])

    respond_to do |format|
      format.html
      format.json do
        render json: {
          html: view_to_html_string("projects/merge_requests/_merge_requests"),
          labels: @labels.as_json(methods: :text_color)
        }
      end
    end
  end

  def show
    respond_to do |format|
      format.html { define_discussion_vars }

      format.json do
        render json: @merge_request, methods: :rebase_in_progress?
      end

      format.patch  do
        return render_404 unless @merge_request.diff_refs

        send_git_patch @project.repository, @merge_request.diff_refs
      end

      format.diff do
        return render_404 unless @merge_request.diff_refs

        send_git_diff @project.repository, @merge_request.diff_refs
      end
    end
  end

  def diffs
    apply_diff_view_cookie!

    @merge_request_diff = @merge_request.merge_request_diff

    respond_to do |format|
      format.html { define_discussion_vars }
      format.json do
        @diffs = @merge_request.diffs(diff_options)

        render json: { html: view_to_html_string("projects/merge_requests/show/_diffs") }
      end
    end
  end

  # With an ID param, loads the MR at that ID. Otherwise, accepts the same params as #new
  # and uses that (unsaved) MR.
  #
  def diff_for_path
    if params[:id]
      merge_request
      define_diff_comment_vars
    else
      build_merge_request
      @diff_notes_disabled = true
      @grouped_diff_discussions = {}
    end

    define_commit_vars

    render_diff_for_path(@merge_request.diffs(diff_options))
  end

  def commits
    respond_to do |format|
      format.html do
        define_discussion_vars

        render 'show'
      end
      format.json do
        # Get commits from repository
        # or from cache if already merged
        @commits = @merge_request.commits
        @note_counts = Note.where(commit_id: @commits.map(&:id)).
          group(:commit_id).count

        render json: { html: view_to_html_string('projects/merge_requests/show/_commits') }
      end
    end
  end

  def conflicts
    respond_to do |format|
      format.html { define_discussion_vars }

      format.json do
        if @merge_request.conflicts_can_be_resolved_in_ui?
          render json: @merge_request.conflicts
        elsif @merge_request.can_be_merged?
          render json: {
            message: 'The merge conflicts for this merge request have already been resolved. Please return to the merge request.',
            type: 'error'
          }
        else
          render json: {
            message: 'The merge conflicts for this merge request cannot be resolved through GitLab. Please try to resolve them locally.',
            type: 'error'
          }
        end
      end
    end
  end

  def resolve_conflicts
    return render_404 unless @merge_request.conflicts_can_be_resolved_in_ui?

    if @merge_request.can_be_merged?
      render status: :bad_request, json: { message: 'The merge conflicts for this merge request have already been resolved.' }
      return
    end

    begin
      MergeRequests::ResolveService.new(@merge_request.source_project, current_user, params).execute(@merge_request)

      flash[:notice] = 'All merge conflicts were resolved. The merge request can now be merged.'

      render json: { redirect_to: namespace_project_merge_request_url(@project.namespace, @project, @merge_request, resolved_conflicts: true) }
    rescue Gitlab::Conflict::File::MissingResolution => e
      render status: :bad_request, json: { message: e.message }
    end
  end

  def builds
    respond_to do |format|
      format.html do
        define_discussion_vars

        render 'show'
      end
      format.json { render json: { html: view_to_html_string('projects/merge_requests/show/_builds') } }
    end
  end

  def pipelines
    @pipelines = @merge_request.all_pipelines

    respond_to do |format|
      format.html do
        define_discussion_vars

        render 'show'
      end
      format.json { render json: { html: view_to_html_string('projects/merge_requests/show/_pipelines') } }
    end
  end

  def new
    apply_diff_view_cookie!

    build_merge_request
    @noteable = @merge_request

    @target_branches = if @merge_request.target_project
                         @merge_request.target_project.repository.branch_names
                       else
                         []
                       end

    @target_project = merge_request.target_project
    @source_project = merge_request.source_project
    @commits = @merge_request.compare_commits.reverse
    @commit = @merge_request.diff_head_commit
    @base_commit = @merge_request.diff_base_commit
    @diffs = @merge_request.diffs(diff_options) if @merge_request.compare
    @diff_notes_disabled = true

    @pipeline = @merge_request.pipeline
    @statuses = @pipeline.statuses.relevant if @pipeline

    @note_counts = Note.where(commit_id: @commits.map(&:id)).
      group(:commit_id).count

    set_suggested_approvers
  end

  def create
    @target_branches ||= []
    create_params = clamp_approvals_before_merge(merge_request_params)

    @merge_request = MergeRequests::CreateService.new(project, current_user, create_params).execute

    if @merge_request.valid?
      redirect_to(merge_request_path(@merge_request))
    else
      @source_project = @merge_request.source_project
      @target_project = @merge_request.target_project
      set_suggested_approvers

      render action: "new"
    end
  end

  def edit
    @source_project = @merge_request.source_project
    @target_project = @merge_request.target_project
    @target_branches = @merge_request.target_project.repository.branch_names

    set_suggested_approvers
  end

  def update
    update_params = clamp_approvals_before_merge(merge_request_params)

    @merge_request = MergeRequests::UpdateService.new(project, current_user, update_params).execute(@merge_request)

    if @merge_request.valid?
      respond_to do |format|
        format.html do
          redirect_to([@merge_request.target_project.namespace.becomes(Namespace),
                       @merge_request.target_project, @merge_request])
        end
        format.json do
          render json: @merge_request.to_json(include: { milestone: {}, assignee: { methods: :avatar_url }, labels: { methods: :text_color } })
        end
      end
    else
      set_suggested_approvers

      render "edit"
    end
  end

  def remove_wip
    MergeRequests::UpdateService.new(project, current_user, title: @merge_request.wipless_title).execute(@merge_request)

    redirect_to namespace_project_merge_request_path(@project.namespace, @project, @merge_request),
      notice: "The merge request can now be merged."
  end

  def merge_check
    @merge_request.check_if_can_be_merged

    render partial: "projects/merge_requests/widget/show.html.haml", layout: false
  end

  def cancel_merge_when_build_succeeds
    return access_denied! unless @merge_request.can_cancel_merge_when_build_succeeds?(current_user)

    MergeRequests::MergeWhenBuildSucceedsService.new(@project, current_user).cancel(@merge_request)
  end

  def merge
    return access_denied! unless @merge_request.can_be_merged_by?(current_user)
    return render_404 unless @merge_request.approved?

    # Disable the CI check if merge_when_build_succeeds is enabled since we have
    # to wait until CI completes to know
    unless @merge_request.mergeable?(skip_ci_check: merge_when_build_succeeds_active?)
      @status = :failed
      return
    end

    merge_request_service = MergeRequests::MergeService.new(@project, current_user, merge_params)

    unless merge_request_service.hooks_validation_pass?(@merge_request)
      @status = :hook_validation_error
      return
    end

    if params[:sha] != @merge_request.diff_head_sha
      @status = :sha_mismatch
      return
    end

    TodoService.new.merge_merge_request(merge_request, current_user)

    @merge_request.update(merge_error: nil)

    if params[:merge_when_build_succeeds].present?
      unless @merge_request.pipeline
        @status = :failed
        return
      end

      if @merge_request.pipeline.active?
        MergeRequests::MergeWhenBuildSucceedsService.new(@project, current_user, merge_params)
                                                        .execute(@merge_request)
        @status = :merge_when_build_succeeds
      elsif @merge_request.pipeline.success?
        # This can be triggered when a user clicks the auto merge button while
        # the tests finish at about the same time
        MergeWorker.perform_async(@merge_request.id, current_user.id, params)
        @status = :success
      else
        @status = :failed
      end
    else
      MergeWorker.perform_async(@merge_request.id, current_user.id, params)
      @status = :success
    end
  end

  def rebase
    return access_denied! unless @merge_request.can_be_merged_by?(current_user)
    return render_404 unless @merge_request.approved?

    RebaseWorker.perform_async(@merge_request.id, current_user.id)
  end

  def branch_from
    # This is always source
    @source_project = @merge_request.nil? ? @project : @merge_request.source_project
    @commit = @repository.commit(params[:ref]) if params[:ref].present?
    render layout: false
  end

  def branch_to
    @target_project = selected_target_project
    @commit = @target_project.commit(params[:ref]) if params[:ref].present?
    render layout: false
  end

  def update_branches
    @target_project = selected_target_project
    @target_branches = @target_project.repository.branch_names

    render layout: false
  end

  def ci_status
    pipeline = @merge_request.pipeline
    if pipeline
      status = pipeline.status
      coverage = pipeline.try(:coverage)

      status = "success_with_warnings" if pipeline.success? && pipeline.has_warnings?

      status ||= "preparing"
    else
      ci_service = @merge_request.source_project.ci_service
      status = ci_service.commit_status(merge_request.diff_head_sha, merge_request.source_branch) if ci_service

      if ci_service.respond_to?(:commit_coverage)
        coverage = ci_service.commit_coverage(merge_request.diff_head_sha, merge_request.source_branch)
      end
    end

    response = {
      title: merge_request.title,
      sha: merge_request.diff_head_commit.short_id,
      status: status,
      coverage: coverage
    }

    render json: response
  end

  def approve
    unless @merge_request.can_approve?(current_user)
      return render_404
    end

    MergeRequests::ApprovalService.
      new(project, current_user).
      execute(@merge_request)

    redirect_to merge_request_path(@merge_request)
  end

  protected

  def selected_target_project
    if @project.id.to_s == params[:target_project_id] || @project.forked_project_link.nil?
      @project
    else
      @project.forked_project_link.forked_from_project
    end
  end

  def merge_request
    @merge_request ||= @project.merge_requests.find_by!(iid: params[:id])
  end
  alias_method :subscribable_resource, :merge_request
  alias_method :issuable, :merge_request
  alias_method :awardable, :merge_request

  def authorize_update_merge_request!
    return render_404 unless can?(current_user, :update_merge_request, @merge_request)
  end

  def authorize_admin_merge_request!
    return render_404 unless can?(current_user, :admin_merge_request, @merge_request)
  end

  def authorize_can_resolve_conflicts!
    return render_404 unless @merge_request.conflicts_can_be_resolved_by?(current_user)
  end

  def module_enabled
    return render_404 unless @project.merge_requests_enabled
  end

  def validates_merge_request
    # If source project was removed (Ex. mr from fork to origin)
    return invalid_mr unless @merge_request.source_project

    # Show git not found page
    # if there is no saved commits between source & target branch
    if @merge_request.commits.blank?
      # and if target branch doesn't exist
      return invalid_mr unless @merge_request.target_branch_exists?

      # or if source branch doesn't exist
      return invalid_mr unless @merge_request.source_branch_exists?
    end
  end

  def define_show_vars
    @noteable = @merge_request
    @commits_count = @merge_request.commits.count

    @pipeline = @merge_request.pipeline
    @statuses = @pipeline.statuses.relevant if @pipeline

    if @merge_request.locked_long_ago?
      @merge_request.unlock_mr
      @merge_request.close
    end
  end

  # Discussion tab data is rendered on html responses of actions
  # :show, :diff, :commits, :builds. but not when request the data through AJAX
  def define_discussion_vars
    # Build a note object for comment form
    @note = @project.notes.new(noteable: @noteable)

    @discussions = @noteable.mr_and_commit_notes.
      inc_author_project_award_emoji.
      fresh.
      discussions

    preload_noteable_for_regular_notes(@discussions.flat_map(&:notes))

    # This is not executed lazily
    @notes = Banzai::NoteRenderer.render(
      @discussions.flat_map(&:notes),
      @project,
      current_user,
      @path,
      @project_wiki,
      @ref
    )

    preload_max_access_for_authors(@notes, @project)
  end

  def define_widget_vars
    @pipeline = @merge_request.pipeline
    @pipelines = [@pipeline].compact
  end

  def define_commit_vars
    @commit = @merge_request.diff_head_commit
    @base_commit = @merge_request.diff_base_commit || @merge_request.likely_diff_base_commit
  end

  def define_diff_comment_vars
    @comments_target = {
      noteable_type: 'MergeRequest',
      noteable_id: @merge_request.id
    }

    @use_legacy_diff_notes = !@merge_request.has_complete_diff_refs?
    @grouped_diff_discussions = @merge_request.notes.inc_author_project_award_emoji.grouped_diff_discussions

    Banzai::NoteRenderer.render(
      @grouped_diff_discussions.values.flat_map(&:notes),
      @project,
      current_user,
      @path,
      @project_wiki,
      @ref
    )
  end

  def invalid_mr
    # Render special view for MR with removed source or target branch
    render 'invalid'
  end

  def set_suggested_approvers
    if @merge_request.requires_approve?
      @suggested_approvers = Gitlab::AuthorityAnalyzer.new(
        @merge_request
      ).calculate(@merge_request.approvals_required)
    end
  end

  def merge_request_params
    params.require(:merge_request).permit(
      :title, :assignee_id, :source_project_id, :source_branch,
      :target_project_id, :target_branch, :milestone_id, :approver_ids,
      :state_event, :description, :task_num, :force_remove_source_branch,
      :approvals_before_merge, label_ids: []
    )
  end

  def clamp_approvals_before_merge(mr_params)
    target_project = @project.forked_from_project if @project.id.to_s != mr_params[:target_project_id]
    target_project ||= @project

    if mr_params[:approvals_before_merge].to_i <= target_project.approvals_before_merge
      mr_params.delete(:approvals_before_merge)
    end

    mr_params
  end

  def merge_params
    params.permit(:should_remove_source_branch, :commit_message)
  end

  # Make sure merge requests created before 8.0
  # have head file in refs/merge-requests/
  def ensure_ref_fetched
    @merge_request.ensure_ref_fetched
  end

  def merge_when_build_succeeds_active?
    params[:merge_when_build_succeeds].present? &&
      @merge_request.pipeline && @merge_request.pipeline.active?
  end

  def build_merge_request
    params[:merge_request] ||= ActionController::Parameters.new(source_project: @project)
    @merge_request = MergeRequests::BuildService.new(project, current_user, merge_request_params).execute
  end
end<|MERGE_RESOLUTION|>--- conflicted
+++ resolved
@@ -9,14 +9,8 @@
 
   before_action :module_enabled
   before_action :merge_request, only: [
-<<<<<<< HEAD
-    :edit, :update, :show, :diffs, :commits, :builds, :merge, :merge_check,
-    :ci_status, :toggle_subscription, :cancel_merge_when_build_succeeds, :remove_wip,
-    :approve, :rebase
-=======
     :edit, :update, :show, :diffs, :commits, :conflicts, :builds, :pipelines, :merge, :merge_check,
-    :ci_status, :toggle_subscription, :cancel_merge_when_build_succeeds, :remove_wip, :resolve_conflicts
->>>>>>> 2c1062f8
+    :ci_status, :toggle_subscription, :cancel_merge_when_build_succeeds, :remove_wip, :resolve_conflicts, :approve, :rebase
   ]
   before_action :validates_merge_request, only: [:show, :diffs, :commits, :builds, :pipelines]
   before_action :define_show_vars, only: [:show, :diffs, :commits, :conflicts, :builds, :pipelines]
