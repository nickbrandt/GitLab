class Projects::MergeRequestsController < Projects::ApplicationController
  before_action :module_enabled
  before_action :merge_request, only: [
    :edit, :update, :show, :diffs, :commits, :builds, :merge, :merge_check,
    :ci_status, :toggle_subscription, :cancel_merge_when_build_succeeds
  ]
  before_action :closes_issues, only: [:edit, :update, :show, :diffs, :commits, :builds]
  before_action :validates_merge_request, only: [:show, :diffs, :commits, :builds]
  before_action :define_show_vars, only: [:show, :diffs, :commits, :builds]
  before_action :define_widget_vars, only: [:merge, :cancel_merge_when_build_succeeds, :merge_check]
  before_action :ensure_ref_fetched, only: [:show, :diffs, :commits, :builds]

  # Allow read any merge_request
  before_action :authorize_read_merge_request!

  # Allow write(create) merge_request
  before_action :authorize_create_merge_request!, only: [:new, :create]

  # Allow modify merge_request
  before_action :authorize_update_merge_request!, only: [:close, :edit, :update, :sort]

  def index
    terms = params['issue_search']
    @merge_requests = get_merge_requests_collection

    if terms.present?
      if terms =~ /\A[#!](\d+)\z/
        @merge_requests = @merge_requests.where(iid: $1)
      else
        @merge_requests = @merge_requests.full_search(terms)
      end
    end

    @merge_requests = @merge_requests.page(params[:page]).per(PER_PAGE)
    @merge_requests = @merge_requests.preload(:target_project)

    respond_to do |format|
      format.html
      format.json do
        render json: {
          html: view_to_html_string("projects/merge_requests/_merge_requests")
        }
      end
    end
  end

  def show
    @note_counts = Note.where(commit_id: @merge_request.commits.map(&:id)).
      group(:commit_id).count

    json_merge_request = @merge_requests.as_json

    respond_to do |format|
      format.html
      format.json do 
        render json: {
          hi: "yes"
        }
      end
      format.diff { render text: @merge_request.to_diff(current_user) }
      format.patch { render text: @merge_request.to_patch(current_user) }
    end
  end

  def diffs
    @commit = @merge_request.last_commit
    @first_commit = @merge_request.first_commit

    @comments_allowed = @reply_allowed = true
    @comments_target = {
      noteable_type: 'MergeRequest',
      noteable_id: @merge_request.id
    }
    @line_notes = @merge_request.notes.where("line_code is not null")

    respond_to do |format|
      format.html
      format.json { render json: { html: view_to_html_string("projects/merge_requests/show/_diffs") } }
    end
  end

  def commits
    respond_to do |format|
      format.html { render 'show' }
      format.json { render json: { html: view_to_html_string('projects/merge_requests/show/_commits') } }
    end
  end

  def builds
    respond_to do |format|
      format.html { render 'show' }
      format.json { render json: { html: view_to_html_string('projects/merge_requests/show/_builds') } }
    end
  end

  def new
    params[:merge_request] ||= ActionController::Parameters.new(source_project: @project)
    @merge_request = MergeRequests::BuildService.new(project, current_user, merge_request_params).execute

    @target_branches = if @merge_request.target_project
                         @merge_request.target_project.repository.branch_names
                       else
                         []
                       end

    @target_project = merge_request.target_project
    @source_project = merge_request.source_project
    @commits = @merge_request.compare_commits.reverse
    @commit = @merge_request.last_commit
    @first_commit = @merge_request.first_commit
    @diffs = @merge_request.compare_diffs

    @ci_commit = @merge_request.ci_commit
    @statuses = @ci_commit.statuses if @ci_commit

    @note_counts = Note.where(commit_id: @commits.map(&:id)).
      group(:commit_id).count
  end

  def create
    @target_branches ||= []
    @merge_request = MergeRequests::CreateService.new(project, current_user, merge_request_params).execute

    if @merge_request.valid?
      redirect_to(merge_request_path(@merge_request))
    else
      @source_project = @merge_request.source_project
      @target_project = @merge_request.target_project
      render action: "new"
    end
  end

  def edit
    @source_project = @merge_request.source_project
    @target_project = @merge_request.target_project
    @target_branches = @merge_request.target_project.repository.branch_names
  end

  def update
    @merge_request = MergeRequests::UpdateService.new(project, current_user, merge_request_params).execute(@merge_request)

    if @merge_request.valid?
      respond_to do |format|
        format.js
        format.html do
          redirect_to([@merge_request.target_project.namespace.becomes(Namespace),
                       @merge_request.target_project, @merge_request])
        end
        format.json do
          render json: {
            saved: @merge_request.valid?,
            assignee_avatar_url: @merge_request.assignee.try(:avatar_url),
            closed_event: @merge_request.closed_event
          }
        end
      end
    else
      render "edit"
    end
  end

  def merge_check
<<<<<<< HEAD
    @merge_request.check_if_can_be_merged if @merge_request.unchecked?
    puts @merge_request.merge_status
    respond_to do |format|
      format.json do
        render json: {
          can_be_merged: @merge_request.merge_status == :can_be_merged
        }
      end
      format.html do
        render partial: "projects/merge_requests/widget/show.html.haml", layout: false
      end
    end
=======
    @merge_request.check_if_can_be_merged

    render partial: "projects/merge_requests/widget/show.html.haml", layout: false
>>>>>>> f2fab27a
  end

  def cancel_merge_when_build_succeeds
    return access_denied! unless @merge_request.can_cancel_merge_when_build_succeeds?(current_user)

    MergeRequests::MergeWhenBuildSucceedsService.new(@project, current_user).cancel(@merge_request)
  end

  def merge
    return access_denied! unless @merge_request.can_be_merged_by?(current_user)

    unless @merge_request.mergeable?
      @status = :failed
      return
    end

    @merge_request.update(merge_error: nil)

    if params[:merge_when_build_succeeds].present? && @merge_request.ci_commit && @merge_request.ci_commit.active?
      MergeRequests::MergeWhenBuildSucceedsService.new(@project, current_user, merge_params)
                                                      .execute(@merge_request)
      @status = :merge_when_build_succeeds
    else
      MergeWorker.perform_async(@merge_request.id, current_user.id, params)
      @status = :success
    end
  end

  def branch_from
    #This is always source
    @source_project = @merge_request.nil? ? @project : @merge_request.source_project
    @commit = @repository.commit(params[:ref]) if params[:ref].present?
  end

  def branch_to
    @target_project = selected_target_project
    @commit = @target_project.commit(params[:ref]) if params[:ref].present?
  end

  def update_branches
    @target_project = selected_target_project
    @target_branches = @target_project.repository.branch_names

    respond_to do |format|
      format.js
    end
  end

  def ci_status
    ci_service = @merge_request.source_project.ci_service
    status = ci_service.commit_status(merge_request.last_commit.sha, merge_request.source_branch)

    if ci_service.respond_to?(:commit_coverage)
      coverage = ci_service.commit_coverage(merge_request.last_commit.sha, merge_request.source_branch)
    end

    response = {
      status: status,
      coverage: coverage
    }

    render json: response
  end

  def toggle_subscription
    @merge_request.toggle_subscription(current_user)

    render nothing: true
  end

  protected

  def selected_target_project
    if @project.id.to_s == params[:target_project_id] || @project.forked_project_link.nil?
      @project
    else
      @project.forked_project_link.forked_from_project
    end
  end

  def merge_request
    @merge_request ||= @project.merge_requests.find_by!(iid: params[:id])
  end

  def closes_issues
    @closes_issues ||= @merge_request.closes_issues
  end

  def authorize_update_merge_request!
    return render_404 unless can?(current_user, :update_merge_request, @merge_request)
  end

  def authorize_admin_merge_request!
    return render_404 unless can?(current_user, :admin_merge_request, @merge_request)
  end

  def module_enabled
    return render_404 unless @project.merge_requests_enabled
  end

  def validates_merge_request
    # If source project was removed (Ex. mr from fork to origin)
    return invalid_mr unless @merge_request.source_project

    # Show git not found page
    # if there is no saved commits between source & target branch
    if @merge_request.commits.blank?
      # and if target branch doesn't exist
      return invalid_mr unless @merge_request.target_branch_exists?

      # or if source branch doesn't exist
      return invalid_mr unless @merge_request.source_branch_exists?
    end
  end

  def define_show_vars
    # Build a note object for comment form
    @note = @project.notes.new(noteable: @merge_request)
    @notes = @merge_request.mr_and_commit_notes.nonawards.inc_author.fresh
    @discussions = Note.discussions_from_notes(@notes)
    @noteable = @merge_request

    # Get commits from repository
    # or from cache if already merged
    @commits = @merge_request.commits

    @merge_request_diff = @merge_request.merge_request_diff

    @ci_commit = @merge_request.ci_commit
    @statuses = @ci_commit.statuses if @ci_commit

    if @merge_request.locked_long_ago?
      @merge_request.unlock_mr
      @merge_request.close
    end
  end

  def define_widget_vars
    @ci_commit = @merge_request.ci_commit
    closes_issues
  end

  def invalid_mr
    # Render special view for MR with removed source or target branch
    render 'invalid'
  end

  def merge_request_params
    params.require(:merge_request).permit(
      :title, :assignee_id, :source_project_id, :source_branch,
      :target_project_id, :target_branch, :milestone_id,
      :state_event, :description, :task_num, label_ids: []
    )
  end

  def merge_params
    params.permit(:should_remove_source_branch, :commit_message)
  end

  # Make sure merge requests created before 8.0
  # have head file in refs/merge-requests/
  def ensure_ref_fetched
    @merge_request.ensure_ref_fetched
  end
end<|MERGE_RESOLUTION|>--- conflicted
+++ resolved
@@ -160,24 +160,9 @@
   end
 
   def merge_check
-<<<<<<< HEAD
-    @merge_request.check_if_can_be_merged if @merge_request.unchecked?
-    puts @merge_request.merge_status
-    respond_to do |format|
-      format.json do
-        render json: {
-          can_be_merged: @merge_request.merge_status == :can_be_merged
-        }
-      end
-      format.html do
-        render partial: "projects/merge_requests/widget/show.html.haml", layout: false
-      end
-    end
-=======
     @merge_request.check_if_can_be_merged
 
     render partial: "projects/merge_requests/widget/show.html.haml", layout: false
->>>>>>> f2fab27a
   end
 
   def cancel_merge_when_build_succeeds
