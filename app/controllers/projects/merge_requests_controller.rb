--- conflicted
+++ resolved
@@ -9,14 +9,9 @@
 
   before_action :module_enabled
   before_action :merge_request, only: [
-<<<<<<< HEAD
-    :edit, :update, :show, :diffs, :commits, :conflicts, :conflict_for_path, :builds, :pipelines, :merge, :merge_check,
+    :edit, :update, :show, :diffs, :commits, :conflicts, :conflict_for_path, :pipelines, :merge, :merge_check,
     :ci_status, :ci_environments_status, :toggle_subscription, :cancel_merge_when_build_succeeds, :remove_wip, :resolve_conflicts, :assign_related_issues,
     :approve, :rebase
-=======
-    :edit, :update, :show, :diffs, :commits, :conflicts, :conflict_for_path, :pipelines, :merge, :merge_check,
-    :ci_status, :ci_environments_status, :toggle_subscription, :cancel_merge_when_build_succeeds, :remove_wip, :resolve_conflicts, :assign_related_issues
->>>>>>> 6e2a6fd0
   ]
   before_action :validates_merge_request, only: [:show, :diffs, :commits, :pipelines]
   before_action :define_show_vars, only: [:show, :diffs, :commits, :conflicts, :conflict_for_path, :builds, :pipelines]
