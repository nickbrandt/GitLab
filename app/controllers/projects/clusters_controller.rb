--- conflicted
+++ resolved
@@ -27,16 +27,12 @@
   end
 
   def new
-<<<<<<< HEAD
+  end
+
+  def new_gcp
     @cluster = Clusters::Cluster.new.tap do |cluster|
       cluster.build_provider_gcp
     end
-=======
-  end
-
-  def new_gcp
-    @cluster = project.build_cluster
->>>>>>> db98ce38
   end
 
   def create
