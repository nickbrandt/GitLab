--- conflicted
+++ resolved
@@ -92,15 +92,7 @@
     params.require(:cluster).permit(
       :enabled,
       :name,
-<<<<<<< HEAD
-      :platform_type,
       :provider_type,
-      platform_kubernetes_attributes: [
-        :namespace
-      ],
-=======
-      :provider_type,
->>>>>>> 694cfeb7
       provider_gcp_attributes: [
         :gcp_project_id,
         :zone,
@@ -110,15 +102,7 @@
   end
 
   def update_params
-<<<<<<< HEAD
-    params.require(:cluster).permit(
-      :enabled,
-      platform_kubernetes_attributes: [
-        :namespace
-      ])
-=======
     params.require(:cluster).permit(:enabled)
->>>>>>> 694cfeb7
   end
 
   def authorize_google_api
