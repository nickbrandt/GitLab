require 'project_wiki'

class Projects::WikisController < Projects::ApplicationController
  before_action :authorize_read_wiki!
  before_action :authorize_create_wiki!, only: [:edit, :create, :history]
  before_action :authorize_admin_wiki!, only: :destroy
  before_action :load_project_wiki

  def pages
    @wiki_pages = Kaminari.paginate_array(@project_wiki.pages).page(params[:page])
  end

  def show
    @page = @project_wiki.find_page(params[:id], params[:version_id])

    if @page
      render 'show'
    elsif file = @project_wiki.find_file(params[:id], params[:version_id])
      response.headers['Content-Security-Policy'] = "default-src 'none'"
      response.headers['X-Content-Security-Policy'] = "default-src 'none'"

      if file.on_disk?
        send_file file.on_disk_path, disposition: 'inline'
      else
        send_data(
          file.raw_data,
          type: file.mime_type,
          disposition: 'inline',
          filename: file.name
        )
      end
    else
      return render('empty') unless can?(current_user, :create_wiki, @project)
      @page = WikiPage.new(@project_wiki)
      @page.title = params[:id]

      render 'edit'
    end
  end

  def edit
    @page = @project_wiki.find_page(params[:id])
  end

  def update
    return render('empty') unless can?(current_user, :create_wiki, @project)

    @page = @project_wiki.find_page(params[:id])

    if @page = WikiPages::UpdateService.new(@project, current_user, wiki_params).execute(@page)
      # Triggers repository update on secondary nodes when Geo is enabled
      Gitlab::Geo.notify_wiki_update(@project) if Gitlab::Geo.primary?
      redirect_to(
        namespace_project_wiki_path(@project.namespace, @project, @page),
        notice: 'Wiki was successfully updated.'
      )
    else
      render 'edit'
    end
  end

  def create
    @page = WikiPages::CreateService.new(@project, current_user, wiki_params).execute

    if @page.persisted?
      # Triggers repository update on secondary nodes when Geo is enabled
      Gitlab::Geo.notify_wiki_update(@project) if Gitlab::Geo.primary?
      redirect_to(
        namespace_project_wiki_path(@project.namespace, @project, @page),
        notice: 'Wiki was successfully updated.'
      )
    else
      render action: "edit"
    end
  end

  def history
    @page = @project_wiki.find_page(params[:id])

    unless @page
      redirect_to(
        namespace_project_wiki_path(@project.namespace, @project, :home),
        notice: "Page not found"
      )
    end
  end

  def destroy
    @page = @project_wiki.find_page(params[:id])
<<<<<<< HEAD
    if @page
      @page.delete
=======
    @page&.delete
>>>>>>> 56ea45ef

      # Triggers repository update on secondary nodes when Geo is enabled
      Gitlab::Geo.notify_wiki_update(@project) if Gitlab::Geo.primary?
    end
    
    redirect_to(
      namespace_project_wiki_path(@project.namespace, @project, :home),
      notice: "Page was successfully deleted"
    )
  end

  def preview_markdown
    text = params[:text]

    ext = Gitlab::ReferenceExtractor.new(@project, current_user)
    ext.analyze(text, author: current_user)

    render json: {
      body: view_context.markdown(text, pipeline: :wiki, project_wiki: @project_wiki, page_slug: params[:id]),
      references: {
        users: ext.users.map(&:username)
      }
    }
  end

  def git_access
  end

  private

  def load_project_wiki
    @project_wiki = ProjectWiki.new(@project, current_user)

    # Call #wiki to make sure the Wiki Repo is initialized
    @project_wiki.wiki

    @sidebar_wiki_pages = @project_wiki.pages.first(15)
  rescue ProjectWiki::CouldNotCreateWikiError
    flash[:notice] = "Could not create Wiki Repository at this time. Please try again later."
    redirect_to project_path(@project)
    return false
  end

  def wiki_params
    params[:wiki].slice(:title, :content, :format, :message)
  end
end<|MERGE_RESOLUTION|>--- conflicted
+++ resolved
@@ -87,17 +87,14 @@
 
   def destroy
     @page = @project_wiki.find_page(params[:id])
-<<<<<<< HEAD
+
     if @page
       @page.delete
-=======
-    @page&.delete
->>>>>>> 56ea45ef
 
       # Triggers repository update on secondary nodes when Geo is enabled
       Gitlab::Geo.notify_wiki_update(@project) if Gitlab::Geo.primary?
     end
-    
+
     redirect_to(
       namespace_project_wiki_path(@project.namespace, @project, :home),
       notice: "Page was successfully deleted"
