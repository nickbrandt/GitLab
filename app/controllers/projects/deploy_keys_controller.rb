class Projects::DeployKeysController < Projects::ApplicationController
  respond_to :html

  # Authorize
  before_action :authorize_admin_project!

  layout "project_settings"

  def index
    @key = DeployKey.new
    set_index_vars
  end

  def new
    redirect_to namespace_project_deploy_keys_path(@project.namespace, @project)
  end

  def create
    @key = DeployKey.new(deploy_key_params)
    set_index_vars

    if @key.valid? && @project.deploy_keys << @key
<<<<<<< HEAD
      log_audit_event(@key.title, action: :create)

      redirect_to namespace_project_deploy_keys_path(@project.namespace,
                                                     @project)
=======
      redirect_to namespace_project_deploy_keys_path(@project.namespace, @project)
>>>>>>> 5a33bc98
    else
      render "index"
    end
  end

  def enable
<<<<<<< HEAD
    @key = accessible_keys.find(params[:id])
    @project.deploy_keys << @key
    log_audit_event(@key.title, action: :create)
=======
    Projects::EnableDeployKeyService.new(@project, current_user, params).execute
>>>>>>> 5a33bc98

    redirect_to namespace_project_deploy_keys_path(@project.namespace, @project)
  end

  def disable
    @key = accessible_keys.find(params[:id])
    @project.deploy_keys_projects.find_by(deploy_key_id: params[:id]).destroy
    log_audit_event(@key.title, action: :destroy)

    redirect_back_or_default(default: { action: 'index' })
  end

  protected

  def set_index_vars
    @enabled_keys           ||= @project.deploy_keys

    @available_keys         ||= current_user.accessible_deploy_keys - @enabled_keys
    @available_project_keys ||= current_user.project_deploy_keys - @enabled_keys
    @available_public_keys  ||= DeployKey.are_public - @enabled_keys

    # Public keys that are already used by another accessible project are already
    # in @available_project_keys.
    @available_public_keys -= @available_project_keys
  end

  def deploy_key_params
    params.require(:deploy_key).permit(:key, :title)
  end

  def log_audit_event(key_title, options = {})
    AuditEventService.new(current_user, @project, options).
      for_deploy_key(key_title).security_event
  end
end<|MERGE_RESOLUTION|>--- conflicted
+++ resolved
@@ -20,27 +20,17 @@
     set_index_vars
 
     if @key.valid? && @project.deploy_keys << @key
-<<<<<<< HEAD
       log_audit_event(@key.title, action: :create)
 
-      redirect_to namespace_project_deploy_keys_path(@project.namespace,
-                                                     @project)
-=======
       redirect_to namespace_project_deploy_keys_path(@project.namespace, @project)
->>>>>>> 5a33bc98
     else
       render "index"
     end
   end
 
   def enable
-<<<<<<< HEAD
-    @key = accessible_keys.find(params[:id])
-    @project.deploy_keys << @key
     log_audit_event(@key.title, action: :create)
-=======
     Projects::EnableDeployKeyService.new(@project, current_user, params).execute
->>>>>>> 5a33bc98
 
     redirect_to namespace_project_deploy_keys_path(@project.namespace, @project)
   end
