--- conflicted
+++ resolved
@@ -49,17 +49,13 @@
       assignee_id: ""
     )
 
-<<<<<<< HEAD
-    @issue = @project.issues.new(issue_params)
+    @issue = @noteable = @project.issues.new(issue_params)
 
     # Set Issue description based on project template
     if @project.issues_template.present?
       @issue.description = @project.issues_template
     end
 
-=======
-    @issue = @noteable = @project.issues.new(issue_params)
->>>>>>> 268fb004
     respond_with(@issue)
   end
 
