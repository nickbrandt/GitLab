class Projects::ServicesController < Projects::ApplicationController
<<<<<<< HEAD
  ALLOWED_PARAMS = [:title, :token, :type, :active, :api_key, :api_url, :api_version, :subdomain,
                    :room, :recipients, :project_url, :webhook,
                    :user_key, :device, :priority, :sound, :bamboo_url, :username, :password,
                    :build_key, :server, :teamcity_url, :drone_url, :build_type,
                    :description, :issues_url, :new_issue_url, :restrict_to_branch, :channel,
                    :colorize_messages, :channels,
                    :push_events, :issues_events, :merge_requests_events, :tag_push_events,
                    :note_events, :build_events,
                    :notify_only_broken_builds, :add_pusher,
                    :send_from_committer_email, :disable_diffs, :external_wiki_url,
                    :notify, :color,
                    :server_host, :server_port, :default_irc_uri, :enable_ssl_verification, :jira_issue_transition_id,
                    :multiproject_enabled, :pass_unstable,
                    :jenkins_url, :project_name]

  # Parameters to ignore if no value is specified
  FILTER_BLANK_PARAMS = [:password]
=======
  include ServiceParams
>>>>>>> 2af769c3

  # Authorize
  before_action :authorize_admin_project!
  before_action :service, only: [:edit, :update, :test]

  respond_to :html

  layout "project_settings"

  def index
    @project.build_missing_services
    @services = @project.services.visible.reload
  end

  def edit
  end

  def update
    if @service.update_attributes(service_params[:service])
      redirect_to(
        edit_namespace_project_service_path(@project.namespace, @project,
                                            @service.to_param, notice:
                                            'Successfully updated.')
      )
    else
      render 'edit'
    end
  end

  def test
    data = @service.test_data(project, current_user)
    outcome = @service.test(data)

    if outcome[:success]
      message = { notice: 'We sent a request to the provided URL' }
    else
      error_message = "We tried to send a request to the provided URL but an error occurred"
      error_message << ": #{outcome[:result]}" if outcome[:result].present?
      message = { alert: error_message }
    end

    redirect_back_or_default(options: message)
  end

  private

  def service
    @service ||= @project.services.find { |service| service.to_param == params[:id] }
  end
end<|MERGE_RESOLUTION|>--- conflicted
+++ resolved
@@ -1,25 +1,5 @@
 class Projects::ServicesController < Projects::ApplicationController
-<<<<<<< HEAD
-  ALLOWED_PARAMS = [:title, :token, :type, :active, :api_key, :api_url, :api_version, :subdomain,
-                    :room, :recipients, :project_url, :webhook,
-                    :user_key, :device, :priority, :sound, :bamboo_url, :username, :password,
-                    :build_key, :server, :teamcity_url, :drone_url, :build_type,
-                    :description, :issues_url, :new_issue_url, :restrict_to_branch, :channel,
-                    :colorize_messages, :channels,
-                    :push_events, :issues_events, :merge_requests_events, :tag_push_events,
-                    :note_events, :build_events,
-                    :notify_only_broken_builds, :add_pusher,
-                    :send_from_committer_email, :disable_diffs, :external_wiki_url,
-                    :notify, :color,
-                    :server_host, :server_port, :default_irc_uri, :enable_ssl_verification, :jira_issue_transition_id,
-                    :multiproject_enabled, :pass_unstable,
-                    :jenkins_url, :project_name]
-
-  # Parameters to ignore if no value is specified
-  FILTER_BLANK_PARAMS = [:password]
-=======
   include ServiceParams
->>>>>>> 2af769c3
 
   # Authorize
   before_action :authorize_admin_project!
