--- conflicted
+++ resolved
@@ -221,11 +221,6 @@
   def parent
     @project || @group # rubocop:disable Gitlab/ModuleWithInstanceVariables
   end
-<<<<<<< HEAD
-end
-
-IssuableActions.prepend(EE::IssuableActions)
-=======
 
   # rubocop:disable Gitlab/ModuleWithInstanceVariables
   def finder_params_for_issuable
@@ -236,4 +231,5 @@
   end
   # rubocop:enable Gitlab/ModuleWithInstanceVariables
 end
->>>>>>> 7dccb444
+
+IssuableActions.prepend(EE::IssuableActions)