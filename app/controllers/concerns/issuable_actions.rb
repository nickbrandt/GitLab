--- conflicted
+++ resolved
@@ -222,19 +222,6 @@
   def parent
     @project || @group # rubocop:disable Gitlab/ModuleWithInstanceVariables
   end
-<<<<<<< HEAD
-
-  # rubocop:disable Gitlab/ModuleWithInstanceVariables
-  def finder_params_for_issuable
-    {
-        target: @issuable,
-        notes_filter: notes_filter
-    }
-  end
-  # rubocop:enable Gitlab/ModuleWithInstanceVariables
 end
 
-IssuableActions.prepend(EE::IssuableActions)
-=======
-end
->>>>>>> f52e9d55
+IssuableActions.prepend(EE::IssuableActions)