class Admin::ApplicationSettingsController < Admin::ApplicationController
  before_action :set_application_setting

  def show
  end

  def update
    successful = ApplicationSettings::UpdateService
      .new(@application_setting, current_user, application_setting_params)
      .execute

    if successful
      redirect_to admin_application_settings_path,
        notice: 'Application settings saved successfully'
    else
      render :show
    end
  end

  def usage_data
    respond_to do |format|
      format.html { render html: Gitlab::Highlight.highlight('payload.json', Gitlab::UsageData.to_json) }
      format.json { render json: Gitlab::UsageData.to_json }
    end
  end

  def reset_runners_token
    @application_setting.reset_runners_registration_token!
    flash[:notice] = 'New runners registration token has been generated!'
    redirect_to admin_runners_path
  end

  def reset_health_check_token
    @application_setting.reset_health_check_access_token!
    flash[:notice] = 'New health check access token has been generated!'
    redirect_to :back
  end

  def clear_repository_check_states
    RepositoryCheck::ClearWorker.perform_async

    redirect_to(
      admin_application_settings_path,
      notice: 'Started asynchronous removal of all repository check states.'
    )
  end

  private

  def set_application_setting
    @application_setting = ApplicationSetting.current
  end

  def application_setting_params
    restricted_levels = params[:application_setting][:restricted_visibility_levels]

    if restricted_levels.nil?
      params[:application_setting][:restricted_visibility_levels] = []
    else
      restricted_levels.map! do |level|
        level.to_i
      end
    end

    import_sources = params[:application_setting][:import_sources]

    if import_sources.nil?
      params[:application_setting][:import_sources] = []
    else
      import_sources.map! do |source|
        source.to_str
      end
    end

    enabled_oauth_sign_in_sources = params[:application_setting].delete(:enabled_oauth_sign_in_sources)

    params[:application_setting][:disabled_oauth_sign_in_sources] =
      AuthHelper.button_based_providers.map(&:to_s) -
      Array(enabled_oauth_sign_in_sources)
    params.delete(:domain_blacklist_raw) if params[:domain_blacklist_file]

    params.require(:application_setting).permit(
      application_setting_params_ce << application_setting_params_ee
    )
  end

  def application_setting_params_ce
    [
      :admin_notification_email,
      :after_sign_out_path,
      :after_sign_up_text,
      :akismet_api_key,
      :akismet_enabled,
      :container_registry_token_expire_delay,
      :default_branch_protection,
      :default_group_visibility,
      :default_project_visibility,
      :default_projects_limit,
      :default_snippet_visibility,
      :domain_blacklist_enabled,
      :domain_blacklist_file,
      :domain_blacklist_raw,
      :domain_whitelist_raw,
      :email_author_in_body,
      :enabled_git_access_protocol,
      :gravatar_enabled,
      :help_page_text,
      :home_page_url,
      :housekeeping_bitmaps_enabled,
      :housekeeping_enabled,
      :housekeeping_full_repack_period,
      :housekeeping_gc_period,
      :housekeeping_incremental_repack_period,
      :html_emails_enabled,
      :koding_enabled,
      :koding_url,
      :plantuml_enabled,
      :plantuml_url,
      :max_artifacts_size,
      :max_attachment_size,
      :max_pages_size,
      :metrics_enabled,
      :metrics_host,
      :metrics_method_call_threshold,
      :metrics_packet_size,
      :metrics_pool_size,
      :metrics_port,
      :metrics_sample_interval,
      :metrics_timeout,
      :recaptcha_enabled,
      :recaptcha_private_key,
      :recaptcha_site_key,
      :repository_checks_enabled,
      :require_two_factor_authentication,
      :session_expire_delay,
      :sign_in_text,
      :signin_enabled,
      :signup_enabled,
      :sentry_dsn,
      :sentry_enabled,
      :send_user_confirmation_email,
      :shared_runners_enabled,
      :shared_runners_text,
      :sidekiq_throttling_enabled,
      :sidekiq_throttling_factor,
      :two_factor_grace_period,
      :user_default_external,
      :user_oauth_applications,
      :version_check_enabled,

      disabled_oauth_sign_in_sources: [],
      import_sources: [],
      repository_storages: [],
      restricted_visibility_levels: [],
      sidekiq_throttling_queues: []
    ]
  end

  def application_setting_params_ee
    [
      :help_text,
<<<<<<< HEAD
      :max_pages_size,
=======
>>>>>>> d3c1f030
      :elasticsearch_host,
      :elasticsearch_indexing,
      :elasticsearch_port,
      :elasticsearch_search,
      :repository_size_limit,
      :shared_runners_minutes,
      :usage_ping_enabled
    ]
  end
end<|MERGE_RESOLUTION|>--- conflicted
+++ resolved
@@ -159,10 +159,6 @@
   def application_setting_params_ee
     [
       :help_text,
-<<<<<<< HEAD
-      :max_pages_size,
-=======
->>>>>>> d3c1f030
       :elasticsearch_host,
       :elasticsearch_indexing,
       :elasticsearch_port,
