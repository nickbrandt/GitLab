--- conflicted
+++ resolved
@@ -144,19 +144,6 @@
 
     render action
   end
-<<<<<<< HEAD
-
-  def lets_encrypt_visible_attributes
-    return [] unless Feature.enabled?(:pages_auto_ssl)
-
-    [
-      :lets_encrypt_notification_email,
-      :lets_encrypt_terms_of_service_accepted
-    ]
-  end
 end
 
-Admin::ApplicationSettingsController.prepend(EE::Admin::ApplicationSettingsController)
-=======
-end
->>>>>>> 740288f8
+Admin::ApplicationSettingsController.prepend(EE::Admin::ApplicationSettingsController)