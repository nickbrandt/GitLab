class Groups::MilestonesController < Groups::ApplicationController
  include MilestoneActions

  before_action :group_projects
  before_action :milestone, only: [:edit, :show, :update, :merge_requests, :participants, :labels]
  before_action :authorize_admin_milestones!, only: [:edit, :new, :create, :update]

  def index
    respond_to do |format|
      format.html do
        @milestone_states = GlobalMilestone.states_count(group_projects, group)
        @milestones = Kaminari.paginate_array(milestones).page(params[:page])
      end
      format.json do
<<<<<<< HEAD
        render json: milestones.map { |m| m.for_display.slice(:title, :name, :id) }
=======
        render json: milestones.map { |m| m.for_display.slice(:id, :title, :name) }
>>>>>>> d87a9904
      end
    end
  end

  def new
    @milestone = Milestone.new
  end

  def create
    @milestone = Milestones::CreateService.new(group, current_user, milestone_params).execute

    if @milestone.persisted?
      redirect_to milestone_path
    else
      render "new"
    end
  end

  def show
  end

  def edit
    render_404 if @milestone.legacy_group_milestone?
  end

  def update
    # Keep this compatible with legacy group milestones where we have to update
    # all projects milestones states at once.
    if @milestone.legacy_group_milestone?
      update_params = milestone_params.select { |key| key == "state_event" }
      milestones = @milestone.milestones
    else
      update_params = milestone_params
      milestones = [@milestone]
    end

    milestones.each do |milestone|
      Milestones::UpdateService.new(milestone.parent, current_user, update_params).execute(milestone)
    end

    redirect_to milestone_path
  end

  private

  def authorize_admin_milestones!
    return render_404 unless can?(current_user, :admin_milestones, group)
  end

  def milestone_params
    params.require(:milestone).permit(:title, :description, :start_date, :due_date, :state_event)
  end

  def milestone_path
    if @milestone.legacy_group_milestone?
      group_milestone_path(group, @milestone.safe_title, title: @milestone.title)
    else
      group_milestone_path(group, @milestone.iid)
    end
  end

  def milestones
    milestones = MilestonesFinder.new(search_params).execute

    legacy_milestones =
      if params[:only_group_milestones]
        []
      else
        GroupMilestone.build_collection(group, group_projects, params)
      end

    @sort = params[:sort] || 'due_date_asc'
    MilestoneArray.sort(milestones + legacy_milestones, @sort)
  end

  def milestone
    @milestone =
      if params[:title]
        GroupMilestone.build(group, group_projects, params[:title])
      else
        group.milestones.find_by_iid(params[:id])
      end

    render_404 unless @milestone
  end

  def search_params
    params.permit(:state).merge(group_ids: group.id)
  end
end<|MERGE_RESOLUTION|>--- conflicted
+++ resolved
@@ -12,11 +12,7 @@
         @milestones = Kaminari.paginate_array(milestones).page(params[:page])
       end
       format.json do
-<<<<<<< HEAD
-        render json: milestones.map { |m| m.for_display.slice(:title, :name, :id) }
-=======
         render json: milestones.map { |m| m.for_display.slice(:id, :title, :name) }
->>>>>>> d87a9904
       end
     end
   end
