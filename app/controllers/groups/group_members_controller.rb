class Groups::GroupMembersController < Groups::ApplicationController
  skip_before_action :authenticate_user!, only: [:index]

  # Authorize
  before_action :authorize_read_group!
  before_action :authorize_admin_group_member!, except: [:index, :leave]

  def index
    @project = @group.projects.find(params[:project_id]) if params[:project_id]
    @members = @group.group_members
    @members = @members.non_invite unless can?(current_user, :admin_group, @group)

    if params[:search].present?
      users = @group.users.search(params[:search]).to_a
      @members = @members.where(user_id: users)
    end

    @members = @members.order('access_level DESC').page(params[:page]).per(50)

    @group_member = @group.group_members.new
  end

  def create
    access_level = params[:access_level]
    user_ids = params[:user_ids].split(',')

    @group.add_users(user_ids, access_level, current_user)
    group_members = @group.group_members.where(user_id: user_ids)

    group_members.each do |group_member|
      log_audit_event(group_member, action: :create)
    end

    redirect_to group_group_members_path(@group), notice: 'Users were successfully added.'
  end

  def update
    @group_member = @group.group_members.find(params[:id])

    return render_403 unless can?(current_user, :update_group_member, @group_member)

<<<<<<< HEAD
    old_access_level = @group_member.human_access

    if @group_member.update_attributes(member_params)
      log_audit_event(@group_member, action: :update, old_access_level: old_access_level)
    end
=======
    @group_member.update_attributes(member_params)
>>>>>>> 9535d91e
  end

  def destroy
    @group_member = @group.group_members.find(params[:id])

    return render_403 unless can?(current_user, :destroy_group_member, @group_member)

    @group_member.destroy

<<<<<<< HEAD
    log_audit_event(@group_member, action: :destroy)

=======
>>>>>>> 9535d91e
    respond_to do |format|
      format.html { redirect_to group_group_members_path(@group), notice: 'User was successfully removed from group.' }
      format.js { render nothing: true }
    end
  end

  def resend_invite
    redirect_path = group_group_members_path(@group)

    @group_member = @group.group_members.find(params[:id])

    if @group_member.invite?
      @group_member.resend_invite

      redirect_to redirect_path, notice: 'The invitation was successfully resent.'
    else
      redirect_to redirect_path, alert: 'The invitation has already been accepted.'
    end
  end

  def leave
    @group_member = @group.group_members.find_by(user_id: current_user)

    if can?(current_user, :destroy_group_member, @group_member)
      @group_member.destroy
<<<<<<< HEAD
      
      log_audit_event(@group_member, action: :destroy)
=======
>>>>>>> 9535d91e

      redirect_to(dashboard_groups_path, notice: "You left #{group.name} group.")
    else
      if @group.last_owner?(current_user)
        redirect_to(dashboard_groups_path, alert: "You can not leave #{group.name} group because you're the last owner. Transfer or delete the group.")
      else
        return render_403
      end
    end
  end

  protected

  def member_params
    params.require(:group_member).permit(:access_level, :user_id)
  end

  def log_audit_event(member, options = {})
    AuditEventService.new(current_user, @group, options).
      for_member(member).security_event
  end
end<|MERGE_RESOLUTION|>--- conflicted
+++ resolved
@@ -39,15 +39,11 @@
 
     return render_403 unless can?(current_user, :update_group_member, @group_member)
 
-<<<<<<< HEAD
     old_access_level = @group_member.human_access
 
     if @group_member.update_attributes(member_params)
       log_audit_event(@group_member, action: :update, old_access_level: old_access_level)
     end
-=======
-    @group_member.update_attributes(member_params)
->>>>>>> 9535d91e
   end
 
   def destroy
@@ -56,12 +52,8 @@
     return render_403 unless can?(current_user, :destroy_group_member, @group_member)
 
     @group_member.destroy
-
-<<<<<<< HEAD
     log_audit_event(@group_member, action: :destroy)
 
-=======
->>>>>>> 9535d91e
     respond_to do |format|
       format.html { redirect_to group_group_members_path(@group), notice: 'User was successfully removed from group.' }
       format.js { render nothing: true }
@@ -87,11 +79,7 @@
 
     if can?(current_user, :destroy_group_member, @group_member)
       @group_member.destroy
-<<<<<<< HEAD
-      
       log_audit_event(@group_member, action: :destroy)
-=======
->>>>>>> 9535d91e
 
       redirect_to(dashboard_groups_path, notice: "You left #{group.name} group.")
     else
