--- conflicted
+++ resolved
@@ -21,24 +21,20 @@
   end
 
   def create
-<<<<<<< HEAD
-    access_level = params[:access_level]
     user_ids = params[:user_ids].split(',')
 
-    @group.add_users(user_ids, access_level, current_user)
+    @group.add_users(
+      user_ids,
+      params[:access_level],
+      current_user: current_user,
+      expires_at: params[:expires_at]
+    )
+
     group_members = @group.group_members.where(user_id: user_ids)
 
     group_members.each do |group_member|
       log_audit_event(group_member, action: :create)
     end
-=======
-    @group.add_users(
-      params[:user_ids].split(','),
-      params[:access_level],
-      current_user: current_user,
-      expires_at: params[:expires_at]
-    )
->>>>>>> 4bb1db90
 
     redirect_to group_group_members_path(@group), notice: 'Users were successfully added.'
   end
