class Groups::GroupMembersController < Groups::ApplicationController
  include MembershipActions

  # Authorize
  before_action :authorize_admin_group_member!, except: [:index, :leave, :request_access]

  def index
    @project = @group.projects.find(params[:project_id]) if params[:project_id]
    @members = @group.group_members
    @members = @members.non_pending unless can?(current_user, :admin_group, @group)

    if params[:search].present?
      users = @group.users.search(params[:search]).to_a
      @members = @members.where(user_id: users)
    end

    @members = @members.order('access_level DESC').page(params[:page]).per(50)

    @group_member = @group.group_members.new
  end

  def create
    access_level = params[:access_level]
    user_ids = params[:user_ids].split(',')

    @group.add_users(user_ids, access_level, current_user)
    group_members = @group.group_members.where(user_id: user_ids)

    group_members.each do |group_member|
      log_audit_event(group_member, action: :create)
    end

    redirect_to group_group_members_path(@group), notice: 'Users were successfully added.'
  end

  def update
    @group_member = @group.group_members.find(params[:id])

    return render_403 unless can?(current_user, :update_group_member, @group_member)

    old_access_level = @group_member.human_access

    if @group_member.update_attributes(member_params)
      log_audit_event(@group_member, action: :update, old_access_level: old_access_level)
    end
  end

  def destroy
    @group_member = @group.group_members.find(params[:id])

<<<<<<< HEAD
    return render_403 unless can?(current_user, :destroy_group_member, @group_member)

    @group_member.destroy
    log_audit_event(@group_member, action: :destroy)
=======
    Members::DestroyService.new(@group_member, current_user).execute
>>>>>>> 0115ab7f

    respond_to do |format|
      format.html { redirect_to group_group_members_path(@group), notice: 'User was successfully removed from group.' }
      format.js { head :ok }
    end
  end

  def resend_invite
    redirect_path = group_group_members_path(@group)

    @group_member = @group.group_members.find(params[:id])

    if @group_member.invite?
      @group_member.resend_invite

      redirect_to redirect_path, notice: 'The invitation was successfully resent.'
    else
      redirect_to redirect_path, alert: 'The invitation has already been accepted.'
    end
  end

  protected

  def member_params
    params.require(:group_member).permit(:access_level, :user_id)
  end

  # MembershipActions concern
  alias_method :membershipable, :group
end<|MERGE_RESOLUTION|>--- conflicted
+++ resolved
@@ -48,14 +48,8 @@
   def destroy
     @group_member = @group.group_members.find(params[:id])
 
-<<<<<<< HEAD
-    return render_403 unless can?(current_user, :destroy_group_member, @group_member)
-
-    @group_member.destroy
+    Members::DestroyService.new(@group_member, current_user).execute
     log_audit_event(@group_member, action: :destroy)
-=======
-    Members::DestroyService.new(@group_member, current_user).execute
->>>>>>> 0115ab7f
 
     respond_to do |format|
       format.html { redirect_to group_group_members_path(@group), notice: 'User was successfully removed from group.' }
