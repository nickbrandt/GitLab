--- conflicted
+++ resolved
@@ -1,7 +1,7 @@
 class Groups::ApplicationController < ApplicationController
 
   private
-  
+
   def authorize_read_group!
     unless @group and can?(current_user, :read_group, @group)
       if current_user.nil?
@@ -11,23 +11,22 @@
       end
     end
   end
-  
+
   def authorize_admin_group!
     unless can?(current_user, :manage_group, group)
       return render_404
     end
   end
 
-<<<<<<< HEAD
   def group
     @group ||= Group.find_by(path: params[:group_id])
-=======
+  end
+
   def determine_layout
     if current_user
       'group'
     else
       'public_group'
     end
->>>>>>> 89ef79f8
   end
 end