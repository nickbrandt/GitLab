# frozen_string_literal: true

class OmniauthCallbacksController < Devise::OmniauthCallbacksController
  include AuthenticatesWithTwoFactor
  include Devise::Controllers::Rememberable

  protect_from_forgery except: [:kerberos, :saml, :cas3], prepend: true

  def handle_omniauth
    omniauth_flow(Gitlab::Auth::OAuth)
  end

  AuthHelper.providers_for_base_controller.each do |provider|
    alias_method provider, :handle_omniauth
  end

  # Extend the standard implementation to also increment
  # the number of failed sign in attempts
  def failure
    if params[:username].present? && AuthHelper.form_based_provider?(failed_strategy.name)
      user = User.by_login(params[:username])

      user&.increment_failed_attempts!
    end

    super
  end

  # Extend the standard message generation to accept our custom exception
  def failure_message
    exception = request.env["omniauth.error"]
    error   = exception.error_reason if exception.respond_to?(:error_reason)
    error ||= exception.error        if exception.respond_to?(:error)
    error ||= exception.message      if exception.respond_to?(:message)
    error ||= request.env["omniauth.error.type"].to_s

    error.to_s.humanize if error
  end

  def saml
    omniauth_flow(Gitlab::Auth::Saml)
  end

  def omniauth_error
    @provider = params[:provider]
    @error = params[:error]
    render 'errors/omniauth_error', layout: "oauth_error", status: 422
  end

  def cas3
    ticket = params['ticket']
    if ticket
      handle_service_ticket oauth['provider'], ticket
    end

    handle_omniauth
  end

  def authentiq
    if params['sid']
      handle_service_ticket oauth['provider'], params['sid']
    end

    handle_omniauth
  end

  def auth0
    if oauth['uid'].blank?
      fail_auth0_login
    else
      handle_omniauth
    end
  end

  private

  def omniauth_flow(auth_module, identity_linker: nil)
    if fragment = request.env.dig('omniauth.params', 'redirect_fragment').presence
      store_redirect_fragment(fragment)
    end

    if current_user
      log_audit_event(current_user, with: oauth['provider'])

      identity_linker ||= auth_module::IdentityLinker.new(current_user, oauth)

      identity_linker.link

      if identity_linker.changed?
        redirect_identity_linked
      elsif identity_linker.failed?
        redirect_identity_link_failed(identity_linker.error_message)
      else
        redirect_identity_exists
      end
    else
      sign_in_user_flow(auth_module::User)
    end
  end

  def redirect_identity_exists
    redirect_to after_sign_in_path_for(current_user)
  end

  def redirect_identity_link_failed(error_message)
    redirect_to profile_account_path, notice: "Authentication failed: #{error_message}"
  end

  def redirect_identity_linked
    redirect_to profile_account_path, notice: 'Authentication method updated'
  end

  def handle_service_ticket(provider, ticket)
    Gitlab::Auth::OAuth::Session.create provider, ticket
    session[:service_tickets] ||= {}
    session[:service_tickets][provider] = ticket
  end

  def sign_in_user_flow(auth_user_class)
    auth_user = auth_user_class.new(oauth)
    user = auth_user.find_and_update!

    if auth_user.valid_sign_in?
      log_audit_event(user, with: oauth['provider'])

      set_remember_me(user)

      if user.two_factor_enabled? && !auth_user.bypass_two_factor?
        prompt_for_two_factor(user)
      else
        sign_in_and_redirect(user)
      end
    else
      fail_login(user)
    end
  rescue Gitlab::Auth::OAuth::User::SigninDisabledForProviderError
    handle_disabled_provider
  rescue Gitlab::Auth::OAuth::User::SignupDisabledError
    handle_signup_error
  end

  def handle_signup_error
    label = Gitlab::Auth::OAuth::Provider.label_for(oauth['provider'])
    message = ["Signing in using your #{label} account without a pre-existing GitLab account is not allowed."]

    if Gitlab::CurrentSettings.allow_signup?
      message << "Create a GitLab account first, and then connect it to your #{label} account."
    end

    flash[:notice] = message.join(' ')
    redirect_to new_user_session_path
  end

  def oauth
    @oauth ||= request.env['omniauth.auth']
  end

  def fail_login(user)
    error_message = user.errors.full_messages.to_sentence

    return redirect_to omniauth_error_path(oauth['provider'], error: error_message)
  end

  def fail_auth0_login
    flash[:alert] = 'Wrong extern UID provided. Make sure Auth0 is configured correctly.'

    redirect_to new_user_session_path
  end

  def handle_disabled_provider
    label = Gitlab::Auth::OAuth::Provider.label_for(oauth['provider'])
    flash[:alert] = "Signing in using #{label} has been disabled"

    redirect_to new_user_session_path
  end

  def log_audit_event(user, options = {})
    AuditEventService.new(user, user, options)
      .for_authentication.security_event
  end

  def set_remember_me(user)
    return unless remember_me?

    if user.two_factor_enabled?
      params[:remember_me] = '1'
    else
      remember_me(user)
    end
  end

  def remember_me?
    request_params = request.env['omniauth.params']
    (request_params['remember_me'] == '1') if request_params.present?
  end
<<<<<<< HEAD
end

OmniauthCallbacksController.prepend(EE::OmniauthCallbacksController)
=======

  def store_redirect_fragment(redirect_fragment)
    key = stored_location_key_for(:user)
    location = session[key]
    if uri = parse_uri(location)
      uri.fragment = redirect_fragment
      store_location_for(:user, uri.to_s)
    end
  end
end
>>>>>>> a0f77090
<|MERGE_RESOLUTION|>--- conflicted
+++ resolved
@@ -193,11 +193,6 @@
     request_params = request.env['omniauth.params']
     (request_params['remember_me'] == '1') if request_params.present?
   end
-<<<<<<< HEAD
-end
-
-OmniauthCallbacksController.prepend(EE::OmniauthCallbacksController)
-=======
 
   def store_redirect_fragment(redirect_fragment)
     key = stored_location_key_for(:user)
@@ -208,4 +203,5 @@
     end
   end
 end
->>>>>>> a0f77090
+
+OmniauthCallbacksController.prepend(EE::OmniauthCallbacksController)