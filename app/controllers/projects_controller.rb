class ProjectsController < Projects::ApplicationController
  include IssuableCollections
  include ExtractsPath
  include PreviewMarkdown
  prepend EE::ProjectsController
<<<<<<< HEAD
=======
  include SendFileUpload
>>>>>>> 1cebbce3

  before_action :whitelist_query_limiting, only: [:create]
  before_action :authenticate_user!, except: [:index, :show, :activity, :refs]
  before_action :redirect_git_extension, only: [:show]
  before_action :project, except: [:index, :new, :create]
  before_action :repository, except: [:index, :new, :create]
  before_action :assign_ref_vars, only: [:show], if: :repo_exists?
  before_action :assign_tree_vars, only: [:show], if: [:repo_exists?, :project_view_files?]
  before_action :tree, only: [:show], if: [:repo_exists?, :project_view_files?]
  before_action :lfs_blob_ids, only: [:show], if: [:repo_exists?, :project_view_files?]
  before_action :project_export_enabled, only: [:export, :download_export, :remove_export, :generate_new_export]

  # Authorize
  before_action :authorize_admin_project!, only: [:edit, :update, :housekeeping, :download_export, :export, :remove_export, :generate_new_export]
  before_action :event_filter, only: [:show, :activity]

  layout :determine_layout

  def index
    redirect_to(current_user ? root_path : explore_root_path)
  end

  def new
    namespace = Namespace.find_by(id: params[:namespace_id]) if params[:namespace_id]
    return access_denied! if namespace && !can?(current_user, :create_projects, namespace)

    @project = Project.new(namespace_id: namespace&.id)
  end

  def edit
    render 'edit'
  end

  def create
    @project = ::Projects::CreateService.new(current_user, project_params).execute

    if @project.saved?
      cookies[:issue_board_welcome_hidden] = { path: project_path(@project), value: nil, expires: Time.at(0) }

      redirect_to(
        project_path(@project, custom_import_params),
        notice: _("Project '%{project_name}' was successfully created.") % { project_name: @project.name }
      )
    else
      render 'new', locals: { active_tab: active_new_project_tab }
    end
  end

  def update
    result = ::Projects::UpdateService.new(@project, current_user, project_params).execute

    # Refresh the repo in case anything changed
    @repository = @project.repository

    respond_to do |format|
      if result[:status] == :success
        flash[:notice] = _("Project '%{project_name}' was successfully updated.") % { project_name: @project.name }

        format.html do
          redirect_to(edit_project_path(@project))
        end
      else
        flash.now[:alert] = result[:message]

        format.html { render 'edit' }
      end

      format.js
    end
  end

  def transfer
    return access_denied! unless can?(current_user, :change_namespace, @project)

    namespace = Namespace.find_by(id: params[:new_namespace_id])
    ::Projects::TransferService.new(project, current_user).execute(namespace)

    if @project.errors[:new_namespace].present?
      flash[:alert] = @project.errors[:new_namespace].first
    end
  end

  def remove_fork
    return access_denied! unless can?(current_user, :remove_fork_project, @project)

    if ::Projects::UnlinkForkService.new(@project, current_user).execute
      flash[:notice] = _('The fork relationship has been removed.')
    end
  end

  def activity
    respond_to do |format|
      format.html
      format.json do
        load_events
        pager_json('events/_events', @events.count)
      end
    end
  end

  def show
    if @project.import_in_progress?
      redirect_to project_import_path(@project, custom_import_params)
      return
    end

    if @project.pending_delete?
      flash.now[:alert] = _("Project '%{project_name}' queued for deletion.") % { project_name: @project.name }
    end

    respond_to do |format|
      format.html do
        @notification_setting = current_user.notification_settings_for(@project) if current_user
        @project = @project.present(current_user: current_user)

        render_landing_page
      end

      format.atom do
        load_events
        render layout: 'xml.atom'
      end
    end
  end

  def destroy
    return access_denied! unless can?(current_user, :remove_project, @project)

    ::Projects::DestroyService.new(@project, current_user, {}).async_execute
    flash[:notice] = _("Project '%{project_name}' is in the process of being deleted.") % { project_name: @project.full_name }

    redirect_to dashboard_projects_path, status: 302
  rescue Projects::DestroyService::DestroyError => ex
    redirect_to edit_project_path(@project), status: 302, alert: ex.message
  end

  def new_issuable_address
    return render_404 unless Gitlab::IncomingEmail.supports_issue_creation?

    current_user.reset_incoming_email_token!
    render json: { new_address: @project.new_issuable_address(current_user, params[:issuable_type]) }
  end

  def archive
    return access_denied! unless can?(current_user, :archive_project, @project)

    @project.archive!

    respond_to do |format|
      format.html { redirect_to project_path(@project) }
    end
  end

  def unarchive
    return access_denied! unless can?(current_user, :archive_project, @project)

    @project.unarchive!

    respond_to do |format|
      format.html { redirect_to project_path(@project) }
    end
  end

  def housekeeping
    ::Projects::HousekeepingService.new(@project).execute

    redirect_to(
      project_path(@project),
      notice: _("Housekeeping successfully started")
    )
  rescue ::Projects::HousekeepingService::LeaseTaken => ex
    redirect_to(
      edit_project_path(@project),
      alert: ex.to_s
    )
  end

  def export
    @project.add_export_job(current_user: current_user)

    redirect_to(
      edit_project_path(@project),
      notice: _("Project export started. A download link will be sent by email.")
    )
  end

  def download_export
    if export_project_object_storage?
      send_upload(@project.import_export_upload.export_file)
    elsif export_project_path
      send_file export_project_path, disposition: 'attachment'
    else
      redirect_to(
        edit_project_path(@project),
        alert: _("Project export link has expired. Please generate a new export from your project settings.")
      )
    end
  end

  def remove_export
    if @project.remove_exports
      flash[:notice] = _("Project export has been deleted.")
    else
      flash[:alert] = _("Project export could not be deleted.")
    end

    redirect_to(edit_project_path(@project))
  end

  def generate_new_export
    if @project.remove_exports
      export
    else
      redirect_to(
        edit_project_path(@project),
        alert: _("Project export could not be deleted.")
      )
    end
  end

  def toggle_star
    current_user.toggle_star(@project)
    @project.reload

    render json: {
      star_count: @project.star_count
    }
  end

  def refs
    find_refs = params['find']

    find_branches = true
    find_tags = true
    find_commits = true

    unless find_refs.nil?
      find_branches = find_refs.include?('branches')
      find_tags = find_refs.include?('tags')
      find_commits = find_refs.include?('commits')
    end

    options = {}

    if find_branches
      branches = BranchesFinder.new(@repository, params).execute.take(100).map(&:name)
      options['Branches'] = branches
    end

    if find_tags && @repository.tag_count.nonzero?
      tags = TagsFinder.new(@repository, params).execute.take(100).map(&:name)

      options['Tags'] = tags
    end

    # If reference is commit id - we should add it to branch/tag selectbox
    ref = Addressable::URI.unescape(params[:ref])
    if find_commits && ref && options.flatten(2).exclude?(ref) && ref =~ /\A[0-9a-zA-Z]{6,52}\z/
      options['Commits'] = [ref]
    end

    render json: options.to_json
  end

  # Render project landing depending of which features are available
  # So if page is not availble in the list it renders the next page
  #
  # pages list order: repository readme, wiki home, issues list, customize workflow
  def render_landing_page
    if can?(current_user, :download_code, @project)
      return render 'projects/no_repo' unless @project.repository_exists?

      render 'projects/empty' if @project.empty_repo?
    else
      if can?(current_user, :read_wiki, @project)
        @project_wiki = @project.wiki
        @wiki_home = @project_wiki.find_page('home', params[:version_id])
      elsif @project.feature_available?(:issues, current_user)
        @issues = issuables_collection.page(params[:page])
        @collection_type = 'Issue'
        @issuable_meta_data = issuable_meta_data(@issues, @collection_type)
      end

      render :show
    end
  end

  def finder_type
    IssuesFinder
  end

  def determine_layout
    if [:new, :create].include?(action_name.to_sym)
      'application'
    elsif [:edit, :update].include?(action_name.to_sym)
      'project_settings'
    else
      'project'
    end
  end

  def load_events
    projects = Project.where(id: @project.id)

    @events = EventCollection
      .new(projects, offset: params[:offset].to_i, filter: event_filter)
      .to_a

    Events::RenderService.new(current_user).execute(@events, atom_request: request.format.atom?)
  end

  def project_params
    params.require(:project)
      .permit(project_params_attributes)
  end

  def project_params_attributes
    [
      :avatar,
      :build_allow_git_fetch,
      :build_coverage_regex,
      :build_timeout_human_readable,
      :resolve_outdated_diff_discussions,
      :container_registry_enabled,
      :default_branch,
      :description,
      :import_url,
      :issues_tracker,
      :issues_tracker_id,
      :last_activity_at,
      :lfs_enabled,
      :name,
      :namespace_id,
      :only_allow_merge_if_all_discussions_are_resolved,
      :only_allow_merge_if_pipeline_succeeds,
      :printing_merge_request_link_enabled,
      :path,
      :public_builds,
      :request_access_enabled,
      :runners_token,
      :tag_list,
      :visibility_level,
      :template_name,
      :merge_method,
      :initialize_with_readme,

      project_feature_attributes: %i[
        builds_access_level
        issues_access_level
        merge_requests_access_level
        repository_access_level
        snippets_access_level
        wiki_access_level
      ]
    ]
  end

  def custom_import_params
    {}
  end

  def active_new_project_tab
    project_params[:import_url].present? ? 'import' : 'blank'
  end

  def repo_exists?
    project.repository_exists? && !project.empty_repo?

  rescue Gitlab::Git::Repository::NoRepository
    project.repository.expire_exists_cache

    false
  end

  def project_view_files?
    if current_user
      current_user.project_view == 'files'
    else
      project_view_files_allowed?
    end
  end

  # Override extract_ref from ExtractsPath, which returns the branch and file path
  # for the blob/tree, which in this case is just the root of the default branch.
  # This way we avoid to access the repository.ref_names.
  def extract_ref(_id)
    [get_id, '']
  end

  # Override get_id from ExtractsPath in this case is just the root of the default branch.
  def get_id
    project.repository.root_ref
  end

  # ExtractsPath will set @id = project.path on the show route, but it has to be the
  # branch name for the tree view to work correctly.
  def assign_tree_vars
    @id = get_id
    tree
  end

  def project_view_files_allowed?
    !project.empty_repo? && can?(current_user, :download_code, project)
  end

  def build_canonical_path(project)
    params[:namespace_id] = project.namespace.to_param
    params[:id] = project.to_param

    url_for(safe_params)
  end

  def project_export_enabled
    render_404 unless Gitlab::CurrentSettings.project_export_enabled?
  end

  def redirect_git_extension
    # Redirect from
    #   localhost/group/project.git
    # to
    #   localhost/group/project
    #
    redirect_to request.original_url.sub(%r{\.git/?\Z}, '') if params[:format] == 'git'
  end

  def whitelist_query_limiting
    Gitlab::QueryLimiting.whitelist('https://gitlab.com/gitlab-org/gitlab-ce/issues/42440')
  end

  def export_project_path
    @export_project_path ||= @project.export_project_path
  end

  def export_project_object_storage?
    @project.export_project_object_exists?
  end
end<|MERGE_RESOLUTION|>--- conflicted
+++ resolved
@@ -3,10 +3,7 @@
   include ExtractsPath
   include PreviewMarkdown
   prepend EE::ProjectsController
-<<<<<<< HEAD
-=======
   include SendFileUpload
->>>>>>> 1cebbce3
 
   before_action :whitelist_query_limiting, only: [:create]
   before_action :authenticate_user!, except: [:index, :show, :activity, :refs]
