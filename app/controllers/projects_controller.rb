class ProjectsController < Projects::ApplicationController
  include IssuableCollections
  include ExtractsPath
  include PreviewMarkdown
<<<<<<< HEAD
  prepend EE::ProjectsController
=======
>>>>>>> 753a2e78
  include SendFileUpload

  before_action :whitelist_query_limiting, only: [:create]
  before_action :authenticate_user!, except: [:index, :show, :activity, :refs]
  before_action :redirect_git_extension, only: [:show]
  before_action :project, except: [:index, :new, :create]
  before_action :repository, except: [:index, :new, :create]
  before_action :assign_ref_vars, only: [:show], if: :repo_exists?
  before_action :assign_tree_vars, only: [:show], if: [:repo_exists?, :project_view_files?]
  before_action :tree, only: [:show], if: [:repo_exists?, :project_view_files?]
  before_action :lfs_blob_ids, only: [:show], if: [:repo_exists?, :project_view_files?]
  before_action :project_export_enabled, only: [:export, :download_export, :remove_export, :generate_new_export]

  # Authorize
  before_action :authorize_admin_project!, only: [:edit, :update, :housekeeping, :download_export, :export, :remove_export, :generate_new_export]
  before_action :event_filter, only: [:show, :activity]

  layout :determine_layout

  def index
    redirect_to(current_user ? root_path : explore_root_path)
  end

  def new
    namespace = Namespace.find_by(id: params[:namespace_id]) if params[:namespace_id]
    return access_denied! if namespace && !can?(current_user, :create_projects, namespace)

    @project = Project.new(namespace_id: namespace&.id)
  end

  def edit
    render 'edit'
  end

  def create
    @project = ::Projects::CreateService.new(current_user, project_params).execute

    if @project.saved?
      cookies[:issue_board_welcome_hidden] = { path: project_path(@project), value: nil, expires: Time.at(0) }

      redirect_to(
        project_path(@project, custom_import_params),
        notice: _("Project '%{project_name}' was successfully created.") % { project_name: @project.name }
      )
    else
      render 'new', locals: { active_tab: active_new_project_tab }
    end
  end

  def update
    result = ::Projects::UpdateService.new(@project, current_user, project_params).execute

    # Refresh the repo in case anything changed
    @repository = @project.repository

    respond_to do |format|
      if result[:status] == :success
        flash[:notice] = _("Project '%{project_name}' was successfully updated.") % { project_name: @project.name }

        format.html do
          redirect_to(edit_project_path(@project))
        end
      else
        flash.now[:alert] = result[:message]

        format.html { render 'edit' }
      end

      format.js
    end
  end

  def transfer
    return access_denied! unless can?(current_user, :change_namespace, @project)

    namespace = Namespace.find_by(id: params[:new_namespace_id])
    ::Projects::TransferService.new(project, current_user).execute(namespace)

    if @project.errors[:new_namespace].present?
      flash[:alert] = @project.errors[:new_namespace].first
    end
  end

  def remove_fork
    return access_denied! unless can?(current_user, :remove_fork_project, @project)

    if ::Projects::UnlinkForkService.new(@project, current_user).execute
      flash[:notice] = _('The fork relationship has been removed.')
    end
  end

  def activity
    respond_to do |format|
      format.html
      format.json do
        load_events
        pager_json('events/_events', @events.count)
      end
    end
  end

  def show
    if @project.import_in_progress?
      redirect_to project_import_path(@project, custom_import_params)
      return
    end

    if @project.pending_delete?
      flash.now[:alert] = _("Project '%{project_name}' queued for deletion.") % { project_name: @project.name }
    end

    respond_to do |format|
      format.html do
        @notification_setting = current_user.notification_settings_for(@project) if current_user
        @project = @project.present(current_user: current_user)

        render_landing_page
      end

      format.atom do
        load_events
        render layout: 'xml.atom'
      end
    end
  end

  def destroy
    return access_denied! unless can?(current_user, :remove_project, @project)

    ::Projects::DestroyService.new(@project, current_user, {}).async_execute
    flash[:notice] = _("Project '%{project_name}' is in the process of being deleted.") % { project_name: @project.full_name }

    redirect_to dashboard_projects_path, status: 302
  rescue Projects::DestroyService::DestroyError => ex
    redirect_to edit_project_path(@project), status: 302, alert: ex.message
  end

  def new_issuable_address
    return render_404 unless Gitlab::IncomingEmail.supports_issue_creation?

    current_user.reset_incoming_email_token!
    render json: { new_address: @project.new_issuable_address(current_user, params[:issuable_type]) }
  end

  def archive
    return access_denied! unless can?(current_user, :archive_project, @project)

    @project.archive!

    respond_to do |format|
      format.html { redirect_to project_path(@project) }
    end
  end

  def unarchive
    return access_denied! unless can?(current_user, :archive_project, @project)

    @project.unarchive!

    respond_to do |format|
      format.html { redirect_to project_path(@project) }
    end
  end

  def housekeeping
    ::Projects::HousekeepingService.new(@project).execute

    redirect_to(
      project_path(@project),
      notice: _("Housekeeping successfully started")
    )
  rescue ::Projects::HousekeepingService::LeaseTaken => ex
    redirect_to(
      edit_project_path(@project),
      alert: ex.to_s
    )
  end

  def export
    @project.add_export_job(current_user: current_user)

    redirect_to(
      edit_project_path(@project),
      notice: _("Project export started. A download link will be sent by email.")
    )
  end

  def download_export
    if export_project_object_storage?
      send_upload(@project.import_export_upload.export_file)
    elsif export_project_path
      send_file export_project_path, disposition: 'attachment'
    else
      redirect_to(
        edit_project_path(@project),
        alert: _("Project export link has expired. Please generate a new export from your project settings.")
      )
    end
  end

  def remove_export
    if @project.remove_exports
      flash[:notice] = _("Project export has been deleted.")
    else
      flash[:alert] = _("Project export could not be deleted.")
    end

    redirect_to(edit_project_path(@project))
  end

  def generate_new_export
    if @project.remove_exports
      export
    else
      redirect_to(
        edit_project_path(@project),
        alert: _("Project export could not be deleted.")
      )
    end
  end

  def toggle_star
    current_user.toggle_star(@project)
    @project.reload

    render json: {
      star_count: @project.star_count
    }
  end

  def refs
    find_refs = params['find']

    find_branches = true
    find_tags = true
    find_commits = true

    unless find_refs.nil?
      find_branches = find_refs.include?('branches')
      find_tags = find_refs.include?('tags')
      find_commits = find_refs.include?('commits')
    end

    options = {}

    if find_branches
      branches = BranchesFinder.new(@repository, params).execute.take(100).map(&:name)
      options['Branches'] = branches
    end

    if find_tags && @repository.tag_count.nonzero?
      tags = TagsFinder.new(@repository, params).execute.take(100).map(&:name)

      options['Tags'] = tags
    end

    # If reference is commit id - we should add it to branch/tag selectbox
    ref = Addressable::URI.unescape(params[:ref])
    if find_commits && ref && options.flatten(2).exclude?(ref) && ref =~ /\A[0-9a-zA-Z]{6,52}\z/
      options['Commits'] = [ref]
    end

    render json: options.to_json
  end

  # Render project landing depending of which features are available
  # So if page is not availble in the list it renders the next page
  #
  # pages list order: repository readme, wiki home, issues list, customize workflow
  def render_landing_page
    if can?(current_user, :download_code, @project)
      return render 'projects/no_repo' unless @project.repository_exists?

      render 'projects/empty' if @project.empty_repo?
    else
      if can?(current_user, :read_wiki, @project)
        @project_wiki = @project.wiki
        @wiki_home = @project_wiki.find_page('home', params[:version_id])
      elsif @project.feature_available?(:issues, current_user)
        @issues = issuables_collection.page(params[:page])
        @collection_type = 'Issue'
        @issuable_meta_data = issuable_meta_data(@issues, @collection_type)
      end

      render :show
    end
  end

  def finder_type
    IssuesFinder
  end

  def determine_layout
    if [:new, :create].include?(action_name.to_sym)
      'application'
    elsif [:edit, :update].include?(action_name.to_sym)
      'project_settings'
    else
      'project'
    end
  end

  def load_events
    projects = Project.where(id: @project.id)

    @events = EventCollection
      .new(projects, offset: params[:offset].to_i, filter: event_filter)
      .to_a

    Events::RenderService.new(current_user).execute(@events, atom_request: request.format.atom?)
  end

  def project_params
    params.require(:project)
      .permit(project_params_attributes)
  end

  def project_params_attributes
    [
      :avatar,
      :build_allow_git_fetch,
      :build_coverage_regex,
      :build_timeout_human_readable,
      :resolve_outdated_diff_discussions,
      :container_registry_enabled,
      :default_branch,
      :description,
      :import_url,
      :issues_tracker,
      :issues_tracker_id,
      :last_activity_at,
      :lfs_enabled,
      :name,
      :namespace_id,
      :only_allow_merge_if_all_discussions_are_resolved,
      :only_allow_merge_if_pipeline_succeeds,
      :printing_merge_request_link_enabled,
      :path,
      :public_builds,
      :request_access_enabled,
      :runners_token,
      :tag_list,
      :visibility_level,
      :template_name,
      :merge_method,
      :initialize_with_readme,

      project_feature_attributes: %i[
        builds_access_level
        issues_access_level
        merge_requests_access_level
        repository_access_level
        snippets_access_level
        wiki_access_level
      ]
    ]
  end

  def custom_import_params
    {}
  end

  def active_new_project_tab
    project_params[:import_url].present? ? 'import' : 'blank'
  end

  def repo_exists?
    project.repository_exists? && !project.empty_repo?

  rescue Gitlab::Git::Repository::NoRepository
    project.repository.expire_exists_cache

    false
  end

  def project_view_files?
    if current_user
      current_user.project_view == 'files'
    else
      project_view_files_allowed?
    end
  end

  # Override extract_ref from ExtractsPath, which returns the branch and file path
  # for the blob/tree, which in this case is just the root of the default branch.
  # This way we avoid to access the repository.ref_names.
  def extract_ref(_id)
    [get_id, '']
  end

  # Override get_id from ExtractsPath in this case is just the root of the default branch.
  def get_id
    project.repository.root_ref
  end

  # ExtractsPath will set @id = project.path on the show route, but it has to be the
  # branch name for the tree view to work correctly.
  def assign_tree_vars
    @id = get_id
    tree
  end

  def project_view_files_allowed?
    !project.empty_repo? && can?(current_user, :download_code, project)
  end

  def build_canonical_path(project)
    params[:namespace_id] = project.namespace.to_param
    params[:id] = project.to_param

    url_for(safe_params)
  end

  def project_export_enabled
    render_404 unless Gitlab::CurrentSettings.project_export_enabled?
  end

  def redirect_git_extension
    # Redirect from
    #   localhost/group/project.git
    # to
    #   localhost/group/project
    #
    redirect_to request.original_url.sub(%r{\.git/?\Z}, '') if params[:format] == 'git'
  end

  def whitelist_query_limiting
    Gitlab::QueryLimiting.whitelist('https://gitlab.com/gitlab-org/gitlab-ce/issues/42440')
  end

  def export_project_path
    @export_project_path ||= @project.export_project_path
  end

  def export_project_object_storage?
    @project.export_project_object_exists?
  end
end<|MERGE_RESOLUTION|>--- conflicted
+++ resolved
@@ -2,11 +2,8 @@
   include IssuableCollections
   include ExtractsPath
   include PreviewMarkdown
-<<<<<<< HEAD
+  include SendFileUpload
   prepend EE::ProjectsController
-=======
->>>>>>> 753a2e78
-  include SendFileUpload
 
   before_action :whitelist_query_limiting, only: [:create]
   before_action :authenticate_user!, except: [:index, :show, :activity, :refs]
