class ProjectsController < Projects::ApplicationController
  include ExtractsPath

  before_action :authenticate_user!, except: [:show, :activity, :refs]
  before_action :project, except: [:new, :create]
  before_action :repository, except: [:new, :create]
  before_action :assign_ref_vars, only: [:show], if: :repo_exists?
  before_action :assign_tree_vars, only: [:show], if: [:repo_exists?, :project_view_files?]

  # Authorize
  before_action :authorize_admin_project!, only: [:edit, :update, :housekeeping, :download_export, :export, :remove_export, :generate_new_export]
  before_action :event_filter, only: [:show, :activity]

  layout :determine_layout

  def index
    redirect_to(current_user ? root_path : explore_root_path)
  end

  def new
    @project = Project.new
  end

  def edit
    render 'edit'
  end

  def create
    @project = ::Projects::CreateService.new(current_user, project_params).execute

    if @project.saved?
      redirect_to(
        project_path(@project),
        notice: "Project '#{@project.name}' was successfully created."
      )
    else
      render 'new'
    end
  end

  def update
    status = ::Projects::UpdateService.new(@project, current_user, project_params).execute

    # Refresh the repo in case anything changed
    @repository = project.repository

    respond_to do |format|
      if status
        flash[:notice] = "Project '#{@project.name}' was successfully updated."
        format.html do
          redirect_to(
            edit_project_path(@project),
            notice: "Project '#{@project.name}' was successfully updated."
          )
        end
      else
        format.html { render 'edit' }
      end

      format.js
    end
  end

  def transfer
    return access_denied! unless can?(current_user, :change_namespace, @project)

    namespace = Namespace.find_by(id: params[:new_namespace_id])
    ::Projects::TransferService.new(project, current_user).execute(namespace)

    if @project.errors[:new_namespace].present?
      flash[:alert] = @project.errors[:new_namespace].first
    end
  end

  def remove_fork
    return access_denied! unless can?(current_user, :remove_fork_project, @project)

    if ::Projects::UnlinkForkService.new(@project, current_user).execute
      flash[:notice] = 'The fork relationship has been removed.'
    end
  end

  def activity
    respond_to do |format|
      format.html
      format.json do
        load_events
        pager_json('events/_events', @events.count)
      end
    end
  end

  def show
    # If we're importing while we do have a repository, we're simply updating the mirror.
    if @project.import_in_progress? && !@project.updating_mirror?
      redirect_to namespace_project_import_path(@project.namespace, @project)
      return
    end

    if @project.pending_delete?
      flash[:alert] = "Project #{@project.name} queued for deletion."
    end

    respond_to do |format|
      format.html do
        @notification_setting = current_user.notification_settings_for(@project) if current_user

        if @project.repository_exists?
          if @project.empty_repo?
            render 'projects/empty'
          else
            render :show
          end
        else
          render 'projects/no_repo'
        end
      end

      format.atom do
        load_events
        render layout: false
      end
    end
  end

  def destroy
    return access_denied! unless can?(current_user, :remove_project, @project)

    ::Projects::DestroyService.new(@project, current_user, {}).async_execute
    flash[:alert] = "Project '#{@project.name}' will be deleted."

    redirect_to dashboard_projects_path
  rescue Projects::DestroyService::DestroyError => ex
    redirect_to edit_project_path(@project), alert: ex.message
  end

  def autocomplete_sources
    noteable =
      case params[:type]
      when 'Issue'
        IssuesFinder.new(current_user, project_id: @project.id, state: 'all').
          execute.find_by(iid: params[:type_id])
      when 'MergeRequest'
        MergeRequestsFinder.new(current_user, project_id: @project.id, state: 'all').
          execute.find_by(iid: params[:type_id])
      when 'Commit'
        @project.commit(params[:type_id])
      else
        nil
      end

    autocomplete = ::Projects::AutocompleteService.new(@project, current_user)
    participants = ::Projects::ParticipantsService.new(@project, current_user).execute(noteable)

    @suggestions = {
      emojis: Gitlab::AwardEmoji.urls,
      issues: autocomplete.issues,
      milestones: autocomplete.milestones,
      mergerequests: autocomplete.merge_requests,
      labels: autocomplete.labels,
      members: participants,
      commands: autocomplete.commands(noteable, params[:type])
    }

    respond_to do |format|
      format.json { render json: @suggestions }
    end
  end

  def archive
    return access_denied! unless can?(current_user, :archive_project, @project)

    @project.archive!

    respond_to do |format|
      format.html { redirect_to project_path(@project) }
    end
  end

  def unarchive
    return access_denied! unless can?(current_user, :archive_project, @project)

    @project.unarchive!

    respond_to do |format|
      format.html { redirect_to project_path(@project) }
    end
  end

  def housekeeping
    ::Projects::HousekeepingService.new(@project).execute

    redirect_to(
      project_path(@project),
      notice: "Housekeeping successfully started"
    )
  rescue ::Projects::HousekeepingService::LeaseTaken => ex
    redirect_to(
      edit_project_path(@project),
      alert: ex.to_s
    )
  end

  def export
    @project.add_export_job(current_user: current_user)

    redirect_to(
      edit_project_path(@project),
      notice: "Project export started. A download link will be sent by email."
    )
  end

  def download_export
    export_project_path = @project.export_project_path

    if export_project_path
      send_file export_project_path, disposition: 'attachment'
    else
      redirect_to(
        edit_project_path(@project),
        alert: "Project export link has expired. Please generate a new export from your project settings."
      )
    end
  end

  def remove_export
    if @project.remove_exports
      flash[:notice] = "Project export has been deleted."
    else
      flash[:alert] = "Project export could not be deleted."
    end
    redirect_to(edit_project_path(@project))
  end

  def generate_new_export
    if @project.remove_exports
      export
    else
      redirect_to(
        edit_project_path(@project),
        alert: "Project export could not be deleted."
      )
    end
  end

  def toggle_star
    current_user.toggle_star(@project)
    @project.reload

    render json: {
      star_count: @project.star_count
    }
  end

  def preview_markdown
    text = params[:text]

    ext = Gitlab::ReferenceExtractor.new(@project, current_user)
    ext.analyze(text, author: current_user)

    render json: {
      body:       view_context.markdown(text),
      references: {
        users: ext.users.map(&:username)
      }
    }
  end

  def refs
    options = {
      'Branches' => @repository.branch_names,
    }

    unless @repository.tag_count.zero?
      options['Tags'] = VersionSorter.rsort(@repository.tag_names)
    end

    # If reference is commit id - we should add it to branch/tag selectbox
    ref = Addressable::URI.unescape(params[:ref])
    if ref && options.flatten(2).exclude?(ref) && ref =~ /\A[0-9a-zA-Z]{6,52}\z/
      options['Commits'] = [ref]
    end

    render json: options.to_json
  end

  private

  def determine_layout
    if [:new, :create].include?(action_name.to_sym)
      'application'
    elsif [:edit, :update].include?(action_name.to_sym)
      'project_settings'
    else
      'project'
    end
  end

  def load_events
    @events = @project.events.recent
    @events = event_filter.apply_filter(@events).with_associations
    limit = (params[:limit] || 20).to_i
    @events = @events.limit(limit).offset(params[:offset] || 0)
  end

  def project_params
    project_feature_attributes =
      {
        project_feature_attributes:
          [
            :issues_access_level, :builds_access_level,
            :wiki_access_level, :merge_requests_access_level, :snippets_access_level
          ]
      }

    params.require(:project).permit(
      :name, :path, :description, :issues_tracker, :tag_list, :runners_token,
      :container_registry_enabled,
      :issues_tracker_id, :default_branch,
<<<<<<< HEAD
      :wiki_enabled, :visibility_level, :import_url, :last_activity_at, :namespace_id, :avatar,
      :builds_enabled, :build_allow_git_fetch, :build_timeout_in_minutes, :build_coverage_regex,
      :public_builds, :only_allow_merge_if_build_succeeds, :request_access_enabled,

      # EE-only
      :approvals_before_merge,
      :approver_ids,
      :issues_template,
      :merge_method,
      :merge_requests_template,
      :mirror,
      :mirror_user_id,
      :mirror_trigger_builds,
      :reset_approvals_on_push
=======
      :visibility_level, :import_url, :last_activity_at, :namespace_id, :avatar,
      :build_allow_git_fetch, :build_timeout_in_minutes, :build_coverage_regex,
      :public_builds, :only_allow_merge_if_build_succeeds, :request_access_enabled,
      :lfs_enabled, project_feature_attributes
>>>>>>> fd1741b4
    )
  end

  def repo_exists?
    project.repository_exists? && !project.empty_repo?
  end

  def project_view_files?
    current_user && current_user.project_view == 'files'
  end

  # Override extract_ref from ExtractsPath, which returns the branch and file path
  # for the blob/tree, which in this case is just the root of the default branch.
  # This way we avoid to access the repository.ref_names.
  def extract_ref(_id)
    [get_id, '']
  end

  # Override get_id from ExtractsPath in this case is just the root of the default branch.
  def get_id
    project.repository.root_ref
  end

  # ExtractsPath will set @id = project.path on the show route, but it has to be the
  # branch name for the tree view to work correctly.
  def assign_tree_vars
    @id = get_id
    tree
  end
end<|MERGE_RESOLUTION|>--- conflicted
+++ resolved
@@ -317,10 +317,10 @@
       :name, :path, :description, :issues_tracker, :tag_list, :runners_token,
       :container_registry_enabled,
       :issues_tracker_id, :default_branch,
-<<<<<<< HEAD
-      :wiki_enabled, :visibility_level, :import_url, :last_activity_at, :namespace_id, :avatar,
-      :builds_enabled, :build_allow_git_fetch, :build_timeout_in_minutes, :build_coverage_regex,
+      :visibility_level, :import_url, :last_activity_at, :namespace_id, :avatar,
+      :build_allow_git_fetch, :build_timeout_in_minutes, :build_coverage_regex,
       :public_builds, :only_allow_merge_if_build_succeeds, :request_access_enabled,
+      :lfs_enabled, project_feature_attributes,
 
       # EE-only
       :approvals_before_merge,
@@ -332,12 +332,6 @@
       :mirror_user_id,
       :mirror_trigger_builds,
       :reset_approvals_on_push
-=======
-      :visibility_level, :import_url, :last_activity_at, :namespace_id, :avatar,
-      :build_allow_git_fetch, :build_timeout_in_minutes, :build_coverage_regex,
-      :public_builds, :only_allow_merge_if_build_succeeds, :request_access_enabled,
-      :lfs_enabled, project_feature_attributes
->>>>>>> fd1741b4
     )
   end
 
