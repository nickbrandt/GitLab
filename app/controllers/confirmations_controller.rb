class ConfirmationsController < Devise::ConfirmationsController
  def almost_there
    flash[:notice] = nil
    render layout: "devise_empty"
  end

  protected

  def after_resending_confirmation_instructions_path_for(resource)
    users_almost_there_path
  end

<<<<<<< HEAD
  def after_confirmation_path_for(_resource_name, resource)
    # incoming resource can either be a :user or an :email
    if signed_in?(:user)
      after_sign_in_path_for(resource)
=======
  def after_confirmation_path_for(resource_name, resource)
    if signed_in?(resource_name)
      after_sign_in(resource)
>>>>>>> de01353b
    else
      Gitlab::AppLogger.info("Email Confirmed: username=#{resource.username} email=#{resource.email} ip=#{request.remote_ip}")
      flash[:notice] += " Please sign in."
      new_session_path(:user)
    end
  end

  def after_sign_in(resource)
    after_sign_in_path_for(resource)
  end
end<|MERGE_RESOLUTION|>--- conflicted
+++ resolved
@@ -10,16 +10,10 @@
     users_almost_there_path
   end
 
-<<<<<<< HEAD
   def after_confirmation_path_for(_resource_name, resource)
     # incoming resource can either be a :user or an :email
     if signed_in?(:user)
-      after_sign_in_path_for(resource)
-=======
-  def after_confirmation_path_for(resource_name, resource)
-    if signed_in?(resource_name)
       after_sign_in(resource)
->>>>>>> de01353b
     else
       Gitlab::AppLogger.info("Email Confirmed: username=#{resource.username} email=#{resource.email} ip=#{request.remote_ip}")
       flash[:notice] += " Please sign in."
