# frozen_string_literal: true

class MergeRequestPolicy < IssuablePolicy
  rule { locked }.policy do
    prevent :reopen_merge_request
  end
<<<<<<< HEAD
end

MergeRequestPolicy.prepend_if_ee('EE::MergeRequestPolicy')
=======

  # Only users who can read the merge request can comment.
  # Although :read_merge_request is computed in the policy context,
  # it would not be safe to prevent :create_note there, since
  # note permissions are shared, and this would apply too broadly.
  rule { ~can?(:read_merge_request) }.prevent :create_note
end
>>>>>>> 7698d405
<|MERGE_RESOLUTION|>--- conflicted
+++ resolved
@@ -4,11 +4,6 @@
   rule { locked }.policy do
     prevent :reopen_merge_request
   end
-<<<<<<< HEAD
-end
-
-MergeRequestPolicy.prepend_if_ee('EE::MergeRequestPolicy')
-=======
 
   # Only users who can read the merge request can comment.
   # Although :read_merge_request is computed in the policy context,
@@ -16,4 +11,5 @@
   # note permissions are shared, and this would apply too broadly.
   rule { ~can?(:read_merge_request) }.prevent :create_note
 end
->>>>>>> 7698d405
+
+MergeRequestPolicy.prepend_if_ee('EE::MergeRequestPolicy')