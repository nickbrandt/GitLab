--- conflicted
+++ resolved
@@ -1,13 +1,9 @@
 # frozen_string_literal: true
 
 class MergeRequestPolicy < IssuablePolicy
-<<<<<<< HEAD
-end
-
-MergeRequestPolicy.prepend(EE::MergeRequestPolicy)
-=======
   rule { locked }.policy do
     prevent :reopen_merge_request
   end
 end
->>>>>>> e61cce36
+
+MergeRequestPolicy.prepend(EE::MergeRequestPolicy)