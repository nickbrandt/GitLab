--- conflicted
+++ resolved
@@ -46,11 +46,8 @@
     enable :admin_project_snippet
   end
 
-<<<<<<< HEAD
+  rule { ~can?(:read_project_snippet) }.prevent :create_note
+
   # EE Extensions
-
   rule { auditor }.enable :read_project_snippet
-=======
-  rule { ~can?(:read_project_snippet) }.prevent :create_note
->>>>>>> 361949ab
 end