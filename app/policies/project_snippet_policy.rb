--- conflicted
+++ resolved
@@ -43,12 +43,8 @@
     enable :update_project_snippet
     enable :admin_project_snippet
   end
-<<<<<<< HEAD
-end
-
-ProjectSnippetPolicy.prepend(EE::ProjectSnippetPolicy)
-=======
 
   rule { ~can?(:read_project_snippet) }.prevent :create_note
 end
->>>>>>> e4c61726
+
+ProjectSnippetPolicy.prepend(EE::ProjectSnippetPolicy)