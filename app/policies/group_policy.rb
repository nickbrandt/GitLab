--- conflicted
+++ resolved
@@ -36,15 +36,6 @@
     if globally_viewable && @subject.request_access_enabled && !member
       can! :request_access
     end
-<<<<<<< HEAD
-
-    # EE-only
-    if @subject.ldap_synced?
-      cannot! :admin_group_member
-      can! :override_group_member if master
-    end
-=======
->>>>>>> b1fae0e5
   end
 
   def can_read_group?
