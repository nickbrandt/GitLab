--- conflicted
+++ resolved
@@ -117,21 +117,12 @@
     can! :admin_pipeline
     can! :admin_environment
     can! :admin_deployment
-<<<<<<< HEAD
-
-    # EE-only
-    can! :admin_path_locks
     can! :admin_pages
     can! :read_pages
     can! :update_pages
-=======
-    can! :admin_pages
-    can! :read_pages
-    can! :update_pages
 
     # EE-only
     can! :admin_path_locks
->>>>>>> d3c1f030
   end
 
   def public_access!
@@ -158,11 +149,6 @@
     can! :remove_fork_project
     can! :destroy_merge_request
     can! :destroy_issue
-<<<<<<< HEAD
-
-    # EE-only
-=======
->>>>>>> d3c1f030
     can! :remove_pages
   end
 
