module Emails
  module Projects
<<<<<<< HEAD
    def project_access_granted_email(project_member_id)
      @project_member = ProjectMember.find project_member_id
      @project = @project_member.project

      @target_url = namespace_project_url(@project.namespace, @project)
      @current_user = @project_member.user

      mail(to: @project_member.user.notification_email,
           subject: subject("Access to project was granted"))
    end

    def project_member_invited_email(project_member_id, token)
      @project_member = ProjectMember.find project_member_id
      @project = @project_member.project
      @token = token

      @target_url = namespace_project_url(@project.namespace, @project)
      @current_user = @project_member.user

      mail(to: @project_member.invite_email,
           subject: "Invitation to join project #{@project.name_with_namespace}")
    end

    def project_invite_accepted_email(project_member_id)
      @project_member = ProjectMember.find project_member_id
      return if @project_member.created_by.nil?

      @project = @project_member.project

      @target_url = namespace_project_url(@project.namespace, @project)
      @current_user = @project_member.created_by

      mail(to: @project_member.created_by.notification_email,
           subject: subject("Invitation accepted"))
    end

    def project_invite_declined_email(project_id, invite_email, access_level, created_by_id)
      return if created_by_id.nil?

      @project = Project.find(project_id)
      @current_user = @created_by = User.find(created_by_id)
      @access_level = access_level
      @invite_email = invite_email

      @target_url = namespace_project_url(@project.namespace, @project)

      mail(to: @created_by.notification_email,
           subject: subject("Invitation declined"))
    end

    def project_was_exported_email(current_user, project)
      @project = project
      mail(to: current_user.notification_email,
           subject: subject("Project was exported"))
    end

    def project_was_not_exported_email(current_user, project, errors)
      @project = project
      @errors = errors
      mail(to: current_user.notification_email,
           subject: subject("Project export error"))
    end

=======
>>>>>>> 2a747d38
    def project_was_moved_email(project_id, user_id, old_path_with_namespace)
      @current_user = @user = User.find user_id
      @project = Project.find project_id
      @target_url = namespace_project_url(@project.namespace, @project)
      @old_path_with_namespace = old_path_with_namespace
      mail(to: @user.notification_email,
           subject: subject("Project was moved"))
    end

    def repository_push_email(project_id, opts = {})
      @message =
        Gitlab::Email::Message::RepositoryPush.new(self, project_id, opts)

      # used in notify layout
      @target_url = @message.target_url
      @project = Project.find(project_id)
      @diff_notes_disabled = true

      add_project_headers
      headers['X-GitLab-Author'] = @message.author_username

      mail(from:      sender(@message.author_id, @message.send_from_committer_email?),
           reply_to:  @message.reply_to,
           subject:   @message.subject)
    end
  end
end<|MERGE_RESOLUTION|>--- conflicted
+++ resolved
@@ -1,54 +1,12 @@
 module Emails
   module Projects
-<<<<<<< HEAD
-    def project_access_granted_email(project_member_id)
-      @project_member = ProjectMember.find project_member_id
-      @project = @project_member.project
-
+    def project_was_moved_email(project_id, user_id, old_path_with_namespace)
+      @current_user = @user = User.find user_id
+      @project = Project.find project_id
       @target_url = namespace_project_url(@project.namespace, @project)
-      @current_user = @project_member.user
-
-      mail(to: @project_member.user.notification_email,
-           subject: subject("Access to project was granted"))
-    end
-
-    def project_member_invited_email(project_member_id, token)
-      @project_member = ProjectMember.find project_member_id
-      @project = @project_member.project
-      @token = token
-
-      @target_url = namespace_project_url(@project.namespace, @project)
-      @current_user = @project_member.user
-
-      mail(to: @project_member.invite_email,
-           subject: "Invitation to join project #{@project.name_with_namespace}")
-    end
-
-    def project_invite_accepted_email(project_member_id)
-      @project_member = ProjectMember.find project_member_id
-      return if @project_member.created_by.nil?
-
-      @project = @project_member.project
-
-      @target_url = namespace_project_url(@project.namespace, @project)
-      @current_user = @project_member.created_by
-
-      mail(to: @project_member.created_by.notification_email,
-           subject: subject("Invitation accepted"))
-    end
-
-    def project_invite_declined_email(project_id, invite_email, access_level, created_by_id)
-      return if created_by_id.nil?
-
-      @project = Project.find(project_id)
-      @current_user = @created_by = User.find(created_by_id)
-      @access_level = access_level
-      @invite_email = invite_email
-
-      @target_url = namespace_project_url(@project.namespace, @project)
-
-      mail(to: @created_by.notification_email,
-           subject: subject("Invitation declined"))
+      @old_path_with_namespace = old_path_with_namespace
+      mail(to: @user.notification_email,
+           subject: subject("Project was moved"))
     end
 
     def project_was_exported_email(current_user, project)
@@ -62,17 +20,6 @@
       @errors = errors
       mail(to: current_user.notification_email,
            subject: subject("Project export error"))
-    end
-
-=======
->>>>>>> 2a747d38
-    def project_was_moved_email(project_id, user_id, old_path_with_namespace)
-      @current_user = @user = User.find user_id
-      @project = Project.find project_id
-      @target_url = namespace_project_url(@project.namespace, @project)
-      @old_path_with_namespace = old_path_with_namespace
-      mail(to: @user.notification_email,
-           subject: subject("Project was moved"))
     end
 
     def repository_push_email(project_id, opts = {})
