--- conflicted
+++ resolved
@@ -51,16 +51,6 @@
         send_email(
           recipient,
           project_id,
-<<<<<<< HEAD
-          author_id:                  author_id,
-          ref:                        ref,
-          action:                     action,
-          compare:                    compare,
-          reverse_compare:            reverse_compare,
-          diff_refs:                  diff_refs,
-          send_from_committer_email:  send_from_committer_email,
-          disable_diffs:              disable_diffs
-=======
           author_id:                 author_id,
           ref:                       ref,
           action:                    action,
@@ -69,7 +59,6 @@
           diff_refs:                 diff_refs,
           send_from_committer_email: send_from_committer_email,
           disable_diffs:             disable_diffs
->>>>>>> d53b4d5b
         )
 
       # These are input errors and won't be corrected even if Sidekiq retries
