--- conflicted
+++ resolved
@@ -3,10 +3,7 @@
 # Worker for updating any project specific caches.
 class ProjectCacheWorker
   include ApplicationWorker
-<<<<<<< HEAD
-=======
   include ExclusiveLeaseGuard
->>>>>>> 6e8d50d9
   prepend EE::Workers::ProjectCacheWorker
 
   LEASE_TIMEOUT = 15.minutes.to_i
