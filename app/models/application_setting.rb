# frozen_string_literal: true

class ApplicationSetting < ApplicationRecord
  include CacheableAttributes
  include CacheMarkdownField
  include TokenAuthenticatable
  include IgnorableColumn
  include ChronicDurationAttribute

  add_authentication_token_field :runners_registration_token, encrypted: -> { Feature.enabled?(:application_settings_tokens_optional_encryption, default_enabled: true) ? :optional : :required }
  add_authentication_token_field :health_check_access_token

  # Include here so it can override methods from
  # `add_authentication_token_field`
  # We don't prepend for now because otherwise we'll need to
  # fix a lot of tests using allow_any_instance_of
  include ApplicationSettingImplementation

  serialize :restricted_visibility_levels # rubocop:disable Cop/ActiveRecordSerialize
  serialize :import_sources # rubocop:disable Cop/ActiveRecordSerialize
  serialize :disabled_oauth_sign_in_sources, Array # rubocop:disable Cop/ActiveRecordSerialize
  serialize :domain_whitelist, Array # rubocop:disable Cop/ActiveRecordSerialize
  serialize :domain_blacklist, Array # rubocop:disable Cop/ActiveRecordSerialize
  serialize :repository_storages # rubocop:disable Cop/ActiveRecordSerialize

  ignore_column :circuitbreaker_failure_count_threshold
  ignore_column :circuitbreaker_failure_reset_time
  ignore_column :circuitbreaker_storage_timeout
  ignore_column :circuitbreaker_access_retries
  ignore_column :circuitbreaker_check_interval
  ignore_column :koding_url
  ignore_column :koding_enabled

  cache_markdown_field :sign_in_text
  cache_markdown_field :help_page_text
  cache_markdown_field :shared_runners_text, pipeline: :plain_markdown
  cache_markdown_field :after_sign_up_text

  default_value_for :id, 1

  chronic_duration_attr_writer :archive_builds_in_human_readable, :archive_builds_in_seconds

  validates :uuid, presence: true

  validates :session_expire_delay,
            presence: true,
            numericality: { only_integer: true, greater_than_or_equal_to: 0 }

  validates :home_page_url,
            allow_blank: true,
            url: true,
            if: :home_page_url_column_exists?

  validates :help_page_support_url,
            allow_blank: true,
            url: true,
            if: :help_page_support_url_column_exists?

  validates :after_sign_out_path,
            allow_blank: true,
            url: true

  validates :admin_notification_email,
            devise_email: true,
            allow_blank: true

  validates :two_factor_grace_period,
            numericality: { greater_than_or_equal_to: 0 }

  validates :recaptcha_site_key,
            presence: true,
            if: :recaptcha_enabled

  validates :recaptcha_private_key,
            presence: true,
            if: :recaptcha_enabled

  validates :sentry_dsn,
            presence: true,
            if: :sentry_enabled

  validates :clientside_sentry_dsn,
            presence: true,
            if: :clientside_sentry_enabled

  validates :akismet_api_key,
            presence: true,
            if: :akismet_enabled

  validates :unique_ips_limit_per_user,
            numericality: { greater_than_or_equal_to: 1 },
            presence: true,
            if: :unique_ips_limit_enabled

  validates :unique_ips_limit_time_window,
            numericality: { greater_than_or_equal_to: 0 },
            presence: true,
            if: :unique_ips_limit_enabled

  validates :plantuml_url,
            presence: true,
            if: :plantuml_enabled

  validates :max_attachment_size,
            presence: true,
            numericality: { only_integer: true, greater_than: 0 }

  validates :max_artifacts_size,
            presence: true,
            numericality: { only_integer: true, greater_than: 0 }

  validates :default_artifacts_expire_in, presence: true, duration: true

  validates :container_registry_token_expire_delay,
            presence: true,
            numericality: { only_integer: true, greater_than: 0 }

  validates :repository_storages, presence: true
  validate :check_repository_storages

  validates :auto_devops_domain,
            allow_blank: true,
            hostname: { allow_numeric_hostname: true, require_valid_tld: true },
            if: :auto_devops_enabled?

  validates :enabled_git_access_protocol,
            inclusion: { in: %w(ssh http), allow_blank: true, allow_nil: true }

  validates :domain_blacklist,
            presence: { message: 'Domain blacklist cannot be empty if Blacklist is enabled.' },
            if: :domain_blacklist_enabled?

  validates :housekeeping_incremental_repack_period,
            presence: true,
            numericality: { only_integer: true, greater_than: 0 }

  validates :housekeeping_full_repack_period,
            presence: true,
            numericality: { only_integer: true, greater_than_or_equal_to: :housekeeping_incremental_repack_period }

  validates :housekeeping_gc_period,
            presence: true,
            numericality: { only_integer: true, greater_than_or_equal_to: :housekeeping_full_repack_period }

  validates :terminal_max_session_time,
            presence: true,
            numericality: { only_integer: true, greater_than_or_equal_to: 0 }

  validates :polling_interval_multiplier,
            presence: true,
            numericality: { greater_than_or_equal_to: 0 }

  validates :gitaly_timeout_default,
            presence: true,
            numericality: { only_integer: true, greater_than_or_equal_to: 0 }

  validates :gitaly_timeout_medium,
            presence: true,
            numericality: { only_integer: true, greater_than_or_equal_to: 0 }
  validates :gitaly_timeout_medium,
            numericality: { less_than_or_equal_to: :gitaly_timeout_default },
            if: :gitaly_timeout_default
  validates :gitaly_timeout_medium,
            numericality: { greater_than_or_equal_to: :gitaly_timeout_fast },
            if: :gitaly_timeout_fast

  validates :gitaly_timeout_fast,
            presence: true,
            numericality: { only_integer: true, greater_than_or_equal_to: 0 }
  validates :gitaly_timeout_fast,
            numericality: { less_than_or_equal_to: :gitaly_timeout_default },
            if: :gitaly_timeout_default

  validates :diff_max_patch_bytes,
            presence: true,
            numericality: { only_integer: true,
                            greater_than_or_equal_to: Gitlab::Git::Diff::DEFAULT_MAX_PATCH_BYTES,
                            less_than_or_equal_to: Gitlab::Git::Diff::MAX_PATCH_BYTES_UPPER_BOUND }

  validates :user_default_internal_regex, js_regex: true, allow_nil: true

  validates :commit_email_hostname, format: { with: /\A[^@]+\z/ }

  validates :archive_builds_in_seconds,
            allow_nil: true,
            numericality: { only_integer: true, greater_than_or_equal_to: 1.day.seconds }

  validates :local_markdown_version,
            allow_nil: true,
            numericality: { only_integer: true, greater_than_or_equal_to: 0, less_than: 65536 }

  SUPPORTED_KEY_TYPES.each do |type|
    validates :"#{type}_key_restriction", presence: true, key_restriction: { type: type }
  end

  validates :allowed_key_types, presence: true

  validates_each :restricted_visibility_levels do |record, attr, value|
    value&.each do |level|
      unless Gitlab::VisibilityLevel.options.value?(level)
        record.errors.add(attr, "'#{level}' is not a valid visibility level")
      end
    end
  end

  validates_each :import_sources do |record, attr, value|
    value&.each do |source|
      unless Gitlab::ImportSources.options.value?(source)
        record.errors.add(attr, "'#{source}' is not a import source")
      end
    end
  end

  validate :terms_exist, if: :enforce_terms?

  before_validation :ensure_uuid!
  before_validation :strip_sentry_values

  before_save :ensure_runners_registration_token
  before_save :ensure_health_check_access_token

  after_commit do
    reset_memoized_terms
  end
  after_commit :expire_performance_bar_allowed_user_ids_cache, if: -> { previous_changes.key?('performance_bar_allowed_group_id') }
<<<<<<< HEAD
end

ApplicationSetting.prepend(EE::ApplicationSetting)
=======

  def self.create_from_defaults
    super
  rescue ActiveRecord::RecordNotUnique
    # We already have an ApplicationSetting record, so just return it.
    current_without_cache
  end
end
>>>>>>> 39b72ec7
<|MERGE_RESOLUTION|>--- conflicted
+++ resolved
@@ -223,11 +223,6 @@
     reset_memoized_terms
   end
   after_commit :expire_performance_bar_allowed_user_ids_cache, if: -> { previous_changes.key?('performance_bar_allowed_group_id') }
-<<<<<<< HEAD
-end
-
-ApplicationSetting.prepend(EE::ApplicationSetting)
-=======
 
   def self.create_from_defaults
     super
@@ -236,4 +231,5 @@
     current_without_cache
   end
 end
->>>>>>> 39b72ec7
+
+ApplicationSetting.prepend(EE::ApplicationSetting)