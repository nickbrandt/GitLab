--- conflicted
+++ resolved
@@ -1299,17 +1299,6 @@
     @path_lock_finder.find(path, exact_match: exact_match, downstream: downstream)
   end
 
-<<<<<<< HEAD
-  def schedule_delete!(user_id, params)
-    # Queue this task for after the commit, so once we mark pending_delete it will run
-    run_after_commit do
-      job_id = ProjectDestroyWorker.perform_async(id, user_id, params)
-      Rails.logger.info("User #{user_id} scheduled destruction of project #{path_with_namespace} with job ID #{job_id}")
-    end
-
-    update_attribute(:pending_delete, true)
-  end
-
   def pages_url
     # The hostname always needs to be in downcased
     # All web servers convert hostname to lowercase
@@ -1403,8 +1392,6 @@
     remote_mirrors.each(&:mark_for_delete_if_blank_url)
   end
 
-=======
->>>>>>> 5a33bc98
   def running_or_pending_build_count(force: false)
     Rails.cache.fetch(['projects', id, 'running_or_pending_build_count'], force: force) do
       builds.running_or_pending.count(:all)
