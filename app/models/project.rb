require 'carrierwave/orm/activerecord'

class Project < ActiveRecord::Base
  include Gitlab::ConfigHelper
  include Gitlab::ShellAdapter
  include Gitlab::VisibilityLevel
  include Gitlab::CurrentSettings
  include AccessRequestable
  include CacheMarkdownField
  include Referable
  include Sortable
  include AfterCommitQueue
  include CaseSensitivity
  include TokenAuthenticatable
  include Elastic::ProjectsSearch
  include ValidAttribute
  include ProjectFeaturesCompatibility
  include SelectForProjectAuthorization
  include Routable
  prepend EE::GeoAwareAvatar
  prepend EE::Project

  extend Gitlab::ConfigHelper

  UNKNOWN_IMPORT_URL = 'http://unknown.git'

  cache_markdown_field :description, pipeline: :description

  delegate :feature_available?, :builds_enabled?, :wiki_enabled?,
           :merge_requests_enabled?, :issues_enabled?, to: :project_feature,
                                                       allow_nil: true

  default_value_for :archived, false
  default_value_for :visibility_level, gitlab_config_features.visibility_level
  default_value_for :container_registry_enabled, gitlab_config_features.container_registry
  default_value_for(:repository_storage) { current_application_settings.pick_repository_storage }
  default_value_for(:shared_runners_enabled) { current_application_settings.shared_runners_enabled }
  default_value_for :issues_enabled, gitlab_config_features.issues
  default_value_for :merge_requests_enabled, gitlab_config_features.merge_requests
  default_value_for :builds_enabled, gitlab_config_features.builds
  default_value_for :wiki_enabled, gitlab_config_features.wiki
  default_value_for :snippets_enabled, gitlab_config_features.snippets
  default_value_for :only_allow_merge_if_all_discussions_are_resolved, false

  after_create :ensure_dir_exist
  after_create :create_project_feature, unless: :project_feature
  after_save :ensure_dir_exist, if: :namespace_id_changed?
  after_save :update_project_statistics, if: :namespace_id_changed?

  # set last_activity_at to the same as created_at
  after_create :set_last_activity_at
  def set_last_activity_at
    update_column(:last_activity_at, self.created_at)
  end

  after_destroy :remove_pages

  # update visibility_level of forks
  after_update :update_forks_visibility_level
  after_update :remove_mirror_repository_reference,
               if: ->(project) { project.mirror? && project.import_url_updated? }

  after_validation :check_pending_delete

  after_validation :check_pending_delete

  ActsAsTaggableOn.strict_case_match = true
  acts_as_taggable_on :tags

  attr_accessor :new_default_branch
  attr_accessor :old_path_with_namespace

  alias_attribute :title, :name

  # Relations
  belongs_to :creator, class_name: 'User'
  belongs_to :group, -> { where(type: 'Group') }, foreign_key: 'namespace_id'
  belongs_to :namespace
  belongs_to :mirror_user, foreign_key: 'mirror_user_id', class_name: 'User'

  has_one :push_rule, dependent: :destroy
  has_one :last_event, -> {order 'events.created_at DESC'}, class_name: 'Event'
  has_many :boards, dependent: :destroy

  # Project services
  has_one :campfire_service, dependent: :destroy
  has_one :drone_ci_service, dependent: :destroy
  has_one :emails_on_push_service, dependent: :destroy
  has_one :builds_email_service, dependent: :destroy
  has_one :pipelines_email_service, dependent: :destroy
  has_one :irker_service, dependent: :destroy
  has_one :pivotaltracker_service, dependent: :destroy
  has_one :hipchat_service, dependent: :destroy
  has_one :flowdock_service, dependent: :destroy
  has_one :assembla_service, dependent: :destroy
  has_one :asana_service, dependent: :destroy
  has_one :gemnasium_service, dependent: :destroy
  has_one :mattermost_slash_commands_service, dependent: :destroy
  has_one :mattermost_service, dependent: :destroy
  has_one :slack_service, dependent: :destroy
  has_one :jenkins_service, dependent: :destroy
  has_one :jenkins_deprecated_service, dependent: :destroy
  has_one :slack_slash_commands_service, dependent: :destroy
  has_one :buildkite_service, dependent: :destroy
  has_one :bamboo_service, dependent: :destroy
  has_one :teamcity_service, dependent: :destroy
  has_one :pushover_service, dependent: :destroy
  has_one :jira_service, dependent: :destroy
  has_one :redmine_service, dependent: :destroy
  has_one :custom_issue_tracker_service, dependent: :destroy
  has_one :bugzilla_service, dependent: :destroy
  has_one :gitlab_issue_tracker_service, dependent: :destroy, inverse_of: :project
  has_one :external_wiki_service, dependent: :destroy
  has_one :kubernetes_service, dependent: :destroy, inverse_of: :project
  has_one :index_status, dependent: :destroy

  has_one  :forked_project_link,  dependent: :destroy, foreign_key: "forked_to_project_id"
  has_one  :forked_from_project,  through:   :forked_project_link

  has_many :forked_project_links, foreign_key: "forked_from_project_id"
  has_many :forks,                through:     :forked_project_links, source: :forked_to_project

  # Merge Requests for target project should be removed with it
  has_many :merge_requests,     dependent: :destroy, foreign_key: 'target_project_id'
  has_many :issues,             dependent: :destroy
  has_many :labels,             dependent: :destroy, class_name: 'ProjectLabel'
  has_many :services,           dependent: :destroy
  has_many :events,             dependent: :destroy
  has_many :milestones,         dependent: :destroy
  has_many :notes,              dependent: :destroy
  has_many :snippets,           dependent: :destroy, class_name: 'ProjectSnippet'
  has_many :hooks,              dependent: :destroy, class_name: 'ProjectHook'
  has_many :protected_branches, dependent: :destroy

  has_many :project_authorizations
  has_many :authorized_users, through: :project_authorizations, source: :user, class_name: 'User'
  has_many :project_members, -> { where(requested_at: nil) }, dependent: :destroy, as: :source
  alias_method :members, :project_members
  has_many :users, through: :project_members

  has_many :requesters, -> { where.not(requested_at: nil) }, dependent: :destroy, as: :source, class_name: 'ProjectMember'

  has_many :deploy_keys_projects, dependent: :destroy
  has_many :deploy_keys, through: :deploy_keys_projects
  has_many :users_star_projects, dependent: :destroy
  has_many :starrers, through: :users_star_projects, source: :user
  has_many :approvers, as: :target, dependent: :destroy
  has_many :approver_groups, as: :target, dependent: :destroy
  has_many :releases, dependent: :destroy
  has_many :lfs_objects_projects, dependent: :destroy
  has_many :lfs_objects, through: :lfs_objects_projects
  has_many :project_group_links, dependent: :destroy
  has_many :invited_groups, through: :project_group_links, source: :group
  has_many :pages_domains, dependent: :destroy
  has_many :todos, dependent: :destroy
  has_many :audit_events, as: :entity, dependent: :destroy
  has_many :notification_settings, dependent: :destroy, as: :source

  has_one :import_data, dependent: :destroy, class_name: "ProjectImportData"
  has_one :project_feature, dependent: :destroy
  has_one :statistics, class_name: 'ProjectStatistics', dependent: :delete

  has_many :commit_statuses, dependent: :destroy, foreign_key: :gl_project_id
  has_many :pipelines, dependent: :destroy, class_name: 'Ci::Pipeline', foreign_key: :gl_project_id
  has_many :builds, class_name: 'Ci::Build', foreign_key: :gl_project_id # the builds are created from the commit_statuses
  has_many :runner_projects, dependent: :destroy, class_name: 'Ci::RunnerProject', foreign_key: :gl_project_id
  has_many :runners, through: :runner_projects, source: :runner, class_name: 'Ci::Runner'
  has_many :variables, dependent: :destroy, class_name: 'Ci::Variable', foreign_key: :gl_project_id
  has_many :triggers, dependent: :destroy, class_name: 'Ci::Trigger', foreign_key: :gl_project_id
  has_many :remote_mirrors, inverse_of: :project, dependent: :destroy
  has_many :environments, dependent: :destroy
  has_many :deployments, dependent: :destroy
  has_many :path_locks, dependent: :destroy

  accepts_nested_attributes_for :variables, allow_destroy: true
  accepts_nested_attributes_for :remote_mirrors,
    allow_destroy: true, reject_if: ->(attrs) { attrs[:id].blank? && attrs[:url].blank? }
  accepts_nested_attributes_for :project_feature

  delegate :name, to: :owner, allow_nil: true, prefix: true
  delegate :members, to: :team, prefix: true
  delegate :add_user, to: :team
  delegate :add_guest, :add_reporter, :add_developer, :add_master, to: :team

  # Validations
  validates :creator, presence: true, on: :create
  validates :description, length: { maximum: 2000 }, allow_blank: true
  validates :name,
    presence: true,
    length: { maximum: 255 },
    format: { with: Gitlab::Regex.project_name_regex,
              message: Gitlab::Regex.project_name_regex_message }
  validates :path,
    presence: true,
    project_path: true,
    length: { maximum: 255 },
    format: { with: Gitlab::Regex.project_path_regex,
              message: Gitlab::Regex.project_path_regex_message }
  validates :namespace, presence: true
  validates_uniqueness_of :name, scope: :namespace_id
  validates_uniqueness_of :path, scope: :namespace_id
  validates :import_url, addressable_url: true, if: :external_import?
  validates :star_count, numericality: { greater_than_or_equal_to: 0 }
  validate :check_limit, on: :create
  validate :avatar_type,
    if: ->(project) { project.avatar.present? && project.avatar_changed? }
  validates :avatar, file_size: { maximum: 200.kilobytes.to_i }
  validates :approvals_before_merge, numericality: true, allow_blank: true
  validate :visibility_level_allowed_by_group
  validate :visibility_level_allowed_as_fork
  validate :check_wiki_path_conflict
  validates :repository_storage,
    presence: true,
    inclusion: { in: ->(_object) { Gitlab.config.repositories.storages.keys } }

  validates :repository_size_limit,
            numericality: { only_integer: true, greater_than_or_equal_to: 0, allow_nil: true }

  validates :sync_time,
    presence: true,
    inclusion: { in: Gitlab::Mirror.sync_time_options.values }

  with_options if: :mirror? do |project|
    project.validates :import_url, presence: true
    project.validates :mirror_user, presence: true
  end

  add_authentication_token_field :runners_token
  before_save :ensure_runners_token
  before_validation :mark_remote_mirrors_for_removal

  mount_uploader :avatar, AvatarUploader

  # Scopes
  default_scope { where(pending_delete: false) }

  scope :sorted_by_activity, -> { reorder(last_activity_at: :desc) }
  scope :sorted_by_stars, -> { reorder('projects.star_count DESC') }

  scope :in_namespace, ->(namespace_ids) { where(namespace_id: namespace_ids) }
  scope :personal, ->(user) { where(namespace_id: user.namespace_id) }
  scope :joined, ->(user) { where('namespace_id != ?', user.namespace_id) }
  scope :visible_to_user, ->(user) { where(id: user.authorized_projects.select(:id).reorder(nil)) }
  scope :non_archived, -> { where(archived: false) }
  scope :mirror, -> { where(mirror: true) }
  scope :for_milestones, ->(ids) { joins(:milestones).where('milestones.id' => ids).distinct }
  scope :with_push, -> { joins(:events).where('events.action = ?', Event::PUSHED) }
  scope :with_remote_mirrors, -> { joins(:remote_mirrors).where(remote_mirrors: { enabled: true }).distinct }

  scope :with_project_feature, -> { joins('LEFT JOIN project_features ON projects.id = project_features.project_id') }
  scope :with_statistics, -> { includes(:statistics) }
  scope :with_shared_runners, -> { where(shared_runners_enabled: true) }
  scope :inside_path, ->(path) { joins(:route).where('routes.path LIKE ?', "#{path}/%") }

  # "enabled" here means "not disabled". It includes private features!
  scope :with_feature_enabled, ->(feature) {
    access_level_attribute = ProjectFeature.access_level_attribute(feature)
    with_project_feature.where(project_features: { access_level_attribute => [nil, ProjectFeature::PRIVATE, ProjectFeature::ENABLED] })
  }

  # Picks a feature where the level is exactly that given.
  scope :with_feature_access_level, ->(feature, level) {
    access_level_attribute = ProjectFeature.access_level_attribute(feature)
    with_project_feature.where(project_features: { access_level_attribute => level })
  }

  scope :with_builds_enabled, -> { with_feature_enabled(:builds) }
  scope :with_issues_enabled, -> { with_feature_enabled(:issues) }
  scope :with_wiki_enabled, -> { with_feature_enabled(:wiki) }

  # project features may be "disabled", "internal" or "enabled". If "internal",
  # they are only available to team members. This scope returns projects where
  # the feature is either enabled, or internal with permission for the user.
  def self.with_feature_available_for_user(feature, user)
    return with_feature_enabled(feature) if user.try(:admin?)

    unconditional = with_feature_access_level(feature, [nil, ProjectFeature::ENABLED])
    return unconditional if user.nil?

    conditional = with_feature_access_level(feature, ProjectFeature::PRIVATE)
    authorized = user.authorized_projects.merge(conditional.reorder(nil))

    union = Gitlab::SQL::Union.new([unconditional.select(:id), authorized.select(:id)])
    where(arel_table[:id].in(Arel::Nodes::SqlLiteral.new(union.to_sql)))
  end

  scope :active, -> { joins(:issues, :notes, :merge_requests).order('issues.created_at, notes.created_at, merge_requests.created_at DESC') }
  scope :abandoned, -> { where('projects.last_activity_at < ?', 6.months.ago) }

  scope :excluding_project, ->(project) { where.not(id: project) }

  state_machine :import_status, initial: :none do
    event :import_start do
      transition [:none, :finished] => :started
    end

    event :import_finish do
      transition started: :finished
    end

    event :import_fail do
      transition started: :failed
    end

    event :import_retry do
      transition failed: :started
    end

    state :started
    state :finished
    state :failed

    after_transition any => :finished, do: :reset_cache_and_import_attrs

    before_transition started: :finished do |project, transaction|
      if project.mirror?
        timestamp = DateTime.now
        project.mirror_last_update_at = timestamp
        project.mirror_last_successful_update_at = timestamp
      end

      if current_application_settings.elasticsearch_indexing?
        ElasticCommitIndexerWorker.perform_async(project.id)
      end
    end

    before_transition started: :failed do |project, transaction|
      project.mirror_last_update_at = DateTime.now if project.mirror?
    end
  end

  class << self
    # Searches for a list of projects based on the query given in `query`.
    #
    # On PostgreSQL this method uses "ILIKE" to perform a case-insensitive
    # search. On MySQL a regular "LIKE" is used as it's already
    # case-insensitive.
    #
    # query - The search query as a String.
    def search(query)
      ptable  = arel_table
      ntable  = Namespace.arel_table
      pattern = "%#{query}%"

      projects = select(:id).where(
        ptable[:path].matches(pattern).
          or(ptable[:name].matches(pattern)).
          or(ptable[:description].matches(pattern))
      )

      # We explicitly remove any eager loading clauses as they're:
      #
      # 1. Not needed by this query
      # 2. Combined with .joins(:namespace) lead to all columns from the
      #    projects & namespaces tables being selected, leading to a SQL error
      #    due to the columns of all UNION'd queries no longer being the same.
      namespaces = select(:id).
        except(:includes).
        joins(:namespace).
        where(ntable[:name].matches(pattern))

      union = Gitlab::SQL::Union.new([projects, namespaces])

      where("projects.id IN (#{union.to_sql})")
    end

    def search_by_visibility(level)
      where(visibility_level: Gitlab::VisibilityLevel.const_get(level.upcase))
    end

    def search_by_title(query)
      pattern = "%#{query}%"
      table   = Project.arel_table

      non_archived.where(table[:name].matches(pattern))
    end

    def visibility_levels
      Gitlab::VisibilityLevel.options
    end

    def sort(method)
      if method == 'storage_size_desc'
        # storage_size is a joined column so we need to
        # pass a string to avoid AR adding the table name
        reorder('project_statistics.storage_size DESC, projects.id DESC')
      else
        order_by(method)
      end
    end

    def reference_pattern
      name_pattern = Gitlab::Regex::NAMESPACE_REGEX_STR

      %r{
        ((?<namespace>#{name_pattern})\/)?
        (?<project>#{name_pattern})
      }x
    end

    def trending
      joins('INNER JOIN trending_projects ON projects.id = trending_projects.project_id').
        reorder('trending_projects.id ASC')
    end

    def cached_count
      Rails.cache.fetch('total_project_count', expires_in: 5.minutes) do
        Project.count
      end
    end

    def group_ids
      joins(:namespace).where(namespaces: { type: 'Group' }).select(:namespace_id)
    end
  end

  def lfs_enabled?
    return namespace.lfs_enabled? if self[:lfs_enabled].nil?

    self[:lfs_enabled] && Gitlab.config.lfs.enabled
  end

  def repository_storage_path
    Gitlab.config.repositories.storages[repository_storage]
  end

  def team
    @team ||= ProjectTeam.new(self)
  end

  def repository
    @repository ||= Repository.new(path_with_namespace, self)
  end

  def container_registry_path_with_namespace
    path_with_namespace.downcase
  end

  def container_registry_repository
    return unless Gitlab.config.registry.enabled

    @container_registry_repository ||= begin
      token = Auth::ContainerRegistryAuthenticationService.full_access_token(container_registry_path_with_namespace)
      url = Gitlab.config.registry.api_url
      host_port = Gitlab.config.registry.host_port
      registry = ContainerRegistry::Registry.new(url, token: token, path: host_port)
      registry.repository(container_registry_path_with_namespace)
    end
  end

  def container_registry_repository_url
    if Gitlab.config.registry.enabled
      "#{Gitlab.config.registry.host_port}/#{container_registry_path_with_namespace}"
    end
  end

  def has_container_registry_tags?
    return unless container_registry_repository

    container_registry_repository.tags.any?
  end

  def commit(ref = 'HEAD')
    repository.commit(ref)
  end

  # ref can't be HEAD, can only be branch/tag name or SHA
  def latest_successful_builds_for(ref = default_branch)
    latest_pipeline = pipelines.latest_successful_for(ref)

    if latest_pipeline
      latest_pipeline.builds.latest.with_artifacts
    else
      builds.none
    end
  end

  def merge_base_commit(first_commit_id, second_commit_id)
    sha = repository.merge_base(first_commit_id, second_commit_id)
    repository.commit(sha) if sha
  end

  def saved?
    id && persisted?
  end

  def add_import_job
    if forked?
      job_id = RepositoryForkWorker.perform_async(id, forked_from_project.repository_storage_path,
                                                  forked_from_project.path_with_namespace,
                                                  self.namespace.path)
    else
      job_id = RepositoryImportWorker.perform_async(self.id)
    end

    if job_id
      Rails.logger.info "Import job started for #{path_with_namespace} with job ID #{job_id}"
    else
      Rails.logger.error "Import job failed to start for #{path_with_namespace}"
    end
  end

  def reset_cache_and_import_attrs
    ProjectCacheWorker.perform_async(self.id)

    self.import_data.destroy if !mirror? && self.import_data
  end

  def import_url=(value)
    return super(value) unless Gitlab::UrlSanitizer.valid?(value)

    import_url = Gitlab::UrlSanitizer.new(value)
    super(import_url.sanitized_url)
    create_or_update_import_data(credentials: import_url.credentials)
  end

  def import_url
    if import_data && super.present?
      import_url = Gitlab::UrlSanitizer.new(super, credentials: import_data.credentials)
      import_url.full_url
    else
      super
    end
  end

  def valid_import_url?
    valid? || errors.messages[:import_url].nil?
  end

  def create_or_update_import_data(data: nil, credentials: nil)
    return unless import_url.present? && valid_import_url?

    project_import_data = import_data || build_import_data
    if data
      project_import_data.data ||= {}
      project_import_data.data = project_import_data.data.merge(data)
    end
    if credentials
      project_import_data.credentials ||= {}
      project_import_data.credentials = project_import_data.credentials.merge(credentials)
    end

    project_import_data.save
  end

  def import?
    external_import? || forked? || gitlab_project_import?
  end

  def no_import?
    import_status == 'none'
  end

  def external_import?
    import_url.present?
  end

  def imported?
    import_finished?
  end

  def import_in_progress?
    import? && import_status == 'started'
  end

  def import_failed?
    import_status == 'failed'
  end

  def import_finished?
    import_status == 'finished'
  end

  def safe_import_url
    Gitlab::UrlSanitizer.new(import_url).masked_url
  end

  def mirror_updated?
    mirror? && self.mirror_last_update_at
  end

  def updating_mirror?
    mirror? && import_in_progress? && !empty_repo?
  end

  def mirror_last_update_status
    return unless mirror_updated?

    if self.mirror_last_update_at == self.mirror_last_successful_update_at
      :success
    else
      :failed
    end
  end

  def mirror_last_update_success?
    mirror_last_update_status == :success
  end

  def mirror_last_update_failed?
    mirror_last_update_status == :failed
  end

  def mirror_ever_updated_successfully?
    mirror_updated? && self.mirror_last_successful_update_at
  end

  def update_mirror
    return unless mirror? && repository_exists?

    return if import_in_progress?

    if import_failed?
      import_retry
    else
      import_start
    end

    RepositoryUpdateMirrorWorker.perform_async(self.id)
  end

  def has_remote_mirror?
    remote_mirrors.enabled.exists?
  end

  def updating_remote_mirror?
    remote_mirrors.enabled.started.exists?
  end

  def update_remote_mirrors
    remote_mirrors.each(&:sync)
  end

  def fetch_mirror
    return unless mirror?

    repository.fetch_upstream(self.import_url)
  end

  def gitlab_project_import?
    import_type == 'gitlab_project'
  end

  def gitea_import?
    import_type == 'gitea'
  end

  def check_limit
    unless creator.can_create_project? or namespace.kind == 'group'
      projects_limit = creator.projects_limit

      if projects_limit == 0
        self.errors.add(:limit_reached, "Personal project creation is not allowed. Please contact your administrator with questions")
      else
        self.errors.add(:limit_reached, "Your project limit is #{projects_limit} projects! Please contact your administrator to increase it")
      end
    end
  rescue
    self.errors.add(:base, "Can't check your ability to create project")
  end

  def visibility_level_allowed_by_group
    return if visibility_level_allowed_by_group?

    level_name = Gitlab::VisibilityLevel.level_name(self.visibility_level).downcase
    group_level_name = Gitlab::VisibilityLevel.level_name(self.group.visibility_level).downcase
    self.errors.add(:visibility_level, "#{level_name} is not allowed in a #{group_level_name} group.")
  end

  def visibility_level_allowed_as_fork
    return if visibility_level_allowed_as_fork?

    level_name = Gitlab::VisibilityLevel.level_name(self.visibility_level).downcase
    self.errors.add(:visibility_level, "#{level_name} is not allowed since the fork source project has lower visibility.")
  end

  def check_wiki_path_conflict
    return if path.blank?

    path_to_check = path.ends_with?('.wiki') ? path.chomp('.wiki') : "#{path}.wiki"

    if Project.where(namespace_id: namespace_id, path: path_to_check).exists?
      errors.add(:name, 'has already been taken')
    end
  end

  def to_param
    if persisted? && errors.include?(:path)
      path_was
    else
      path
    end
  end

  # `from` argument can be a Namespace or Project.
  def to_reference(from = nil, full: false)
    if full || cross_namespace_reference?(from)
      path_with_namespace
    elsif cross_project_reference?(from)
      path
    end
  end

  def to_human_reference(from_project = nil)
    if cross_namespace_reference?(from_project)
      name_with_namespace
    elsif cross_project_reference?(from_project)
      name
    end
  end

  def web_url
    Gitlab::Routing.url_helpers.namespace_project_url(self.namespace, self)
  end

  def new_issue_address(author)
    return unless Gitlab::IncomingEmail.supports_issue_creation? && author

    author.ensure_incoming_email_token!

    Gitlab::IncomingEmail.reply_address(
      "#{path_with_namespace}+#{author.incoming_email_token}")
  end

  def build_commit_note(commit)
    notes.new(commit_id: commit.id, noteable_type: 'Commit')
  end

  def last_activity
    last_event
  end

  def last_activity_date
    last_activity_at || updated_at
  end

  def project_id
    self.id
  end

  def get_issue(issue_id, current_user)
    if default_issues_tracker?
      IssuesFinder.new(current_user, project_id: id).find_by(iid: issue_id)
    else
      ExternalIssue.new(issue_id, self)
    end
  end

  def issue_exists?(issue_id)
    get_issue(issue_id)
  end

  def default_issue_tracker
    gitlab_issue_tracker_service || create_gitlab_issue_tracker_service
  end

  def issues_tracker
    if external_issue_tracker
      external_issue_tracker
    else
      default_issue_tracker
    end
  end

  def issue_reference_pattern
    issues_tracker.reference_pattern
  end

  def default_issues_tracker?
    !external_issue_tracker
  end

  def external_issue_tracker
    if has_external_issue_tracker.nil? # To populate existing projects
      cache_has_external_issue_tracker
    end

    if has_external_issue_tracker?
      return @external_issue_tracker if defined?(@external_issue_tracker)

      @external_issue_tracker = services.external_issue_trackers.first
    else
      nil
    end
  end

  def cache_has_external_issue_tracker
    update_column(:has_external_issue_tracker, services.external_issue_trackers.any?)
  end

  def has_wiki?
    wiki_enabled? || has_external_wiki?
  end

  def external_wiki
    if has_external_wiki.nil?
      cache_has_external_wiki # Populate
    end

    if has_external_wiki
      @external_wiki ||= services.external_wikis.first
    else
      nil
    end
  end

  def cache_has_external_wiki
    update_column(:has_external_wiki, services.external_wikis.any?)
  end

  def find_or_initialize_services
    services_templates = Service.where(template: true)

    Service.available_services_names.map do |service_name|
      service = find_service(services, service_name)

      if service
        service
      else
        # We should check if template for the service exists
        template = find_service(services_templates, service_name)

        if template.nil?
          # If no template, we should create an instance. Ex `build_gitlab_ci_service`
          public_send("build_#{service_name}_service")
        else
          Service.build_from_template(id, template)
        end
      end
    end
  end

  def find_or_initialize_service(name)
    find_or_initialize_services.find { |service| service.to_param == name }
  end

  def create_labels
    Label.templates.each do |label|
      params = label.attributes.except('id', 'template', 'created_at', 'updated_at')
      Labels::FindOrCreateService.new(nil, self, params).execute(skip_authorization: true)
    end
  end

  def find_service(list, name)
    list.find { |service| service.to_param == name }
  end

  def ci_services
    services.where(category: :ci)
  end

  def ci_service
    @ci_service ||= ci_services.reorder(nil).find_by(active: true)
  end

  def deployment_services
    services.where(category: :deployment)
  end

  def deployment_service
    @deployment_service ||= deployment_services.reorder(nil).find_by(active: true)
  end

  def jira_tracker?
    issues_tracker.to_param == 'jira'
  end

  def redmine_tracker?
    issues_tracker.to_param == 'redmine'
  end

  def avatar_type
    unless self.avatar.image?
      self.errors.add :avatar, 'only images allowed'
    end
  end

  def avatar_in_git
    repository.avatar
  end

  def avatar_url(size = nil, scale = nil)
    if self[:avatar].present?
      [gitlab_config.url, avatar.url].join
    elsif avatar_in_git
      Gitlab::Routing.url_helpers.namespace_project_avatar_url(namespace, self)
    end
  end

  # For compatibility with old code
  def code
    path
  end

  def items_for(entity)
    case entity
    when 'issue' then
      issues
    when 'merge_request' then
      merge_requests
    end
  end

  def send_move_instructions(old_path_with_namespace)
    # New project path needs to be committed to the DB or notification will
    # retrieve stale information
    run_after_commit { NotificationService.new.project_was_moved(self, old_path_with_namespace) }
  end

  def owner
    if group
      group
    else
      namespace.try(:owner)
    end
  end

  def name_with_namespace
    @name_with_namespace ||= begin
                               if namespace
                                 namespace.human_name + ' / ' + name
                               else
                                 name
                               end
                             end
  end
  alias_method :human_name, :name_with_namespace

  def full_path
    if namespace && path
      namespace.full_path + '/' + path
    else
      path
    end
  end
  alias_method :path_with_namespace, :full_path

  def execute_hooks(data, hooks_scope = :push_hooks)
    hooks.send(hooks_scope).each do |hook|
      hook.async_execute(data, hooks_scope.to_s)
    end
    if group
      group.hooks.send(hooks_scope).each do |hook|
        hook.async_execute(data, hooks_scope.to_s)
      end
    end
  end

  def execute_services(data, hooks_scope = :push_hooks)
    # Call only service hooks that are active for this scope
    services.send(hooks_scope).each do |service|
      service.async_execute(data)
    end
  end

  def valid_repo?
    repository.exists?
  rescue
    errors.add(:path, 'Invalid repository path')
    false
  end

  def empty_repo?
    repository.empty_repo?
  end

  def repo
    repository.raw
  end

  def url_to_repo
    gitlab_shell.url_to_repo(path_with_namespace)
  end

  def namespace_dir
    namespace.try(:path) || ''
  end

  def repo_exists?
    @repo_exists ||= repository.exists?
  rescue
    @repo_exists = false
  end

  # Branches that are not _exactly_ matched by a protected branch.
  def open_branches
    exact_protected_branch_names = protected_branches.reject(&:wildcard?).map(&:name)
    branch_names = repository.branches.map(&:name)
    non_open_branch_names = Set.new(exact_protected_branch_names).intersection(Set.new(branch_names))
    repository.branches.reject { |branch| non_open_branch_names.include? branch.name }
  end

  def root_ref?(branch)
    repository.root_ref == branch
  end

  def ssh_url_to_repo
    url_to_repo
  end

  def http_url_to_repo
    "#{web_url}.git"
  end

  # No need to have a Kerberos Web url. Kerberos URL will be used only to clone
  def kerberos_url_to_repo
    "#{Gitlab.config.build_gitlab_kerberos_url + Gitlab::Application.routes.url_helpers.namespace_project_path(self.namespace, self)}.git"
  end

  # Check if current branch name is marked as protected in the system
  def protected_branch?(branch_name)
    return true if empty_repo? && default_branch_protected?

    @protected_branches ||= self.protected_branches.to_a
    ProtectedBranch.matching(branch_name, protected_branches: @protected_branches).present?
  end

  def user_can_push_to_empty_repo?(user)
    !default_branch_protected? || team.max_member_access(user.id) > Gitlab::Access::DEVELOPER
  end

  def forked?
    !(forked_project_link.nil? || forked_project_link.forked_from_project.nil?)
  end

  def personal?
    !group
  end

  def rename_repo
    path_was = previous_changes['path'].first
    old_path_with_namespace = File.join(namespace_dir, path_was)
    new_path_with_namespace = File.join(namespace_dir, path)

    Rails.logger.error "Attempting to rename #{old_path_with_namespace} -> #{new_path_with_namespace}"

    expire_caches_before_rename(old_path_with_namespace)

    if has_container_registry_tags?
      Rails.logger.error "Project #{old_path_with_namespace} cannot be renamed because container registry tags are present"

      # we currently doesn't support renaming repository if it contains tags in container registry
      raise StandardError.new('Project cannot be renamed, because tags are present in its container registry')
    end

    if gitlab_shell.mv_repository(repository_storage_path, old_path_with_namespace, new_path_with_namespace)
      # If repository moved successfully we need to send update instructions to users.
      # However we cannot allow rollback since we moved repository
      # So we basically we mute exceptions in next actions
      begin
        gitlab_shell.mv_repository(repository_storage_path, "#{old_path_with_namespace}.wiki", "#{new_path_with_namespace}.wiki")
        send_move_instructions(old_path_with_namespace)

        @old_path_with_namespace = old_path_with_namespace

        SystemHooksService.new.execute_hooks_for(self, :rename)

        @repository = nil
      rescue => e
        Rails.logger.error "Exception renaming #{old_path_with_namespace} -> #{new_path_with_namespace}: #{e}"
        # Returning false does not rollback after_* transaction but gives
        # us information about failing some of tasks
        false
      end
    else
      Rails.logger.error "Repository could not be renamed: #{old_path_with_namespace} -> #{new_path_with_namespace}"

      # if we cannot move namespace directory we should rollback
      # db changes in order to prevent out of sync between db and fs
      raise StandardError.new('repository cannot be renamed')
    end

    Gitlab::AppLogger.info "Project was renamed: #{old_path_with_namespace} -> #{new_path_with_namespace}"

    Gitlab::UploadsTransfer.new.rename_project(path_was, path, namespace.path)
    Gitlab::PagesTransfer.new.rename_project(path_was, path, namespace.path)
  end

  # Expires various caches before a project is renamed.
  def expire_caches_before_rename(old_path)
    repo = Repository.new(old_path, self)
    wiki = Repository.new("#{old_path}.wiki", self)

    if repo.exists?
      repo.before_delete
    end

    if wiki.exists?
      wiki.before_delete
    end
  end

  def hook_attrs(backward: true)
    attrs = {
      name: name,
      description: description,
      web_url: web_url,
      avatar_url: avatar_url,
      git_ssh_url: ssh_url_to_repo,
      git_http_url: http_url_to_repo,
      namespace: namespace.name,
      visibility_level: visibility_level,
      path_with_namespace: path_with_namespace,
      default_branch: default_branch,
    }

    # Backward compatibility
    if backward
      attrs.merge!({
                    homepage: web_url,
                    url: url_to_repo,
                    ssh_url: ssh_url_to_repo,
                    http_url: http_url_to_repo
                  })
    end

    attrs
  end

  def project_member(user)
    project_members.find_by(user_id: user)
  end

  def default_branch
    @default_branch ||= repository.root_ref if repository.exists?
  end

  def reload_default_branch
    @default_branch = nil
    default_branch
  end

  def visibility_level_field
    visibility_level
  end

  def archive!
    update_attribute(:archived, true)
  end

  def unarchive!
    update_attribute(:archived, false)
  end

  def change_head(branch)
    repository.before_change_head
    repository.rugged.references.create('HEAD',
                                        "refs/heads/#{branch}",
                                        force: true)
    repository.copy_gitattributes(branch)
    repository.after_change_head
    reload_default_branch
  end

  def forked_from?(project)
    forked? && project == forked_from_project
  end

  def forks_count
    forks.count
  end

  def origin_merge_requests
    merge_requests.where(source_project_id: self.id)
  end

  def group_ldap_synced?
    if group
      group.ldap_synced?
    else
      false
    end
  end

  def create_repository
    # Forked import is handled asynchronously
    unless forked?
      if gitlab_shell.add_repository(repository_storage_path, path_with_namespace)
        repository.after_create
        true
      else
        errors.add(:base, 'Failed to create repository via gitlab-shell')
        false
      end
    end
  end

  def repository_exists?
    !!repository.exists?
  end

  def create_wiki
    ProjectWiki.new(self, self.owner).wiki
    true
  rescue ProjectWiki::CouldNotCreateWikiError
    errors.add(:base, 'Failed create wiki')
    false
  end

  def wiki
    @wiki ||= ProjectWiki.new(self, self.owner)
  end

  def reference_issue_tracker?
    default_issues_tracker? || jira_tracker_active?
  end

  def jira_tracker_active?
    jira_tracker? && jira_service.active
  end

  def approver_ids=(value)
    value.split(",").map(&:strip).each do |user_id|
      approvers.find_or_create_by(user_id: user_id, target_id: id)
    end
  end

  def approver_group_ids=(value)
    value.split(",").map(&:strip).each do |group_id|
      approver_groups.find_or_initialize_by(group_id: group_id, target_id: id)
    end
  end

  def allowed_to_share_with_group?
    !namespace.share_with_group_lock
  end

  def pipeline_for(ref, sha = nil)
    sha ||= commit(ref).try(:sha)

    return unless sha

    pipelines.order(id: :desc).find_by(sha: sha, ref: ref)
  end

  def ensure_pipeline(ref, sha, current_user = nil)
    pipeline_for(ref, sha) ||
      pipelines.create(sha: sha, ref: ref, user: current_user)
  end

  def enable_ci
    project_feature.update_attribute(:builds_access_level, ProjectFeature::ENABLED)
  end

  def shared_runners_available?
    shared_runners_enabled?
  end

  def shared_runners
    shared_runners_available? ? Ci::Runner.shared : Ci::Runner.none
  end

  def any_runners?(&block)
    if runners.active.any?(&block)
      return true
    end

    shared_runners.active.any?(&block)
  end

  def valid_runners_token?(token)
    self.runners_token && ActiveSupport::SecurityUtils.variable_size_secure_compare(token, self.runners_token)
  end

  def build_coverage_enabled?
    build_coverage_regex.present?
  end

  def build_timeout_in_minutes
    build_timeout / 60
  end

  def build_timeout_in_minutes=(value)
    self.build_timeout = value.to_i * 60
  end

  def open_issues_count
    issues.opened.count
  end

  def visibility_level_allowed_as_fork?(level = self.visibility_level)
    return true unless forked?

    # self.forked_from_project will be nil before the project is saved, so
    # we need to go through the relation
    original_project = forked_project_link.forked_from_project
    return true unless original_project

    level <= original_project.visibility_level
  end

  def visibility_level_allowed_by_group?(level = self.visibility_level)
    return true unless group

    level <= group.visibility_level
  end

  def visibility_level_allowed?(level = self.visibility_level)
    visibility_level_allowed_as_fork?(level) && visibility_level_allowed_by_group?(level)
  end

  def runners_token
    ensure_runners_token!
  end

  def pages_deployed?
    Dir.exist?(public_pages_path)
  end

  def find_path_lock(path, exact_match: false, downstream: false)
    @path_lock_finder ||= Gitlab::PathLocksFinder.new(self)
    @path_lock_finder.find(path, exact_match: exact_match, downstream: downstream)
  end

  def pages_url
    # The hostname always needs to be in downcased
    # All web servers convert hostname to lowercase
    host = "#{namespace.path}.#{Settings.pages.host}".downcase

    # The host in URL always needs to be downcased
    url = Gitlab.config.pages.url.sub(/^https?:\/\//) do |prefix|
      "#{prefix}#{namespace.path}."
    end.downcase

    # If the project path is the same as host, we serve it as group page
    return url if host == path

    "#{url}/#{path}"
  end

  def pages_path
    File.join(Settings.pages.path, path_with_namespace)
  end

  def public_pages_path
    File.join(pages_path, 'public')
  end

  def remove_pages
    # 1. We rename pages to temporary directory
    # 2. We wait 5 minutes, due to NFS caching
    # 3. We asynchronously remove pages with force
    temp_path = "#{path}.#{SecureRandom.hex}.deleted"

    if Gitlab::PagesTransfer.new.rename_project(path, temp_path, namespace.path)
      PagesWorker.perform_in(5.minutes, :remove, namespace.path, temp_path)
    end
  end

  def merge_method
    if self.merge_requests_ff_only_enabled
      :ff
    elsif self.merge_requests_rebase_enabled
      :rebase_merge
    else
      :merge
    end
  end

  def merge_method=(method)
    case method.to_s
    when "ff"
      self.merge_requests_ff_only_enabled = true
      self.merge_requests_rebase_enabled = true
    when "rebase_merge"
      self.merge_requests_ff_only_enabled = false
      self.merge_requests_rebase_enabled = true
    when "merge"
      self.merge_requests_ff_only_enabled = false
      self.merge_requests_rebase_enabled = false
    end
  end

  def ff_merge_must_be_possible?
    self.merge_requests_ff_only_enabled || self.merge_requests_rebase_enabled
  end

  def import_url_updated?
    # check if import_url has been updated and it's not just the first assignment
    import_url_changed? && changes['import_url'].first
  end

  def update_forks_visibility_level
    return unless visibility_level < visibility_level_was

    forks.each do |forked_project|
      if forked_project.visibility_level > visibility_level
        forked_project.visibility_level = visibility_level
        forked_project.save!
      end
    end
  end

  def remove_mirror_repository_reference
    repository.remove_remote(Repository::MIRROR_REMOTE)
  end

  def import_url_availability
    if remote_mirrors.find_by(url: import_url)
      errors.add(:import_url, 'is already in use by a remote mirror')
    end
  end

  def mark_remote_mirrors_for_removal
    remote_mirrors.each(&:mark_for_delete_if_blank_url)
  end

  def running_or_pending_build_count(force: false)
    Rails.cache.fetch(['projects', id, 'running_or_pending_build_count'], force: force) do
      builds.running_or_pending.count(:all)
    end
  end

  def mark_import_as_failed(error_message)
    original_errors = errors.dup
    sanitized_message = Gitlab::UrlSanitizer.sanitize(error_message)

    import_fail
    update_column(:import_error, sanitized_message)
  rescue ActiveRecord::ActiveRecordError => e
    Rails.logger.error("Error setting import status to failed: #{e.message}. Original error: #{sanitized_message}")
  ensure
    @errors = original_errors
  end

  def add_export_job(current_user:)
    job_id = ProjectExportWorker.perform_async(current_user.id, self.id)

    if job_id
      Rails.logger.info "Export job started for project ID #{self.id} with job ID #{job_id}"
    else
      Rails.logger.error "Export job failed to start for project ID #{self.id}"
    end
  end

  def export_path
    File.join(Gitlab::ImportExport.storage_path, path_with_namespace)
  end

  def export_project_path
    Dir.glob("#{export_path}/*export.tar.gz").max_by { |f| File.ctime(f) }
  end

  def remove_exports
    _, status = Gitlab::Popen.popen(%W(find #{export_path} -not -path #{export_path} -delete))
    status.zero?
  end

  def ensure_dir_exist
    gitlab_shell.add_namespace(repository_storage_path, namespace.path)
  end

  def predefined_variables
    [
      { key: 'CI_PROJECT_ID', value: id.to_s, public: true },
      { key: 'CI_PROJECT_NAME', value: path, public: true },
      { key: 'CI_PROJECT_PATH', value: path_with_namespace, public: true },
      { key: 'CI_PROJECT_NAMESPACE', value: namespace.path, public: true },
      { key: 'CI_PROJECT_URL', value: web_url, public: true }
    ]
  end

  def container_registry_variables
    return [] unless Gitlab.config.registry.enabled

    variables = [
      { key: 'CI_REGISTRY', value: Gitlab.config.registry.host_port, public: true }
    ]

    if container_registry_enabled?
      variables << { key: 'CI_REGISTRY_IMAGE', value: container_registry_repository_url, public: true }
    end

    variables
  end

  def secret_variables
    variables.map do |variable|
      { key: variable.key, value: variable.value, public: false }
    end
  end

  def deployment_variables
    return [] unless deployment_service

    deployment_service.predefined_variables
  end

  def append_or_update_attribute(name, value)
    old_values = public_send(name.to_s)

    if Project.reflect_on_association(name).try(:macro) == :has_many && old_values.any?
      update_attribute(name, old_values + value)
    else
      update_attribute(name, value)
    end
  end

  def change_repository_storage(new_repository_storage_key)
    return if repository_read_only?
    return if repository_storage == new_repository_storage_key

    raise ArgumentError unless Gitlab.config.repositories.storages.keys.include?(new_repository_storage_key)

    run_after_commit { ProjectUpdateRepositoryStorageWorker.perform_async(id, new_repository_storage_key) }
    self.repository_read_only = true
  end

  def pushes_since_gc
    Gitlab::Redis.with { |redis| redis.get(pushes_since_gc_redis_key).to_i }
  end

  def increment_pushes_since_gc
    Gitlab::Redis.with { |redis| redis.incr(pushes_since_gc_redis_key) }
  end

  def reset_pushes_since_gc
    Gitlab::Redis.with { |redis| redis.del(pushes_since_gc_redis_key) }
  end

  def repository_and_lfs_size
    statistics.storage_size + statistics.lfs_objects_size
  end

  def above_size_limit?
    return false unless size_limit_enabled?

    repository_and_lfs_size > actual_size_limit
  end

  def size_to_remove
    repository_and_lfs_size - actual_size_limit
  end

  def actual_size_limit
    return namespace.actual_size_limit if repository_size_limit.nil?

    repository_size_limit
  end

  def size_limit_enabled?
    actual_size_limit != 0
  end

  def changes_will_exceed_size_limit?(size_in_bytes)
    size_limit_enabled? &&
      (size_in_bytes > actual_size_limit ||
       size_in_bytes + repository_and_lfs_size > actual_size_limit)
  end

  def route_map_for(commit_sha)
    @route_maps_by_commit ||= Hash.new do |h, sha|
      h[sha] = begin
        data = repository.route_map_for(sha)
        next unless data

        Gitlab::RouteMap.new(data)
      rescue Gitlab::RouteMap::FormatError
        nil
      end
    end

    @route_maps_by_commit[commit_sha]
  end

<<<<<<< HEAD
  def route_map_for(commit_sha)
    @route_maps_by_commit ||= Hash.new do |h, sha|
      h[sha] = begin
        data = repository.route_map_for(sha)
        next unless data

        Gitlab::RouteMap.new(data)
      rescue Gitlab::RouteMap::FormatError
        nil
      end
    end

    @route_maps_by_commit[commit_sha]
  end

=======
>>>>>>> f3d81fd4
  def public_path_for_source_path(path, commit_sha)
    map = route_map_for(commit_sha)
    return unless map

    map.public_path_for_source_path(path)
  end

  private

  def cross_namespace_reference?(from)
    case from
    when Project
      namespace != from.namespace
    when Namespace
      namespace != from
    end
  end

  # Check if a reference is being done cross-project
  def cross_project_reference?(from)
    return true if from.is_a?(Namespace)

    from && self != from
  end

  def pushes_since_gc_redis_key
    "projects/#{id}/pushes_since_gc"
  end

  def default_branch_protected?
    current_application_settings.default_branch_protection == Gitlab::Access::PROTECTION_FULL ||
      current_application_settings.default_branch_protection == Gitlab::Access::PROTECTION_DEV_CAN_MERGE
  end

  def full_path_changed?
    path_changed? || namespace_id_changed?
  end

  def update_project_statistics
    stats = statistics || build_statistics
    stats.update(namespace_id: namespace_id)
  end

  def check_pending_delete
    return if valid_attribute?(:name) && valid_attribute?(:path)
    return unless pending_delete_twin

    %i[route route.path name path].each do |error|
      errors.delete(error)
    end

    errors.add(:base, "The project is still being deleted. Please try again later.")
  end

  def pending_delete_twin
    return false unless path

    Project.unscoped.where(pending_delete: true).find_by_full_path(path_with_namespace)
  end
end<|MERGE_RESOLUTION|>--- conflicted
+++ resolved
@@ -1563,7 +1563,6 @@
     @route_maps_by_commit[commit_sha]
   end
 
-<<<<<<< HEAD
   def route_map_for(commit_sha)
     @route_maps_by_commit ||= Hash.new do |h, sha|
       h[sha] = begin
@@ -1579,8 +1578,6 @@
     @route_maps_by_commit[commit_sha]
   end
 
-=======
->>>>>>> f3d81fd4
   def public_path_for_source_path(path, commit_sha)
     map = route_map_for(commit_sha)
     return unless map
