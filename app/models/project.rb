# == Schema Information
#
# Table name: projects
#
#  id                     :integer          not null, primary key
#  name                   :string(255)
#  path                   :string(255)
#  description            :text
#  created_at             :datetime
#  updated_at             :datetime
#  creator_id             :integer
#  issues_enabled         :boolean          default(TRUE), not null
#  wall_enabled           :boolean          default(TRUE), not null
#  merge_requests_enabled :boolean          default(TRUE), not null
#  wiki_enabled           :boolean          default(TRUE), not null
#  namespace_id           :integer
#  issues_tracker         :string(255)      default("gitlab"), not null
#  issues_tracker_id      :string(255)
#  snippets_enabled       :boolean          default(TRUE), not null
#  last_activity_at       :datetime
#  import_url             :string(255)
#  visibility_level       :integer          default(0), not null
#  archived               :boolean          default(FALSE), not null
#  avatar                 :string(255)
#  import_status          :string(255)
#  repository_size        :float            default(0.0)
#  star_count             :integer          default(0), not null
#  import_type            :string(255)
#  import_source          :string(255)
#  commit_count           :integer          default(0)
#  import_error           :text
#

require 'carrierwave/orm/activerecord'
require 'file_size_validator'

class Project < ActiveRecord::Base
  include Gitlab::ConfigHelper
  include Gitlab::ShellAdapter
  include Gitlab::VisibilityLevel
  include Gitlab::CurrentSettings
  include Referable
  include Sortable
  include AfterCommitQueue
  include CaseSensitivity

  extend Gitlab::ConfigHelper

  UNKNOWN_IMPORT_URL = 'http://unknown.git'

  default_value_for :archived, false
  default_value_for :visibility_level, gitlab_config_features.visibility_level
  default_value_for :issues_enabled, gitlab_config_features.issues
  default_value_for :merge_requests_enabled, gitlab_config_features.merge_requests
  default_value_for :builds_enabled, gitlab_config_features.builds
  default_value_for :wiki_enabled, gitlab_config_features.wiki
  default_value_for :wall_enabled, false
  default_value_for :snippets_enabled, gitlab_config_features.snippets
  default_value_for(:shared_runners_enabled) { current_application_settings.shared_runners_enabled }

  # set last_activity_at to the same as created_at
  after_create :set_last_activity_at
  def set_last_activity_at
    update_column(:last_activity_at, self.created_at)
  end

  ActsAsTaggableOn.strict_case_match = true
  acts_as_taggable_on :tags

  attr_accessor :new_default_branch

  # Relations
  belongs_to :creator, foreign_key: 'creator_id', class_name: 'User'
  belongs_to :group, -> { where(type: Group) }, foreign_key: 'namespace_id'
  belongs_to :namespace
  belongs_to :mirror_user, foreign_key: 'mirror_user_id', class_name: 'User'

  has_one :git_hook, dependent: :destroy
  has_one :last_event, -> {order 'events.created_at DESC'}, class_name: 'Event', foreign_key: 'project_id'

  # Project services
  has_many :services
  has_one :campfire_service, dependent: :destroy
  has_one :drone_ci_service, dependent: :destroy
  has_one :emails_on_push_service, dependent: :destroy
  has_one :builds_email_service, dependent: :destroy
  has_one :irker_service, dependent: :destroy
  has_one :pivotaltracker_service, dependent: :destroy
  has_one :hipchat_service, dependent: :destroy
  has_one :flowdock_service, dependent: :destroy
  has_one :assembla_service, dependent: :destroy
  has_one :asana_service, dependent: :destroy
  has_one :gemnasium_service, dependent: :destroy
  has_one :slack_service, dependent: :destroy
  has_one :jenkins_service, dependent: :destroy
  has_one :buildkite_service, dependent: :destroy
  has_one :bamboo_service, dependent: :destroy
  has_one :teamcity_service, dependent: :destroy
  has_one :pushover_service, dependent: :destroy
  has_one :jira_service, dependent: :destroy
  has_one :redmine_service, dependent: :destroy
  has_one :custom_issue_tracker_service, dependent: :destroy
  has_one :gitlab_issue_tracker_service, dependent: :destroy
  has_one :external_wiki_service, dependent: :destroy


  has_one :forked_project_link, dependent: :destroy, foreign_key: "forked_to_project_id"

  has_one :forked_from_project, through: :forked_project_link
  # Merge Requests for target project should be removed with it
  has_many :merge_requests,     dependent: :destroy, foreign_key: 'target_project_id'
  # Merge requests from source project should be kept when source project was removed
  has_many :fork_merge_requests, foreign_key: 'source_project_id', class_name: MergeRequest
  has_many :issues,             dependent: :destroy
  has_many :labels,             dependent: :destroy
  has_many :services,           dependent: :destroy
  has_many :events,             dependent: :destroy
  has_many :milestones,         dependent: :destroy
  has_many :notes,              dependent: :destroy
  has_many :snippets,           dependent: :destroy, class_name: 'ProjectSnippet'
  has_many :hooks,              dependent: :destroy, class_name: 'ProjectHook'
  has_many :protected_branches, dependent: :destroy
  has_many :project_members, dependent: :destroy, as: :source, class_name: 'ProjectMember'
  has_many :users, through: :project_members
  has_many :deploy_keys_projects, dependent: :destroy
  has_many :deploy_keys, through: :deploy_keys_projects
  has_many :users_star_projects, dependent: :destroy
  has_many :starrers, through: :users_star_projects, source: :user
<<<<<<< HEAD
  has_many :approvers, as: :target, dependent: :destroy
  has_many :ci_commits, dependent: :destroy, class_name: 'Ci::Commit', foreign_key: :gl_project_id
  has_many :ci_builds, through: :ci_commits, source: :builds, dependent: :destroy, class_name: 'Ci::Build'
=======
>>>>>>> ee258322
  has_many :releases, dependent: :destroy
  has_many :lfs_objects_projects, dependent: :destroy
  has_many :lfs_objects, through: :lfs_objects_projects
  has_many :project_group_links, dependent: :destroy
  has_many :invited_groups, through: :project_group_links, source: :group

  has_one :import_data, dependent: :destroy, class_name: "ProjectImportData"

  has_many :commit_statuses, dependent: :destroy, class_name: 'CommitStatus', foreign_key: :gl_project_id
  has_many :ci_commits, dependent: :destroy, class_name: 'Ci::Commit', foreign_key: :gl_project_id
  has_many :builds, class_name: 'Ci::Build', foreign_key: :gl_project_id # the builds are created from the commit_statuses
  has_many :runner_projects, dependent: :destroy, class_name: 'Ci::RunnerProject', foreign_key: :gl_project_id
  has_many :runners, through: :runner_projects, source: :runner, class_name: 'Ci::Runner'
  has_many :variables, dependent: :destroy, class_name: 'Ci::Variable', foreign_key: :gl_project_id
  has_many :triggers, dependent: :destroy, class_name: 'Ci::Trigger', foreign_key: :gl_project_id

  accepts_nested_attributes_for :variables, allow_destroy: true

  delegate :name, to: :owner, allow_nil: true, prefix: true
  delegate :members, to: :team, prefix: true

  # Validations
  validates :creator, presence: true, on: :create
  validates :description, length: { maximum: 2000 }, allow_blank: true
  validates :name,
    presence: true,
    length: { within: 0..255 },
    format: { with: Gitlab::Regex.project_name_regex,
              message: Gitlab::Regex.project_name_regex_message }
  validates :path,
    presence: true,
    length: { within: 0..255 },
    format: { with: Gitlab::Regex.project_path_regex,
              message: Gitlab::Regex.project_path_regex_message }
  validates :issues_enabled, :merge_requests_enabled,
            :wiki_enabled, inclusion: { in: [true, false] }
  validates :issues_tracker_id, length: { maximum: 255 }, allow_blank: true
  validates :namespace, presence: true
  validates_uniqueness_of :name, scope: :namespace_id
  validates_uniqueness_of :path, scope: :namespace_id
  validates :import_url,
    url: { protocols: %w(ssh git http https) },
    if: :external_import?
  validates :import_url, presence: true, if: :mirror?
  validates :mirror_user, presence: true, if: :mirror?
  validates :star_count, numericality: { greater_than_or_equal_to: 0 }
  validate :check_limit, on: :create
  validate :avatar_type,
    if: ->(project) { project.avatar.present? && project.avatar_changed? }
  validates :avatar, file_size: { maximum: 200.kilobytes.to_i }
  validates :approvals_before_merge, numericality: true, allow_blank: true

  before_validation :set_runners_token_token
  def set_runners_token_token
    self.runners_token = SecureRandom.hex(15) if self.runners_token.blank?
  end

  mount_uploader :avatar, AvatarUploader

  # Scopes
  scope :sorted_by_activity, -> { reorder(last_activity_at: :desc) }
  scope :sorted_by_stars, -> { reorder('projects.star_count DESC') }
  scope :sorted_by_names, -> { joins(:namespace).reorder('namespaces.name ASC, projects.name ASC') }

  scope :without_user, ->(user)  { where('projects.id NOT IN (:ids)', ids: user.authorized_projects.map(&:id) ) }
  scope :without_team, ->(team) { team.projects.present? ? where('projects.id NOT IN (:ids)', ids: team.projects.map(&:id)) : scoped  }
  scope :not_in_group, ->(group) { where('projects.id NOT IN (:ids)', ids: group.project_ids ) }
  scope :in_namespace, ->(namespace_ids) { where(namespace_id: namespace_ids) }
  scope :in_group_namespace, -> { joins(:group) }
  scope :personal, ->(user) { where(namespace_id: user.namespace_id) }
  scope :joined, ->(user) { where('namespace_id != ?', user.namespace_id) }
  scope :public_only, -> { where(visibility_level: Project::PUBLIC) }
  scope :public_and_internal_only, -> { where(visibility_level: Project.public_and_internal_levels) }
  scope :non_archived, -> { where(archived: false) }
  scope :mirror, -> { where(mirror: true) }

  state_machine :import_status, initial: :none do
    event :import_start do
      transition [:none, :finished] => :started
    end

    event :import_finish do
      transition started: :finished
    end

    event :import_fail do
      transition started: :failed
    end

    event :import_retry do
      transition failed: :started
    end

    state :started
    state :finished
    state :failed

    after_transition any => :started, do: :schedule_add_import_job
    after_transition any => :finished, do: :clear_import_data

    after_transition started: :finished do |project, transaction|
      if project.mirror?
        timestamp = DateTime.now
        project.mirror_last_update_at = timestamp
        project.mirror_last_successful_update_at = timestamp
        project.save
      end
    end

    after_transition started: :failed do |project, transaction|
      if project.mirror?
        project.update(mirror_last_update_at: DateTime.now)
      end
    end
  end

  class << self
    def public_and_internal_levels
      [Project::PUBLIC, Project::INTERNAL]
    end

    def abandoned
      where('projects.last_activity_at < ?', 6.months.ago)
    end

    def publicish(user)
      visibility_levels = [Project::PUBLIC]
      visibility_levels << Project::INTERNAL if user
      where(visibility_level: visibility_levels)
    end

    def with_push
      joins(:events).where('events.action = ?', Event::PUSHED)
    end

    def active
      joins(:issues, :notes, :merge_requests).order('issues.created_at, notes.created_at, merge_requests.created_at DESC')
    end

    def search(query)
      joins(:namespace).
        where('LOWER(projects.name) LIKE :query OR
              LOWER(projects.path) LIKE :query OR
              LOWER(namespaces.name) LIKE :query OR
              LOWER(projects.description) LIKE :query',
              query: "%#{query.try(:downcase)}%")
    end

    def search_by_title(query)
      where('projects.archived = ?', false).where('LOWER(projects.name) LIKE :query', query: "%#{query.downcase}%")
    end

    def find_with_namespace(id)
      namespace_path, project_path = id.split('/')

      return nil if !namespace_path || !project_path

      # Use of unscoped ensures we're not secretly adding any ORDER BYs, which
      # have a negative impact on performance (and aren't needed for this
      # query).
      projects = unscoped.
        joins(:namespace).
        iwhere('namespaces.path' => namespace_path)

      projects.where('projects.path' => project_path).take ||
        projects.iwhere('projects.path' => project_path).take
    end

    def find_by_ci_id(id)
      find_by(ci_id: id.to_i)
    end

    def visibility_levels
      Gitlab::VisibilityLevel.options
    end

    def sort(method)
      if method == 'repository_size_desc'
        reorder(repository_size: :desc, id: :desc)
      else
        order_by(method)
      end
    end

    def reference_pattern
      name_pattern = Gitlab::Regex::NAMESPACE_REGEX_STR
      %r{(?<project>#{name_pattern}/#{name_pattern})}
    end

    def trending(since = 1.month.ago)
      # By counting in the JOIN we don't expose the GROUP BY to the outer query.
      # This means that calls such as "any?" and "count" just return a number of
      # the total count, instead of the counts grouped per project as a Hash.
      join_body = "INNER JOIN (
        SELECT project_id, COUNT(*) AS amount
        FROM notes
        WHERE created_at >= #{sanitize(since)}
        GROUP BY project_id
      ) join_note_counts ON projects.id = join_note_counts.project_id"

      joins(join_body).reorder('join_note_counts.amount DESC')
    end

    def visible_to_user(user)
      where(id: user.authorized_projects.select(:id).reorder(nil))
    end
  end

  def team
    @team ||= ProjectTeam.new(self)
  end

  def repository
    @repository ||= Repository.new(path_with_namespace, nil, self)
  end

  def commit(id = 'HEAD')
    repository.commit(id)
  end

  def saved?
    id && persisted?
  end

  def schedule_add_import_job
    run_after_commit(:add_import_job)
  end

  def add_import_job
    if repository_exists?
      if mirror?
        RepositoryUpdateMirrorWorker.perform_async(self.id)
      end

      return
    end

    if forked?
      RepositoryForkWorker.perform_async(self.id, forked_from_project.path_with_namespace, self.namespace.path)
    else
      RepositoryImportWorker.perform_async(self.id)
    end
  end

  def clear_import_data
    update(import_error: nil)

    ProjectCacheWorker.perform_async(self.id)

    self.import_data.destroy if self.import_data
  end

  def import?
    external_import? || forked?
  end

  def external_import?
    import_url.present?
  end

  def imported?
    import_finished?
  end

  def import_in_progress?
    import? && import_status == 'started'
  end

  def import_failed?
    import_status == 'failed'
  end

  def import_finished?
    import_status == 'finished'
  end

  def safe_import_url
    result = URI.parse(self.import_url)
    result.password = '*****' unless result.password.nil?
    result.to_s
  rescue
    original_url
  end

  def mirror_updated?
    mirror? && self.mirror_last_update_at
  end

  def updating_mirror?
    mirror? && import_in_progress? && !empty_repo?
  end

  def mirror_last_update_status
    return unless mirror_updated?

    if self.mirror_last_update_at == self.mirror_last_successful_update_at
      :success
    else
      :failed
    end
  end

  def mirror_last_update_success?
    mirror_last_update_status == :success
  end

  def mirror_last_update_failed?
    mirror_last_update_status == :failed
  end

  def mirror_ever_updated_successfully?
    mirror_updated? && self.mirror_last_successful_update_at
  end

  def update_mirror
    return unless mirror?

    return if import_in_progress?

    if import_failed?
      import_retry
    else
      import_start
    end
  end

  def fetch_mirror
    return unless mirror?

    repository.fetch_upstream(self.import_url)
  end

  def check_limit
    unless creator.can_create_project? or namespace.kind == 'group'
      errors[:limit_reached] << ("Your project limit is #{creator.projects_limit} projects! Please contact your administrator to increase it")
    end
  rescue
    errors[:base] << ("Can't check your ability to create project")
  end

  def to_param
    path
  end

  def to_reference(_from_project = nil)
    path_with_namespace
  end

  def web_url
    Gitlab::Application.routes.url_helpers.namespace_project_url(self.namespace, self)
  end

  def web_url_without_protocol
    web_url.split('://')[1]
  end

  def build_commit_note(commit)
    notes.new(commit_id: commit.id, noteable_type: 'Commit')
  end

  def last_activity
    last_event
  end

  def last_activity_date
    last_activity_at || updated_at
  end

  def project_id
    self.id
  end

  def get_issue(issue_id)
    if default_issues_tracker?
      issues.find_by(iid: issue_id)
    else
      ExternalIssue.new(issue_id, self)
    end
  end

  def issue_exists?(issue_id)
    get_issue(issue_id)
  end

  def default_issue_tracker
    gitlab_issue_tracker_service || create_gitlab_issue_tracker_service
  end

  def issues_tracker
    if external_issue_tracker
      external_issue_tracker
    else
      default_issue_tracker
    end
  end

  def default_issues_tracker?
    !external_issue_tracker
  end

  def external_issues_trackers
    services.select(&:issue_tracker?).reject(&:default?)
  end

  def external_issue_tracker
    @external_issues_tracker ||= external_issues_trackers.select(&:activated?).first
  end

  def can_have_issues_tracker_id?
    self.issues_enabled && !self.default_issues_tracker?
  end

  def build_missing_services
    services_templates = Service.where(template: true)

    Service.available_services_names.each do |service_name|
      service = find_service(services, service_name)

      # If service is available but missing in db
      if service.nil?
        # We should check if template for the service exists
        template = find_service(services_templates, service_name)

        if template.nil?
          # If no template, we should create an instance. Ex `create_gitlab_ci_service`
          self.send :"create_#{service_name}_service"
        else
          Service.create_from_template(self.id, template)
        end
      end
    end
  end

  def create_labels
    Label.templates.each do |label|
      label = label.dup
      label.template = nil
      label.project_id = self.id
      label.save
    end
  end

  def find_service(list, name)
    list.find { |service| service.to_param == name }
  end

  def ci_services
    services.select { |service| service.category == :ci }
  end

  def ci_service
    @ci_service ||= ci_services.select(&:activated?).first
  end

  def jira_tracker?
    issues_tracker.to_param == 'jira'
  end

  def redmine_tracker?
    issues_tracker.to_param == 'redmine'
  end

  def avatar_type
    unless self.avatar.image?
      self.errors.add :avatar, 'only images allowed'
    end
  end

  def avatar_in_git
    @avatar_file ||= 'logo.png' if repository.blob_at_branch('master', 'logo.png')
    @avatar_file ||= 'logo.jpg' if repository.blob_at_branch('master', 'logo.jpg')
    @avatar_file ||= 'logo.gif' if repository.blob_at_branch('master', 'logo.gif')
    @avatar_file
  end

  def avatar_url
    if avatar.present?
      [gitlab_config.url, avatar.url].join
    elsif avatar_in_git
      Gitlab::Application.routes.url_helpers.namespace_project_avatar_url(namespace, self)
    end
  end

  # For compatibility with old code
  def code
    path
  end

  def items_for(entity)
    case entity
    when 'issue' then
      issues
    when 'merge_request' then
      merge_requests
    end
  end

  def send_move_instructions(old_path_with_namespace)
    NotificationService.new.project_was_moved(self, old_path_with_namespace)
  end

  def owner
    if group
      group
    else
      namespace.try(:owner)
    end
  end

  def project_member_by_name_or_email(name = nil, email = nil)
    user = users.where('name like ? or email like ?', name, email).first
    project_members.where(user: user) if user
  end

  # Get Team Member record by user id
  def project_member_by_id(user_id)
    project_members.find_by(user_id: user_id)
  end

  def name_with_namespace
    @name_with_namespace ||= begin
                               if namespace
                                 namespace.human_name + ' / ' + name
                               else
                                 name
                               end
                             end
  end

  def path_with_namespace
    if namespace
      namespace.path + '/' + path
    else
      path
    end
  end

  def execute_hooks(data, hooks_scope = :push_hooks)
    hooks.send(hooks_scope).each do |hook|
      hook.async_execute(data, hooks_scope.to_s)
    end
    if group
      group.hooks.send(hooks_scope).each do |hook|
        hook.async_execute(data, hooks_scope.to_s)
      end
    end
  end

  def execute_services(data, hooks_scope = :push_hooks)
    # Call only service hooks that are active for this scope
    services.send(hooks_scope).each do |service|
      service.async_execute(data)
    end
  end

  def update_merge_requests(oldrev, newrev, ref, user)
    MergeRequests::RefreshService.new(self, user).
      execute(oldrev, newrev, ref)
  end

  def valid_repo?
    repository.exists?
  rescue
    errors.add(:path, 'Invalid repository path')
    false
  end

  def empty_repo?
    !repository.exists? || !repository.has_visible_content?
  end

  def repo
    repository.raw
  end

  def url_to_repo
    gitlab_shell.url_to_repo(path_with_namespace)
  end

  def namespace_dir
    namespace.try(:path) || ''
  end

  def repo_exists?
    @repo_exists ||= repository.exists?
  rescue
    @repo_exists = false
  end

  def open_branches
    all_branches = repository.branches

    if protected_branches.present?
      all_branches.reject! do |branch|
        protected_branches_names.include?(branch.name)
      end
    end

    all_branches
  end

  def protected_branches_names
    @protected_branches_names ||= protected_branches.map(&:name)
  end

  def root_ref?(branch)
    repository.root_ref == branch
  end

  def ssh_url_to_repo
    url_to_repo
  end

  def http_url_to_repo
    "#{web_url}.git"
  end

  # No need to have a Kerberos Web url. Kerberos URL will be used only to clone
  def kerberos_url_to_repo
    "#{Gitlab.config.build_gitlab_kerberos_url + Gitlab::Application.routes.url_helpers.namespace_project_path(self.namespace, self)}.git"
  end

  # Check if current branch name is marked as protected in the system
  def protected_branch?(branch_name)
    protected_branches_names.include?(branch_name)
  end

  def developers_can_push_to_protected_branch?(branch_name)
    protected_branches.any? { |pb| pb.name == branch_name && pb.developers_can_push }
  end

  def forked?
    !(forked_project_link.nil? || forked_project_link.forked_from_project.nil?)
  end

  def personal?
    !group
  end

  def rename_repo
    path_was = previous_changes['path'].first
    old_path_with_namespace = File.join(namespace_dir, path_was)
    new_path_with_namespace = File.join(namespace_dir, path)

    if gitlab_shell.mv_repository(old_path_with_namespace, new_path_with_namespace)
      # If repository moved successfully we need to send update instructions to users.
      # However we cannot allow rollback since we moved repository
      # So we basically we mute exceptions in next actions
      begin
        gitlab_shell.mv_repository("#{old_path_with_namespace}.wiki", "#{new_path_with_namespace}.wiki")
        send_move_instructions(old_path_with_namespace)
        reset_events_cache
        @repository = nil
      rescue
        # Returning false does not rollback after_* transaction but gives
        # us information about failing some of tasks
        false
      end
    else
      # if we cannot move namespace directory we should rollback
      # db changes in order to prevent out of sync between db and fs
      raise Exception.new('repository cannot be renamed')
    end

    Gitlab::UploadsTransfer.new.rename_project(path_was, path, namespace.path)
  end

  def hook_attrs
    {
      name: name,
      ssh_url: ssh_url_to_repo,
      http_url: http_url_to_repo,
      web_url: web_url,
      namespace: namespace.name,
      visibility_level: visibility_level
    }
  end

  # Reset events cache related to this project
  #
  # Since we do cache @event we need to reset cache in special cases:
  # * when project was moved
  # * when project was renamed
  # * when the project avatar changes
  # Events cache stored like  events/23-20130109142513.
  # The cache key includes updated_at timestamp.
  # Thus it will automatically generate a new fragment
  # when the event is updated because the key changes.
  def reset_events_cache
    Event.where(project_id: self.id).
      order('id DESC').limit(100).
      update_all(updated_at: Time.now)
  end

  def project_member(user)
    project_members.where(user_id: user).first
  end

  def default_branch
    @default_branch ||= repository.root_ref if repository.exists?
  end

  def reload_default_branch
    @default_branch = nil
    default_branch
  end

  def visibility_level_field
    visibility_level
  end

  def archive!
    update_attribute(:archived, true)
  end

  def unarchive!
    update_attribute(:archived, false)
  end

  def change_head(branch)
    gitlab_shell.update_repository_head(self.path_with_namespace, branch)
    reload_default_branch
  end

  def forked_from?(project)
    forked? && project == forked_from_project
  end

  def update_repository_size
    update_attribute(:repository_size, repository.size)
  end

  def update_commit_count
    update_attribute(:commit_count, repository.commit_count)
  end

  def forks_count
    ForkedProjectLink.where(forked_from_project_id: self.id).count
  end

  def find_label(name)
    labels.find_by(name: name)
  end

  def origin_merge_requests
    merge_requests.where(source_project_id: self.id)
  end

  def group_ldap_synced?
    if group
      group.ldap_synced?
    else
      false
    end
  end

  def create_repository
    # Forked import is handled asynchronously
    unless forked?
      if gitlab_shell.add_repository(path_with_namespace)
        true
      else
        errors.add(:base, 'Failed to create repository via gitlab-shell')
        false
      end
    end
  end

  def repository_exists?
    !!repository.exists?
  end

  def create_wiki
    ProjectWiki.new(self, self.owner).wiki
    true
  rescue ProjectWiki::CouldNotCreateWikiError
    errors.add(:base, 'Failed create wiki')
    false
  end

  def reference_issue_tracker?
    default_issues_tracker? || jira_tracker_active?
  end

  def jira_tracker_active?
    jira_tracker? && jira_service.active
  end

  def approver_ids=(value)
    value.split(",").map(&:strip).each do |user_id|
      approvers.find_or_create_by(user_id: user_id, target_id: id)
    end
  end

  def allowed_to_share_with_group?
    !namespace.share_with_group_lock
  end

  def ci_commit(sha)
    ci_commits.find_by(sha: sha)
  end

  def ensure_ci_commit(sha)
    ci_commit(sha) || ci_commits.create(sha: sha)
  end

  def enable_ci
    self.builds_enabled = true
  end

  def unlink_fork
    if forked?
      forked_from_project.lfs_objects.find_each do |lfs_object|
        lfs_object.projects << self
      end

      forked_project_link.destroy
    end
  end

  def any_runners?(&block)
    if runners.active.any?(&block)
      return true
    end

    shared_runners_enabled? && Ci::Runner.shared.active.any?(&block)
  end

  def valid_runners_token? token
    self.runners_token && self.runners_token == token
  end

  # TODO (ayufan): For now we use runners_token (backward compatibility)
  # In 8.4 every build will have its own individual token valid for time of build
  def valid_build_token? token
    self.builds_enabled? && self.runners_token && self.runners_token == token
  end

  def build_coverage_enabled?
    build_coverage_regex.present?
  end

  def build_timeout_in_minutes
    build_timeout / 60
  end

  def build_timeout_in_minutes=(value)
    self.build_timeout = value.to_i * 60
  end
end<|MERGE_RESOLUTION|>--- conflicted
+++ resolved
@@ -126,12 +126,7 @@
   has_many :deploy_keys, through: :deploy_keys_projects
   has_many :users_star_projects, dependent: :destroy
   has_many :starrers, through: :users_star_projects, source: :user
-<<<<<<< HEAD
   has_many :approvers, as: :target, dependent: :destroy
-  has_many :ci_commits, dependent: :destroy, class_name: 'Ci::Commit', foreign_key: :gl_project_id
-  has_many :ci_builds, through: :ci_commits, source: :builds, dependent: :destroy, class_name: 'Ci::Build'
-=======
->>>>>>> ee258322
   has_many :releases, dependent: :destroy
   has_many :lfs_objects_projects, dependent: :destroy
   has_many :lfs_objects, through: :lfs_objects_projects
