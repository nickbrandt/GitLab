require 'carrierwave/orm/activerecord'

class Project < ActiveRecord::Base
  include Gitlab::ConfigHelper
  include Gitlab::ShellAdapter
  include Gitlab::VisibilityLevel
  include Gitlab::CurrentSettings
  include AccessRequestable
  include Avatarable
  include CacheMarkdownField
  include Referable
  include Sortable
  include AfterCommitQueue
  include CaseSensitivity
  include TokenAuthenticatable
  include ValidAttribute
  include ProjectFeaturesCompatibility
  include SelectForProjectAuthorization
  include Routable

  # EE specific modules
  prepend EE::Project

  extend Gitlab::ConfigHelper
  extend Gitlab::CurrentSettings

  BoardLimitExceeded = Class.new(StandardError)

  NUMBER_OF_PERMITTED_BOARDS = 1
  UNKNOWN_IMPORT_URL = 'http://unknown.git'.freeze
  LATEST_STORAGE_VERSION = 1

  cache_markdown_field :description, pipeline: :description

  delegate :feature_available?, :builds_enabled?, :wiki_enabled?,
           :merge_requests_enabled?, :issues_enabled?, to: :project_feature,
                                                       allow_nil: true

  delegate :base_dir, :disk_path, :ensure_storage_path_exists, to: :storage

  default_value_for :archived, false
  default_value_for :visibility_level, gitlab_config_features.visibility_level
  default_value_for :resolve_outdated_diff_discussions, false
  default_value_for :container_registry_enabled, gitlab_config_features.container_registry
  default_value_for(:repository_storage) { current_application_settings.pick_repository_storage }
  default_value_for(:shared_runners_enabled) { current_application_settings.shared_runners_enabled }
  default_value_for :issues_enabled, gitlab_config_features.issues
  default_value_for :merge_requests_enabled, gitlab_config_features.merge_requests
  default_value_for :builds_enabled, gitlab_config_features.builds
  default_value_for :wiki_enabled, gitlab_config_features.wiki
  default_value_for :snippets_enabled, gitlab_config_features.snippets
  default_value_for :only_allow_merge_if_all_discussions_are_resolved, false

  add_authentication_token_field :runners_token
  before_save :ensure_runners_token

  after_save :update_project_statistics, if: :namespace_id_changed?
  after_create :create_project_feature, unless: :project_feature
  after_create :set_last_activity_at
  after_create :set_last_repository_updated_at
  after_update :update_forks_visibility_level

  before_destroy :remove_private_deploy_keys
  after_destroy -> { run_after_commit { remove_pages } }

  after_validation :check_pending_delete

  # Storage specific hooks
  after_initialize :use_hashed_storage
  after_create :ensure_storage_path_exists
  after_save :ensure_storage_path_exists, if: :namespace_id_changed?

  acts_as_taggable

  attr_accessor :old_path_with_namespace
  attr_accessor :template_name
  attr_writer :pipeline_status

  alias_attribute :title, :name

  # Relations
  belongs_to :creator, class_name: 'User'
  belongs_to :group, -> { where(type: 'Group') }, foreign_key: 'namespace_id'
  belongs_to :namespace

  has_one :last_event, -> {order 'events.created_at DESC'}, class_name: 'Event'
  has_many :boards, before_add: :validate_board_limit

  # Project services
  has_one :campfire_service
  has_one :drone_ci_service
  has_one :gitlab_slack_application_service
  has_one :emails_on_push_service
  has_one :pipelines_email_service
  has_one :irker_service
  has_one :pivotaltracker_service
  has_one :hipchat_service
  has_one :flowdock_service
  has_one :assembla_service
  has_one :asana_service
  has_one :gemnasium_service
  has_one :mattermost_slash_commands_service
  has_one :mattermost_service
  has_one :slack_slash_commands_service
  has_one :slack_service
  has_one :buildkite_service
  has_one :bamboo_service
  has_one :teamcity_service
  has_one :pushover_service
  has_one :jira_service
  has_one :redmine_service
  has_one :custom_issue_tracker_service
  has_one :bugzilla_service
  has_one :gitlab_issue_tracker_service, inverse_of: :project
  has_one :external_wiki_service
  has_one :kubernetes_service, inverse_of: :project
  has_one :prometheus_service, inverse_of: :project
  has_one :mock_ci_service
  has_one :mock_deployment_service
  has_one :mock_monitoring_service
  has_one :microsoft_teams_service

  has_one  :forked_project_link,  foreign_key: "forked_to_project_id"
  has_one  :forked_from_project,  through:   :forked_project_link

  has_many :forked_project_links, foreign_key: "forked_from_project_id"
  has_many :forks,                through:     :forked_project_links, source: :forked_to_project

  # Merge Requests for target project should be removed with it
  has_many :merge_requests, foreign_key: 'target_project_id'
  has_many :issues
  has_many :labels, class_name: 'ProjectLabel'
  has_many :services
  has_many :events
  has_many :milestones
  has_many :notes
  has_many :snippets, class_name: 'ProjectSnippet'
  has_many :hooks, class_name: 'ProjectHook'
  has_many :protected_branches
  has_many :protected_tags

  has_many :project_authorizations
  has_many :authorized_users, through: :project_authorizations, source: :user, class_name: 'User'
  has_many :project_members, -> { where(requested_at: nil) },
    as: :source, dependent: :delete_all # rubocop:disable Cop/ActiveRecordDependent

  alias_method :members, :project_members
  has_many :users, through: :project_members

  has_many :requesters, -> { where.not(requested_at: nil) },
    as: :source, class_name: 'ProjectMember', dependent: :delete_all # rubocop:disable Cop/ActiveRecordDependent
  has_many :members_and_requesters, as: :source, class_name: 'ProjectMember'

  has_many :deploy_keys_projects
  has_many :deploy_keys, through: :deploy_keys_projects
  has_many :users_star_projects
  has_many :starrers, through: :users_star_projects, source: :user
  has_many :releases
  has_many :lfs_objects_projects, dependent: :destroy # rubocop:disable Cop/ActiveRecordDependent
  has_many :lfs_objects, through: :lfs_objects_projects
  has_many :project_group_links
  has_many :invited_groups, through: :project_group_links, source: :group
  has_many :pages_domains
  has_many :todos
  has_many :notification_settings, as: :source, dependent: :delete_all # rubocop:disable Cop/ActiveRecordDependent

  has_one :import_data, class_name: 'ProjectImportData', inverse_of: :project, autosave: true
  has_one :project_feature, inverse_of: :project
  has_one :statistics, class_name: 'ProjectStatistics'

  # Container repositories need to remove data from the container registry,
  # which is not managed by the DB. Hence we're still using dependent: :destroy
  # here.
  has_many :container_repositories, dependent: :destroy # rubocop:disable Cop/ActiveRecordDependent

  has_many :commit_statuses
  has_many :pipelines, class_name: 'Ci::Pipeline'

  # Ci::Build objects store data on the file system such as artifact files and
  # build traces. Currently there's no efficient way of removing this data in
  # bulk that doesn't involve loading the rows into memory. As a result we're
  # still using `dependent: :destroy` here.
  has_many :builds, class_name: 'Ci::Build', dependent: :destroy # rubocop:disable Cop/ActiveRecordDependent
  has_many :runner_projects, class_name: 'Ci::RunnerProject'
  has_many :runners, through: :runner_projects, source: :runner, class_name: 'Ci::Runner'
  has_many :variables, class_name: 'Ci::Variable'
  has_many :triggers, class_name: 'Ci::Trigger'
  has_many :environments
  has_many :deployments
  has_many :pipeline_schedules, class_name: 'Ci::PipelineSchedule'

  has_many :active_runners, -> { active }, through: :runner_projects, source: :runner, class_name: 'Ci::Runner'

  has_one :auto_devops, class_name: 'ProjectAutoDevops'

  accepts_nested_attributes_for :variables, allow_destroy: true
  accepts_nested_attributes_for :project_feature, update_only: true
  accepts_nested_attributes_for :import_data
  accepts_nested_attributes_for :auto_devops, update_only: true

  delegate :name, to: :owner, allow_nil: true, prefix: true
  delegate :members, to: :team, prefix: true
  delegate :add_user, :add_users, to: :team
  delegate :add_guest, :add_reporter, :add_developer, :add_master, to: :team
  delegate :empty_repo?, to: :repository

  # Validations
  validates :creator, presence: true, on: :create
  validates :description, length: { maximum: 2000 }, allow_blank: true
  validates :ci_config_path,
    format: { without: /\.{2}/,
              message: 'cannot include directory traversal.' },
    length: { maximum: 255 },
    allow_blank: true
  validates :name,
    presence: true,
    length: { maximum: 255 },
    format: { with: Gitlab::Regex.project_name_regex,
              message: Gitlab::Regex.project_name_regex_message }
  validates :path,
    presence: true,
    dynamic_path: true,
    length: { maximum: 255 },
    format: { with: Gitlab::PathRegex.project_path_format_regex,
              message: Gitlab::PathRegex.project_path_format_message },
    uniqueness: { scope: :namespace_id }

  validates :namespace, presence: true
  validates :name, uniqueness: { scope: :namespace_id }
  validates :import_url, addressable_url: true, if: :external_import?
  validates :import_url, importable_url: true, if: [:external_import?, :import_url_changed?]
  validates :star_count, numericality: { greater_than_or_equal_to: 0 }
  validate :check_limit, on: :create
  validate :can_create_repository?, on: [:create, :update], if: ->(project) { !project.persisted? || project.renamed? }
  validate :avatar_type,
    if: ->(project) { project.avatar.present? && project.avatar_changed? }
  validates :avatar, file_size: { maximum: 200.kilobytes.to_i }
  validate :visibility_level_allowed_by_group
  validate :visibility_level_allowed_as_fork
  validate :check_wiki_path_conflict
  validates :repository_storage,
    presence: true,
    inclusion: { in: ->(_object) { Gitlab.config.repositories.storages.keys } }

  mount_uploader :avatar, AvatarUploader
  has_many :uploads, as: :model, dependent: :destroy # rubocop:disable Cop/ActiveRecordDependent

  # Scopes
  scope :pending_delete, -> { where(pending_delete: true) }
  scope :without_deleted, -> { where(pending_delete: false) }

  scope :with_hashed_storage, -> { where('storage_version >= 1') }
  scope :with_legacy_storage, -> { where(storage_version: [nil, 0]) }

  scope :sorted_by_activity, -> { reorder(last_activity_at: :desc) }
  scope :sorted_by_stars, -> { reorder('projects.star_count DESC') }

  scope :in_namespace, ->(namespace_ids) { where(namespace_id: namespace_ids) }
  scope :personal, ->(user) { where(namespace_id: user.namespace_id) }
  scope :joined, ->(user) { where('namespace_id != ?', user.namespace_id) }
  scope :starred_by, ->(user) { joins(:users_star_projects).where('users_star_projects.user_id': user.id) }
  scope :visible_to_user, ->(user) { where(id: user.authorized_projects.select(:id).reorder(nil)) }
  scope :archived, -> { where(archived: true) }
  scope :non_archived, -> { where(archived: false) }
  scope :for_milestones, ->(ids) { joins(:milestones).where('milestones.id' => ids).distinct }
  scope :with_push, -> { joins(:events).where('events.action = ?', Event::PUSHED) }
  scope :with_project_feature, -> { joins('LEFT JOIN project_features ON projects.id = project_features.project_id') }
  scope :with_statistics, -> { includes(:statistics) }
  scope :with_shared_runners, -> { where(shared_runners_enabled: true) }
  scope :inside_path, ->(path) do
    # We need routes alias rs for JOIN so it does not conflict with
    # includes(:route) which we use in ProjectsFinder.
    joins("INNER JOIN routes rs ON rs.source_id = projects.id AND rs.source_type = 'Project'")
      .where('rs.path LIKE ?', "#{sanitize_sql_like(path)}/%")
  end

  # "enabled" here means "not disabled". It includes private features!
  scope :with_feature_enabled, ->(feature) {
    access_level_attribute = ProjectFeature.access_level_attribute(feature)
    with_project_feature.where(project_features: { access_level_attribute => [nil, ProjectFeature::PRIVATE, ProjectFeature::ENABLED] })
  }

  # Picks a feature where the level is exactly that given.
  scope :with_feature_access_level, ->(feature, level) {
    access_level_attribute = ProjectFeature.access_level_attribute(feature)
    with_project_feature.where(project_features: { access_level_attribute => level })
  }

  scope :with_builds_enabled, -> { with_feature_enabled(:builds) }
  scope :with_issues_enabled, -> { with_feature_enabled(:issues) }
  scope :with_merge_requests_enabled, -> { with_feature_enabled(:merge_requests) }

  enum auto_cancel_pending_pipelines: { disabled: 0, enabled: 1 }

  # Returns a collection of projects that is either public or visible to the
  # logged in user.
  def self.public_or_visible_to_user(user = nil)
    if user
      authorized = user
        .project_authorizations
        .select(1)
        .where('project_authorizations.project_id = projects.id')

      levels = Gitlab::VisibilityLevel.levels_for_user(user)

      where('EXISTS (?) OR projects.visibility_level IN (?)', authorized, levels)
    else
      public_to_user
    end
  end

  # project features may be "disabled", "internal" or "enabled". If "internal",
  # they are only available to team members. This scope returns projects where
  # the feature is either enabled, or internal with permission for the user.
  #
  # This method uses an optimised version of `with_feature_access_level` for
  # logged in users to more efficiently get private projects with the given
  # feature.
  def self.with_feature_available_for_user(feature, user)
    visible = [nil, ProjectFeature::ENABLED]

    if user&.admin?
      with_feature_enabled(feature)
    elsif user
      column = ProjectFeature.quoted_access_level_column(feature)

      authorized = user.project_authorizations.select(1)
        .where('project_authorizations.project_id = projects.id')

      with_project_feature
        .where("#{column} IN (?) OR (#{column} = ? AND EXISTS (?))",
              visible,
              ProjectFeature::PRIVATE,
              authorized)
    else
      with_feature_access_level(feature, visible)
    end
  end

  scope :active, -> { joins(:issues, :notes, :merge_requests).order('issues.created_at, notes.created_at, merge_requests.created_at DESC') }
  scope :abandoned, -> { where('projects.last_activity_at < ?', 6.months.ago) }

  scope :excluding_project, ->(project) { where.not(id: project) }

  state_machine :import_status, initial: :none do
    event :import_schedule do
      transition [:none, :finished, :failed] => :scheduled
    end

    event :force_import_start do
      transition [:none, :finished, :failed] => :started
    end

    event :import_start do
      transition scheduled: :started
    end

    event :import_finish do
      transition started: :finished
    end

    event :import_fail do
      transition [:scheduled, :started] => :failed
    end

    state :scheduled
    state :started
    state :finished
    state :failed

    after_transition [:none, :finished, :failed] => :scheduled do |project, _|
      project.run_after_commit do
        job_id = add_import_job
        update(import_jid: job_id) if job_id
      end
    end

    after_transition started: :finished do |project, _|
      project.reset_cache_and_import_attrs

      if Gitlab::ImportSources.importer_names.include?(project.import_type) && project.repo_exists?
        project.run_after_commit do
          Projects::AfterImportService.new(project).execute
        end
      end
    end
  end

  class << self
    # Searches for a list of projects based on the query given in `query`.
    #
    # On PostgreSQL this method uses "ILIKE" to perform a case-insensitive
    # search. On MySQL a regular "LIKE" is used as it's already
    # case-insensitive.
    #
    # query - The search query as a String.
    def search(query)
      ptable  = arel_table
      ntable  = Namespace.arel_table
      pattern = "%#{query}%"

      # unscoping unnecessary conditions that'll be applied
      # when executing `where("projects.id IN (#{union.to_sql})")`
      projects = unscoped.select(:id).where(
        ptable[:path].matches(pattern)
          .or(ptable[:name].matches(pattern))
          .or(ptable[:description].matches(pattern))
      )

      namespaces = unscoped.select(:id)
        .joins(:namespace)
        .where(ntable[:name].matches(pattern))

      union = Gitlab::SQL::Union.new([projects, namespaces])

      where("projects.id IN (#{union.to_sql})") # rubocop:disable GitlabSecurity/SqlInjection
    end

    def search_by_title(query)
      pattern = "%#{query}%"
      table   = Project.arel_table

      non_archived.where(table[:name].matches(pattern))
    end

    def visibility_levels
      Gitlab::VisibilityLevel.options
    end

    def sort(method)
      case method.to_s
      when 'storage_size_desc'
        # storage_size is a joined column so we need to
        # pass a string to avoid AR adding the table name
        reorder('project_statistics.storage_size DESC, projects.id DESC')
      when 'latest_activity_desc'
        reorder(last_activity_at: :desc)
      when 'latest_activity_asc'
        reorder(last_activity_at: :asc)
      else
        order_by(method)
      end
    end

    def reference_pattern
      %r{
        ((?<namespace>#{Gitlab::PathRegex::FULL_NAMESPACE_FORMAT_REGEX})\/)?
        (?<project>#{Gitlab::PathRegex::PROJECT_PATH_FORMAT_REGEX})
      }x
    end

    def trending
      joins('INNER JOIN trending_projects ON projects.id = trending_projects.project_id')
        .reorder('trending_projects.id ASC')
    end

    def cached_count
      Rails.cache.fetch('total_project_count', expires_in: 5.minutes) do
        Project.count
      end
    end

    def group_ids
      joins(:namespace).where(namespaces: { type: 'Group' }).select(:namespace_id)
    end
  end

  def lfs_enabled?
    return namespace.lfs_enabled? if self[:lfs_enabled].nil?

    self[:lfs_enabled] && Gitlab.config.lfs.enabled
  end

  def auto_devops_enabled?
    if auto_devops&.enabled.nil?
      current_application_settings.auto_devops_enabled?
    else
      auto_devops.enabled?
    end
  end

  def has_auto_devops_implicitly_disabled?
    auto_devops&.enabled.nil? && !current_application_settings.auto_devops_enabled?
  end

  def repository_storage_path
    Gitlab.config.repositories.storages[repository_storage].try(:[], 'path')
  end

  def team
    @team ||= ProjectTeam.new(self)
  end

  def repository
    @repository ||= Repository.new(full_path, self, disk_path: disk_path)
  end

  def reload_repository!
    @repository = nil
  end

  def container_registry_url
    if Gitlab.config.registry.enabled
      "#{Gitlab.config.registry.host_port}/#{full_path.downcase}"
    end
  end

  def has_container_registry_tags?
    return @images if defined?(@images)

    @images = container_repositories.to_a.any?(&:has_tags?) ||
      has_root_container_repository_tags?
  end

  def commit(ref = 'HEAD')
    repository.commit(ref)
  end

  # ref can't be HEAD, can only be branch/tag name or SHA
  def latest_successful_builds_for(ref = default_branch)
    latest_pipeline = pipelines.latest_successful_for(ref)

    if latest_pipeline
      latest_pipeline.builds.latest.with_artifacts
    else
      builds.none
    end
  end

  def merge_base_commit(first_commit_id, second_commit_id)
    sha = repository.merge_base(first_commit_id, second_commit_id)
    repository.commit(sha) if sha
  end

  def saved?
    id && persisted?
  end

  def add_import_job
    job_id =
      if forked?
        RepositoryForkWorker.perform_async(id,
                                           forked_from_project.repository_storage_path,
                                           forked_from_project.full_path,
                                           self.namespace.full_path)
      else
        RepositoryImportWorker.perform_async(self.id)
      end

    log_import_activity(job_id)

    job_id
  end

  def log_import_activity(job_id, type: :import)
    job_type = type.to_s.capitalize

    if job_id
      Rails.logger.info("#{job_type} job scheduled for #{full_path} with job ID #{job_id}.")
    else
      Rails.logger.error("#{job_type} job failed to create for #{full_path}.")
    end
  end

  def reset_cache_and_import_attrs
    run_after_commit do
      ProjectCacheWorker.perform_async(self.id)
    end

    update(import_error: nil)
    remove_import_data
  end

  # This method is overriden in EE::Project model
  def remove_import_data
    import_data&.destroy
  end

  def ci_config_path=(value)
    # Strip all leading slashes so that //foo -> foo
    super(value&.sub(%r{\A/+}, '')&.delete("\0"))
  end

  def import_url=(value)
    return super(value) unless Gitlab::UrlSanitizer.valid?(value)

    import_url = Gitlab::UrlSanitizer.new(value)
    super(import_url.sanitized_url)
    create_or_update_import_data(credentials: import_url.credentials)
  end

  def import_url
    if import_data && super.present?
      import_url = Gitlab::UrlSanitizer.new(super, credentials: import_data.credentials)
      import_url.full_url
    else
      super
    end
  end

  def valid_import_url?
    valid?(:import_url) || errors.messages[:import_url].nil?
  end

  def create_or_update_import_data(data: nil, credentials: nil)
    return unless import_url.present? && valid_import_url?

    project_import_data = import_data || build_import_data
    if data
      project_import_data.data ||= {}
      project_import_data.data = project_import_data.data.merge(data)
    end
    if credentials
      project_import_data.credentials ||= {}
      project_import_data.credentials = project_import_data.credentials.merge(credentials)
    end
  end

  def import?
    external_import? || forked? || gitlab_project_import?
  end

  def no_import?
    import_status == 'none'
  end

  def external_import?
    import_url.present?
  end

  def imported?
    import_finished?
  end

  def import_in_progress?
    import_started? || import_scheduled?
  end

  def import_started?
    import? && import_status == 'started'
  end

  def import_scheduled?
    import_status == 'scheduled'
  end

  def import_failed?
    import_status == 'failed'
  end

  def import_finished?
    import_status == 'finished'
  end

  def safe_import_url
    Gitlab::UrlSanitizer.new(import_url).masked_url
  end

  def gitlab_project_import?
    import_type == 'gitlab_project'
  end

  def gitea_import?
    import_type == 'gitea'
  end

  def github_import?
    import_type == 'github'
  end

  def check_limit
    unless creator.can_create_project? || namespace.kind == 'group'
      projects_limit = creator.projects_limit

      if projects_limit == 0
        self.errors.add(:limit_reached, "Personal project creation is not allowed. Please contact your administrator with questions")
      else
        self.errors.add(:limit_reached, "Your project limit is #{projects_limit} projects! Please contact your administrator to increase it")
      end
    end
  rescue
    self.errors.add(:base, "Can't check your ability to create project")
  end

  def visibility_level_allowed_by_group
    return if visibility_level_allowed_by_group?

    level_name = Gitlab::VisibilityLevel.level_name(self.visibility_level).downcase
    group_level_name = Gitlab::VisibilityLevel.level_name(self.group.visibility_level).downcase
    self.errors.add(:visibility_level, "#{level_name} is not allowed in a #{group_level_name} group.")
  end

  def visibility_level_allowed_as_fork
    return if visibility_level_allowed_as_fork?

    level_name = Gitlab::VisibilityLevel.level_name(self.visibility_level).downcase
    self.errors.add(:visibility_level, "#{level_name} is not allowed since the fork source project has lower visibility.")
  end

  def check_wiki_path_conflict
    return if path.blank?

    path_to_check = path.ends_with?('.wiki') ? path.chomp('.wiki') : "#{path}.wiki"

    if Project.where(namespace_id: namespace_id, path: path_to_check).exists?
      errors.add(:name, 'has already been taken')
    end
  end

  def to_param
    if persisted? && errors.include?(:path)
      path_was
    else
      path
    end
  end

  # `from` argument can be a Namespace or Project.
  def to_reference(from = nil, full: false)
    if full || cross_namespace_reference?(from)
      full_path
    elsif cross_project_reference?(from)
      path
    end
  end

  def to_human_reference(from_project = nil)
    if cross_namespace_reference?(from_project)
      name_with_namespace
    elsif cross_project_reference?(from_project)
      name
    end
  end

  def web_url
    Gitlab::Routing.url_helpers.project_url(self)
  end

  def new_issue_address(author)
    return unless Gitlab::IncomingEmail.supports_issue_creation? && author

    author.ensure_incoming_email_token!

    Gitlab::IncomingEmail.reply_address(
      "#{full_path}+#{author.incoming_email_token}")
  end

  def build_commit_note(commit)
    notes.new(commit_id: commit.id, noteable_type: 'Commit')
  end

  def last_activity
    last_event
  end

  def last_activity_date
    last_repository_updated_at || last_activity_at || updated_at
  end

  def project_id
    self.id
  end

  def get_issue(issue_id, current_user)
    issue = IssuesFinder.new(current_user, project_id: id).find_by(iid: issue_id) if issues_enabled?

    if issue
      issue
    elsif external_issue_tracker
      ExternalIssue.new(issue_id, self)
    end
  end

  def issue_exists?(issue_id)
    get_issue(issue_id)
  end

  def default_issue_tracker
    gitlab_issue_tracker_service || create_gitlab_issue_tracker_service
  end

  def issues_tracker
    if external_issue_tracker
      external_issue_tracker
    else
      default_issue_tracker
    end
  end

  def external_issue_reference_pattern
    external_issue_tracker.class.reference_pattern(only_long: issues_enabled?)
  end

  def default_issues_tracker?
    !external_issue_tracker
  end

  def external_issue_tracker
    if has_external_issue_tracker.nil? # To populate existing projects
      cache_has_external_issue_tracker
    end

    if has_external_issue_tracker?
      return @external_issue_tracker if defined?(@external_issue_tracker)

      @external_issue_tracker = services.external_issue_trackers.first
    else
      nil
    end
  end

  def cache_has_external_issue_tracker
    update_column(:has_external_issue_tracker, services.external_issue_trackers.any?)
  end

  def has_wiki?
    wiki_enabled? || has_external_wiki?
  end

  def external_wiki
    if has_external_wiki.nil?
      cache_has_external_wiki # Populate
    end

    if has_external_wiki
      @external_wiki ||= services.external_wikis.first
    else
      nil
    end
  end

  def cache_has_external_wiki
    update_column(:has_external_wiki, services.external_wikis.any?)
  end

  def find_or_initialize_services(exceptions: [])
    services_templates = Service.where(template: true)

    available_services_names = Service.available_services_names - exceptions

    available_services_names.map do |service_name|
      service = find_service(services, service_name)

      if service
        service
      else
        # We should check if template for the service exists
        template = find_service(services_templates, service_name)

        if template.nil?
          # If no template, we should create an instance. Ex `build_gitlab_ci_service`
          public_send("build_#{service_name}_service") # rubocop:disable GitlabSecurity/PublicSend
        else
          Service.build_from_template(id, template)
        end
      end
    end
  end

  def find_or_initialize_service(name)
    find_or_initialize_services.find { |service| service.to_param == name }
  end

  def create_labels
    Label.templates.each do |label|
      params = label.attributes.except('id', 'template', 'created_at', 'updated_at')
      Labels::FindOrCreateService.new(nil, self, params).execute(skip_authorization: true)
    end
  end

  def find_service(list, name)
    list.find { |service| service.to_param == name }
  end

  def ci_services
    services.where(category: :ci)
  end

  def ci_service
    @ci_service ||= ci_services.reorder(nil).find_by(active: true)
  end

  def deployment_services
    services.where(category: :deployment)
  end

  def deployment_service
    @deployment_service ||= deployment_services.reorder(nil).find_by(active: true)
  end

  def monitoring_services
    services.where(category: :monitoring)
  end

  def monitoring_service
    @monitoring_service ||= monitoring_services.reorder(nil).find_by(active: true)
  end

  def jira_tracker?
    issues_tracker.to_param == 'jira'
  end

  def avatar_type
    unless self.avatar.image?
      self.errors.add :avatar, 'only images allowed'
    end
  end

  def avatar_in_git
    repository.avatar
  end

  def avatar_url(**args)
    # We use avatar_path instead of overriding avatar_url because of carrierwave.
    # See https://gitlab.com/gitlab-org/gitlab-ce/merge_requests/11001/diffs#note_28659864
    avatar_path(args) || (Gitlab::Routing.url_helpers.project_avatar_url(self) if avatar_in_git)
  end

  # For compatibility with old code
  def code
    path
  end

  def items_for(entity)
    case entity
    when 'issue' then
      issues
    when 'merge_request' then
      merge_requests
    end
  end

  def send_move_instructions(old_path_with_namespace)
    # New project path needs to be committed to the DB or notification will
    # retrieve stale information
    run_after_commit { NotificationService.new.project_was_moved(self, old_path_with_namespace) }
  end

  def owner
    if group
      group
    else
      namespace.try(:owner)
    end
  end

  def execute_hooks(data, hooks_scope = :push_hooks)
    hooks.public_send(hooks_scope).each do |hook| # rubocop:disable GitlabSecurity/PublicSend
      hook.async_execute(data, hooks_scope.to_s)
    end
  end

  def execute_services(data, hooks_scope = :push_hooks)
    # Call only service hooks that are active for this scope
    services.public_send(hooks_scope).each do |service| # rubocop:disable GitlabSecurity/PublicSend
      service.async_execute(data)
    end
  end

  def valid_repo?
    repository.exists?
  rescue
    errors.add(:path, 'Invalid repository path')
    false
  end

  def repo
    repository.rugged
  end

  def url_to_repo
    gitlab_shell.url_to_repo(full_path)
  end

  def repo_exists?
    @repo_exists ||= repository.exists?
  rescue
    @repo_exists = false
  end

  def root_ref?(branch)
    repository.root_ref == branch
  end

  def ssh_url_to_repo
    url_to_repo
  end

  def http_url_to_repo
    "#{web_url}.git"
  end

  def user_can_push_to_empty_repo?(user)
    !ProtectedBranch.default_branch_protected? || team.max_member_access(user.id) > Gitlab::Access::DEVELOPER
  end

  def forked?
    !(forked_project_link.nil? || forked_project_link.forked_from_project.nil?)
  end

  def personal?
    !group
  end

  # Expires various caches before a project is renamed.
  def expire_caches_before_rename(old_path)
    # TODO: if we start using UUIDs for cache, we don't need to do this HACK anymore
    repo = Repository.new(old_path, self)
    wiki = Repository.new("#{old_path}.wiki", self)

    if repo.exists?
      repo.before_delete
    end

    if wiki.exists?
      wiki.before_delete
    end
  end

  # Check if repository already exists on disk
  def can_create_repository?
    return false unless repository_storage_path

    expires_full_path_cache # we need to clear cache to validate renames correctly

    if gitlab_shell.exists?(repository_storage_path, "#{disk_path}.git")
      errors.add(:base, 'There is already a repository with that name on disk')
      return false
    end

    true
  end

  def create_repository(force: false)
    # Forked import is handled asynchronously
    return if forked? && !force

    if gitlab_shell.add_repository(repository_storage_path, disk_path)
      repository.after_create
      true
    else
      errors.add(:base, 'Failed to create repository via gitlab-shell')
      false
    end
  end

  def hook_attrs(backward: true)
    attrs = {
      name: name,
      description: description,
      web_url: web_url,
      avatar_url: avatar_url(only_path: false),
      git_ssh_url: ssh_url_to_repo,
      git_http_url: http_url_to_repo,
      namespace: namespace.name,
      visibility_level: visibility_level,
      path_with_namespace: full_path,
      default_branch: default_branch,
      ci_config_path: ci_config_path
    }

    # Backward compatibility
    if backward
      attrs.merge!({
                    homepage: web_url,
                    url: url_to_repo,
                    ssh_url: ssh_url_to_repo,
                    http_url: http_url_to_repo
                  })
    end

    attrs
  end

  def project_member(user)
    project_members.find_by(user_id: user)
  end

  def default_branch
    @default_branch ||= repository.root_ref if repository.exists?
  end

  def reload_default_branch
    @default_branch = nil
    default_branch
  end

  def visibility_level_field
    :visibility_level
  end

  def archive!
    update_attribute(:archived, true)
  end

  def unarchive!
    update_attribute(:archived, false)
  end

  def change_head(branch)
    if repository.branch_exists?(branch)
      repository.before_change_head
      repository.write_ref('HEAD', "refs/heads/#{branch}")
      repository.copy_gitattributes(branch)
      repository.after_change_head
      reload_default_branch
    else
      errors.add(:base, "Could not change HEAD: branch '#{branch}' does not exist")
      false
    end
  end

  def forked_from?(project)
    forked? && project == forked_from_project
  end

  def origin_merge_requests
    merge_requests.where(source_project_id: self.id)
  end

  def ensure_repository
    create_repository(force: true) unless repository_exists?
  end

  def repository_exists?
    !!repository.exists?
  end

  # update visibility_level of forks
  def update_forks_visibility_level
    return unless visibility_level < visibility_level_was

    forks.each do |forked_project|
      if forked_project.visibility_level > visibility_level
        forked_project.visibility_level = visibility_level
        forked_project.save!
      end
    end
  end

  def create_wiki
    ProjectWiki.new(self, self.owner).wiki
    true
  rescue ProjectWiki::CouldNotCreateWikiError
    errors.add(:base, 'Failed create wiki')
    false
  end

  def wiki
    @wiki ||= ProjectWiki.new(self, self.owner)
  end

  def jira_tracker_active?
    jira_tracker? && jira_service.active
  end

  def allowed_to_share_with_group?
    !namespace.share_with_group_lock
  end

  def pipeline_for(ref, sha = nil)
    sha ||= commit(ref).try(:sha)

    return unless sha

    pipelines.order(id: :desc).find_by(sha: sha, ref: ref)
  end

  def latest_successful_pipeline_for_default_branch
    if defined?(@latest_successful_pipeline_for_default_branch)
      return @latest_successful_pipeline_for_default_branch
    end

    @latest_successful_pipeline_for_default_branch =
      pipelines.latest_successful_for(default_branch)
  end

  def latest_successful_pipeline_for(ref = nil)
    if ref && ref != default_branch
      pipelines.latest_successful_for(ref)
    else
      latest_successful_pipeline_for_default_branch
    end
  end

  def enable_ci
    project_feature.update_attribute(:builds_access_level, ProjectFeature::ENABLED)
  end

  def shared_runners_available?
    shared_runners_enabled?
  end

  def shared_runners
    @shared_runners ||= shared_runners_available? ? Ci::Runner.shared : Ci::Runner.none
  end

  def active_shared_runners
    @active_shared_runners ||= shared_runners.active
  end

  def any_runners?(&block)
    active_runners.any?(&block) || active_shared_runners.any?(&block)
  end

  def valid_runners_token?(token)
    self.runners_token && ActiveSupport::SecurityUtils.variable_size_secure_compare(token, self.runners_token)
  end

  def build_timeout_in_minutes
    build_timeout / 60
  end

  def build_timeout_in_minutes=(value)
    self.build_timeout = value.to_i * 60
  end

  def open_issues_count
    Projects::OpenIssuesCountService.new(self).count
  end

  def open_merge_requests_count
    Projects::OpenMergeRequestsCountService.new(self).count
  end

  def visibility_level_allowed_as_fork?(level = self.visibility_level)
    return true unless forked?

    # self.forked_from_project will be nil before the project is saved, so
    # we need to go through the relation
    original_project = forked_project_link.forked_from_project
    return true unless original_project

    level <= original_project.visibility_level
  end

  def visibility_level_allowed_by_group?(level = self.visibility_level)
    return true unless group

    level <= group.visibility_level
  end

  def visibility_level_allowed?(level = self.visibility_level)
    visibility_level_allowed_as_fork?(level) && visibility_level_allowed_by_group?(level)
  end

  def runners_token
    ensure_runners_token!
  end

  def pages_deployed?
    Dir.exist?(public_pages_path)
  end

  def pages_url
    subdomain, _, url_path = full_path.partition('/')

    # The hostname always needs to be in downcased
    # All web servers convert hostname to lowercase
    host = "#{subdomain}.#{Settings.pages.host}".downcase

    # The host in URL always needs to be downcased
    url = Gitlab.config.pages.url.sub(/^https?:\/\//) do |prefix|
      "#{prefix}#{subdomain}."
    end.downcase

    # If the project path is the same as host, we serve it as group page
    return url if host == url_path

    "#{url}/#{url_path}"
  end

  def pages_subdomain
    full_path.partition('/').first
  end

  def pages_path
    # TODO: when we migrate Pages to work with new storage types, change here to use disk_path
    File.join(Settings.pages.path, full_path)
  end

  def public_pages_path
    File.join(pages_path, 'public')
  end

  def pages_available?
    Gitlab.config.pages.enabled && !namespace.subgroup?
  end

  def remove_private_deploy_keys
    exclude_keys_linked_to_other_projects = <<-SQL
      NOT EXISTS (
        SELECT 1
        FROM deploy_keys_projects dkp2
        WHERE dkp2.deploy_key_id = deploy_keys_projects.deploy_key_id
        AND dkp2.project_id != deploy_keys_projects.project_id
      )
    SQL

    deploy_keys.where(public: false)
               .where(exclude_keys_linked_to_other_projects)
               .delete_all
  end

  # TODO: what to do here when not using Legacy Storage? Do we still need to rename and delay removal?
  def remove_pages
    # Projects with a missing namespace cannot have their pages removed
    return unless namespace

    ::Projects::UpdatePagesConfigurationService.new(self).execute

    # 1. We rename pages to temporary directory
    # 2. We wait 5 minutes, due to NFS caching
    # 3. We asynchronously remove pages with force
    temp_path = "#{path}.#{SecureRandom.hex}.deleted"

    if Gitlab::PagesTransfer.new.rename_project(path, temp_path, namespace.full_path)
      PagesWorker.perform_in(5.minutes, :remove, namespace.full_path, temp_path)
    end
  end

  def rename_repo
    new_full_path = build_full_path

    Rails.logger.error "Attempting to rename #{full_path_was} -> #{new_full_path}"

    if has_container_registry_tags?
      Rails.logger.error "Project #{full_path_was} cannot be renamed because container registry tags are present!"

      # we currently doesn't support renaming repository if it contains images in container registry
      raise StandardError.new('Project cannot be renamed, because images are present in its container registry')
    end

    expire_caches_before_rename(full_path_was)

    if storage.rename_repo
      Gitlab::AppLogger.info "Project was renamed: #{full_path_was} -> #{new_full_path}"
      rename_repo_notify!
      after_rename_repo
    else
      Rails.logger.error "Repository could not be renamed: #{full_path_was} -> #{new_full_path}"

      # if we cannot move namespace directory we should rollback
      # db changes in order to prevent out of sync between db and fs
      raise StandardError.new('repository cannot be renamed')
    end
  end

  def rename_repo_notify!
    send_move_instructions(full_path_was)
    expires_full_path_cache

    self.old_path_with_namespace = full_path_was
    SystemHooksService.new.execute_hooks_for(self, :rename)

    reload_repository!
  end

  def after_rename_repo
    path_before_change = previous_changes['path'].first

    Gitlab::UploadsTransfer.new.rename_project(path_before_change, self.path, namespace.full_path)
    Gitlab::PagesTransfer.new.rename_project(path_before_change, self.path, namespace.full_path)
  end

  def running_or_pending_build_count(force: false)
    Rails.cache.fetch(['projects', id, 'running_or_pending_build_count'], force: force) do
      builds.running_or_pending.count(:all)
    end
  end

  # Lazy loading of the `pipeline_status` attribute
  def pipeline_status
    @pipeline_status ||= Gitlab::Cache::Ci::ProjectPipelineStatus.load_for_project(self)
  end

  def mark_import_as_failed(error_message)
    original_errors = errors.dup
    sanitized_message = Gitlab::UrlSanitizer.sanitize(error_message)

    import_fail
    update_column(:import_error, sanitized_message)
  rescue ActiveRecord::ActiveRecordError => e
    Rails.logger.error("Error setting import status to failed: #{e.message}. Original error: #{sanitized_message}")
  ensure
    @errors = original_errors
  end

  def add_export_job(current_user:)
    job_id = ProjectExportWorker.perform_async(current_user.id, self.id)

    if job_id
      Rails.logger.info "Export job started for project ID #{self.id} with job ID #{job_id}"
    else
      Rails.logger.error "Export job failed to start for project ID #{self.id}"
    end
  end

  def export_path
    File.join(Gitlab::ImportExport.storage_path, disk_path)
  end

  def export_project_path
    Dir.glob("#{export_path}/*export.tar.gz").max_by { |f| File.ctime(f) }
  end

  def remove_exports
    _, status = Gitlab::Popen.popen(%W(find #{export_path} -not -path #{export_path} -delete))
    status.zero?
  end

  def full_path_slug
    Gitlab::Utils.slugify(full_path.to_s)
  end

  def has_ci?
    repository.gitlab_ci_yml || auto_devops_enabled?
  end

  def predefined_variables
    [
      { key: 'CI_PROJECT_ID', value: id.to_s, public: true },
      { key: 'CI_PROJECT_NAME', value: path, public: true },
      { key: 'CI_PROJECT_PATH', value: full_path, public: true },
      { key: 'CI_PROJECT_PATH_SLUG', value: full_path_slug, public: true },
      { key: 'CI_PROJECT_NAMESPACE', value: namespace.full_path, public: true },
      { key: 'CI_PROJECT_URL', value: web_url, public: true }
    ]
  end

  def container_registry_variables
    return [] unless Gitlab.config.registry.enabled

    variables = [
      { key: 'CI_REGISTRY', value: Gitlab.config.registry.host_port, public: true }
    ]

    if container_registry_enabled?
      variables << { key: 'CI_REGISTRY_IMAGE', value: container_registry_url, public: true }
    end

    variables
  end

  def secret_variables_for(ref:, environment: nil)
    # EE would use the environment
    if protected_for?(ref)
      variables
    else
      variables.unprotected
    end
  end

  def protected_for?(ref)
    ProtectedBranch.protected?(self, ref) ||
      ProtectedTag.protected?(self, ref)
  end

  def deployment_variables
    return [] unless deployment_service

    deployment_service.predefined_variables
  end

  def auto_devops_variables
    return [] unless auto_devops_enabled?

    auto_devops&.variables || []
  end

  def append_or_update_attribute(name, value)
    old_values = public_send(name.to_s) # rubocop:disable GitlabSecurity/PublicSend

    if Project.reflect_on_association(name).try(:macro) == :has_many && old_values.any?
      update_attribute(name, old_values + value)
    else
      update_attribute(name, value)
    end

  rescue ActiveRecord::RecordNotSaved => e
    handle_update_attribute_error(e, value)
  end

  def pushes_since_gc
    Gitlab::Redis::SharedState.with { |redis| redis.get(pushes_since_gc_redis_shared_state_key).to_i }
  end

  def increment_pushes_since_gc
    Gitlab::Redis::SharedState.with { |redis| redis.incr(pushes_since_gc_redis_shared_state_key) }
  end

  def reset_pushes_since_gc
    Gitlab::Redis::SharedState.with { |redis| redis.del(pushes_since_gc_redis_shared_state_key) }
  end

  def route_map_for(commit_sha)
    @route_maps_by_commit ||= Hash.new do |h, sha|
      h[sha] = begin
        data = repository.route_map_for(sha)
        next unless data

        Gitlab::RouteMap.new(data)
      rescue Gitlab::RouteMap::FormatError
        nil
      end
    end

    @route_maps_by_commit[commit_sha]
  end

  def public_path_for_source_path(path, commit_sha)
    map = route_map_for(commit_sha)
    return unless map

    map.public_path_for_source_path(path)
  end

  def parent
    namespace
  end

  def parent_changed?
    namespace_id_changed?
  end

  def default_merge_request_target
    if forked_from_project&.merge_requests_enabled?
      forked_from_project
    else
      self
    end
  end

  def multiple_issue_boards_available?(user)
    feature_available?(:multiple_issue_boards, user)
  end

  def issue_board_milestone_available?(user = nil)
    feature_available?(:issue_board_milestone, user)
  end

  def full_path_was
    File.join(namespace.full_path, previous_changes['path'].first)
  end

  alias_method :name_with_namespace, :full_name
  alias_method :human_name, :full_name
  # @deprecated cannot remove yet because it has an index with its name in elasticsearch
  alias_method :path_with_namespace, :full_path

  def forks_count
    Projects::ForksCountService.new(self).count
  end

  def legacy_storage?
    [nil, 0].include?(self.storage_version)
  end

  def hashed_storage?
    self.storage_version && self.storage_version >= 1
  end

  def renamed?
    persisted? && path_changed?
  end

<<<<<<< HEAD
  def merge_method
    if self.merge_requests_ff_only_enabled
      :ff
    elsif self.merge_requests_rebase_enabled
      :rebase_merge
    else
      :merge
    end
  end

  def merge_method=(method)
    case method.to_s
    when "ff"
      self.merge_requests_ff_only_enabled = true
      self.merge_requests_rebase_enabled = true
    when "rebase_merge"
      self.merge_requests_ff_only_enabled = false
      self.merge_requests_rebase_enabled = true
    when "merge"
      self.merge_requests_ff_only_enabled = false
      self.merge_requests_rebase_enabled = false
    end
  end

  def ff_merge_must_be_possible?
    self.merge_requests_ff_only_enabled || self.merge_requests_rebase_enabled
=======
  def migrate_to_hashed_storage!
    return if hashed_storage?

    update!(repository_read_only: true)

    if repo_reference_count > 0 || wiki_reference_count > 0
      ProjectMigrateHashedStorageWorker.perform_in(Gitlab::ReferenceCounter::REFERENCE_EXPIRE_TIME, id)
    else
      ProjectMigrateHashedStorageWorker.perform_async(id)
    end
  end

  def storage_version=(value)
    super

    @storage = nil if storage_version_changed?
  end

  def gl_repository(is_wiki:)
    Gitlab::GlRepository.gl_repository(self, is_wiki)
>>>>>>> 6b532527
  end

  private

  def storage
    @storage ||=
      if hashed_storage?
        Storage::HashedProject.new(self)
      else
        Storage::LegacyProject.new(self)
      end
  end

  def use_hashed_storage
    if self.new_record? && current_application_settings.hashed_storage_enabled
      self.storage_version = LATEST_STORAGE_VERSION
    end
  end

  def repo_reference_count
    Gitlab::ReferenceCounter.new(gl_repository(is_wiki: false)).value
  end

  def wiki_reference_count
    Gitlab::ReferenceCounter.new(gl_repository(is_wiki: true)).value
  end

  # set last_activity_at to the same as created_at
  def set_last_activity_at
    update_column(:last_activity_at, self.created_at)
  end

  def set_last_repository_updated_at
    update_column(:last_repository_updated_at, self.created_at)
  end

  def cross_namespace_reference?(from)
    case from
    when Project
      namespace != from.namespace
    when Namespace
      namespace != from
    end
  end

  # Check if a reference is being done cross-project
  def cross_project_reference?(from)
    return true if from.is_a?(Namespace)

    from && self != from
  end

  def pushes_since_gc_redis_shared_state_key
    "projects/#{id}/pushes_since_gc"
  end

  # Similar to the normal callbacks that hook into the life cycle of an
  # Active Record object, you can also define callbacks that get triggered
  # when you add an object to an association collection. If any of these
  # callbacks throw an exception, the object will not be added to the
  # collection. Before you add a new board to the boards collection if you
  # already have 1, 2, or n it will fail, but it if you have 0 that is lower
  # than the number of permitted boards per project it won't fail.
  def validate_board_limit(board)
    raise BoardLimitExceeded, 'Number of permitted boards exceeded' if boards.size >= NUMBER_OF_PERMITTED_BOARDS
  end

  def update_project_statistics
    stats = statistics || build_statistics
    stats.update(namespace_id: namespace_id)
  end

  def check_pending_delete
    return if valid_attribute?(:name) && valid_attribute?(:path)
    return unless pending_delete_twin

    %i[route route.path name path].each do |error|
      errors.delete(error)
    end

    errors.add(:base, "The project is still being deleted. Please try again later.")
  end

  def pending_delete_twin
    return false unless path

    Project.pending_delete.find_by_full_path(full_path)
  end

  ##
  # This method is here because of support for legacy container repository
  # which has exactly the same path like project does, but which might not be
  # persisted in `container_repositories` table.
  #
  def has_root_container_repository_tags?
    return false unless Gitlab.config.registry.enabled

    ContainerRepository.build_root_repository(self).has_tags?
  end

  def handle_update_attribute_error(ex, value)
    if ex.message.start_with?('Failed to replace')
      if value.respond_to?(:each)
        invalid = value.detect(&:invalid?)

        raise ex, ([ex.message] + invalid.errors.full_messages).join(' ') if invalid
      end
    end

    raise ex
  end
end<|MERGE_RESOLUTION|>--- conflicted
+++ resolved
@@ -1564,7 +1564,26 @@
     persisted? && path_changed?
   end
 
-<<<<<<< HEAD
+  def migrate_to_hashed_storage!
+    return if hashed_storage?
+
+    update!(repository_read_only: true)
+
+    if repo_reference_count > 0 || wiki_reference_count > 0
+      ProjectMigrateHashedStorageWorker.perform_in(Gitlab::ReferenceCounter::REFERENCE_EXPIRE_TIME, id)
+    else
+      ProjectMigrateHashedStorageWorker.perform_async(id)
+    end
+  end
+
+  def storage_version=(value)
+    super
+
+    @storage = nil if storage_version_changed?
+  end
+
+  def gl_repository(is_wiki:)
+    Gitlab::GlRepository.gl_repository(self, is_wiki)
   def merge_method
     if self.merge_requests_ff_only_enabled
       :ff
@@ -1591,28 +1610,6 @@
 
   def ff_merge_must_be_possible?
     self.merge_requests_ff_only_enabled || self.merge_requests_rebase_enabled
-=======
-  def migrate_to_hashed_storage!
-    return if hashed_storage?
-
-    update!(repository_read_only: true)
-
-    if repo_reference_count > 0 || wiki_reference_count > 0
-      ProjectMigrateHashedStorageWorker.perform_in(Gitlab::ReferenceCounter::REFERENCE_EXPIRE_TIME, id)
-    else
-      ProjectMigrateHashedStorageWorker.perform_async(id)
-    end
-  end
-
-  def storage_version=(value)
-    super
-
-    @storage = nil if storage_version_changed?
-  end
-
-  def gl_repository(is_wiki:)
-    Gitlab::GlRepository.gl_repository(self, is_wiki)
->>>>>>> 6b532527
   end
 
   private
