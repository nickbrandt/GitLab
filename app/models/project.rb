--- conflicted
+++ resolved
@@ -430,20 +430,6 @@
   end
 
   # ref can't be HEAD, can only be branch/tag name or SHA
-<<<<<<< HEAD
-  def latest_successful_pipeline_for(ref = 'master')
-    table = Ci::Pipeline.quoted_table_name
-    # TODO: Use `where(ref: ref).or(sha: ref)` in Rails 5
-    pipelines.where("#{table}.ref = ? OR #{table}.sha = ?", ref, ref).
-      success.order(id: :desc)
-  end
-
-  # ref can't be HEAD, can only be branch/tag name or SHA
-  def latest_successful_builds_for(ref = 'master')
-    Ci::Build.joins(:pipeline).
-      merge(latest_successful_pipeline_for(ref)).
-      latest_successful_with_artifacts
-=======
   def latest_successful_builds_for(ref = default_branch)
     latest_pipeline = pipelines.latest_successful_for(ref).first
 
@@ -452,7 +438,6 @@
     else
       builds.none
     end
->>>>>>> 4211f500
   end
 
   def merge_base_commit(first_commit_id, second_commit_id)
