--- conflicted
+++ resolved
@@ -1697,13 +1697,6 @@
   # Overridden on EE module
   def multiple_issue_boards_available?
     false
-<<<<<<< HEAD
-=======
-  end
-
-  def issue_board_milestone_available?(user = nil)
-    feature_available?(:issue_board_milestone, user)
->>>>>>> 235e87a3
   end
 
   def full_path_was
