--- conflicted
+++ resolved
@@ -11,11 +11,8 @@
   include AfterCommitQueue
   include CaseSensitivity
   include TokenAuthenticatable
-<<<<<<< HEAD
   include Elastic::ProjectsSearch
-=======
   include ProjectFeaturesCompatibility
->>>>>>> fd1741b4
 
   extend Gitlab::ConfigHelper
 
@@ -59,14 +56,8 @@
   belongs_to :namespace
   belongs_to :mirror_user, foreign_key: 'mirror_user_id', class_name: 'User'
 
-<<<<<<< HEAD
   has_one :push_rule, dependent: :destroy
-  has_one :board, dependent: :destroy
-
-=======
->>>>>>> fd1741b4
   has_one :last_event, -> {order 'events.created_at DESC'}, class_name: 'Event', foreign_key: 'project_id'
-
   has_one :board, dependent: :destroy
 
   # Project services
@@ -154,12 +145,9 @@
   has_many :path_locks, dependent: :destroy
 
   accepts_nested_attributes_for :variables, allow_destroy: true
-<<<<<<< HEAD
   accepts_nested_attributes_for :remote_mirrors,
     allow_destroy: true, reject_if: ->(attrs) { attrs[:id].blank? && attrs[:url].blank? }
-=======
   accepts_nested_attributes_for :project_feature
->>>>>>> fd1741b4
 
   delegate :name, to: :owner, allow_nil: true, prefix: true
   delegate :members, to: :team, prefix: true
