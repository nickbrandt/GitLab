--- conflicted
+++ resolved
@@ -64,9 +64,8 @@
     update_column(:last_activity_at, self.created_at)
   end
 
-<<<<<<< HEAD
   after_destroy :remove_pages
-=======
+
   # update visibility_levet of forks
   after_update :update_forks_visibility_level
   def update_forks_visibility_level
@@ -79,7 +78,6 @@
       end
     end
   end
->>>>>>> fd231ff9
 
   ActsAsTaggableOn.strict_case_match = true
   acts_as_taggable_on :tags
@@ -121,16 +119,11 @@
   has_one :gitlab_issue_tracker_service, dependent: :destroy
   has_one :external_wiki_service, dependent: :destroy
 
-<<<<<<< HEAD
-
-  has_one :forked_project_link, dependent: :destroy, foreign_key: "forked_to_project_id"
-=======
   has_one  :forked_project_link,  dependent: :destroy, foreign_key: "forked_to_project_id"
   has_one  :forked_from_project,  through:   :forked_project_link
 
   has_many :forked_project_links, foreign_key: "forked_from_project_id"
   has_many :forks,                through:     :forked_project_links, source: :forked_to_project
->>>>>>> fd231ff9
 
   # Merge Requests for target project should be removed with it
   has_many :merge_requests,     dependent: :destroy, foreign_key: 'target_project_id'
@@ -1007,7 +1000,11 @@
     issues.opened.count
   end
 
-<<<<<<< HEAD
+  def visibility_level_allowed?(level)
+    return true unless forked?
+    Gitlab::VisibilityLevel.allowed_fork_levels(forked_from_project.visibility_level).include?(level.to_i)
+  end
+
   def pages_url
     if Dir.exist?(public_pages_path)
       host = "#{namespace.path}.#{Settings.pages.host}"
@@ -1039,10 +1036,5 @@
     if Gitlab::PagesTransfer.new.rename_project(path, temp_path, namespace.path)
       PagesWorker.perform_in(5.minutes, :remove, namespace.path, temp_path)
     end
-=======
-  def visibility_level_allowed?(level)
-    return true unless forked?
-    Gitlab::VisibilityLevel.allowed_fork_levels(forked_from_project.visibility_level).include?(level.to_i)
->>>>>>> fd231ff9
   end
 end