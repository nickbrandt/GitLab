--- conflicted
+++ resolved
@@ -74,15 +74,12 @@
   has_one :bamboo_service, dependent: :destroy
   has_one :teamcity_service, dependent: :destroy
   has_one :pushover_service, dependent: :destroy
-<<<<<<< HEAD
   has_one :jira_service, dependent: :destroy
   has_one :redmine_service, dependent: :destroy
   has_one :custom_issue_tracker_service, dependent: :destroy
 
   has_one :forked_project_link, dependent: :destroy, foreign_key: "forked_to_project_id"
-=======
-  has_one :forked_project_link, dependent: :destroy, foreign_key: 'forked_to_project_id'
->>>>>>> e6b97d09
+
   has_one :forked_from_project, through: :forked_project_link
   # Merge Requests for target project should be removed with it
   has_many :merge_requests,     dependent: :destroy, foreign_key: 'target_project_id'
