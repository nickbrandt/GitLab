--- conflicted
+++ resolved
@@ -322,12 +322,8 @@
   end
 
   def available_services_names
-<<<<<<< HEAD
-    %w(gitlab_ci campfire hipchat pivotaltracker flowdock assembla emails_on_push gemnasium slack jira jenkins pushover buildbox bamboo)
-=======
     %w(gitlab_ci campfire hipchat pivotaltracker flowdock assembla
-       emails_on_push gemnasium slack pushover buildbox bamboo teamcity)
->>>>>>> d531de0b
+       emails_on_push gemnasium slack pushover buildbox bamboo teamcity jira jenkins)
   end
 
   def gitlab_ci?
@@ -342,7 +338,6 @@
     @ci_service ||= ci_services.select(&:activated?).first
   end
 
-<<<<<<< HEAD
   def jira_tracker?
     self.issues_tracker == "jira"
   end
@@ -356,8 +351,6 @@
     path
   end
 
-=======
->>>>>>> d531de0b
   def items_for(entity)
     case entity
     when 'issue' then
