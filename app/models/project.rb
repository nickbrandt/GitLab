require 'carrierwave/orm/activerecord'

class Project < ActiveRecord::Base
  include Gitlab::ConfigHelper
  include Gitlab::ShellAdapter
  include Gitlab::VisibilityLevel
  include Gitlab::CurrentSettings
  include AccessRequestable
  include CacheMarkdownField
  include Referable
  include Sortable
  include AfterCommitQueue
  include CaseSensitivity
  include TokenAuthenticatable
  include Elastic::ProjectsSearch
  include ProjectFeaturesCompatibility
  include SelectForProjectAuthorization
  include Routable
  prepend EE::GeoAwareAvatar

  extend Gitlab::ConfigHelper

  UNKNOWN_IMPORT_URL = 'http://unknown.git'

  cache_markdown_field :description, pipeline: :description

  delegate :feature_available?, :builds_enabled?, :wiki_enabled?,
           :merge_requests_enabled?, :issues_enabled?, to: :project_feature,
                                                       allow_nil: true

  default_value_for :archived, false
  default_value_for :visibility_level, gitlab_config_features.visibility_level
  default_value_for :container_registry_enabled, gitlab_config_features.container_registry
  default_value_for(:repository_storage) { current_application_settings.pick_repository_storage }
  default_value_for(:shared_runners_enabled) { current_application_settings.shared_runners_enabled }
  default_value_for :issues_enabled, gitlab_config_features.issues
  default_value_for :merge_requests_enabled, gitlab_config_features.merge_requests
  default_value_for :builds_enabled, gitlab_config_features.builds
  default_value_for :wiki_enabled, gitlab_config_features.wiki
  default_value_for :snippets_enabled, gitlab_config_features.snippets
  default_value_for :only_allow_merge_if_all_discussions_are_resolved, false

  after_create :ensure_dir_exist
  after_create :create_project_feature, unless: :project_feature
  after_save :ensure_dir_exist, if: :namespace_id_changed?

  # set last_activity_at to the same as created_at
  after_create :set_last_activity_at
  def set_last_activity_at
    update_column(:last_activity_at, self.created_at)
  end

  after_destroy :remove_pages

  after_update :update_forks_visibility_level
  after_update :remove_mirror_repository_reference,
               if: ->(project) { project.mirror? && project.import_url_updated? }

  ActsAsTaggableOn.strict_case_match = true
  acts_as_taggable_on :tags

  attr_accessor :new_default_branch
  attr_accessor :old_path_with_namespace

  alias_attribute :title, :name

  # Relations
  belongs_to :creator, class_name: 'User'
  belongs_to :group, -> { where(type: 'Group') }, foreign_key: 'namespace_id'
  belongs_to :namespace
  belongs_to :mirror_user, foreign_key: 'mirror_user_id', class_name: 'User'

  has_one :push_rule, dependent: :destroy
  has_one :last_event, -> {order 'events.created_at DESC'}, class_name: 'Event'
<<<<<<< HEAD
  has_many :boards, dependent: :destroy
  has_many :chat_services
=======
  has_many :boards, before_add: :validate_board_limit, dependent: :destroy
>>>>>>> 87b01636

  # Project services
  has_one :campfire_service, dependent: :destroy
  has_one :drone_ci_service, dependent: :destroy
  has_one :emails_on_push_service, dependent: :destroy
  has_one :builds_email_service, dependent: :destroy
  has_one :pipelines_email_service, dependent: :destroy
  has_one :irker_service, dependent: :destroy
  has_one :pivotaltracker_service, dependent: :destroy
  has_one :hipchat_service, dependent: :destroy
  has_one :flowdock_service, dependent: :destroy
  has_one :assembla_service, dependent: :destroy
  has_one :asana_service, dependent: :destroy
  has_one :gemnasium_service, dependent: :destroy
  has_one :mattermost_slash_commands_service, dependent: :destroy
  has_one :mattermost_service, dependent: :destroy
<<<<<<< HEAD
  has_one :slack_service, dependent: :destroy
  has_one :jenkins_service, dependent: :destroy
  has_one :jenkins_deprecated_service, dependent: :destroy
=======
  has_one :slack_slash_commands_service, dependent: :destroy
  has_one :slack_service, dependent: :destroy
>>>>>>> 87b01636
  has_one :buildkite_service, dependent: :destroy
  has_one :bamboo_service, dependent: :destroy
  has_one :teamcity_service, dependent: :destroy
  has_one :pushover_service, dependent: :destroy
  has_one :jira_service, dependent: :destroy
  has_one :redmine_service, dependent: :destroy
  has_one :custom_issue_tracker_service, dependent: :destroy
  has_one :bugzilla_service, dependent: :destroy
  has_one :gitlab_issue_tracker_service, dependent: :destroy, inverse_of: :project
  has_one :external_wiki_service, dependent: :destroy
  has_one :kubernetes_service, dependent: :destroy, inverse_of: :project
  has_one :index_status, dependent: :destroy

  has_one  :forked_project_link,  dependent: :destroy, foreign_key: "forked_to_project_id"
  has_one  :forked_from_project,  through:   :forked_project_link

  has_many :forked_project_links, foreign_key: "forked_from_project_id"
  has_many :forks,                through:     :forked_project_links, source: :forked_to_project

  # Merge Requests for target project should be removed with it
  has_many :merge_requests,     dependent: :destroy, foreign_key: 'target_project_id'
  # Merge requests from source project should be kept when source project was removed
  has_many :fork_merge_requests, foreign_key: 'source_project_id', class_name: MergeRequest
  has_many :issues,             dependent: :destroy
  has_many :labels,             dependent: :destroy, class_name: 'ProjectLabel'
  has_many :services,           dependent: :destroy
  has_many :events,             dependent: :destroy
  has_many :milestones,         dependent: :destroy
  has_many :notes,              dependent: :destroy
  has_many :snippets,           dependent: :destroy, class_name: 'ProjectSnippet'
  has_many :hooks,              dependent: :destroy, class_name: 'ProjectHook'
  has_many :protected_branches, dependent: :destroy

  has_many :project_authorizations, dependent: :destroy
  has_many :authorized_users, through: :project_authorizations, source: :user, class_name: 'User'
  has_many :project_members, -> { where(requested_at: nil) }, dependent: :destroy, as: :source
  alias_method :members, :project_members
  has_many :users, through: :project_members

  has_many :requesters, -> { where.not(requested_at: nil) }, dependent: :destroy, as: :source, class_name: 'ProjectMember'

  has_many :deploy_keys_projects, dependent: :destroy
  has_many :deploy_keys, through: :deploy_keys_projects
  has_many :users_star_projects, dependent: :destroy
  has_many :starrers, through: :users_star_projects, source: :user
  has_many :approvers, as: :target, dependent: :destroy
  has_many :approver_groups, as: :target, dependent: :destroy
  has_many :releases, dependent: :destroy
  has_many :lfs_objects_projects, dependent: :destroy
  has_many :lfs_objects, through: :lfs_objects_projects
  has_many :project_group_links, dependent: :destroy
  has_many :invited_groups, through: :project_group_links, source: :group
  has_many :pages_domains, dependent: :destroy
  has_many :todos, dependent: :destroy
  has_many :audit_events, as: :entity, dependent: :destroy
  has_many :notification_settings, dependent: :destroy, as: :source

  has_one :import_data, dependent: :destroy, class_name: "ProjectImportData"
  has_one :project_feature, dependent: :destroy

  has_many :commit_statuses, dependent: :destroy, foreign_key: :gl_project_id
  has_many :pipelines, dependent: :destroy, class_name: 'Ci::Pipeline', foreign_key: :gl_project_id
  has_many :builds, class_name: 'Ci::Build', foreign_key: :gl_project_id # the builds are created from the commit_statuses
  has_many :runner_projects, dependent: :destroy, class_name: 'Ci::RunnerProject', foreign_key: :gl_project_id
  has_many :runners, through: :runner_projects, source: :runner, class_name: 'Ci::Runner'
  has_many :variables, dependent: :destroy, class_name: 'Ci::Variable', foreign_key: :gl_project_id
  has_many :triggers, dependent: :destroy, class_name: 'Ci::Trigger', foreign_key: :gl_project_id
  has_many :remote_mirrors, inverse_of: :project, dependent: :destroy
  has_many :environments, dependent: :destroy
  has_many :deployments, dependent: :destroy
  has_many :path_locks, dependent: :destroy

  accepts_nested_attributes_for :variables, allow_destroy: true
  accepts_nested_attributes_for :remote_mirrors,
    allow_destroy: true, reject_if: ->(attrs) { attrs[:id].blank? && attrs[:url].blank? }
  accepts_nested_attributes_for :project_feature

  delegate :name, to: :owner, allow_nil: true, prefix: true
  delegate :members, to: :team, prefix: true
  delegate :add_user, to: :team
  delegate :add_guest, :add_reporter, :add_developer, :add_master, to: :team

  # Validations
  validates :creator, presence: true, on: :create
  validates :description, length: { maximum: 2000 }, allow_blank: true
  validates :name,
    presence: true,
    length: { maximum: 255 },
    format: { with: Gitlab::Regex.project_name_regex,
              message: Gitlab::Regex.project_name_regex_message }
  validates :path,
    presence: true,
    project_path: true,
    length: { maximum: 255 },
    format: { with: Gitlab::Regex.project_path_regex,
              message: Gitlab::Regex.project_path_regex_message }
  validates :namespace, presence: true
  validates_uniqueness_of :name, scope: :namespace_id
  validates_uniqueness_of :path, scope: :namespace_id
  validates :import_url, addressable_url: true, if: :external_import?
  validates :star_count, numericality: { greater_than_or_equal_to: 0 }
  validate :check_limit, on: :create
  validate :avatar_type,
    if: ->(project) { project.avatar.present? && project.avatar_changed? }
  validates :avatar, file_size: { maximum: 200.kilobytes.to_i }
  validates :approvals_before_merge, numericality: true, allow_blank: true
  validate :visibility_level_allowed_by_group
  validate :visibility_level_allowed_as_fork
  validate :check_wiki_path_conflict
  validates :repository_storage,
    presence: true,
    inclusion: { in: ->(_object) { Gitlab.config.repositories.storages.keys } }

  validates :repository_size_limit,
            numericality: { only_integer: true, greater_than_or_equal_to: 0, allow_nil: true }

  with_options if: :mirror? do |project|
    project.validates :import_url, presence: true
    project.validates :mirror_user, presence: true
  end

  add_authentication_token_field :runners_token
  before_save :ensure_runners_token
  before_validation :mark_remote_mirrors_for_removal

  mount_uploader :avatar, AvatarUploader

  # Scopes
  default_scope { where(pending_delete: false) }

  scope :sorted_by_activity, -> { reorder(last_activity_at: :desc) }
  scope :sorted_by_stars, -> { reorder('projects.star_count DESC') }

  scope :in_namespace, ->(namespace_ids) { where(namespace_id: namespace_ids) }
  scope :personal, ->(user) { where(namespace_id: user.namespace_id) }
  scope :joined, ->(user) { where('namespace_id != ?', user.namespace_id) }
  scope :visible_to_user, ->(user) { where(id: user.authorized_projects.select(:id).reorder(nil)) }
  scope :non_archived, -> { where(archived: false) }
  scope :mirror, -> { where(mirror: true) }
  scope :for_milestones, ->(ids) { joins(:milestones).where('milestones.id' => ids).distinct }
  scope :with_push, -> { joins(:events).where('events.action = ?', Event::PUSHED) }
  scope :with_remote_mirrors, -> { joins(:remote_mirrors).where(remote_mirrors: { enabled: true }).distinct }

  scope :with_project_feature, -> { joins('LEFT JOIN project_features ON projects.id = project_features.project_id') }

  # "enabled" here means "not disabled". It includes private features!
  scope :with_feature_enabled, ->(feature) {
    access_level_attribute = ProjectFeature.access_level_attribute(feature)
    with_project_feature.where(project_features: { access_level_attribute => [nil, ProjectFeature::PRIVATE, ProjectFeature::ENABLED] })
  }

  # Picks a feature where the level is exactly that given.
  scope :with_feature_access_level, ->(feature, level) {
    access_level_attribute = ProjectFeature.access_level_attribute(feature)
    with_project_feature.where(project_features: { access_level_attribute => level })
  }

  scope :with_builds_enabled, -> { with_feature_enabled(:builds) }
  scope :with_issues_enabled, -> { with_feature_enabled(:issues) }
  scope :with_wiki_enabled, -> { with_feature_enabled(:wiki) }

  # project features may be "disabled", "internal" or "enabled". If "internal",
  # they are only available to team members. This scope returns projects where
  # the feature is either enabled, or internal with permission for the user.
  def self.with_feature_available_for_user(feature, user)
    return with_feature_enabled(feature) if user.try(:admin?)

    unconditional = with_feature_access_level(feature, [nil, ProjectFeature::ENABLED])
    return unconditional if user.nil?

    conditional = with_feature_access_level(feature, ProjectFeature::PRIVATE)
    authorized = user.authorized_projects.merge(conditional.reorder(nil))

    union = Gitlab::SQL::Union.new([unconditional.select(:id), authorized.select(:id)])
    where(arel_table[:id].in(Arel::Nodes::SqlLiteral.new(union.to_sql)))
  end

  scope :active, -> { joins(:issues, :notes, :merge_requests).order('issues.created_at, notes.created_at, merge_requests.created_at DESC') }
  scope :abandoned, -> { where('projects.last_activity_at < ?', 6.months.ago) }

  scope :excluding_project, ->(project) { where.not(id: project) }

  state_machine :import_status, initial: :none do
    event :import_start do
      transition [:none, :finished] => :started
    end

    event :import_finish do
      transition started: :finished
    end

    event :import_fail do
      transition started: :failed
    end

    event :import_retry do
      transition failed: :started
    end

    state :started
    state :finished
    state :failed

    after_transition any => :finished, do: :reset_cache_and_import_attrs

    before_transition started: :finished do |project, transaction|
      if project.mirror?
        timestamp = DateTime.now
        project.mirror_last_update_at = timestamp
        project.mirror_last_successful_update_at = timestamp
      end

      if current_application_settings.elasticsearch_indexing?
        ElasticCommitIndexerWorker.perform_async(project.id)
      end
    end

    before_transition started: :failed do |project, transaction|
      project.mirror_last_update_at = DateTime.now if project.mirror?
    end
  end

  class << self
    # Searches for a list of projects based on the query given in `query`.
    #
    # On PostgreSQL this method uses "ILIKE" to perform a case-insensitive
    # search. On MySQL a regular "LIKE" is used as it's already
    # case-insensitive.
    #
    # query - The search query as a String.
    def search(query)
      ptable  = arel_table
      ntable  = Namespace.arel_table
      pattern = "%#{query}%"

      projects = select(:id).where(
        ptable[:path].matches(pattern).
          or(ptable[:name].matches(pattern)).
          or(ptable[:description].matches(pattern))
      )

      # We explicitly remove any eager loading clauses as they're:
      #
      # 1. Not needed by this query
      # 2. Combined with .joins(:namespace) lead to all columns from the
      #    projects & namespaces tables being selected, leading to a SQL error
      #    due to the columns of all UNION'd queries no longer being the same.
      namespaces = select(:id).
        except(:includes).
        joins(:namespace).
        where(ntable[:name].matches(pattern))

      union = Gitlab::SQL::Union.new([projects, namespaces])

      where("projects.id IN (#{union.to_sql})")
    end

    def search_by_visibility(level)
      where(visibility_level: Gitlab::VisibilityLevel.const_get(level.upcase))
    end

    def search_by_title(query)
      pattern = "%#{query}%"
      table   = Project.arel_table

      non_archived.where(table[:name].matches(pattern))
    end

    def visibility_levels
      Gitlab::VisibilityLevel.options
    end

    def sort(method)
      if method == 'repository_size_desc'
        reorder(repository_size: :desc, id: :desc)
      else
        order_by(method)
      end
    end

    def reference_pattern
      name_pattern = Gitlab::Regex::NAMESPACE_REGEX_STR

      %r{
        ((?<namespace>#{name_pattern})\/)?
        (?<project>#{name_pattern})
      }x
    end

    def trending
      joins('INNER JOIN trending_projects ON projects.id = trending_projects.project_id').
        reorder('trending_projects.id ASC')
    end

    def cached_count
      Rails.cache.fetch('total_project_count', expires_in: 5.minutes) do
        Project.count
      end
    end

    def group_ids
      joins(:namespace).where(namespaces: { type: 'Group' }).select(:namespace_id)
    end

    # Add alias for Routable method for compatibility with old code.
    # In future all calls `find_with_namespace` should be replaced with `find_by_full_path`
    alias_method :find_with_namespace, :find_by_full_path
  end

  def lfs_enabled?
    return namespace.lfs_enabled? if self[:lfs_enabled].nil?

    self[:lfs_enabled] && Gitlab.config.lfs.enabled
  end

  def repository_storage_path
    Gitlab.config.repositories.storages[repository_storage]
  end

  def team
    @team ||= ProjectTeam.new(self)
  end

  def repository
    @repository ||= Repository.new(path_with_namespace, self)
  end

  def container_registry_path_with_namespace
    path_with_namespace.downcase
  end

  def container_registry_repository
    return unless Gitlab.config.registry.enabled

    @container_registry_repository ||= begin
      token = Auth::ContainerRegistryAuthenticationService.full_access_token(container_registry_path_with_namespace)
      url = Gitlab.config.registry.api_url
      host_port = Gitlab.config.registry.host_port
      registry = ContainerRegistry::Registry.new(url, token: token, path: host_port)
      registry.repository(container_registry_path_with_namespace)
    end
  end

  def container_registry_repository_url
    if Gitlab.config.registry.enabled
      "#{Gitlab.config.registry.host_port}/#{container_registry_path_with_namespace}"
    end
  end

  def has_container_registry_tags?
    return unless container_registry_repository

    container_registry_repository.tags.any?
  end

  def commit(ref = 'HEAD')
    repository.commit(ref)
  end

  # ref can't be HEAD, can only be branch/tag name or SHA
  def latest_successful_builds_for(ref = default_branch)
    latest_pipeline = pipelines.latest_successful_for(ref)

    if latest_pipeline
      latest_pipeline.builds.latest.with_artifacts
    else
      builds.none
    end
  end

  def merge_base_commit(first_commit_id, second_commit_id)
    sha = repository.merge_base(first_commit_id, second_commit_id)
    repository.commit(sha) if sha
  end

  def saved?
    id && persisted?
  end

  def add_import_job
    if forked?
      job_id = RepositoryForkWorker.perform_async(id, forked_from_project.repository_storage_path,
                                                  forked_from_project.path_with_namespace,
                                                  self.namespace.path)
    else
      job_id = RepositoryImportWorker.perform_async(self.id)
    end

    if job_id
      Rails.logger.info "Import job started for #{path_with_namespace} with job ID #{job_id}"
    else
      Rails.logger.error "Import job failed to start for #{path_with_namespace}"
    end
  end

  def reset_cache_and_import_attrs
    ProjectCacheWorker.perform_async(self.id)

    self.import_data.destroy if !mirror? && self.import_data
  end

  def import_url=(value)
    return super(value) unless Gitlab::UrlSanitizer.valid?(value)

    import_url = Gitlab::UrlSanitizer.new(value)
    super(import_url.sanitized_url)
    create_or_update_import_data(credentials: import_url.credentials)
  end

  def import_url
    if import_data && super.present?
      import_url = Gitlab::UrlSanitizer.new(super, credentials: import_data.credentials)
      import_url.full_url
    else
      super
    end
  end

  def valid_import_url?
    valid? || errors.messages[:import_url].nil?
  end

  def create_or_update_import_data(data: nil, credentials: nil)
    return unless import_url.present? && valid_import_url?

    project_import_data = import_data || build_import_data
    if data
      project_import_data.data ||= {}
      project_import_data.data = project_import_data.data.merge(data)
    end
    if credentials
      project_import_data.credentials ||= {}
      project_import_data.credentials = project_import_data.credentials.merge(credentials)
    end

    project_import_data.save
  end

  def import?
    external_import? || forked? || gitlab_project_import?
  end

  def no_import?
    import_status == 'none'
  end

  def external_import?
    import_url.present?
  end

  def imported?
    import_finished?
  end

  def import_in_progress?
    import? && import_status == 'started'
  end

  def import_failed?
    import_status == 'failed'
  end

  def import_finished?
    import_status == 'finished'
  end

  def safe_import_url
    Gitlab::UrlSanitizer.new(import_url).masked_url
  end

  def mirror_updated?
    mirror? && self.mirror_last_update_at
  end

  def updating_mirror?
    mirror? && import_in_progress? && !empty_repo?
  end

  def mirror_last_update_status
    return unless mirror_updated?

    if self.mirror_last_update_at == self.mirror_last_successful_update_at
      :success
    else
      :failed
    end
  end

  def mirror_last_update_success?
    mirror_last_update_status == :success
  end

  def mirror_last_update_failed?
    mirror_last_update_status == :failed
  end

  def mirror_ever_updated_successfully?
    mirror_updated? && self.mirror_last_successful_update_at
  end

  def update_mirror
    return unless mirror? && repository_exists?

    return if import_in_progress?

    if import_failed?
      import_retry
    else
      import_start
    end

    RepositoryUpdateMirrorWorker.perform_async(self.id)
  end

  def has_remote_mirror?
    remote_mirrors.enabled.exists?
  end

  def updating_remote_mirror?
    remote_mirrors.enabled.started.exists?
  end

  def update_remote_mirrors
    remote_mirrors.each(&:sync)
  end

  def fetch_mirror
    return unless mirror?

    repository.fetch_upstream(self.import_url)
  end

  def gitlab_project_import?
    import_type == 'gitlab_project'
  end

  def gitea_import?
    import_type == 'gitea'
  end

  def check_limit
    unless creator.can_create_project? or namespace.kind == 'group'
      projects_limit = creator.projects_limit

      if projects_limit == 0
        self.errors.add(:limit_reached, "Personal project creation is not allowed. Please contact your administrator with questions")
      else
        self.errors.add(:limit_reached, "Your project limit is #{projects_limit} projects! Please contact your administrator to increase it")
      end
    end
  rescue
    self.errors.add(:base, "Can't check your ability to create project")
  end

  def visibility_level_allowed_by_group
    return if visibility_level_allowed_by_group?

    level_name = Gitlab::VisibilityLevel.level_name(self.visibility_level).downcase
    group_level_name = Gitlab::VisibilityLevel.level_name(self.group.visibility_level).downcase
    self.errors.add(:visibility_level, "#{level_name} is not allowed in a #{group_level_name} group.")
  end

  def visibility_level_allowed_as_fork
    return if visibility_level_allowed_as_fork?

    level_name = Gitlab::VisibilityLevel.level_name(self.visibility_level).downcase
    self.errors.add(:visibility_level, "#{level_name} is not allowed since the fork source project has lower visibility.")
  end

  def check_wiki_path_conflict
    return if path.blank?

    path_to_check = path.ends_with?('.wiki') ? path.chomp('.wiki') : "#{path}.wiki"

    if Project.where(namespace_id: namespace_id, path: path_to_check).exists?
      errors.add(:name, 'has already been taken')
    end
  end

  def to_param
    if persisted? && errors.include?(:path)
      path_was
    else
      path
    end
  end

  def to_reference(from_project = nil)
    if cross_namespace_reference?(from_project)
      path_with_namespace
    elsif cross_project_reference?(from_project)
      path
    end
  end

  def to_human_reference(from_project = nil)
    if cross_namespace_reference?(from_project)
      name_with_namespace
    elsif cross_project_reference?(from_project)
      name
    end
  end

  def web_url
    Gitlab::Routing.url_helpers.namespace_project_url(self.namespace, self)
  end

  def web_url_without_protocol
    web_url.split('://')[1]
  end

  def new_issue_address(author)
    return unless Gitlab::IncomingEmail.supports_issue_creation? && author

    author.ensure_incoming_email_token!

    Gitlab::IncomingEmail.reply_address(
      "#{path_with_namespace}+#{author.incoming_email_token}")
  end

  def build_commit_note(commit)
    notes.new(commit_id: commit.id, noteable_type: 'Commit')
  end

  def last_activity
    last_event
  end

  def last_activity_date
    last_activity_at || updated_at
  end

  def project_id
    self.id
  end

  def get_issue(issue_id, current_user)
    if default_issues_tracker?
      IssuesFinder.new(current_user, project_id: id).find_by(iid: issue_id)
    else
      ExternalIssue.new(issue_id, self)
    end
  end

  def issue_exists?(issue_id)
    get_issue(issue_id)
  end

  def default_issue_tracker
    gitlab_issue_tracker_service || create_gitlab_issue_tracker_service
  end

  def issues_tracker
    if external_issue_tracker
      external_issue_tracker
    else
      default_issue_tracker
    end
  end

  def issue_reference_pattern
    issues_tracker.reference_pattern
  end

  def default_issues_tracker?
    !external_issue_tracker
  end

  def external_issue_tracker
    if has_external_issue_tracker.nil? # To populate existing projects
      cache_has_external_issue_tracker
    end

    if has_external_issue_tracker?
      return @external_issue_tracker if defined?(@external_issue_tracker)

      @external_issue_tracker = services.external_issue_trackers.first
    else
      nil
    end
  end

  def cache_has_external_issue_tracker
    update_column(:has_external_issue_tracker, services.external_issue_trackers.any?)
  end

  def has_wiki?
    wiki_enabled? || has_external_wiki?
  end

  def external_wiki
    if has_external_wiki.nil?
      cache_has_external_wiki # Populate
    end

    if has_external_wiki
      @external_wiki ||= services.external_wikis.first
    else
      nil
    end
  end

  def cache_has_external_wiki
    update_column(:has_external_wiki, services.external_wikis.any?)
  end

  def find_or_initialize_services
    services_templates = Service.where(template: true)

    Service.available_services_names.map do |service_name|
      service = find_service(services, service_name)

      if service
        service
      else
        # We should check if template for the service exists
        template = find_service(services_templates, service_name)

        if template.nil?
          # If no template, we should create an instance. Ex `build_gitlab_ci_service`
          public_send("build_#{service_name}_service")
        else
          Service.build_from_template(id, template)
        end
      end
    end
  end

  def find_or_initialize_service(name)
    find_or_initialize_services.find { |service| service.to_param == name }
  end

  def create_labels
    Label.templates.each do |label|
      params = label.attributes.except('id', 'template', 'created_at', 'updated_at')
      Labels::FindOrCreateService.new(nil, self, params).execute(skip_authorization: true)
    end
  end

  def find_service(list, name)
    list.find { |service| service.to_param == name }
  end

  def ci_services
    services.where(category: :ci)
  end

  def ci_service
    @ci_service ||= ci_services.reorder(nil).find_by(active: true)
  end

  def deployment_services
    services.where(category: :deployment)
  end

  def deployment_service
    @deployment_service ||= deployment_services.reorder(nil).find_by(active: true)
  end

  def jira_tracker?
    issues_tracker.to_param == 'jira'
  end

  def redmine_tracker?
    issues_tracker.to_param == 'redmine'
  end

  def avatar_type
    unless self.avatar.image?
      self.errors.add :avatar, 'only images allowed'
    end
  end

  def avatar_in_git
    repository.avatar
  end

  def avatar_url(size = nil, scale = nil)
    if self[:avatar].present?
      [gitlab_config.url, avatar.url].join
    elsif avatar_in_git
      Gitlab::Routing.url_helpers.namespace_project_avatar_url(namespace, self)
    end
  end

  # For compatibility with old code
  def code
    path
  end

  def items_for(entity)
    case entity
    when 'issue' then
      issues
    when 'merge_request' then
      merge_requests
    end
  end

  def send_move_instructions(old_path_with_namespace)
    # New project path needs to be committed to the DB or notification will
    # retrieve stale information
    run_after_commit { NotificationService.new.project_was_moved(self, old_path_with_namespace) }
  end

  def owner
    if group
      group
    else
      namespace.try(:owner)
    end
  end

  def name_with_namespace
    @name_with_namespace ||= begin
                               if namespace
                                 namespace.human_name + ' / ' + name
                               else
                                 name
                               end
                             end
  end
  alias_method :human_name, :name_with_namespace

  def full_path
    if namespace && path
      namespace.full_path + '/' + path
    else
      path
    end
  end
  alias_method :path_with_namespace, :full_path

  def execute_hooks(data, hooks_scope = :push_hooks)
    hooks.send(hooks_scope).each do |hook|
      hook.async_execute(data, hooks_scope.to_s)
    end
    if group
      group.hooks.send(hooks_scope).each do |hook|
        hook.async_execute(data, hooks_scope.to_s)
      end
    end
  end

  def execute_services(data, hooks_scope = :push_hooks)
    # Call only service hooks that are active for this scope
    services.send(hooks_scope).each do |service|
      service.async_execute(data)
    end
  end

  def valid_repo?
    repository.exists?
  rescue
    errors.add(:path, 'Invalid repository path')
    false
  end

  def empty_repo?
    repository.empty_repo?
  end

  def repo
    repository.raw
  end

  def url_to_repo
    gitlab_shell.url_to_repo(path_with_namespace)
  end

  def namespace_dir
    namespace.try(:path) || ''
  end

  def repo_exists?
    @repo_exists ||= repository.exists?
  rescue
    @repo_exists = false
  end

  # Branches that are not _exactly_ matched by a protected branch.
  def open_branches
    exact_protected_branch_names = protected_branches.reject(&:wildcard?).map(&:name)
    branch_names = repository.branches.map(&:name)
    non_open_branch_names = Set.new(exact_protected_branch_names).intersection(Set.new(branch_names))
    repository.branches.reject { |branch| non_open_branch_names.include? branch.name }
  end

  def root_ref?(branch)
    repository.root_ref == branch
  end

  def ssh_url_to_repo
    url_to_repo
  end

  def http_url_to_repo
    "#{web_url}.git"
  end

  # No need to have a Kerberos Web url. Kerberos URL will be used only to clone
  def kerberos_url_to_repo
    "#{Gitlab.config.build_gitlab_kerberos_url + Gitlab::Application.routes.url_helpers.namespace_project_path(self.namespace, self)}.git"
  end

  # Check if current branch name is marked as protected in the system
  def protected_branch?(branch_name)
    return true if empty_repo? && default_branch_protected?

    @protected_branches ||= self.protected_branches.to_a
    ProtectedBranch.matching(branch_name, protected_branches: @protected_branches).present?
  end

  def user_can_push_to_empty_repo?(user)
    !default_branch_protected? || team.max_member_access(user.id) > Gitlab::Access::DEVELOPER
  end

  def forked?
    !(forked_project_link.nil? || forked_project_link.forked_from_project.nil?)
  end

  def personal?
    !group
  end

  def rename_repo
    path_was = previous_changes['path'].first
    old_path_with_namespace = File.join(namespace_dir, path_was)
    new_path_with_namespace = File.join(namespace_dir, path)

    Rails.logger.error "Attempting to rename #{old_path_with_namespace} -> #{new_path_with_namespace}"

    expire_caches_before_rename(old_path_with_namespace)

    if has_container_registry_tags?
      Rails.logger.error "Project #{old_path_with_namespace} cannot be renamed because container registry tags are present"

      # we currently doesn't support renaming repository if it contains tags in container registry
      raise Exception.new('Project cannot be renamed, because tags are present in its container registry')
    end

    if gitlab_shell.mv_repository(repository_storage_path, old_path_with_namespace, new_path_with_namespace)
      # If repository moved successfully we need to send update instructions to users.
      # However we cannot allow rollback since we moved repository
      # So we basically we mute exceptions in next actions
      begin
        gitlab_shell.mv_repository(repository_storage_path, "#{old_path_with_namespace}.wiki", "#{new_path_with_namespace}.wiki")
        send_move_instructions(old_path_with_namespace)

        @old_path_with_namespace = old_path_with_namespace

        SystemHooksService.new.execute_hooks_for(self, :rename)

        @repository = nil
      rescue => e
        Rails.logger.error "Exception renaming #{old_path_with_namespace} -> #{new_path_with_namespace}: #{e}"
        # Returning false does not rollback after_* transaction but gives
        # us information about failing some of tasks
        false
      end
    else
      Rails.logger.error "Repository could not be renamed: #{old_path_with_namespace} -> #{new_path_with_namespace}"

      # if we cannot move namespace directory we should rollback
      # db changes in order to prevent out of sync between db and fs
      raise Exception.new('repository cannot be renamed')
    end

    Gitlab::AppLogger.info "Project was renamed: #{old_path_with_namespace} -> #{new_path_with_namespace}"

    Gitlab::UploadsTransfer.new.rename_project(path_was, path, namespace.path)
    Gitlab::PagesTransfer.new.rename_project(path_was, path, namespace.path)
  end

  # Expires various caches before a project is renamed.
  def expire_caches_before_rename(old_path)
    repo = Repository.new(old_path, self)
    wiki = Repository.new("#{old_path}.wiki", self)

    if repo.exists?
      repo.before_delete
    end

    if wiki.exists?
      wiki.before_delete
    end
  end

  def hook_attrs(backward: true)
    attrs = {
      name: name,
      description: description,
      web_url: web_url,
      avatar_url: avatar_url,
      git_ssh_url: ssh_url_to_repo,
      git_http_url: http_url_to_repo,
      namespace: namespace.name,
      visibility_level: visibility_level,
      path_with_namespace: path_with_namespace,
      default_branch: default_branch,
    }

    # Backward compatibility
    if backward
      attrs.merge!({
                    homepage: web_url,
                    url: url_to_repo,
                    ssh_url: ssh_url_to_repo,
                    http_url: http_url_to_repo
                  })
    end

    attrs
  end

  def project_member(user)
    project_members.find_by(user_id: user)
  end

  def default_branch
    @default_branch ||= repository.root_ref if repository.exists?
  end

  def reload_default_branch
    @default_branch = nil
    default_branch
  end

  def visibility_level_field
    visibility_level
  end

  def archive!
    update_attribute(:archived, true)
  end

  def unarchive!
    update_attribute(:archived, false)
  end

  def change_head(branch)
    repository.before_change_head
    repository.rugged.references.create('HEAD',
                                        "refs/heads/#{branch}",
                                        force: true)
    repository.copy_gitattributes(branch)
    repository.expire_avatar_cache
    reload_default_branch
  end

  def forked_from?(project)
    forked? && project == forked_from_project
  end

  def update_repository_size
    update_attribute(:repository_size, repository.size)
  end

  def update_commit_count
    update_attribute(:commit_count, repository.commit_count)
  end

  def forks_count
    forks.count
  end

  def origin_merge_requests
    merge_requests.where(source_project_id: self.id)
  end

  def group_ldap_synced?
    if group
      group.ldap_synced?
    else
      false
    end
  end

  def create_repository
    # Forked import is handled asynchronously
    unless forked?
      if gitlab_shell.add_repository(repository_storage_path, path_with_namespace)
        repository.after_create
        true
      else
        errors.add(:base, 'Failed to create repository via gitlab-shell')
        false
      end
    end
  end

  def repository_exists?
    !!repository.exists?
  end

  def create_wiki
    ProjectWiki.new(self, self.owner).wiki
    true
  rescue ProjectWiki::CouldNotCreateWikiError
    errors.add(:base, 'Failed create wiki')
    false
  end

  def wiki
    @wiki ||= ProjectWiki.new(self, self.owner)
  end

  def reference_issue_tracker?
    default_issues_tracker? || jira_tracker_active?
  end

  def jira_tracker_active?
    jira_tracker? && jira_service.active
  end

  def approver_ids=(value)
    value.split(",").map(&:strip).each do |user_id|
      approvers.find_or_create_by(user_id: user_id, target_id: id)
    end
  end

  def approver_group_ids=(value)
    value.split(",").map(&:strip).each do |group_id|
      approver_groups.find_or_initialize_by(group_id: group_id, target_id: id)
    end
  end

  def allowed_to_share_with_group?
    !namespace.share_with_group_lock
  end

  def pipeline_for(ref, sha = nil)
    sha ||= commit(ref).try(:sha)

    return unless sha

    pipelines.order(id: :desc).find_by(sha: sha, ref: ref)
  end

  def ensure_pipeline(ref, sha, current_user = nil)
    pipeline_for(ref, sha) ||
      pipelines.create(sha: sha, ref: ref, user: current_user)
  end

  def enable_ci
    project_feature.update_attribute(:builds_access_level, ProjectFeature::ENABLED)
  end

  def any_runners?(&block)
    if runners.active.any?(&block)
      return true
    end

    shared_runners_enabled? && Ci::Runner.shared.active.any?(&block)
  end

  def valid_runners_token?(token)
    self.runners_token && ActiveSupport::SecurityUtils.variable_size_secure_compare(token, self.runners_token)
  end

  def build_coverage_enabled?
    build_coverage_regex.present?
  end

  def build_timeout_in_minutes
    build_timeout / 60
  end

  def build_timeout_in_minutes=(value)
    self.build_timeout = value.to_i * 60
  end

  def open_issues_count
    issues.opened.count
  end

  def visibility_level_allowed_as_fork?(level = self.visibility_level)
    return true unless forked?

    # self.forked_from_project will be nil before the project is saved, so
    # we need to go through the relation
    original_project = forked_project_link.forked_from_project
    return true unless original_project

    level <= original_project.visibility_level
  end

  def visibility_level_allowed_by_group?(level = self.visibility_level)
    return true unless group

    level <= group.visibility_level
  end

  def visibility_level_allowed?(level = self.visibility_level)
    visibility_level_allowed_as_fork?(level) && visibility_level_allowed_by_group?(level)
  end

  def runners_token
    ensure_runners_token!
  end

  def pages_deployed?
    Dir.exist?(public_pages_path)
  end

  def find_path_lock(path, exact_match: false, downstream: false)
    @path_lock_finder ||= Gitlab::PathLocksFinder.new(self)
    @path_lock_finder.find(path, exact_match: exact_match, downstream: downstream)
  end

  def pages_url
    # The hostname always needs to be in downcased
    # All web servers convert hostname to lowercase
    host = "#{namespace.path}.#{Settings.pages.host}".downcase

    # The host in URL always needs to be downcased
    url = Gitlab.config.pages.url.sub(/^https?:\/\//) do |prefix|
      "#{prefix}#{namespace.path}."
    end.downcase

    # If the project path is the same as host, we serve it as group page
    return url if host == path

    "#{url}/#{path}"
  end

  def pages_path
    File.join(Settings.pages.path, path_with_namespace)
  end

  def public_pages_path
    File.join(pages_path, 'public')
  end

  def remove_pages
    # 1. We rename pages to temporary directory
    # 2. We wait 5 minutes, due to NFS caching
    # 3. We asynchronously remove pages with force
    temp_path = "#{path}.#{SecureRandom.hex}.deleted"

    if Gitlab::PagesTransfer.new.rename_project(path, temp_path, namespace.path)
      PagesWorker.perform_in(5.minutes, :remove, namespace.path, temp_path)
    end
  end

  def merge_method
    if self.merge_requests_ff_only_enabled
      :ff
    elsif self.merge_requests_rebase_enabled
      :rebase_merge
    else
      :merge
    end
  end

  def merge_method=(method)
    case method.to_s
    when "ff"
      self.merge_requests_ff_only_enabled = true
      self.merge_requests_rebase_enabled = true
    when "rebase_merge"
      self.merge_requests_ff_only_enabled = false
      self.merge_requests_rebase_enabled = true
    when "merge"
      self.merge_requests_ff_only_enabled = false
      self.merge_requests_rebase_enabled = false
    end
  end

  def ff_merge_must_be_possible?
    self.merge_requests_ff_only_enabled || self.merge_requests_rebase_enabled
  end

  def import_url_updated?
    # check if import_url has been updated and it's not just the first assignment
    import_url_changed? && changes['import_url'].first
  end

  def update_forks_visibility_level
    return unless visibility_level < visibility_level_was

    forks.each do |forked_project|
      if forked_project.visibility_level > visibility_level
        forked_project.visibility_level = visibility_level
        forked_project.save!
      end
    end
  end

  def remove_mirror_repository_reference
    repository.remove_remote(Repository::MIRROR_REMOTE)
  end

  def import_url_availability
    if remote_mirrors.find_by(url: import_url)
      errors.add(:import_url, 'is already in use by a remote mirror')
    end
  end

  def mark_remote_mirrors_for_removal
    remote_mirrors.each(&:mark_for_delete_if_blank_url)
  end

  def running_or_pending_build_count(force: false)
    Rails.cache.fetch(['projects', id, 'running_or_pending_build_count'], force: force) do
      builds.running_or_pending.count(:all)
    end
  end

  def mark_import_as_failed(error_message)
    original_errors = errors.dup
    sanitized_message = Gitlab::UrlSanitizer.sanitize(error_message)

    import_fail
    update_column(:import_error, sanitized_message)
  rescue ActiveRecord::ActiveRecordError => e
    Rails.logger.error("Error setting import status to failed: #{e.message}. Original error: #{sanitized_message}")
  ensure
    @errors = original_errors
  end

  def add_export_job(current_user:)
    job_id = ProjectExportWorker.perform_async(current_user.id, self.id)

    if job_id
      Rails.logger.info "Export job started for project ID #{self.id} with job ID #{job_id}"
    else
      Rails.logger.error "Export job failed to start for project ID #{self.id}"
    end
  end

  def export_path
    File.join(Gitlab::ImportExport.storage_path, path_with_namespace)
  end

  def export_project_path
    Dir.glob("#{export_path}/*export.tar.gz").max_by { |f| File.ctime(f) }
  end

  def remove_exports
    _, status = Gitlab::Popen.popen(%W(find #{export_path} -not -path #{export_path} -delete))
    status.zero?
  end

  def ensure_dir_exist
    gitlab_shell.add_namespace(repository_storage_path, namespace.path)
  end

  def predefined_variables
    [
      { key: 'CI_PROJECT_ID', value: id.to_s, public: true },
      { key: 'CI_PROJECT_NAME', value: path, public: true },
      { key: 'CI_PROJECT_PATH', value: path_with_namespace, public: true },
      { key: 'CI_PROJECT_NAMESPACE', value: namespace.path, public: true },
      { key: 'CI_PROJECT_URL', value: web_url, public: true }
    ]
  end

  def container_registry_variables
    return [] unless Gitlab.config.registry.enabled

    variables = [
      { key: 'CI_REGISTRY', value: Gitlab.config.registry.host_port, public: true }
    ]

    if container_registry_enabled?
      variables << { key: 'CI_REGISTRY_IMAGE', value: container_registry_repository_url, public: true }
    end

    variables
  end

  def secret_variables
    variables.map do |variable|
      { key: variable.key, value: variable.value, public: false }
    end
  end

  def deployment_variables
    return [] unless deployment_service

    deployment_service.predefined_variables
  end

  def append_or_update_attribute(name, value)
    old_values = public_send(name.to_s)

    if Project.reflect_on_association(name).try(:macro) == :has_many && old_values.any?
      update_attribute(name, old_values + value)
    else
      update_attribute(name, value)
    end
  end

  def change_repository_storage(new_repository_storage_key)
    return if repository_read_only?
    return if repository_storage == new_repository_storage_key

    raise ArgumentError unless Gitlab.config.repositories.storages.keys.include?(new_repository_storage_key)

    run_after_commit { ProjectUpdateRepositoryStorageWorker.perform_async(id, new_repository_storage_key) }
    self.repository_read_only = true
  end

  def pushes_since_gc
    Gitlab::Redis.with { |redis| redis.get(pushes_since_gc_redis_key).to_i }
  end

  def increment_pushes_since_gc
    Gitlab::Redis.with { |redis| redis.incr(pushes_since_gc_redis_key) }
  end

  def reset_pushes_since_gc
    Gitlab::Redis.with { |redis| redis.del(pushes_since_gc_redis_key) }
  end

  def repository_and_lfs_size
    repository_size + lfs_objects.sum(:size).to_i.to_mb
  end

  def above_size_limit?
    return false unless size_limit_enabled?

    repository_and_lfs_size > actual_size_limit
  end

  def size_to_remove
    repository_and_lfs_size - actual_size_limit
  end

  def actual_size_limit
    return namespace.actual_size_limit if repository_size_limit.nil?

    repository_size_limit
  end

  def size_limit_enabled?
    actual_size_limit != 0
  end

  def changes_will_exceed_size_limit?(size_mb)
    size_limit_enabled? && (size_mb > actual_size_limit || size_mb + repository_and_lfs_size > actual_size_limit)
  end

  def environments_for(ref, commit: nil, with_tags: false)
    deployments_query = with_tags ? 'ref = ? OR tag IS TRUE' : 'ref = ?'

    environment_ids = deployments
      .where(deployments_query, ref.to_s)
      .group(:environment_id)
      .select(:environment_id)

    environments_found = environments.available
      .where(id: environment_ids).to_a

    return environments_found unless commit

    environments_found.select do |environment|
      environment.includes_commit?(commit)
    end
  end

  def environments_recently_updated_on_branch(branch)
    environments_for(branch).select do |environment|
      environment.recently_updated_on_branch?(branch)
    end
  end

  private

  # Check if a reference is being done cross-project
  #
  # from_project - Refering Project object
  def cross_project_reference?(from_project)
    from_project && self != from_project
  end

  def pushes_since_gc_redis_key
    "projects/#{id}/pushes_since_gc"
  end

  def cross_namespace_reference?(from_project)
    from_project && namespace != from_project.namespace
  end

  def default_branch_protected?
    current_application_settings.default_branch_protection == Gitlab::Access::PROTECTION_FULL ||
      current_application_settings.default_branch_protection == Gitlab::Access::PROTECTION_DEV_CAN_MERGE
  end

  def full_path_changed?
    path_changed? || namespace_id_changed?
  end
end<|MERGE_RESOLUTION|>--- conflicted
+++ resolved
@@ -72,12 +72,7 @@
 
   has_one :push_rule, dependent: :destroy
   has_one :last_event, -> {order 'events.created_at DESC'}, class_name: 'Event'
-<<<<<<< HEAD
-  has_many :boards, dependent: :destroy
-  has_many :chat_services
-=======
   has_many :boards, before_add: :validate_board_limit, dependent: :destroy
->>>>>>> 87b01636
 
   # Project services
   has_one :campfire_service, dependent: :destroy
@@ -94,14 +89,10 @@
   has_one :gemnasium_service, dependent: :destroy
   has_one :mattermost_slash_commands_service, dependent: :destroy
   has_one :mattermost_service, dependent: :destroy
-<<<<<<< HEAD
   has_one :slack_service, dependent: :destroy
   has_one :jenkins_service, dependent: :destroy
   has_one :jenkins_deprecated_service, dependent: :destroy
-=======
   has_one :slack_slash_commands_service, dependent: :destroy
-  has_one :slack_service, dependent: :destroy
->>>>>>> 87b01636
   has_one :buildkite_service, dependent: :destroy
   has_one :bamboo_service, dependent: :destroy
   has_one :teamcity_service, dependent: :destroy
