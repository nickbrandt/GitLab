require 'carrierwave/orm/activerecord'

class Project < ActiveRecord::Base
  include Gitlab::ConfigHelper
  include Gitlab::ShellAdapter
  include Gitlab::VisibilityLevel
  include Gitlab::CurrentSettings
  include Referable
  include Sortable
  include AfterCommitQueue
  include CaseSensitivity
  include TokenAuthenticatable
  include Elastic::ProjectsSearch

  extend Gitlab::ConfigHelper

  UNKNOWN_IMPORT_URL = 'http://unknown.git'

  default_value_for :archived, false
  default_value_for :visibility_level, gitlab_config_features.visibility_level
  default_value_for :issues_enabled, gitlab_config_features.issues
  default_value_for :merge_requests_enabled, gitlab_config_features.merge_requests
  default_value_for :builds_enabled, gitlab_config_features.builds
  default_value_for :wiki_enabled, gitlab_config_features.wiki
  default_value_for :snippets_enabled, gitlab_config_features.snippets
  default_value_for :container_registry_enabled, gitlab_config_features.container_registry
  default_value_for(:shared_runners_enabled) { current_application_settings.shared_runners_enabled }

  # set last_activity_at to the same as created_at
  after_create :set_last_activity_at
  def set_last_activity_at
    update_column(:last_activity_at, self.created_at)
  end

  after_destroy :remove_pages

  after_update :update_forks_visibility_level
  after_update :remove_mirror_repository_reference,
               if: ->(project) { project.mirror? && project.import_url_updated? }

  ActsAsTaggableOn.strict_case_match = true
  acts_as_taggable_on :tags

  attr_accessor :new_default_branch
  attr_accessor :old_path_with_namespace

  alias_attribute :title, :name

  # Relations
  belongs_to :creator, foreign_key: 'creator_id', class_name: 'User'
  belongs_to :group, -> { where(type: Group) }, foreign_key: 'namespace_id'
  belongs_to :namespace
  belongs_to :mirror_user, foreign_key: 'mirror_user_id', class_name: 'User'

  has_one :git_hook, dependent: :destroy
  has_one :last_event, -> {order 'events.created_at DESC'}, class_name: 'Event', foreign_key: 'project_id'

  # Project services
  has_many :services
  has_one :campfire_service, dependent: :destroy
  has_one :drone_ci_service, dependent: :destroy
  has_one :emails_on_push_service, dependent: :destroy
  has_one :builds_email_service, dependent: :destroy
  has_one :irker_service, dependent: :destroy
  has_one :pivotaltracker_service, dependent: :destroy
  has_one :hipchat_service, dependent: :destroy
  has_one :flowdock_service, dependent: :destroy
  has_one :assembla_service, dependent: :destroy
  has_one :asana_service, dependent: :destroy
  has_one :gemnasium_service, dependent: :destroy
  has_one :slack_service, dependent: :destroy
  has_one :jenkins_service, dependent: :destroy
  has_one :jenkins_deprecated_service, dependent: :destroy
  has_one :buildkite_service, dependent: :destroy
  has_one :bamboo_service, dependent: :destroy
  has_one :teamcity_service, dependent: :destroy
  has_one :pushover_service, dependent: :destroy
  has_one :jira_service, dependent: :destroy
  has_one :redmine_service, dependent: :destroy
  has_one :custom_issue_tracker_service, dependent: :destroy
  has_one :gitlab_issue_tracker_service, dependent: :destroy
  has_one :external_wiki_service, dependent: :destroy
  has_one :index_status, dependent: :destroy

  has_one  :forked_project_link,  dependent: :destroy, foreign_key: "forked_to_project_id"
  has_one  :forked_from_project,  through:   :forked_project_link

  has_many :forked_project_links, foreign_key: "forked_from_project_id"
  has_many :forks,                through:     :forked_project_links, source: :forked_to_project

  # Merge Requests for target project should be removed with it
  has_many :merge_requests,     dependent: :destroy, foreign_key: 'target_project_id'
  # Merge requests from source project should be kept when source project was removed
  has_many :fork_merge_requests, foreign_key: 'source_project_id', class_name: MergeRequest
  has_many :issues,             dependent: :destroy
  has_many :labels,             dependent: :destroy
  has_many :services,           dependent: :destroy
  has_many :events,             dependent: :destroy
  has_many :milestones,         dependent: :destroy
  has_many :notes,              dependent: :destroy
  has_many :snippets,           dependent: :destroy, class_name: 'ProjectSnippet'
  has_many :hooks,              dependent: :destroy, class_name: 'ProjectHook'
  has_many :protected_branches, dependent: :destroy
  has_many :project_members, dependent: :destroy, as: :source, class_name: 'ProjectMember'
  has_many :users, through: :project_members
  has_many :deploy_keys_projects, dependent: :destroy
  has_many :deploy_keys, through: :deploy_keys_projects
  has_many :users_star_projects, dependent: :destroy
  has_many :starrers, through: :users_star_projects, source: :user
  has_many :approvers, as: :target, dependent: :destroy
  has_many :releases, dependent: :destroy
  has_many :lfs_objects_projects, dependent: :destroy
  has_many :lfs_objects, through: :lfs_objects_projects
  has_many :project_group_links, dependent: :destroy
  has_many :invited_groups, through: :project_group_links, source: :group
  has_many :pages_domains, dependent: :destroy
  has_many :todos, dependent: :destroy
  has_many :audit_events, as: :entity, dependent: :destroy
  has_many :notification_settings, dependent: :destroy, as: :source

  has_one :import_data, dependent: :destroy, class_name: "ProjectImportData"

  has_many :commit_statuses, dependent: :destroy, class_name: 'CommitStatus', foreign_key: :gl_project_id
  has_many :ci_commits, dependent: :destroy, class_name: 'Ci::Commit', foreign_key: :gl_project_id
  has_many :builds, class_name: 'Ci::Build', foreign_key: :gl_project_id # the builds are created from the commit_statuses
  has_many :runner_projects, dependent: :destroy, class_name: 'Ci::RunnerProject', foreign_key: :gl_project_id
  has_many :runners, through: :runner_projects, source: :runner, class_name: 'Ci::Runner'
  has_many :variables, dependent: :destroy, class_name: 'Ci::Variable', foreign_key: :gl_project_id
  has_many :triggers, dependent: :destroy, class_name: 'Ci::Trigger', foreign_key: :gl_project_id
  has_many :remote_mirrors, dependent: :destroy

  accepts_nested_attributes_for :variables, allow_destroy: true
  accepts_nested_attributes_for :remote_mirrors,
    allow_destroy: true, reject_if: ->(attrs) { attrs[:id].blank? && attrs[:url].blank? }

  delegate :name, to: :owner, allow_nil: true, prefix: true
  delegate :members, to: :team, prefix: true

  # Validations
  validates :creator, presence: true, on: :create
  validates :description, length: { maximum: 2000 }, allow_blank: true
  validates :name,
    presence: true,
    length: { within: 0..255 },
    format: { with: Gitlab::Regex.project_name_regex,
              message: Gitlab::Regex.project_name_regex_message }
  validates :path,
    presence: true,
    length: { within: 0..255 },
    format: { with: Gitlab::Regex.project_path_regex,
              message: Gitlab::Regex.project_path_regex_message }
  validates :issues_enabled, :merge_requests_enabled,
            :wiki_enabled, inclusion: { in: [true, false] }
  validates :issues_tracker_id, length: { maximum: 255 }, allow_blank: true
  validates :namespace, presence: true
  validates_uniqueness_of :name, scope: :namespace_id
  validates_uniqueness_of :path, scope: :namespace_id
  validates :import_url,
    url: { protocols: %w(ssh git http https) },
    if: :external_import?
  validates :import_url, presence: true, if: :mirror?
  validate  :import_url_availability, if: :import_url_changed?
  validates :mirror_user, presence: true, if: :mirror?
  validates :star_count, numericality: { greater_than_or_equal_to: 0 }
  validate :check_limit, on: :create
  validate :avatar_type,
    if: ->(project) { project.avatar.present? && project.avatar_changed? }
  validates :avatar, file_size: { maximum: 200.kilobytes.to_i }
  validates :approvals_before_merge, numericality: true, allow_blank: true
  validate :visibility_level_allowed_by_group
  validate :visibility_level_allowed_as_fork

  add_authentication_token_field :runners_token
  before_save :ensure_runners_token
  before_validation :mark_remote_mirrors_for_removal

  mount_uploader :avatar, AvatarUploader

  # Scopes
  default_scope { where(pending_delete: false) }

  scope :sorted_by_activity, -> { reorder(last_activity_at: :desc) }
  scope :sorted_by_stars, -> { reorder('projects.star_count DESC') }

  scope :in_namespace, ->(namespace_ids) { where(namespace_id: namespace_ids) }
  scope :personal, ->(user) { where(namespace_id: user.namespace_id) }
  scope :joined, ->(user) { where('namespace_id != ?', user.namespace_id) }
  scope :visible_to_user, ->(user) { where(id: user.authorized_projects.select(:id).reorder(nil)) }
  scope :non_archived, -> { where(archived: false) }
  scope :mirror, -> { where(mirror: true) }
  scope :for_milestones, ->(ids) { joins(:milestones).where('milestones.id' => ids).distinct }
  scope :with_push, -> { joins(:events).where('events.action = ?', Event::PUSHED) }
  scope :with_remote_mirrors, -> { joins(:remote_mirrors).where(remote_mirrors: { enabled: true }).distinct }

  scope :active, -> { joins(:issues, :notes, :merge_requests).order('issues.created_at, notes.created_at, merge_requests.created_at DESC') }
  scope :abandoned, -> { where('projects.last_activity_at < ?', 6.months.ago) }

  state_machine :import_status, initial: :none do
    event :import_start do
      transition [:none, :finished] => :started
    end

    event :import_finish do
      transition started: :finished
    end

    event :import_fail do
      transition started: :failed
    end

    event :import_retry do
      transition failed: :started
    end

    state :started
    state :finished
    state :failed

<<<<<<< HEAD
    after_transition any => :finished, do: :clear_import_data

    after_transition started: :finished do |project, transaction|
      if project.mirror?
        timestamp = DateTime.now
        project.mirror_last_update_at = timestamp
        project.mirror_last_successful_update_at = timestamp
        project.save
      end

      if Gitlab.config.elasticsearch.enabled
        project.repository.index_blobs
        project.repository.index_commits
      end
    end

    after_transition started: :failed do |project, transaction|
      if project.mirror?
        project.update(mirror_last_update_at: DateTime.now)
      end
    end
=======
    after_transition any => :finished, do: :reset_cache_and_import_attrs
>>>>>>> de8c7ed1
  end

  class << self
    # Searches for a list of projects based on the query given in `query`.
    #
    # On PostgreSQL this method uses "ILIKE" to perform a case-insensitive
    # search. On MySQL a regular "LIKE" is used as it's already
    # case-insensitive.
    #
    # query - The search query as a String.
    def search(query)
      ptable  = arel_table
      ntable  = Namespace.arel_table
      pattern = "%#{query}%"

      projects = select(:id).where(
        ptable[:path].matches(pattern).
          or(ptable[:name].matches(pattern)).
          or(ptable[:description].matches(pattern))
      )

      # We explicitly remove any eager loading clauses as they're:
      #
      # 1. Not needed by this query
      # 2. Combined with .joins(:namespace) lead to all columns from the
      #    projects & namespaces tables being selected, leading to a SQL error
      #    due to the columns of all UNION'd queries no longer being the same.
      namespaces = select(:id).
        except(:includes).
        joins(:namespace).
        where(ntable[:name].matches(pattern))

      union = Gitlab::SQL::Union.new([projects, namespaces])

      where("projects.id IN (#{union.to_sql})")
    end

    def search_by_visibility(level)
      where(visibility_level: Gitlab::VisibilityLevel.const_get(level.upcase))
    end

    def search_by_title(query)
      pattern = "%#{query}%"
      table   = Project.arel_table

      non_archived.where(table[:name].matches(pattern))
    end

    def find_with_namespace(id)
      namespace_path, project_path = id.split('/', 2)

      return nil if !namespace_path || !project_path

      # Use of unscoped ensures we're not secretly adding any ORDER BYs, which
      # have a negative impact on performance (and aren't needed for this
      # query).
      projects = unscoped.
        joins(:namespace).
        iwhere('namespaces.path' => namespace_path)

      projects.find_by('projects.path' => project_path) ||
        projects.iwhere('projects.path' => project_path).take
    end

    def visibility_levels
      Gitlab::VisibilityLevel.options
    end

    def sort(method)
      if method == 'repository_size_desc'
        reorder(repository_size: :desc, id: :desc)
      else
        order_by(method)
      end
    end

    def reference_pattern
      name_pattern = Gitlab::Regex::NAMESPACE_REGEX_STR
      %r{(?<project>#{name_pattern}/#{name_pattern})}
    end

    def trending(since = 1.month.ago)
      # By counting in the JOIN we don't expose the GROUP BY to the outer query.
      # This means that calls such as "any?" and "count" just return a number of
      # the total count, instead of the counts grouped per project as a Hash.
      join_body = "INNER JOIN (
        SELECT project_id, COUNT(*) AS amount
        FROM notes
        WHERE created_at >= #{sanitize(since)}
        GROUP BY project_id
      ) join_note_counts ON projects.id = join_note_counts.project_id"

      joins(join_body).reorder('join_note_counts.amount DESC')
    end
  end

  def team
    @team ||= ProjectTeam.new(self)
  end

  def repository
    @repository ||= Repository.new(path_with_namespace, self)
  end

  def container_registry_repository
    return unless Gitlab.config.registry.enabled

    @container_registry_repository ||= begin
      token = Auth::ContainerRegistryAuthenticationService.full_access_token(path_with_namespace)
      url = Gitlab.config.registry.api_url
      host_port = Gitlab.config.registry.host_port
      registry = ContainerRegistry::Registry.new(url, token: token, path: host_port)
      registry.repository(path_with_namespace)
    end
  end

  def container_registry_repository_url
    if Gitlab.config.registry.enabled
      "#{Gitlab.config.registry.host_port}/#{path_with_namespace}"
    end
  end

  def has_container_registry_tags?
    return unless container_registry_repository

    container_registry_repository.tags.any?
  end

  def commit(id = 'HEAD')
    repository.commit(id)
  end

  def merge_base_commit(first_commit_id, second_commit_id)
    sha = repository.merge_base(first_commit_id, second_commit_id)
    repository.commit(sha) if sha
  end

  def saved?
    id && persisted?
  end

  def add_import_job
    if repository_exists?
      if mirror?
        RepositoryUpdateMirrorWorker.perform_async(self.id)
      end

      return
    end

    if forked?
      job_id = RepositoryForkWorker.perform_async(self.id, forked_from_project.path_with_namespace, self.namespace.path)
    else
      job_id = RepositoryImportWorker.perform_async(self.id)
    end

    if job_id
      Rails.logger.info "Import job started for #{path_with_namespace} with job ID #{job_id}"
    else
      Rails.logger.error "Import job failed to start for #{path_with_namespace}"
    end
  end

  def reset_cache_and_import_attrs
    update(import_error: nil)

    ProjectCacheWorker.perform_async(self.id)

    self.import_data.destroy if !mirror? && self.import_data
  end

  def import_url=(value)
    import_url = Gitlab::UrlSanitizer.new(value)
    create_or_update_import_data(credentials: import_url.credentials)
    super(import_url.sanitized_url)
  end

  def import_url
    if import_data && super
      import_url = Gitlab::UrlSanitizer.new(super, credentials: import_data.credentials)
      import_url.full_url
    else
      super
    end
  end

  def create_or_update_import_data(data: nil, credentials: nil)
    project_import_data = import_data || build_import_data
    if data
      project_import_data.data ||= {}
      project_import_data.data = project_import_data.data.merge(data)
    end
    if credentials
      project_import_data.credentials ||= {}
      project_import_data.credentials = project_import_data.credentials.merge(credentials)
    end

    project_import_data.save
  end

  def import?
    external_import? || forked?
  end

  def no_import?
    import_status == 'none'
  end

  def external_import?
    import_url.present?
  end

  def imported?
    import_finished?
  end

  def import_in_progress?
    import? && import_status == 'started'
  end

  def import_failed?
    import_status == 'failed'
  end

  def import_finished?
    import_status == 'finished'
  end

  def safe_import_url
    Gitlab::UrlSanitizer.new(import_url).masked_url
<<<<<<< HEAD
  end

  def mirror_updated?
    mirror? && self.mirror_last_update_at
  end

  def updating_mirror?
    mirror? && import_in_progress? && !empty_repo?
  end

  def mirror_last_update_status
    return unless mirror_updated?

    if self.mirror_last_update_at == self.mirror_last_successful_update_at
      :success
    else
      :failed
    end
  end

  def mirror_last_update_success?
    mirror_last_update_status == :success
  end

  def mirror_last_update_failed?
    mirror_last_update_status == :failed
  end

  def mirror_ever_updated_successfully?
    mirror_updated? && self.mirror_last_successful_update_at
  end

  def update_mirror
    return unless mirror?

    return if import_in_progress?

    if import_failed?
      import_retry
    else
      import_start
    end
  end

  def mark_import_as_failed(error_message)
    import_fail
    update_column(:import_error, Gitlab::UrlSanitizer.sanitize(error_message))
  end

  def has_remote_mirror?
    remote_mirrors.enabled.exists?
  end

  def updating_remote_mirror?
    remote_mirrors.enabled.started.exists?
  end

  def update_remote_mirrors
    remote_mirrors.each(&:sync)
  end

  def fetch_mirror
    return unless mirror?

    repository.fetch_upstream(self.import_url)
=======
>>>>>>> de8c7ed1
  end

  def check_limit
    unless creator.can_create_project? or namespace.kind == 'group'
      self.errors.add(:limit_reached, "Your project limit is #{creator.projects_limit} projects! Please contact your administrator to increase it")
    end
  rescue
    self.errors.add(:base, "Can't check your ability to create project")
  end

  def visibility_level_allowed_by_group
    return if visibility_level_allowed_by_group?

    level_name = Gitlab::VisibilityLevel.level_name(self.visibility_level).downcase
    group_level_name = Gitlab::VisibilityLevel.level_name(self.group.visibility_level).downcase
    self.errors.add(:visibility_level, "#{level_name} is not allowed in a #{group_level_name} group.")
  end

  def visibility_level_allowed_as_fork
    return if visibility_level_allowed_as_fork?

    level_name = Gitlab::VisibilityLevel.level_name(self.visibility_level).downcase
    self.errors.add(:visibility_level, "#{level_name} is not allowed since the fork source project has lower visibility.")
  end

  def to_param
    path
  end

  def to_reference(_from_project = nil)
    path_with_namespace
  end

  def web_url
    Gitlab::Routing.url_helpers.namespace_project_url(self.namespace, self)
  end

  def web_url_without_protocol
    web_url.split('://')[1]
  end

  def build_commit_note(commit)
    notes.new(commit_id: commit.id, noteable_type: 'Commit')
  end

  def last_activity
    last_event
  end

  def last_activity_date
    last_activity_at || updated_at
  end

  def project_id
    self.id
  end

  def get_issue(issue_id)
    if default_issues_tracker?
      issues.find_by(iid: issue_id)
    else
      ExternalIssue.new(issue_id, self)
    end
  end

  def issue_exists?(issue_id)
    get_issue(issue_id)
  end

  def default_issue_tracker
    gitlab_issue_tracker_service || create_gitlab_issue_tracker_service
  end

  def issues_tracker
    if external_issue_tracker
      external_issue_tracker
    else
      default_issue_tracker
    end
  end

  def default_issues_tracker?
    !external_issue_tracker
  end

  def external_issue_tracker
    return @external_issue_tracker if defined?(@external_issue_tracker)
    @external_issue_tracker ||=
      services.issue_trackers.active.without_defaults.first
  end

  def can_have_issues_tracker_id?
    self.issues_enabled && !self.default_issues_tracker?
  end

  def build_missing_services
    services_templates = Service.where(template: true)

    Service.available_services_names.each do |service_name|
      service = find_service(services, service_name)

      # If service is available but missing in db
      if service.nil?
        # We should check if template for the service exists
        template = find_service(services_templates, service_name)

        if template.nil?
          # If no template, we should create an instance. Ex `create_gitlab_ci_service`
          self.send :"create_#{service_name}_service"
        else
          Service.create_from_template(self.id, template)
        end
      end
    end
  end

  def create_labels
    Label.templates.each do |label|
      label = label.dup
      label.template = nil
      label.project_id = self.id
      label.save
    end
  end

  def find_service(list, name)
    list.find { |service| service.to_param == name }
  end

  def ci_services
    services.where(category: :ci)
  end

  def ci_service
    @ci_service ||= ci_services.reorder(nil).find_by(active: true)
  end

  def jira_tracker?
    issues_tracker.to_param == 'jira'
  end

  def redmine_tracker?
    issues_tracker.to_param == 'redmine'
  end

  def avatar_type
    unless self.avatar.image?
      self.errors.add :avatar, 'only images allowed'
    end
  end

  def avatar_in_git
    repository.avatar
  end

  def avatar_url
    if avatar.present?
      [gitlab_config.url, avatar.url].join
    elsif avatar_in_git
      Gitlab::Routing.url_helpers.namespace_project_avatar_url(namespace, self)
    end
  end

  # For compatibility with old code
  def code
    path
  end

  def items_for(entity)
    case entity
    when 'issue' then
      issues
    when 'merge_request' then
      merge_requests
    end
  end

  def send_move_instructions(old_path_with_namespace)
    # New project path needs to be committed to the DB or notification will
    # retrieve stale information
    run_after_commit { NotificationService.new.project_was_moved(self, old_path_with_namespace) }
  end

  def owner
    if group
      group
    else
      namespace.try(:owner)
    end
  end

  def project_member_by_name_or_email(name = nil, email = nil)
    user = users.find_by('name like ? or email like ?', name, email)
    project_members.where(user: user) if user
  end

  # Get Team Member record by user id
  def project_member_by_id(user_id)
    project_members.find_by(user_id: user_id)
  end

  def name_with_namespace
    @name_with_namespace ||= begin
                               if namespace
                                 namespace.human_name + ' / ' + name
                               else
                                 name
                               end
                             end
  end

  def path_with_namespace
    if namespace
      namespace.path + '/' + path
    else
      path
    end
  end

  def execute_hooks(data, hooks_scope = :push_hooks)
    hooks.send(hooks_scope).each do |hook|
      hook.async_execute(data, hooks_scope.to_s)
    end
    if group
      group.hooks.send(hooks_scope).each do |hook|
        hook.async_execute(data, hooks_scope.to_s)
      end
    end
  end

  def execute_services(data, hooks_scope = :push_hooks)
    # Call only service hooks that are active for this scope
    services.send(hooks_scope).each do |service|
      service.async_execute(data)
    end
  end

  def update_merge_requests(oldrev, newrev, ref, user)
    MergeRequests::RefreshService.new(self, user).
      execute(oldrev, newrev, ref)
  end

  def valid_repo?
    repository.exists?
  rescue
    errors.add(:path, 'Invalid repository path')
    false
  end

  def empty_repo?
    !repository.exists? || !repository.has_visible_content?
  end

  def repo
    repository.raw
  end

  def url_to_repo
    gitlab_shell.url_to_repo(path_with_namespace)
  end

  def namespace_dir
    namespace.try(:path) || ''
  end

  def repo_exists?
    @repo_exists ||= repository.exists?
  rescue
    @repo_exists = false
  end

  def open_branches
    # We're using a Set here as checking values in a large Set is faster than
    # checking values in a large Array.
    protected_set = Set.new(protected_branch_names)

    repository.branches.reject do |branch|
      protected_set.include?(branch.name)
    end
  end

  def protected_branch_names
    @protected_branch_names ||= protected_branches.pluck(:name)
  end

  def root_ref?(branch)
    repository.root_ref == branch
  end

  def ssh_url_to_repo
    url_to_repo
  end

  def http_url_to_repo
    "#{web_url}.git"
  end

  # No need to have a Kerberos Web url. Kerberos URL will be used only to clone
  def kerberos_url_to_repo
    "#{Gitlab.config.build_gitlab_kerberos_url + Gitlab::Application.routes.url_helpers.namespace_project_path(self.namespace, self)}.git"
  end

  # Check if current branch name is marked as protected in the system
  def protected_branch?(branch_name)
    protected_branch_names.include?(branch_name)
  end

  def developers_can_push_to_protected_branch?(branch_name)
    protected_branches.any? { |pb| pb.name == branch_name && pb.developers_can_push }
  end

  def forked?
    !(forked_project_link.nil? || forked_project_link.forked_from_project.nil?)
  end

  def personal?
    !group
  end

  def rename_repo
    path_was = previous_changes['path'].first
    old_path_with_namespace = File.join(namespace_dir, path_was)
    new_path_with_namespace = File.join(namespace_dir, path)

    expire_caches_before_rename(old_path_with_namespace)

    if has_container_registry_tags?
      # we currently doesn't support renaming repository if it contains tags in container registry
      raise Exception.new('Project cannot be renamed, because tags are present in its container registry')
    end

    if gitlab_shell.mv_repository(old_path_with_namespace, new_path_with_namespace)
      # If repository moved successfully we need to send update instructions to users.
      # However we cannot allow rollback since we moved repository
      # So we basically we mute exceptions in next actions
      begin
        gitlab_shell.mv_repository("#{old_path_with_namespace}.wiki", "#{new_path_with_namespace}.wiki")
        send_move_instructions(old_path_with_namespace)
        reset_events_cache

        @old_path_with_namespace = old_path_with_namespace

        SystemHooksService.new.execute_hooks_for(self, :rename)

        @repository = nil
      rescue
        # Returning false does not rollback after_* transaction but gives
        # us information about failing some of tasks
        false
      end
    else
      # if we cannot move namespace directory we should rollback
      # db changes in order to prevent out of sync between db and fs
      raise Exception.new('repository cannot be renamed')
    end

    Gitlab::UploadsTransfer.new.rename_project(path_was, path, namespace.path)
    Gitlab::PagesTransfer.new.rename_project(path_was, path, namespace.path)
  end

  # Expires various caches before a project is renamed.
  def expire_caches_before_rename(old_path)
    repo = Repository.new(old_path, self)
    wiki = Repository.new("#{old_path}.wiki", self)

    if repo.exists?
      repo.before_delete
    end

    if wiki.exists?
      wiki.before_delete
    end
  end

  def hook_attrs(backward: true)
    attrs = {
      name: name,
      description: description,
      web_url: web_url,
      avatar_url: avatar_url,
      git_ssh_url: ssh_url_to_repo,
      git_http_url: http_url_to_repo,
      namespace: namespace.name,
      visibility_level: visibility_level,
      path_with_namespace: path_with_namespace,
      default_branch: default_branch,
    }

    # Backward compatibility
    if backward
      attrs.merge!({
                    homepage: web_url,
                    url: url_to_repo,
                    ssh_url: ssh_url_to_repo,
                    http_url: http_url_to_repo
                  })
    end

    attrs
  end

  # Reset events cache related to this project
  #
  # Since we do cache @event we need to reset cache in special cases:
  # * when project was moved
  # * when project was renamed
  # * when the project avatar changes
  # Events cache stored like  events/23-20130109142513.
  # The cache key includes updated_at timestamp.
  # Thus it will automatically generate a new fragment
  # when the event is updated because the key changes.
  def reset_events_cache
    Event.where(project_id: self.id).
      order('id DESC').limit(100).
      update_all(updated_at: Time.now)
  end

  def project_member(user)
    project_members.find_by(user_id: user)
  end

  def default_branch
    @default_branch ||= repository.root_ref if repository.exists?
  end

  def reload_default_branch
    @default_branch = nil
    default_branch
  end

  def visibility_level_field
    visibility_level
  end

  def archive!
    update_attribute(:archived, true)
  end

  def unarchive!
    update_attribute(:archived, false)
  end

  def change_head(branch)
    repository.before_change_head
    repository.rugged.references.create('HEAD',
                                        "refs/heads/#{branch}",
                                        force: true)
    repository.copy_gitattributes(branch)
    reload_default_branch
  end

  def forked_from?(project)
    forked? && project == forked_from_project
  end

  def update_repository_size
    update_attribute(:repository_size, repository.size)
  end

  def update_commit_count
    update_attribute(:commit_count, repository.commit_count)
  end

  def forks_count
    forks.count
  end

  def find_label(name)
    labels.find_by(name: name)
  end

  def origin_merge_requests
    merge_requests.where(source_project_id: self.id)
  end

  def group_ldap_synced?
    if group
      group.ldap_synced?
    else
      false
    end
  end

  def create_repository
    # Forked import is handled asynchronously
    unless forked?
      if gitlab_shell.add_repository(path_with_namespace)
        repository.after_create
        true
      else
        errors.add(:base, 'Failed to create repository via gitlab-shell')
        false
      end
    end
  end

  def repository_exists?
    !!repository.exists?
  end

  def create_wiki
    ProjectWiki.new(self, self.owner).wiki
    true
  rescue ProjectWiki::CouldNotCreateWikiError
    errors.add(:base, 'Failed create wiki')
    false
  end

  def wiki
    @wiki ||= ProjectWiki.new(self, self.owner)
  end

  def reference_issue_tracker?
    default_issues_tracker? || jira_tracker_active?
  end

  def jira_tracker_active?
    jira_tracker? && jira_service.active
  end

  def approver_ids=(value)
    value.split(",").map(&:strip).each do |user_id|
      approvers.find_or_create_by(user_id: user_id, target_id: id)
    end
  end

  def allowed_to_share_with_group?
    !namespace.share_with_group_lock
  end

  def ci_commit(sha, ref)
    ci_commits.order(id: :desc).find_by(sha: sha, ref: ref)
  end

  def ensure_ci_commit(sha, ref)
    ci_commit(sha, ref) || ci_commits.create(sha: sha, ref: ref)
  end

  def enable_ci
    self.builds_enabled = true
  end

  def any_runners?(&block)
    if runners.active.any?(&block)
      return true
    end

    shared_runners_enabled? && Ci::Runner.shared.active.any?(&block)
  end

  def valid_runners_token? token
    self.runners_token && ActiveSupport::SecurityUtils.variable_size_secure_compare(token, self.runners_token)
  end

  # TODO (ayufan): For now we use runners_token (backward compatibility)
  # In 8.4 every build will have its own individual token valid for time of build
  def valid_build_token? token
    self.builds_enabled? && self.runners_token && ActiveSupport::SecurityUtils.variable_size_secure_compare(token, self.runners_token)
  end

  def build_coverage_enabled?
    build_coverage_regex.present?
  end

  def build_timeout_in_minutes
    build_timeout / 60
  end

  def build_timeout_in_minutes=(value)
    self.build_timeout = value.to_i * 60
  end

  def open_issues_count
    issues.opened.count
  end

  def visibility_level_allowed_as_fork?(level = self.visibility_level)
    return true unless forked?

    # self.forked_from_project will be nil before the project is saved, so
    # we need to go through the relation
    original_project = forked_project_link.forked_from_project
    return true unless original_project

    level <= original_project.visibility_level
  end

  def visibility_level_allowed_by_group?(level = self.visibility_level)
    return true unless group

    level <= group.visibility_level
  end

  def visibility_level_allowed?(level = self.visibility_level)
    visibility_level_allowed_as_fork?(level) && visibility_level_allowed_by_group?(level)
  end

  def runners_token
    ensure_runners_token!
  end

  def pages_deployed?
    Dir.exist?(public_pages_path)
  end

  def schedule_delete!(user_id, params)
    # Queue this task for after the commit, so once we mark pending_delete it will run
    run_after_commit { ProjectDestroyWorker.perform_async(id, user_id, params) }

    update_attribute(:pending_delete, true)
  end

  def pages_url
    # The hostname always needs to be in downcased
    # All web servers convert hostname to lowercase
    host = "#{namespace.path}.#{Settings.pages.host}".downcase

    # The host in URL always needs to be downcased
    url = Gitlab.config.pages.url.sub(/^https?:\/\//) do |prefix|
      "#{prefix}#{namespace.path}."
    end.downcase

    # If the project path is the same as host, we serve it as group page
    return url if host == path

    "#{url}/#{path}"
  end

  def pages_path
    File.join(Settings.pages.path, path_with_namespace)
  end

  def public_pages_path
    File.join(pages_path, 'public')
  end

  def remove_pages
    # 1. We rename pages to temporary directory
    # 2. We wait 5 minutes, due to NFS caching
    # 3. We asynchronously remove pages with force
    temp_path = "#{path}.#{SecureRandom.hex}.deleted"

    if Gitlab::PagesTransfer.new.rename_project(path, temp_path, namespace.path)
      PagesWorker.perform_in(5.minutes, :remove, namespace.path, temp_path)
    end
  end

  def merge_method
    if self.merge_requests_ff_only_enabled
      :ff
    elsif self.merge_requests_rebase_enabled
      :rebase_merge
    else
      :merge
    end
  end

  def merge_method=(method)
    case method.to_s
    when "ff"
      self.merge_requests_ff_only_enabled = true
      self.merge_requests_rebase_enabled = true
    when "rebase_merge"
      self.merge_requests_ff_only_enabled = false
      self.merge_requests_rebase_enabled = true
    when "merge"
      self.merge_requests_ff_only_enabled = false
      self.merge_requests_rebase_enabled = false
    end
  end

  def ff_merge_must_be_possible?
    self.merge_requests_ff_only_enabled || self.merge_requests_rebase_enabled
  end

  def import_url_updated?
    # check if import_url has been updated and it's not just the first assignment
    import_url_changed? && changes['import_url'].first
  end

  private

  def update_forks_visibility_level
    return unless visibility_level < visibility_level_was

    forks.each do |forked_project|
      if forked_project.visibility_level > visibility_level
        forked_project.visibility_level = visibility_level
        forked_project.save!
      end
    end
  end

  def remove_mirror_repository_reference
    repository.remove_remote(Repository::MIRROR_REMOTE)
  end

  def import_url_availability
    if remote_mirrors.find_by(url: import_url)
      errors.add(:import_url, 'is already in use by a remote mirror')
    end
  end

  def mark_remote_mirrors_for_removal
    remote_mirrors.each(&:mark_for_delete_if_blank_url)
  end
end<|MERGE_RESOLUTION|>--- conflicted
+++ resolved
@@ -216,8 +216,7 @@
     state :finished
     state :failed
 
-<<<<<<< HEAD
-    after_transition any => :finished, do: :clear_import_data
+    after_transition any => :finished, do: :reset_cache_and_import_attrs
 
     after_transition started: :finished do |project, transaction|
       if project.mirror?
@@ -238,9 +237,6 @@
         project.update(mirror_last_update_at: DateTime.now)
       end
     end
-=======
-    after_transition any => :finished, do: :reset_cache_and_import_attrs
->>>>>>> de8c7ed1
   end
 
   class << self
@@ -471,7 +467,6 @@
 
   def safe_import_url
     Gitlab::UrlSanitizer.new(import_url).masked_url
-<<<<<<< HEAD
   end
 
   def mirror_updated?
@@ -537,8 +532,6 @@
     return unless mirror?
 
     repository.fetch_upstream(self.import_url)
-=======
->>>>>>> de8c7ed1
   end
 
   def check_limit
