require 'carrierwave/orm/activerecord'

# Contains methods common to both GitLab CE and EE.
# All EE methods should be in `EE::Group` only.
class Group < Namespace
  include EE::Group
  include Gitlab::ConfigHelper
  include AfterCommitQueue
  include AccessRequestable
  include Avatarable
  include Referable
  include SelectForProjectAuthorization
  include LoadedInGroupList
  include GroupDescendant
  include TokenAuthenticatable

  has_many :group_members, -> { where(requested_at: nil) }, dependent: :destroy, as: :source # rubocop:disable Cop/ActiveRecordDependent
  alias_method :members, :group_members
  has_many :users, through: :group_members
  has_many :owners,
    -> { where(members: { access_level: Gitlab::Access::OWNER }) },
    through: :group_members,
    source: :user

  has_many :requesters, -> { where.not(requested_at: nil) }, dependent: :destroy, as: :source, class_name: 'GroupMember' # rubocop:disable Cop/ActiveRecordDependent
  has_many :members_and_requesters, as: :source, class_name: 'GroupMember'

  has_many :milestones
  has_many :project_group_links, dependent: :destroy # rubocop:disable Cop/ActiveRecordDependent
  has_many :shared_projects, through: :project_group_links, source: :project
  has_many :notification_settings, dependent: :destroy, as: :source # rubocop:disable Cop/ActiveRecordDependent
  has_many :labels, class_name: 'GroupLabel'
  has_many :variables, class_name: 'Ci::GroupVariable'
  has_many :custom_attributes, class_name: 'GroupCustomAttribute'

  has_many :ldap_group_links, foreign_key: 'group_id', dependent: :destroy # rubocop:disable Cop/ActiveRecordDependent
  has_many :hooks, dependent: :destroy, class_name: 'GroupHook' # rubocop:disable Cop/ActiveRecordDependent
  has_many :uploads, as: :model, dependent: :destroy # rubocop:disable Cop/ActiveRecordDependent

  has_many :boards

  # We cannot simply set `has_many :audit_events, as: :entity, dependent: :destroy`
  # here since Group inherits from Namespace, the entity_type would be set to `Namespace`.
  has_many :audit_events, -> { where(entity_type: Group) }, foreign_key: 'entity_id'
  has_many :badges, class_name: 'GroupBadge'

  accepts_nested_attributes_for :variables, allow_destroy: true

  validate :visibility_level_allowed_by_projects
  validate :visibility_level_allowed_by_sub_groups
  validate :visibility_level_allowed_by_parent
  validates :variables, variable_duplicates: true

  validates :two_factor_grace_period, presence: true, numericality: { greater_than_or_equal_to: 0 }

  validates :repository_size_limit,
            numericality: { only_integer: true, greater_than_or_equal_to: 0, allow_nil: true }

<<<<<<< HEAD
=======
  add_authentication_token_field :runners_token

>>>>>>> 546a3b0e
  after_create :post_create_hook
  after_destroy :post_destroy_hook
  after_save :update_two_factor_requirement
  after_update :path_changed_hook, if: :path_changed?

  scope :where_group_links_with_provider, ->(provider) do
    joins(:ldap_group_links).where(ldap_group_links: { provider: provider })
  end

  class << self
    def supports_nested_groups?
      Gitlab::Database.postgresql?
    end

    def sort_by_attribute(method)
      if method == 'storage_size_desc'
        # storage_size is a virtual column so we need to
        # pass a string to avoid AR adding the table name
        reorder('storage_size DESC, namespaces.id DESC')
      else
        order_by(method)
      end
    end

    def reference_prefix
      User.reference_prefix
    end

    def reference_pattern
      User.reference_pattern
    end

    def visible_to_user(user)
      where(id: user.authorized_groups.select(:id).reorder(nil))
    end

    def select_for_project_authorization
      if current_scope.joins_values.include?(:shared_projects)
        joins('INNER JOIN namespaces project_namespace ON project_namespace.id = projects.namespace_id')
          .where('project_namespace.share_with_group_lock = ?',  false)
          .select("projects.id AS project_id, LEAST(project_group_links.group_access, members.access_level) AS access_level")
      else
        super
      end
    end
  end

  def to_reference(_from = nil, full: nil)
    "#{self.class.reference_prefix}#{full_path}"
  end

  def web_url
    Gitlab::Routing.url_helpers.group_canonical_url(self)
  end

  def human_name
    full_name
  end

  def visibility_level_allowed_by_parent?(level = self.visibility_level)
    return true unless parent_id && parent_id.nonzero?

    level <= parent.visibility_level
  end

  def visibility_level_allowed_by_projects?(level = self.visibility_level)
    !projects.where('visibility_level > ?', level).exists?
  end

  def visibility_level_allowed_by_sub_groups?(level = self.visibility_level)
    !children.where('visibility_level > ?', level).exists?
  end

  def visibility_level_allowed?(level = self.visibility_level)
    visibility_level_allowed_by_parent?(level) &&
      visibility_level_allowed_by_projects?(level) &&
      visibility_level_allowed_by_sub_groups?(level)
  end

  def lfs_enabled?
    return false unless Gitlab.config.lfs.enabled
    return Gitlab.config.lfs.enabled if self[:lfs_enabled].nil?

    self[:lfs_enabled]
  end

  def owned_by?(user)
    owners.include?(user)
  end

  def add_users(users, access_level, current_user: nil, expires_at: nil)
    GroupMember.add_users(
      self,
      users,
      access_level,
      current_user: current_user,
      expires_at: expires_at
    )
  end

  def add_user(user, access_level, current_user: nil, expires_at: nil, ldap: false)
    GroupMember.add_user(
      self,
      user,
      access_level,
      current_user: current_user,
      expires_at: expires_at,
      ldap: ldap
    )
  end

  def add_guest(user, current_user = nil)
    add_user(user, :guest, current_user: current_user)
  end

  def add_reporter(user, current_user = nil)
    add_user(user, :reporter, current_user: current_user)
  end

  def add_developer(user, current_user = nil)
    add_user(user, :developer, current_user: current_user)
  end

  def add_master(user, current_user = nil)
    add_user(user, :master, current_user: current_user)
  end

  def add_owner(user, current_user = nil)
    add_user(user, :owner, current_user: current_user)
  end

  def member?(user, min_access_level = Gitlab::Access::GUEST)
    return false unless user

    max_member_access_for_user(user) >= min_access_level
  end

  def has_owner?(user)
    return false unless user

    members_with_parents.owners.where(user_id: user).any?
  end

  def has_master?(user)
    return false unless user

    members_with_parents.masters.where(user_id: user).any?
  end

  # Check if user is a last owner of the group.
  # Parent owners are ignored for nested groups.
  def last_owner?(user)
    owners.include?(user) && owners.size == 1
  end

  def human_ldap_access
    Gitlab::Access.options_with_owner.key ldap_access
  end

  # NOTE: Backwards compatibility with old ldap situation
  def ldap_cn
    ldap_group_links.first.try(:cn)
  end

  def ldap_access
    ldap_group_links.first.try(:group_access)
  end

  def ldap_synced?
    Gitlab.config.ldap.enabled && ldap_group_links.any?(&:active?)
  end

  def post_create_hook
    Gitlab::AppLogger.info("Group \"#{name}\" was created")

    system_hook_service.execute_hooks_for(self, :create)
  end

  def post_destroy_hook
    Gitlab::AppLogger.info("Group \"#{name}\" was removed")

    system_hook_service.execute_hooks_for(self, :destroy)
  end

  def actual_size_limit
    return Gitlab::CurrentSettings.repository_size_limit if repository_size_limit.nil?

    repository_size_limit
  end

  def system_hook_service
    SystemHooksService.new
  end

  def first_non_empty_project
    projects.detect { |project| !project.empty_repo? }
  end

  def refresh_members_authorized_projects(blocking: true)
    UserProjectAccessChangedService.new(user_ids_for_project_authorizations)
      .execute(blocking: blocking)
  end

  def user_ids_for_project_authorizations
    members_with_parents.pluck(:user_id)
  end

  def members_with_parents
    # Avoids an unnecessary SELECT when the group has no parents
    source_ids =
      if parent_id
        self_and_ancestors.reorder(nil).select(:id)
      else
        id
      end

    GroupMember
      .active_without_invites_and_requests
      .where(source_id: source_ids)
  end

  def members_with_descendants
    GroupMember
      .active_without_invites_and_requests
      .where(source_id: self_and_descendants.reorder(nil).select(:id))
  end

  # Returns all members that are part of the group, it's subgroups, and ancestor groups
  def direct_and_indirect_members
    GroupMember
      .active_without_invites_and_requests
      .where(source_id: self_and_hierarchy.reorder(nil).select(:id))
  end

  def users_with_parents
    User
      .where(id: members_with_parents.select(:user_id))
      .reorder(nil)
  end

  def users_with_descendants
    User
      .where(id: members_with_descendants.select(:user_id))
      .reorder(nil)
  end

  # Returns all users that are members of the group because:
  # 1. They belong to the group
  # 2. They belong to a project that belongs to the group
  # 3. They belong to a sub-group or project in such sub-group
  # 4. They belong to an ancestor group
  def direct_and_indirect_users
    union = Gitlab::SQL::Union.new([
      User
        .where(id: direct_and_indirect_members.select(:user_id))
        .reorder(nil),
      project_users_with_descendants
    ])

    User.from("(#{union.to_sql}) #{User.table_name}")
  end

  # Returns all users that are members of projects
  # belonging to the current group or sub-groups
  def project_users_with_descendants
    User
      .joins(projects: :group)
      .where(namespaces: { id: self_and_descendants.select(:id) })
  end

  def max_member_access_for_user(user)
    return GroupMember::OWNER if user.admin?

    members_with_parents
      .where(user_id: user)
      .reorder(access_level: :desc)
      .first&.
      access_level || GroupMember::NO_ACCESS
  end

  def mattermost_team_params
    max_length = 59

    {
      name: path[0..max_length],
      display_name: name[0..max_length],
      type: public? ? 'O' : 'I' # Open vs Invite-only
    }
  end

  def secret_variables_for(ref, project)
    list_of_ids = [self] + ancestors
    variables = Ci::GroupVariable.where(group: list_of_ids)
    variables = variables.unprotected unless project.protected_for?(ref)
    variables = variables.group_by(&:group_id)
    list_of_ids.reverse.map { |group| variables[group.id] }.compact.flatten
  end

  def group_member(user)
    if group_members.loaded?
      group_members.find { |gm| gm.user_id == user.id }
    else
      group_members.find_by(user_id: user)
    end
  end

  def hashed_storage?(_feature)
    false
  end

  def refresh_project_authorizations
    refresh_members_authorized_projects(blocking: false)
  end

  # each existing group needs to have a `runners_token`.
  # we do this on read since migrating all existing groups is not a feasible
  # solution.
  def runners_token
    ensure_runners_token!
  end

  private

  def update_two_factor_requirement
    return unless require_two_factor_authentication_changed? || two_factor_grace_period_changed?

    users.find_each(&:update_two_factor_requirement)
  end

  def path_changed_hook
    system_hook_service.execute_hooks_for(self, :rename)
  end

  def visibility_level_allowed_by_parent
    return if visibility_level_allowed_by_parent?

    errors.add(:visibility_level, "#{visibility} is not allowed since the parent group has a #{parent.visibility} visibility.")
  end

  def visibility_level_allowed_by_projects
    return if visibility_level_allowed_by_projects?

    errors.add(:visibility_level, "#{visibility} is not allowed since this group contains projects with higher visibility.")
  end

  def visibility_level_allowed_by_sub_groups
    return if visibility_level_allowed_by_sub_groups?

    errors.add(:visibility_level, "#{visibility} is not allowed since there are sub-groups with higher visibility.")
  end
end<|MERGE_RESOLUTION|>--- conflicted
+++ resolved
@@ -56,11 +56,8 @@
   validates :repository_size_limit,
             numericality: { only_integer: true, greater_than_or_equal_to: 0, allow_nil: true }
 
-<<<<<<< HEAD
-=======
   add_authentication_token_field :runners_token
 
->>>>>>> 546a3b0e
   after_create :post_create_hook
   after_destroy :post_destroy_hook
   after_save :update_two_factor_requirement
