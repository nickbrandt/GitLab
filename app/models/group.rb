require 'carrierwave/orm/activerecord'

class Group < Namespace
  include Gitlab::ConfigHelper
  include AfterCommitQueue
  include AccessRequestable
  include Avatarable
  include Referable
  include SelectForProjectAuthorization
  include LoadedInGroupList
  include GroupDescendant

  has_many :group_members, -> { where(requested_at: nil) }, dependent: :destroy, as: :source # rubocop:disable Cop/ActiveRecordDependent
  alias_method :members, :group_members
  has_many :users, through: :group_members
  has_many :owners,
    -> { where(members: { access_level: Gitlab::Access::OWNER }) },
    through: :group_members,
    source: :user

  has_many :requesters, -> { where.not(requested_at: nil) }, dependent: :destroy, as: :source, class_name: 'GroupMember' # rubocop:disable Cop/ActiveRecordDependent
  has_many :members_and_requesters, as: :source, class_name: 'GroupMember'

  has_many :milestones
  has_many :project_group_links, dependent: :destroy # rubocop:disable Cop/ActiveRecordDependent
  has_many :shared_projects, through: :project_group_links, source: :project
  has_many :notification_settings, dependent: :destroy, as: :source # rubocop:disable Cop/ActiveRecordDependent
  has_many :labels, class_name: 'GroupLabel'
  has_many :variables, class_name: 'Ci::GroupVariable'
  has_many :custom_attributes, class_name: 'GroupCustomAttribute'

  has_many :uploads, as: :model, dependent: :destroy # rubocop:disable Cop/ActiveRecordDependent

<<<<<<< HEAD
  has_many :boards
=======
  has_many :badges, class_name: 'GroupBadge'
>>>>>>> 9a8f5a2b

  accepts_nested_attributes_for :variables, allow_destroy: true

  validate :visibility_level_allowed_by_projects
  validate :visibility_level_allowed_by_sub_groups
  validate :visibility_level_allowed_by_parent
  validates :variables, variable_duplicates: true

  validates :two_factor_grace_period, presence: true, numericality: { greater_than_or_equal_to: 0 }

  after_create :post_create_hook
  after_destroy :post_destroy_hook
  after_save :update_two_factor_requirement
  after_update :path_changed_hook, if: :path_changed?

  class << self
    def supports_nested_groups?
      Gitlab::Database.postgresql?
    end

    def sort(method)
      if method == 'storage_size_desc'
        # storage_size is a virtual column so we need to
        # pass a string to avoid AR adding the table name
        reorder('storage_size DESC, namespaces.id DESC')
      else
        order_by(method)
      end
    end

    def reference_prefix
      User.reference_prefix
    end

    def reference_pattern
      User.reference_pattern
    end

    def visible_to_user(user)
      where(id: user.authorized_groups.select(:id).reorder(nil))
    end

    def select_for_project_authorization
      if current_scope.joins_values.include?(:shared_projects)
        joins('INNER JOIN namespaces project_namespace ON project_namespace.id = projects.namespace_id')
          .where('project_namespace.share_with_group_lock = ?',  false)
          .select("projects.id AS project_id, LEAST(project_group_links.group_access, members.access_level) AS access_level")
      else
        super
      end
    end
  end

  def to_reference(_from = nil, full: nil)
    "#{self.class.reference_prefix}#{full_path}"
  end

  def web_url
    Gitlab::Routing.url_helpers.group_canonical_url(self)
  end

  def human_name
    full_name
  end

  def visibility_level_allowed_by_parent?(level = self.visibility_level)
    return true unless parent_id && parent_id.nonzero?

    level <= parent.visibility_level
  end

  def visibility_level_allowed_by_projects?(level = self.visibility_level)
    !projects.where('visibility_level > ?', level).exists?
  end

  def visibility_level_allowed_by_sub_groups?(level = self.visibility_level)
    !children.where('visibility_level > ?', level).exists?
  end

  def visibility_level_allowed?(level = self.visibility_level)
    visibility_level_allowed_by_parent?(level) &&
      visibility_level_allowed_by_projects?(level) &&
      visibility_level_allowed_by_sub_groups?(level)
  end

  def lfs_enabled?
    return false unless Gitlab.config.lfs.enabled
    return Gitlab.config.lfs.enabled if self[:lfs_enabled].nil?

    self[:lfs_enabled]
  end

  def add_users(users, access_level, current_user: nil, expires_at: nil)
    GroupMember.add_users(
      self,
      users,
      access_level,
      current_user: current_user,
      expires_at: expires_at
    )
  end

  def add_user(user, access_level, current_user: nil, expires_at: nil)
    GroupMember.add_user(
      self,
      user,
      access_level,
      current_user: current_user,
      expires_at: expires_at
    )
  end

  def add_guest(user, current_user = nil)
    add_user(user, :guest, current_user: current_user)
  end

  def add_reporter(user, current_user = nil)
    add_user(user, :reporter, current_user: current_user)
  end

  def add_developer(user, current_user = nil)
    add_user(user, :developer, current_user: current_user)
  end

  def add_master(user, current_user = nil)
    add_user(user, :master, current_user: current_user)
  end

  def add_owner(user, current_user = nil)
    add_user(user, :owner, current_user: current_user)
  end

  def member?(user, min_access_level = Gitlab::Access::GUEST)
    return false unless user

    max_member_access_for_user(user) >= min_access_level
  end

  def has_owner?(user)
    return false unless user

    members_with_parents.owners.where(user_id: user).any?
  end

  def has_master?(user)
    return false unless user

    members_with_parents.masters.where(user_id: user).any?
  end

  # Check if user is a last owner of the group.
  # Parent owners are ignored for nested groups.
  def last_owner?(user)
    owners.include?(user) && owners.size == 1
  end

  def avatar_type
    unless self.avatar.image?
      self.errors.add :avatar, "only images allowed"
    end
  end

  def post_create_hook
    Gitlab::AppLogger.info("Group \"#{name}\" was created")

    system_hook_service.execute_hooks_for(self, :create)
  end

  def post_destroy_hook
    Gitlab::AppLogger.info("Group \"#{name}\" was removed")

    system_hook_service.execute_hooks_for(self, :destroy)
  end

  def system_hook_service
    SystemHooksService.new
  end

  def refresh_members_authorized_projects(blocking: true)
    UserProjectAccessChangedService.new(user_ids_for_project_authorizations)
      .execute(blocking: blocking)
  end

  def user_ids_for_project_authorizations
    members_with_parents.pluck(:user_id)
  end

  def members_with_parents
    # Avoids an unnecessary SELECT when the group has no parents
    source_ids =
      if parent_id
        self_and_ancestors.reorder(nil).select(:id)
      else
        id
      end

    GroupMember
      .active_without_invites
      .where(source_id: source_ids)
  end

  def members_with_descendants
    GroupMember
      .active_without_invites
      .where(source_id: self_and_descendants.reorder(nil).select(:id))
  end

  def users_with_parents
    User
      .where(id: members_with_parents.select(:user_id))
      .reorder(nil)
  end

  def users_with_descendants
    User
      .where(id: members_with_descendants.select(:user_id))
      .reorder(nil)
  end

  def max_member_access_for_user(user)
    return GroupMember::OWNER if user.admin?

    members_with_parents
      .where(user_id: user)
      .reorder(access_level: :desc)
      .first&.
      access_level || GroupMember::NO_ACCESS
  end

  def mattermost_team_params
    max_length = 59

    {
      name: path[0..max_length],
      display_name: name[0..max_length],
      type: public? ? 'O' : 'I' # Open vs Invite-only
    }
  end

  def secret_variables_for(ref, project)
    list_of_ids = [self] + ancestors
    variables = Ci::GroupVariable.where(group: list_of_ids)
    variables = variables.unprotected unless project.protected_for?(ref)
    variables = variables.group_by(&:group_id)
    list_of_ids.reverse.map { |group| variables[group.id] }.compact.flatten
  end

  def group_member(user)
    if group_members.loaded?
      group_members.find { |gm| gm.user_id == user.id }
    else
      group_members.find_by(user_id: user)
    end
  end

  def hashed_storage?(_feature)
    false
  end

  private

  def update_two_factor_requirement
    return unless require_two_factor_authentication_changed? || two_factor_grace_period_changed?

    users.find_each(&:update_two_factor_requirement)
  end

  def path_changed_hook
    system_hook_service.execute_hooks_for(self, :rename)
  end

  def visibility_level_allowed_by_parent
    return if visibility_level_allowed_by_parent?

    errors.add(:visibility_level, "#{visibility} is not allowed since the parent group has a #{parent.visibility} visibility.")
  end

  def visibility_level_allowed_by_projects
    return if visibility_level_allowed_by_projects?

    errors.add(:visibility_level, "#{visibility} is not allowed since this group contains projects with higher visibility.")
  end

  def visibility_level_allowed_by_sub_groups
    return if visibility_level_allowed_by_sub_groups?

    errors.add(:visibility_level, "#{visibility} is not allowed since there are sub-groups with higher visibility.")
  end
end<|MERGE_RESOLUTION|>--- conflicted
+++ resolved
@@ -31,11 +31,8 @@
 
   has_many :uploads, as: :model, dependent: :destroy # rubocop:disable Cop/ActiveRecordDependent
 
-<<<<<<< HEAD
   has_many :boards
-=======
   has_many :badges, class_name: 'GroupBadge'
->>>>>>> 9a8f5a2b
 
   accepts_nested_attributes_for :variables, allow_destroy: true
 
