# == Schema Information
#
# Table name: namespaces
#
#  id          :integer          not null, primary key
#  name        :string(255)      not null
#  path        :string(255)      not null
#  owner_id    :integer
#  created_at  :datetime
#  updated_at  :datetime
#  type        :string(255)
#  description :string(255)      default(""), not null
#  avatar      :string(255)
#  public      :boolean          default(FALSE)
#

require 'carrierwave/orm/activerecord'
require 'file_size_validator'

class Group < Namespace
  include Gitlab::ConfigHelper
  include Referable
  
  has_many :group_members, dependent: :destroy, as: :source, class_name: 'GroupMember'
  alias_method :members, :group_members
  has_many :users, through: :group_members
  has_many :project_group_links, dependent: :destroy
  has_many :shared_projects, through: :project_group_links, source: :project
  has_many :ldap_group_links, foreign_key: 'group_id', dependent: :destroy
  has_many :hooks, dependent: :destroy, class_name: 'GroupHook'

  validate :avatar_type, if: ->(user) { user.avatar.present? && user.avatar_changed? }
  validates :avatar, file_size: { maximum: 200.kilobytes.to_i }

  mount_uploader :avatar, AvatarUploader

  after_create :post_create_hook
  after_destroy :post_destroy_hook

  class << self
    def search(query)
      where("LOWER(namespaces.name) LIKE :query or LOWER(namespaces.path) LIKE :query", query: "%#{query.downcase}%")
    end

    def sort(method)
      order_by(method)
    end

    def reference_prefix
      User.reference_prefix
    end

    def reference_pattern
      User.reference_pattern
    end

    def visible_to_user(user)
      where(id: user.authorized_groups.select(:id).reorder(nil))
    end
  end

  def to_reference(_from_project = nil)
    "#{self.class.reference_prefix}#{name}"
  end

  def human_name
    name
  end

  def avatar_url(size = nil)
    if avatar.present?
      [gitlab_config.url, avatar.url].join
    end
  end

  def owners
    @owners ||= group_members.owners.includes(:user).map(&:user)
  end

  def add_users(user_ids, access_level, current_user = nil, skip_notification: false)
    user_ids.each do |user_id|
      Member.add_user(self.group_members, user_id, access_level, current_user, skip_notification: skip_notification)
    end
  end

  def add_user(user, access_level, current_user = nil, skip_notification: false)
    add_users([user], access_level, current_user, skip_notification: skip_notification)
  end

  def add_owner(user, current_user = nil, skip_notification: false)
    self.add_user(user, Gitlab::Access::OWNER, current_user, skip_notification: skip_notification)
  end

  def add_guest(user, current_user = nil)
    add_user(user, Gitlab::Access::GUEST, current_user)
  end

  def add_reporter(user, current_user = nil)
    add_user(user, Gitlab::Access::REPORTER, current_user)
  end

  def add_developer(user, current_user = nil)
    add_user(user, Gitlab::Access::DEVELOPER, current_user)
  end

  def add_master(user, current_user = nil)
    add_user(user, Gitlab::Access::MASTER, current_user)
  end

  def has_owner?(user)
    owners.include?(user)
  end

  def has_master?(user)
    members.masters.where(user_id: user).any?
  end

  def last_owner?(user)
    has_owner?(user) && owners.size == 1
  end

  def avatar_type
    unless self.avatar.image?
      self.errors.add :avatar, "only images allowed"
    end
  end

<<<<<<< HEAD
  def human_ldap_access
    Gitlab::Access.options_with_owner.key ldap_access
  end

  def public_profile?
    self.public || projects.public_only.any?
  end

  # NOTE: Backwards compatibility with old ldap situation
  def ldap_cn
    ldap_group_links.first.try(:cn)
  end

  def ldap_access
    ldap_group_links.first.try(:group_access)
  end

  def ldap_synced?
    Gitlab.config.ldap.enabled && ldap_cn.present?
  end

=======
>>>>>>> 561acdeb
  def post_create_hook
    Gitlab::AppLogger.info("Group \"#{name}\" was created")

    system_hook_service.execute_hooks_for(self, :create)
  end

  def post_destroy_hook
    Gitlab::AppLogger.info("Group \"#{name}\" was removed")

    system_hook_service.execute_hooks_for(self, :destroy)
  end

  def system_hook_service
    SystemHooksService.new
  end

  def first_non_empty_project
    projects.detect{ |project| !project.empty_repo? }
  end
end<|MERGE_RESOLUTION|>--- conflicted
+++ resolved
@@ -125,13 +125,8 @@
     end
   end
 
-<<<<<<< HEAD
   def human_ldap_access
     Gitlab::Access.options_with_owner.key ldap_access
-  end
-
-  def public_profile?
-    self.public || projects.public_only.any?
   end
 
   # NOTE: Backwards compatibility with old ldap situation
@@ -147,8 +142,6 @@
     Gitlab.config.ldap.enabled && ldap_cn.present?
   end
 
-=======
->>>>>>> 561acdeb
   def post_create_hook
     Gitlab::AppLogger.info("Group \"#{name}\" was created")
 
