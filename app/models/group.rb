--- conflicted
+++ resolved
@@ -16,7 +16,6 @@
   has_many :users_groups, dependent: :destroy
   has_many :users, through: :users_groups
 
-<<<<<<< HEAD
   has_many :project_group_links, dependent: :destroy
   has_many :shared_projects, through: :project_group_links, source: 'project'
 
@@ -29,8 +28,6 @@
 
   after_create :add_owner
 
-=======
->>>>>>> 9c3e95f6
   def human_name
     name
   end
