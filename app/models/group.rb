# == Schema Information
#
# Table name: namespaces
#
#  id                     :integer          not null, primary key
#  name                   :string(255)      not null
#  path                   :string(255)      not null
#  owner_id               :integer
#  visibility_level       :integer          default(20), not null
#  created_at             :datetime
#  updated_at             :datetime
#  type                   :string(255)
#  description            :string(255)      default(""), not null
#  avatar                 :string(255)
#

require 'carrierwave/orm/activerecord'
require 'file_size_validator'

class Group < Namespace
  include Gitlab::ConfigHelper
  include Gitlab::VisibilityLevel
  include Referable

  has_many :group_members, dependent: :destroy, as: :source, class_name: 'GroupMember'
  alias_method :members, :group_members
  has_many :users, through: :group_members
  has_many :project_group_links, dependent: :destroy
  has_many :shared_projects, through: :project_group_links, source: :project
<<<<<<< HEAD
  has_many :ldap_group_links, foreign_key: 'group_id', dependent: :destroy
  has_many :hooks, dependent: :destroy, class_name: 'GroupHook'
  # We cannot simply set `has_many :audit_events, as: :entity, dependent: :destroy`
  # here since Group inherits from Namespace, the entity_type would be set to `Namespace`.
  has_many :audit_events, -> { where(entity_type: Group) }, dependent: :destroy, foreign_key: 'entity_id'
=======
  has_many :notification_settings, dependent: :destroy, as: :source
>>>>>>> badb3533

  validate :avatar_type, if: ->(user) { user.avatar.present? && user.avatar_changed? }
  validate :visibility_level_allowed_by_projects

  validates :avatar, file_size: { maximum: 200.kilobytes.to_i }

  mount_uploader :avatar, AvatarUploader

  after_create :post_create_hook
  after_destroy :post_destroy_hook

  scope :where_group_links_with_provider, ->(provider) do
    joins(:ldap_group_links).where(ldap_group_links: { provider: provider })
  end

  class << self
    # Searches for groups matching the given query.
    #
    # This method uses ILIKE on PostgreSQL and LIKE on MySQL.
    #
    # query - The search query as a String
    #
    # Returns an ActiveRecord::Relation.
    def search(query)
      table   = Namespace.arel_table
      pattern = "%#{query}%"

      where(table[:name].matches(pattern).or(table[:path].matches(pattern)))
    end

    def sort(method)
      order_by(method)
    end

    def reference_prefix
      User.reference_prefix
    end

    def reference_pattern
      User.reference_pattern
    end

    def visible_to_user(user)
      where(id: user.authorized_groups.select(:id).reorder(nil))
    end
  end

  def to_reference(_from_project = nil)
    "#{self.class.reference_prefix}#{name}"
  end

  def human_name
    name
  end

  def visibility_level_field
    visibility_level
  end

  def visibility_level_allowed_by_projects
    allowed_by_projects = self.projects.where('visibility_level > ?', self.visibility_level).none?

    unless allowed_by_projects
      level_name = Gitlab::VisibilityLevel.level_name(visibility_level).downcase
      self.errors.add(:visibility_level, "#{level_name} is not allowed since there are projects with higher visibility.")
    end

    allowed_by_projects
  end

  def avatar_url(size = nil)
    if avatar.present?
      [gitlab_config.url, avatar.url].join
    end
  end

  def owners
    @owners ||= group_members.owners.includes(:user).map(&:user)
  end

  def add_users(user_ids, access_level, current_user = nil, skip_notification: false)
    user_ids.each do |user_id|
      Member.add_user(self.group_members, user_id, access_level, current_user, skip_notification: skip_notification)
    end
  end

  def add_user(user, access_level, current_user = nil, skip_notification: false)
    add_users([user], access_level, current_user, skip_notification: skip_notification)
  end

  def add_owner(user, current_user = nil, skip_notification: false)
    self.add_user(user, Gitlab::Access::OWNER, current_user, skip_notification: skip_notification)
  end

  def add_guest(user, current_user = nil)
    add_user(user, Gitlab::Access::GUEST, current_user)
  end

  def add_reporter(user, current_user = nil)
    add_user(user, Gitlab::Access::REPORTER, current_user)
  end

  def add_developer(user, current_user = nil)
    add_user(user, Gitlab::Access::DEVELOPER, current_user)
  end

  def add_master(user, current_user = nil)
    add_user(user, Gitlab::Access::MASTER, current_user)
  end

  def has_owner?(user)
    owners.include?(user)
  end

  def has_master?(user)
    members.masters.where(user_id: user).any?
  end

  def last_owner?(user)
    has_owner?(user) && owners.size == 1
  end

  def avatar_type
    unless self.avatar.image?
      self.errors.add :avatar, "only images allowed"
    end
  end

  def human_ldap_access
    Gitlab::Access.options_with_owner.key ldap_access
  end

  # NOTE: Backwards compatibility with old ldap situation
  def ldap_cn
    ldap_group_links.first.try(:cn)
  end

  def ldap_access
    ldap_group_links.first.try(:group_access)
  end

  def ldap_synced?
    Gitlab.config.ldap.enabled && ldap_cn.present?
  end

  def post_create_hook
    Gitlab::AppLogger.info("Group \"#{name}\" was created")

    system_hook_service.execute_hooks_for(self, :create)
  end

  def post_destroy_hook
    Gitlab::AppLogger.info("Group \"#{name}\" was removed")

    system_hook_service.execute_hooks_for(self, :destroy)
  end

  def system_hook_service
    SystemHooksService.new
  end

  def first_non_empty_project
    projects.detect{ |project| !project.empty_repo? }
  end
end<|MERGE_RESOLUTION|>--- conflicted
+++ resolved
@@ -27,15 +27,12 @@
   has_many :users, through: :group_members
   has_many :project_group_links, dependent: :destroy
   has_many :shared_projects, through: :project_group_links, source: :project
-<<<<<<< HEAD
   has_many :ldap_group_links, foreign_key: 'group_id', dependent: :destroy
   has_many :hooks, dependent: :destroy, class_name: 'GroupHook'
   # We cannot simply set `has_many :audit_events, as: :entity, dependent: :destroy`
   # here since Group inherits from Namespace, the entity_type would be set to `Namespace`.
   has_many :audit_events, -> { where(entity_type: Group) }, dependent: :destroy, foreign_key: 'entity_id'
-=======
   has_many :notification_settings, dependent: :destroy, as: :source
->>>>>>> badb3533
 
   validate :avatar_type, if: ->(user) { user.avatar.present? && user.avatar_changed? }
   validate :visibility_level_allowed_by_projects
