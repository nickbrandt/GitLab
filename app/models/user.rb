require 'carrierwave/orm/activerecord'

class User < ActiveRecord::Base
  extend Gitlab::ConfigHelper

  include Gitlab::ConfigHelper
  include Gitlab::SQL::Pattern
  include AfterCommitQueue
  include Avatarable
  include Referable
  include Sortable
  include CaseSensitivity
  include TokenAuthenticatable
  include IgnorableColumn
  include FeatureGate
  include CreatedAtFilterable
  include IgnorableColumn
  include BulkMemberAccessLoad
  include BlocksJsonSerialization
  include WithUploads

  prepend EE::User

  DEFAULT_NOTIFICATION_LEVEL = :participating

  ignore_column :external_email
  ignore_column :email_provider
  ignore_column :authentication_token

  add_authentication_token_field :incoming_email_token
  add_authentication_token_field :feed_token

  default_value_for :admin, false
  default_value_for(:external) { Gitlab::CurrentSettings.user_default_external }
  default_value_for :can_create_group, gitlab_config.default_can_create_group
  default_value_for :can_create_team, false
  default_value_for :hide_no_ssh_key, false
  default_value_for :hide_no_password, false
  default_value_for :project_view, :files
  default_value_for :notified_of_own_activity, false
  default_value_for :preferred_language, I18n.default_locale
  default_value_for :theme_id, gitlab_config.default_theme

  attr_encrypted :otp_secret,
    key:       Gitlab::Application.secrets.otp_key_base,
    mode:      :per_attribute_iv_and_salt,
    insecure_mode: true,
    algorithm: 'aes-256-cbc'

  devise :two_factor_authenticatable,
         otp_secret_encryption_key: Gitlab::Application.secrets.otp_key_base

  devise :two_factor_backupable, otp_number_of_backup_codes: 10
  serialize :otp_backup_codes, JSON # rubocop:disable Cop/ActiveRecordSerialize

  devise :lockable, :recoverable, :rememberable, :trackable,
         :validatable, :omniauthable, :confirmable, :registerable

  BLOCKED_MESSAGE = "Your account has been blocked. Please contact your GitLab " \
                    "administrator if you think this is an error.".freeze

  # Override Devise::Models::Trackable#update_tracked_fields!
  # to limit database writes to at most once every hour
  def update_tracked_fields!(request)
    return if Gitlab::Database.read_only?

    update_tracked_fields(request)

    lease = Gitlab::ExclusiveLease.new("user_update_tracked_fields:#{id}", timeout: 1.hour.to_i)
    return unless lease.try_obtain

    Users::UpdateService.new(self, user: self).execute(validate: false)
  end

  attr_accessor :force_random_password

  # Virtual attribute for authenticating by either username or email
  attr_accessor :login

  #
  # Relations
  #

  # Namespace for personal projects
  has_one :namespace, -> { where(type: nil) }, dependent: :destroy, foreign_key: :owner_id, inverse_of: :owner, autosave: true # rubocop:disable Cop/ActiveRecordDependent

  # Profile
  has_many :keys, -> { where(type: ['LDAPKey', 'Key', nil]) }, dependent: :destroy # rubocop:disable Cop/ActiveRecordDependent
  has_many :deploy_keys, -> { where(type: 'DeployKey') }, dependent: :nullify # rubocop:disable Cop/ActiveRecordDependent
  has_many :gpg_keys

  has_many :emails, dependent: :destroy # rubocop:disable Cop/ActiveRecordDependent
  has_many :personal_access_tokens, dependent: :destroy # rubocop:disable Cop/ActiveRecordDependent
  has_many :identities, dependent: :destroy, autosave: true # rubocop:disable Cop/ActiveRecordDependent
  has_many :u2f_registrations, dependent: :destroy # rubocop:disable Cop/ActiveRecordDependent
  has_many :chat_names, dependent: :destroy # rubocop:disable Cop/ActiveRecordDependent
  has_one :user_synced_attributes_metadata, autosave: true

  # Groups
  has_many :members
  has_many :group_members, -> { where(requested_at: nil) }, source: 'GroupMember'
  has_many :groups, through: :group_members
  has_many :owned_groups, -> { where(members: { access_level: Gitlab::Access::OWNER }) }, through: :group_members, source: :group
  has_many :masters_groups, -> { where(members: { access_level: Gitlab::Access::MASTER }) }, through: :group_members, source: :group

  # Projects
  has_many :groups_projects,          through: :groups, source: :projects
  has_many :personal_projects,        through: :namespace, source: :projects
  has_many :project_members, -> { where(requested_at: nil) }
  has_many :projects,                 through: :project_members
  has_many :created_projects,         foreign_key: :creator_id, class_name: 'Project'
  has_many :users_star_projects, dependent: :destroy # rubocop:disable Cop/ActiveRecordDependent
  has_many :starred_projects, through: :users_star_projects, source: :project
  has_many :project_authorizations, dependent: :delete_all # rubocop:disable Cop/ActiveRecordDependent
  has_many :authorized_projects, through: :project_authorizations, source: :project

  has_many :user_interacted_projects
  has_many :project_interactions, through: :user_interacted_projects, source: :project, class_name: 'Project'

  has_many :snippets,                 dependent: :destroy, foreign_key: :author_id # rubocop:disable Cop/ActiveRecordDependent
  has_many :notes,                    dependent: :destroy, foreign_key: :author_id # rubocop:disable Cop/ActiveRecordDependent
  has_many :issues,                   dependent: :destroy, foreign_key: :author_id # rubocop:disable Cop/ActiveRecordDependent
  has_many :merge_requests,           dependent: :destroy, foreign_key: :author_id # rubocop:disable Cop/ActiveRecordDependent
  has_many :events,                   dependent: :destroy, foreign_key: :author_id # rubocop:disable Cop/ActiveRecordDependent
  has_many :subscriptions,            dependent: :destroy # rubocop:disable Cop/ActiveRecordDependent
  has_many :oauth_applications, class_name: 'Doorkeeper::Application', as: :owner, dependent: :destroy # rubocop:disable Cop/ActiveRecordDependent
  has_one  :abuse_report,             dependent: :destroy, foreign_key: :user_id # rubocop:disable Cop/ActiveRecordDependent
  has_many :reported_abuse_reports,   dependent: :destroy, foreign_key: :reporter_id, class_name: "AbuseReport" # rubocop:disable Cop/ActiveRecordDependent
  has_many :spam_logs,                dependent: :destroy # rubocop:disable Cop/ActiveRecordDependent
  has_many :builds,                   dependent: :nullify, class_name: 'Ci::Build' # rubocop:disable Cop/ActiveRecordDependent
  has_many :pipelines,                dependent: :nullify, class_name: 'Ci::Pipeline' # rubocop:disable Cop/ActiveRecordDependent
  has_many :todos
  has_many :notification_settings,    dependent: :destroy # rubocop:disable Cop/ActiveRecordDependent
  has_many :award_emoji,              dependent: :destroy # rubocop:disable Cop/ActiveRecordDependent
  has_many :triggers,                 dependent: :destroy, class_name: 'Ci::Trigger', foreign_key: :owner_id # rubocop:disable Cop/ActiveRecordDependent

  has_many :issue_assignees
  has_many :assigned_issues, class_name: "Issue", through: :issue_assignees, source: :issue
  has_many :assigned_merge_requests,  dependent: :nullify, foreign_key: :assignee_id, class_name: "MergeRequest" # rubocop:disable Cop/ActiveRecordDependent

  has_many :custom_attributes, class_name: 'UserCustomAttribute'
  has_many :callouts, class_name: 'UserCallout'
  has_many :term_agreements
  belongs_to :accepted_term, class_name: 'ApplicationSetting::Term'

  #
  # Validations
  #
  # Note: devise :validatable above adds validations for :email and :password
  validates :name, presence: true
  validates :email, confirmation: true
  validates :notification_email, presence: true
  validates :notification_email, email: true, if: ->(user) { user.notification_email != user.email }
  validates :public_email, presence: true, uniqueness: true, email: true, allow_blank: true
  validates :bio, length: { maximum: 255 }, allow_blank: true
  validates :projects_limit,
    presence: true,
    numericality: { greater_than_or_equal_to: 0, less_than_or_equal_to: Gitlab::Database::MAX_INT_VALUE }
  validates :username, presence: true

  validates :namespace, presence: true
  validate :namespace_move_dir_allowed, if: :username_changed?

  validate :unique_email, if: :email_changed?
  validate :owns_notification_email, if: :notification_email_changed?
  validate :owns_public_email, if: :public_email_changed?
  validate :signup_domain_valid?, on: :create, if: ->(user) { !user.created_by_id }

  before_validation :sanitize_attrs
  before_validation :set_notification_email, if: :new_record?
  before_validation :set_public_email, if: :public_email_changed?
  before_save :set_public_email, if: :public_email_changed? # in case validation is skipped
  before_save :ensure_incoming_email_token
  before_save :ensure_user_rights_and_limits, if: ->(user) { user.new_record? || user.external_changed? }
  before_save :skip_reconfirmation!, if: ->(user) { user.email_changed? && user.read_only_attribute?(:email) }
  before_save :check_for_verified_email, if: ->(user) { user.email_changed? && !user.new_record? }
  before_validation :ensure_namespace_correct
  before_save :ensure_namespace_correct # in case validation is skipped
  after_validation :set_username_errors
  after_update :username_changed_hook, if: :username_changed?
  after_destroy :post_destroy_hook
  after_destroy :remove_key_cache
  after_commit(on: :update) do
    if previous_changes.key?('email')
      # Grab previous_email here since previous_changes changes after
      # #update_emails_with_primary_email and #update_notification_email are called
      previous_email = previous_changes[:email][0]

      update_emails_with_primary_email(previous_email)
      update_invalid_gpg_signatures

      if previous_email == notification_email
        self.notification_email = email
        save
      end
    end
  end

  after_initialize :set_projects_limit

  # User's Layout preference
  enum layout: [:fixed, :fluid]

  # User's Dashboard preference
  # Note: When adding an option, it MUST go on the end of the array.
  enum dashboard: [:projects, :stars, :project_activity, :starred_project_activity, :groups, :todos, :issues, :merge_requests]

  # User's Project preference
  # Note: When adding an option, it MUST go on the end of the array.
  enum project_view: [:readme, :activity, :files]

  delegate :path, to: :namespace, allow_nil: true, prefix: true

  accepts_nested_attributes_for :namespace

  state_machine :state, initial: :active do
    event :block do
      transition active: :blocked
      transition ldap_blocked: :blocked
    end

    event :ldap_block do
      transition active: :ldap_blocked
    end

    event :activate do
      transition blocked: :active
      transition ldap_blocked: :active
    end

    state :blocked, :ldap_blocked do
      def blocked?
        true
      end

      def active_for_authentication?
        false
      end

      def inactive_message
        BLOCKED_MESSAGE
      end
    end
  end

  # Scopes
  scope :admins, -> { where(admin: true) }
  scope :blocked, -> { with_states(:blocked, :ldap_blocked) }
  scope :external, -> { where(external: true) }
  scope :active, -> { with_state(:active).non_internal }
<<<<<<< HEAD
  scope :without_projects, -> { where('id NOT IN (SELECT DISTINCT(user_id) FROM members WHERE user_id IS NOT NULL AND requested_at IS NULL)') }
=======
  scope :without_projects, -> { joins('LEFT JOIN project_authorizations ON users.id = project_authorizations.user_id').where(project_authorizations: { user_id: nil }) }
>>>>>>> 6e8d50d9
  scope :subscribed_for_admin_email, -> { where(admin_email_unsubscribed_at: nil) }
  scope :ldap, -> { joins(:identities).where('identities.provider LIKE ?', 'ldap%') }
  scope :with_provider, ->(provider) do
    joins(:identities).where(identities: { provider: provider })
  end
  scope :todo_authors, ->(user_id, state) { where(id: Todo.where(user_id: user_id, state: state).select(:author_id)) }
  scope :order_recent_sign_in, -> { reorder(Gitlab::Database.nulls_last_order('current_sign_in_at', 'DESC')) }
  scope :order_oldest_sign_in, -> { reorder(Gitlab::Database.nulls_last_order('current_sign_in_at', 'ASC')) }

  def self.with_two_factor_indistinct
    joins("LEFT OUTER JOIN u2f_registrations AS u2f ON u2f.user_id = users.id")
      .where("u2f.id IS NOT NULL OR users.otp_required_for_login = ?", true)
  end

  def self.with_two_factor
    with_two_factor_indistinct.distinct(arel_table[:id])
  end

  def self.without_two_factor
    joins("LEFT OUTER JOIN u2f_registrations AS u2f ON u2f.user_id = users.id")
      .where("u2f.id IS NULL AND users.otp_required_for_login = ?", false)
  end

  #
  # Class methods
  #
  class << self
    # Devise method overridden to allow sign in with email or username
    def find_for_database_authentication(warden_conditions)
      conditions = warden_conditions.dup
      if login = conditions.delete(:login)
        where(conditions).find_by("lower(username) = :value OR lower(email) = :value", value: login.downcase.strip)
      else
        find_by(conditions)
      end
    end

    def sort_by_attribute(method)
      order_method = method || 'id_desc'

      case order_method.to_s
      when 'recent_sign_in' then order_recent_sign_in
      when 'oldest_sign_in' then order_oldest_sign_in
      else
        order_by(order_method)
      end
    end

    def for_github_id(id)
      joins(:identities).merge(Identity.with_extern_uid(:github, id))
    end

    # Find a User by their primary email or any associated secondary email
    def find_by_any_email(email)
      by_any_email(email).take
    end

    # Returns a relation containing all the users for the given Email address
    def by_any_email(email)
      users = where(email: email)
      emails = joins(:emails).where(emails: { email: email })
      union = Gitlab::SQL::Union.new([users, emails])

      from("(#{union.to_sql}) #{table_name}")
    end

    def existing_member?(email)
      User.where(email: email).any? || Email.where(email: email).any?
    end

    def filter(filter_name)
      case filter_name
      when 'admins'
        admins
      when 'blocked'
        blocked
      when 'two_factor_disabled'
        without_two_factor
      when 'two_factor_enabled'
        with_two_factor
      when 'wop'
        without_projects
      when 'external'
        external
      else
        active
      end
    end

    # Searches users matching the given query.
    #
    # This method uses ILIKE on PostgreSQL and LIKE on MySQL.
    #
    # query - The search query as a String
    #
    # Returns an ActiveRecord::Relation.
    def search(query)
      return none if query.blank?

      query = query.downcase

      order = <<~SQL
        CASE
          WHEN users.name = %{query} THEN 0
          WHEN users.username = %{query} THEN 1
          WHEN users.email = %{query} THEN 2
          ELSE 3
        END
      SQL

      where(
        fuzzy_arel_match(:name, query, lower_exact_match: true)
          .or(fuzzy_arel_match(:username, query, lower_exact_match: true))
          .or(arel_table[:email].eq(query))
      ).reorder(order % { query: ActiveRecord::Base.connection.quote(query) }, :name)
    end

    # searches user by given pattern
    # it compares name, email, username fields and user's secondary emails with given pattern
    # This method uses ILIKE on PostgreSQL and LIKE on MySQL.

    def search_with_secondary_emails(query)
      return none if query.blank?

      query = query.downcase

      email_table = Email.arel_table
      matched_by_emails_user_ids = email_table
        .project(email_table[:user_id])
        .where(email_table[:email].eq(query))

      where(
        fuzzy_arel_match(:name, query)
          .or(fuzzy_arel_match(:username, query))
          .or(arel_table[:email].eq(query))
          .or(arel_table[:id].in(matched_by_emails_user_ids))
      )
    end

    def by_login(login)
      return nil unless login

      if login.include?('@'.freeze)
        unscoped.iwhere(email: login).take
      else
        unscoped.iwhere(username: login).take
      end
    end

    def find_by_username(username)
      iwhere(username: username).take
    end

    def find_by_username!(username)
      iwhere(username: username).take!
    end

    def find_by_personal_access_token(token_string)
      return unless token_string

      PersonalAccessTokensFinder.new(state: 'active').find_by(token: token_string)&.user
    end

    # Returns a user for the given SSH key.
    def find_by_ssh_key_id(key_id)
      Key.find_by(id: key_id)&.user
    end

    def find_by_full_path(path, follow_redirects: false)
      namespace = Namespace.for_user.find_by_full_path(path, follow_redirects: follow_redirects)
      namespace&.owner
    end

    def non_ldap
      joins('LEFT JOIN identities ON identities.user_id = users.id')
        .where('identities.provider IS NULL OR identities.provider NOT LIKE ?', 'ldap%')
    end

    def reference_prefix
      '@'
    end

    # Pattern used to extract `@user` user references from text
    def reference_pattern
      %r{
        (?<!\w)
        #{Regexp.escape(reference_prefix)}
        (?<user>#{Gitlab::PathRegex::FULL_NAMESPACE_FORMAT_REGEX})
      }x
    end

    # Return (create if necessary) the ghost user. The ghost user
    # owns records previously belonging to deleted users.
    def ghost
      email = 'ghost%s@example.com'
      unique_internal(where(ghost: true), 'ghost', email) do |u|
        u.bio = 'This is a "Ghost User", created to hold all issues authored by users that have since been deleted. This user cannot be removed.'
        u.name = 'Ghost User'
      end
    end
  end

  def full_path
    username
  end

  def self.internal_attributes
    [:ghost]
  end

  def internal?
    self.class.internal_attributes.any? { |a| self[a] }
  end

  def self.internal
    where(Hash[internal_attributes.zip([true] * internal_attributes.size)])
  end

  def self.non_internal
    where(internal_attributes.map { |attr| "#{attr} IS NOT TRUE" }.join(" AND "))
  end

  #
  # Instance methods
  #

  def to_param
    username
  end

  def to_reference(_from = nil, target_project: nil, full: nil)
    "#{self.class.reference_prefix}#{username}"
  end

  def skip_confirmation=(bool)
    skip_confirmation! if bool
  end

  def skip_reconfirmation=(bool)
    skip_reconfirmation! if bool
  end

  def generate_reset_token
    @reset_token, enc = Devise.token_generator.generate(self.class, :reset_password_token)

    self.reset_password_token   = enc
    self.reset_password_sent_at = Time.now.utc

    @reset_token
  end

  def recently_sent_password_reset?
    reset_password_sent_at.present? && reset_password_sent_at >= 1.minute.ago
  end

  def remember_me!
    super if ::Gitlab::Database.read_write?
  end

  def forget_me!
    super if ::Gitlab::Database.read_write?
  end

  def disable_two_factor!
    transaction do
      update_attributes(
        otp_required_for_login:      false,
        encrypted_otp_secret:        nil,
        encrypted_otp_secret_iv:     nil,
        encrypted_otp_secret_salt:   nil,
        otp_grace_period_started_at: nil,
        otp_backup_codes:            nil
      )
      self.u2f_registrations.destroy_all
    end
  end

  def two_factor_enabled?
    two_factor_otp_enabled? || two_factor_u2f_enabled?
  end

  def two_factor_otp_enabled?
    otp_required_for_login?
  end

  def two_factor_u2f_enabled?
    if u2f_registrations.loaded?
      u2f_registrations.any?
    else
      u2f_registrations.exists?
    end
  end

  def namespace_move_dir_allowed
    if namespace&.any_project_has_container_registry_tags?
      errors.add(:username, 'cannot be changed if a personal project has container registry tags.')
    end
  end

  def unique_email
    if !emails.exists?(email: email) && Email.exists?(email: email)
      errors.add(:email, 'has already been taken')
    end
  end

  def owns_notification_email
    return if temp_oauth_email?

    errors.add(:notification_email, "is not an email you own") unless all_emails.include?(notification_email)
  end

  def owns_public_email
    return if public_email.blank?

    errors.add(:public_email, "is not an email you own") unless all_emails.include?(public_email)
  end

  # see if the new email is already a verified secondary email
  def check_for_verified_email
    skip_reconfirmation! if emails.confirmed.where(email: self.email).any?
  end

  # Note: the use of the Emails services will cause `saves` on the user object, running
  # through the callbacks again and can have side effects, such as the `previous_changes`
  # hash and `_was` variables getting munged.
  # By using an `after_commit` instead of `after_update`, we avoid the recursive callback
  # scenario, though it then requires us to use the `previous_changes` hash
  def update_emails_with_primary_email(previous_email)
    primary_email_record = emails.find_by(email: email)
    Emails::DestroyService.new(self, user: self).execute(primary_email_record) if primary_email_record

    # the original primary email was confirmed, and we want that to carry over.  We don't
    # have access to the original confirmation values at this point, so just set confirmed_at
    Emails::CreateService.new(self, user: self, email: previous_email).execute(confirmed_at: confirmed_at)
  end

  def update_invalid_gpg_signatures
    gpg_keys.each(&:update_invalid_gpg_signatures)
  end

  # Returns the groups a user has access to, either through a membership or a project authorization
  def authorized_groups
    union = Gitlab::SQL::Union
      .new([groups.select(:id), authorized_projects.select(:namespace_id)])

    Group.where("namespaces.id IN (#{union.to_sql})") # rubocop:disable GitlabSecurity/SqlInjection
  end

  # Returns the groups a user is a member of, either directly or through a parent group
  def membership_groups
    Gitlab::GroupHierarchy.new(groups).base_and_descendants
  end

  # Returns a relation of groups the user has access to, including their parent
  # and child groups (recursively).
  def all_expanded_groups
    Gitlab::GroupHierarchy.new(groups).all_groups
  end

  def expanded_groups_requiring_two_factor_authentication
    all_expanded_groups.where(require_two_factor_authentication: true)
  end

  def refresh_authorized_projects
    Users::RefreshAuthorizedProjectsService.new(self).execute
  end

  def remove_project_authorizations(project_ids)
    project_authorizations.where(project_id: project_ids).delete_all
  end

  def authorized_projects(min_access_level = nil)
    # We're overriding an association, so explicitly call super with no
    # arguments or it would be passed as `force_reload` to the association
    projects = super()

    if min_access_level
      projects = projects
        .where('project_authorizations.access_level >= ?', min_access_level)
    end

    projects
  end

  def authorized_project?(project, min_access_level = nil)
    authorized_projects(min_access_level).exists?({ id: project.id })
  end

  # Typically used in conjunction with projects table to get projects
  # a user has been given access to.
  #
  # Example use:
  # `Project.where('EXISTS(?)', user.authorizations_for_projects)`
  def authorizations_for_projects
    project_authorizations.select(1).where('project_authorizations.project_id = projects.id')
  end

  # Returns the projects this user has reporter (or greater) access to, limited
  # to at most the given projects.
  #
  # This method is useful when you have a list of projects and want to
  # efficiently check to which of these projects the user has at least reporter
  # access.
  def projects_with_reporter_access_limited_to(projects)
    authorized_projects(Gitlab::Access::REPORTER).where(id: projects)
  end

  def owned_projects
    @owned_projects ||= Project.from("(#{owned_projects_union.to_sql}) AS projects")
  end

  # Returns projects which user can admin issues on (for example to move an issue to that project).
  #
  # This logic is duplicated from `Ability#project_abilities` into a SQL form.
  def projects_where_can_admin_issues
    authorized_projects(Gitlab::Access::REPORTER).non_archived.with_issues_enabled
  end

  def require_ssh_key?
    count = Users::KeysCountService.new(self).count

    count.zero? && Gitlab::ProtocolAccess.allowed?('ssh')
  end

  def require_password_creation_for_web?
    allow_password_authentication_for_web? && password_automatically_set?
  end

  def require_password_creation_for_git?
    allow_password_authentication_for_git? && password_automatically_set?
  end

  def require_personal_access_token_creation_for_git_auth?
    return false if allow_password_authentication_for_git? || ldap_user?

    PersonalAccessTokensFinder.new(user: self, impersonation: false, state: 'active').execute.none?
  end

  def require_extra_setup_for_git_auth?
    require_password_creation_for_git? || require_personal_access_token_creation_for_git_auth?
  end

  def allow_password_authentication?
    allow_password_authentication_for_web? || allow_password_authentication_for_git?
  end

  def allow_password_authentication_for_web?
    Gitlab::CurrentSettings.password_authentication_enabled_for_web? && !ldap_user?
  end

  def allow_password_authentication_for_git?
    Gitlab::CurrentSettings.password_authentication_enabled_for_git? && !ldap_user?
  end

  def can_change_username?
    gitlab_config.username_changing_enabled
  end

  def can_create_project?
    projects_limit_left > 0
  end

  def can_create_group?
    can?(:create_group)
  end

  def can_select_namespace?
    several_namespaces? || admin
  end

  def can?(action, subject = :global)
    Ability.allowed?(self, action, subject)
  end

  def confirm_deletion_with_password?
    !password_automatically_set? && allow_password_authentication?
  end

  def first_name
    name.split.first unless name.blank?
  end

  def projects_limit_left
    projects_limit - personal_projects_count
  end

  def recent_push(project = nil)
    service = Users::LastPushEventService.new(self)

    if project
      service.last_event_for_project(project)
    else
      service.last_event_for_user
    end
  end

  def several_namespaces?
    owned_groups.any? || masters_groups.any?
  end

  def namespace_id
    namespace.try :id
  end

  def name_with_username
    "#{name} (#{username})"
  end

  def already_forked?(project)
    !!fork_of(project)
  end

  def fork_of(project)
    namespace.find_fork_of(project)
  end

  def ldap_user?
    if identities.loaded?
      identities.find { |identity| Gitlab::Auth::OAuth::Provider.ldap_provider?(identity.provider) && !identity.extern_uid.nil? }
    else
      identities.exists?(["provider LIKE ? AND extern_uid IS NOT NULL", "ldap%"])
    end
  end

  def ldap_identity
    @ldap_identity ||= identities.find_by(["provider LIKE ?", "ldap%"])
  end

  def project_deploy_keys
    DeployKey.unscoped.in_projects(authorized_projects.pluck(:id)).distinct(:id)
  end

  def accessible_deploy_keys
    @accessible_deploy_keys ||= begin
      key_ids = project_deploy_keys.pluck(:id)
      key_ids.push(*DeployKey.are_public.pluck(:id))
      DeployKey.where(id: key_ids)
    end
  end

  def created_by
    User.find_by(id: created_by_id) if created_by_id
  end

  def sanitize_attrs
    %i[skype linkedin twitter].each do |attr|
      value = self[attr]
      self[attr] = Sanitize.clean(value) if value.present?
    end
  end

  def set_notification_email
    if notification_email.blank? || all_emails.exclude?(notification_email)
      self.notification_email = email
    end
  end

  def set_public_email
    if public_email.blank? || all_emails.exclude?(public_email)
      self.public_email = ''
    end
  end

  def update_secondary_emails!
    set_notification_email
    set_public_email
    save if notification_email_changed? || public_email_changed?
  end

  def set_projects_limit
    # `User.select(:id)` raises
    # `ActiveModel::MissingAttributeError: missing attribute: projects_limit`
    # without this safeguard!
    return unless has_attribute?(:projects_limit) && projects_limit.nil?

    self.projects_limit = Gitlab::CurrentSettings.default_projects_limit
  end

  def requires_ldap_check?
    if !Gitlab.config.ldap.enabled
      false
    elsif ldap_user?
      !last_credential_check_at || (last_credential_check_at + Gitlab.config.ldap['sync_time']) < Time.now
    else
      false
    end
  end

  def try_obtain_ldap_lease
    # After obtaining this lease LDAP checks will be blocked for 600 seconds
    # (10 minutes) for this user.
    lease = Gitlab::ExclusiveLease.new("user_ldap_check:#{id}", timeout: 600)
    lease.try_obtain
  end

  def solo_owned_groups
    @solo_owned_groups ||= owned_groups.select do |group|
      group.owners == [self]
    end
  end

  def with_defaults
    User.defaults.each do |k, v|
      public_send("#{k}=", v) # rubocop:disable GitlabSecurity/PublicSend
    end

    self
  end

  def can_leave_project?(project)
    project.namespace != namespace &&
      project.project_member(self)
  end

  def full_website_url
    return "http://#{website_url}" if website_url !~ %r{\Ahttps?://}

    website_url
  end

  def short_website_url
    website_url.sub(%r{\Ahttps?://}, '')
  end

  def all_ssh_keys
    keys.map(&:publishable_key)
  end

  def temp_oauth_email?
    email.start_with?('temp-email-for-oauth')
  end

  def avatar_url(size: nil, scale: 2, **args)
    GravatarService.new.execute(email, size, scale, username: username)
  end

  def primary_email_verified?
    confirmed? && !temp_oauth_email?
  end

  def accept_pending_invitations!
    pending_invitations.select do |member|
      member.accept_invite!(self)
    end
  end

  def pending_invitations
    Member.where(invite_email: verified_emails).invite
  end

  def all_emails
    all_emails = []
    all_emails << email unless temp_oauth_email?
    all_emails.concat(emails.map(&:email))
    all_emails
  end

  def verified_emails
    verified_emails = []
    verified_emails << email if primary_email_verified?
    verified_emails.concat(emails.confirmed.pluck(:email))
    verified_emails
  end

  def verified_email?(check_email)
    downcased = check_email.downcase
    email == downcased ? primary_email_verified? : emails.confirmed.where(email: downcased).exists?
  end

  def hook_attrs
    {
      name: name,
      username: username,
      avatar_url: avatar_url(only_path: false)
    }
  end

  def ensure_namespace_correct
    if namespace
      namespace.path = namespace.name = username if username_changed?
    else
      build_namespace(path: username, name: username)
    end
  end

  def set_username_errors
    namespace_path_errors = self.errors.delete(:"namespace.path")
    self.errors[:username].concat(namespace_path_errors) if namespace_path_errors
  end

  def username_changed_hook
    system_hook_service.execute_hooks_for(self, :rename)
  end

  def post_destroy_hook
    log_info("User \"#{name}\" (#{email})  was removed")

    system_hook_service.execute_hooks_for(self, :destroy)
  end

  def remove_key_cache
    Users::KeysCountService.new(self).delete_cache
  end

  def delete_async(deleted_by:, params: {})
    block if params[:hard_delete]
    DeleteUserWorker.perform_async(deleted_by.id, id, params.to_h)
  end

  def notification_service
    NotificationService.new
  end

  def log_info(message)
    Gitlab::AppLogger.info message
  end

  def system_hook_service
    SystemHooksService.new
  end

  def admin_unsubscribe!
    update_column :admin_email_unsubscribed_at, Time.now
  end

  def starred?(project)
    starred_projects.exists?(project.id)
  end

  def toggle_star(project)
    UsersStarProject.transaction do
      user_star_project = users_star_projects
          .where(project: project, user: self).lock(true).first

      if user_star_project
        user_star_project.destroy
      else
        UsersStarProject.create!(project: project, user: self)
      end
    end
  end

  def manageable_namespaces
    @manageable_namespaces ||= [namespace] + manageable_groups
  end

  def manageable_groups
    union_sql = Gitlab::SQL::Union.new([owned_groups.select(:id), masters_groups.select(:id)]).to_sql

    # Update this line to not use raw SQL when migrated to Rails 5.2.
    # Either ActiveRecord or Arel constructions are fine.
    # This was replaced with the raw SQL construction because of bugs in the arel gem.
    # Bugs were fixed in arel 9.0.0 (Rails 5.2).
    owned_and_master_groups = Group.where("namespaces.id IN (#{union_sql})") # rubocop:disable GitlabSecurity/SqlInjection

    Gitlab::GroupHierarchy.new(owned_and_master_groups).base_and_descendants
  end

  def namespaces
    namespace_ids = groups.pluck(:id)
    namespace_ids.push(namespace.id)
    Namespace.where(id: namespace_ids)
  end

  def oauth_authorized_tokens
    Doorkeeper::AccessToken.where(resource_owner_id: id, revoked_at: nil)
  end

  # Returns the projects a user contributed to in the last year.
  #
  # This method relies on a subquery as this performs significantly better
  # compared to a JOIN when coupled with, for example,
  # `Project.visible_to_user`. That is, consider the following code:
  #
  #     some_user.contributed_projects.visible_to_user(other_user)
  #
  # If this method were to use a JOIN the resulting query would take roughly 200
  # ms on a database with a similar size to GitLab.com's database. On the other
  # hand, using a subquery means we can get the exact same data in about 40 ms.
  def contributed_projects
    events = Event.select(:project_id)
      .contributions.where(author_id: self)
      .where("created_at > ?", Time.now - 1.year)
      .uniq
      .reorder(nil)

    Project.where(id: events)
  end

  def can_be_removed?
    !solo_owned_groups.present?
  end

  def ci_owned_runners
    @ci_owned_runners ||= begin
      project_runner_ids = Ci::RunnerProject
        .where(project: authorized_projects(Gitlab::Access::MASTER))
        .select(:runner_id)

      group_runner_ids = Ci::RunnerNamespace
        .where(namespace_id: owned_or_masters_groups.select(:id))
        .select(:runner_id)

      union = Gitlab::SQL::Union.new([project_runner_ids, group_runner_ids])

      Ci::Runner.specific.where("ci_runners.id IN (#{union.to_sql})") # rubocop:disable GitlabSecurity/SqlInjection
    end
  end

  def notification_settings_for(source)
    if notification_settings.loaded?
      notification_settings.find do |notification|
        notification.source_type == source.class.base_class.name &&
          notification.source_id == source.id
      end
    else
      notification_settings.find_or_initialize_by(source: source)
    end
  end

  # Lazy load global notification setting
  # Initializes User setting with Participating level if setting not persisted
  def global_notification_setting
    return @global_notification_setting if defined?(@global_notification_setting)

    @global_notification_setting = notification_settings.find_or_initialize_by(source: nil)
    @global_notification_setting.update_attributes(level: NotificationSetting.levels[DEFAULT_NOTIFICATION_LEVEL]) unless @global_notification_setting.persisted?

    @global_notification_setting
  end

  def assigned_open_merge_requests_count(force: false)
    Rails.cache.fetch(['users', id, 'assigned_open_merge_requests_count'], force: force, expires_in: 20.minutes) do
      MergeRequestsFinder.new(self, assignee_id: self.id, state: 'opened').execute.count
    end
  end

  def assigned_open_issues_count(force: false)
    Rails.cache.fetch(['users', id, 'assigned_open_issues_count'], force: force, expires_in: 20.minutes) do
      IssuesFinder.new(self, assignee_id: self.id, state: 'opened').execute.count
    end
  end

  def todos_done_count(force: false)
    Rails.cache.fetch(['users', id, 'todos_done_count'], force: force, expires_in: 20.minutes) do
      TodosFinder.new(self, state: :done).execute.count
    end
  end

  def todos_pending_count(force: false)
    Rails.cache.fetch(['users', id, 'todos_pending_count'], force: force, expires_in: 20.minutes) do
      TodosFinder.new(self, state: :pending).execute.count
    end
  end

  def personal_projects_count(force: false)
    Rails.cache.fetch(['users', id, 'personal_projects_count'], force: force, expires_in: 24.hours, raw: true) do
      personal_projects.count
    end.to_i
  end

  def update_todos_count_cache
    todos_done_count(force: true)
    todos_pending_count(force: true)
  end

  def invalidate_cache_counts
    invalidate_issue_cache_counts
    invalidate_merge_request_cache_counts
    invalidate_todos_done_count
    invalidate_todos_pending_count
    invalidate_personal_projects_count
  end

  def invalidate_issue_cache_counts
    Rails.cache.delete(['users', id, 'assigned_open_issues_count'])
  end

  def invalidate_merge_request_cache_counts
    Rails.cache.delete(['users', id, 'assigned_open_merge_requests_count'])
  end

  def invalidate_todos_done_count
    Rails.cache.delete(['users', id, 'todos_done_count'])
  end

  def invalidate_todos_pending_count
    Rails.cache.delete(['users', id, 'todos_pending_count'])
  end

  def invalidate_personal_projects_count
    Rails.cache.delete(['users', id, 'personal_projects_count'])
  end

  # This is copied from Devise::Models::Lockable#valid_for_authentication?, as our auth
  # flow means we don't call that automatically (and can't conveniently do so).
  #
  # See:
  #   <https://github.com/plataformatec/devise/blob/v4.0.0/lib/devise/models/lockable.rb#L92>
  #
  def increment_failed_attempts!
    return if ::Gitlab::Database.read_only?

    self.failed_attempts ||= 0
    self.failed_attempts += 1

    if attempts_exceeded?
      lock_access! unless access_locked?
    else
      Users::UpdateService.new(self, user: self).execute(validate: false)
    end
  end

  def access_level
    if admin?
      :admin
    else
      :regular
    end
  end

  def access_level=(new_level)
    new_level = new_level.to_s
    return unless %w(admin regular).include?(new_level)

    self.admin = (new_level == 'admin')
  end

  # Does the user have access to all private groups & projects?
  # Overridden in EE to also check auditor?
  def full_private_access?
    admin?
  end

  def update_two_factor_requirement
    periods = expanded_groups_requiring_two_factor_authentication.pluck(:two_factor_grace_period)

    self.require_two_factor_authentication_from_group = periods.any?
    self.two_factor_grace_period = periods.min || User.column_defaults['two_factor_grace_period']

    save
  end

  # each existing user needs to have an `feed_token`.
  # we do this on read since migrating all existing users is not a feasible
  # solution.
  def feed_token
    ensure_feed_token!
  end

  def sync_attribute?(attribute)
    return true if ldap_user? && attribute == :email

    attributes = Gitlab.config.omniauth.sync_profile_attributes

    if attributes.is_a?(Array)
      attributes.include?(attribute.to_s)
    else
      attributes
    end
  end

  def read_only_attribute?(attribute)
    user_synced_attributes_metadata&.read_only?(attribute)
  end

  # override, from Devise
  def lock_access!
    Gitlab::AppLogger.info("Account Locked: username=#{username}")
    super
  end

  # Determine the maximum access level for a group of projects in bulk.
  #
  # Returns a Hash mapping project ID -> maximum access level.
  def max_member_access_for_project_ids(project_ids)
    max_member_access_for_resource_ids(Project, project_ids) do |project_ids|
      project_authorizations.where(project: project_ids)
                            .group(:project_id)
                            .maximum(:access_level)
    end
  end

  def max_member_access_for_project(project_id)
    max_member_access_for_project_ids([project_id])[project_id]
  end

  # Determine the maximum access level for a group of groups in bulk.
  #
  # Returns a Hash mapping project ID -> maximum access level.
  def max_member_access_for_group_ids(group_ids)
    max_member_access_for_resource_ids(Group, group_ids) do |group_ids|
      group_members.where(source: group_ids).group(:source_id).maximum(:access_level)
    end
  end

  def max_member_access_for_group(group_id)
    max_member_access_for_group_ids([group_id])[group_id]
  end

  def terms_accepted?
    accepted_term_id.present?
  end

  def required_terms_not_accepted?
    Gitlab::CurrentSettings.current_application_settings.enforce_terms? &&
      !terms_accepted?
  end

  def owned_or_masters_groups
    union = Gitlab::SQL::Union.new([owned_groups, masters_groups])
    Group.from("(#{union.to_sql}) namespaces")
  end

  protected

  # override, from Devise::Validatable
  def password_required?
    return false if internal?

    super
  end

  private

  def owned_projects_union
    Gitlab::SQL::Union.new([
      Project.where(namespace: namespace),
      Project.joins(:project_authorizations)
        .where("projects.namespace_id <> ?", namespace.id)
        .where(project_authorizations: { user_id: id, access_level: Gitlab::Access::OWNER })
    ], remove_duplicates: false)
  end

  # Added according to https://github.com/plataformatec/devise/blob/7df57d5081f9884849ca15e4fde179ef164a575f/README.md#activejob-integration
  def send_devise_notification(notification, *args)
    return true unless can?(:receive_notifications)

    devise_mailer.__send__(notification, self, *args).deliver_later # rubocop:disable GitlabSecurity/PublicSend
  end

  # This works around a bug in Devise 4.2.0 that erroneously causes a user to
  # be considered active in MySQL specs due to a sub-second comparison
  # issue. For more details, see: https://gitlab.com/gitlab-org/gitlab-ee/issues/2362#note_29004709
  def confirmation_period_valid?
    return false if self.class.allow_unconfirmed_access_for == 0.days

    super
  end

  def ensure_user_rights_and_limits
    if external?
      self.can_create_group = false
      self.projects_limit   = 0
    else
      # Only revert these back to the default if they weren't specifically changed in this update.
      self.can_create_group = gitlab_config.default_can_create_group unless can_create_group_changed?
      self.projects_limit = Gitlab::CurrentSettings.default_projects_limit unless projects_limit_changed?
    end
  end

  def signup_domain_valid?
    valid = true
    error = nil

    if Gitlab::CurrentSettings.domain_blacklist_enabled?
      blocked_domains = Gitlab::CurrentSettings.domain_blacklist
      if domain_matches?(blocked_domains, email)
        error = 'is not from an allowed domain.'
        valid = false
      end
    end

    allowed_domains = Gitlab::CurrentSettings.domain_whitelist
    unless allowed_domains.blank?
      if domain_matches?(allowed_domains, email)
        valid = true
      else
        error = "domain is not authorized for sign-up"
        valid = false
      end
    end

    errors.add(:email, error) unless valid

    valid
  end

  def domain_matches?(email_domains, email)
    signup_domain = Mail::Address.new(email).domain
    email_domains.any? do |domain|
      escaped = Regexp.escape(domain).gsub('\*', '.*?')
      regexp = Regexp.new "^#{escaped}$", Regexp::IGNORECASE
      signup_domain =~ regexp
    end
  end

  def generate_token(token_field)
    if token_field == :incoming_email_token
      # Needs to be all lowercase and alphanumeric because it's gonna be used in an email address.
      SecureRandom.hex.to_i(16).to_s(36)
    else
      super
    end
  end

  def self.unique_internal(scope, username, email_pattern, &b)
    scope.first || create_unique_internal(scope, username, email_pattern, &b)
  end

  def self.create_unique_internal(scope, username, email_pattern, &creation_block)
    # Since we only want a single one of these in an instance, we use an
    # exclusive lease to ensure than this block is never run concurrently.
    lease_key = "user:unique_internal:#{username}"
    lease = Gitlab::ExclusiveLease.new(lease_key, timeout: 1.minute.to_i)

    until uuid = lease.try_obtain
      # Keep trying until we obtain the lease. To prevent hammering Redis too
      # much we'll wait for a bit between retries.
      sleep(1)
    end

    # Recheck if the user is already present. One might have been
    # added between the time we last checked (first line of this method)
    # and the time we acquired the lock.
    existing_user = uncached { scope.first }
    return existing_user if existing_user.present?

    uniquify = Uniquify.new

    username = uniquify.string(username) { |s| User.find_by_username(s) }

    email = uniquify.string(-> (n) { Kernel.sprintf(email_pattern, n) }) do |s|
      User.find_by_email(s)
    end

    user = scope.build(
      username: username,
      email: email,
      &creation_block
    )

    Users::UpdateService.new(user, user: user).execute(validate: false)
    user
  ensure
    Gitlab::ExclusiveLease.cancel(lease_key, uuid)
  end
end<|MERGE_RESOLUTION|>--- conflicted
+++ resolved
@@ -248,11 +248,7 @@
   scope :blocked, -> { with_states(:blocked, :ldap_blocked) }
   scope :external, -> { where(external: true) }
   scope :active, -> { with_state(:active).non_internal }
-<<<<<<< HEAD
-  scope :without_projects, -> { where('id NOT IN (SELECT DISTINCT(user_id) FROM members WHERE user_id IS NOT NULL AND requested_at IS NULL)') }
-=======
   scope :without_projects, -> { joins('LEFT JOIN project_authorizations ON users.id = project_authorizations.user_id').where(project_authorizations: { user_id: nil }) }
->>>>>>> 6e8d50d9
   scope :subscribed_for_admin_email, -> { where(admin_email_unsubscribed_at: nil) }
   scope :ldap, -> { joins(:identities).where('identities.provider LIKE ?', 'ldap%') }
   scope :with_provider, ->(provider) do
