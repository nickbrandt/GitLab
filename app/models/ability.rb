--- conflicted
+++ resolved
@@ -228,11 +228,7 @@
         :read_pages,
         :push_code_to_protected_branches,
         :update_project_snippet,
-<<<<<<< HEAD
-        :update_merge_request,
         :update_pages,
-=======
->>>>>>> 99f08b3f
         :admin_milestone,
         :admin_project_snippet,
         :admin_project_member,
