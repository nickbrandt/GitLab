class Ability
  class << self
    def allowed(user, subject)
      return anonymous_abilities(user, subject) if user.nil?
      return [] unless user.is_a?(User)
      return [] if user.blocked?

      abilities =
        case subject
        when CommitStatus then commit_status_abilities(user, subject)
        when Project then project_abilities(user, subject)
        when Issue then issue_abilities(user, subject)
        when ExternalIssue then external_issue_abilities(user, subject)
        when Note then note_abilities(user, subject)
        when ProjectSnippet then project_snippet_abilities(user, subject)
        when PersonalSnippet then personal_snippet_abilities(user, subject)
        when MergeRequest then merge_request_abilities(user, subject)
        when Group then group_abilities(user, subject)
        when Namespace then namespace_abilities(user, subject)
        when GroupMember then group_member_abilities(user, subject)
        when ProjectMember then project_member_abilities(user, subject)
        when User then user_abilities
        else []
        end.concat(global_abilities(user))

      abilities -= license_blocked_abilities if License.block_changes?

      abilities
    end

    def license_blocked_abilities
      [
        :create_issue,
        :create_merge_request,
        :push_code,
        :push_code_to_protected_branches
      ]
    end

    # List of possible abilities for anonymous user
    def anonymous_abilities(user, subject)
      case true
      when subject.is_a?(PersonalSnippet)
        anonymous_personal_snippet_abilities(subject)
      when subject.is_a?(ProjectSnippet)
        anonymous_project_snippet_abilities(subject)
      when subject.is_a?(CommitStatus)
        anonymous_commit_status_abilities(subject)
      when subject.is_a?(Project) || subject.respond_to?(:project)
        anonymous_project_abilities(subject)
      when subject.is_a?(Group) || subject.respond_to?(:group)
        anonymous_group_abilities(subject)
      when subject.is_a?(User)
        anonymous_user_abilities
      else
        []
      end
    end

    def anonymous_project_abilities(subject)
      project = if subject.is_a?(Project)
                  subject
                else
                  subject.project
                end

      if project && project.public?
        rules = [
          :read_project,
          :read_wiki,
          :read_label,
          :read_milestone,
          :read_project_snippet,
          :read_project_member,
          :read_merge_request,
          :read_note,
          :read_commit_status,
          :read_container_image,
          :download_code
        ]

        # Allow to read builds by anonymous user if guests are allowed
        rules << :read_build if project.public_builds?

        # Allow to read issues by anonymous user if issue is not confidential
        rules << :read_issue unless subject.is_a?(Issue) && subject.confidential?

        rules - project_disabled_features_rules(project)
      else
        []
      end
    end

    def anonymous_commit_status_abilities(subject)
      rules = anonymous_project_abilities(subject.project)
      # If subject is Ci::Build which inherits from CommitStatus filter the abilities
      rules = filter_build_abilities(rules) if subject.is_a?(Ci::Build)
      rules
    end

    def anonymous_group_abilities(subject)
      rules = []

      group = if subject.is_a?(Group)
                subject
              else
                subject.group
              end

      rules << :read_group if group.public?

      rules
    end

    def anonymous_personal_snippet_abilities(snippet)
      if snippet.public?
        [:read_personal_snippet]
      else
        []
      end
    end

    def anonymous_project_snippet_abilities(snippet)
      if snippet.public?
        [:read_project_snippet]
      else
        []
      end
    end

    def anonymous_user_abilities
      [:read_user] unless restricted_public_level?
    end

    def global_abilities(user)
      rules = []
      rules << :create_group if user.can_create_group
      rules << :read_users_list
      rules
    end

    def project_abilities(user, project)
      rules = []
      key = "/user/#{user.id}/project/#{project.id}"

      RequestStore.store[key] ||= begin
        # Push abilities on the users team role
        rules.push(*project_team_rules(project.team, user))

        if project.owner == user ||
          (project.group && project.group.has_owner?(user)) ||
          user.admin?

          rules.push(*project_owner_rules)
        end

        if project.public? || (project.internal? && !user.external?)
          rules.push(*public_project_rules)

          # Allow to read builds for internal projects
          rules << :read_build if project.public_builds?
        end

        if project.archived?
          rules -= project_archived_rules
        end

        rules - project_disabled_features_rules(project)
      end
    end

    def project_team_rules(team, user)
      # Rules based on role in project
      if team.master?(user)
        project_master_rules
      elsif team.developer?(user)
        project_dev_rules
      elsif team.reporter?(user)
        project_report_rules
      elsif team.guest?(user)
        project_guest_rules
      end
    end

    def public_project_rules
      @public_project_rules ||= project_guest_rules + [
        :download_code,
        :fork_project,
        :read_commit_status
      ]
    end

    def project_guest_rules
      @project_guest_rules ||= [
        :read_project,
        :read_wiki,
        :read_issue,
        :read_label,
        :read_milestone,
        :read_project_snippet,
        :read_project_member,
        :read_merge_request,
        :read_note,
        :create_project,
        :create_issue,
        :create_note,
        :upload_file
      ]
    end

    def project_report_rules
      @project_report_rules ||= project_guest_rules + [
        :download_code,
        :fork_project,
        :create_project_snippet,
        :update_issue,
        :admin_issue,
        :admin_label,
        :read_commit_status,
        :read_build,
        :read_container_image,
      ]
    end

    def project_dev_rules
      @project_dev_rules ||= project_report_rules + [
        :admin_merge_request,
        :update_merge_request,
        :create_commit_status,
        :update_commit_status,
        :create_build,
        :update_build,
        :create_merge_request,
        :create_wiki,
        :push_code,
        :create_container_image,
        :update_container_image,
      ]
    end

    def project_archived_rules
      @project_archived_rules ||= [
        :create_merge_request,
        :push_code,
        :push_code_to_protected_branches,
        :update_merge_request,
        :admin_merge_request
      ]
    end

    def project_master_rules
      @project_master_rules ||= project_dev_rules + [
        :read_pages,
        :push_code_to_protected_branches,
        :update_project_snippet,
        :update_pages,
        :admin_milestone,
        :admin_project_snippet,
        :admin_project_member,
        :admin_merge_request,
        :admin_note,
        :admin_wiki,
        :admin_project,
        :admin_commit_status,
        :admin_build,
<<<<<<< HEAD
        :admin_pages,
=======
        :admin_container_image,
>>>>>>> 28eea9bd
      ]
    end

    def project_owner_rules
      @project_owner_rules ||= project_master_rules + [
        :change_namespace,
        :change_visibility_level,
        :rename_project,
        :remove_project,
        :remove_pages,
        :archive_project,
        :remove_fork_project,
        :destroy_merge_request,
        :destroy_issue
      ]
    end

    def project_disabled_features_rules(project)
      rules = []

      unless project.issues_enabled
        rules += named_abilities('issue')
      end

      unless project.merge_requests_enabled
        rules += named_abilities('merge_request')
      end

      unless project.issues_enabled or project.merge_requests_enabled
        rules += named_abilities('label')
        rules += named_abilities('milestone')
      end

      unless project.snippets_enabled
        rules += named_abilities('project_snippet')
      end

      unless project.wiki_enabled
        rules += named_abilities('wiki')
      end

      unless project.builds_enabled
        rules += named_abilities('build')
      end

      unless project.container_registry_enabled
        rules += named_abilities('container_image')
      end

      rules
    end

    def group_abilities(user, group)
      rules = []
      rules << :read_group if can_read_group?(user, group)

      # Only group masters and group owners can create new projects
      if group.has_master?(user) || group.has_owner?(user) || user.admin?
        rules += [
          :create_projects,
          :admin_milestones
        ]
      end

      # Only group owner and administrators can admin group
      if group.has_owner?(user) || user.admin?
        rules += [
          :admin_group,
          :admin_namespace,
          :admin_group_member,
          :change_visibility_level
        ]

        if group.ldap_synced?
          rules.delete(:admin_group_member)
        end
      end

      rules.flatten
    end

    def can_read_group?(user, group)
      return true if user.admin?
      return true if group.public?
      return true if group.internal? && !user.external?
      return true if group.users.include?(user)

      GroupProjectsFinder.new(group).execute(user).any?
    end

    def namespace_abilities(user, namespace)
      rules = []

      # Only namespace owner and administrators can admin it
      if namespace.owner == user || user.admin?
        rules += [
          :create_projects,
          :admin_namespace
        ]
      end

      rules.flatten
    end

    [:issue, :merge_request].each do |name|
      define_method "#{name}_abilities" do |user, subject|
        rules = []

        if subject.author == user || (subject.respond_to?(:assignee) && subject.assignee == user)
          rules += [
            :"read_#{name}",
            :"update_#{name}",
          ]
        end

        rules += project_abilities(user, subject.project)
        rules = filter_confidential_issues_abilities(user, subject, rules) if subject.is_a?(Issue)
        rules
      end
    end

    def note_abilities(user, note)
      rules = []

      if note.author == user
        rules += [
          :read_note,
          :update_note,
          :admin_note
        ]
      end

      if note.respond_to?(:project) && note.project
        rules += project_abilities(user, note.project)
      end

      rules
    end

    def personal_snippet_abilities(user, snippet)
      rules = []

      if snippet.author == user
        rules += [
          :read_personal_snippet,
          :update_personal_snippet,
          :admin_personal_snippet
        ]
      end

      if snippet.public? || (snippet.internal? && !user.external?)
        rules << :read_personal_snippet
      end

      rules
    end

    def project_snippet_abilities(user, snippet)
      rules = []

      if snippet.author == user || user.admin?
        rules += [
          :read_project_snippet,
          :update_project_snippet,
          :admin_project_snippet
        ]
      end

      if snippet.public? || (snippet.internal? && !user.external?) || (snippet.private? && snippet.project.team.member?(user))
        rules << :read_project_snippet
      end

      rules
    end

    def group_member_abilities(user, subject)
      rules = []
      target_user = subject.user
      group = subject.group

      unless group.last_owner?(target_user)
        can_manage = group_abilities(user, group).include?(:admin_group_member)

        if can_manage
          rules << :update_group_member
          rules << :destroy_group_member
        elsif user == target_user
          rules << :destroy_group_member
        end
      end

      rules
    end

    def project_member_abilities(user, subject)
      rules = []
      target_user = subject.user
      project = subject.project

      unless target_user == project.owner
        can_manage = project_abilities(user, project).include?(:admin_project_member)

        if can_manage
          rules << :update_project_member
          rules << :destroy_project_member
        elsif user == target_user
          rules << :destroy_project_member
        end
      end

      rules
    end

    def commit_status_abilities(user, subject)
      rules = project_abilities(user, subject.project)
      # If subject is Ci::Build which inherits from CommitStatus filter the abilities
      rules = filter_build_abilities(rules) if subject.is_a?(Ci::Build)
      rules
    end

    def filter_build_abilities(rules)
      # If we can't read build we should also not have that
      # ability when looking at this in context of commit_status
      %w(read create update admin).each do |rule|
        rules.delete(:"#{rule}_commit_status") unless rules.include?(:"#{rule}_build")
      end
      rules
    end

    def user_abilities
      [:read_user]
    end

    def abilities
      @abilities ||= begin
                       abilities = Six.new
                       abilities << self
                       abilities
                     end
    end

    def external_issue_abilities(user, subject)
      project_abilities(user, subject.project)
    end

    private

    def restricted_public_level?
      current_application_settings.restricted_visibility_levels.include?(Gitlab::VisibilityLevel::PUBLIC)
    end

    def named_abilities(name)
      [
        :"read_#{name}",
        :"create_#{name}",
        :"update_#{name}",
        :"admin_#{name}"
      ]
    end

    def filter_confidential_issues_abilities(user, issue, rules)
      return rules if user.admin? || !issue.confidential?

      unless issue.author == user || issue.assignee == user || issue.project.team.member?(user.id)
        rules.delete(:admin_issue)
        rules.delete(:read_issue)
        rules.delete(:update_issue)
      end

      rules
    end
  end
end<|MERGE_RESOLUTION|>--- conflicted
+++ resolved
@@ -263,11 +263,8 @@
         :admin_project,
         :admin_commit_status,
         :admin_build,
-<<<<<<< HEAD
+        :admin_container_image,
         :admin_pages,
-=======
-        :admin_container_image,
->>>>>>> 28eea9bd
       ]
     end
 
