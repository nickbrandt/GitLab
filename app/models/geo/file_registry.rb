class Geo::FileRegistry < Geo::BaseRegistry
  scope :failed, -> { where(success: false) }
  scope :synced, -> { where(success: true) }
<<<<<<< HEAD
  scope :to_be_retried, -> { where('retry_at is NULL OR retry_at < ?', Time.now) }
=======
  scope :lfs_objects, -> { where(file_type: :lfs) }
  scope :attachments, -> { where(file_type: Geo::FileService::DEFAULT_OBJECT_TYPES) }
>>>>>>> 49a2f7e0
end<|MERGE_RESOLUTION|>--- conflicted
+++ resolved
@@ -1,10 +1,7 @@
 class Geo::FileRegistry < Geo::BaseRegistry
   scope :failed, -> { where(success: false) }
   scope :synced, -> { where(success: true) }
-<<<<<<< HEAD
   scope :to_be_retried, -> { where('retry_at is NULL OR retry_at < ?', Time.now) }
-=======
   scope :lfs_objects, -> { where(file_type: :lfs) }
   scope :attachments, -> { where(file_type: Geo::FileService::DEFAULT_OBJECT_TYPES) }
->>>>>>> 49a2f7e0
 end