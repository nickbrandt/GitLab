class SlackService < Service
  prop_accessor :webhook, :username, :channel
  boolean_accessor :notify_only_broken_builds, :notify_only_broken_pipelines
  validates :webhook, presence: true, url: true, if: :activated?

  def initialize_properties
    # Custom serialized properties initialization
    self.supported_events.each { |event| self.class.prop_accessor(event_channel_name(event)) }

    if properties.nil?
      self.properties = {}
      self.notify_only_broken_builds = true
      self.notify_only_broken_pipelines = true
    end
  end

  def title
    'Slack'
  end

  def description
    'A team communication tool for the 21st century'
  end

  def to_param
    'slack'
  end

  def help
    'This service sends notifications to your Slack channel.<br/>
    To setup this Service you need to create a new <b>"Incoming webhook"</b> in your Slack integration panel,
    and enter the Webhook URL below.'
  end

  def fields
    default_fields =
      [
        { type: 'text', name: 'webhook',   placeholder: 'https://hooks.slack.com/services/...' },
        { type: 'text', name: 'username', placeholder: 'username' },
        { type: 'text', name: 'channel', placeholder: "#general" },
        { type: 'checkbox', name: 'notify_only_broken_builds' },
        { type: 'checkbox', name: 'notify_only_broken_pipelines' },
      ]

    default_fields + build_event_channels
  end

  def supported_events
<<<<<<< HEAD
    %w(push issue merge_request note tag_push build pipeline wiki_page)
=======
    %w(push issue confidential_issue merge_request note tag_push build wiki_page)
>>>>>>> ad599eb6
  end

  def execute(data)
    return unless supported_events.include?(data[:object_kind])
    return unless webhook.present?

    object_kind = data[:object_kind]

    data = data.merge(
      project_url: project_url,
      project_name: project_name
    )

    # WebHook events often have an 'update' event that follows a 'open' or
    # 'close' action. Ignore update events for now to prevent duplicate
    # messages from arriving.

    message = get_message(object_kind, data)

    if message
      opt = {}

      event_channel = get_channel_field(object_kind) || channel

      opt[:channel] = event_channel if event_channel
      opt[:username] = username if username

      notifier = Slack::Notifier.new(webhook, opt)
      notifier.ping(message.pretext, attachments: message.attachments, fallback: message.fallback)

      true
    else
      false
    end
  end

  def event_channel_names
    supported_events.map { |event| event_channel_name(event) }
  end

  def event_field(event)
    fields.find { |field| field[:name] == event_channel_name(event) }
  end

  def global_fields
    fields.reject { |field| field[:name].end_with?('channel') }
  end

  private

  def get_message(object_kind, data)
    case object_kind
    when "push", "tag_push"
      PushMessage.new(data)
    when "issue"
      IssueMessage.new(data) unless is_update?(data)
    when "merge_request"
      MergeMessage.new(data) unless is_update?(data)
    when "note"
      NoteMessage.new(data)
    when "build"
      BuildMessage.new(data) if should_build_be_notified?(data)
    when "pipeline"
      PipelineMessage.new(data) if should_pipeline_be_notified?(data)
    when "wiki_page"
      WikiPageMessage.new(data)
    end
  end

  def get_channel_field(event)
    field_name = event_channel_name(event)
    self.public_send(field_name)
  end

  def build_event_channels
    supported_events.reduce([]) do |channels, event|
      channels << { type: 'text', name: event_channel_name(event), placeholder: "#general" }
    end
  end

  def event_channel_name(event)
    "#{event}_channel"
  end

  def project_name
    project.name_with_namespace.gsub(/\s/, '')
  end

  def project_url
    project.web_url
  end

  def is_update?(data)
    data[:object_attributes][:action] == 'update'
  end

  def should_build_be_notified?(data)
    case data[:commit][:status]
    when 'success'
      !notify_only_broken_builds?
    when 'failed'
      true
    else
      false
    end
  end

  def should_pipeline_be_notified?(data)
    case data[:object_attributes][:status]
    when 'success'
      !notify_only_broken_pipelines?
    when 'failed'
      true
    else
      false
    end
  end
end

require "slack_service/issue_message"
require "slack_service/push_message"
require "slack_service/merge_message"
require "slack_service/note_message"
require "slack_service/build_message"
require "slack_service/pipeline_message"
require "slack_service/wiki_page_message"<|MERGE_RESOLUTION|>--- conflicted
+++ resolved
@@ -46,11 +46,8 @@
   end
 
   def supported_events
-<<<<<<< HEAD
-    %w(push issue merge_request note tag_push build pipeline wiki_page)
-=======
-    %w(push issue confidential_issue merge_request note tag_push build wiki_page)
->>>>>>> ad599eb6
+    %w[push issue confidential_issue merge_request note tag_push
+       build pipeline wiki_page]
   end
 
   def execute(data)
