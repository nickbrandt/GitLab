# frozen_string_literal: true

class Sprint < ApplicationRecord
  include Timebox

  attr_accessor :skip_future_date_validation

<<<<<<< HEAD
  STATE_ID_MAP = {
=======
  STATE_ENUM_MAP = {
>>>>>>> cbe0ba4e
      upcoming: 1,
      started: 2,
      closed: 3
  }.with_indifferent_access.freeze

  include AtomicInternalId

  has_many :issues
  has_many :merge_requests

  belongs_to :project
  belongs_to :group

  has_internal_id :iid, scope: :project, init: ->(s) { s&.project&.sprints&.maximum(:iid) }
  has_internal_id :iid, scope: :group, init: ->(s) { s&.group&.sprints&.maximum(:iid) }

  validates :start_date, presence: true
  validates :due_date, presence: true

  validate :dates_do_not_overlap, if: :start_or_due_dates_changed?
  validate :future_date, if: :start_or_due_dates_changed?, unless: :skip_future_date_validation

  scope :upcoming, -> { with_state(:upcoming) }
  scope :started, -> { with_state(:started) }

<<<<<<< HEAD
  state_machine :state_id, initial: :upcoming do
    event :start do
      transition upcoming: :started
    end

    event :close do
      transition [:upcoming, :started] => :closed
=======
  state_machine :state_enum, initial: :upcoming do
    event :start do
      transition upcoming: :started
    end

    event :close do
      transition [:upcoming, :started] => :closed
    end

    state :upcoming, value: Sprint::STATE_ENUM_MAP[:upcoming]
    state :started, value: Sprint::STATE_ENUM_MAP[:started]
    state :closed, value: Sprint::STATE_ENUM_MAP[:closed]
  end

  # Alias to state machine .with_state_enum method
  # This needs to be defined after the state machine block to avoid errors
  class << self
    alias_method :with_state, :with_state_enum
    alias_method :with_states, :with_state_enums

    def filter_by_state(sprints, state)
      case state
      when 'closed' then sprints.closed
      when 'started' then sprints.started
      when 'opened' then sprints.started.or(sprints.upcoming)
      when 'all' then sprints
      else sprints.upcoming
      end
>>>>>>> cbe0ba4e
    end
  end

  def state
    STATE_ENUM_MAP.key(state_enum)
  end

<<<<<<< HEAD
    state :upcoming, value: Sprint::STATE_ID_MAP[:upcoming]
    state :started, value: Sprint::STATE_ID_MAP[:started]
    state :closed, value: Sprint::STATE_ID_MAP[:closed]
=======
  def state=(value)
    self.state_enum = STATE_ENUM_MAP[value]
  end

  private

  def start_or_due_dates_changed?
    start_date_changed? || due_date_changed?
  end

  # ensure dates do not overlap with other Sprints in the same group/project
  def dates_do_not_overlap
    return unless resource_parent.sprints.within_timeframe(start_date, due_date).exists?

    errors.add(:base, "Dates cannot overlap with other existing Iterations")
  end

  # ensure dates are in the future
  def future_date
    if start_date_changed?
      errors.add(:start_date, "cannot be in the past") if start_date < Date.today
    end

    if due_date_changed?
      errors.add(:due_date, "cannot be in the past") if due_date < Date.today
    end
>>>>>>> cbe0ba4e
  end

  # Alias to state machine .with_state_id method
  # This needs to be defined after the state machine block to avoid errors
  class << self
    alias_method :with_state, :with_state_id
    alias_method :with_states, :with_state_ids

    def filter_by_state(sprints, state)
      case state
      when 'closed' then sprints.closed
      when 'started' then sprints.started
      when 'opened' then sprints.started.or(sprints.upcoming)
      when 'all' then sprints
      else sprints.upcoming
      end
    end
  end

  def state
    STATE_ID_MAP.key(state_id)
  end

  def state=(value)
    self.state_id = STATE_ID_MAP[value]
  end

  private

  def start_or_due_dates_changed?
    start_date_changed? || due_date_changed?
  end

  # ensure dates do not overlap with other Sprints in the same group/project
  def dates_do_not_overlap
    return unless resource_parent.sprints.where(start_date: start_date..due_date)
                      .or(resource_parent.sprints.where(due_date: start_date..due_date)).exists?

    errors.add(:base, "Dates cannot overlap with other existing Iterations")
  end

  # ensure dates are in the future
  def future_date
    if start_date_changed?
      errors.add(:start_date, "cannot be in the past") if start_date < Date.today
    end

    if due_date_changed?
      errors.add(:due_date, "cannot be in the past") if due_date < Date.today
    end
  end
end<|MERGE_RESOLUTION|>--- conflicted
+++ resolved
@@ -5,11 +5,7 @@
 
   attr_accessor :skip_future_date_validation
 
-<<<<<<< HEAD
-  STATE_ID_MAP = {
-=======
   STATE_ENUM_MAP = {
->>>>>>> cbe0ba4e
       upcoming: 1,
       started: 2,
       closed: 3
@@ -35,15 +31,6 @@
   scope :upcoming, -> { with_state(:upcoming) }
   scope :started, -> { with_state(:started) }
 
-<<<<<<< HEAD
-  state_machine :state_id, initial: :upcoming do
-    event :start do
-      transition upcoming: :started
-    end
-
-    event :close do
-      transition [:upcoming, :started] => :closed
-=======
   state_machine :state_enum, initial: :upcoming do
     event :start do
       transition upcoming: :started
@@ -72,7 +59,6 @@
       when 'all' then sprints
       else sprints.upcoming
       end
->>>>>>> cbe0ba4e
     end
   end
 
@@ -80,11 +66,6 @@
     STATE_ENUM_MAP.key(state_enum)
   end
 
-<<<<<<< HEAD
-    state :upcoming, value: Sprint::STATE_ID_MAP[:upcoming]
-    state :started, value: Sprint::STATE_ID_MAP[:started]
-    state :closed, value: Sprint::STATE_ID_MAP[:closed]
-=======
   def state=(value)
     self.state_enum = STATE_ENUM_MAP[value]
   end
@@ -111,7 +92,6 @@
     if due_date_changed?
       errors.add(:due_date, "cannot be in the past") if due_date < Date.today
     end
->>>>>>> cbe0ba4e
   end
 
   # Alias to state machine .with_state_id method
