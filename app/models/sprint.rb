# frozen_string_literal: true

class Sprint < ApplicationRecord
  include Timebox

  attr_accessor :skip_future_date_validation

  STATE_ENUM_MAP = {
      upcoming: 1,
      started: 2,
      closed: 3
  }.with_indifferent_access.freeze

  include AtomicInternalId

  has_many :issues
  has_many :merge_requests

  belongs_to :project
  belongs_to :group

  has_internal_id :iid, scope: :project, init: ->(s) { s&.project&.sprints&.maximum(:iid) }
  has_internal_id :iid, scope: :group, init: ->(s) { s&.group&.sprints&.maximum(:iid) }

  validates :start_date, presence: true
  validates :due_date, presence: true

  validate :dates_do_not_overlap, if: :start_or_due_dates_changed?
  validate :future_date, if: :start_or_due_dates_changed?, unless: :skip_future_date_validation

  scope :upcoming, -> { with_state(:upcoming) }
  scope :started, -> { with_state(:started) }

  state_machine :state_enum, initial: :upcoming do
    event :start do
      transition upcoming: :started
    end

    event :close do
      transition [:upcoming, :started] => :closed
    end

    state :upcoming, value: Sprint::STATE_ENUM_MAP[:upcoming]
    state :started, value: Sprint::STATE_ENUM_MAP[:started]
    state :closed, value: Sprint::STATE_ENUM_MAP[:closed]
  end

  # Alias to state machine .with_state_enum method
  # This needs to be defined after the state machine block to avoid errors
  class << self
    alias_method :with_state, :with_state_enum
    alias_method :with_states, :with_state_enums

    def filter_by_state(sprints, state)
      case state
      when 'closed' then sprints.closed
      when 'started' then sprints.started
      when 'opened' then sprints.started.or(sprints.upcoming)
      when 'all' then sprints
      else sprints.upcoming
      end
    end
  end

  def state
    STATE_ENUM_MAP.key(state_enum)
  end

  def state=(value)
    self.state_enum = STATE_ENUM_MAP[value]
  end

  private

  def start_or_due_dates_changed?
    start_date_changed? || due_date_changed?
  end

  # ensure dates do not overlap with other Sprints in the same group/project
  def dates_do_not_overlap
    return unless resource_parent.sprints.within_timeframe(start_date, due_date).exists?

<<<<<<< HEAD
    errors.add(:base, "Dates cannot overlap with other existing Iterations")
=======
    errors.add(:base, s_("Iteration|Dates cannot overlap with other existing Iterations"))
>>>>>>> dc79699d
  end

  # ensure dates are in the future
  def future_date
    if start_date_changed?
<<<<<<< HEAD
      errors.add(:start_date, "cannot be in the past") if start_date < Date.today
    end

    if due_date_changed?
      errors.add(:due_date, "cannot be in the past") if due_date < Date.today
=======
      errors.add(:start_date, s_("Iteration|cannot be in the past")) if start_date < Date.today
    end

    if due_date_changed?
      errors.add(:due_date, s_("Iteration|cannot be in the past")) if due_date < Date.today
>>>>>>> dc79699d
    end
  end
end<|MERGE_RESOLUTION|>--- conflicted
+++ resolved
@@ -80,29 +80,17 @@
   def dates_do_not_overlap
     return unless resource_parent.sprints.within_timeframe(start_date, due_date).exists?
 
-<<<<<<< HEAD
-    errors.add(:base, "Dates cannot overlap with other existing Iterations")
-=======
     errors.add(:base, s_("Iteration|Dates cannot overlap with other existing Iterations"))
->>>>>>> dc79699d
   end
 
   # ensure dates are in the future
   def future_date
     if start_date_changed?
-<<<<<<< HEAD
-      errors.add(:start_date, "cannot be in the past") if start_date < Date.today
-    end
-
-    if due_date_changed?
-      errors.add(:due_date, "cannot be in the past") if due_date < Date.today
-=======
       errors.add(:start_date, s_("Iteration|cannot be in the past")) if start_date < Date.today
     end
 
     if due_date_changed?
       errors.add(:due_date, s_("Iteration|cannot be in the past")) if due_date < Date.today
->>>>>>> dc79699d
     end
   end
 end