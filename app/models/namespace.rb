--- conflicted
+++ resolved
@@ -181,28 +181,16 @@
   def ancestors
     return self.class.none unless parent_id
 
-<<<<<<< HEAD
-    Gitlab::GroupHierarchy.
-      new(self.class.where(id: parent_id)).
-      base_and_ancestors
-=======
     Gitlab::GroupHierarchy
       .new(self.class.where(id: parent_id))
       .base_and_ancestors
->>>>>>> 134ba0b5
   end
 
   # Returns all the descendants of the current namespace.
   def descendants
-<<<<<<< HEAD
-    Gitlab::GroupHierarchy.
-      new(self.class.where(parent_id: id)).
-      base_and_descendants
-=======
     Gitlab::GroupHierarchy
       .new(self.class.where(parent_id: id))
       .base_and_descendants
->>>>>>> 134ba0b5
   end
 
   def user_ids_for_project_authorizations
