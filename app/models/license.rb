class License < ActiveRecord::Base
  include ActionView::Helpers::NumberHelper

  DEPLOY_BOARD_FEATURE = 'GitLab_DeployBoard'.freeze
  FILE_LOCK_FEATURE = 'GitLab_FileLocks'.freeze
  GEO_FEATURE = 'GitLab_Geo'.freeze
  AUDITOR_USER_FEATURE = 'GitLab_Auditor_User'.freeze
  SERVICE_DESK_FEATURE = 'GitLab_ServiceDesk'.freeze
  OBJECT_STORAGE_FEATURE = 'GitLab_ObjectStorage'.freeze
  ELASTIC_SEARCH_FEATURE = 'GitLab_ElasticSearch'.freeze
  RELATED_ISSUES_FEATURE = 'RelatedIssues'.freeze
<<<<<<< HEAD
  VARIABLE_ENVIRONMENT_SCOPE_FEATURE = 'GitLab_VARIABLE_ENVIRONMENT_SCOPE'.freeze
=======
  EXPORT_ISSUES_FEATURE  = 'GitLab_ExportIssues'.freeze
>>>>>>> 4be8348e

  FEATURE_CODES = {
    geo: GEO_FEATURE,
    auditor_user: AUDITOR_USER_FEATURE,
    service_desk: SERVICE_DESK_FEATURE,
    object_storage: OBJECT_STORAGE_FEATURE,
    elastic_search: ELASTIC_SEARCH_FEATURE,
    related_issues: RELATED_ISSUES_FEATURE,
    variable_environment_scope: VARIABLE_ENVIRONMENT_SCOPE_FEATURE,
    # Features that make sense to Namespace:
    deploy_board: DEPLOY_BOARD_FEATURE,
    file_lock: FILE_LOCK_FEATURE,
    export_issues: EXPORT_ISSUES_FEATURE
  }.freeze

  STARTER_PLAN = 'starter'.freeze
  PREMIUM_PLAN = 'premium'.freeze
  ULTIMATE_PLAN = 'ultimate'.freeze
  EARLY_ADOPTER_PLAN = 'early_adopter'.freeze

  EES_FEATURES = [
    { ELASTIC_SEARCH_FEATURE => 1 },
    { RELATED_ISSUES_FEATURE => 1 },
    { EXPORT_ISSUES_FEATURE => 1 }
  ].freeze

  EEP_FEATURES = [
    *EES_FEATURES,
    { DEPLOY_BOARD_FEATURE => 1 },
    { FILE_LOCK_FEATURE => 1 },
    { GEO_FEATURE => 1 },
    { AUDITOR_USER_FEATURE => 1 },
    { SERVICE_DESK_FEATURE => 1 },
    { OBJECT_STORAGE_FEATURE => 1 },
    { VARIABLE_ENVIRONMENT_SCOPE_FEATURE => 1 }
  ].freeze

  EEU_FEATURES = [
    *EEP_FEATURES
    # ..
  ].freeze

  # List all features available for early adopters,
  # i.e. users that started using GitLab.com before
  # the introduction of Bronze, Silver, Gold plans.
  # Obs.: Do not extend from other feature constants.
  # Early adopters should not earn new features as they're
  # introduced.
  EARLY_ADOPTER_FEATURES = [
    # TODO: Add EES features
    # https://gitlab.com/gitlab-org/gitlab-ee/issues/2335)
    { DEPLOY_BOARD_FEATURE => 1 },
    { FILE_LOCK_FEATURE => 1 },
    { GEO_FEATURE => 1 },
    { AUDITOR_USER_FEATURE => 1 },
    { SERVICE_DESK_FEATURE => 1 },
    { OBJECT_STORAGE_FEATURE => 1 },
    { EXPORT_ISSUES_FEATURE => 1 }
  ].freeze

  FEATURES_BY_PLAN = {
    STARTER_PLAN       => EES_FEATURES,
    PREMIUM_PLAN       => EEP_FEATURES,
    ULTIMATE_PLAN      => EEU_FEATURES,
    EARLY_ADOPTER_PLAN => EARLY_ADOPTER_FEATURES
  }.freeze

  validate :valid_license
  validate :check_users_limit, if: :new_record?, unless: :validate_with_trueup?
  validate :check_trueup, unless: :persisted?, if: :validate_with_trueup?
  validate :not_expired, unless: :persisted?

  before_validation :reset_license, if: :data_changed?

  after_create :reset_current
  after_destroy :reset_current

  scope :previous, -> { order(created_at: :desc).offset(1) }

  class << self
    def features_for_plan(plan)
      FEATURES_BY_PLAN.fetch(plan, []).reduce({}, :merge)
    end

    def current
      if RequestStore.active?
        RequestStore.fetch(:current_license) { load_license }
      else
        load_license
      end
    end

    delegate :feature_available?, to: :current, allow_nil: true

    def reset_current
      RequestStore.delete(:current_license)
    end

    def plan_includes_feature?(plan, code)
      features = features_for_plan(plan)
      feature = FEATURE_CODES.fetch(code)

      features[feature].to_i > 0
    end

    def block_changes?
      !current || current.block_changes?
    end

    def load_license
      license = self.last

      return unless license && license.valid?
      license
    end
  end

  def data_filename
    company_name = self.licensee["Company"] || self.licensee.values.first
    clean_company_name = company_name.gsub(/[^A-Za-z0-9]/, "")
    "#{clean_company_name}.gitlab-license"
  end

  def data_file=(file)
    self.data = file.read
  end

  def license
    return nil unless self.data

    @license ||=
      begin
        Gitlab::License.import(self.data)
      rescue Gitlab::License::ImportError
        nil
      end
  end

  def license?
    self.license && self.license.valid?
  end

  def method_missing(method_name, *arguments, &block)
    if License.column_names.include?(method_name.to_s)
      super
    elsif license && license.respond_to?(method_name)
      license.send(method_name, *arguments, &block)
    else
      super
    end
  end

  def respond_to_missing?(method_name, include_private = false)
    if License.column_names.include?(method_name.to_s)
      super
    elsif license && license.respond_to?(method_name)
      true
    else
      super
    end
  end

  # New licenses persists only the `plan` (premium, starter, ..). But, old licenses
  # keep `add_ons`, therefore this method needs to be backward-compatible in that sense.
  # See https://gitlab.com/gitlab-org/gitlab-ee/issues/2019
  def add_ons
    explicit_add_ons = restricted_attr(:add_ons, {})
    plan_features = self.class.features_for_plan(plan)

    explicit_add_ons.merge(plan_features)
  end

  def feature_available?(code)
    feature = FEATURE_CODES.fetch(code)
    add_ons[feature].to_i > 0
  end

  def restricted_user_count
    restricted_attr(:active_user_count)
  end

  def previous_user_count
    restricted_attr(:previous_user_count)
  end

  def plan
    restricted_attr(:plan, STARTER_PLAN)
  end

  def current_active_users_count
    @current_active_users_count ||= User.active.count
  end

  def validate_with_trueup?
    [restricted_attr(:trueup_quantity),
     restricted_attr(:trueup_from),
     restricted_attr(:trueup_to)].all?(&:present?)
  end

  def trial?
    restricted_attr(:trial)
  end

  private

  def restricted_attr(name, default = nil)
    return default unless license? && restricted?(name)

    restrictions[name]
  end

  def reset_current
    self.class.reset_current
  end

  def reset_license
    @license = nil
  end

  def valid_license
    return if license?

    self.errors.add(:base, "The license key is invalid. Make sure it is exactly as you received it from GitLab Inc.")
  end

  def historical_max(from = nil, to = nil)
    from ||= starts_at - 1.year
    to   ||= starts_at

    HistoricalData.during(from..to).maximum(:active_user_count) || 0
  end

  def check_users_limit
    return unless restricted_user_count

    if previous_user_count && (historical_max <= previous_user_count)
      return if restricted_user_count >= current_active_users_count
    else
      return if restricted_user_count >= historical_max
    end

    overage = historical_max - restricted_user_count
    add_limit_error(user_count: historical_max, restricted_user_count: restricted_user_count, overage: overage)
  end

  def check_trueup
    trueup_qty          = restrictions[:trueup_quantity]
    trueup_from         = Date.parse(restrictions[:trueup_from]) rescue (starts_at - 1.year)
    trueup_to           = Date.parse(restrictions[:trueup_to]) rescue starts_at
    max_historical      = historical_max(trueup_from, trueup_to)
    overage             = current_active_users_count - restricted_user_count
    expected_trueup_qty = if previous_user_count
                            max_historical - previous_user_count
                          else
                            max_historical - current_active_users_count
                          end

    if trueup_qty >= expected_trueup_qty
      if restricted_user_count < current_active_users_count
        add_limit_error(trueup: true, user_count: current_active_users_count, restricted_user_count: restricted_user_count, overage: overage)
      end
    else
      message = "You have applied a True-up for #{trueup_qty} #{"user".pluralize(trueup_qty)} "
      message << "but you need one for #{expected_trueup_qty} #{"user".pluralize(expected_trueup_qty)}. "
      message << "Please contact sales at renewals@gitlab.com"

      self.errors.add(:base, message)
    end
  end

  def add_limit_error(trueup: false, user_count:, restricted_user_count:, overage:)
    message =  trueup ? "This GitLab installation currently has " : "During the year before this license started, this GitLab installation had "
    message << "#{number_with_delimiter(user_count)} active #{"user".pluralize(user_count)}, "
    message << "exceeding this license's limit of #{number_with_delimiter(restricted_user_count)} by "
    message << "#{number_with_delimiter(overage)} #{"user".pluralize(overage)}. "
    message << "Please upload a license for at least "
    message << "#{number_with_delimiter(user_count)} #{"user".pluralize(user_count)} or contact sales at renewals@gitlab.com"

    self.errors.add(:base, message)
  end

  def not_expired
    return unless self.license? && self.expired?

    self.errors.add(:base, "This license has already expired.")
  end
end<|MERGE_RESOLUTION|>--- conflicted
+++ resolved
@@ -9,11 +9,8 @@
   OBJECT_STORAGE_FEATURE = 'GitLab_ObjectStorage'.freeze
   ELASTIC_SEARCH_FEATURE = 'GitLab_ElasticSearch'.freeze
   RELATED_ISSUES_FEATURE = 'RelatedIssues'.freeze
-<<<<<<< HEAD
   VARIABLE_ENVIRONMENT_SCOPE_FEATURE = 'GitLab_VARIABLE_ENVIRONMENT_SCOPE'.freeze
-=======
   EXPORT_ISSUES_FEATURE  = 'GitLab_ExportIssues'.freeze
->>>>>>> 4be8348e
 
   FEATURE_CODES = {
     geo: GEO_FEATURE,
