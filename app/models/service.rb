--- conflicted
+++ resolved
@@ -223,11 +223,8 @@
       pivotaltracker
       pushover
       redmine
-<<<<<<< HEAD
       mattermost
-=======
       slack_slash_commands
->>>>>>> 87b01636
       slack
       teamcity
     ]
