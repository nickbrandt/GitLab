--- conflicted
+++ resolved
@@ -116,17 +116,8 @@
   def run_stop!(current_user)
     return unless available?
 
-<<<<<<< HEAD
-    if stop_action.present?
-      stop_action.play(current_user)
-    else
-      stop
-      nil
-    end
-=======
     stop
     stop_action.play(current_user)
->>>>>>> 8c0e358a
   end
 
   def actions_for(environment)
