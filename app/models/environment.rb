--- conflicted
+++ resolved
@@ -209,12 +209,8 @@
   def etag_cache_key
     Gitlab::Routing.url_helpers.namespace_project_environments_path(
       project.namespace,
-<<<<<<< HEAD
-      project)
-=======
       project,
       format: :json)
->>>>>>> 134ba0b5
   end
 
   private
