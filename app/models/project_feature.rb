# frozen_string_literal: true

class ProjectFeature < ActiveRecord::Base
  # == Project features permissions
  #
  # Grants access level to project tools
  #
  # Tools can be enabled only for users, everyone or disabled
  # Access control is made only for non private projects
  #
  # levels:
  #
  # Disabled: not enabled for anyone
  # Private:  enabled only for team members
  # Enabled:  enabled for everyone able to access the project
  # Public:   enabled for everyone (only allowed for pages)
  #

  # Permission levels
  DISABLED = 0
  PRIVATE  = 10
  ENABLED  = 20
  PUBLIC   = 30

  FEATURES = %i(issues merge_requests wiki snippets builds repository pages).freeze
  PRIVATE_FEATURES_MIN_ACCESS_LEVEL = { merge_requests: Gitlab::Access::REPORTER }.freeze

  class << self
    def access_level_attribute(feature)
      feature = ensure_feature!(feature)

      "#{feature}_access_level".to_sym
    end

    def quoted_access_level_column(feature)
      attribute = connection.quote_column_name(access_level_attribute(feature))
      table = connection.quote_table_name(table_name)

      "#{table}.#{attribute}"
    end

    def required_minimum_access_level(feature)
      feature = ensure_feature!(feature)

      PRIVATE_FEATURES_MIN_ACCESS_LEVEL.fetch(feature, Gitlab::Access::GUEST)
    end

    private

    def ensure_feature!(feature)
      feature = feature.model_name.plural.to_sym if feature.respond_to?(:model_name)
      raise ArgumentError, "invalid project feature: #{feature}" unless FEATURES.include?(feature)

      feature
    end
  end

  # Default scopes force us to unscope here since a service may need to check
  # permissions for a project in pending_delete
  # http://stackoverflow.com/questions/1540645/how-to-disable-default-scope-for-a-belongs-to
  belongs_to :project, -> { unscope(where: :pending_delete) }

  validates :project, presence: true

  validate :repository_children_level
  validate :allowed_access_levels

  default_value_for :builds_access_level,         value: ENABLED, allows_nil: false
  default_value_for :issues_access_level,         value: ENABLED, allows_nil: false
  default_value_for :merge_requests_access_level, value: ENABLED, allows_nil: false
  default_value_for :snippets_access_level,       value: ENABLED, allows_nil: false
  default_value_for :wiki_access_level,           value: ENABLED, allows_nil: false
  default_value_for :repository_access_level,     value: ENABLED, allows_nil: false

  def feature_available?(feature, user)
    # This feature might not be behind a feature flag at all, so default to true
    return false unless ::Feature.enabled?(feature, user, default_enabled: true)

    get_permission(user, feature)
  end

  def access_level(feature)
    public_send(ProjectFeature.access_level_attribute(feature)) # rubocop:disable GitlabSecurity/PublicSend
  end

  def builds_enabled?
    builds_access_level > DISABLED
  end

  def wiki_enabled?
    wiki_access_level > DISABLED
  end

  def merge_requests_enabled?
    merge_requests_access_level > DISABLED
  end

  def issues_enabled?
    issues_access_level > DISABLED
  end

  def pages_enabled?
    pages_access_level > DISABLED
  end

  def public_pages?
    return true unless Gitlab.config.pages.access_control

    pages_access_level == PUBLIC || pages_access_level == ENABLED && project.public?
  end

  private

  # Validates builds and merge requests access level
  # which cannot be higher than repository access level
  def repository_children_level
    validator = lambda do |field|
      level = public_send(field) || ProjectFeature::ENABLED # rubocop:disable GitlabSecurity/PublicSend
      not_allowed = level > repository_access_level
      self.errors.add(field, "cannot have higher visibility level than repository access level") if not_allowed
    end

    %i(merge_requests_access_level builds_access_level).each(&validator)
  end

  # Validates access level for other than pages cannot be PUBLIC
  def allowed_access_levels
    validator = lambda do |field|
      level = public_send(field) || ProjectFeature::ENABLED # rubocop:disable GitlabSecurity/PublicSend
      not_allowed = level > ProjectFeature::ENABLED
      self.errors.add(field, "cannot have public visibility level") if not_allowed
    end

    (FEATURES - %i(pages)).each {|f| validator.call("#{f}_access_level")}
  end

  def get_permission(user, feature)
    case access_level(feature)
    when DISABLED
      false
    when PRIVATE
      team_access?(user, feature)
    when ENABLED
      true
    when PUBLIC
      true
    else
      true
    end
  end
<<<<<<< HEAD
end

ProjectFeature.prepend(EE::ProjectFeature)
=======

  def team_access?(user, feature)
    return unless user
    return true if user.full_private_access?

    project.team.member?(user, ProjectFeature.required_minimum_access_level(feature))
  end
end
>>>>>>> ea9734fa
<|MERGE_RESOLUTION|>--- conflicted
+++ resolved
@@ -148,11 +148,6 @@
       true
     end
   end
-<<<<<<< HEAD
-end
-
-ProjectFeature.prepend(EE::ProjectFeature)
-=======
 
   def team_access?(user, feature)
     return unless user
@@ -161,4 +156,5 @@
     project.team.member?(user, ProjectFeature.required_minimum_access_level(feature))
   end
 end
->>>>>>> ea9734fa
+
+ProjectFeature.prepend(EE::ProjectFeature)