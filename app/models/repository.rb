require 'securerandom'

class Repository
  include Elastic::RepositoriesSearch

  class CommitError < StandardError; end

<<<<<<< HEAD
  MIRROR_REMOTE = "upstream"
  MIRROR_GEO = "geo"
=======
  # Files to use as a project avatar in case no avatar was uploaded via the web
  # UI.
  AVATAR_FILES = %w{logo.png logo.jpg logo.gif}
>>>>>>> fb1a7553

  include Gitlab::ShellAdapter

  attr_accessor :path_with_namespace, :project

  def self.clean_old_archives
    repository_downloads_path = Gitlab.config.gitlab.repository_downloads_path

    return unless File.directory?(repository_downloads_path)

    Gitlab::Popen.popen(%W(find #{repository_downloads_path} -not -path #{repository_downloads_path} -mmin +120 -delete))
  end

  def initialize(path_with_namespace, project)
    @path_with_namespace = path_with_namespace
    @project = project
  end

  def raw_repository
    return nil unless path_with_namespace

    @raw_repository ||= Gitlab::Git::Repository.new(path_to_repo)
  end

  def update_autocrlf_option
    raw_repository.autocrlf = :input if raw_repository.autocrlf != :input
  end

  # Return absolute path to repository
  def path_to_repo
    @path_to_repo ||= File.expand_path(
      File.join(Gitlab.config.gitlab_shell.repos_path, path_with_namespace + ".git")
    )
  end

  def exists?
    return @exists unless @exists.nil?

    @exists = cache.fetch(:exists?) do
      begin
        raw_repository && raw_repository.rugged ? true : false
      rescue Gitlab::Git::Repository::NoRepository
        false
      end
    end
  end

  def empty?
    return @empty unless @empty.nil?

    @empty = cache.fetch(:empty?) { raw_repository.empty? }
  end

  #
  # Git repository can contains some hidden refs like:
  #   /refs/notes/*
  #   /refs/git-as-svn/*
  #   /refs/pulls/*
  # This refs by default not visible in project page and not cloned to client side.
  #
  # This method return true if repository contains some content visible in project page.
  #
  def has_visible_content?
    return @has_visible_content unless @has_visible_content.nil?

    @has_visible_content = cache.fetch(:has_visible_content?) do
      raw_repository.branch_count > 0
    end
  end

  def commit(id = 'HEAD')
    return nil unless exists?
    commit = Gitlab::Git::Commit.find(raw_repository, id)
    commit = Commit.new(commit, @project) if commit
    commit
  rescue Rugged::OdbError
    nil
  end

  def commits(ref, path = nil, limit = nil, offset = nil, skip_merges = false)
    options = {
      repo: raw_repository,
      ref: ref,
      path: path,
      limit: limit,
      offset: offset,
      # --follow doesn't play well with --skip. See:
      # https://gitlab.com/gitlab-org/gitlab-ce/issues/3574#note_3040520
      follow: false,
      skip_merges: skip_merges
    }

    commits = Gitlab::Git::Commit.where(options)
    commits = Commit.decorate(commits, @project) if commits.present?
    commits
  end

  def commits_between(from, to)
    commits = Gitlab::Git::Commit.between(raw_repository, from, to)
    commits = Commit.decorate(commits, @project) if commits.present?
    commits
  end

  def find_commits_by_message(query, ref = nil, path = nil, limit = 1000, offset = 0)
    ref ||= root_ref

    # Limited to 1000 commits for now, could be parameterized?
    args = %W(#{Gitlab.config.git.bin_path} log #{ref} --pretty=%H --skip #{offset} --max-count #{limit} --grep=#{query})
    args = args.concat(%W(-- #{path})) if path.present?

    git_log_results = Gitlab::Popen.popen(args, path_to_repo).first.lines.map(&:chomp)
    commits = git_log_results.map { |c| commit(c) }
    commits
  end

  def find_commits_by_message_with_elastic(query)
    project.repository.search(query, type: :commit)[:commits][:results].map do |result|
      commit result["_source"]["commit"]["sha"]
    end
  end

  def find_branch(name)
    raw_repository.branches.find { |branch| branch.name == name }
  end

  def find_tag(name)
    raw_repository.tags.find { |tag| tag.name == name }
  end

  def add_branch(user, branch_name, target)
    oldrev = Gitlab::Git::BLANK_SHA
    ref    = Gitlab::Git::BRANCH_REF_PREFIX + branch_name
    target = commit(target).try(:id)

    return false unless target

    GitHooksService.new.execute(user, path_to_repo, oldrev, target, ref) do
      rugged.branches.create(branch_name, target)
    end

    after_create_branch
    find_branch(branch_name)
  end

  def add_tag(tag_name, ref, message = nil)
    before_push_tag

    gitlab_shell.add_tag(path_with_namespace, tag_name, ref, message)
  end

  def rm_branch(user, branch_name)
    before_remove_branch

    branch = find_branch(branch_name)
    oldrev = branch.try(:target)
    newrev = Gitlab::Git::BLANK_SHA
    ref    = Gitlab::Git::BRANCH_REF_PREFIX + branch_name

    GitHooksService.new.execute(user, path_to_repo, oldrev, newrev, ref) do
      rugged.branches.delete(branch_name)
    end

    after_remove_branch
    true
  end

  def rm_tag(tag_name)
    before_remove_tag

    gitlab_shell.rm_tag(path_with_namespace, tag_name)
  end

  def add_remote(name, url)
    raw_repository.remote_add(name, url)
  rescue Rugged::ConfigError
    raw_repository.remote_update(name, url: url)
  end

  def set_remote_as_mirror(name)
    remote_config = raw_repository.rugged.config

    # This is used by Gitlab Geo to define repository as equivalent as "git clone --mirror"
    remote_config["remote.#{name}.fetch"] = 'refs/*:refs/*'
    remote_config["remote.#{name}.mirror"] = true
    remote_config["remote.#{name}.prune"] = true
  end

  def fetch_remote(remote)
    gitlab_shell.fetch_remote(path_with_namespace, remote)
  end

  def fetch_remote_forced!(remote)
    gitlab_shell.fetch_remote(path_with_namespace, remote, forced: true)
  end

  def branch_names
    cache.fetch(:branch_names) { raw_repository.branch_names }
  end

  def branch_exists?(name)
    branch_names.include?(name)
  end

  def tag_names
    cache.fetch(:tag_names) { raw_repository.tag_names }
  end

  def commit_count
    cache.fetch(:commit_count) do
      begin
        raw_repository.commit_count(self.root_ref)
      rescue
        0
      end
    end
  end

  def branch_count
    @branch_count ||= cache.fetch(:branch_count) { raw_repository.branch_count }
  end

  def tag_count
    @tag_count ||= cache.fetch(:tag_count) { raw_repository.rugged.tags.count }
  end

  # Return repo size in megabytes
  # Cached in redis
  def size
    cache.fetch(:size) { raw_repository.size }
  end

  def diverging_commit_counts(branch)
    root_ref_hash = raw_repository.rev_parse_target(root_ref).oid
    cache.fetch(:"diverging_commit_counts_#{branch.name}") do
      # Rugged seems to throw a `ReferenceError` when given branch_names rather
      # than SHA-1 hashes
      number_commits_behind = raw_repository.
        count_commits_between(branch.target, root_ref_hash)

      number_commits_ahead = raw_repository.
        count_commits_between(root_ref_hash, branch.target)

      { behind: number_commits_behind, ahead: number_commits_ahead }
    end
  end

  def cache_keys
    %i(size branch_names tag_names commit_count
       readme version contribution_guide changelog license)
  end

  def build_cache
    cache_keys.each do |key|
      unless cache.exist?(key)
        send(key)
      end
    end
  end

  def expire_tags_cache
    cache.expire(:tag_names)
    @tags = nil
  end

  def expire_branches_cache
    cache.expire(:branch_names)
    @branches = nil
  end

  def expire_cache(branch_name = nil, revision = nil)
    cache_keys.each do |key|
      cache.expire(key)
    end

    expire_branch_cache(branch_name)
    expire_avatar_cache(branch_name, revision)

    # This ensures this particular cache is flushed after the first commit to a
    # new repository.
    expire_emptiness_caches if empty?
  end

  def expire_branch_cache(branch_name = nil)
    # When we push to the root branch we have to flush the cache for all other
    # branches as their statistics are based on the commits relative to the
    # root branch.
    if !branch_name || branch_name == root_ref
      branches.each do |branch|
        cache.expire(:"diverging_commit_counts_#{branch.name}")
      end
    # In case a commit is pushed to a non-root branch we only have to flush the
    # cache for said branch.
    else
      cache.expire(:"diverging_commit_counts_#{branch_name}")
    end
  end

  def expire_root_ref_cache
    cache.expire(:root_ref)
    @root_ref = nil
  end

  # Expires the cache(s) used to determine if a repository is empty or not.
  def expire_emptiness_caches
    cache.expire(:empty?)
    @empty = nil

    expire_has_visible_content_cache
  end

  def expire_has_visible_content_cache
    cache.expire(:has_visible_content?)
    @has_visible_content = nil
  end

  def expire_branch_count_cache
    cache.expire(:branch_count)
    @branch_count = nil
  end

  def expire_tag_count_cache
    cache.expire(:tag_count)
    @tag_count = nil
  end

  def lookup_cache
    @lookup_cache ||= {}
  end

  def expire_branch_names
    cache.expire(:branch_names)
  end

  def expire_avatar_cache(branch_name = nil, revision = nil)
    # Avatars are pulled from the default branch, thus if somebody pushes to a
    # different branch there's no need to expire anything.
    return if branch_name && branch_name != root_ref

    # We don't want to flush the cache if the commit didn't actually make any
    # changes to any of the possible avatar files.
    if revision && commit = self.commit(revision)
      return unless commit.diffs.
        any? { |diff| AVATAR_FILES.include?(diff.new_path) }
    end

    cache.expire(:avatar)

    @avatar = nil
  end

  def expire_exists_cache
    cache.expire(:exists?)
    @exists = nil
  end

  # Runs code after a repository has been created.
  def after_create
    expire_exists_cache
  end

  # Runs code just before a repository is deleted.
  def before_delete
    expire_cache if exists?

    expire_root_ref_cache
    expire_emptiness_caches
    expire_exists_cache
  end

  # Runs code just before the HEAD of a repository is changed.
  def before_change_head
    # Cached divergent commit counts are based on repository head
    expire_branch_cache
    expire_root_ref_cache
  end

  # Runs code before pushing (= creating or removing) a tag.
  def before_push_tag
    expire_cache
    expire_tags_cache
    expire_tag_count_cache
  end

  # Runs code before removing a tag.
  def before_remove_tag
    expire_tags_cache
    expire_tag_count_cache
  end

  # Runs code after a repository has been forked/imported.
  def after_import
    expire_emptiness_caches
    expire_exists_cache
  end

  # Runs code after a new commit has been pushed.
  def after_push_commit(branch_name, revision)
    expire_cache(branch_name, revision)
  end

  # Runs code after a new branch has been created.
  def after_create_branch
    expire_branches_cache
    expire_has_visible_content_cache
    expire_branch_count_cache
  end

  # Runs code before removing an existing branch.
  def before_remove_branch
    expire_branches_cache
  end

  # Runs code after an existing branch has been removed.
  def after_remove_branch
    expire_has_visible_content_cache
    expire_branch_count_cache
    expire_branches_cache
  end

  def method_missing(m, *args, &block)
    if m == :lookup && !block_given?
      lookup_cache[m] ||= {}
      lookup_cache[m][args.join(":")] ||= raw_repository.send(m, *args, &block)
    else
      raw_repository.send(m, *args, &block)
    end
  end

  def respond_to_missing?(method, include_private = false)
    raw_repository.respond_to?(method, include_private) || super
  end

  def blob_at(sha, path)
    unless Gitlab::Git.blank_ref?(sha)
      Gitlab::Git::Blob.find(self, sha, path)
    end
  end

  def blob_by_oid(oid)
    Gitlab::Git::Blob.raw(self, oid)
  end

  def readme
    cache.fetch(:readme) { tree(:head).readme }
  end

  def version
    cache.fetch(:version) do
      tree(:head).blobs.find do |file|
        file.name.downcase == 'version'
      end
    end
  end

  def contribution_guide
    cache.fetch(:contribution_guide) do
      tree(:head).blobs.find do |file|
        file.contributing?
      end
    end
  end

  def changelog
    cache.fetch(:changelog) do
      tree(:head).blobs.find do |file|
        file.name =~ /\A(changelog|history)/i
      end
    end
  end

  def license
    cache.fetch(:license) do
      licenses =  tree(:head).blobs.find_all do |file|
                    file.name =~ /\A(copying|license|licence)/i
                  end

      preferences = [
        /\Alicen[sc]e\z/i,        # LICENSE, LICENCE
        /\Alicen[sc]e\./i,        # LICENSE.md, LICENSE.txt
        /\Acopying\z/i,           # COPYING
        /\Acopying\.(?!lesser)/i, # COPYING.txt
        /Acopying.lesser/i        # COPYING.LESSER
      ]

      license = nil
      preferences.each do |r|
        license = licenses.find { |l| l.name =~ r }
        break if license
      end

      license
    end
  end

  def head_commit
    @head_commit ||= commit(self.root_ref)
  end

  def head_tree
    @head_tree ||= Tree.new(self, head_commit.sha, nil)
  end

  def tree(sha = :head, path = nil)
    if sha == :head
      if path.nil?
        return head_tree
      else
        sha = head_commit.sha
      end
    end

    Tree.new(self, sha, path)
  end

  def blob_at_branch(branch_name, path)
    last_commit = commit(branch_name)

    if last_commit
      blob_at(last_commit.sha, path)
    else
      nil
    end
  end

  # Returns url for submodule
  #
  # Ex.
  #   @repository.submodule_url_for('master', 'rack')
  #   # => git@localhost:rack.git
  #
  def submodule_url_for(ref, path)
    if submodules(ref).any?
      submodule = submodules(ref)[path]

      if submodule
        submodule['url']
      end
    end
  end

  def last_commit_for_path(sha, path)
    args = %W(#{Gitlab.config.git.bin_path} rev-list --max-count=1 #{sha} -- #{path})
    sha = Gitlab::Popen.popen(args, path_to_repo).first.strip
    commit(sha)
  end

  def next_patch_branch
    patch_branch_ids = self.branch_names.map do |n|
      result = n.match(/\Apatch-([0-9]+)\z/)
      result[1].to_i if result
    end.compact

    highest_patch_branch_id = patch_branch_ids.max || 0

    "patch-#{highest_patch_branch_id + 1}"
  end

  # Remove archives older than 2 hours
  def branches_sorted_by(value)
    case value
    when 'recently_updated'
      branches.sort do |a, b|
        commit(b.target).committed_date <=> commit(a.target).committed_date
      end
    when 'last_updated'
      branches.sort do |a, b|
        commit(a.target).committed_date <=> commit(b.target).committed_date
      end
    else
      branches
    end
  end

  def contributors
    commits = self.commits(nil, nil, 2000, 0, true)

    commits.group_by(&:author_email).map do |email, commits|
      contributor = Gitlab::Contributor.new
      contributor.email = email

      commits.each do |commit|
        if contributor.name.blank?
          contributor.name = commit.author_name
        end

        contributor.commits += 1
      end

      contributor
    end
  end

  def blob_for_diff(commit, diff)
    blob_at(commit.id, diff.file_path)
  end

  def prev_blob_for_diff(commit, diff)
    if commit.parent_id
      blob_at(commit.parent_id, diff.old_path)
    end
  end

  def refs_contains_sha(ref_type, sha)
    args = %W(#{Gitlab.config.git.bin_path} #{ref_type} --contains #{sha})
    names = Gitlab::Popen.popen(args, path_to_repo).first

    if names.respond_to?(:split)
      names = names.split("\n").map(&:strip)

      names.each do |name|
        name.slice! '* '
      end

      names
    else
      []
    end
  end

  def branch_names_contains(sha)
    refs_contains_sha('branch', sha)
  end

  def tag_names_contains(sha)
    refs_contains_sha('tag', sha)
  end

  def branches
    @branches ||= raw_repository.branches
  end

  def tags
    @tags ||= raw_repository.tags
  end

  def root_ref
    @root_ref ||= cache.fetch(:root_ref) { raw_repository.root_ref }
  end

  def commit_dir(user, path, message, branch)
    commit_with_hooks(user, branch) do |ref|
      committer = user_to_committer(user)
      options = {}
      options[:committer] = committer
      options[:author] = committer

      options[:commit] = {
        message: message,
        branch: ref,
      }

      raw_repository.mkdir(path, options)
    end
  end

  def commit_file(user, path, content, message, branch, update)
    commit_with_hooks(user, branch) do |ref|
      committer = user_to_committer(user)
      options = {}
      options[:committer] = committer
      options[:author] = committer
      options[:commit] = {
        message: message,
        branch: ref,
      }

      options[:file] = {
        content: content,
        path: path,
        update: update
      }

      Gitlab::Git::Blob.commit(raw_repository, options)
    end
  end

  def remove_file(user, path, message, branch)
    commit_with_hooks(user, branch) do |ref|
      committer = user_to_committer(user)
      options = {}
      options[:committer] = committer
      options[:author] = committer
      options[:commit] = {
        message: message,
        branch: ref
      }

      options[:file] = {
        path: path
      }

      Gitlab::Git::Blob.remove(raw_repository, options)
    end
  end

  def user_to_committer(user)
    {
      email: user.email,
      name: user.name,
      time: Time.now
    }
  end

  def can_be_merged?(source_sha, target_branch)
    our_commit = rugged.branches[target_branch].target
    their_commit = rugged.lookup(source_sha)

    if our_commit && their_commit
      !rugged.merge_commits(our_commit, their_commit).conflicts?
    else
      false
    end
  end

  def ff_merge(user, source_sha, target_branch, options = {})
    our_commit = rugged.branches[target_branch].target
    their_commit = rugged.lookup(source_sha)

    raise "Invalid merge target" if our_commit.nil?
    raise "Invalid merge source" if their_commit.nil?

    commit_with_hooks(user, target_branch) do |ref|
      source_sha
    end
  end

  def merge(user, source_sha, target_branch, options = {})
    our_commit = rugged.branches[target_branch].target
    their_commit = rugged.lookup(source_sha)

    raise "Invalid merge target" if our_commit.nil?
    raise "Invalid merge source" if their_commit.nil?

    merge_index = rugged.merge_commits(our_commit, their_commit)
    return false if merge_index.conflicts?

    commit_with_hooks(user, target_branch) do |ref|
      actual_options = options.merge(
        parents: [our_commit, their_commit],
        tree: merge_index.write_tree(rugged),
        update_ref: ref
      )

      Rugged::Commit.create(rugged, actual_options)
    end
  end

  def revert(user, commit, base_branch, revert_tree_id = nil)
    source_sha = find_branch(base_branch).target
    revert_tree_id ||= check_revert_content(commit, base_branch)

    return false unless revert_tree_id

    commit_with_hooks(user, base_branch) do |ref|
      committer = user_to_committer(user)
      source_sha = Rugged::Commit.create(rugged,
        message: commit.revert_message,
        author: committer,
        committer: committer,
        tree: revert_tree_id,
        parents: [rugged.lookup(source_sha)],
        update_ref: ref)
    end
  end

  def check_revert_content(commit, base_branch)
    source_sha = find_branch(base_branch).target
    args       = [commit.id, source_sha]
    args       << { mainline: 1 } if commit.merge_commit?

    revert_index = rugged.revert_commit(*args)
    return false if revert_index.conflicts?

    tree_id = revert_index.write_tree(rugged)
    return false unless diff_exists?(source_sha, tree_id)

    tree_id
  end

  def diff_exists?(sha1, sha2)
    rugged.diff(sha1, sha2).size > 0
  end

  def merged_to_root_ref?(branch_name)
    branch_commit = commit(branch_name)
    root_ref_commit = commit(root_ref)

    if branch_commit
      is_ancestor?(branch_commit.id, root_ref_commit.id)
    else
      nil
    end
  end

  def fetch_upstream(url)
    add_remote(Repository::MIRROR_REMOTE, url)
    fetch_remote(Repository::MIRROR_REMOTE)
  end

  def fetch_geo_mirror(url)
    add_remote(Repository::MIRROR_GEO, url)
    set_remote_as_mirror(Repository::MIRROR_GEO)
    fetch_remote_forced!(Repository::MIRROR_GEO)
  end

  def upstream_branches
    rugged.references.each("refs/remotes/#{Repository::MIRROR_REMOTE}/*").map do |ref|
      name = ref.name.sub(/\Arefs\/remotes\/#{Repository::MIRROR_REMOTE}\//, "")

      begin
        Gitlab::Git::Branch.new(name, ref.target)
      rescue Rugged::ReferenceError
        # Omit invalid branch
      end
    end.compact
  end

  def diverged_from_upstream?(branch_name)
    branch_commit = commit(branch_name)
    upstream_commit = commit("refs/remotes/#{MIRROR_REMOTE}/#{branch_name}")

    if upstream_commit
      !is_ancestor?(branch_commit.id, upstream_commit.id)
    else
      false
    end
  end

  def up_to_date_with_upstream?(branch_name)
    branch_commit = commit(branch_name)
    upstream_commit = commit("refs/remotes/#{MIRROR_REMOTE}/#{branch_name}")

    if upstream_commit
      is_ancestor?(branch_commit.id, upstream_commit.id)
    else
      false
    end
  end

  def merge_base(first_commit_id, second_commit_id)
    first_commit_id = commit(first_commit_id).try(:id) || first_commit_id
    second_commit_id = commit(second_commit_id).try(:id) || second_commit_id
    rugged.merge_base(first_commit_id, second_commit_id)
  rescue Rugged::ReferenceError
    nil
  end

  def is_ancestor?(ancestor_id, descendant_id)
    merge_base(ancestor_id, descendant_id) == ancestor_id
  end


  def search_files(query, ref)
    offset = 2
    args = %W(#{Gitlab.config.git.bin_path} grep -i -I -n --before-context #{offset} --after-context #{offset} -e #{query} #{ref || root_ref})
    Gitlab::Popen.popen(args, path_to_repo).first.scrub.split(/^--$/)
  end

  def parse_search_result(result)
    if result.is_a?(String)
      parse_search_result_from_grep(result)
    else
      parse_search_result_from_elastic(result)
    end
  end

  def parse_search_result_from_elastic(result)
    ref = result["_source"]["blob"]["commit_sha"]
    filename = result["_source"]["blob"]["path"]
    extname = File.extname(filename)
    basename = filename.sub(/#{extname}$/, '')
    content = result["_source"]["blob"]["content"]
    total_lines = content.lines.size

    term = result["highlight"]["blob.content"][0].match(/gitlabelasticsearch→(.*?)←gitlabelasticsearch/)[1]
    found_line_number = 0

    content.each_line.each_with_index do |line, index|
      if line.include?(term)
        found_line_number = index
        break
      end
    end

    from = if found_line_number >= 2
             found_line_number - 2
           else
             found_line_number
           end

    to = if (total_lines - found_line_number) > 3
           found_line_number + 2
         else
           found_line_number
         end

    data = content.lines[from..to]

    OpenStruct.new(
      filename: filename,
      basename: basename,
      ref: ref,
      startline: from + 1,
      data: data.join
    )
  end

  def parse_search_result_from_grep(result)
    ref = nil
    filename = nil
    basename = nil
    startline = 0

    result.each_line.each_with_index do |line, index|
      if line =~ /^.*:.*:\d+:/
        ref, filename, startline = line.split(':')
        startline = startline.to_i - index
        extname = File.extname(filename)
        basename = filename.sub(/#{extname}$/, '')
        break
      end
    end

    data = ""

    result.each_line do |line|
      data << line.sub(ref, '').sub(filename, '').sub(/^:-\d+-/, '').sub(/^::\d+:/, '')
    end

    OpenStruct.new(
      filename: filename,
      basename: basename,
      ref: ref,
      startline: startline,
      data: data
    )
  end

  def fetch_ref(source_path, source_ref, target_ref)
    args = %W(#{Gitlab.config.git.bin_path} fetch -f #{source_path} #{source_ref}:#{target_ref})
    Gitlab::Popen.popen(args, path_to_repo)
  end

  def with_tmp_ref(oldrev = nil)
    random_string = SecureRandom.hex
    tmp_ref = "refs/tmp/#{random_string}/head"

    if oldrev && !Gitlab::Git.blank_ref?(oldrev)
      rugged.references.create(tmp_ref, oldrev)
    end

    # Make commit in tmp ref
    yield(tmp_ref)
  ensure
    rugged.references.delete(tmp_ref) rescue nil
  end

  def commit_with_hooks(current_user, branch)
    update_autocrlf_option

    oldrev = Gitlab::Git::BLANK_SHA
    ref = Gitlab::Git::BRANCH_REF_PREFIX + branch
    target_branch = find_branch(branch)
    was_empty = empty?

    if !was_empty && target_branch
      oldrev = target_branch.target
    end

    with_tmp_ref(oldrev) do |tmp_ref|
      # Make commit in tmp ref
      newrev = yield(tmp_ref)

      unless newrev
        raise CommitError.new('Failed to create commit')
      end

      GitHooksService.new.execute(current_user, path_to_repo, oldrev, newrev, ref) do
        if was_empty || !target_branch
          # Create branch
          rugged.references.create(ref, newrev)
        else
          # Update head
          current_head = find_branch(branch).target

          # Make sure target branch was not changed during pre-receive hook
          if current_head == oldrev
            rugged.references.update(ref, newrev)
          else
            raise CommitError.new('Commit was rejected because branch received new push')
          end
        end
      end

      newrev
    end
  end

  def ls_files(ref)
    actual_ref = ref || root_ref
    raw_repository.ls_files(actual_ref)
  end

  def main_language
    unless empty?
      Linguist::Repository.new(rugged, rugged.head.target_id).language
    end
  end

  def avatar
    @avatar ||= cache.fetch(:avatar) do
      AVATAR_FILES.find do |file|
        blob_at_branch('master', file)
      end
    end
  end

  private

  def cache
    @cache ||= RepositoryCache.new(path_with_namespace)
  end
end<|MERGE_RESOLUTION|>--- conflicted
+++ resolved
@@ -5,14 +5,12 @@
 
   class CommitError < StandardError; end
 
-<<<<<<< HEAD
   MIRROR_REMOTE = "upstream"
   MIRROR_GEO = "geo"
-=======
+
   # Files to use as a project avatar in case no avatar was uploaded via the web
   # UI.
   AVATAR_FILES = %w{logo.png logo.jpg logo.gif}
->>>>>>> fb1a7553
 
   include Gitlab::ShellAdapter
 
