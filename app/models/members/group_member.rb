class GroupMember < Member
  SOURCE_TYPE = 'Namespace'

  belongs_to :group, class_name: 'Group', foreign_key: 'source_id'

  # Make sure group member points only to group as it source
  default_value_for :source_type, SOURCE_TYPE
  validates_format_of :source_type, with: /\ANamespace\z/
  default_scope { where(source_type: SOURCE_TYPE) }

<<<<<<< HEAD
  scope :with_ldap_dn, -> { joins(user: :identities).where("identities.provider LIKE ?", 'ldap%') }
  scope :select_access_level_and_user, -> { select(:access_level, :user_id) }
  scope :with_identity_provider, ->(provider) do
    joins(user: :identities).where(identities: { provider: provider })
  end

=======
>>>>>>> 32a5ff70
  def self.access_level_roles
    Gitlab::Access.options_with_owner
  end

  def group
    source
  end

  def access_field
    access_level
  end

  # Because source_type is `Namespace`...
  def real_source_type
    'Group'
  end

  private

  def send_invite
    notification_service.invite_group_member(self, @raw_invite_token) unless @skip_notification

    super
  end

  def send_request
    notification_service.new_group_access_request(self)

    super
  end

  def send_request
    notification_service.new_group_access_request(self)

    super
  end

  def post_create_hook
    notification_service.new_group_member(self) unless @skip_notification

    super
  end

  def post_update_hook
    if access_level_changed?
      notification_service.update_group_member(self) unless @skip_notification
    end

    super
  end

  def after_accept_invite
    notification_service.accept_group_invite(self) unless @skip_notification

    super
  end

  def after_decline_invite
    notification_service.decline_group_invite(self) unless @skip_notification

    super
  end

  def post_decline_request
    notification_service.decline_group_access_request(self)

    super
  end

  def post_decline_request
    notification_service.decline_group_access_request(self)

    super
  end
end<|MERGE_RESOLUTION|>--- conflicted
+++ resolved
@@ -8,15 +8,12 @@
   validates_format_of :source_type, with: /\ANamespace\z/
   default_scope { where(source_type: SOURCE_TYPE) }
 
-<<<<<<< HEAD
   scope :with_ldap_dn, -> { joins(user: :identities).where("identities.provider LIKE ?", 'ldap%') }
   scope :select_access_level_and_user, -> { select(:access_level, :user_id) }
   scope :with_identity_provider, ->(provider) do
     joins(user: :identities).where(identities: { provider: provider })
   end
 
-=======
->>>>>>> 32a5ff70
   def self.access_level_roles
     Gitlab::Access.options_with_owner
   end
