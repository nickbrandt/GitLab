# == Issuable concern
#
# Contains common functionality shared between Issues and MergeRequests
#
# Used by Issue, MergeRequest
#
module Issuable
  extend ActiveSupport::Concern
  include Participable
  include Mentionable
  include Subscribable
  include StripAttribute
  include Awardable

  included do
    belongs_to :author, class_name: "User"
    belongs_to :assignee, class_name: "User"
    belongs_to :updated_by, class_name: "User"
    belongs_to :milestone
    has_many :notes, as: :noteable, dependent: :destroy do
      def authors_loaded?
        # We check first if we're loaded to not load unnecesarily.
        loaded? && to_a.all? { |note| note.association(:author).loaded? }
      end
    end
    has_many :label_links, as: :target, dependent: :destroy
    has_many :labels, through: :label_links
    has_many :todos, as: :target, dependent: :destroy

    validates :author, presence: true
    validates :title, presence: true, length: { within: 0..255 }

    scope :authored, ->(user) { where(author_id: user) }
    scope :assigned_to, ->(u) { where(assignee_id: u.id)}
    scope :recent, -> { reorder(id: :desc) }
    scope :assigned, -> { where("assignee_id IS NOT NULL") }
    scope :unassigned, -> { where("assignee_id IS NULL") }
    scope :of_projects, ->(ids) { where(project_id: ids) }
    scope :of_milestones, ->(ids) { where(milestone_id: ids) }
    scope :with_milestone, ->(title) { left_joins_milestones.where(milestones: { title: title }) }
    scope :opened, -> { with_state(:opened, :reopened) }
    scope :only_opened, -> { with_state(:opened) }
    scope :only_reopened, -> { with_state(:reopened) }
    scope :closed, -> { with_state(:closed) }
    scope :order_milestone_due_desc, -> { outer_join_milestone.reorder('milestones.due_date IS NULL ASC, milestones.due_date DESC, milestones.id DESC') }
    scope :order_milestone_due_asc, -> { outer_join_milestone.reorder('milestones.due_date IS NULL ASC, milestones.due_date ASC, milestones.id ASC') }
    scope :without_label, -> { joins("LEFT OUTER JOIN label_links ON label_links.target_type = '#{name}' AND label_links.target_id = #{table_name}.id").where(label_links: { id: nil }) }
    scope :order_weight_desc, -> { reorder('weight IS NOT NULL, weight DESC') }
    scope :order_weight_asc, -> { reorder('weight ASC') }

    scope :left_joins_milestones,    -> { joins("LEFT OUTER JOIN milestones ON #{table_name}.milestone_id = milestones.id") }
    scope :order_milestone_due_desc, -> { left_joins_milestones.reorder('milestones.due_date IS NULL, milestones.id IS NULL, milestones.due_date DESC') }
    scope :order_milestone_due_asc,  -> { left_joins_milestones.reorder('milestones.due_date IS NULL, milestones.id IS NULL, milestones.due_date ASC') }

    scope :without_label, -> { joins("LEFT OUTER JOIN label_links ON label_links.target_type = '#{name}' AND label_links.target_id = #{table_name}.id").where(label_links: { id: nil }) }
    scope :join_project, -> { joins(:project) }
    scope :inc_notes_with_associations, -> { includes(notes: :author) }
    scope :references_project, -> { references(:project) }
    scope :non_archived, -> { join_project.where(projects: { archived: false }) }


    delegate :name,
             :email,
             to: :author,
             prefix: true

    delegate :name,
             :email,
             to: :assignee,
             allow_nil: true,
             prefix: true

    attr_mentionable :title, pipeline: :single_line
    attr_mentionable :description

    participant :author
    participant :assignee
    participant :notes_with_associations

    strip_attributes :title

    acts_as_paranoid

    after_save :update_assignee_cache_counts, if: :assignee_id_changed?

    def update_assignee_cache_counts
      # make sure we flush the cache for both the old *and* new assignee
      User.find(assignee_id_was).update_cache_counts if assignee_id_was
      assignee.update_cache_counts if assignee
    end
  end

  module ClassMethods
    # Searches for records with a matching title.
    #
    # This method uses ILIKE on PostgreSQL and LIKE on MySQL.
    #
    # query - The search query as a String
    #
    # Returns an ActiveRecord::Relation.
    def search(query)
      where(arel_table[:title].matches("%#{query}%"))
    end

    # Searches for records with a matching title or description.
    #
    # This method uses ILIKE on PostgreSQL and LIKE on MySQL.
    #
    # query - The search query as a String
    #
    # Returns an ActiveRecord::Relation.
    def full_search(query)
      t = arel_table
      pattern = "%#{query}%"

      where(t[:title].matches(pattern).or(t[:description].matches(pattern)))
    end

    def sort(method, excluded_labels: [])
      case method.to_s
      when 'milestone_due_asc' then order_milestone_due_asc
      when 'milestone_due_desc' then order_milestone_due_desc
      when 'downvotes_desc' then order_downvotes_desc
      when 'upvotes_desc' then order_upvotes_desc
<<<<<<< HEAD
      when 'weight_desc' then order_weight_desc
      when 'weight_asc' then order_weight_asc
=======
      when 'priority' then order_labels_priority(excluded_labels: excluded_labels)
>>>>>>> cea3cf17
      else
        order_by(method)
      end
    end

    def order_labels_priority(excluded_labels: [])
      select("#{table_name}.*, (#{highest_label_priority(excluded_labels).to_sql}) AS highest_priority").
        group(arel_table[:id]).
        reorder(Gitlab::Database.nulls_last_order('highest_priority', 'ASC'))
    end

    def with_label(title, sort = nil)
      if title.is_a?(Array) && title.size > 1
        joins(:labels).where(labels: { title: title }).group(*grouping_columns(sort)).having("COUNT(DISTINCT labels.title) = #{title.size}")
      else
        joins(:labels).where(labels: { title: title })
      end
    end

    # Includes table keys in group by clause when sorting
    # preventing errors in postgres
    #
    # Returns an array of arel columns
    def grouping_columns(sort)
      grouping_columns = [arel_table[:id]]

      if ["milestone_due_desc", "milestone_due_asc"].include?(sort)
        milestone_table = Milestone.arel_table
        grouping_columns << milestone_table[:id]
        grouping_columns << milestone_table[:due_date]
      end

      grouping_columns
    end

    private

    def highest_label_priority(excluded_labels)
      query = Label.select(Label.arel_table[:priority].minimum).
        joins(:label_links).
        where(label_links: { target_type: name }).
        where("label_links.target_id = #{table_name}.id").
        reorder(nil)

      query.where.not(title: excluded_labels) if excluded_labels.present?

      query
    end
  end

  def today?
    Date.today == created_at.to_date
  end

  def new?
    today? && created_at == updated_at
  end

  def is_being_reassigned?
    assignee_id_changed?
  end

  def open?
    opened? || reopened?
  end

  def user_notes_count
    if notes.loaded?
      # Use the in-memory association to select and count to avoid hitting the db
      notes.to_a.count { |note| !note.system? }
    else
      # do the count query
      notes.user.count
    end
  end

  def subscribed_without_subscriptions?(user)
    participants(user).include?(user)
  end

  def to_hook_data(user)
    hook_data = {
      object_kind: self.class.name.underscore,
      user: user.hook_attrs,
      project: project.hook_attrs,
      object_attributes: hook_attrs,
      # DEPRECATED
      repository: project.hook_attrs.slice(:name, :url, :description, :homepage)
    }
    hook_data.merge!(assignee: assignee.hook_attrs) if assignee

    hook_data
  end

  def labels_array
    labels.to_a
  end

  def label_names
    labels.order('title ASC').pluck(:title)
  end

  def remove_labels
    labels.delete_all
  end

  def add_labels_by_names(label_names)
    label_names.each do |label_name|
      label = project.labels.create_with(color: Label::DEFAULT_COLOR).
        find_or_create_by(title: label_name.strip)
      self.labels << label
    end
  end

  # Convert this Issuable class name to a format usable by Ability definitions
  #
  # Examples:
  #
  #   issuable.class           # => MergeRequest
  #   issuable.to_ability_name # => "merge_request"
  def to_ability_name
    self.class.to_s.underscore
  end

  # Returns a Hash of attributes to be used for Twitter card metadata
  def card_attributes
    {
      'Author'   => author.try(:name),
      'Assignee' => assignee.try(:name)
    }
  end

  def notes_with_associations
    # If A has_many Bs, and B has_many Cs, and you do
    # `A.includes(b: :c).each { |a| a.b.includes(:c) }`, sadly ActiveRecord
    # will do the inclusion again. So, we check if all notes in the relation
    # already have their authors loaded (possibly because the scope
    # `inc_notes_with_associations` was used) and skip the inclusion if that's
    # the case.
    notes.authors_loaded? ? notes : notes.includes(:author)
  end

  def updated_tasks
    Taskable.get_updated_tasks(old_content: previous_changes['description'].first,
                               new_content: description)
  end

  ##
  # Method that checks if issuable can be moved to another project.
  #
  # Should be overridden if issuable can be moved.
  #
  def can_move?(*)
    false
  end
end<|MERGE_RESOLUTION|>--- conflicted
+++ resolved
@@ -122,12 +122,9 @@
       when 'milestone_due_desc' then order_milestone_due_desc
       when 'downvotes_desc' then order_downvotes_desc
       when 'upvotes_desc' then order_upvotes_desc
-<<<<<<< HEAD
       when 'weight_desc' then order_weight_desc
       when 'weight_asc' then order_weight_asc
-=======
       when 'priority' then order_labels_priority(excluded_labels: excluded_labels)
->>>>>>> cea3cf17
       else
         order_by(method)
       end
