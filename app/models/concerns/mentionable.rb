--- conflicted
+++ resolved
@@ -67,16 +67,10 @@
   def references(p = project, text = mentionable_text)
     return [] if text.blank?
     ext = Gitlab::ReferenceExtractor.new
-<<<<<<< HEAD
-    ext.analyze(text)
-    issues = ext.issues_for(p).select { |issue| issue.is_a?(Issue) }
-    (issues + ext.merge_requests_for(p) + ext.commits_for(p)).uniq - [local_reference]
-=======
     ext.analyze(text, p)
     (ext.issues_for +
      ext.merge_requests_for +
      ext.commits_for).uniq - [local_reference]
->>>>>>> e3bd17a7
   end
 
   # Create a cross-reference Note for each GFM reference to another Mentionable found in +mentionable_text+.
