# == Mentionable concern
#
# Contains functionality related to objects that can mention Users, Issues, MergeRequests, or Commits by
# GFM references.
#
# Used by Issue, Note, MergeRequest, and Commit.
#
module Mentionable
  extend ActiveSupport::Concern

  module ClassMethods
    # Indicate which attributes of the Mentionable to search for GFM references.
    def attr_mentionable(*attrs)
      mentionable_attrs.concat(attrs.map(&:to_s))
    end

    # Accessor for attributes marked mentionable.
    def mentionable_attrs
      @mentionable_attrs ||= []
    end
  end

  # Generate a GFM back-reference that will construct a link back to this Mentionable when rendered. Must
  # be overridden if this model object can be referenced directly by GFM notation.
  def gfm_reference
    raise NotImplementedError.new("#{self.class} does not implement #gfm_reference")
  end

  # Construct a String that contains possible GFM references.
  def mentionable_text
    self.class.mentionable_attrs.map { |attr| send(attr) || '' }.join
  end

  # The GFM reference to this Mentionable, which shouldn't be included in its #references.
  def local_reference
    self
  end

  # Determine whether or not a cross-reference Note has already been created between this Mentionable and
  # the specified target.
  def has_mentioned?(target)
    Note.cross_reference_exists?(target, local_reference)
  end

  def mentioned_users(current_user = nil)
    return [] if mentionable_text.blank?

    ext = Gitlab::ReferenceExtractor.new(self.project, current_user)
    ext.analyze(mentionable_text)
    ext.users.uniq
  end

  # Extract GFM references to other Mentionables from this Mentionable. Always excludes its #local_reference.
  def references(p = project, current_user = self.author, text = mentionable_text)
    return [] if text.blank?

<<<<<<< HEAD
    (ext.issues_for(p) +
     ext.merge_requests_for(p) +
     ext.commits_for(p)
     ).uniq - [local_reference]
=======
    ext = Gitlab::ReferenceExtractor.new(p, current_user)
    ext.analyze(text)

    (ext.issues + ext.merge_requests + ext.commits).uniq - [local_reference]
>>>>>>> 9193b94e
  end

  # Create a cross-reference Note for each GFM reference to another Mentionable found in +mentionable_text+.
  def create_cross_references!(p = project, a = author, without = [])
    refs = references(p) - without
    refs.each do |ref|
      Note.create_cross_reference_note(ref, local_reference, a, p)
    end
  end

  # If the mentionable_text field is about to change, locate any *added* references and create cross references for
  # them. Invoke from an observer's #before_save implementation.
  def notice_added_references(p = project, a = author)
    ch = changed_attributes
    original, mentionable_changed = "", false
    self.class.mentionable_attrs.each do |attr|
      if ch[attr]
        original << ch[attr]
        mentionable_changed = true
      end
    end

    # Only proceed if the saved changes actually include a chance to an attr_mentionable field.
    return unless mentionable_changed

    preexisting = references(p, self.author, original)
    create_cross_references!(p, a, preexisting)
  end
end<|MERGE_RESOLUTION|>--- conflicted
+++ resolved
@@ -54,17 +54,10 @@
   def references(p = project, current_user = self.author, text = mentionable_text)
     return [] if text.blank?
 
-<<<<<<< HEAD
-    (ext.issues_for(p) +
-     ext.merge_requests_for(p) +
-     ext.commits_for(p)
-     ).uniq - [local_reference]
-=======
     ext = Gitlab::ReferenceExtractor.new(p, current_user)
     ext.analyze(text)
 
     (ext.issues + ext.merge_requests + ext.commits).uniq - [local_reference]
->>>>>>> 9193b94e
   end
 
   # Create a cross-reference Note for each GFM reference to another Mentionable found in +mentionable_text+.
