# frozen_string_literal: true

class ProjectTeam
  include BulkMemberAccessLoad

  attr_accessor :project

  def initialize(project)
    @project = project
  end

  def add_guest(user, current_user: nil)
    add_user(user, :guest, current_user: current_user)
  end

  def add_reporter(user, current_user: nil)
    add_user(user, :reporter, current_user: current_user)
  end

  def add_developer(user, current_user: nil)
    add_user(user, :developer, current_user: current_user)
  end

  def add_maintainer(user, current_user: nil)
    add_user(user, :maintainer, current_user: current_user)
  end

  # @deprecated
  alias_method :add_master, :add_maintainer

  def add_role(user, role, current_user: nil)
    public_send(:"add_#{role}", user, current_user: current_user) # rubocop:disable GitlabSecurity/PublicSend
  end

  def find_member(user_id)
    member = project.members.find_by(user_id: user_id)

    # If user is not in project members
    # we should check for group membership
    if group && !member
      member = group.members.find_by(user_id: user_id)
    end

    member
  end

  def add_users(users, access_level, current_user: nil, expires_at: nil)
    ProjectMember.add_users(
      project,
      users,
      access_level,
      current_user: current_user,
      expires_at: expires_at
    )
  end

  def add_user(user, access_level, current_user: nil, expires_at: nil)
    ProjectMember.add_user(
      project,
      user,
      access_level,
      current_user: current_user,
      expires_at: expires_at
    )
  end

  # Remove all users from project team
  def truncate
    ProjectMember.truncate_team(project)
  end

  def members
    @members ||= fetch_members
  end
  alias_method :users, :members

  # `members` method uses project_authorizations table which
  # is updated asynchronously, on project move it still contains
  # old members who may not have access to the new location,
  # so we filter out only members of project or project's group
  def members_in_project_and_ancestors
    members.where(id: member_user_ids)
  end

  def guests
    @guests ||= fetch_members(Gitlab::Access::GUEST)
  end

  def reporters
    @reporters ||= fetch_members(Gitlab::Access::REPORTER)
  end

  def developers
    @developers ||= fetch_members(Gitlab::Access::DEVELOPER)
  end

  def maintainers
    @maintainers ||= fetch_members(Gitlab::Access::MAINTAINER)
  end

  # @deprecated
  alias_method :masters, :maintainers

  def owners
    @owners ||=
      if group
        group.owners
      else
        [project.owner]
      end
  end

  def import(source_project, current_user = nil)
    target_project = project

    source_members = source_project.project_members.to_a
    target_user_ids = target_project.project_members.pluck(:user_id)

    source_members.reject! do |member|
      # Skip if user already present in team
      !member.invite? && target_user_ids.include?(member.user_id)
    end

    source_members.map! do |member|
      new_member = member.dup
      new_member.id = nil
      new_member.source = target_project
      new_member.created_by = current_user
      new_member
    end

    ProjectMember.transaction do
      source_members.each do |member|
        member.save
      end
    end

    true
  rescue
    false
  end

  def guest?(user)
    max_member_access(user.id) == Gitlab::Access::GUEST
  end

  def reporter?(user)
    max_member_access(user.id) == Gitlab::Access::REPORTER
  end

  def developer?(user)
    max_member_access(user.id) == Gitlab::Access::DEVELOPER
  end

  def maintainer?(user)
    max_member_access(user.id) == Gitlab::Access::MAINTAINER
  end

  # @deprecated
  alias_method :master?, :maintainer?

  # Checks if `user` is authorized for this project, with at least the
  # `min_access_level` (if given).
  def member?(user, min_access_level = Gitlab::Access::GUEST)
    return false unless user

    max_member_access(user.id) >= min_access_level
  end

  def human_max_access(user_id)
    Gitlab::Access.human_access(max_member_access(user_id))
  end

  # Determine the maximum access level for a group of users in bulk.
  #
  # Returns a Hash mapping user ID -> maximum access level.
  def max_member_access_for_user_ids(user_ids)
    max_member_access_for_resource_ids(User, user_ids, project.id) do |user_ids|
      project.project_authorizations
             .where(user: user_ids)
             .group(:user_id)
             .maximum(:access_level)
    end
  end

  def max_member_access(user_id)
    max_member_access_for_user_ids([user_id])[user_id]
  end

  private

  def fetch_members(level = nil)
    members = project.authorized_users
    members = members.where(project_authorizations: { access_level: level }) if level

    members
  end

  def group
    project.group
  end
<<<<<<< HEAD
end

ProjectTeam.prepend(EE::ProjectTeam)
=======

  def member_user_ids
    Member.on_project_and_ancestors(project).select(:user_id)
  end
end
>>>>>>> 9a9889ec
<|MERGE_RESOLUTION|>--- conflicted
+++ resolved
@@ -199,14 +199,10 @@
   def group
     project.group
   end
-<<<<<<< HEAD
-end
-
-ProjectTeam.prepend(EE::ProjectTeam)
-=======
 
   def member_user_ids
     Member.on_project_and_ancestors(project).select(:user_id)
   end
 end
->>>>>>> 9a9889ec
+
+ProjectTeam.prepend(EE::ProjectTeam)