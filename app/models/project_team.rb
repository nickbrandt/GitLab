--- conflicted
+++ resolved
@@ -34,13 +34,10 @@
   end
 
   def add_users(users, access, current_user = nil)
-<<<<<<< HEAD
+
     return false if group_member_lock
 
-    ProjectMember.add_users_into_projects(
-=======
     ProjectMember.add_users_to_projects(
->>>>>>> a77394a7
       [project.id],
       users,
       access,
