class ProjectTeam
  attr_accessor :project

  def initialize(project)
    @project = project
  end

  # Shortcut to add users
  #
  # Use:
  #   @team << [@user, :master]
  #   @team << [@users, :master]
  #
  def <<(args)
    users, access, current_user = *args

    if users.respond_to?(:each)
      add_users(users, access, current_user: current_user)
    else
      add_user(users, access, current_user)
    end
  end

  def find_member(user_id)
    member = project.members.find_by(user_id: user_id)

    # If user is not in project members
    # we should check for group membership
    if group && !member
      member = group.members.find_by(user_id: user_id)
    end

    member
  end

<<<<<<< HEAD
  def add_users(users, access, current_user: nil, expires_at: nil)
    ProjectMember.add_users_into_projects(
=======
  def add_users(users, access, current_user = nil)
    ProjectMember.add_users_to_projects(
>>>>>>> 2c1062f8
      [project.id],
      users,
      access,
      current_user: current_user,
      expires_at: expires_at
    )
  end

  def add_user(user, access, current_user = nil)
    add_users([user], access, current_user: current_user)
  end

  # Remove all users from project team
  def truncate
    ProjectMember.truncate_team(project)
  end

  def members
    @members ||= fetch_members
  end
  alias_method :users, :members

  def guests
    @guests ||= fetch_members(:guests)
  end

  def reporters
    @reporters ||= fetch_members(:reporters)
  end

  def developers
    @developers ||= fetch_members(:developers)
  end

  def masters
    @masters ||= fetch_members(:masters)
  end

  def import(source_project, current_user = nil)
    target_project = project

    source_members = source_project.project_members.to_a
    target_user_ids = target_project.project_members.pluck(:user_id)

    source_members.reject! do |member|
      # Skip if user already present in team
      !member.invite? && target_user_ids.include?(member.user_id)
    end

    source_members.map! do |member|
      new_member = member.dup
      new_member.id = nil
      new_member.source = target_project
      new_member.created_by = current_user
      new_member
    end

    ProjectMember.transaction do
      source_members.each do |member|
        member.save
      end
    end

    true
  rescue
    false
  end

  def guest?(user)
    max_member_access(user.id) == Gitlab::Access::GUEST
  end

  def reporter?(user)
    max_member_access(user.id) == Gitlab::Access::REPORTER
  end

  def developer?(user)
    max_member_access(user.id) == Gitlab::Access::DEVELOPER
  end

  def master?(user)
    max_member_access(user.id) == Gitlab::Access::MASTER
  end

  def member?(user, min_member_access = nil)
    member = !!find_member(user.id)

    if min_member_access
      member && max_member_access(user.id) >= min_member_access
    else
      member
    end
  end

  def human_max_access(user_id)
    Gitlab::Access.options_with_owner.key(max_member_access(user_id))
  end

  # Determine the maximum access level for a group of users in bulk.
  #
  # Returns a Hash mapping user ID -> maximum access level.
  def max_member_access_for_user_ids(user_ids)
    user_ids = user_ids.uniq
    key = "max_member_access:#{project.id}"

    access = {}

    if RequestStore.active?
      RequestStore.store[key] ||= {}
      access = RequestStore.store[key]
    end

    # Lookup only the IDs we need
    user_ids = user_ids - access.keys

    if user_ids.present?
      user_ids.each { |id| access[id] = Gitlab::Access::NO_ACCESS }

      member_access = project.members.access_for_user_ids(user_ids)
      merge_max!(access, member_access)

      if group
        group_access = group.members.access_for_user_ids(user_ids)
        merge_max!(access, group_access)
      end

      # Each group produces a list of maximum access level per user. We take the
      # max of the values produced by each group.
      if project.invited_groups.any? && project.allowed_to_share_with_group?
        project.project_group_links.each do |group_link|
          invited_access = max_invited_level_for_users(group_link, user_ids)
          merge_max!(access, invited_access)
        end
      end
    end

    access
  end

  def max_member_access(user_id)
    max_member_access_for_user_ids([user_id])[user_id]
  end

  private

  # For a given group, return the maximum access level for the user. This is the min of
  # the invited access level of the group and the access level of the user within the group.
  # For example, if the group has been given DEVELOPER access but the member has MASTER access,
  # the user should receive only DEVELOPER access.
  def max_invited_level_for_users(group_link, user_ids)
    invited_group = group_link.group
    capped_access_level = group_link.group_access
    access = invited_group.group_members.access_for_user_ids(user_ids)

    # If the user is not in the list, assume he/she does not have access
    missing_users = user_ids - access.keys
    missing_users.each { |id| access[id] = Gitlab::Access::NO_ACCESS }

    # Cap the maximum access by the invited level access
    access.each { |key, value| access[key] = [value, capped_access_level].min }
  end

  def fetch_members(level = nil)
    project_members = project.members
    group_members = group ? group.members : []
    invited_members = []

    if project.invited_groups.any? && project.allowed_to_share_with_group?
      project.project_group_links.includes(group: [:group_members]).each do |group_link|
        invited_group = group_link.group
        im = invited_group.members

        if level
          int_level = GroupMember.access_level_roles[level.to_s.singularize.titleize]

          # Skip group members if we ask for masters
          # but max group access is developers
          next if int_level > group_link.group_access

          # If we ask for developers and max
          # group access is developers we need to provide
          # both group master, developers as devs
          if int_level == group_link.group_access
            im.where("access_level >= ?)", group_link.group_access)
          else
            im.send(level)
          end
        end

        invited_members << im
      end

      invited_members = invited_members.flatten.compact
    end

    if level
      project_members = project_members.send(level)
      group_members = group_members.send(level) if group
    end

    user_ids = project_members.pluck(:user_id)
    user_ids.push(*invited_members.map(&:user_id)) if invited_members.any?
    user_ids.push(*group_members.pluck(:user_id)) if group

    User.where(id: user_ids)
  end

  def group
    project.group
  end

  def merge_max!(first_hash, second_hash)
    first_hash.merge!(second_hash) { |_key, old, new| old > new ? old : new }
  end
end<|MERGE_RESOLUTION|>--- conflicted
+++ resolved
@@ -33,13 +33,8 @@
     member
   end
 
-<<<<<<< HEAD
   def add_users(users, access, current_user: nil, expires_at: nil)
-    ProjectMember.add_users_into_projects(
-=======
-  def add_users(users, access, current_user = nil)
     ProjectMember.add_users_to_projects(
->>>>>>> 2c1062f8
       [project.id],
       users,
       access,
