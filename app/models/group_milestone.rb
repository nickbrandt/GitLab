# frozen_string_literal: true
# Group Milestones are milestones that can be shared among many projects within the same group
class GroupMilestone < GlobalMilestone
<<<<<<< HEAD
  include ::EE::GroupMilestone
  attr_reader :group, :milestones
=======
  include ::EE::GroupMilestone # rubocop: disable Cop/InjectEnterpriseEditionModule

  attr_accessor :group
>>>>>>> 891652c1

  def self.build_collection(group, projects, params)
    params =
      { state: params[:state] }

    project_milestones = Milestone.of_projects(projects)
    child_milestones = Milestone.filter_by_state(project_milestones, params[:state])
    grouped_milestones = child_milestones.group_by(&:title)

    grouped_milestones.map do |title, grouped|
      new(title, grouped, group)
    end
  end

  def self.build(group, projects, title)
    child_milestones = Milestone.of_projects(projects).where(title: title)
    return if child_milestones.blank?

    new(title, child_milestones, group)
  end

  def initialize(title, milestones, group)
    @milestones = milestones
    @group = group
  end

  def milestone
    @milestone ||= milestones.find { |m| m.description.present? } || milestones.first
  end

  def issues_finder_params
    { group_id: group.id }
  end

  def legacy_group_milestone?
    true
  end
end<|MERGE_RESOLUTION|>--- conflicted
+++ resolved
@@ -1,14 +1,8 @@
 # frozen_string_literal: true
 # Group Milestones are milestones that can be shared among many projects within the same group
 class GroupMilestone < GlobalMilestone
-<<<<<<< HEAD
-  include ::EE::GroupMilestone
+  include ::EE::GroupMilestone # rubocop: disable Cop/InjectEnterpriseEditionModule
   attr_reader :group, :milestones
-=======
-  include ::EE::GroupMilestone # rubocop: disable Cop/InjectEnterpriseEditionModule
-
-  attr_accessor :group
->>>>>>> 891652c1
 
   def self.build_collection(group, projects, params)
     params =
