class Identity < ActiveRecord::Base
<<<<<<< HEAD
=======
  def self.uniqueness_scope
    :provider
  end

>>>>>>> 546a3b0e
  prepend EE::Identity

  include Sortable
  include CaseSensitivity

  belongs_to :user

  validates :provider, presence: true
  validates :extern_uid, allow_blank: true, uniqueness: { scope: uniqueness_scope, case_sensitive: false }
  validates :user_id, uniqueness: { scope: uniqueness_scope }

  before_save :ensure_normalized_extern_uid, if: :extern_uid_changed?
  after_destroy :clear_user_synced_attributes, if: :user_synced_attributes_metadata_from_provider?

  scope :with_provider, ->(provider) { where(provider: provider) }
  scope :with_extern_uid, ->(provider, extern_uid) do
    iwhere(extern_uid: normalize_uid(provider, extern_uid)).with_provider(provider)
  end

  def ldap?
    Gitlab::Auth::OAuth::Provider.ldap_provider?(provider)
  end

  def self.normalize_uid(provider, uid)
    if Gitlab::Auth::OAuth::Provider.ldap_provider?(provider)
      Gitlab::Auth::LDAP::Person.normalize_dn(uid)
    else
      uid.to_s
    end
  end

  private

  def ensure_normalized_extern_uid
    return if extern_uid.nil?

    self.extern_uid = Identity.normalize_uid(self.provider, self.extern_uid)
  end

  def user_synced_attributes_metadata_from_provider?
    user.user_synced_attributes_metadata&.provider == provider
  end

  def clear_user_synced_attributes
    user.user_synced_attributes_metadata&.destroy
  end
end<|MERGE_RESOLUTION|>--- conflicted
+++ resolved
@@ -1,11 +1,8 @@
 class Identity < ActiveRecord::Base
-<<<<<<< HEAD
-=======
   def self.uniqueness_scope
     :provider
   end
 
->>>>>>> 546a3b0e
   prepend EE::Identity
 
   include Sortable
