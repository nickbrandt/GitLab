--- conflicted
+++ resolved
@@ -7,15 +7,11 @@
   validates :extern_uid, allow_blank: true, uniqueness: { scope: :provider }
   validates :user_id, uniqueness: { scope: :provider }
 
-<<<<<<< HEAD
   scope :with_provider, ->(provider) { where(provider: provider) }
-  scope :with_extern_uid, ->(provider, extern_uid) { where(extern_uid: extern_uid, provider: provider) }
-=======
   scope :with_extern_uid, ->(provider, extern_uid) do
     extern_uid = Gitlab::LDAP::Person.normalize_dn(extern_uid) if provider.starts_with?('ldap')
     where(extern_uid: extern_uid, provider: provider)
   end
->>>>>>> 00b8bd76
 
   def ldap?
     provider.starts_with?('ldap')
