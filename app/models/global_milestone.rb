--- conflicted
+++ resolved
@@ -2,12 +2,7 @@
 # Global Milestones are milestones that can be shared across multiple projects
 class GlobalMilestone
   include Milestoneish
-<<<<<<< HEAD
-  include ::EE::GlobalMilestone
-=======
-
   include ::EE::GlobalMilestone # rubocop: disable Cop/InjectEnterpriseEditionModule
->>>>>>> 891652c1
 
   STATE_COUNT_HASH = { opened: 0, closed: 0, all: 0 }.freeze
 
