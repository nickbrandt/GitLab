class MergeRequest < ActiveRecord::Base
  include InternalId
  include Issuable
  include Noteable
  include Referable
  include Elastic::MergeRequestsSearch
  include IgnorableColumn
  include TimeTrackable
  include ManualInverseAssociation
  include EachBatch
  include ThrottledTouch
<<<<<<< HEAD
  include Gitlab::Utils::StrongMemoize
=======
>>>>>>> 2aa2358a

  ignore_column :locked_at,
                :ref_fetched

  include ::EE::MergeRequest
  include Elastic::MergeRequestsSearch

  belongs_to :target_project, class_name: "Project"
  belongs_to :source_project, class_name: "Project"
  belongs_to :merge_user, class_name: "User"

  has_many :merge_request_diffs

  has_one :merge_request_diff,
    -> { order('merge_request_diffs.id DESC') }, inverse_of: :merge_request

  belongs_to :latest_merge_request_diff, class_name: 'MergeRequestDiff'
  manual_inverse_association :latest_merge_request_diff, :merge_request

  # This is the same as latest_merge_request_diff unless:
  # 1. There are arguments - in which case we might be trying to force-reload.
  # 2. This association is already loaded.
  # 3. The latest diff does not exist.
  #
  # The second one in particular is important - MergeRequestDiff#merge_request
  # is the inverse of MergeRequest#merge_request_diff, which means it may not be
  # the latest diff, because we could have loaded any diff from this particular
  # MR. If we haven't already loaded a diff, then it's fine to load the latest.
  def merge_request_diff(*args)
    fallback = latest_merge_request_diff if args.empty? && !association(:merge_request_diff).loaded?

    fallback || super
  end

  belongs_to :head_pipeline, foreign_key: "head_pipeline_id", class_name: "Ci::Pipeline"

  has_many :events, as: :target, dependent: :destroy # rubocop:disable Cop/ActiveRecordDependent

  has_many :merge_requests_closing_issues,
    class_name: 'MergeRequestsClosingIssues',
    dependent: :delete_all # rubocop:disable Cop/ActiveRecordDependent

  belongs_to :assignee, class_name: "User"

  serialize :merge_params, Hash # rubocop:disable Cop/ActiveRecordSerialize

  after_create :ensure_merge_request_diff, unless: :importing?
  after_update :reload_diff_if_branch_changed

  # When this attribute is true some MR validation is ignored
  # It allows us to close or modify broken merge requests
  attr_accessor :allow_broken

  # Temporary fields to store compare vars
  # when creating new merge request
  attr_accessor :can_be_created, :compare_commits, :diff_options, :compare

  state_machine :state, initial: :opened do
    event :close do
      transition [:opened] => :closed
    end

    event :mark_as_merged do
      transition [:opened, :locked] => :merged
    end

    event :reopen do
      transition closed: :opened
    end

    event :lock_mr do
      transition [:opened] => :locked
    end

    event :unlock_mr do
      transition locked: :opened
    end

    before_transition any => :opened do |merge_request|
      merge_request.merge_jid = nil

      merge_request.run_after_commit do
        UpdateHeadPipelineForMergeRequestWorker.perform_async(merge_request.id)
      end
    end

    state :opened
    state :closed
    state :merged
    state :locked
  end

  state_machine :merge_status, initial: :unchecked do
    event :mark_as_unchecked do
      transition [:can_be_merged, :cannot_be_merged] => :unchecked
    end

    event :mark_as_mergeable do
      transition [:unchecked, :cannot_be_merged] => :can_be_merged
    end

    event :mark_as_unmergeable do
      transition [:unchecked, :can_be_merged] => :cannot_be_merged
    end

    state :unchecked
    state :can_be_merged
    state :cannot_be_merged

    around_transition do |merge_request, transition, block|
      Gitlab::Timeless.timeless(merge_request, &block)
    end
  end

  validates :source_project, presence: true, unless: [:allow_broken, :importing?, :closed_without_fork?]
  validates :source_branch, presence: true
  validates :target_project, presence: true
  validates :target_branch, presence: true
  validates :merge_user, presence: true, if: :merge_when_pipeline_succeeds?, unless: :importing?
  validate :validate_branches, unless: [:allow_broken, :importing?, :closed_without_fork?]
  validate :validate_fork, unless: :closed_without_fork?
  validate :validate_approvals_before_merge, unless: :importing?
  validate :validate_target_project, on: :create

  scope :by_source_or_target_branch, ->(branch_name) do
    where("source_branch = :branch OR target_branch = :branch", branch: branch_name)
  end
  scope :by_milestone, ->(milestone) { where(milestone_id: milestone) }
  scope :of_projects, ->(ids) { where(target_project_id: ids) }
  scope :from_project, ->(project) { where(source_project_id: project.id) }
  scope :merged, -> { with_state(:merged) }
  scope :closed_and_merged, -> { with_states(:closed, :merged) }
  scope :from_source_branches, ->(branches) { where(source_branch: branches) }
  scope :join_project, -> { joins(:target_project) }
  scope :references_project, -> { references(:target_project) }
  scope :assigned, -> { where("assignee_id IS NOT NULL") }
  scope :unassigned, -> { where("assignee_id IS NULL") }
  scope :assigned_to, ->(u) { where(assignee_id: u.id)}

  participant :participant_approvers
  participant :assignee

  after_save :keep_around_commit

  acts_as_paranoid

  def self.reference_prefix
    '!'
  end

  # Use this method whenever you need to make sure the head_pipeline is synced with the
  # branch head commit, for example checking if a merge request can be merged.
  # For more information check: https://gitlab.com/gitlab-org/gitlab-ce/issues/40004
  def actual_head_pipeline
    head_pipeline&.sha == diff_head_sha ? head_pipeline : nil
  end

  # Pattern used to extract `!123` merge request references from text
  #
  # This pattern supports cross-project references.
  def self.reference_pattern
    @reference_pattern ||= %r{
      (#{Project.reference_pattern})?
      #{Regexp.escape(reference_prefix)}(?<merge_request>\d+)
    }x
  end

  def self.link_reference_pattern
    @link_reference_pattern ||= super("merge_requests", /(?<merge_request>\d+)/)
  end

  def self.reference_valid?(reference)
    reference.to_i > 0 && reference.to_i <= Gitlab::Database::MAX_INT_VALUE
  end

  def self.project_foreign_key
    'target_project_id'
  end

  # Returns all the merge requests from an ActiveRecord:Relation.
  #
  # This method uses a UNION as it usually operates on the result of
  # ProjectsFinder#execute. PostgreSQL in particular doesn't always like queries
  # using multiple sub-queries especially when combined with an OR statement.
  # UNIONs on the other hand perform much better in these cases.
  #
  # relation - An ActiveRecord::Relation that returns a list of Projects.
  #
  # Returns an ActiveRecord::Relation.
  def self.in_projects(relation)
    # unscoping unnecessary conditions that'll be applied
    # when executing `where("merge_requests.id IN (#{union.to_sql})")`
    source = unscoped.where(source_project_id: relation).select(:id)
    target = unscoped.where(target_project_id: relation).select(:id)
    union  = Gitlab::SQL::Union.new([source, target])

    where("merge_requests.id IN (#{union.to_sql})") # rubocop:disable GitlabSecurity/SqlInjection
  end

  # This is used after project import, to reset the IDs to the correct
  # values. It is not intended to be called without having already scoped the
  # relation.
  def self.set_latest_merge_request_diff_ids!
    update = '
      latest_merge_request_diff_id = (
        SELECT MAX(id)
        FROM merge_request_diffs
        WHERE merge_requests.id = merge_request_diffs.merge_request_id
      )'.squish

    self.each_batch do |batch|
      batch.update_all(update)
    end
  end

  WIP_REGEX = /\A\s*(\[WIP\]\s*|WIP:\s*|WIP\s+)+\s*/i.freeze

  def self.work_in_progress?(title)
    !!(title =~ WIP_REGEX)
  end

  def self.wipless_title(title)
    title.sub(WIP_REGEX, "")
  end

  def self.wip_title(title)
    work_in_progress?(title) ? title : "WIP: #{title}"
  end

  # Verifies if title has changed not taking into account WIP prefix
  # for merge requests.
  def wipless_title_changed(old_title)
    self.class.wipless_title(old_title) != self.wipless_title
  end

  def hook_attrs
    Gitlab::HookData::MergeRequestBuilder.new(self).build
  end

  # Returns a Hash of attributes to be used for Twitter card metadata
  def card_attributes
    {
      'Author'   => author.try(:name),
      'Assignee' => assignee.try(:name)
    }
  end

  # These method are needed for compatibility with issues to not mess view and other code
  def assignees
    Array(assignee)
  end

  def assignee_ids
    Array(assignee_id)
  end

  def assignee_ids=(ids)
    write_attribute(:assignee_id, ids.last)
  end

  def assignee_or_author?(user)
    author_id == user.id || assignee_id == user.id
  end

  def participant_approvers
    requires_approve? ? approvers_left : []
  end

  # `from` argument can be a Namespace or Project.
  def to_reference(from = nil, full: false)
    reference = "#{self.class.reference_prefix}#{iid}"

    "#{project.to_reference(from, full: full)}#{reference}"
  end

  def commits
    if persisted?
      merge_request_diff.commits
    elsif compare_commits
      compare_commits.reverse
    else
      []
    end
  end

  def commits_count
    if persisted?
      merge_request_diff.commits_count
    elsif compare_commits
      compare_commits.size
    else
      0
    end
  end

  def commit_shas
    if persisted?
      merge_request_diff.commit_shas
    elsif compare_commits
      compare_commits.to_a.reverse.map(&:sha)
    else
      Array(diff_head_sha)
    end
  end

  # Calls `MergeWorker` to proceed with the merge process and
  # updates `merge_jid` with the MergeWorker#jid.
  # This helps tracking enqueued and ongoing merge jobs.
  def merge_async(user_id, params)
    jid = MergeWorker.perform_async(id, user_id, params)
    update_column(:merge_jid, jid)
  end

  def first_commit
    merge_request_diff ? merge_request_diff.first_commit : compare_commits.first
  end

  def raw_diffs(*args)
    merge_request_diff ? merge_request_diff.raw_diffs(*args) : compare.raw_diffs(*args)
  end

  def diffs(diff_options = {})
    if compare
      # When saving MR diffs, `expanded` is implicitly added (because we need
      # to save the entire contents to the DB), so add that here for
      # consistency.
      compare.diffs(diff_options.merge(expanded: true))
    else
      merge_request_diff.diffs(diff_options)
    end
  end

  def diff_size
    # Calling `merge_request_diff.diffs.real_size` will also perform
    # highlighting, which we don't need here.
    merge_request_diff&.real_size || diffs.real_size
  end

  def diff_base_commit
    if persisted?
      merge_request_diff.base_commit
    else
      branch_merge_base_commit
    end
  end

  def diff_start_commit
    if persisted?
      merge_request_diff.start_commit
    else
      target_branch_head
    end
  end

  def diff_head_commit
    if persisted?
      merge_request_diff.head_commit
    else
      source_branch_head
    end
  end

  def diff_start_sha
    diff_start_commit.try(:sha)
  end

  def diff_base_sha
    diff_base_commit.try(:sha)
  end

  def diff_head_sha
    diff_head_commit.try(:sha)
  end

  # When importing a pull request from GitHub, the old and new branches may no
  # longer actually exist by those names, but we need to recreate the merge
  # request diff with the right source and target shas.
  # We use these attributes to force these to the intended values.
  attr_writer :target_branch_sha, :source_branch_sha

  def source_branch_ref
    return @source_branch_sha if @source_branch_sha
    return unless source_branch

    Gitlab::Git::BRANCH_REF_PREFIX + source_branch
  end

  def target_branch_ref
    return @target_branch_sha if @target_branch_sha
    return unless target_branch

    Gitlab::Git::BRANCH_REF_PREFIX + target_branch
  end

  def source_branch_head
    return unless source_project

    source_project.repository.commit(source_branch_ref) if source_branch_ref
  end

  def target_branch_head
    target_project.repository.commit(target_branch_ref)
  end

  def branch_merge_base_commit
    start_sha = target_branch_sha
    head_sha  = source_branch_sha

    if start_sha && head_sha
      target_project.merge_base_commit(start_sha, head_sha)
    end
  end

  def target_branch_sha
    @target_branch_sha || target_branch_head.try(:sha)
  end

  def source_branch_sha
    @source_branch_sha || source_branch_head.try(:sha)
  end

  def diff_refs
    if persisted?
      merge_request_diff.diff_refs
    else
      Gitlab::Diff::DiffRefs.new(
        base_sha:  diff_base_sha,
        start_sha: diff_start_sha,
        head_sha:  diff_head_sha
      )
    end
  end

  def branch_merge_base_sha
    branch_merge_base_commit.try(:sha)
  end

  def validate_branches
    if target_project == source_project && target_branch == source_branch
      errors.add :branch_conflict, "You can not use same project/branch for source and target"
    end

    if opened?
      similar_mrs = self.target_project.merge_requests.where(source_branch: source_branch, target_branch: target_branch, source_project_id: source_project.try(:id)).opened
      similar_mrs = similar_mrs.where('id not in (?)', self.id) if self.id
      if similar_mrs.any?
        errors.add :validate_branches,
                   "Cannot Create: This merge request already exists: #{similar_mrs.pluck(:title)}"
      end
    end
  end

  def validate_target_project
    return true if target_project.merge_requests_enabled?

    errors.add :base, 'Target project has disabled merge requests'
  end

  def validate_fork
    return true unless target_project && source_project
    return true if target_project == source_project
    return true unless source_project_missing?

    errors.add :validate_fork,
               'Source project is not a fork of the target project'
  end

  def merge_ongoing?
    # While the MergeRequest is locked, it should present itself as 'merge ongoing'.
    # The unlocking process is handled by StuckMergeJobsWorker scheduled in Cron.
    return true if locked?

    !!merge_jid && !merged? && Gitlab::SidekiqStatus.running?(merge_jid)
  end

  def closed_without_fork?
    closed? && source_project_missing?
  end

  def source_project_missing?
    return false unless for_fork?
    return true unless source_project

    !source_project.in_fork_network_of?(target_project)
  end

  def validate_approvals_before_merge
    return true unless approvals_before_merge
    return true unless target_project

    # Approvals disabled
    if target_project.approvals_before_merge == 0
      errors.add :validate_approvals_before_merge,
                 'Approvals disabled for target project'
    elsif approvals_before_merge > target_project.approvals_before_merge
      true
    else
      errors.add :validate_approvals_before_merge,
                 'Number of approvals must be greater than those on target project'
    end
  end

  def reopenable?
    closed? && !source_project_missing? && source_branch_exists?
  end

  def ensure_merge_request_diff
    merge_request_diff || create_merge_request_diff
  end

  def create_merge_request_diff
    fetch_ref!

    # n+1: https://gitlab.com/gitlab-org/gitlab-ce/issues/37435
    Gitlab::GitalyClient.allow_n_plus_1_calls do
      merge_request_diffs.create
      reload_merge_request_diff
    end
  end

  def reload_merge_request_diff
    merge_request_diff(true)
  end

  def merge_request_diff_for(diff_refs_or_sha)
    @merge_request_diffs_by_diff_refs_or_sha ||= Hash.new do |h, diff_refs_or_sha|
      diffs = merge_request_diffs.viewable
      h[diff_refs_or_sha] =
        if diff_refs_or_sha.is_a?(Gitlab::Diff::DiffRefs)
          diffs.find_by_diff_refs(diff_refs_or_sha)
        else
          diffs.find_by(head_commit_sha: diff_refs_or_sha)
        end
    end

    @merge_request_diffs_by_diff_refs_or_sha[diff_refs_or_sha]
  end

  def version_params_for(diff_refs)
    if diff = merge_request_diff_for(diff_refs)
      { diff_id: diff.id }
    elsif diff = merge_request_diff_for(diff_refs.head_sha)
      {
        diff_id: diff.id,
        start_sha: diff_refs.start_sha
      }
    end
  end

  def reload_diff_if_branch_changed
    if (source_branch_changed? || target_branch_changed?) &&
        (source_branch_head && target_branch_head)
      reload_diff
    end
  end

  def reload_diff(current_user = nil)
    return unless open?

    old_diff_refs = self.diff_refs

    create_merge_request_diff
    MergeRequests::MergeRequestDiffCacheService.new.execute(self)
    new_diff_refs = self.diff_refs

    update_diff_discussion_positions(
      old_diff_refs: old_diff_refs,
      new_diff_refs: new_diff_refs,
      current_user: current_user
    )
  end

  def check_if_can_be_merged
    return unless unchecked? && Gitlab::Database.read_write?

    can_be_merged =
      !broken? && project.repository.can_be_merged?(diff_head_sha, target_branch)

    if can_be_merged
      mark_as_mergeable
    else
      mark_as_unmergeable
    end
  end

  def merge_event
    @merge_event ||= target_project.events.where(target_id: self.id, target_type: "MergeRequest", action: Event::MERGED).last
  end

  def closed_event
    @closed_event ||= target_project.events.where(target_id: self.id, target_type: "MergeRequest", action: Event::CLOSED).last
  end

  def work_in_progress?
    self.class.work_in_progress?(title)
  end

  def wipless_title
    self.class.wipless_title(self.title)
  end

  def wip_title
    self.class.wip_title(self.title)
  end

  def mergeable?(skip_ci_check: false)
    return false unless approved?
    return false unless mergeable_state?(skip_ci_check: skip_ci_check)

    check_if_can_be_merged

    can_be_merged? && !should_be_rebased?
  end

  def mergeable_state?(skip_ci_check: false)
    return false unless open?
    return false if work_in_progress?
    return false if broken?
    return false unless skip_ci_check || mergeable_ci_state?
    return false unless mergeable_discussions_state?

    true
  end

  def ff_merge_possible?
    project.repository.ancestor?(target_branch_sha, diff_head_sha)
  end

  def should_be_rebased?
    project.ff_merge_must_be_possible? && !ff_merge_possible?
  end

  def can_cancel_merge_when_pipeline_succeeds?(current_user)
    can_be_merged_by?(current_user) || self.author == current_user
  end

  def can_remove_source_branch?(current_user)
    !ProtectedBranch.protected?(source_project, source_branch) &&
      !source_project.root_ref?(source_branch) &&
      Ability.allowed?(current_user, :push_code, source_project) &&
      diff_head_commit == source_branch_head
  end

  def should_remove_source_branch?
    Gitlab::Utils.to_boolean(merge_params['should_remove_source_branch'])
  end

  def force_remove_source_branch?
    Gitlab::Utils.to_boolean(merge_params['force_remove_source_branch'])
  end

  def remove_source_branch?
    should_remove_source_branch? || force_remove_source_branch?
  end

  def related_notes
    # Fetch comments only from last 100 commits
    commits_for_notes_limit = 100
    commit_ids = commit_shas.take(commits_for_notes_limit)

    commit_notes = Note
      .except(:order)
      .where(project_id: [source_project_id, target_project_id])
      .for_commit_id(commit_ids)

    # We're using a UNION ALL here since this results in better performance
    # compared to using OR statements. We're using UNION ALL since the queries
    # used won't produce any duplicates (e.g. a note for a commit can't also be
    # a note for an MR).
    union = Gitlab::SQL::Union
      .new([notes, commit_notes], remove_duplicates: false)
      .to_sql

    Note.from("(#{union}) #{Note.table_name}")
      .includes(:noteable)
  end

  alias_method :discussion_notes, :related_notes

  def mergeable_discussions_state?
    return true unless project.only_allow_merge_if_all_discussions_are_resolved?

    !discussions_to_be_resolved?
  end

  def for_fork?
    target_project != source_project
  end

  def project
    target_project
  end

  # If the merge request closes any issues, save this information in the
  # `MergeRequestsClosingIssues` model. This is a performance optimization.
  # Calculating this information for a number of merge requests requires
  # running `ReferenceExtractor` on each of them separately.
  # This optimization does not apply to issues from external sources.
  def cache_merge_request_closes_issues!(current_user)
    return unless project.issues_enabled?

    transaction do
      self.merge_requests_closing_issues.delete_all

      closes_issues(current_user).each do |issue|
        next if issue.is_a?(ExternalIssue)

        self.merge_requests_closing_issues.create!(issue: issue)
      end
    end
  end

  # Return the set of issues that will be closed if this merge request is accepted.
  def closes_issues(current_user = self.author)
    if target_branch == project.default_branch
      messages = [title, description]
      messages.concat(commits.map(&:safe_message)) if merge_request_diff

      Gitlab::ClosingIssueExtractor.new(project, current_user)
        .closed_by_message(messages.join("\n"))
    else
      []
    end
  end

  def issues_mentioned_but_not_closing(current_user)
    return [] unless target_branch == project.default_branch

    ext = Gitlab::ReferenceExtractor.new(project, current_user)
    ext.analyze("#{title}\n#{description}")

    ext.issues - closes_issues(current_user)
  end

  def target_project_path
    if target_project
      target_project.full_path
    else
      "(removed)"
    end
  end

  def source_project_path
    if source_project
      source_project.full_path
    else
      "(removed)"
    end
  end

  def source_project_namespace
    if source_project && source_project.namespace
      source_project.namespace.full_path
    else
      "(removed)"
    end
  end

  def target_project_namespace
    if target_project && target_project.namespace
      target_project.namespace.full_path
    else
      "(removed)"
    end
  end

  def source_branch_exists?
    return false unless self.source_project

    self.source_project.repository.branch_exists?(self.source_branch)
  end

  def target_branch_exists?
    return false unless self.target_project

    self.target_project.repository.branch_exists?(self.target_branch)
  end

  def merge_commit_message(include_description: false)
    closes_issues_references = closes_issues.map do |issue|
      issue.to_reference(target_project)
    end

    message = [
      "Merge branch '#{source_branch}' into '#{target_branch}'",
      title
    ]

    if !include_description && closes_issues_references.present?
      message << "Closes #{closes_issues_references.to_sentence}"
    end
    message << "#{description}" if include_description && description.present?
    message << "See merge request #{to_reference(full: true)}"

    message.join("\n\n")
  end

  def reset_merge_when_pipeline_succeeds
    return unless merge_when_pipeline_succeeds?

    self.merge_when_pipeline_succeeds = false
    self.merge_user = nil
    if merge_params
      merge_params.delete('should_remove_source_branch')
      merge_params.delete('commit_message')
    end

    self.save
  end

  # Return array of possible target branches
  # depends on target project of MR
  def target_branches
    if target_project.nil?
      []
    else
      target_project.repository.branch_names
    end
  end

  # Return array of possible source branches
  # depends on source project of MR
  def source_branches
    if source_project.nil?
      []
    else
      source_project.repository.branch_names
    end
  end

  def has_ci?
    return false if has_no_commits?

    !!(head_pipeline_id || all_pipelines.any? || source_project&.ci_service)
  end

  def branch_missing?
    !source_branch_exists? || !target_branch_exists?
  end

  def broken?
    has_no_commits? || branch_missing? || cannot_be_merged?
  end

  def can_be_merged_by?(user)
    access = ::Gitlab::UserAccess.new(user, project: project)
    access.can_push_to_branch?(target_branch) || access.can_merge_to_branch?(target_branch)
  end

  def can_be_merged_via_command_line_by?(user)
    access = ::Gitlab::UserAccess.new(user, project: project)
    access.can_push_to_branch?(target_branch)
  end

  def mergeable_ci_state?
    return true unless project.only_allow_merge_if_pipeline_succeeds?
    return true unless head_pipeline

    actual_head_pipeline&.success? || actual_head_pipeline&.skipped?
  end

  def environments_for(current_user)
    return [] unless diff_head_commit

    @environments ||= Hash.new do |h, current_user|
      envs = EnvironmentsFinder.new(target_project, current_user,
        ref: target_branch, commit: diff_head_commit, with_tags: true).execute

      if source_project
        envs.concat EnvironmentsFinder.new(source_project, current_user,
          ref: source_branch, commit: diff_head_commit).execute
      end

      h[current_user] = envs.uniq
    end

    @environments[current_user]
  end

  def state_human_name
    if merged?
      "Merged"
    elsif closed?
      "Closed"
    else
      "Open"
    end
  end

  def state_icon_name
    if merged?
      "check"
    elsif closed?
      "times"
    else
      "circle-o"
    end
  end

  def fetch_ref!
    target_project.repository.fetch_source_branch!(source_project.repository, source_branch, ref_path)
  end

  def ref_path
    "refs/#{Repository::REF_MERGE_REQUEST}/#{iid}/head"
  end

  def in_locked_state
    begin
      lock_mr
      yield
    ensure
      unlock_mr
    end
  end

  def diverged_commits_count
    cache = Rails.cache.read(:"merge_request_#{id}_diverged_commits")

    if cache.blank? || cache[:source_sha] != source_branch_sha || cache[:target_sha] != target_branch_sha
      cache = {
        source_sha: source_branch_sha,
        target_sha: target_branch_sha,
        diverged_commits_count: compute_diverged_commits_count
      }
      Rails.cache.write(:"merge_request_#{id}_diverged_commits", cache)
    end

    cache[:diverged_commits_count]
  end

  def compute_diverged_commits_count
    return 0 unless source_branch_sha && target_branch_sha

    target_project.repository
      .count_commits_between(source_branch_sha, target_branch_sha)
  end
  private :compute_diverged_commits_count

  def diverged_from_target_branch?
    diverged_commits_count > 0
  end

  def all_pipelines
    return Ci::Pipeline.none unless source_project

    @all_pipelines ||= source_project.pipelines
      .where(sha: all_commit_shas, ref: source_branch)
      .order(id: :desc)
  end

  def all_commits
    # MySQL doesn't support LIMIT in a subquery.
    diffs_relation = if Gitlab::Database.postgresql?
                       merge_request_diffs.recent
                     else
                       merge_request_diffs
                     end

    MergeRequestDiffCommit
      .where(merge_request_diff: diffs_relation)
      .limit(10_000)
  end

  # Note that this could also return SHA from now dangling commits
  #
  def all_commit_shas
    @all_commit_shas ||= begin
      return commit_shas unless persisted?

      all_commits.pluck(:sha).uniq
    end
  end

  def merge_commit
    @merge_commit ||= project.commit(merge_commit_sha) if merge_commit_sha
  end

  def can_be_reverted?(current_user)
    merge_commit && !merge_commit.has_been_reverted?(current_user, self)
  end

  def can_be_cherry_picked?
    merge_commit.present?
  end

  def has_complete_diff_refs?
    diff_refs && diff_refs.complete?
  end

  def update_diff_discussion_positions(old_diff_refs:, new_diff_refs:, current_user: nil)
    return unless has_complete_diff_refs?
    return if new_diff_refs == old_diff_refs

    active_diff_discussions = self.notes.new_diff_notes.discussions.select do |discussion|
      discussion.active?(old_diff_refs)
    end
    return if active_diff_discussions.empty?

    paths = active_diff_discussions.flat_map { |n| n.diff_file.paths }.uniq

    service = Discussions::UpdateDiffPositionService.new(
      self.project,
      current_user,
      old_diff_refs: old_diff_refs,
      new_diff_refs: new_diff_refs,
      paths: paths
    )

    active_diff_discussions.each do |discussion|
      service.execute(discussion)
    end

    if project.resolve_outdated_diff_discussions?
      MergeRequests::ResolvedDiscussionNotificationService
        .new(project, current_user)
        .execute(self)
    end
  end

  def keep_around_commit
    project.repository.keep_around(self.merge_commit_sha)
  end

  def has_commits?
    merge_request_diff && commits_count > 0
  end

  def has_no_commits?
    !has_commits?
  end

  def mergeable_with_quick_action?(current_user, autocomplete_precheck: false, last_diff_sha: nil)
    return false unless can_be_merged_by?(current_user)

    return true if autocomplete_precheck

    return false unless mergeable?(skip_ci_check: true)
    return false if actual_head_pipeline && !(actual_head_pipeline.success? || actual_head_pipeline.active?)
    return false if last_diff_sha != diff_head_sha

    true
  end

  def base_pipeline
    @base_pipeline ||= project.pipelines.find_by(sha: merge_request_diff&.base_commit_sha)
  end

  def update_project_counter_caches
    Projects::OpenMergeRequestsCountService.new(target_project).refresh_cache
  end

  def first_contribution?
    return false if project.team.max_member_access(author_id) > Gitlab::Access::GUEST

    project.merge_requests.merged.where(author_id: author_id).empty?
  end
end<|MERGE_RESOLUTION|>--- conflicted
+++ resolved
@@ -9,10 +9,6 @@
   include ManualInverseAssociation
   include EachBatch
   include ThrottledTouch
-<<<<<<< HEAD
-  include Gitlab::Utils::StrongMemoize
-=======
->>>>>>> 2aa2358a
 
   ignore_column :locked_at,
                 :ref_fetched
