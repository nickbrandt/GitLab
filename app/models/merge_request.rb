--- conflicted
+++ resolved
@@ -6,11 +6,8 @@
   include Issuable
   include Noteable
   include Referable
-<<<<<<< HEAD
   include Elastic::MergeRequestsSearch
-=======
   include Presentable
->>>>>>> f8578ff3
   include IgnorableColumn
   include TimeTrackable
   include ManualInverseAssociation
