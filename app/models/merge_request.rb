# == Schema Information
#
# Table name: merge_requests
#
#  id                :integer          not null, primary key
#  target_branch     :string(255)      not null
#  source_branch     :string(255)      not null
#  source_project_id :integer          not null
#  author_id         :integer
#  assignee_id       :integer
#  title             :string(255)
#  created_at        :datetime
#  updated_at        :datetime
#  milestone_id      :integer
#  state             :string(255)
#  merge_status      :string(255)
#  target_project_id :integer          not null
#  iid               :integer
#  description       :text
#  position          :integer          default(0)
#  locked_at         :datetime
#  updated_by_id     :integer
#

require Rails.root.join("app/models/commit")
require Rails.root.join("lib/static_model")

class MergeRequest < ActiveRecord::Base
  include InternalId
  include Issuable
  include Referable
  include Sortable
  include Taskable

  belongs_to :target_project, foreign_key: :target_project_id, class_name: "Project"
  belongs_to :source_project, foreign_key: :source_project_id, class_name: "Project"

  has_one :merge_request_diff, dependent: :destroy
  has_many :approvals, dependent: :destroy
  has_many :approvers, as: :target, dependent: :destroy

  after_create :create_merge_request_diff
  after_update :update_merge_request_diff

  delegate :commits, :diffs, to: :merge_request_diff, prefix: nil

  # When this attribute is true some MR validation is ignored
  # It allows us to close or modify broken merge requests
  attr_accessor :allow_broken

  # Temporary fields to store compare vars
  # when creating new merge request
  attr_accessor :can_be_created, :compare_failed,
    :compare_commits, :compare_diffs

  state_machine :state, initial: :opened do
    event :close do
      transition [:reopened, :opened] => :closed
    end

    event :mark_as_merged do
      transition [:reopened, :opened, :locked] => :merged
    end

    event :reopen do
      transition closed: :reopened
    end

    event :lock_mr do
      transition [:reopened, :opened] => :locked
    end

    event :unlock_mr do
      transition locked: :reopened
    end

    after_transition any => :locked do |merge_request, transition|
      merge_request.locked_at = Time.now
      merge_request.save
    end

    after_transition locked: (any - :locked) do |merge_request, transition|
      merge_request.locked_at = nil
      merge_request.save
    end

    state :opened
    state :reopened
    state :closed
    state :merged
    state :locked
  end

  state_machine :merge_status, initial: :unchecked do
    event :mark_as_unchecked do
      transition [:can_be_merged, :cannot_be_merged] => :unchecked
    end

    event :mark_as_mergeable do
      transition [:unchecked, :cannot_be_merged] => :can_be_merged
    end

    event :mark_as_unmergeable do
      transition [:unchecked, :can_be_merged] => :cannot_be_merged
    end

    state :unchecked
    state :can_be_merged
    state :cannot_be_merged

    around_transition do |merge_request, transition, block|
      merge_request.record_timestamps = false
      begin
        block.call
      ensure
        merge_request.record_timestamps = true
      end
    end
  end

  validates :source_project, presence: true, unless: :allow_broken
  validates :source_branch, presence: true
  validates :target_project, presence: true
  validates :target_branch, presence: true
  validate :validate_branches
  validate :validate_fork

  scope :of_group, ->(group) { where("source_project_id in (:group_project_ids) OR target_project_id in (:group_project_ids)", group_project_ids: group.project_ids) }
  scope :by_branch, ->(branch_name) { where("(source_branch LIKE :branch) OR (target_branch LIKE :branch)", branch: branch_name) }
  scope :cared, ->(user) { where('assignee_id = :user OR author_id = :user', user: user.id) }
  scope :by_milestone, ->(milestone) { where(milestone_id: milestone) }
  scope :in_projects, ->(project_ids) { where("source_project_id in (:project_ids) OR target_project_id in (:project_ids)", project_ids: project_ids) }
  scope :of_projects, ->(ids) { where(target_project_id: ids) }
  scope :merged, -> { with_state(:merged) }
  scope :closed, -> { with_state(:closed) }
  scope :closed_and_merged, -> { with_states(:closed, :merged) }

  participant :approvers_left

  def self.reference_prefix
    '!'
  end

  # Pattern used to extract `!123` merge request references from text
  #
  # This pattern supports cross-project references.
  def self.reference_pattern
    %r{
      (#{Project.reference_pattern})?
      #{Regexp.escape(reference_prefix)}(?<merge_request>\d+)
    }x
  end

  def to_reference(from_project = nil)
    reference = "#{self.class.reference_prefix}#{iid}"

    if cross_project_reference?(from_project)
      reference = project.to_reference + reference
    end

    reference
  end

  def last_commit
    merge_request_diff ? merge_request_diff.last_commit : compare_commits.last
  end

  def first_commit
    merge_request_diff ? merge_request_diff.first_commit : compare_commits.first
  end

  def last_commit_short_sha
    last_commit.short_id
  end

  def validate_branches
    if target_project == source_project && target_branch == source_branch
      errors.add :branch_conflict, "You can not use same project/branch for source and target"
    end

    if opened? || reopened?
      similar_mrs = self.target_project.merge_requests.where(source_branch: source_branch, target_branch: target_branch, source_project_id: source_project.id).opened
      similar_mrs = similar_mrs.where('id not in (?)', self.id) if self.id
      if similar_mrs.any?
        errors.add :validate_branches,
                   "Cannot Create: This merge request already exists: #{
                   similar_mrs.pluck(:title)
                   }"
      end
    end
  end

  def validate_fork
    return true unless target_project && source_project

    if target_project == source_project
      true
    else
      # If source and target projects are different
      # we should check if source project is actually a fork of target project
      if source_project.forked_from?(target_project)
        true
      else
        errors.add :validate_fork,
                   'Source project is not a fork of target project'
      end
    end
  end

  def update_merge_request_diff
    if source_branch_changed? || target_branch_changed?
      reload_code
    end
  end

  def reload_code
    if merge_request_diff && open?
      merge_request_diff.reload_content
    end
  end

  def check_if_can_be_merged
    can_be_merged =
      project.repository.can_be_merged?(source_sha, target_branch)

    if can_be_merged
      mark_as_mergeable
    else
      mark_as_unmergeable
    end
  end

  def merge_event
    self.target_project.events.where(target_id: self.id, target_type: "MergeRequest", action: Event::MERGED).last
  end

  def closed_event
    self.target_project.events.where(target_id: self.id, target_type: "MergeRequest", action: Event::CLOSED).last
  end

  def work_in_progress?
    !!(title =~ /\A\[?WIP\]?:? /i)
  end

  def mergeable?
    open? && !work_in_progress? && can_be_merged?
  end

  def gitlab_merge_status
    if work_in_progress?
      "work_in_progress"
    else
      merge_status_name
    end
  end

  def mr_and_commit_notes
    # Fetch comments only from last 100 commits
    commits_for_notes_limit = 100
    commit_ids = commits.last(commits_for_notes_limit).map(&:id)

    Note.where(
      "(project_id = :target_project_id AND noteable_type = 'MergeRequest' AND noteable_id = :mr_id) OR" +
      "((project_id = :source_project_id OR project_id = :target_project_id) AND noteable_type = 'Commit' AND commit_id IN (:commit_ids))",
      mr_id: id,
      commit_ids: commit_ids,
      target_project_id: target_project_id,
      source_project_id: source_project_id
    )
  end

  # Returns the raw diff for this merge request
  #
  # see "git diff"
  def to_diff(current_user)
    target_project.repository.diff_text(target_branch, source_sha)
  end

  # Returns the commit as a series of email patches.
  #
  # see "git format-patch"
  def to_patch(current_user)
    target_project.repository.format_patch(target_branch, source_sha)
  end

  def hook_attrs
    attrs = {
      source: source_project.hook_attrs,
      target: target_project.hook_attrs,
      last_commit: nil,
      work_in_progress: work_in_progress?
    }

    unless last_commit.nil?
      attrs.merge!(last_commit: last_commit.hook_attrs)
    end

    attributes.merge!(attrs)
  end

  def for_fork?
    target_project != source_project
  end

  def project
    target_project
  end

  def closes_issue?(issue)
    closes_issues.include?(issue)
  end

  # Return the set of issues that will be closed if this merge request is accepted.
  def closes_issues(current_user = self.author)
    if target_branch == project.default_branch
      issues = commits.flat_map { |c| c.closes_issues(current_user) }
      issues.push(*Gitlab::ClosingIssueExtractor.new(project, current_user).
                  closed_by_message(description))
      issues.uniq.sort_by(&:id)
    else
      []
    end
  end

  def target_project_path
    if target_project
      target_project.path_with_namespace
    else
      "(removed)"
    end
  end

  def source_project_path
    if source_project
      source_project.path_with_namespace
    else
      "(removed)"
    end
  end

  def source_project_namespace
    if source_project && source_project.namespace
      source_project.namespace.path
    else
      "(removed)"
    end
  end

  def target_project_namespace
    if target_project && target_project.namespace
      target_project.namespace.path
    else
      "(removed)"
    end
  end

  def source_branch_exists?
    return false unless self.source_project

    self.source_project.repository.branch_names.include?(self.source_branch)
  end

  def target_branch_exists?
    return false unless self.target_project

    self.target_project.repository.branch_names.include?(self.target_branch)
  end

  # Reset merge request events cache
  #
  # Since we do cache @event we need to reset cache in special cases:
  # * when a merge request is updated
  # Events cache stored like  events/23-20130109142513.
  # The cache key includes updated_at timestamp.
  # Thus it will automatically generate a new fragment
  # when the event is updated because the key changes.
  def reset_events_cache
    Event.reset_event_cache_for(self)
  end

  def merge_commit_message
    message = "Merge branch '#{source_branch}' into '#{target_branch}'"
    message << "\n\n"
    message << title.to_s
    message << "\n\n"
    message << description.to_s
    message << "\n\n"
    message << "See merge request !#{iid}"
    message
  end

  # Return array of possible target branches
  # depends on target project of MR
  def target_branches
    if target_project.nil?
      []
    else
      target_project.repository.branch_names
    end
  end

  # Return array of possible source branches
  # depends on source project of MR
  def source_branches
    if source_project.nil?
      []
    else
      source_project.repository.branch_names
    end
  end

  def locked_long_ago?
    return false unless locked?

    locked_at.nil? || locked_at < (Time.now - 1.day)
  end

  def approvals_left
    approvals_required - approvals.count
  end

  def approvers_left
    user_ids = overall_approvers.map(&:user_id) - approvals.map(&:user_id)
    User.where id: user_ids
  end

  def approvals_required
    target_project.approvals_before_merge
  end

  def requires_approve?
    approvals_required.nonzero?
  end

  def overall_approvers
    if approvers.any?
      approvers
    else
      target_project.approvers
    end
  end

  def approved?
    approvals_left.zero?
  end

  def approved_by?(user)
    approved_by_users.include?(user)
  end

  def approved_by_users
    approvals.map(&:user)
  end

  def can_approve?(user)
    approvers_left.include?(user) ||
    (any_approver_allowed? && !approved_by?(user))
  end

  def any_approver_allowed?
    approvals_left > approvers_left.count
  end

  def has_ci?
    source_project.ci_service && commits.any?
  end

  def branch_missing?
    !source_branch_exists? || !target_branch_exists?
  end

  def can_be_merged_by?(user)
    ::Gitlab::GitAccess.new(user, project).can_push_to_branch?(target_branch)
  end

  def state_human_name
    if merged?
      "Merged"
    elsif closed?
      "Closed"
    else
      "Open"
    end
  end

  def approver_ids=(value)
    value.split(",").map(&:strip).each do |user_id|
      approvers.find_or_initialize_by(user_id: user_id, target_id: id)
    end
  end

  def target_sha
    @target_sha ||= target_project.
      repository.commit(target_branch).sha
  end

  def source_sha
    commits.first.sha
  end

  def fetch_ref
    target_project.repository.fetch_ref(
      source_project.repository.path_to_repo,
      "refs/heads/#{source_branch}",
      ref_path
    )
  end

  def ref_path
    "refs/merge-requests/#{iid}/head"
  end

  def ref_is_fetched?
    File.exists?(File.join(project.repository.path_to_repo, ref_path))
  end

  def ensure_ref_fetched
    fetch_ref unless ref_is_fetched?
  end

  def in_locked_state
    begin
      lock_mr
      yield
    ensure
      unlock_mr if locked?
    end
  end

<<<<<<< HEAD
  def source_sha_parent
    source_project.repository.commit(commits.last.sha).parents.first.sha
  end

  def ff_merge_possible?
    target_sha == source_sha_parent
  end

  def rebase_dir_path
    Rails.root.join('tmp', 'rebase', source_project.id.to_s, id.to_s).to_s
  end

  def rebase_in_progress?
    File.exist?(rebase_dir_path)
=======
  def ci_commit
    if last_commit
      source_project.ci_commit(last_commit.id)
    end
>>>>>>> 4f574388
  end
end<|MERGE_RESOLUTION|>--- conflicted
+++ resolved
@@ -527,7 +527,6 @@
     end
   end
 
-<<<<<<< HEAD
   def source_sha_parent
     source_project.repository.commit(commits.last.sha).parents.first.sha
   end
@@ -542,11 +541,11 @@
 
   def rebase_in_progress?
     File.exist?(rebase_dir_path)
-=======
+  end
+
   def ci_commit
     if last_commit
       source_project.ci_commit(last_commit.id)
     end
->>>>>>> 4f574388
   end
 end