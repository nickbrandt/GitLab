--- conflicted
+++ resolved
@@ -143,10 +143,10 @@
     end.uniq.select { |mr| mr.open? && mr.closes_issue?(self) }
   end
 
-<<<<<<< HEAD
   def self.weight_options
     [WEIGHT_ALL, WEIGHT_ANY, WEIGHT_NONE] + WEIGHT_RANGE.to_a
-=======
+  end
+
   def moved?
     !moved_to.nil?
   end
@@ -168,6 +168,5 @@
       !self.project.forked? &&
       self.related_branches.empty? &&
       self.closed_by_merge_requests(current_user).empty?
->>>>>>> fb1a7553
   end
 end