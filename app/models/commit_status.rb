--- conflicted
+++ resolved
@@ -86,43 +86,19 @@
     end
 
     after_transition do |commit_status, transition|
-<<<<<<< HEAD
-      commit_status.pipeline.try do |pipeline|
-        break if transition.loopback?
-
-        if commit_status.complete?
-          PipelineProcessWorker.perform_async(pipeline.id)
-        end
-
-        PipelineUpdateWorker.perform_async(pipeline.id)
-=======
       return if transition.loopback?
 
       commit_status.run_after_commit do
         pipeline.try do |pipeline|
           if complete?
-            ProcessPipelineWorker.perform_async(pipeline.id)
+            PipelineProcessWorker.perform_async(pipeline.id)
           else
-            UpdatePipelineWorker.perform_async(pipeline.id)
+            PipelineUpdateWorker.perform_async(pipeline.id)
           end
         end
->>>>>>> d3a98380
       end
     end
 
-<<<<<<< HEAD
-=======
-    after_transition [:created, :pending, :running] => :success do |commit_status|
-      commit_status.run_after_commit do
-        # TODO, temporary fix for race condition
-        UpdatePipelineWorker.new.perform(pipeline.id)
-
-        MergeRequests::MergeWhenBuildSucceedsService
-          .new(pipeline.project, nil).trigger(self)
-      end
-    end
-
->>>>>>> d3a98380
     after_transition any => :failed do |commit_status|
       commit_status.run_after_commit do
         MergeRequests::AddTodoWhenBuildFailsService
