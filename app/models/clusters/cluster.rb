--- conflicted
+++ resolved
@@ -51,12 +51,9 @@
 
     scope :enabled, -> { where(enabled: true) }
     scope :disabled, -> { where(enabled: false) }
-<<<<<<< HEAD
     scope :user_provided, -> { where(provider_type: ::Clusters::Cluster.provider_types[:user]) }
     scope :gcp_provided, -> { where(provider_type: ::Clusters::Cluster.provider_types[:gcp]) }
-=======
     scope :default_environment, -> { where(environment_scope: DEFAULT_ENVIRONMENT) }
->>>>>>> 9b76d851
 
     def status_name
       if provider
