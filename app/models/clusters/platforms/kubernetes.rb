--- conflicted
+++ resolved
@@ -11,20 +11,12 @@
 
       attr_encrypted :password,
         mode: :per_attribute_iv,
-<<<<<<< HEAD
-        key: Settings.attr_encrypted_db_key_base,
-=======
         key: Settings.attr_encrypted_db_key_base_truncated,
->>>>>>> 23ae072b
         algorithm: 'aes-256-cbc'
 
       attr_encrypted :token,
         mode: :per_attribute_iv,
-<<<<<<< HEAD
-        key: Settings.attr_encrypted_db_key_base,
-=======
         key: Settings.attr_encrypted_db_key_base_truncated,
->>>>>>> 23ae072b
         algorithm: 'aes-256-cbc'
 
       before_validation :enforce_namespace_to_lower_case
