module Clusters
  module Platforms
    class Kubernetes < ActiveRecord::Base
      include Gitlab::Kubernetes
      include ReactiveCaching

      prepend EE::KubernetesService

      self.table_name = 'cluster_platforms_kubernetes'
      self.reactive_cache_key = ->(kubernetes) { [kubernetes.class.model_name.singular, kubernetes.id] }

      belongs_to :cluster, inverse_of: :platform_kubernetes, class_name: 'Clusters::Cluster'

      attr_encrypted :password,
        mode: :per_attribute_iv,
<<<<<<< HEAD
        key: Settings.attr_encrypted_db_key_base,
=======
        key: Settings.attr_encrypted_db_key_base_truncated,
>>>>>>> a02533bb
        algorithm: 'aes-256-cbc'

      attr_encrypted :token,
        mode: :per_attribute_iv,
<<<<<<< HEAD
        key: Settings.attr_encrypted_db_key_base,
=======
        key: Settings.attr_encrypted_db_key_base_truncated,
>>>>>>> a02533bb
        algorithm: 'aes-256-cbc'

      before_validation :enforce_namespace_to_lower_case

      validates :namespace,
        allow_blank: true,
        length: 1..63,
        format: {
          with: Gitlab::Regex.kubernetes_namespace_regex,
          message: Gitlab::Regex.kubernetes_namespace_regex_message
        }

      # We expect to be `active?` only when enabled and cluster is created (the api_url is assigned)
      validates :api_url, url: true, presence: true
      validates :token, presence: true

      validate :prevent_modification, on: :update

      after_save :clear_reactive_cache!

      alias_attribute :ca_pem, :ca_cert

      delegate :project, to: :cluster, allow_nil: true
      delegate :enabled?, to: :cluster, allow_nil: true
      delegate :managed?, to: :cluster, allow_nil: true

      alias_method :active?, :enabled?

      def actual_namespace
        if namespace.present?
          namespace
        else
          default_namespace
        end
      end

      def predefined_variables
        config = YAML.dump(kubeconfig)

        Gitlab::Ci::Variables::Collection.new.tap do |variables|
          variables
            .append(key: 'KUBE_URL', value: api_url)
            .append(key: 'KUBE_TOKEN', value: token, public: false)
            .append(key: 'KUBE_NAMESPACE', value: actual_namespace)
            .append(key: 'KUBECONFIG', value: config, public: false, file: true)

          if ca_pem.present?
            variables
              .append(key: 'KUBE_CA_PEM', value: ca_pem)
              .append(key: 'KUBE_CA_PEM_FILE', value: ca_pem, file: true)
          end
        end
      end

      # Constructs a list of terminals from the reactive cache
      #
      # Returns nil if the cache is empty, in which case you should try again a
      # short time later
      def terminals(environment)
        with_reactive_cache do |data|
          pods = filter_by_label(data[:pods], app: environment.slug)
          terminals = pods.flat_map { |pod| terminals_for_pod(api_url, actual_namespace, pod) }
          terminals.each { |terminal| add_terminal_auth(terminal, terminal_auth) }
        end
      end

      # Caches resources in the namespace so other calls don't need to block on
      # network access
      def calculate_reactive_cache
        return unless enabled? && project && !project.pending_delete?

        # We may want to cache extra things in the future
        { pods: read_pods }
      end

      def kubeclient
        @kubeclient ||= build_kubeclient!
      end

      private

      def kubeconfig
        to_kubeconfig(
          url: api_url,
          namespace: actual_namespace,
          token: token,
          ca_pem: ca_pem)
      end

      def default_namespace
        return unless project

        slug = "#{project.path}-#{project.id}".downcase
        slug.gsub(/[^-a-z0-9]/, '-').gsub(/^-+/, '')
      end

      def build_kubeclient!(api_path: 'api', api_version: 'v1')
        raise "Incomplete settings" unless api_url && actual_namespace

        unless (username && password) || token
          raise "Either username/password or token is required to access API"
        end

        ::Kubeclient::Client.new(
          join_api_url(api_path),
          api_version,
          auth_options: kubeclient_auth_options,
          ssl_options: kubeclient_ssl_options,
          http_proxy_uri: ENV['http_proxy']
        )
      end

      # Returns a hash of all pods in the namespace
      def read_pods
        kubeclient = build_kubeclient!

        kubeclient.get_pods(namespace: actual_namespace).as_json
      rescue Kubeclient::HttpError => err
        raise err unless err.error_code == 404

        []
      end

      def kubeclient_ssl_options
        opts = { verify_ssl: OpenSSL::SSL::VERIFY_PEER }

        if ca_pem.present?
          opts[:cert_store] = OpenSSL::X509::Store.new
          opts[:cert_store].add_cert(OpenSSL::X509::Certificate.new(ca_pem))
        end

        opts
      end

      def kubeclient_auth_options
        { bearer_token: token }
      end

      def join_api_url(api_path)
        url = URI.parse(api_url)
        prefix = url.path.sub(%r{/+\z}, '')

        url.path = [prefix, api_path].join("/")

        url.to_s
      end

      def terminal_auth
        {
          token: token,
          ca_pem: ca_pem,
          max_session_time: Gitlab::CurrentSettings.terminal_max_session_time
        }
      end

      def enforce_namespace_to_lower_case
        self.namespace = self.namespace&.downcase
      end

      def prevent_modification
        return unless managed?

        if api_url_changed? || token_changed? || ca_pem_changed?
          errors.add(:base, _('Cannot modify managed Kubernetes cluster'))
          return false
        end

        true
      end
    end
  end
end<|MERGE_RESOLUTION|>--- conflicted
+++ resolved
@@ -13,20 +13,12 @@
 
       attr_encrypted :password,
         mode: :per_attribute_iv,
-<<<<<<< HEAD
-        key: Settings.attr_encrypted_db_key_base,
-=======
         key: Settings.attr_encrypted_db_key_base_truncated,
->>>>>>> a02533bb
         algorithm: 'aes-256-cbc'
 
       attr_encrypted :token,
         mode: :per_attribute_iv,
-<<<<<<< HEAD
-        key: Settings.attr_encrypted_db_key_base,
-=======
         key: Settings.attr_encrypted_db_key_base_truncated,
->>>>>>> a02533bb
         algorithm: 'aes-256-cbc'
 
       before_validation :enforce_namespace_to_lower_case
