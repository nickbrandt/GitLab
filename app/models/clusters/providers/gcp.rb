--- conflicted
+++ resolved
@@ -11,11 +11,7 @@
 
       attr_encrypted :access_token,
         mode: :per_attribute_iv,
-<<<<<<< HEAD
-        key: Settings.attr_encrypted_db_key_base,
-=======
         key: Settings.attr_encrypted_db_key_base_truncated,
->>>>>>> 23ae072b
         algorithm: 'aes-256-cbc'
 
       validates :gcp_project_id,
