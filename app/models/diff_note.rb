--- conflicted
+++ resolved
@@ -16,12 +16,9 @@
   after_initialize :ensure_original_discussion_id
   before_validation :set_original_position, :update_position, on: :create
   before_validation :set_line_code, :set_original_discussion_id
-<<<<<<< HEAD
-=======
   # We need to do this again, because it's already in `Note`, but is affected by
   # `update_position` and needs to run after that.
   before_validation :set_discussion_id
->>>>>>> 671f7e85
   after_save :keep_around_commits
 
   class << self
