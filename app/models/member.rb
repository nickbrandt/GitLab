--- conflicted
+++ resolved
@@ -41,22 +41,14 @@
   scope :owners_and_masters,  -> { where(access_level: [OWNER, MASTER]) }
 
   before_validation :generate_invite_token, on: :create, if: -> (member) { member.invite_email.present? }
-<<<<<<< HEAD
+
   after_create :send_invite, if: :invite?, unless: :importing?
-  after_create :create_notification_setting, unless: [:invite?, :importing?]
-  after_create :post_create_hook, unless: [:invite?, :importing?]
-  after_update :post_update_hook, unless: [:invite?, :importing?]
-  after_destroy :post_destroy_hook, unless: :invite?
-=======
-
-  after_create :send_invite, if: :invite?
-  after_create :send_request, if: :request?
-  after_create :create_notification_setting, unless: :pending?
-  after_create :post_create_hook, unless: :pending?
-  after_update :post_update_hook, unless: :pending?
+  after_create :send_request, if: :request?, unless: :importing?
+  after_create :create_notification_setting, unless: [:pending?, :importing?]
+  after_create :post_create_hook, unless: [:pending?, :importing?]
+  after_update :post_update_hook, unless: [:pending?, :importing?]
   after_destroy :post_destroy_hook, unless: :pending?
   after_destroy :post_decline_request, if: :request?
->>>>>>> 778d7266
 
   delegate :name, :username, :email, to: :user, prefix: true
 
