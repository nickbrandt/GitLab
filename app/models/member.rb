# frozen_string_literal: true

class Member < ActiveRecord::Base
  include AfterCommitQueue
  include Sortable
  include Importable
  include Expirable
  include Gitlab::Access
  include Presentable
  include Gitlab::Utils::StrongMemoize

  attr_accessor :raw_invite_token

  belongs_to :created_by, class_name: "User"
  belongs_to :user
  belongs_to :source, polymorphic: true # rubocop:disable Cop/PolymorphicAssociations

  delegate :name, :username, :email, to: :user, prefix: true

  validates :user, presence: true, unless: :invite?
  validates :source, presence: true
  validates :user_id, uniqueness: { scope: [:source_type, :source_id],
                                    message: "already exists in source",
                                    allow_nil: true }
  validates :access_level, inclusion: { in: Gitlab::Access.all_values }, presence: true
  validate :higher_access_level_than_group, unless: :importing?
  validates :invite_email,
    presence: {
      if: :invite?
    },
    email: {
      allow_nil: true
    },
    uniqueness: {
      scope: [:source_type, :source_id],
      allow_nil: true
    }

  # This scope encapsulates (most of) the conditions a row in the member table
  # must satisfy if it is a valid permission. Of particular note:
  #
  #   * Access requests must be excluded
  #   * Blocked users must be excluded
  #   * Invitations take effect immediately
  #   * expires_at is not implemented. A background worker purges expired rows
  scope :active, -> do
    is_external_invite = arel_table[:user_id].eq(nil).and(arel_table[:invite_token].not_eq(nil))
    user_is_active = User.arel_table[:state].eq(:active)

    user_ok = Arel::Nodes::Grouping.new(is_external_invite).or(user_is_active)

    left_join_users
      .where(user_ok)
      .where(requested_at: nil)
      .reorder(nil)
  end

  # Like active, but without invites. For when a User is required.
  scope :active_without_invites_and_requests, -> do
    left_join_users
      .where(users: { state: 'active' })
      .non_request
      .reorder(nil)
  end

  scope :invite, -> { where.not(invite_token: nil) }
  scope :non_invite, -> { where(invite_token: nil) }
  scope :request, -> { where.not(requested_at: nil) }
  scope :non_request, -> { where(requested_at: nil) }

  scope :has_access, -> { active.where('access_level > 0') }

  scope :guests, -> { active.where(access_level: GUEST) }
  scope :reporters, -> { active.where(access_level: REPORTER) }
  scope :developers, -> { active.where(access_level: DEVELOPER) }
  scope :maintainers, -> { active.where(access_level: MAINTAINER) }
  scope :masters, -> { maintainers } # @deprecated
  scope :owners,  -> { active.where(access_level: OWNER) }
  scope :owners_and_maintainers,  -> { active.where(access_level: [OWNER, MAINTAINER]) }
  scope :owners_and_masters,  -> { owners_and_maintainers } # @deprecated

  scope :order_name_asc, -> { left_join_users.reorder(Gitlab::Database.nulls_last_order('users.name', 'ASC')) }
  scope :order_name_desc, -> { left_join_users.reorder(Gitlab::Database.nulls_last_order('users.name', 'DESC')) }
  scope :order_recent_sign_in, -> { left_join_users.reorder(Gitlab::Database.nulls_last_order('users.last_sign_in_at', 'DESC')) }
  scope :order_oldest_sign_in, -> { left_join_users.reorder(Gitlab::Database.nulls_last_order('users.last_sign_in_at', 'ASC')) }

  before_validation :generate_invite_token, on: :create, if: -> (member) { member.invite_email.present? }

  after_create :send_invite, if: :invite?, unless: :importing?
  after_create :send_request, if: :request?, unless: :importing?
  after_create :create_notification_setting, unless: [:pending?, :importing?]
  after_create :post_create_hook, unless: [:pending?, :importing?]
  after_update :post_update_hook, unless: [:pending?, :importing?]
  after_destroy :destroy_notification_setting
  after_destroy :post_destroy_hook, unless: :pending?
  after_commit :refresh_member_authorized_projects

  default_value_for :notification_level, NotificationSetting.levels[:global]

  class << self
    def search(query)
      joins(:user).merge(User.search(query))
    end

    def filter_by_2fa(value)
      case value
      when 'enabled'
        left_join_users.merge(User.with_two_factor)
      when 'disabled'
        left_join_users.merge(User.without_two_factor)
      else
        all
      end
    end

    def sort_by_attribute(method)
      case method.to_s
      when 'access_level_asc' then reorder(access_level: :asc)
      when 'access_level_desc' then reorder(access_level: :desc)
      when 'recent_sign_in' then order_recent_sign_in
      when 'oldest_sign_in' then order_oldest_sign_in
      when 'last_joined' then order_created_desc
      when 'oldest_joined' then order_created_asc
      else
        order_by(method)
      end
    end

    def left_join_users
      users = User.arel_table
      members = Member.arel_table

      member_users = members.join(users, Arel::Nodes::OuterJoin)
                             .on(members[:user_id].eq(users[:id]))
                             .join_sources

      joins(member_users)
    end

    def access_for_user_ids(user_ids)
      where(user_id: user_ids).has_access.pluck(:user_id, :access_level).to_h
    end

    def find_by_invite_token(invite_token)
      invite_token = Devise.token_generator.digest(self, :invite_token, invite_token)
      find_by(invite_token: invite_token)
    end

    def add_user(source, user, access_level, existing_members: nil, current_user: nil, expires_at: nil, ldap: false)
      # rubocop: disable CodeReuse/ServiceClass
      # `user` can be either a User object, User ID or an email to be invited
      member = retrieve_member(source, user, existing_members)
      access_level = retrieve_access_level(access_level)

      return member unless can_update_member?(current_user, member)

      set_member_attributes(
        member,
        access_level,
        current_user: current_user,
        expires_at: expires_at,
        ldap: ldap
      )

      if member.request?
        ::Members::ApproveAccessRequestService.new(
          current_user,
          access_level: access_level
        ).execute(
          member,
          skip_authorization: ldap,
          skip_log_audit_event: ldap
        )
      else
        member.save
      end

      member
      # rubocop: enable CodeReuse/ServiceClass
    end

    # Populates the attributes of a member.
    #
    # This logic resides in a separate method so that EE can extend this logic,
    # without having to patch the `add_user` method directly.
    def set_member_attributes(member, access_level, current_user: nil, expires_at: nil, ldap: false)
      member.attributes = {
        created_by: member.created_by || current_user,
        access_level: access_level,
        expires_at: expires_at
      }
    end

    def add_users(source, users, access_level, current_user: nil, expires_at: nil)
      return [] unless users.present?

      emails, users, existing_members = parse_users_list(source, users)

      self.transaction do
        (emails + users).map! do |user|
          add_user(
            source,
            user,
            access_level,
            existing_members: existing_members,
            current_user: current_user,
            expires_at: expires_at
          )
        end
      end
    end

    def access_levels
      Gitlab::Access.sym_options
    end

    private

    def parse_users_list(source, list)
      emails, user_ids, users = [], [], []
      existing_members = {}

      list.each do |item|
        case item
        when User
          users << item
        when Integer
          user_ids << item
        when /\A\d+\Z/
          user_ids << item.to_i
        when Devise.email_regexp
          emails << item
        end
      end

      if user_ids.present?
        users.concat(User.where(id: user_ids))
        existing_members = source.members_and_requesters.where(user_id: user_ids).index_by(&:user_id)
      end

      [emails, users, existing_members]
    end

    # This method is used to find users that have been entered into the "Add members" field.
    # These can be the User objects directly, their IDs, their emails, or new emails to be invited.
    def retrieve_user(user)
      return user if user.is_a?(User)

      User.find_by(id: user) || User.find_by(email: user) || user
    end

    def retrieve_member(source, user, existing_members)
      user = retrieve_user(user)

      if user.is_a?(User)
        if existing_members
          existing_members[user.id] || source.members.build(user_id: user.id)
        else
          source.members_and_requesters.find_or_initialize_by(user_id: user.id)
        end
      else
        source.members.build(invite_email: user)
      end
    end

    def retrieve_access_level(access_level)
      access_levels.fetch(access_level) { access_level.to_i }
    end

    def can_update_member?(current_user, member)
      # There is no current user for bulk actions, in which case anything is allowed
      !current_user || current_user.can?(:"update_#{member.type.underscore}", member)
    end
  end

  def real_source_type
    source_type
  end

  def access_field
    access_level
  end

  def invite?
    self.invite_token.present?
  end

  def request?
    requested_at.present?
  end

  def pending?
    invite? || request?
  end

  def accept_request
    return false unless request?

    updated = self.update(requested_at: nil)
    after_accept_request if updated

    updated
  end

  def accept_invite!(new_user)
    return false unless invite?

    self.invite_token = nil
    self.invite_accepted_at = Time.now.utc

    self.user = new_user

    saved = self.save

    after_accept_invite if saved

    saved
  end

  def decline_invite!
    return false unless invite?

    destroyed = self.destroy

    after_decline_invite if destroyed

    destroyed
  end

  def generate_invite_token
    raw, enc = Devise.token_generator.generate(self.class, :invite_token)
    @raw_invite_token = raw
    self.invite_token = enc
  end

  def generate_invite_token!
    generate_invite_token && save(validate: false)
  end

  def resend_invite
    return unless invite?

    generate_invite_token! unless @raw_invite_token

    send_invite
  end

  def create_notification_setting
    user.notification_settings.find_or_create_for(source)
  end

  def destroy_notification_setting
    notification_setting&.destroy
  end

  def notification_setting
    @notification_setting ||= user&.notification_settings_for(source)
  end

  # rubocop: disable CodeReuse/ServiceClass
  def notifiable?(type, opts = {})
    # always notify when there isn't a user yet
    return true if user.blank?

    NotificationRecipientService.notifiable?(user, type, notifiable_options.merge(opts))
  end
  # rubocop: enable CodeReuse/ServiceClass

  # Find the user's group member with a highest access level
  def highest_group_member
    strong_memoize(:highest_group_member) do
      next unless user_id && source&.ancestors&.any?

      GroupMember.where(source: source.ancestors, user_id: user_id).order(:access_level).last
    end
  end

  private

  def send_invite
    # override in subclass
  end

  def send_request
    notification_service.new_access_request(self)
  end

  def post_create_hook
    system_hook_service.execute_hooks_for(self, :create)
  end

  def post_update_hook
    # override in sub class
  end

  def post_destroy_hook
    system_hook_service.execute_hooks_for(self, :destroy)
  end

  # Refreshes authorizations of the current member.
  #
  # This method schedules a job using Sidekiq and as such **must not** be called
  # in a transaction. Doing so can lead to the job running before the
  # transaction has been committed, resulting in the job either throwing an
  # error or not doing any meaningful work.
  # rubocop: disable CodeReuse/ServiceClass
  def refresh_member_authorized_projects
    # If user/source is being destroyed, project access are going to be
    # destroyed eventually because of DB foreign keys, so we shouldn't bother
    # with refreshing after each member is destroyed through association
    return if destroyed_by_association.present?

    UserProjectAccessChangedService.new(user_id).execute
  end
  # rubocop: enable CodeReuse/ServiceClass

  def after_accept_invite
    post_create_hook
  end

  def after_decline_invite
    # override in subclass
  end

  def after_accept_request
    post_create_hook
  end

  # rubocop: disable CodeReuse/ServiceClass
  def system_hook_service
    SystemHooksService.new
  end
  # rubocop: enable CodeReuse/ServiceClass

  # rubocop: disable CodeReuse/ServiceClass
  def notification_service
    NotificationService.new
  end
  # rubocop: enable CodeReuse/ServiceClass

  def notifiable_options
    {}
  end
<<<<<<< HEAD
end

Member.prepend(EE::Member)
=======

  def higher_access_level_than_group
    if highest_group_member && highest_group_member.access_level >= access_level
      error_parameters = { access: highest_group_member.human_access, group_name: highest_group_member.group.name }

      errors.add(:access_level, s_("should be higher than %{access} inherited membership from group %{group_name}") % error_parameters)
    end
  end
end
>>>>>>> 1a5e0ad3
<|MERGE_RESOLUTION|>--- conflicted
+++ resolved
@@ -441,11 +441,6 @@
   def notifiable_options
     {}
   end
-<<<<<<< HEAD
-end
-
-Member.prepend(EE::Member)
-=======
 
   def higher_access_level_than_group
     if highest_group_member && highest_group_member.access_level >= access_level
@@ -455,4 +450,5 @@
     end
   end
 end
->>>>>>> 1a5e0ad3
+
+Member.prepend(EE::Member)