module Ci
  class Variable < ActiveRecord::Base
    extend Ci::Model
<<<<<<< HEAD
    prepend EE::Ci::Variable

    belongs_to :project

    validates :key,
      presence: true,
      uniqueness: { scope: [:project_id, :environment_scope] },
      length: { maximum: 255 },
      format: { with: /\A[a-zA-Z0-9_]+\z/,
                message: "can contain only letters, digits and '_'." }
=======
    include HasVariable

    belongs_to :project

    validates :key, uniqueness: { scope: :project_id }
>>>>>>> c116f36c

    scope :unprotected, -> { where(protected: false) }
  end
end<|MERGE_RESOLUTION|>--- conflicted
+++ resolved
@@ -1,24 +1,12 @@
 module Ci
   class Variable < ActiveRecord::Base
     extend Ci::Model
-<<<<<<< HEAD
+    include HasVariable
     prepend EE::Ci::Variable
 
     belongs_to :project
 
-    validates :key,
-      presence: true,
-      uniqueness: { scope: [:project_id, :environment_scope] },
-      length: { maximum: 255 },
-      format: { with: /\A[a-zA-Z0-9_]+\z/,
-                message: "can contain only letters, digits and '_'." }
-=======
-    include HasVariable
-
-    belongs_to :project
-
-    validates :key, uniqueness: { scope: :project_id }
->>>>>>> c116f36c
+    validates :key, uniqueness: { scope: [:project_id, :environment_scope] }
 
     scope :unprotected, -> { where(protected: false) }
   end
