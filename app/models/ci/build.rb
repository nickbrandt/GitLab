# frozen_string_literal: true

module Ci
  class Build < CommitStatus
    prepend ArtifactMigratable
    include TokenAuthenticatable
    include AfterCommitQueue
    include ObjectStorage::BackgroundMove
    include Presentable
    include Importable
    include Gitlab::Utils::StrongMemoize
    include Deployable
<<<<<<< HEAD
    prepend EE::Ci::Build
=======
    include HasRef
>>>>>>> 9ab1ac4f

    belongs_to :project, inverse_of: :builds
    belongs_to :runner
    belongs_to :trigger_request
    belongs_to :erased_by, class_name: 'User'

    has_many :sourced_pipelines, class_name: Ci::Sources::Pipeline, foreign_key: :source_job_id

    RUNNER_FEATURES = {
      upload_multiple_artifacts: -> (build) { build.publishes_artifacts_reports? }
    }.freeze

    has_one :deployment, as: :deployable, class_name: 'Deployment'
    has_many :trace_sections, class_name: 'Ci::BuildTraceSection'
    has_many :trace_chunks, class_name: 'Ci::BuildTraceChunk', foreign_key: :build_id

    has_many :job_artifacts, class_name: 'Ci::JobArtifact', foreign_key: :job_id, dependent: :destroy, inverse_of: :job # rubocop:disable Cop/ActiveRecordDependent

    Ci::JobArtifact.file_types.each do |key, value|
      has_one :"job_artifacts_#{key}", -> { where(file_type: value) }, class_name: 'Ci::JobArtifact', inverse_of: :job, foreign_key: :job_id
    end

    has_one :metadata, class_name: 'Ci::BuildMetadata'
    has_one :runner_session, class_name: 'Ci::BuildRunnerSession', validate: true, inverse_of: :build

    accepts_nested_attributes_for :runner_session

    delegate :timeout, to: :metadata, prefix: true, allow_nil: true
    delegate :url, to: :runner_session, prefix: true, allow_nil: true
    delegate :terminal_specification, to: :runner_session, allow_nil: true
    delegate :gitlab_deploy_token, to: :project
    delegate :trigger_short_token, to: :trigger_request, allow_nil: true

    ##
    # The "environment" field for builds is a String, and is the unexpanded name!
    #
    def persisted_environment
      return unless has_environment?

      strong_memoize(:persisted_environment) do
        Environment.find_by(name: expanded_environment_name, project: project)
      end
    end

    serialize :options # rubocop:disable Cop/ActiveRecordSerialize
    serialize :yaml_variables, Gitlab::Serializer::Ci::Variables # rubocop:disable Cop/ActiveRecordSerialize

    delegate :name, to: :project, prefix: true

    validates :coverage, numericality: true, allow_blank: true
    validates :ref, presence: true

    scope :unstarted, ->() { where(runner_id: nil) }
    scope :ignore_failures, ->() { where(allow_failure: false) }
    scope :with_artifacts_archive, ->() do
      where('(artifacts_file IS NOT NULL AND artifacts_file <> ?) OR EXISTS (?)',
        '', Ci::JobArtifact.select(1).where('ci_builds.id = ci_job_artifacts.job_id').archive)
    end

    scope :with_existing_job_artifacts, ->(query) do
      where('EXISTS (?)', ::Ci::JobArtifact.select(1).where('ci_builds.id = ci_job_artifacts.job_id').merge(query))
    end

    scope :with_archived_trace, ->() do
      with_existing_job_artifacts(Ci::JobArtifact.trace)
    end

    scope :without_archived_trace, ->() do
      where('NOT EXISTS (?)', Ci::JobArtifact.select(1).where('ci_builds.id = ci_job_artifacts.job_id').trace)
    end

    scope :with_test_reports, ->() do
      with_existing_job_artifacts(Ci::JobArtifact.test_reports)
        .eager_load_job_artifacts
    end

    scope :eager_load_job_artifacts, -> { includes(:job_artifacts) }

    scope :with_artifacts_stored_locally, -> { with_artifacts_archive.where(artifacts_file_store: [nil, LegacyArtifactUploader::Store::LOCAL]) }
    scope :with_archived_trace_stored_locally, -> { with_archived_trace.where(artifacts_file_store: [nil, LegacyArtifactUploader::Store::LOCAL]) }
    scope :with_artifacts_not_expired, ->() { with_artifacts_archive.where('artifacts_expire_at IS NULL OR artifacts_expire_at > ?', Time.now) }
    scope :with_expired_artifacts, ->() { with_artifacts_archive.where('artifacts_expire_at < ?', Time.now) }
    scope :last_month, ->() { where('created_at > ?', Date.today - 1.month) }
    scope :manual_actions, ->() { where(when: :manual, status: COMPLETED_STATUSES + %i[manual]) }
    scope :scheduled_actions, ->() { where(when: :delayed, status: COMPLETED_STATUSES + %i[scheduled]) }
    scope :ref_protected, -> { where(protected: true) }
    scope :with_live_trace, -> { where('EXISTS (?)', Ci::BuildTraceChunk.where('ci_builds.id = ci_build_trace_chunks.build_id').select(1)) }

    scope :matches_tag_ids, -> (tag_ids) do
      matcher = ::ActsAsTaggableOn::Tagging
        .where(taggable_type: CommitStatus)
        .where(context: 'tags')
        .where('taggable_id = ci_builds.id')
        .where.not(tag_id: tag_ids).select('1')

      where("NOT EXISTS (?)", matcher)
    end

    scope :with_any_tags, -> do
      matcher = ::ActsAsTaggableOn::Tagging
        .where(taggable_type: CommitStatus)
        .where(context: 'tags')
        .where('taggable_id = ci_builds.id').select('1')

      where("EXISTS (?)", matcher)
    end

    mount_uploader :legacy_artifacts_file, LegacyArtifactUploader, mount_on: :artifacts_file
    mount_uploader :legacy_artifacts_metadata, LegacyArtifactUploader, mount_on: :artifacts_metadata

    acts_as_taggable

    add_authentication_token_field :token

    before_save :update_artifacts_size, if: :artifacts_file_changed?
    before_save :ensure_token
    before_destroy { unscoped_project }

    before_create :ensure_metadata
    after_create unless: :importing? do |build|
      run_after_commit { BuildHooksWorker.perform_async(build.id) }
    end

    after_save :update_project_statistics_after_save, if: :artifacts_size_changed?
    after_destroy :update_project_statistics_after_destroy, unless: :project_destroyed?

    class << self
      # This is needed for url_for to work,
      # as the controller is JobsController
      def model_name
        ActiveModel::Name.new(self, nil, 'job')
      end

      def first_pending
        pending.unstarted.order('created_at ASC').first
      end

      def retry(build, current_user)
        # rubocop: disable CodeReuse/ServiceClass
        Ci::RetryBuildService
          .new(build.project, current_user)
          .execute(build)
        # rubocop: enable CodeReuse/ServiceClass
      end

      def find_running_by_token(token)
        running.find_by_token(token)
      end
    end

    state_machine :status do
      event :actionize do
        transition created: :manual
      end

      event :schedule do
        transition created: :scheduled
      end

      event :unschedule do
        transition scheduled: :manual
      end

      event :enqueue_scheduled do
        transition scheduled: :pending, if: ->(build) do
          build.scheduled_at && build.scheduled_at < Time.now
        end
      end

      before_transition scheduled: any do |build|
        build.scheduled_at = nil
      end

      before_transition created: :scheduled do |build|
        build.scheduled_at = build.options_scheduled_at
      end

      after_transition created: :scheduled do |build|
        build.run_after_commit do
          Ci::BuildScheduleWorker.perform_at(build.scheduled_at, build.id)
        end
      end

      after_transition any => [:pending] do |build|
        build.run_after_commit do
          BuildQueueWorker.perform_async(id)
        end
      end

      after_transition pending: :running do |build|
        build.deployment&.run

        build.run_after_commit do
          BuildHooksWorker.perform_async(id)
        end
      end

      after_transition any => [:success, :failed, :canceled] do |build|
        build.run_after_commit do
          BuildFinishedWorker.perform_async(id)
        end
      end

      after_transition any => [:success] do |build|
        build.deployment&.succeed

        build.run_after_commit do
          BuildSuccessWorker.perform_async(id)
          PagesWorker.perform_async(:deploy, id) if build.pages_generator?
        end
      end

      before_transition any => [:failed] do |build|
        next unless build.project

        build.deployment&.drop

        if build.retry_failure?
          begin
            Ci::Build.retry(build, build.user)
          rescue Gitlab::Access::AccessDeniedError => ex
            Rails.logger.error "Unable to auto-retry job #{build.id}: #{ex}"
          end
        end
      end

      after_transition pending: :running do |build|
        build.ensure_metadata.update_timeout_state
      end

      after_transition running: any do |build|
        Ci::BuildRunnerSession.where(build: build).delete_all
      end

      after_transition any => [:skipped, :canceled] do |build|
        build.deployment&.cancel
      end
    end

    def ensure_metadata
      metadata || build_metadata(project: project)
    end

    def detailed_status(current_user)
      Gitlab::Ci::Status::Build::Factory
        .new(self, current_user)
        .fabricate!
    end

    def other_manual_actions
      pipeline.manual_actions.where.not(name: name)
    end

    def other_scheduled_actions
      pipeline.scheduled_actions.where.not(name: name)
    end

    def pages_generator?
      Gitlab.config.pages.enabled &&
        self.name == 'pages'
    end

    # degenerated build is one that cannot be run by Runner
    def degenerated?
      self.options.nil?
    end

    def degenerate!
      self.update!(options: nil, yaml_variables: nil, commands: nil)
    end

    def archived?
      return true if degenerated?

      archive_builds_older_than = Gitlab::CurrentSettings.current_application_settings.archive_builds_older_than
      archive_builds_older_than.present? && created_at < archive_builds_older_than
    end

    def playable?
      action? && !archived? && (manual? || scheduled? || retryable?)
    end

    def schedulable?
      self.when == 'delayed' && options[:start_in].present?
    end

    def options_scheduled_at
      ChronicDuration.parse(options[:start_in])&.seconds&.from_now
    end

    def action?
      %w[manual delayed].include?(self.when)
    end

    # rubocop: disable CodeReuse/ServiceClass
    def play(current_user)
      Ci::PlayBuildService
        .new(project, current_user)
        .execute(self)
    end
    # rubocop: enable CodeReuse/ServiceClass

    def cancelable?
      active? || created?
    end

    def retryable?
      !archived? && (success? || failed? || canceled?)
    end

    def retries_count
      pipeline.builds.retried.where(name: self.name).count
    end

    def retries_max
      normalized_retry.fetch(:max, 0)
    end

    def retry_when
      normalized_retry.fetch(:when, ['always'])
    end

    def retry_failure?
      return false if retries_max.zero? || retries_count >= retries_max

      retry_when.include?('always') || retry_when.include?(failure_reason.to_s)
    end

    def latest?
      !retried?
    end

    def expanded_environment_name
      return unless has_environment?

      strong_memoize(:expanded_environment_name) do
        ExpandVariables.expand(environment, simple_variables)
      end
    end

    def has_environment?
      environment.present?
    end

    def starts_environment?
      has_environment? && self.environment_action == 'start'
    end

    def stops_environment?
      has_environment? && self.environment_action == 'stop'
    end

    def environment_action
      self.options.fetch(:environment, {}).fetch(:action, 'start') if self.options
    end

    def has_deployment?
      !!self.deployment
    end

    def outdated_deployment?
      success? && !deployment.try(:last?)
    end

    def depends_on_builds
      # Get builds of the same type
      latest_builds = self.pipeline.builds.latest

      # Return builds from previous stages
      latest_builds.where('stage_idx < ?', stage_idx)
    end

    def triggered_by?(current_user)
      user == current_user
    end

    def on_stop
      options&.dig(:environment, :on_stop)
    end

    # A slugified version of the build ref, suitable for inclusion in URLs and
    # domain names. Rules:
    #
    #   * Lowercased
    #   * Anything not matching [a-z0-9-] is replaced with a -
    #   * Maximum length is 63 bytes
    #   * First/Last Character is not a hyphen
    def ref_slug
      Gitlab::Utils.slugify(ref.to_s)
    end

    ##
    # Variables in the environment name scope.
    #
    def scoped_variables(environment: expanded_environment_name)
      Gitlab::Ci::Variables::Collection.new.tap do |variables|
        variables.concat(predefined_variables)
        variables.concat(project.predefined_variables)
        variables.concat(pipeline.predefined_variables)
        variables.concat(runner.predefined_variables) if runner
        variables.concat(project.deployment_variables(environment: environment)) if environment
        variables.concat(yaml_variables)
        variables.concat(user_variables)
        variables.concat(secret_group_variables)
        variables.concat(secret_project_variables(environment: environment))
        variables.concat(trigger_request.user_variables) if trigger_request
        variables.concat(pipeline.variables)
        variables.concat(pipeline.pipeline_schedule.job_variables) if pipeline.pipeline_schedule
      end
    end

    ##
    # Variables that do not depend on the environment name.
    #
    def simple_variables
      strong_memoize(:simple_variables) do
        scoped_variables(environment: nil).to_runner_variables
      end
    end

    ##
    # All variables, including persisted environment variables.
    #
    def variables
      Gitlab::Ci::Variables::Collection.new
        .concat(persisted_variables)
        .concat(scoped_variables)
        .concat(persisted_environment_variables)
        .to_runner_variables
    end

    ##
    # Regular Ruby hash of scoped variables, without duplicates that are
    # possible to be present in an array of hashes returned from `variables`.
    #
    def scoped_variables_hash
      scoped_variables.to_hash
    end

    def features
      { trace_sections: true }
    end

    def merge_request
      return @merge_request if defined?(@merge_request)

      @merge_request ||=
        begin
          merge_requests = MergeRequest.includes(:latest_merge_request_diff)
            .where(source_branch: ref,
                   source_project: pipeline.project)
            .reorder(iid: :desc)

          merge_requests.find do |merge_request|
            merge_request.commit_shas.include?(pipeline.sha)
          end
        end
    end

    def repo_url
      auth = "gitlab-ci-token:#{ensure_token!}@"
      project.http_url_to_repo.sub(%r{^https?://}) do |prefix|
        prefix + auth
      end
    end

    def allow_git_fetch
      project.build_allow_git_fetch
    end

    def update_coverage
      coverage = trace.extract_coverage(coverage_regex)
      update(coverage: coverage) if coverage.present?
    end

    # rubocop: disable CodeReuse/ServiceClass
    def parse_trace_sections!
      ExtractSectionsFromBuildTraceService.new(project, user).execute(self)
    end
    # rubocop: enable CodeReuse/ServiceClass

    def trace
      Gitlab::Ci::Trace.new(self)
    end

    def has_trace?
      trace.exist?
    end

    def has_job_artifacts?
      job_artifacts.any?
    end

    def has_old_trace?
      old_trace.present?
    end

    def trace=(data)
      raise NotImplementedError
    end

    def old_trace
      read_attribute(:trace)
    end

    def erase_old_trace!
      return unless has_old_trace?

      update_column(:trace, nil)
    end

    def needs_touch?
      Time.now - updated_at > 15.minutes.to_i
    end

    def valid_token?(token)
      self.token && ActiveSupport::SecurityUtils.variable_size_secure_compare(token, self.token)
    end

    def has_tags?
      tag_list.any?
    end

    def any_runners_online?
      project.any_runners? { |runner| runner.active? && runner.online? && runner.can_pick?(self) }
    end

    def stuck?
      pending? && !any_runners_online?
    end

    def execute_hooks
      return unless project

      build_data = Gitlab::DataBuilder::Build.build(self)
      project.execute_hooks(build_data.dup, :job_hooks)
      project.execute_services(build_data.dup, :job_hooks)
    end

    def browsable_artifacts?
      artifacts_metadata?
    end

    def artifacts_metadata_entry(path, **options)
      artifacts_metadata.open do |metadata_stream|
        metadata = Gitlab::Ci::Build::Artifacts::Metadata.new(
          metadata_stream,
          path,
          **options)

        metadata.to_entry
      end
    end

    # and use that for `ExpireBuildInstanceArtifactsWorker`?
    def erase_erasable_artifacts!
      job_artifacts.erasable.destroy_all # rubocop: disable DestroyAll
      erase_old_artifacts!
    end

    def erase(opts = {})
      return false unless erasable?

      job_artifacts.destroy_all # rubocop: disable DestroyAll
      erase_old_artifacts!
      erase_trace!
      update_erased!(opts[:erased_by])
    end

    def erasable?
      complete? && (artifacts? || has_job_artifacts? || has_trace?)
    end

    def erased?
      !self.erased_at.nil?
    end

    def artifacts_expired?
      artifacts_expire_at && artifacts_expire_at < Time.now
    end

    def artifacts_expire_in
      artifacts_expire_at - Time.now if artifacts_expire_at
    end

    def artifacts_expire_in=(value)
      self.artifacts_expire_at =
        if value
          ChronicDuration.parse(value)&.seconds&.from_now
        end
    end

    def has_expiring_artifacts?
      artifacts_expire_at.present? && artifacts_expire_at > Time.now
    end

    def keep_artifacts!
      self.update(artifacts_expire_at: nil)
      self.job_artifacts.update_all(expire_at: nil)
    end

    def artifacts_file_for_type(type)
      file = job_artifacts.find_by(file_type: Ci::JobArtifact.file_types[type])&.file
      # TODO: to be removed once legacy artifacts is removed
      file ||= legacy_artifacts_file if type == :archive
      file
    end

    def coverage_regex
      super || project.try(:build_coverage_regex)
    end

    def when
      read_attribute(:when) || build_attributes_from_config[:when] || 'on_success'
    end

    def yaml_variables
      read_attribute(:yaml_variables) || build_attributes_from_config[:yaml_variables] || []
    end

    def user_variables
      Gitlab::Ci::Variables::Collection.new.tap do |variables|
        break variables if user.blank?

        variables.append(key: 'GITLAB_USER_ID', value: user.id.to_s)
        variables.append(key: 'GITLAB_USER_EMAIL', value: user.email)
        variables.append(key: 'GITLAB_USER_LOGIN', value: user.username)
        variables.append(key: 'GITLAB_USER_NAME', value: user.name)
      end
    end

    def secret_group_variables
      return [] unless project.group

      project.group.ci_variables_for(git_ref, project)
    end

    def secret_project_variables(environment: persisted_environment)
      project.ci_variables_for(ref: git_ref, environment: environment)
    end

    def steps
      [Gitlab::Ci::Build::Step.from_commands(self),
       Gitlab::Ci::Build::Step.from_after_script(self)].compact
    end

    def image
      Gitlab::Ci::Build::Image.from_image(self)
    end

    def services
      Gitlab::Ci::Build::Image.from_services(self)
    end

    def cache
      cache = options[:cache]

      if cache && project.jobs_cache_index
        cache = cache.merge(
          key: "#{cache[:key]}-#{project.jobs_cache_index}")
      end

      [cache]
    end

    def credentials
      Gitlab::Ci::Build::Credentials::Factory.new(self).create!
    end

    def dependencies
      return [] if empty_dependencies?

      depended_jobs = depends_on_builds

      return depended_jobs unless options[:dependencies].present?

      depended_jobs.select do |job|
        options[:dependencies].include?(job.name)
      end
    end

    def empty_dependencies?
      options[:dependencies]&.empty?
    end

    def has_valid_build_dependencies?
      return true if Feature.enabled?('ci_disable_validates_dependencies')

      dependencies.all?(&:valid_dependency?)
    end

    def valid_dependency?
      return false if artifacts_expired?
      return false if erased?

      true
    end

    def runner_required_feature_names
      strong_memoize(:runner_required_feature_names) do
        RUNNER_FEATURES.select do |feature, method|
          method.call(self)
        end.keys
      end
    end

    def supported_runner?(features)
      runner_required_feature_names.all? do |feature_name|
        features&.dig(feature_name)
      end
    end

    def publishes_artifacts_reports?
      options&.dig(:artifacts, :reports)&.any?
    end

    def hide_secrets(trace)
      return unless trace

      trace = trace.dup
      Gitlab::Ci::MaskSecret.mask!(trace, project.runners_token) if project
      Gitlab::Ci::MaskSecret.mask!(trace, token)
      trace
    end

    def serializable_hash(options = {})
      super(options).merge(when: read_attribute(:when))
    end

    def has_terminal?
      running? && runner_session_url.present?
    end

    def collect_test_reports!(test_reports)
      test_reports.get_suite(group_name).tap do |test_suite|
        each_report(Ci::JobArtifact::TEST_REPORT_FILE_TYPES) do |file_type, blob|
          Gitlab::Ci::Parsers::Test.fabricate!(file_type).parse!(blob, test_suite)
        end
      end
    end

    # Virtual deployment status depending on the environment status.
    def deployment_status
      return nil unless starts_environment?

      if success?
        return successful_deployment_status
      elsif failed?
        return :failed
      end

      :creating
    end

    private

    def erase_old_artifacts!
      # TODO: To be removed once we get rid of
      remove_artifacts_file!
      remove_artifacts_metadata!
      save
    end

    def successful_deployment_status
      if deployment&.last?
        :last
      else
        :out_of_date
      end
    end

    def each_report(report_types)
      job_artifacts_for_types(report_types).each do |report_artifact|
        report_artifact.each_blob do |blob|
          yield report_artifact.file_type, blob
        end
      end
    end

    def job_artifacts_for_types(report_types)
      # Use select to leverage cached associations and avoid N+1 queries
      job_artifacts.select { |artifact| artifact.file_type.in?(report_types) }
    end

    def update_artifacts_size
      self.artifacts_size = legacy_artifacts_file&.size
    end

    def erase_trace!
      trace.erase!
    end

    def update_erased!(user = nil)
      self.update(erased_by: user, erased_at: Time.now, artifacts_expire_at: nil)
    end

    def unscoped_project
      @unscoped_project ||= Project.unscoped.find_by(id: project_id)
    end

    CI_REGISTRY_USER = 'gitlab-ci-token'.freeze

    def persisted_variables
      Gitlab::Ci::Variables::Collection.new.tap do |variables|
        break variables unless persisted?

        variables
          .concat(pipeline.persisted_variables)
          .append(key: 'CI_JOB_ID', value: id.to_s)
          .append(key: 'CI_JOB_URL', value: Gitlab::Routing.url_helpers.project_job_url(project, self))
          .append(key: 'CI_JOB_TOKEN', value: token, public: false)
          .append(key: 'CI_BUILD_ID', value: id.to_s)
          .append(key: 'CI_BUILD_TOKEN', value: token, public: false)
          .append(key: 'CI_REGISTRY_USER', value: CI_REGISTRY_USER)
          .append(key: 'CI_REGISTRY_PASSWORD', value: token, public: false)
          .append(key: 'CI_REPOSITORY_URL', value: repo_url, public: false)
          .concat(deploy_token_variables)
      end
    end

    def predefined_variables # rubocop:disable Metrics/AbcSize
      Gitlab::Ci::Variables::Collection.new.tap do |variables|
        variables.append(key: 'CI', value: 'true')
        variables.append(key: 'GITLAB_CI', value: 'true')
        variables.append(key: 'GITLAB_FEATURES', value: project.licensed_features.join(','))
        variables.append(key: 'CI_SERVER_NAME', value: 'GitLab')
        variables.append(key: 'CI_SERVER_VERSION', value: Gitlab::VERSION)
        variables.append(key: 'CI_SERVER_VERSION_MAJOR', value: gitlab_version_info.major.to_s)
        variables.append(key: 'CI_SERVER_VERSION_MINOR', value: gitlab_version_info.minor.to_s)
        variables.append(key: 'CI_SERVER_VERSION_PATCH', value: gitlab_version_info.patch.to_s)
        variables.append(key: 'CI_SERVER_REVISION', value: Gitlab.revision)
        variables.append(key: 'CI_JOB_NAME', value: name)
        variables.append(key: 'CI_JOB_STAGE', value: stage)
        variables.append(key: 'CI_COMMIT_SHA', value: sha)
        variables.append(key: 'CI_COMMIT_BEFORE_SHA', value: before_sha)
        variables.append(key: 'CI_COMMIT_REF_NAME', value: ref)
        variables.append(key: 'CI_COMMIT_REF_SLUG', value: ref_slug)
        variables.append(key: "CI_COMMIT_TAG", value: ref) if tag?
        variables.append(key: "CI_PIPELINE_TRIGGERED", value: 'true') if trigger_request
        variables.append(key: "CI_JOB_MANUAL", value: 'true') if action?
        variables.append(key: "CI_NODE_INDEX", value: self.options[:instance].to_s) if self.options&.include?(:instance)
        variables.append(key: "CI_NODE_TOTAL", value: (self.options&.dig(:parallel) || 1).to_s)
        variables.concat(legacy_variables)
      end
    end

    def gitlab_version_info
      @gitlab_version_info ||= Gitlab::VersionInfo.parse(Gitlab::VERSION)
    end

    def legacy_variables
      Gitlab::Ci::Variables::Collection.new.tap do |variables|
        variables.append(key: 'CI_BUILD_REF', value: sha)
        variables.append(key: 'CI_BUILD_BEFORE_SHA', value: before_sha)
        variables.append(key: 'CI_BUILD_REF_NAME', value: ref)
        variables.append(key: 'CI_BUILD_REF_SLUG', value: ref_slug)
        variables.append(key: 'CI_BUILD_NAME', value: name)
        variables.append(key: 'CI_BUILD_STAGE', value: stage)
        variables.append(key: "CI_BUILD_TAG", value: ref) if tag?
        variables.append(key: "CI_BUILD_TRIGGERED", value: 'true') if trigger_request
        variables.append(key: "CI_BUILD_MANUAL", value: 'true') if action?
      end
    end

    def persisted_environment_variables
      Gitlab::Ci::Variables::Collection.new.tap do |variables|
        break variables unless persisted? && persisted_environment.present?

        variables.concat(persisted_environment.predefined_variables)

        # Here we're passing unexpanded environment_url for runner to expand,
        # and we need to make sure that CI_ENVIRONMENT_NAME and
        # CI_ENVIRONMENT_SLUG so on are available for the URL be expanded.
        variables.append(key: 'CI_ENVIRONMENT_URL', value: environment_url) if environment_url
      end
    end

    def deploy_token_variables
      Gitlab::Ci::Variables::Collection.new.tap do |variables|
        break variables unless gitlab_deploy_token

        variables.append(key: 'CI_DEPLOY_USER', value: gitlab_deploy_token.username)
        variables.append(key: 'CI_DEPLOY_PASSWORD', value: gitlab_deploy_token.token, public: false)
      end
    end

    def environment_url
      options&.dig(:environment, :url) || persisted_environment&.external_url
    end

    # The format of the retry option changed in GitLab 11.5: Before it was
    # integer only, after it is a hash. New builds are created with the new
    # format, but builds created before GitLab 11.5 and saved in database still
    # have the old integer only format. This method returns the retry option
    # normalized as a hash in 11.5+ format.
    def normalized_retry
      value = options&.dig(:retry)
      value.is_a?(Integer) ? { max: value } : value.to_h
    end

    def build_attributes_from_config
      return {} unless pipeline.config_processor

      pipeline.config_processor.build_attributes(name)
    end

    def update_project_statistics_after_save
      update_project_statistics(read_attribute(:artifacts_size).to_i - artifacts_size_was.to_i)
    end

    def update_project_statistics_after_destroy
      update_project_statistics(-artifacts_size)
    end

    def update_project_statistics(difference)
      ProjectStatistics.increment_statistic(project_id, :build_artifacts_size, difference)
    end

    def project_destroyed?
      project.pending_delete?
    end
  end
end<|MERGE_RESOLUTION|>--- conflicted
+++ resolved
@@ -10,11 +10,8 @@
     include Importable
     include Gitlab::Utils::StrongMemoize
     include Deployable
-<<<<<<< HEAD
+    include HasRef
     prepend EE::Ci::Build
-=======
-    include HasRef
->>>>>>> 9ab1ac4f
 
     belongs_to :project, inverse_of: :builds
     belongs_to :runner
