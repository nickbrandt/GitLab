module Ci
  class Build < CommitStatus
    include TokenAuthenticatable
    include AfterCommitQueue
    include Presentable

    belongs_to :runner
    belongs_to :trigger_request
    belongs_to :erased_by, class_name: 'User'

    has_many :deployments, as: :deployable
    has_one :last_deployment, -> { order('deployments.id DESC') }, as: :deployable, class_name: 'Deployment'

    # The "environment" field for builds is a String, and is the unexpanded name
    def persisted_environment
      @persisted_environment ||= Environment.find_by(
        name: expanded_environment_name,
        project: project
      )
    end

    serialize :options # rubocop:disable Cop/ActiverecordSerialize
    serialize :yaml_variables, Gitlab::Serializer::Ci::Variables # rubocop:disable Cop/ActiverecordSerialize

    delegate :name, to: :project, prefix: true

    validates :coverage, numericality: true, allow_blank: true
    validates :ref, presence: true

    scope :unstarted, ->() { where(runner_id: nil) }
    scope :ignore_failures, ->() { where(allow_failure: false) }
    scope :with_artifacts, ->() { where.not(artifacts_file: [nil, '']) }
    scope :with_artifacts_not_expired, ->() { with_artifacts.where('artifacts_expire_at IS NULL OR artifacts_expire_at > ?', Time.now) }
    scope :with_expired_artifacts, ->() { with_artifacts.where('artifacts_expire_at < ?', Time.now) }
    scope :last_month, ->() { where('created_at > ?', Date.today - 1.month) }
    scope :manual_actions, ->() { where(when: :manual, status: COMPLETED_STATUSES + [:manual]) }

    mount_uploader :artifacts_file, ArtifactUploader
    mount_uploader :artifacts_metadata, ArtifactUploader

    acts_as_taggable

    add_authentication_token_field :token

    before_save :update_artifacts_size, if: :artifacts_file_changed?
    before_save :ensure_token
    before_destroy { unscoped_project }

    after_create :execute_hooks
    after_commit :update_project_statistics_after_save, on: [:create, :update]
    after_commit :update_project_statistics, on: :destroy

    class << self
      # This is needed for url_for to work,
      # as the controller is JobsController
      def model_name
        ActiveModel::Name.new(self, nil, 'job')
      end

      def first_pending
        pending.unstarted.order('created_at ASC').first
      end

      def retry(build, current_user)
        Ci::RetryBuildService
          .new(build.project, current_user)
          .execute(build)
      end
    end

    state_machine :status do
      event :actionize do
        transition created: :manual
      end

      after_transition any => [:pending] do |build|
        build.run_after_commit do
          BuildQueueWorker.perform_async(id)
        end
      end

      after_transition pending: :running do |build|
        build.run_after_commit do
          BuildHooksWorker.perform_async(id)
        end
      end

      after_transition any => [:success, :failed, :canceled] do |build|
        build.run_after_commit do
          BuildFinishedWorker.perform_async(id)
        end
      end

      after_transition any => [:success] do |build|
        build.run_after_commit do
          BuildSuccessWorker.perform_async(id)
        end
      end
    end

    def detailed_status(current_user)
      Gitlab::Ci::Status::Build::Factory
        .new(self, current_user)
        .fabricate!
    end

    def other_actions
      pipeline.manual_actions.where.not(name: name)
    end

    def playable?
      action? && (manual? || complete?)
    end

    def action?
      self.when == 'manual'
    end

    def play(current_user)
      Ci::PlayBuildService
        .new(project, current_user)
        .execute(self)
    end

    def cancelable?
      active?
    end

    def retryable?
      success? || failed? || canceled?
    end

    def latest?
      !retried?
    end

    def expanded_environment_name
      ExpandVariables.expand(environment, simple_variables) if environment
    end

    def environment_url
      return @environment_url if defined?(@environment_url)

      @environment_url =
        if unexpanded_url = options&.dig(:environment, :url)
          ExpandVariables.expand(unexpanded_url, simple_variables)
        else
          persisted_environment&.external_url
        end
    end

    def has_environment?
      environment.present?
    end

    def starts_environment?
      has_environment? && self.environment_action == 'start'
    end

    def stops_environment?
      has_environment? && self.environment_action == 'stop'
    end

    def environment_action
      self.options.fetch(:environment, {}).fetch(:action, 'start') if self.options
    end

    def outdated_deployment?
      success? && !last_deployment.try(:last?)
    end

    def depends_on_builds
      # Get builds of the same type
      latest_builds = self.pipeline.builds.latest

      # Return builds from previous stages
      latest_builds.where('stage_idx < ?', stage_idx)
    end

    def timeout
      project.build_timeout
    end

    # A slugified version of the build ref, suitable for inclusion in URLs and
    # domain names. Rules:
    #
    #   * Lowercased
    #   * Anything not matching [a-z0-9-] is replaced with a -
    #   * Maximum length is 63 bytes
    def ref_slug
      slugified = ref.to_s.downcase
      slugified.gsub(/[^a-z0-9]/, '-')[0..62]
    end

    # Variables whose value does not depend on environment
    def simple_variables
      variables = predefined_variables
      variables += project.predefined_variables
      variables += pipeline.predefined_variables
      variables += runner.predefined_variables if runner
      variables += project.container_registry_variables
      variables += project.deployment_variables if has_environment?
      variables += yaml_variables
      variables += user_variables
      variables += project.secret_variables_for(ref).map(&:to_runner_variable)
      variables += trigger_request.user_variables if trigger_request
      variables
    end

    # All variables, including those dependent on environment, which could
    # contain unexpanded variables.
    def variables
      simple_variables.concat(persisted_environment_variables)
    end

    def merge_request
      return @merge_request if defined?(@merge_request)

      @merge_request ||=
        begin
          merge_requests = MergeRequest.includes(:merge_request_diff)
            .where(source_branch: ref,
                   source_project: pipeline.project)
            .reorder(iid: :desc)

          merge_requests.find do |merge_request|
            merge_request.commits_sha.include?(pipeline.sha)
          end
        end
    end

    def repo_url
      auth = "gitlab-ci-token:#{ensure_token!}@"
      project.http_url_to_repo.sub(/^https?:\/\//) do |prefix|
        prefix + auth
      end
    end

    def allow_git_fetch
      project.build_allow_git_fetch
    end

    def update_coverage
      coverage = trace.extract_coverage(coverage_regex)
      update_attributes(coverage: coverage) if coverage.present?
    end

    def trace
      Gitlab::Ci::Trace.new(self)
    end

    def has_trace?
      trace.exist?
    end

    def trace=(data)
      raise NotImplementedError
    end

    def old_trace
      read_attribute(:trace)
    end

    def erase_old_trace!
      write_attribute(:trace, nil)
      save
    end

    def needs_touch?
      Time.now - updated_at > 15.minutes.to_i
    end

    def valid_token?(token)
      self.token && ActiveSupport::SecurityUtils.variable_size_secure_compare(token, self.token)
    end

    def has_tags?
      tag_list.any?
    end

    def any_runners_online?
      project.any_runners? { |runner| runner.active? && runner.online? && runner.can_pick?(self) }
    end

    def stuck?
      pending? && !any_runners_online?
    end

    def execute_hooks
      return unless project
      build_data = Gitlab::DataBuilder::Build.build(self)
      project.execute_hooks(build_data.dup, :job_hooks)
      project.execute_services(build_data.dup, :job_hooks)
      PagesService.new(build_data).execute
      project.running_or_pending_build_count(force: true)
    end

    def artifacts?
      !artifacts_expired? && artifacts_file.exists?
    end

    def artifacts_metadata?
      artifacts? && artifacts_metadata.exists?
    end

    def artifacts_metadata_entry(path, **options)
      metadata = Gitlab::Ci::Build::Artifacts::Metadata.new(
        artifacts_metadata.path,
        path,
        **options)

      metadata.to_entry
    end

    def erase_artifacts!
      remove_artifacts_file!
      remove_artifacts_metadata!
      save
    end

    def erase(opts = {})
      return false unless erasable?

      erase_artifacts!
      erase_trace!
      update_erased!(opts[:erased_by])
    end

    def erasable?
      complete? && (artifacts? || has_trace?)
    end

    def erased?
      !self.erased_at.nil?
    end

    def artifacts_expired?
      artifacts_expire_at && artifacts_expire_at < Time.now
    end

    def artifacts_expire_in
      artifacts_expire_at - Time.now if artifacts_expire_at
    end

    def artifacts_expire_in=(value)
      self.artifacts_expire_at =
        if value
          ChronicDuration.parse(value)&.seconds&.from_now
        end
    end

    def has_expiring_artifacts?
      artifacts_expire_at.present? && artifacts_expire_at > Time.now
    end

    def keep_artifacts!
      self.update(artifacts_expire_at: nil)
    end

    def coverage_regex
      super || project.try(:build_coverage_regex)
    end

    def when
      read_attribute(:when) || build_attributes_from_config[:when] || 'on_success'
    end

    def yaml_variables
      read_attribute(:yaml_variables) || build_attributes_from_config[:yaml_variables] || []
    end

    def user_variables
      return [] if user.blank?

      [
        { key: 'GITLAB_USER_ID', value: user.id.to_s, public: true },
        { key: 'GITLAB_USER_EMAIL', value: user.email, public: true }
      ]
    end

    def steps
      [Gitlab::Ci::Build::Step.from_commands(self),
       Gitlab::Ci::Build::Step.from_after_script(self)].compact
    end

    def image
      Gitlab::Ci::Build::Image.from_image(self)
    end

    def services
      Gitlab::Ci::Build::Image.from_services(self)
    end

    def artifacts
      [options[:artifacts]]
    end

    def cache
      [options[:cache]]
    end

    def credentials
      Gitlab::Ci::Build::Credentials::Factory.new(self).create!
    end

    def dependencies
      return [] if empty_dependencies?

      depended_jobs = depends_on_builds

      return depended_jobs unless options[:dependencies].present?

      depended_jobs.select do |job|
        options[:dependencies].include?(job.name)
      end
    end

    def empty_dependencies?
      options[:dependencies]&.empty?
    end

    def hide_secrets(trace)
      return unless trace

      trace = trace.dup
      Ci::MaskSecret.mask!(trace, project.runners_token) if project
      Ci::MaskSecret.mask!(trace, token)
      trace
    end

    private

    def update_artifacts_size
      self.artifacts_size = if artifacts_file.exists?
                              artifacts_file.size
                            else
                              nil
                            end
    end

    def erase_trace!
      trace.erase!
    end

    def update_erased!(user = nil)
      self.update(erased_by: user, erased_at: Time.now, artifacts_expire_at: nil)
    end

    def unscoped_project
      @unscoped_project ||= Project.unscoped.find_by(id: project_id)
    end

    CI_REGISTRY_USER = 'gitlab-ci-token'.freeze

    def predefined_variables
      variables = [
        { key: 'CI', value: 'true', public: true },
        { key: 'GITLAB_CI', value: 'true', public: true },
        { key: 'CI_SERVER_NAME', value: 'GitLab', public: true },
        { key: 'CI_SERVER_VERSION', value: Gitlab::VERSION, public: true },
        { key: 'CI_SERVER_REVISION', value: Gitlab::REVISION, public: true },
        { key: 'CI_JOB_ID', value: id.to_s, public: true },
        { key: 'CI_JOB_NAME', value: name, public: true },
        { key: 'CI_JOB_STAGE', value: stage, public: true },
        { key: 'CI_JOB_TOKEN', value: token, public: false },
        { key: 'CI_COMMIT_SHA', value: sha, public: true },
        { key: 'CI_COMMIT_REF_NAME', value: ref, public: true },
        { key: 'CI_COMMIT_REF_SLUG', value: ref_slug, public: true },
        { key: 'CI_REGISTRY_USER', value: CI_REGISTRY_USER, public: true },
        { key: 'CI_REGISTRY_PASSWORD', value: token, public: false },
        { key: 'CI_REPOSITORY_URL', value: repo_url, public: false }
      ]

      variables << { key: "CI_COMMIT_TAG", value: ref, public: true } if tag?
      variables << { key: "CI_PIPELINE_TRIGGERED", value: 'true', public: true } if trigger_request
      variables << { key: "CI_JOB_MANUAL", value: 'true', public: true } if action?
      variables.concat(legacy_variables)
    end

    def persisted_environment_variables
      return [] unless persisted_environment

      variables = persisted_environment.predefined_variables

<<<<<<< HEAD
      if url = environment_url
        variables << { key: 'CI_ENVIRONMENT_URL', value: url, public: true }
      end
=======
      # Here we're passing unexpanded environment_url for runner to expand,
      # and we need to make sure that CI_ENVIRONMENT_NAME and
      # CI_ENVIRONMENT_SLUG so on are available for the URL be expanded.
      variables << { key: 'CI_ENVIRONMENT_URL', value: environment_url, public: true } if environment_url
>>>>>>> 134ba0b5

      variables
    end

    def legacy_variables
      variables = [
        { key: 'CI_BUILD_ID', value: id.to_s, public: true },
        { key: 'CI_BUILD_TOKEN', value: token, public: false },
        { key: 'CI_BUILD_REF', value: sha, public: true },
        { key: 'CI_BUILD_BEFORE_SHA', value: before_sha, public: true },
        { key: 'CI_BUILD_REF_NAME', value: ref, public: true },
        { key: 'CI_BUILD_REF_SLUG', value: ref_slug, public: true },
        { key: 'CI_BUILD_NAME', value: name, public: true },
        { key: 'CI_BUILD_STAGE', value: stage, public: true }
      ]

      variables << { key: "CI_BUILD_TAG", value: ref, public: true } if tag?
      variables << { key: "CI_BUILD_TRIGGERED", value: 'true', public: true } if trigger_request
      variables << { key: "CI_BUILD_MANUAL", value: 'true', public: true } if action?
      variables
    end

    def environment_url
      options&.dig(:environment, :url) || persisted_environment&.external_url
    end

    def build_attributes_from_config
      return {} unless pipeline.config_processor

      pipeline.config_processor.build_attributes(name)
    end

    def update_project_statistics
      return unless project

      ProjectCacheWorker.perform_async(project_id, [], [:build_artifacts_size])
    end

    def update_project_statistics_after_save
      if previous_changes.include?('artifacts_size')
        update_project_statistics
      end
    end
  end
end<|MERGE_RESOLUTION|>--- conflicted
+++ resolved
@@ -136,17 +136,6 @@
 
     def expanded_environment_name
       ExpandVariables.expand(environment, simple_variables) if environment
-    end
-
-    def environment_url
-      return @environment_url if defined?(@environment_url)
-
-      @environment_url =
-        if unexpanded_url = options&.dig(:environment, :url)
-          ExpandVariables.expand(unexpanded_url, simple_variables)
-        else
-          persisted_environment&.external_url
-        end
     end
 
     def has_environment?
@@ -482,16 +471,10 @@
 
       variables = persisted_environment.predefined_variables
 
-<<<<<<< HEAD
-      if url = environment_url
-        variables << { key: 'CI_ENVIRONMENT_URL', value: url, public: true }
-      end
-=======
       # Here we're passing unexpanded environment_url for runner to expand,
       # and we need to make sure that CI_ENVIRONMENT_NAME and
       # CI_ENVIRONMENT_SLUG so on are available for the URL be expanded.
       variables << { key: 'CI_ENVIRONMENT_URL', value: environment_url, public: true } if environment_url
->>>>>>> 134ba0b5
 
       variables
     end
