module Ci
  class Build < CommitStatus
    prepend ArtifactMigratable
    include TokenAuthenticatable
    include AfterCommitQueue
    include ObjectStorage::BackgroundMove
    include Presentable
    include Importable
    prepend EE::Ci::Build

    MissingDependenciesError = Class.new(StandardError)

    belongs_to :project, inverse_of: :builds
    belongs_to :runner
    belongs_to :trigger_request
    belongs_to :erased_by, class_name: 'User'

    has_many :sourced_pipelines, class_name: Ci::Sources::Pipeline, foreign_key: :source_job_id

    has_many :deployments, as: :deployable

    has_one :last_deployment, -> { order('deployments.id DESC') }, as: :deployable, class_name: 'Deployment'
    has_many :trace_sections, class_name: 'Ci::BuildTraceSection'

    has_many :job_artifacts, class_name: 'Ci::JobArtifact', foreign_key: :job_id, dependent: :destroy # rubocop:disable Cop/ActiveRecordDependent
    has_one :job_artifacts_archive, -> { where(file_type: Ci::JobArtifact.file_types[:archive]) }, class_name: 'Ci::JobArtifact', inverse_of: :job, foreign_key: :job_id
    has_one :job_artifacts_metadata, -> { where(file_type: Ci::JobArtifact.file_types[:metadata]) }, class_name: 'Ci::JobArtifact', inverse_of: :job, foreign_key: :job_id
    has_one :job_artifacts_trace, -> { where(file_type: Ci::JobArtifact.file_types[:trace]) }, class_name: 'Ci::JobArtifact', inverse_of: :job, foreign_key: :job_id

    # The "environment" field for builds is a String, and is the unexpanded name
    def persisted_environment
      @persisted_environment ||= Environment.find_by(
        name: expanded_environment_name,
        project: project
      )
    end

    serialize :options # rubocop:disable Cop/ActiveRecordSerialize
    serialize :yaml_variables, Gitlab::Serializer::Ci::Variables # rubocop:disable Cop/ActiveRecordSerialize

    delegate :name, to: :project, prefix: true

    validates :coverage, numericality: true, allow_blank: true
    validates :ref, presence: true

    scope :unstarted, ->() { where(runner_id: nil) }
    scope :ignore_failures, ->() { where(allow_failure: false) }

    scope :with_artifacts, ->() do
      where('(artifacts_file IS NOT NULL AND artifacts_file <> ?) OR EXISTS (?)',
        '', Ci::JobArtifact.select(1).where('ci_builds.id = ci_job_artifacts.job_id'))
    end
<<<<<<< HEAD

    scope :with_artifacts_stored_locally, -> { with_artifacts.where(artifacts_file_store: [nil, LegacyArtifactUploader::Store::LOCAL]) }
=======
    scope :with_artifacts_stored_locally, -> { with_artifacts.where(artifacts_file_store: [nil, LegacyArtifactUploader::Store::LOCAL]) }

>>>>>>> e1f076ec
    scope :with_artifacts_not_expired, ->() { with_artifacts.where('artifacts_expire_at IS NULL OR artifacts_expire_at > ?', Time.now) }
    scope :with_expired_artifacts, ->() { with_artifacts.where('artifacts_expire_at < ?', Time.now) }
    scope :last_month, ->() { where('created_at > ?', Date.today - 1.month) }
    scope :manual_actions, ->() { where(when: :manual, status: COMPLETED_STATUSES + [:manual]) }
    scope :ref_protected, -> { where(protected: true) }

    scope :matches_tag_ids, -> (tag_ids) do
      matcher = ::ActsAsTaggableOn::Tagging
        .where(taggable_type: CommitStatus)
        .where(context: 'tags')
        .where('taggable_id = ci_builds.id')
        .where.not(tag_id: tag_ids).select('1')

      where("NOT EXISTS (?)", matcher)
    end

    scope :with_any_tags, -> do
      matcher = ::ActsAsTaggableOn::Tagging
        .where(taggable_type: CommitStatus)
        .where(context: 'tags')
        .where('taggable_id = ci_builds.id').select('1')

      where("EXISTS (?)", matcher)
    end

    mount_uploader :legacy_artifacts_file, LegacyArtifactUploader, mount_on: :artifacts_file
    mount_uploader :legacy_artifacts_metadata, LegacyArtifactUploader, mount_on: :artifacts_metadata

    acts_as_taggable

    add_authentication_token_field :token

    before_save :update_artifacts_size, if: :artifacts_file_changed?
    before_save :ensure_token
    before_destroy { unscoped_project }

    after_create unless: :importing? do |build|
      run_after_commit { BuildHooksWorker.perform_async(build.id) }
    end

    after_commit :update_project_statistics_after_save, on: [:create, :update]
    after_commit :update_project_statistics, on: :destroy

    class << self
      # This is needed for url_for to work,
      # as the controller is JobsController
      def model_name
        ActiveModel::Name.new(self, nil, 'job')
      end

      def first_pending
        pending.unstarted.order('created_at ASC').first
      end

      def retry(build, current_user)
        Ci::RetryBuildService
          .new(build.project, current_user)
          .execute(build)
      end
    end

    state_machine :status do
      event :actionize do
        transition created: :manual
      end

      after_transition any => [:pending] do |build|
        build.run_after_commit do
          BuildQueueWorker.perform_async(id)
        end
      end

      after_transition pending: :running do |build|
        build.run_after_commit do
          BuildHooksWorker.perform_async(id)
        end
      end

      after_transition any => [:success, :failed, :canceled] do |build|
        build.run_after_commit do
          BuildFinishedWorker.perform_async(id)
        end
      end

      after_transition any => [:success] do |build|
        build.run_after_commit do
          BuildSuccessWorker.perform_async(id)
        end
      end

      before_transition any => [:failed] do |build|
        next unless build.project
        next if build.retries_max.zero?

        if build.retries_count < build.retries_max
          Ci::Build.retry(build, build.user)
        end
      end

      before_transition any => [:running] do |build|
        build.validates_dependencies! unless Feature.enabled?('ci_disable_validates_dependencies')
      end
    end

    def detailed_status(current_user)
      Gitlab::Ci::Status::Build::Factory
        .new(self, current_user)
        .fabricate!
    end

    def other_actions
      pipeline.manual_actions.where.not(name: name)
    end

    def playable?
      action? && (manual? || complete?)
    end

    def action?
      self.when == 'manual'
    end

    def play(current_user)
      Ci::PlayBuildService
        .new(project, current_user)
        .execute(self)
    end

    def cancelable?
      active?
    end

    def retryable?
      success? || failed? || canceled?
    end

    def retries_count
      pipeline.builds.retried.where(name: self.name).count
    end

    def retries_max
      self.options.fetch(:retry, 0).to_i
    end

    def latest?
      !retried?
    end

    def expanded_environment_name
      ExpandVariables.expand(environment, simple_variables) if environment
    end

    def has_environment?
      environment.present?
    end

    def starts_environment?
      has_environment? && self.environment_action == 'start'
    end

    def stops_environment?
      has_environment? && self.environment_action == 'stop'
    end

    def environment_action
      self.options.fetch(:environment, {}).fetch(:action, 'start') if self.options
    end

    def outdated_deployment?
      success? && !last_deployment.try(:last?)
    end

    def depends_on_builds
      # Get builds of the same type
      latest_builds = self.pipeline.builds.latest

      # Return builds from previous stages
      latest_builds.where('stage_idx < ?', stage_idx)
    end

    def timeout
      project.build_timeout
    end

    def triggered_by?(current_user)
      user == current_user
    end

    # A slugified version of the build ref, suitable for inclusion in URLs and
    # domain names. Rules:
    #
    #   * Lowercased
    #   * Anything not matching [a-z0-9-] is replaced with a -
    #   * Maximum length is 63 bytes
    #   * First/Last Character is not a hyphen
    def ref_slug
      Gitlab::Utils.slugify(ref.to_s)
    end

    # Variables whose value does not depend on environment
    def simple_variables
      variables(environment: nil)
    end

    # All variables, including those dependent on environment, which could
    # contain unexpanded variables.
    def variables(environment: persisted_environment)
      variables = predefined_variables
      variables += project.predefined_variables
      variables += pipeline.predefined_variables
      variables += runner.predefined_variables if runner
      variables += project.container_registry_variables
      variables += project.deployment_variables(environment: environment) if has_environment?
      variables += project.auto_devops_variables
      variables += yaml_variables
      variables += user_variables
      variables += project.group.secret_variables_for(ref, project).map(&:to_runner_variable) if project.group
      variables += secret_variables(environment: environment)
      variables += trigger_request.user_variables if trigger_request
      variables += pipeline.variables.map(&:to_runner_variable)
      variables += pipeline.pipeline_schedule.job_variables if pipeline.pipeline_schedule
      variables += persisted_environment_variables if environment

      variables
    end

    def features
      { trace_sections: true }
    end

    def merge_request
      return @merge_request if defined?(@merge_request)

      @merge_request ||=
        begin
          merge_requests = MergeRequest.includes(:latest_merge_request_diff)
            .where(source_branch: ref,
                   source_project: pipeline.project)
            .reorder(iid: :desc)

          merge_requests.find do |merge_request|
            merge_request.commit_shas.include?(pipeline.sha)
          end
        end
    end

    def repo_url
      auth = "gitlab-ci-token:#{ensure_token!}@"
      project.http_url_to_repo.sub(%r{^https?://}) do |prefix|
        prefix + auth
      end
    end

    def allow_git_fetch
      project.build_allow_git_fetch
    end

    def update_coverage
      coverage = trace.extract_coverage(coverage_regex)
      update_attributes(coverage: coverage) if coverage.present?
    end

    def parse_trace_sections!
      ExtractSectionsFromBuildTraceService.new(project, user).execute(self)
    end

    def trace
      Gitlab::Ci::Trace.new(self)
    end

    def has_trace?
      trace.exist?
    end

    def trace=(data)
      raise NotImplementedError
    end

    def old_trace
      read_attribute(:trace)
    end

    def erase_old_trace!
      write_attribute(:trace, nil)
      save
    end

    def needs_touch?
      Time.now - updated_at > 15.minutes.to_i
    end

    def valid_token?(token)
      self.token && ActiveSupport::SecurityUtils.variable_size_secure_compare(token, self.token)
    end

    def has_tags?
      tag_list.any?
    end

    def any_runners_online?
      project.any_runners? { |runner| runner.active? && runner.online? && runner.can_pick?(self) }
    end

    def stuck?
      pending? && !any_runners_online?
    end

    def execute_hooks
      return unless project

      build_data = Gitlab::DataBuilder::Build.build(self)
      project.execute_hooks(build_data.dup, :job_hooks)
      project.execute_services(build_data.dup, :job_hooks)
      PagesService.new(build_data).execute
      project.running_or_pending_build_count(force: true)
    end

    def browsable_artifacts?
      artifacts_metadata?
    end

    def artifacts_metadata_entry(path, **options)
      artifacts_metadata.use_file do |metadata_path|
        metadata = Gitlab::Ci::Build::Artifacts::Metadata.new(
          metadata_path,
          path,
          **options)

        metadata.to_entry
      end
    end

    def erase_artifacts!
      remove_artifacts_file!
      remove_artifacts_metadata!
      save
    end

    def erase(opts = {})
      return false unless erasable?

      erase_artifacts!
      erase_trace!
      update_erased!(opts[:erased_by])
    end

    def erasable?
      complete? && (artifacts? || has_trace?)
    end

    def erased?
      !self.erased_at.nil?
    end

    def artifacts_expired?
      artifacts_expire_at && artifacts_expire_at < Time.now
    end

    def artifacts_expire_in
      artifacts_expire_at - Time.now if artifacts_expire_at
    end

    def artifacts_expire_in=(value)
      self.artifacts_expire_at =
        if value
          ChronicDuration.parse(value)&.seconds&.from_now
        end
    end

    def has_expiring_artifacts?
      artifacts_expire_at.present? && artifacts_expire_at > Time.now
    end

    def keep_artifacts!
      self.update(artifacts_expire_at: nil)
      self.job_artifacts.update_all(expire_at: nil)
    end

    def coverage_regex
      super || project.try(:build_coverage_regex)
    end

    def when
      read_attribute(:when) || build_attributes_from_config[:when] || 'on_success'
    end

    def yaml_variables
      read_attribute(:yaml_variables) || build_attributes_from_config[:yaml_variables] || []
    end

    def user_variables
      return [] if user.blank?

      [
        { key: 'GITLAB_USER_ID', value: user.id.to_s, public: true },
        { key: 'GITLAB_USER_EMAIL', value: user.email, public: true },
        { key: 'GITLAB_USER_LOGIN', value: user.username, public: true },
        { key: 'GITLAB_USER_NAME', value: user.name, public: true }
      ]
    end

    def secret_variables(environment: persisted_environment)
      project.secret_variables_for(ref: ref, environment: environment)
        .map(&:to_runner_variable)
    end

    def steps
      [Gitlab::Ci::Build::Step.from_commands(self),
       Gitlab::Ci::Build::Step.from_after_script(self)].compact
    end

    def image
      Gitlab::Ci::Build::Image.from_image(self)
    end

    def services
      Gitlab::Ci::Build::Image.from_services(self)
    end

    def artifacts
      [options[:artifacts]]
    end

    def cache
      cache = options[:cache]

      if cache && project.jobs_cache_index
        cache = cache.merge(
          key: "#{cache[:key]}-#{project.jobs_cache_index}")
      end

      [cache]
    end

    def credentials
      Gitlab::Ci::Build::Credentials::Factory.new(self).create!
    end

    def dependencies
      return [] if empty_dependencies?

      depended_jobs = depends_on_builds

      return depended_jobs unless options[:dependencies].present?

      depended_jobs.select do |job|
        options[:dependencies].include?(job.name)
      end
    end

    def empty_dependencies?
      options[:dependencies]&.empty?
    end

    def validates_dependencies!
      dependencies.each do |dependency|
        raise MissingDependenciesError unless dependency.valid_dependency?
      end
    end

    def valid_dependency?
      return false if artifacts_expired?
      return false if erased?

      true
    end

    def hide_secrets(trace)
      return unless trace

      trace = trace.dup
      Gitlab::Ci::MaskSecret.mask!(trace, project.runners_token) if project
      Gitlab::Ci::MaskSecret.mask!(trace, token)
      trace
    end

    def serializable_hash(options = {})
      super(options).merge(when: read_attribute(:when))
    end

    private

    def update_artifacts_size
      self.artifacts_size = legacy_artifacts_file&.size
    end

    def erase_trace!
      trace.erase!
    end

    def update_erased!(user = nil)
      self.update(erased_by: user, erased_at: Time.now, artifacts_expire_at: nil)
    end

    def unscoped_project
      @unscoped_project ||= Project.unscoped.find_by(id: project_id)
    end

    CI_REGISTRY_USER = 'gitlab-ci-token'.freeze

    def predefined_variables
      variables = [
        { key: 'CI', value: 'true', public: true },
        { key: 'GITLAB_CI', value: 'true', public: true },
        { key: 'GITLAB_FEATURES', value: project.namespace.features.join(','), public: true },
        { key: 'CI_SERVER_NAME', value: 'GitLab', public: true },
        { key: 'CI_SERVER_VERSION', value: Gitlab::VERSION, public: true },
        { key: 'CI_SERVER_REVISION', value: Gitlab::REVISION, public: true },
        { key: 'CI_JOB_ID', value: id.to_s, public: true },
        { key: 'CI_JOB_NAME', value: name, public: true },
        { key: 'CI_JOB_STAGE', value: stage, public: true },
        { key: 'CI_JOB_TOKEN', value: token, public: false },
        { key: 'CI_COMMIT_SHA', value: sha, public: true },
        { key: 'CI_COMMIT_REF_NAME', value: ref, public: true },
        { key: 'CI_COMMIT_REF_SLUG', value: ref_slug, public: true },
        { key: 'CI_REGISTRY_USER', value: CI_REGISTRY_USER, public: true },
        { key: 'CI_REGISTRY_PASSWORD', value: token, public: false },
        { key: 'CI_REPOSITORY_URL', value: repo_url, public: false }
      ]

      variables << { key: "CI_COMMIT_TAG", value: ref, public: true } if tag?
      variables << { key: "CI_PIPELINE_TRIGGERED", value: 'true', public: true } if trigger_request
      variables << { key: "CI_JOB_MANUAL", value: 'true', public: true } if action?
      variables.concat(legacy_variables)
    end

    def persisted_environment_variables
      return [] unless persisted_environment

      variables = persisted_environment.predefined_variables

      # Here we're passing unexpanded environment_url for runner to expand,
      # and we need to make sure that CI_ENVIRONMENT_NAME and
      # CI_ENVIRONMENT_SLUG so on are available for the URL be expanded.
      variables << { key: 'CI_ENVIRONMENT_URL', value: environment_url, public: true } if environment_url

      variables
    end

    def legacy_variables
      variables = [
        { key: 'CI_BUILD_ID', value: id.to_s, public: true },
        { key: 'CI_BUILD_TOKEN', value: token, public: false },
        { key: 'CI_BUILD_REF', value: sha, public: true },
        { key: 'CI_BUILD_BEFORE_SHA', value: before_sha, public: true },
        { key: 'CI_BUILD_REF_NAME', value: ref, public: true },
        { key: 'CI_BUILD_REF_SLUG', value: ref_slug, public: true },
        { key: 'CI_BUILD_NAME', value: name, public: true },
        { key: 'CI_BUILD_STAGE', value: stage, public: true }
      ]

      variables << { key: "CI_BUILD_TAG", value: ref, public: true } if tag?
      variables << { key: "CI_BUILD_TRIGGERED", value: 'true', public: true } if trigger_request
      variables << { key: "CI_BUILD_MANUAL", value: 'true', public: true } if action?
      variables
    end

    def environment_url
      options&.dig(:environment, :url) || persisted_environment&.external_url
    end

    def build_attributes_from_config
      return {} unless pipeline.config_processor

      pipeline.config_processor.build_attributes(name)
    end

    def update_project_statistics
      return unless project

      ProjectCacheWorker.perform_async(project_id, [], [:build_artifacts_size])
    end

    def update_project_statistics_after_save
      if previous_changes.include?('artifacts_size')
        update_project_statistics
      end
    end
  end
end<|MERGE_RESOLUTION|>--- conflicted
+++ resolved
@@ -50,13 +50,8 @@
       where('(artifacts_file IS NOT NULL AND artifacts_file <> ?) OR EXISTS (?)',
         '', Ci::JobArtifact.select(1).where('ci_builds.id = ci_job_artifacts.job_id'))
     end
-<<<<<<< HEAD
 
     scope :with_artifacts_stored_locally, -> { with_artifacts.where(artifacts_file_store: [nil, LegacyArtifactUploader::Store::LOCAL]) }
-=======
-    scope :with_artifacts_stored_locally, -> { with_artifacts.where(artifacts_file_store: [nil, LegacyArtifactUploader::Store::LOCAL]) }
-
->>>>>>> e1f076ec
     scope :with_artifacts_not_expired, ->() { with_artifacts.where('artifacts_expire_at IS NULL OR artifacts_expire_at > ?', Time.now) }
     scope :with_expired_artifacts, ->() { with_artifacts.where('artifacts_expire_at < ?', Time.now) }
     scope :last_month, ->() { where('created_at > ?', Date.today - 1.month) }
