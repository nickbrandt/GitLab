--- conflicted
+++ resolved
@@ -4,11 +4,8 @@
   include Participable
   include Referable
   include Sortable
-<<<<<<< HEAD
   include Elastic::SnippetsSearch
-=======
   include Awardable
->>>>>>> 3f55188d
 
   default_value_for :visibility_level, Snippet::PRIVATE
 
