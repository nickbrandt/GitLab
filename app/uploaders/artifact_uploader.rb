# encoding: utf-8
class ArtifactUploader < CarrierWave::Uploader::Base
  storage :file

  attr_accessor :build, :field

  def self.artifacts_path
    Gitlab.config.artifacts.path
  end

  def self.artifacts_upload_path
    File.join(self.artifacts_path, 'tmp/uploads/')
  end

  def self.artifacts_cache_path
    File.join(self.artifacts_path, 'tmp/cache/')
  end

  def initialize(build, field)
    @build, @field = build, field
  end

<<<<<<< HEAD
  def artifacts_path
    File.join(build.created_at.utc.strftime('%Y_%m'), build.project_id.to_s, build.id.to_s)
  end

=======
>>>>>>> 561acdeb
  def store_dir
    File.join(self.class.artifacts_path, @build.artifacts_path)
  end

  def cache_dir
    File.join(self.class.artifacts_cache_path, @build.artifacts_path)
  end

  def file_storage?
    self.class.storage == CarrierWave::Storage::File
  end

  def exists?
    file.try(:exists?)
  end

  def move_to_cache
    true
  end

  def move_to_store
    true
  end
end<|MERGE_RESOLUTION|>--- conflicted
+++ resolved
@@ -20,13 +20,6 @@
     @build, @field = build, field
   end
 
-<<<<<<< HEAD
-  def artifacts_path
-    File.join(build.created_at.utc.strftime('%Y_%m'), build.project_id.to_s, build.id.to_s)
-  end
-
-=======
->>>>>>> 561acdeb
   def store_dir
     File.join(self.class.artifacts_path, @build.artifacts_path)
   end
