--- conflicted
+++ resolved
@@ -14,17 +14,16 @@
     File.join(model.class.to_s.underscore, model.id.to_s)
   end
 
-<<<<<<< HEAD
   def object_store
     return Store::LOCAL unless model
 
     super
-=======
+  end
+
   # model_path_segment does not require a model to be passed, so we can always
   # generate a path, even when there's no model.
   def model_valid?
     true
->>>>>>> 81852d1f
   end
 
   # Revert-Override
