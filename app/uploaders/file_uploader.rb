--- conflicted
+++ resolved
@@ -64,15 +64,11 @@
     SecureRandom.hex
   end
 
-<<<<<<< HEAD
-  def initialize(model, secret = nil)
-=======
   attr_accessor :model
 
   def initialize(model, mounted_as = nil, **uploader_context)
     super(model, nil, **uploader_context)
 
->>>>>>> 7e424eb8
     @model = model
     apply_context!(uploader_context)
   end
