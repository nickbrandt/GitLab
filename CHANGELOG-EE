--- conflicted
+++ resolved
@@ -4,10 +4,7 @@
   - [Elastic] Add elastic checker to gitlab:check
   - [Elastic] Added UPDATE_INDEX option to rake task
   - [Elasticsearch] Removing repository and wiki index after removing project
-<<<<<<< HEAD
-=======
   - [Elastic] Update index on push to wiki
->>>>>>> 3a45e27e
 
 v 8.5.1
   - Fix adding pages domain to projects in groups
