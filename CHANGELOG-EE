--- conflicted
+++ resolved
@@ -1,9 +1,6 @@
 v 7.14
-<<<<<<< HEAD
   - Disable adding, updating and removing members from a group that is synced with LDAP
-=======
   - Don't send "Added to group" notifications when group is LDAP synched
->>>>>>> 4af98170
 
 v 7.13.2
   - Fix group web hook
