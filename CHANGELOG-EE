Please view this file on the master branch, on stable branches it's out of date.

v 8.8.0 (unreleased)
  - [Elastic] Database indexer prints its status
  - [Elastic][Fix] Database indexer skips projects with invalid HEAD reference
<<<<<<< HEAD
  - Fix skipping pages when restoring backups
=======
  - [Elastic] More efficient snippets search
  - [Elastic] Add rake task for removing all indexes
  - [Elastic] Add rake task for clearing indexing status
>>>>>>> 6d24183d
  - Set KRB5 as default clone protocol when Kerberos is enabled and user is logged in (Borja Aparicio)
  - Reduce emails-on-push HTML size by using a simple monospace font

v 8.7.4
  - Delete ProjectImportData record only if Project is not a mirror !370
  - Fixed typo in GitLab GEO license check alert !379
  - Fix LDAP access level spillover bug !499

v 8.7.3
  - No EE-specific changes

v 8.7.2
  - Fix MR notifications for slack and hipchat when approvals are fullfiled. !325
  - GitLab Geo: Merge requests on Secondary should not check mergeable status

v 8.7.1
  - No EE-specific changes

v 8.7.0
  - Update GitLab Pages to 0.2.1: support user-defined 404 pages
  - Refactor group sync to pull access level logic to its own class. !306
  - [Elastic] Stabilize database indexer if database is inconsistent
  - Add ability to sync to remote mirrors. !249
  - GitLab Geo: Many replication improvements and fixes !354

v 8.6.8
  - No EE-specific changes

v 8.6.7
  - No EE-specific changes

v 8.6.6
  - Concat AD group recursive member results with regular member results. !333
  - Fix LDAP group sync regression for groups with member value `uid=<username>`. !335
  - Don't attempt to include too large diffs in e-mail-on-push messages (Stan Hu). !338

v 8.6.5
  - No EE-specific changes

v 8.6.4
  - No EE-specific changes

v 8.6.3
  - Fix other cases where git hooks would fail due to old commits. !310
  - Exit ElasticIndexerWorker's job happily if record cannot be found. !311
  - Fix "Reload with full diff" button not working (Stan Hu). !313

v 8.6.2
  - Fix old commits triggering git hooks on new branches branched off another branch. !281
  - Fix issue with deleted user in audit event (Stan Hu). !284
  - Mark pending todos as done when approving a merge request. !292
  - GitLab Geo: Display Attachments from Primary node. !302

v 8.6.1
  - Only rename the `light_logo` column in the `appearances` table if its not there yet. !290
  - Fix diffs in text part of email-on-push messages (Stan Hu). !293
  - Fix an issue with methods not accessible in some controllers. !295
  - Ensure Projects::ApproversController inherits from Projects::ApplicationController. !296

v 8.6.0
  - Handle duplicate appearances table creation issue with upgrade from CE to EE
  - Add confidential issues
  - Improve weight filter for issues
  - Update settings and documentation for per-install LDAP sync time
  - Fire merge request webhooks when a merge request is approved
  - Add full diff highlighting to Email on push
  - Clear "stuck" mirror updates before periodically updating all mirrors
  - LDAP: Don't render Linked LDAP groups forms when LDAP is disabled
  - [Elastic] Add elastic checker to gitlab:check
  - [Elastic] Added UPDATE_INDEX option to rake task
  - [Elastic] Removing repository and wiki index after removing project
  - [Elastic] Update index on push to wiki
  - [Elastic] Use subprocesses for ElasticSearch index jobs
  - [Elastic] More accurate as_indexed_json (More stable database indexer)
  - [Elastic] Fix: Don't index newly created system messages and awards
  - [Elastic] Fixed exception on branch removing
  - [Elastic] Fix bin/elastic_repo_indexer to follow config
  - GitLab Geo: OAuth authentication
  - GitLab Geo: Wiki synchronization
  - GitLab Geo: ReadOnly Middleware improvements
  - GitLab Geo: SSH Keys synchronization
  - Allow SSL verification to be configurable when importing GitHub projects
  - Disable git-hooks for git annex commits

v 8.5.12
  - No EE-specific changes

v 8.5.11
  - Fix vulnerability that made it possible to enumerate private projects belonging to group

v 8.5.10
  - No EE-specific changes

v 8.5.9
  - No EE-specific changes

v 8.5.8
  - GitLab Geo: Documentation

v 8.5.7
  - No EE-specific changes

v 8.5.6
  - No EE-specific changes

v 8.5.5
  - GitLab Geo: Repository synchronization between primary and secondary nodes
  - Add documentation for GitLab Pages
  - Fix importing projects from GitHub Enterprise Edition
  - Fix syntax error in init file
  - Only show group member roles if explicitly requested
  - GitLab Geo: Improve GeoNodes Admin screen
  - GitLab Geo: Avoid locking yourself out when adding a GeoNode

v 8.5.4
  - [Elastic][Security] Notes exposure

v 8.5.3
  - Prevent LDAP from downgrading a group's last owner
  - Update gitlab-elastic-search gem to 0.0.11

v 8.5.2
  - Update LDAP groups asynchronously
  - Fix an issue when weight text was displayed in Issuable collapsed sidebar
v 8.5.2
  - Fix importing projects from GitHub Enterprise Edition.

v 8.5.1
  - Fix adding pages domain to projects in groups

v 8.5.0
  - Fix Elasticsearch blob results linking to the wrong reference ID (Stan Hu)
  - Show warning when mirror repository default branch could not be updated because it has diverged from upstream.
  - More reliable wiki indexer
  - GitLab Pages gets support for custom domain and custom certificate
  - Fix of Elastic indexer. It should not trigger record validation for projects
  - Fix of Elastic indexer. Stabilze indexer when serialized data is corrupted
  - [Elastic] Don't index unnecessary data into elastic

v 8.4.10
  - No EE-specific changes

v 8.4.9
  - Fix vulnerability that made it possible to enumerate private projects belonging to group

v 8.4.8
  - No EE-specific changes

v 8.4.7
  - No EE-specific changes

v 8.4.6
  - No EE-specific changes

v 8.4.5
  - Update LDAP groups asynchronously

v 8.4.4
  - Re-introduce "Send email to users" link in Admin area
  - Fix category values for Jenkins and JenkinsDeprecated services
  - Fix Elasticsearch indexing for newly added snippets
  - Make Elasticsearch indexer more stable
  - Update gitlab-elasticsearch-git to 0.0.10 which contain a few important fixes

v 8.4.3
  - Elasticsearch: fix partial blob indexing on push
  - Elasticsearch: added advanced indexer for repositories
  - Fix Mirror User dropdown

v 8.4.2
  - Elasticsearch indexer performance improvements
  - Don't redirect away from Mirror Repository settings when repo is empty
  - Fix updating of branches in mirrored repository
  - Fix a 500 error preventing LDAP users with 2FA enabled from logging in
  - Rake task gitlab:elastic:index_repositories handles errors and shows progress
  - Partial indexing of repo on push (indexing changes only)

v 8.4.1
  - No EE-specific changes

v 8.4.0
  - Add ability to create a note for user by admin
  - Fix "Commit was rejected by git hook", when max_file_size was set null in project's Git hooks
  - Fix "Approvals are not reset after a new push is made if the request is coming from a fork"
  - Fix "User is not automatically removed from suggested approvers list if user is deleted"
  - Add option to enforce a semi-linear history by only allowing merge requests to be merged that have been rebased
  - Add option to trigger builds when branches or tags are updated from a mirrored upstream repository
  - Ability to use Elasticsearch as a search engine

v 8.3.9
  - No EE-specific changes

v 8.3.8
  - Fix vulnerability that made it possible to enumerate private projects belonging to group

v 8.3.7
  - No EE-specific changes

v 8.3.6
  - No EE-specific changes

v 8.3.5
  - No EE-specific changes

v 8.3.4
  - No EE-specific changes

v 8.3.3
  - Fix undefined method call in Jenkins integration service

v 8.3.2
  - No EE-specific changes

v 8.3.1
  - Rename "Group Statistics" to "Contribution Analytics"

v 8.3.0
  - License information can now be retrieved via the API
  - Show Kerberos clone url when Kerberos enabled and url different than HTTP url (Borja Aparicio)
  - Fix bug with negative approvals required
  - Add group contribution analytics page
  - Add GitLab Pages
  - Add group contribution statistics page
  - Automatically import Kerberos identities from Active Directory when Kerberos is enabled (Alex Lossent)
  - Canonicalization of Kerberos identities to always include realm (Alex Lossent)

v 8.2.5
  - No EE-specific changes

v 8.2.4
  - No EE-specific changes

v 8.2.3
  - No EE-specific changes

v 8.2.2
  - Fix 404 in redirection after removing a project (Stan Hu)
  - Ensure cached application settings are refreshed at startup (Stan Hu)
  - Fix Error 500 when viewing user's personal projects from admin page (Stan Hu)
  - Fix: Raw private snippets access workflow
  - Prevent "413 Request entity too large" errors when pushing large files with LFS
  - Ensure GitLab fires custom update hooks after commit via UI

v 8.2.1
  - Forcefully update builds that didn't want to update with state machine
  - Fix: saving GitLabCiService as Admin Template

v 8.2.0
  - Invalidate stored jira password if the endpoint URL is changed
  - Fix: Page is not reloaded periodically to check if rebase is finished
  - When someone as marked as a required approver for a merge request, an email should be sent
  - Allow configuring the Jira API path (Alex Lossent)
  - Fix "Rebase onto master"
  - Ensure a comment is properly recorded in JIRA when a merge request is accepted
  - Allow groups to appear in the `Share with group` share if the group owner allows it
  - Add option to mirror an upstream repository.

v 8.1.4
  - Fix bug in JIRA integration which prevented merge requests from being accepted when using issue closing pattern

v 8.1.3
  - Fix "Rebase onto master"

v 8.1.2
  - Prevent a 500 error related to the JIRA external issue tracker service

v 8.1.1
  - Removed, see 8.1.2

v 8.1.0
  - Add documentation for "Share project with group" API call
  - Added an issues template (Hannes Rosenögger)
  - Add documentation for "Share project with group" API call
  - Ability to disable 'Share with Group' feature (via UI and API)

v 8.0.6
  - No EE-specific changes

v 8.0.5
  - "Multi-project" and "Treat unstable builds as passing" parameters for
    the Jenkins CI service are now correctly persisted.
  - Correct the build URL when "Multi-project" is enabled for the Jenkins CI
    service.

v 8.0.4
  - Fix multi-project setup for Jenkins

v 8.0.3
  - No EE-specific changes

v 8.0.2
  - No EE-specific changes

v 8.0.1
  - Correct gem dependency versions
  - Re-add the "Help Text" feature that was inadvertently removed

v 8.0.0
  - Fix navigation issue when viewing Group Settings pages
  - Guests and Reporters can approve merge request as well
  - Add fast-forward merge option in project settings
  - Separate rebase & fast-forward merge features

v 7.14.3
  - No changes

v 7.14.2
  - Fix the rebase before merge feature

v 7.14.1
  - Fix sign in form when just Kerberos is enabled

v 7.14.0
  - Disable adding, updating and removing members from a group that is synced with LDAP
  - Don't send "Added to group" notifications when group is LDAP synched
  - Fix importing projects from GitHub Enterprise Edition.
  - Automatic approver suggestions (based on an authority of the code)
  - Add support for Jenkins unstable status
  - Automatic approver suggestions (based on an authority of the code)
  - Support Kerberos ticket-based authentication for Git HTTP access

v 7.13.3
  - Merge community edition changes for version 7.13.3
  - Improved validation for an approver
  - Don't resend admin email to everyone if one delivery fails
  - Added migration for removing of invalid approvers

v 7.13.2
  - Fix group web hook
  - Don't resend admin email to everyone if one delivery fails

v 7.13.1
  - Merge community edition changes for version 7.13.1
  - Fix: "Rebase before merge" doesn't work when source branch is in the same project

v 7.13
  - Fix git hook validation on initial push to master branch.
  - Reset approvals on push
  - Fix 500 error when the source project of an MR is deleted
  - Ability to define merge request approvers

v 7.12.2
  - Fixed the alignment of project settings icons

v 7.12.1
  - No changes specific to EE

v 7.12.0
  - Fix error when viewing merge request with a commit that includes "Closes #<issue id>".
  - Enhance LDAP group synchronization to check also for member attributes that only contain "uid=<username>"
  - Enhance LDAP group synchronization to check also for submember attributes
  - Prevent LDAP group sync from removing a group's last owner
  - Add Git hook to validate maximum file size.
  - Project setting: approve merge request by N users before accept
  - Support automatic branch jobs created by Jenkins in CI Status
  - Add API support for adding and removing LDAP group links

v 7.11.4
  - no changes specific to EE

v 7.11.3
  - Fixed an issue with git annex

v 7.11.2
  - Fixed license upload and verification mechanism

v 7.11.0
  - Skip git hooks commit validation when pushing new tag.
  - Add Two-factor authentication (2FA) for LDAP logins

v 7.10.1
  - Check if comment exists in Jira before sending a reference

v 7.10.0
  - Improve UI for next pages: Group LDAP sync, Project git hooks, Project share with groups, Admin -> Appearance settigns
  - Default git hooks for new projects
  - Fix LDAP group links page by using new group members route.
  - Skip email confirmation when updated via LDAP.

v 7.9.0
  - Strip prefixes and suffixes from synced SSH keys:
    `SSHKey:ssh-rsa keykeykey` and `ssh-rsa keykeykey (SSH key)` will now work
  - Check if LDAP admin group exists before querying for user membership
  - Use one custom header logo for all GitLab themes in appearance settings
  - Escape wildcards when searching LDAP by group name.
  - Group level Web Hooks
  - Don't allow project to be shared with the group it is already in.

v 7.8.0
  - Improved Jira issue closing integration
  - Improved message logging for Jira integration
  - Added option of referencing JIRA issues from GitLab
  - Update Sidetiq to 0.6.3
  - Added Github Enterprise importer
  - When project has MR rebase enabled, MR will have rebase checkbox selected by default
  - Minor UI fixes for sidebar navigation
  - Manage large binaries with git annex

v 7.7.0
  - Added custom header logo support (Drew Blessing)
  - Fixed preview appearance bug
  - Improve performance for selectboxes: project share page, admin email users page

v 7.6.2
  - Fix failing migrations for MySQL, LDAP

v 7.6.1
  - No changes

v 7.6.0
  - Added Audit events related to membership changes for groups and projects
  - Added option to attempt a rebase before merging merge request
  - Dont show LDAP groups settings if LDAP disabled
  - Added member lock for groups to disallow membership additions on project level
  - Rebase on merge request. Introduced merge request option to rebase before merging
  - Better message for failed pushes because of git hooks
  - Kerberos support for web interface and git HTTP

v 7.5.3
  - Only set up Sidetiq from a Sidekiq server process (fixes Redis::InheritedError)

v 7.5.0
  - Added an ability to check each author commit's email by regex
  - Added an ability to restrict commit authors to existing Gitlab users
  - Add an option for automatic daily LDAP user sync
  - Added git hook for preventing tag removal to API
  - Added git hook for setting commit message regex to API
  - Added an ability to block commits with certain filenames by regex expression
  - Improved a jenkins parser

v 7.4.4
  - Fix broken ldap migration

v 7.4.0
  - Support for multiple LDAP servers
  - Skip AD specific LDAP checks
  - Do not show ldap users in dropdowns for groups with enabled ldap-sync
  - Update the JIRA integration documentation
  - Reset the homepage to show the GitLab logo by deleting the custom logo.

v 7.3.0
  - Add an option to change the LDAP sync time from default 1 hour
  - User will receive an email when unsubscribed from admin notifications
  - Show group sharing members on /my/project/team
  - Improve explanation of the LDAP permission reset
  - Fix some navigation issues
  - Added support for multiple LDAP groups per Gitlab group

v 7.2.0
  - Improve Redmine integration
  - Better logging for the JIRA issue closing service
  - Administrators can now send email to all users through the admin interface
  - JIRA issue transition ID is now customizable
  - LDAP group settings are now visible in admin group show page and group members page

v 7.1.0
  - Synchronize LDAP-enabled GitLab administrators with an LDAP group (Marvin Frick, sponsored by SinnerSchrader)
  - Synchronize SSH keys with LDAP (Oleg Girko (Jolla) and Marvin Frick (SinnerSchrader))
  - Support Jenkins jobs with multiple modules (Marvin Frick, sponsored by SinnerSchrader)

v 7.0.0
  - Fix: empty brand images are displayed as empty image_tag on login page (Marvin Frick, sponsored by SinnerSchrader)

v 6.9.4
  - Fix bug in JIRA Issue closing triggered by commit messages
  - Fix JIRA issue reference bug

v 6.9.3
  - Fix check CI status only when CI service is enabled(Daniel Aquino)

v 6.9.2
  - Merge community edition changes for version 6.9.2

v 6.9.1
  - Merge community edition changes for version 6.9.1

v 6.9.0
  - Add support for closing Jira tickets with commits and MR
  - Template for Merge Request description can be added in project settings
  - Jenkins CI service
  - Fix LDAP email upper case bug

v 6.8.0
  - Customise sign-in page with custom text and logo

v 6.7.1
  - Handle LDAP errors in Adapter#dn_matches_filter?

v 6.7.0
  - Improve LDAP sign-in speed by reusing connections
  - Add support for Active Directory nested LDAP groups
  - Git hooks: Commit message regex
  - Git hooks: Deny git tag removal
  - Fix group edit in admin area

v 6.5.0
  - Add reset permissions button to Group#members page

v 6.4.0
  - Respect existing group permissions during sync with LDAP group (d3844662ec7ce816b0a85c8b40f66ee6c5ae90a1)

v 6.3.0
  - When looking up a user by DN, use single scope (bc8a875df1609728f1c7674abef46c01168a0d20)
  - Try sAMAccountName if omniauth nickname is nil (9b7174c333fa07c44cc53b80459a115ef1856e38)

v 6.2.0
  - API: expose ldap_cn and ldap_access group attributes
  - Use omniauth-ldap nickname attribute as GitLab username
  - Improve group sharing UI for installation with many groups
  - Fix empty LDAP group raises exception
  - Respect LDAP user filter for git access<|MERGE_RESOLUTION|>--- conflicted
+++ resolved
@@ -3,13 +3,10 @@
 v 8.8.0 (unreleased)
   - [Elastic] Database indexer prints its status
   - [Elastic][Fix] Database indexer skips projects with invalid HEAD reference
-<<<<<<< HEAD
   - Fix skipping pages when restoring backups
-=======
   - [Elastic] More efficient snippets search
   - [Elastic] Add rake task for removing all indexes
   - [Elastic] Add rake task for clearing indexing status
->>>>>>> 6d24183d
   - Set KRB5 as default clone protocol when Kerberos is enabled and user is logged in (Borja Aparicio)
   - Reduce emails-on-push HTML size by using a simple monospace font
 
