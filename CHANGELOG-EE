v 7.6.0
  - Added Audit events related to membership changes for groups and projects
  - Added option to attempt a rebase before merging merge request
  - Dont show LDAP groups settings if LDAP disabled
<<<<<<< HEAD
  - Added member lock for groups to disallow membership additions on project level
=======
  - Rebase on merge request. Introduced merge request option to rebase before merging
  - Better message for failed pushes because of git hooks
>>>>>>> c97baeb9

v 7.5.3
  - Only set up Sidetiq from a Sidekiq server process (fixes Redis::InheritedError)

v 7.5.0
  - Added an ability to check each author commit's email by regex
  - Added an ability to restrict commit authors to existing Gitlab users
  - Add an option for automatic daily LDAP user sync
  - Added git hook for preventing tag removal to API
  - Added git hook for setting commit message regex to API
  - Added an ability to block commits with certain filenames by regex expression
  - Improved a jenkins parser

v 7.4.4
  - Fix broken ldap migration

v 7.4.0
  - Support for multiple LDAP servers
  - Skip AD specific LDAP checks
  - Do not show ldap users in dropdowns for groups with enabled ldap-sync
  - Update the JIRA integration documentation
  - Reset the homepage to show the GitLab logo by deleting the custom logo.

v 7.3.0
  - Add an option to change the LDAP sync time from default 1 hour
  - User will receive an email when unsubscribed from admin notifications
  - Show group sharing members on /my/project/team
  - Improve explanation of the LDAP permission reset
  - Fix some navigation issues
  - Added support for multiple LDAP groups per Gitlab group

v 7.2.0
  - Improve Redmine integration
  - Better logging for the JIRA issue closing service
  - Administrators can now send email to all users through the admin interface
  - JIRA issue transition ID is now customizable
  - LDAP group settings are now visible in admin group show page and group members page

v 7.1.0
  - Synchronize LDAP-enabled GitLab administrators with an LDAP group (Marvin Frick, sponsored by SinnerSchrader)
  - Synchronize SSH keys with LDAP (Oleg Girko (Jolla) and Marvin Frick (SinnerSchrader))
  - Support Jenkins jobs with multiple modules (Marvin Frick, sponsored by SinnerSchrader)

v 7.0.0
  - Fix: empty brand images are displayed as empty image_tag on login page (Marvin Frick, sponsored by SinnerSchrader)

v 6.9.4
  - Fix bug in JIRA Issue closing triggered by commit messages
  - Fix JIRA issue reference bug

v 6.9.3
  - Fix check CI status only when CI service is enabled(Daniel Aquino)

v 6.9.2
  - Merge community edition changes for version 6.9.2

v 6.9.1
  - Merge community edition changes for version 6.9.1

v 6.9.0
  - Add support for closing Jira tickets with commits and MR
  - Template for Merge Request description can be added in project settings
  - Jenkins CI service
  - Fix LDAP email upper case bug

v 6.8.0
  - Customise sign-in page with custom text and logo

v 6.7.1
  - Handle LDAP errors in Adapter#dn_matches_filter?

v 6.7.0
  - Improve LDAP sign-in speed by reusing connections
  - Add support for Active Directory nested LDAP groups
  - Git hooks: Commit message regex
  - Git hooks: Deny git tag removal
  - Fix group edit in admin area

v 6.5.0
  - Add reset permissions button to Group#members page

v 6.4.0
  - Respect existing group permissions during sync with LDAP group (d3844662ec7ce816b0a85c8b40f66ee6c5ae90a1)

v 6.3.0
  - When looking up a user by DN, use single scope (bc8a875df1609728f1c7674abef46c01168a0d20)
  - Try sAMAccountName if omniauth nickname is nil (9b7174c333fa07c44cc53b80459a115ef1856e38)

v 6.2.0
  - API: expose ldap_cn and ldap_access group attributes
  - Use omniauth-ldap nickname attribute as GitLab username
  - Improve group sharing UI for installation with many groups
  - Fix empty LDAP group raises exception
  - Respect LDAP user filter for git access<|MERGE_RESOLUTION|>--- conflicted
+++ resolved
@@ -2,12 +2,9 @@
   - Added Audit events related to membership changes for groups and projects
   - Added option to attempt a rebase before merging merge request
   - Dont show LDAP groups settings if LDAP disabled
-<<<<<<< HEAD
   - Added member lock for groups to disallow membership additions on project level
-=======
   - Rebase on merge request. Introduced merge request option to rebase before merging
   - Better message for failed pushes because of git hooks
->>>>>>> c97baeb9
 
 v 7.5.3
   - Only set up Sidetiq from a Sidekiq server process (fixes Redis::InheritedError)
