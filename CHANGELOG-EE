v 8.2.0
  - Invalidate stored jira password if the endpoint URL is changed
  - Fix: Page is not reloaded periodically to check if rebase is finished
<<<<<<< HEAD
  - When someone as marked as a required approver for a merge request, an email should be sent
=======
  - Allow configuring the Jira API path (Alex Lossent)
>>>>>>> f4501143

v 8.1.0 (unreleased)
  - added an issues template (Hannes Rosenögger)
  - Fix "Rebase onto master"

v 8.1.0
  - Add documentation for "Share project with group" API call 
  - Abiliy to disable 'Share with Group' feature (via UI and API)

v 8.0.1
  - Correct gem dependency versions
  - Re-add the "Help Text" feature that was inadvertently removed

v 8.0.0
  - Fix navigation issue when viewing Group Settings pages
  - Guests and Reporters can approve merge request as well
  - Add fast-forward merge option in project settings
  - Separate rebase & fast-forward merge features

v 7.14.3
  - No changes

v 7.14.2
  - Fix the rebase before merge feature

v 7.14.1
  - Fix sign in form when just Kerberos is enabled

v 7.14.0
  - Disable adding, updating and removing members from a group that is synced with LDAP
  - Don't send "Added to group" notifications when group is LDAP synched
  - Fix importing projects from GitHub Enterprise Edition.
  - Automatic approver suggestions (based on an authority of the code)
  - Add support for Jenkins unstable status
  - Automatic approver suggestions (based on an authority of the code)  
  - Support Kerberos ticket-based authentication for Git HTTP access

v 7.13.3
  - Merge community edition changes for version 7.13.3
  - Improved validation for an approver
  - Don't resend admin email to everyone if one delivery fails
  - Added migration for removing of invalid approvers

v 7.13.2
  - Fix group web hook
  - Don't resend admin email to everyone if one delivery fails

v 7.13.1
  - Merge community edition changes for version 7.13.1
  - Fix: "Rebase before merge" doesn't work when source branch is in the same project

v 7.13
  - Fix git hook validation on initial push to master branch.
  - Reset approvals on push
  - Fix 500 error when the source project of an MR is deleted
  - Ability to define merge request approvers

v 7.12.2
  - Fixed the alignment of project settings icons

v 7.12.1
  - No changes specific to EE

v 7.12.0
  - Fix error when viewing merge request with a commit that includes "Closes #<issue id>".
  - Enhance LDAP group synchronization to check also for member attributes that only contain "uid=<username>"
  - Enhance LDAP group synchronization to check also for submember attributes
  - Prevent LDAP group sync from removing a group's last owner
  - Add Git hook to validate maximum file size.
  - Project setting: approve merge request by N users before accept
  - Support automatic branch jobs created by Jenkins in CI Status
  - Add API support for adding and removing LDAP group links

v 7.11.4
  - no changes specific to EE

v 7.11.3
  - Fixed an issue with git annex

v 7.11.2
  - Fixed license upload and verification mechanism

v 7.11.0
  - Skip git hooks commit validation when pushing new tag.
  - Add Two-factor authentication (2FA) for LDAP logins

v 7.10.1
  - Check if comment exists in Jira before sending a reference

v 7.10.0
  - Improve UI for next pages: Group LDAP sync, Project git hooks, Project share with groups, Admin -> Appearance settigns
  - Default git hooks for new projects
  - Fix LDAP group links page by using new group members route.
  - Skip email confirmation when updated via LDAP.

v 7.9.0
  - Strip prefixes and suffixes from synced SSH keys:
    `SSHKey:ssh-rsa keykeykey` and `ssh-rsa keykeykey (SSH key)` will now work
  - Check if LDAP admin group exists before querying for user membership
  - Use one custom header logo for all GitLab themes in appearance settings
  - Escape wildcards when searching LDAP by group name.
  - Group level Web Hooks
  - Don't allow project to be shared with the group it is already in.

v 7.8.0
  - Improved Jira issue closing integration
  - Improved message logging for Jira integration
  - Added option of referencing JIRA issues from GitLab
  - Update Sidetiq to 0.6.3
  - Added Github Enterprise importer
  - When project has MR rebase enabled, MR will have rebase checkbox selected by default
  - Minor UI fixes for sidebar navigation
  - Manage large binaries with git annex

v 7.7.0
  - Added custom header logo support (Drew Blessing)
  - Fixed preview appearance bug
  - Improve performance for selectboxes: project share page, admin email users page

v 7.6.2
  - Fix failing migrations for MySQL, LDAP

v 7.6.1
  - No changes

v 7.6.0
  - Added Audit events related to membership changes for groups and projects
  - Added option to attempt a rebase before merging merge request
  - Dont show LDAP groups settings if LDAP disabled
  - Added member lock for groups to disallow membership additions on project level
  - Rebase on merge request. Introduced merge request option to rebase before merging
  - Better message for failed pushes because of git hooks
  - Kerberos support for web interface and git HTTP

v 7.5.3
  - Only set up Sidetiq from a Sidekiq server process (fixes Redis::InheritedError)

v 7.5.0
  - Added an ability to check each author commit's email by regex
  - Added an ability to restrict commit authors to existing Gitlab users
  - Add an option for automatic daily LDAP user sync
  - Added git hook for preventing tag removal to API
  - Added git hook for setting commit message regex to API
  - Added an ability to block commits with certain filenames by regex expression
  - Improved a jenkins parser

v 7.4.4
  - Fix broken ldap migration

v 7.4.0
  - Support for multiple LDAP servers
  - Skip AD specific LDAP checks
  - Do not show ldap users in dropdowns for groups with enabled ldap-sync
  - Update the JIRA integration documentation
  - Reset the homepage to show the GitLab logo by deleting the custom logo.

v 7.3.0
  - Add an option to change the LDAP sync time from default 1 hour
  - User will receive an email when unsubscribed from admin notifications
  - Show group sharing members on /my/project/team
  - Improve explanation of the LDAP permission reset
  - Fix some navigation issues
  - Added support for multiple LDAP groups per Gitlab group

v 7.2.0
  - Improve Redmine integration
  - Better logging for the JIRA issue closing service
  - Administrators can now send email to all users through the admin interface
  - JIRA issue transition ID is now customizable
  - LDAP group settings are now visible in admin group show page and group members page

v 7.1.0
  - Synchronize LDAP-enabled GitLab administrators with an LDAP group (Marvin Frick, sponsored by SinnerSchrader)
  - Synchronize SSH keys with LDAP (Oleg Girko (Jolla) and Marvin Frick (SinnerSchrader))
  - Support Jenkins jobs with multiple modules (Marvin Frick, sponsored by SinnerSchrader)

v 7.0.0
  - Fix: empty brand images are displayed as empty image_tag on login page (Marvin Frick, sponsored by SinnerSchrader)

v 6.9.4
  - Fix bug in JIRA Issue closing triggered by commit messages
  - Fix JIRA issue reference bug

v 6.9.3
  - Fix check CI status only when CI service is enabled(Daniel Aquino)

v 6.9.2
  - Merge community edition changes for version 6.9.2

v 6.9.1
  - Merge community edition changes for version 6.9.1

v 6.9.0
  - Add support for closing Jira tickets with commits and MR
  - Template for Merge Request description can be added in project settings
  - Jenkins CI service
  - Fix LDAP email upper case bug

v 6.8.0
  - Customise sign-in page with custom text and logo

v 6.7.1
  - Handle LDAP errors in Adapter#dn_matches_filter?

v 6.7.0
  - Improve LDAP sign-in speed by reusing connections
  - Add support for Active Directory nested LDAP groups
  - Git hooks: Commit message regex
  - Git hooks: Deny git tag removal
  - Fix group edit in admin area

v 6.5.0
  - Add reset permissions button to Group#members page

v 6.4.0
  - Respect existing group permissions during sync with LDAP group (d3844662ec7ce816b0a85c8b40f66ee6c5ae90a1)

v 6.3.0
  - When looking up a user by DN, use single scope (bc8a875df1609728f1c7674abef46c01168a0d20)
  - Try sAMAccountName if omniauth nickname is nil (9b7174c333fa07c44cc53b80459a115ef1856e38)

v 6.2.0
  - API: expose ldap_cn and ldap_access group attributes
  - Use omniauth-ldap nickname attribute as GitLab username
  - Improve group sharing UI for installation with many groups
  - Fix empty LDAP group raises exception
  - Respect LDAP user filter for git access<|MERGE_RESOLUTION|>--- conflicted
+++ resolved
@@ -1,11 +1,8 @@
 v 8.2.0
   - Invalidate stored jira password if the endpoint URL is changed
   - Fix: Page is not reloaded periodically to check if rebase is finished
-<<<<<<< HEAD
   - When someone as marked as a required approver for a merge request, an email should be sent
-=======
   - Allow configuring the Jira API path (Alex Lossent)
->>>>>>> f4501143
 
 v 8.1.0 (unreleased)
   - added an issues template (Hannes Rosenögger)
