--- conflicted
+++ resolved
@@ -23,12 +23,9 @@
   - Removed, see 8.1.2
 
 v 8.1.0
-<<<<<<< HEAD
   - Add documentation for "Share project with group" API call
-=======
   - Added an issues template (Hannes Rosenögger)
   - Add documentation for "Share project with group" API call 
->>>>>>> 1ab62227
   - Abiliy to disable 'Share with Group' feature (via UI and API)
 
 v 8.0.6
