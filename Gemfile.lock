GEM
  remote: https://rubygems.org/
  specs:
    RedCloth (4.2.9)
    ace-rails-ap (4.0.2)
    actionmailer (4.2.6)
      actionpack (= 4.2.6)
      actionview (= 4.2.6)
      activejob (= 4.2.6)
      mail (~> 2.5, >= 2.5.4)
      rails-dom-testing (~> 1.0, >= 1.0.5)
    actionpack (4.2.6)
      actionview (= 4.2.6)
      activesupport (= 4.2.6)
      rack (~> 1.6)
      rack-test (~> 0.6.2)
      rails-dom-testing (~> 1.0, >= 1.0.5)
      rails-html-sanitizer (~> 1.0, >= 1.0.2)
    actionview (4.2.6)
      activesupport (= 4.2.6)
      builder (~> 3.1)
      erubis (~> 2.7.0)
      rails-dom-testing (~> 1.0, >= 1.0.5)
      rails-html-sanitizer (~> 1.0, >= 1.0.2)
    activejob (4.2.6)
      activesupport (= 4.2.6)
      globalid (>= 0.3.0)
    activemodel (4.2.6)
      activesupport (= 4.2.6)
      builder (~> 3.1)
    activerecord (4.2.6)
      activemodel (= 4.2.6)
      activesupport (= 4.2.6)
      arel (~> 6.0)
    activerecord-session_store (1.0.0)
      actionpack (>= 4.0, < 5.1)
      activerecord (>= 4.0, < 5.1)
      multi_json (~> 1.11, >= 1.11.2)
      rack (>= 1.5.2, < 3)
      railties (>= 4.0, < 5.1)
    activesupport (4.2.6)
      i18n (~> 0.7)
      json (~> 1.7, >= 1.7.7)
      minitest (~> 5.1)
      thread_safe (~> 0.3, >= 0.3.4)
      tzinfo (~> 1.1)
    acts-as-taggable-on (3.5.0)
      activerecord (>= 3.2, < 5)
    addressable (2.3.8)
    after_commit_queue (1.3.0)
      activerecord (>= 3.0)
    akismet (2.0.0)
    allocations (1.0.4)
    arel (6.0.3)
    asana (0.4.0)
      faraday (~> 0.9)
      faraday_middleware (~> 0.9)
      faraday_middleware-multi_json (~> 0.0)
      oauth2 (~> 1.0)
    asciidoctor (1.5.3)
    ast (2.2.0)
    attr_encrypted (3.0.1)
      encryptor (~> 3.0.0)
    attr_required (1.0.0)
    autoprefixer-rails (6.2.3)
      execjs
      json
    awesome_print (1.2.0)
    axiom-types (0.1.1)
      descendants_tracker (~> 0.0.4)
      ice_nine (~> 0.11.0)
      thread_safe (~> 0.3, >= 0.3.1)
    azure (0.7.5)
      addressable (~> 2.3)
      azure-core (~> 0.1)
      faraday (~> 0.9)
      faraday_middleware (~> 0.10)
      json (~> 1.8)
      mime-types (>= 1, < 3.0)
      nokogiri (~> 1.6)
      systemu (~> 2.6)
      thor (~> 0.19)
      uuid (~> 2.0)
    azure-core (0.1.2)
      faraday (~> 0.9)
      faraday_middleware (~> 0.10)
      nokogiri (~> 1.6)
    babosa (1.0.2)
    base32 (0.3.2)
    bcrypt (3.1.11)
    benchmark-ips (2.3.0)
    better_errors (1.0.1)
      coderay (>= 1.0.0)
      erubis (>= 2.6.6)
    binding_of_caller (0.7.2)
      debug_inspector (>= 0.0.1)
    bootstrap-sass (3.3.6)
      autoprefixer-rails (>= 5.2.1)
      sass (>= 3.3.4)
    brakeman (3.2.1)
      erubis (~> 2.6)
      haml (>= 3.0, < 5.0)
      highline (>= 1.6.20, < 2.0)
      ruby2ruby (~> 2.3.0)
      ruby_parser (~> 3.8.1)
      safe_yaml (>= 1.0)
      sass (~> 3.0)
      slim (>= 1.3.6, < 4.0)
      terminal-table (~> 1.4)
    browser (2.0.3)
    builder (3.2.2)
    bullet (5.0.0)
      activesupport (>= 3.0.0)
      uniform_notifier (~> 1.9.0)
    bundler-audit (0.5.0)
      bundler (~> 1.2)
      thor (~> 0.18)
    byebug (8.2.1)
    capybara (2.6.2)
      addressable
      mime-types (>= 1.16)
      nokogiri (>= 1.3.3)
      rack (>= 1.0.0)
      rack-test (>= 0.5.4)
      xpath (~> 2.0)
    capybara-screenshot (1.0.11)
      capybara (>= 1.0, < 3)
      launchy
    carrierwave (0.10.0)
      activemodel (>= 3.2.0)
      activesupport (>= 3.2.0)
      json (>= 1.7)
      mime-types (>= 1.16)
    cause (0.1)
    charlock_holmes (0.7.3)
    chunky_png (1.3.5)
    cliver (0.3.2)
    coderay (1.1.0)
    coercible (1.0.0)
      descendants_tracker (~> 0.0.1)
    coffee-rails (4.1.1)
      coffee-script (>= 2.2.0)
      railties (>= 4.0.0, < 5.1.x)
    coffee-script (2.4.1)
      coffee-script-source
      execjs
    coffee-script-source (1.10.0)
    colorize (0.7.7)
    concurrent-ruby (1.0.2)
    connection_pool (2.2.0)
    coveralls (0.8.13)
      json (~> 1.8)
      simplecov (~> 0.11.0)
      term-ansicolor (~> 1.3)
      thor (~> 0.19.1)
      tins (~> 1.6.0)
    crack (0.4.3)
      safe_yaml (~> 1.0.0)
    creole (0.5.0)
    css_parser (1.4.1)
      addressable
    d3_rails (3.5.11)
      railties (>= 3.1.0)
    daemons (1.2.3)
    database_cleaner (1.4.1)
    debug_inspector (0.0.2)
    debugger-ruby_core_source (1.3.8)
    default_value_for (3.0.1)
      activerecord (>= 3.2.0, < 5.0)
    descendants_tracker (0.0.4)
      thread_safe (~> 0.3, >= 0.3.1)
    devise (4.1.1)
      bcrypt (~> 3.0)
      orm_adapter (~> 0.1)
      railties (>= 4.1.0, < 5.1)
      responders
      warden (~> 1.2.3)
    devise-two-factor (3.0.0)
      activesupport
      attr_encrypted (>= 1.3, < 4, != 2)
      devise (~> 4.0)
      railties
      rotp (~> 2.0)
    diff-lcs (1.2.5)
    diffy (3.0.7)
    docile (1.1.5)
    doorkeeper (3.1.0)
      railties (>= 3.2)
    dropzonejs-rails (0.7.2)
      rails (> 3.1)
    email_reply_parser (0.5.8)
    email_spec (1.6.0)
      launchy (~> 2.1)
      mail (~> 2.2)
    encryptor (3.0.0)
    equalizer (0.0.11)
    erubis (2.7.0)
    escape_utils (1.1.1)
    eventmachine (1.0.8)
    excon (0.49.0)
    execjs (2.6.0)
    expression_parser (0.9.0)
    factory_girl (4.5.0)
      activesupport (>= 3.0.0)
    factory_girl_rails (4.6.0)
      factory_girl (~> 4.5.0)
      railties (>= 3.0.0)
    faraday (0.9.2)
      multipart-post (>= 1.2, < 3)
    faraday_middleware (0.10.0)
      faraday (>= 0.7.4, < 0.10)
    faraday_middleware-multi_json (0.0.6)
      faraday_middleware
      multi_json
    ffaker (2.0.0)
    ffi (1.9.10)
    flay (2.6.1)
      ruby_parser (~> 3.0)
      sexp_processor (~> 4.0)
    flog (4.3.2)
      ruby_parser (~> 3.1, > 3.1.0)
      sexp_processor (~> 4.4)
    flowdock (0.7.1)
      httparty (~> 0.7)
      multi_json
    fog-aws (0.9.2)
      fog-core (~> 1.27)
      fog-json (~> 1.0)
      fog-xml (~> 0.1)
      ipaddress (~> 0.8)
    fog-azure (0.0.2)
      azure (~> 0.6)
      fog-core (~> 1.27)
      fog-json (~> 1.0)
      fog-xml (~> 0.1)
    fog-core (1.40.0)
      builder
      excon (~> 0.49)
      formatador (~> 0.2)
    fog-google (0.3.2)
      fog-core
      fog-json
      fog-xml
    fog-json (1.0.2)
      fog-core (~> 1.0)
      multi_json (~> 1.10)
    fog-local (0.3.0)
      fog-core (~> 1.27)
    fog-openstack (0.1.6)
      fog-core (>= 1.39)
      fog-json (>= 1.0)
      ipaddress (>= 0.8)
    fog-xml (0.1.2)
      fog-core
      nokogiri (~> 1.5, >= 1.5.11)
    font-awesome-rails (4.6.1.0)
      railties (>= 3.2, < 5.1)
    foreman (0.78.0)
      thor (~> 0.19.1)
    formatador (0.2.5)
    fuubar (2.0.0)
      rspec (~> 3.0)
      ruby-progressbar (~> 1.4)
    gemnasium-gitlab-service (0.2.6)
      rugged (~> 0.21)
    gemojione (2.2.1)
      json
    get_process_mem (0.2.0)
    gherkin-ruby (0.3.2)
    github-linguist (4.7.6)
      charlock_holmes (~> 0.7.3)
      escape_utils (~> 1.1.0)
      mime-types (>= 1.19)
      rugged (>= 0.23.0b)
    github-markup (1.3.3)
    gitlab-flowdock-git-hook (1.0.1)
      flowdock (~> 0.7)
      gitlab-grit (>= 2.4.1)
      multi_json
    gitlab-grit (2.8.1)
      charlock_holmes (~> 0.6)
      diff-lcs (~> 1.1)
      mime-types (>= 1.16, < 3)
      posix-spawn (~> 0.3)
    gitlab_emoji (0.3.1)
      gemojione (~> 2.2, >= 2.2.1)
    gitlab_git (10.1.0)
      activesupport (~> 4.0)
      charlock_holmes (~> 0.7.3)
      github-linguist (~> 4.7.0)
      rugged (~> 0.24.0)
    gitlab_meta (7.0)
    gitlab_omniauth-ldap (1.2.1)
      net-ldap (~> 0.9)
      omniauth (~> 1.0)
      pyu-ruby-sasl (~> 0.0.3.1)
      rubyntlm (~> 0.3)
    globalid (0.3.6)
      activesupport (>= 4.1.0)
    gollum-grit_adapter (1.0.0)
      gitlab-grit (~> 2.7, >= 2.7.1)
    gollum-lib (4.1.0)
      github-markup (~> 1.3.3)
      gollum-grit_adapter (~> 1.0)
      nokogiri (~> 1.6.4)
      rouge (~> 1.9)
      sanitize (~> 2.1.0)
      stringex (~> 2.5.1)
    gollum-rugged_adapter (0.4.2)
      mime-types (>= 1.15)
      rugged (~> 0.24.0, >= 0.21.3)
    gon (6.0.1)
      actionpack (>= 3.0)
      json
      multi_json
      request_store (>= 1.0)
    grape (0.13.0)
      activesupport
      builder
      hashie (>= 2.1.0)
      multi_json (>= 1.3.2)
      multi_xml (>= 0.5.2)
      rack (>= 1.3.0)
      rack-accept
      rack-mount
      virtus (>= 1.0.0)
    grape-entity (0.4.8)
      activesupport
      multi_json (>= 1.3.2)
    haml (4.0.7)
      tilt
    haml-rails (0.9.0)
      actionpack (>= 4.0.1)
      activesupport (>= 4.0.1)
      haml (>= 4.0.6, < 5.0)
      html2haml (>= 1.0.1)
      railties (>= 4.0.1)
    hashie (3.4.3)
    health_check (1.5.1)
      rails (>= 2.3.0)
    highline (1.7.8)
    hipchat (1.5.2)
      httparty
      mimemagic
    html-pipeline (1.11.0)
      activesupport (>= 2)
      nokogiri (~> 1.4)
    html2haml (2.0.0)
      erubis (~> 2.7.0)
      haml (~> 4.0.0)
      nokogiri (~> 1.6.0)
      ruby_parser (~> 3.5)
    htmlentities (4.3.4)
    http_parser.rb (0.5.3)
    httparty (0.13.7)
      json (~> 1.8)
      multi_xml (>= 0.5.2)
    httpclient (2.7.0.1)
    i18n (0.7.0)
    ice_nine (0.11.1)
    influxdb (0.2.3)
      cause
      json
    ipaddress (0.8.3)
    jquery-atwho-rails (1.3.2)
    jquery-rails (4.1.1)
      rails-dom-testing (>= 1, < 3)
      railties (>= 4.2.0)
      thor (>= 0.14, < 2.0)
    jquery-turbolinks (2.1.0)
      railties (>= 3.1.0)
      turbolinks
    jquery-ui-rails (5.0.5)
      railties (>= 3.2.16)
    json (1.8.3)
    jwt (1.5.2)
    kaminari (0.17.0)
      actionpack (>= 3.0.0)
      activesupport (>= 3.0.0)
    kgio (2.10.0)
    knapsack (1.11.0)
      rake
      timecop (>= 0.1.0)
    launchy (2.4.3)
      addressable (~> 2.3)
    letter_opener (1.4.1)
      launchy (~> 2.2)
    letter_opener_web (1.3.0)
      actionmailer (>= 3.2)
      letter_opener (~> 1.0)
      railties (>= 3.2)
    license_finder (2.1.0)
      bundler
      httparty
      rubyzip
      thor
      xml-simple
    licensee (8.0.0)
      rugged (>= 0.24b)
    listen (3.0.5)
      rb-fsevent (>= 0.9.3)
      rb-inotify (>= 0.9)
    loofah (2.0.3)
      nokogiri (>= 1.5.9)
    macaddr (1.7.1)
      systemu (~> 2.6.2)
    mail (2.6.4)
      mime-types (>= 1.16, < 4)
    mail_room (0.7.0)
    method_source (0.8.2)
    mime-types (2.99.1)
    mimemagic (0.3.0)
    mini_portile2 (2.1.0)
    minitest (5.7.0)
    mousetrap-rails (1.4.6)
    multi_json (1.11.2)
    multi_xml (0.5.5)
    multipart-post (2.0.0)
    mysql2 (0.3.20)
    nested_form (0.3.2)
    net-ldap (0.12.1)
    net-ssh (3.0.1)
    newrelic_rpm (3.14.1.311)
    nokogiri (1.6.8)
      mini_portile2 (~> 2.1.0)
      pkg-config (~> 1.1.7)
    oauth (0.4.7)
    oauth2 (1.0.0)
      faraday (>= 0.8, < 0.10)
      jwt (~> 1.0)
      multi_json (~> 1.3)
      multi_xml (~> 0.5)
      rack (~> 1.2)
    octokit (4.3.0)
      sawyer (~> 0.7.0, >= 0.5.3)
    omniauth (1.3.1)
      hashie (>= 1.2, < 4)
      rack (>= 1.0, < 3)
    omniauth-auth0 (1.4.1)
      omniauth-oauth2 (~> 1.1)
    omniauth-azure-oauth2 (0.0.6)
      jwt (~> 1.0)
      omniauth (~> 1.0)
      omniauth-oauth2 (~> 1.1)
    omniauth-bitbucket (0.0.2)
      multi_json (~> 1.7)
      omniauth (~> 1.1)
      omniauth-oauth (~> 1.0)
    omniauth-cas3 (1.1.3)
      addressable (~> 2.3)
      nokogiri (~> 1.6.6)
      omniauth (~> 1.2)
    omniauth-facebook (3.0.0)
      omniauth-oauth2 (~> 1.2)
    omniauth-github (1.1.2)
      omniauth (~> 1.0)
      omniauth-oauth2 (~> 1.1)
    omniauth-gitlab (1.0.1)
      omniauth (~> 1.0)
      omniauth-oauth2 (~> 1.0)
    omniauth-google-oauth2 (0.2.10)
      addressable (~> 2.3)
      jwt (~> 1.0)
      multi_json (~> 1.3)
      omniauth (>= 1.1.1)
      omniauth-oauth2 (~> 1.3.1)
    omniauth-kerberos (0.3.0)
      omniauth-multipassword
      timfel-krb5-auth (~> 0.8)
    omniauth-multipassword (0.4.2)
      omniauth (~> 1.0)
    omniauth-oauth (1.1.0)
      oauth
      omniauth (~> 1.0)
    omniauth-oauth2 (1.3.1)
      oauth2 (~> 1.0)
      omniauth (~> 1.2)
    omniauth-saml (1.5.0)
      omniauth (~> 1.3)
      ruby-saml (~> 1.1, >= 1.1.1)
    omniauth-shibboleth (1.2.1)
      omniauth (>= 1.0.0)
    omniauth-twitter (1.2.1)
      json (~> 1.3)
      omniauth-oauth (~> 1.1)
    omniauth_crowd (2.2.3)
      activesupport
      nokogiri (>= 1.4.4)
      omniauth (~> 1.0)
    org-ruby (0.9.12)
      rubypants (~> 0.2)
    orm_adapter (0.5.0)
    paranoia (2.1.4)
      activerecord (~> 4.0)
    parser (2.3.1.0)
      ast (~> 2.2)
    pg (0.18.4)
    pkg-config (1.1.7)
    poltergeist (1.9.0)
      capybara (~> 2.1)
      cliver (~> 0.3.1)
      multi_json (~> 1.0)
      websocket-driver (>= 0.2.0)
    posix-spawn (0.3.11)
    powerpack (0.1.1)
    premailer (1.8.6)
      css_parser (>= 1.3.6)
      htmlentities (>= 4.0.0)
    premailer-rails (1.9.2)
      actionmailer (>= 3, < 6)
      premailer (~> 1.7, >= 1.7.9)
    pry (0.10.3)
      coderay (~> 1.1.0)
      method_source (~> 0.8.1)
      slop (~> 3.4)
    pry-rails (0.3.4)
      pry (>= 0.9.10)
    pyu-ruby-sasl (0.0.3.3)
    quiet_assets (1.0.3)
      railties (>= 3.1, < 5.0)
    rack (1.6.4)
    rack-accept (0.4.5)
      rack (>= 0.4)
    rack-attack (4.3.1)
      rack
    rack-cors (0.4.0)
    rack-mount (0.8.3)
      rack (>= 1.0.0)
    rack-oauth2 (1.2.1)
      activesupport (>= 2.3)
      attr_required (>= 0.0.5)
      httpclient (>= 2.4)
      multi_json (>= 1.3.6)
      rack (>= 1.1)
    rack-protection (1.5.3)
      rack
    rack-test (0.6.3)
      rack (>= 1.0)
    rails (4.2.6)
      actionmailer (= 4.2.6)
      actionpack (= 4.2.6)
      actionview (= 4.2.6)
      activejob (= 4.2.6)
      activemodel (= 4.2.6)
      activerecord (= 4.2.6)
      activesupport (= 4.2.6)
      bundler (>= 1.3.0, < 2.0)
      railties (= 4.2.6)
      sprockets-rails
    rails-deprecated_sanitizer (1.0.3)
      activesupport (>= 4.2.0.alpha)
    rails-dom-testing (1.0.7)
      activesupport (>= 4.2.0.beta, < 5.0)
      nokogiri (~> 1.6.0)
      rails-deprecated_sanitizer (>= 1.0.1)
    rails-html-sanitizer (1.0.3)
      loofah (~> 2.0)
    railties (4.2.6)
      actionpack (= 4.2.6)
      activesupport (= 4.2.6)
      rake (>= 0.8.7)
      thor (>= 0.18.1, < 2.0)
    rainbow (2.1.0)
    raindrops (0.15.0)
    rake (10.5.0)
    raphael-rails (2.1.2)
    rb-fsevent (0.9.6)
    rb-inotify (0.9.5)
      ffi (>= 0.5.0)
    rblineprof (0.3.6)
      debugger-ruby_core_source (~> 1.3)
    rdoc (3.12.2)
      json (~> 1.4)
    recaptcha (3.0.0)
      json
    redcarpet (3.3.3)
    redis (3.3.0)
    redis-actionpack (4.0.1)
      actionpack (~> 4)
      redis-rack (~> 1.5.0)
      redis-store (~> 1.1.0)
    redis-activesupport (4.1.5)
      activesupport (>= 3, < 5)
      redis-store (~> 1.1.0)
    redis-namespace (1.5.2)
      redis (~> 3.0, >= 3.0.4)
    redis-rack (1.5.0)
      rack (~> 1.5)
      redis-store (~> 1.1.0)
    redis-rails (4.0.0)
      redis-actionpack (~> 4)
      redis-activesupport (~> 4)
      redis-store (~> 1.1.0)
    redis-store (1.1.7)
      redis (>= 2.2)
    request_store (1.3.0)
    rerun (0.11.0)
      listen (~> 3.0)
    responders (2.1.1)
      railties (>= 4.2.0, < 5.1)
    rinku (1.7.3)
    rotp (2.1.2)
    rouge (1.11.0)
    rqrcode (0.7.0)
      chunky_png
    rqrcode-rails3 (0.1.7)
      rqrcode (>= 0.4.2)
    rspec (3.4.0)
      rspec-core (~> 3.4.0)
      rspec-expectations (~> 3.4.0)
      rspec-mocks (~> 3.4.0)
    rspec-core (3.4.4)
      rspec-support (~> 3.4.0)
    rspec-expectations (3.4.0)
      diff-lcs (>= 1.2.0, < 2.0)
      rspec-support (~> 3.4.0)
    rspec-mocks (3.4.1)
      diff-lcs (>= 1.2.0, < 2.0)
      rspec-support (~> 3.4.0)
    rspec-rails (3.4.2)
      actionpack (>= 3.0, < 4.3)
      activesupport (>= 3.0, < 4.3)
      railties (>= 3.0, < 4.3)
      rspec-core (~> 3.4.0)
      rspec-expectations (~> 3.4.0)
      rspec-mocks (~> 3.4.0)
      rspec-support (~> 3.4.0)
    rspec-retry (0.4.5)
      rspec-core
    rspec-support (3.4.1)
    rubocop (0.40.0)
      parser (>= 2.3.1.0, < 3.0)
      powerpack (~> 0.1)
      rainbow (>= 1.99.1, < 3.0)
      ruby-progressbar (~> 1.7)
      unicode-display_width (~> 1.0, >= 1.0.1)
    rubocop-rspec (1.5.0)
      rubocop (>= 0.40.0)
    ruby-fogbugz (0.2.1)
      crack (~> 0.4)
    ruby-progressbar (1.8.1)
    ruby-saml (1.1.2)
      nokogiri (>= 1.5.10)
      uuid (~> 2.3)
    ruby2ruby (2.3.0)
      ruby_parser (~> 3.1)
      sexp_processor (~> 4.0)
    ruby_parser (3.8.1)
      sexp_processor (~> 4.1)
    rubyntlm (0.5.2)
    rubypants (0.2.0)
    rubyzip (1.2.0)
    rufus-scheduler (3.1.10)
    rugged (0.24.0)
    safe_yaml (1.0.4)
    sanitize (2.1.0)
      nokogiri (>= 1.4.4)
    sass (3.4.21)
    sass-rails (5.0.4)
      railties (>= 4.0.0, < 5.0)
      sass (~> 3.1)
      sprockets (>= 2.8, < 4.0)
      sprockets-rails (>= 2.0, < 4.0)
      tilt (>= 1.1, < 3)
    sawyer (0.7.0)
      addressable (>= 2.3.5, < 2.5)
      faraday (~> 0.8, < 0.10)
    scss_lint (0.47.1)
      rake (>= 0.9, < 11)
      sass (~> 3.4.15)
    sdoc (0.3.20)
      json (>= 1.1.3)
      rdoc (~> 3.10)
    seed-fu (2.3.5)
      activerecord (>= 3.1, < 4.3)
      activesupport (>= 3.1, < 4.3)
    select2-rails (3.5.9.3)
      thor (~> 0.14)
    sentry-raven (0.15.6)
      faraday (>= 0.7.6)
    settingslogic (2.0.9)
    sexp_processor (4.7.0)
    sham_rack (1.3.6)
      rack
    shoulda-matchers (2.8.0)
      activesupport (>= 3.0.0)
    sidekiq (4.1.2)
      concurrent-ruby (~> 1.0)
      connection_pool (~> 2.2, >= 2.2.0)
      redis (~> 3.2, >= 3.2.1)
    sidekiq-cron (0.4.0)
      redis-namespace (>= 1.5.2)
      rufus-scheduler (>= 2.0.24)
      sidekiq (>= 4.0.0)
    simple_oauth (0.1.9)
    simplecov (0.11.2)
      docile (~> 1.1.0)
      json (~> 1.8)
      simplecov-html (~> 0.10.0)
    simplecov-html (0.10.0)
    sinatra (1.4.6)
      rack (~> 1.4)
      rack-protection (~> 1.4)
      tilt (>= 1.3, < 3)
    six (0.2.0)
    slack-notifier (1.2.1)
    slim (3.0.6)
      temple (~> 0.7.3)
      tilt (>= 1.3.3, < 2.1)
    slop (3.6.0)
    spinach (0.8.10)
      colorize
      gherkin-ruby (>= 0.3.2)
      json
    spinach-rails (0.2.1)
      capybara (>= 2.0.0)
      railties (>= 3)
      spinach (>= 0.4)
    spinach-rerun-reporter (0.0.2)
      spinach (~> 0.8)
    spring (1.7.1)
    spring-commands-rspec (1.0.4)
      spring (>= 0.9.1)
    spring-commands-spinach (1.1.0)
      spring (>= 0.9.1)
    spring-commands-teaspoon (0.0.2)
      spring (>= 0.9.1)
    sprockets (3.6.0)
      concurrent-ruby (~> 1.0)
      rack (> 1, < 3)
    sprockets-rails (3.0.4)
      actionpack (>= 4.0)
      activesupport (>= 4.0)
      sprockets (>= 3.0.0)
    state_machines (0.4.0)
    state_machines-activemodel (0.4.0)
      activemodel (>= 4.1, < 5.1)
      state_machines (>= 0.4.0)
    state_machines-activerecord (0.4.0)
      activerecord (>= 4.1, < 5.1)
      state_machines-activemodel (>= 0.3.0)
    stringex (2.5.2)
    systemu (2.6.5)
    task_list (1.0.2)
      html-pipeline
    teaspoon (1.1.5)
      railties (>= 3.2.5, < 6)
    teaspoon-jasmine (2.2.0)
      teaspoon (>= 1.0.0)
    temple (0.7.6)
    term-ansicolor (1.3.2)
      tins (~> 1.0)
    terminal-table (1.5.2)
    test_after_commit (0.4.2)
      activerecord (>= 3.2)
    thin (1.6.4)
      daemons (~> 1.0, >= 1.0.9)
      eventmachine (~> 1.0, >= 1.0.4)
      rack (~> 1.0)
    thor (0.19.1)
    thread_safe (0.3.5)
    tilt (2.0.2)
    timecop (0.8.1)
    timfel-krb5-auth (0.8.3)
    tinder (1.10.1)
      eventmachine (~> 1.0)
      faraday (~> 0.9.0)
      faraday_middleware (~> 0.9)
      hashie (>= 1.0)
      json (~> 1.8.0)
      mime-types
      multi_json (~> 1.7)
      twitter-stream (~> 0.1)
    tins (1.6.0)
    turbolinks (2.5.3)
      coffee-rails
    twitter-stream (0.1.16)
      eventmachine (>= 0.12.8)
      http_parser.rb (~> 0.5.1)
      simple_oauth (~> 0.1.4)
    tzinfo (1.2.2)
      thread_safe (~> 0.1)
    u2f (0.2.1)
    uglifier (2.7.2)
      execjs (>= 0.3.0)
      json (>= 1.8.0)
    underscore-rails (1.8.3)
    unf (0.1.4)
      unf_ext
    unf_ext (0.0.7.2)
    unicode-display_width (1.0.5)
    unicorn (4.9.0)
      kgio (~> 2.6)
      rack
      raindrops (~> 0.7)
    unicorn-worker-killer (0.4.4)
      get_process_mem (~> 0)
      unicorn (>= 4, < 6)
    uniform_notifier (1.9.0)
    uuid (2.3.8)
      macaddr (~> 1.0)
    version_sorter (2.0.0)
    virtus (1.0.5)
      axiom-types (~> 0.1)
      coercible (~> 1.0)
      descendants_tracker (~> 0.0, >= 0.0.3)
      equalizer (~> 0.0, >= 0.0.9)
    warden (1.2.6)
      rack (>= 1.0)
    web-console (2.3.0)
      activemodel (>= 4.0)
      binding_of_caller (>= 0.7.2)
      railties (>= 4.0)
      sprockets-rails (>= 2.0, < 4.0)
    webmock (1.21.0)
      addressable (>= 2.3.6)
      crack (>= 0.3.2)
    websocket-driver (0.6.3)
      websocket-extensions (>= 0.1.0)
    websocket-extensions (0.1.2)
    wikicloth (0.8.1)
      builder
      expression_parser
      rinku
    xml-simple (1.1.5)
    xpath (2.0.0)
      nokogiri (~> 1.3)

PLATFORMS
  ruby

DEPENDENCIES
  RedCloth (~> 4.2.9)
  ace-rails-ap (~> 4.0.2)
  activerecord-session_store (~> 1.0.0)
  acts-as-taggable-on (~> 3.4)
  addressable (~> 2.3.8)
  after_commit_queue
  akismet (~> 2.0)
  allocations (~> 1.0)
  asana (~> 0.4.0)
  asciidoctor (~> 1.5.2)
  attr_encrypted (~> 3.0.0)
  awesome_print (~> 1.2.0)
  babosa (~> 1.0.2)
  base32 (~> 0.3.0)
  benchmark-ips
  better_errors (~> 1.0.1)
  binding_of_caller (~> 0.7.2)
  bootstrap-sass (~> 3.3.0)
  brakeman (~> 3.2.0)
  browser (~> 2.0.3)
  bullet
  bundler-audit
  byebug
  capybara (~> 2.6.2)
  capybara-screenshot (~> 1.0.0)
  carrierwave (~> 0.10.0)
  charlock_holmes (~> 0.7.3)
  coffee-rails (~> 4.1.0)
  connection_pool (~> 2.0)
  coveralls (~> 0.8.2)
  creole (~> 0.5.0)
  d3_rails (~> 3.5.0)
  database_cleaner (~> 1.4.0)
  default_value_for (~> 3.0.0)
  devise (~> 4.0)
  devise-two-factor (~> 3.0.0)
  diffy (~> 3.0.3)
  doorkeeper (~> 3.1)
  dropzonejs-rails (~> 0.7.1)
  email_reply_parser (~> 0.5.8)
  email_spec (~> 1.6.0)
  factory_girl_rails (~> 4.6.0)
  ffaker (~> 2.0.0)
  flay
  flog
<<<<<<< HEAD
  fog (~> 1.36.0)
  font-awesome-rails (~> 4.6.1)
=======
  fog-aws (~> 0.9)
  fog-azure (~> 0.0)
  fog-core (~> 1.40)
  fog-google (~> 0.3)
  fog-local (~> 0.3)
  fog-openstack (~> 0.1)
  font-awesome-rails (~> 4.2)
>>>>>>> 6f0c5033
  foreman
  fuubar (~> 2.0.0)
  gemnasium-gitlab-service (~> 0.2)
  github-linguist (~> 4.7.0)
  github-markup (~> 1.3.1)
  gitlab-flowdock-git-hook (~> 1.0.1)
  gitlab_emoji (~> 0.3.0)
  gitlab_git (~> 10.0)
  gitlab_meta (= 7.0)
  gitlab_omniauth-ldap (~> 1.2.1)
  gollum-lib (~> 4.1.0)
  gollum-rugged_adapter (~> 0.4.2)
  gon (~> 6.0.1)
  grape (~> 0.13.0)
  grape-entity (~> 0.4.2)
  haml-rails (~> 0.9.0)
  health_check (~> 1.5.1)
  hipchat (~> 1.5.0)
  html-pipeline (~> 1.11.0)
  httparty (~> 0.13.3)
  influxdb (~> 0.2)
  jquery-atwho-rails (~> 1.3.2)
  jquery-rails (~> 4.1.0)
  jquery-turbolinks (~> 2.1.0)
  jquery-ui-rails (~> 5.0.0)
  jwt
  kaminari (~> 0.17.0)
  knapsack
  letter_opener_web (~> 1.3.0)
  license_finder
  licensee (~> 8.0.0)
  loofah (~> 2.0.3)
  mail_room (~> 0.7)
  method_source (~> 0.8)
  minitest (~> 5.7.0)
  mousetrap-rails (~> 1.4.6)
  mysql2 (~> 0.3.16)
  nested_form (~> 0.3.2)
  net-ssh (~> 3.0.1)
  newrelic_rpm (~> 3.14)
  nokogiri (~> 1.6.7, >= 1.6.7.2)
  oauth2 (~> 1.0.0)
  octokit (~> 4.3.0)
  omniauth (~> 1.3.1)
  omniauth-auth0 (~> 1.4.1)
  omniauth-azure-oauth2 (~> 0.0.6)
  omniauth-bitbucket (~> 0.0.2)
  omniauth-cas3 (~> 1.1.2)
  omniauth-facebook (~> 3.0.0)
  omniauth-github (~> 1.1.1)
  omniauth-gitlab (~> 1.0.0)
  omniauth-google-oauth2 (~> 0.2.0)
  omniauth-kerberos (~> 0.3.0)
  omniauth-saml (~> 1.5.0)
  omniauth-shibboleth (~> 1.2.0)
  omniauth-twitter (~> 1.2.0)
  omniauth_crowd (~> 2.2.0)
  org-ruby (~> 0.9.12)
  paranoia (~> 2.0)
  pg (~> 0.18.2)
  poltergeist (~> 1.9.0)
  premailer-rails (~> 1.9.0)
  pry-rails
  quiet_assets (~> 1.0.2)
  rack-attack (~> 4.3.1)
  rack-cors (~> 0.4.0)
  rack-oauth2 (~> 1.2.1)
  rails (= 4.2.6)
  rails-deprecated_sanitizer (~> 1.0.3)
  rainbow (~> 2.1.0)
  raphael-rails (~> 2.1.2)
  rblineprof
  rdoc (~> 3.6)
  recaptcha (~> 3.0)
  redcarpet (~> 3.3.3)
  redis (~> 3.2)
  redis-namespace
  redis-rails (~> 4.0.0)
  request_store (~> 1.3.0)
  rerun (~> 0.11.0)
  responders (~> 2.0)
  rouge (~> 1.11)
  rqrcode-rails3 (~> 0.1.7)
  rspec-rails (~> 3.4.0)
  rspec-retry
  rubocop (~> 0.40.0)
  rubocop-rspec (~> 1.5.0)
  ruby-fogbugz (~> 0.2.1)
  sanitize (~> 2.0)
  sass-rails (~> 5.0.0)
  scss_lint (~> 0.47.0)
  sdoc (~> 0.3.20)
  seed-fu (~> 2.3.5)
  select2-rails (~> 3.5.9)
  sentry-raven (~> 0.15)
  settingslogic (~> 2.0.9)
  sham_rack
  shoulda-matchers (~> 2.8.0)
  sidekiq (~> 4.0)
  sidekiq-cron (~> 0.4.0)
  simplecov (~> 0.11.0)
  sinatra (~> 1.4.4)
  six (~> 0.2.0)
  slack-notifier (~> 1.2.0)
  spinach-rails (~> 0.2.1)
  spinach-rerun-reporter (~> 0.0.2)
  spring (~> 1.7.0)
  spring-commands-rspec (~> 1.0.4)
  spring-commands-spinach (~> 1.1.0)
  spring-commands-teaspoon (~> 0.0.2)
  sprockets (~> 3.6.0)
  state_machines-activerecord (~> 0.4.0)
  task_list (~> 1.0.2)
  teaspoon (~> 1.1.0)
  teaspoon-jasmine (~> 2.2.0)
  test_after_commit (~> 0.4.2)
  thin (~> 1.6.1)
  tinder (~> 1.10.0)
  turbolinks (~> 2.5.0)
  u2f (~> 0.2.1)
  uglifier (~> 2.7.2)
  underscore-rails (~> 1.8.0)
  unf (~> 0.1.4)
  unicorn (~> 4.9.0)
  unicorn-worker-killer (~> 0.4.2)
  version_sorter (~> 2.0.0)
  virtus (~> 1.0.1)
  web-console (~> 2.0)
  webmock (~> 1.21.0)
  wikicloth (= 0.8.1)

BUNDLED WITH
   1.12.5<|MERGE_RESOLUTION|>--- conflicted
+++ resolved
@@ -253,7 +253,7 @@
     fog-xml (0.1.2)
       fog-core
       nokogiri (~> 1.5, >= 1.5.11)
-    font-awesome-rails (4.6.1.0)
+    font-awesome-rails (4.5.0.1)
       railties (>= 3.2, < 5.1)
     foreman (0.78.0)
       thor (~> 0.19.1)
@@ -875,10 +875,6 @@
   ffaker (~> 2.0.0)
   flay
   flog
-<<<<<<< HEAD
-  fog (~> 1.36.0)
-  font-awesome-rails (~> 4.6.1)
-=======
   fog-aws (~> 0.9)
   fog-azure (~> 0.0)
   fog-core (~> 1.40)
@@ -886,7 +882,6 @@
   fog-local (~> 0.3)
   fog-openstack (~> 0.1)
   font-awesome-rails (~> 4.2)
->>>>>>> 6f0c5033
   foreman
   fuubar (~> 2.0.0)
   gemnasium-gitlab-service (~> 0.2)
