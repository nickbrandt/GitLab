GEM
  remote: https://rubygems.org/
  specs:
    RedCloth (4.3.2)
    abstract_type (0.0.7)
    ace-rails-ap (4.1.2)
    actionmailer (4.2.10)
      actionpack (= 4.2.10)
      actionview (= 4.2.10)
      activejob (= 4.2.10)
      mail (~> 2.5, >= 2.5.4)
      rails-dom-testing (~> 1.0, >= 1.0.5)
    actionpack (4.2.10)
      actionview (= 4.2.10)
      activesupport (= 4.2.10)
      rack (~> 1.6)
      rack-test (~> 0.6.2)
      rails-dom-testing (~> 1.0, >= 1.0.5)
      rails-html-sanitizer (~> 1.0, >= 1.0.2)
    actionview (4.2.10)
      activesupport (= 4.2.10)
      builder (~> 3.1)
      erubis (~> 2.7.0)
      rails-dom-testing (~> 1.0, >= 1.0.5)
      rails-html-sanitizer (~> 1.0, >= 1.0.3)
    activejob (4.2.10)
      activesupport (= 4.2.10)
      globalid (>= 0.3.0)
    activemodel (4.2.10)
      activesupport (= 4.2.10)
      builder (~> 3.1)
    activerecord (4.2.10)
      activemodel (= 4.2.10)
      activesupport (= 4.2.10)
      arel (~> 6.0)
    activerecord_sane_schema_dumper (0.2)
      rails (>= 4, < 5)
    activesupport (4.2.10)
      i18n (~> 0.7)
      minitest (~> 5.1)
      thread_safe (~> 0.3, >= 0.3.4)
      tzinfo (~> 1.1)
    acts-as-taggable-on (5.0.0)
      activerecord (>= 4.2.8)
    adamantium (0.2.0)
      ice_nine (~> 0.11.0)
      memoizable (~> 0.4.0)
    addressable (2.5.2)
      public_suffix (>= 2.0.2, < 4.0)
    aes_key_wrap (1.0.1)
    akismet (2.0.0)
    arel (6.0.4)
    asana (0.6.0)
      faraday (~> 0.9)
      faraday_middleware (~> 0.9)
      faraday_middleware-multi_json (~> 0.0)
      oauth2 (~> 1.0)
    asciidoctor (1.5.6.2)
    asciidoctor-plantuml (0.0.8)
      asciidoctor (~> 1.5)
    asset_sync (2.4.0)
      activemodel (>= 4.1.0)
      fog-core
      mime-types (>= 2.99)
      unf
    ast (2.4.0)
    atomic (1.1.99)
    attr_encrypted (3.1.0)
      encryptor (~> 3.0.0)
    attr_required (1.0.0)
    awesome_print (1.8.0)
    aws-sdk (2.9.32)
      aws-sdk-resources (= 2.9.32)
    aws-sdk-core (2.9.32)
      aws-sigv4 (~> 1.0)
      jmespath (~> 1.0)
    aws-sdk-resources (2.9.32)
      aws-sdk-core (= 2.9.32)
    aws-sigv4 (1.0.0)
    axiom-types (0.1.1)
      descendants_tracker (~> 0.0.4)
      ice_nine (~> 0.11.0)
      thread_safe (~> 0.3, >= 0.3.1)
    babosa (1.0.2)
    base32 (0.3.2)
    batch-loader (1.2.1)
    bcrypt (3.1.12)
    bcrypt_pbkdf (1.0.0)
    benchmark-ips (2.3.0)
    better_errors (2.1.1)
      coderay (>= 1.0.0)
      erubis (>= 2.6.6)
      rack (>= 0.9.0)
    bindata (2.4.3)
    binding_of_caller (0.7.2)
      debug_inspector (>= 0.0.1)
    bootsnap (1.3.2)
      msgpack (~> 1.0)
    bootstrap_form (2.7.0)
    brakeman (4.2.1)
    browser (2.5.3)
    builder (3.2.3)
    bullet (5.5.1)
      activesupport (>= 3.0.0)
      uniform_notifier (~> 1.10.0)
    bundler-audit (0.5.0)
      bundler (~> 1.2)
      thor (~> 0.18)
    byebug (9.0.6)
    capybara (2.15.1)
      addressable
      mini_mime (>= 0.1.3)
      nokogiri (>= 1.3.3)
      rack (>= 1.0.0)
      rack-test (>= 0.5.4)
      xpath (~> 2.0)
    capybara-screenshot (1.0.14)
      capybara (>= 1.0, < 3)
      launchy
    carrierwave (1.2.3)
      activemodel (>= 4.0.0)
      activesupport (>= 4.0.0)
      mime-types (>= 1.16)
    cause (0.1)
    charlock_holmes (0.7.6)
    childprocess (0.9.0)
      ffi (~> 1.0, >= 1.0.11)
    chronic (0.10.2)
    chronic_duration (0.10.6)
      numerizer (~> 0.1.1)
    chunky_png (1.3.5)
    citrus (3.0.2)
    coderay (1.1.2)
    coercible (1.0.0)
      descendants_tracker (~> 0.0.1)
    commonmarker (0.17.13)
      ruby-enum (~> 0.5)
    concord (0.1.5)
      adamantium (~> 0.2.0)
      equalizer (~> 0.0.9)
    concurrent-ruby (1.0.5)
    concurrent-ruby-ext (1.0.5)
      concurrent-ruby (= 1.0.5)
    connection_pool (2.2.2)
    crack (0.4.3)
      safe_yaml (~> 1.0.0)
    crass (1.0.4)
    creole (0.5.0)
    css_parser (1.5.0)
      addressable
    daemons (1.2.6)
    database_cleaner (1.5.3)
    debug_inspector (0.0.2)
    debugger-ruby_core_source (1.3.8)
    deckar01-task_list (2.0.0)
      html-pipeline
    declarative (0.0.10)
    declarative-option (0.1.0)
    default_value_for (3.0.2)
      activerecord (>= 3.2.0, < 5.1)
    descendants_tracker (0.0.4)
      thread_safe (~> 0.3, >= 0.3.1)
    device_detector (1.0.0)
    devise (4.4.3)
      bcrypt (~> 3.0)
      orm_adapter (~> 0.1)
      railties (>= 4.1.0, < 6.0)
      responders
      warden (~> 1.2.3)
    devise-two-factor (3.0.0)
      activesupport
      attr_encrypted (>= 1.3, < 4, != 2)
      devise (~> 4.0)
      railties
      rotp (~> 2.0)
    diff-lcs (1.3)
    diffy (3.1.0)
    docile (1.1.5)
    domain_name (0.5.20180417)
      unf (>= 0.0.5, < 1.0.0)
    doorkeeper (4.3.2)
      railties (>= 4.2)
    doorkeeper-openid_connect (1.5.0)
      doorkeeper (~> 4.3)
      json-jwt (~> 1.6)
    ed25519 (1.2.4)
    elasticsearch (5.0.3)
      elasticsearch-api (= 5.0.3)
      elasticsearch-transport (= 5.0.3)
    elasticsearch-api (5.0.3)
      multi_json
    elasticsearch-model (0.1.9)
      activesupport (> 3)
      elasticsearch (> 0.4)
      hashie
    elasticsearch-rails (0.1.9)
    elasticsearch-transport (5.0.3)
      faraday
      multi_json
    email_reply_trimmer (0.1.6)
    email_spec (2.2.0)
      htmlentities (~> 4.3.3)
      launchy (~> 2.1)
      mail (~> 2.7)
    encryptor (3.0.0)
    equalizer (0.0.11)
    erubis (2.7.0)
    escape_utils (1.1.1)
    et-orbi (1.0.3)
      tzinfo
    eventmachine (1.2.7)
    excon (0.62.0)
    execjs (2.6.0)
    expression_parser (0.9.0)
    factory_bot (4.8.2)
      activesupport (>= 3.0.0)
    factory_bot_rails (4.8.2)
      factory_bot (~> 4.8.2)
      railties (>= 3.0.0)
    faraday (0.12.2)
      multipart-post (>= 1.2, < 3)
    faraday_middleware (0.12.2)
      faraday (>= 0.7.4, < 1.0)
    faraday_middleware-aws-signers-v4 (0.1.7)
      aws-sdk-resources (~> 2)
      faraday (~> 0.9)
    faraday_middleware-multi_json (0.0.6)
      faraday_middleware
      multi_json
    fast_blank (1.0.0)
    fast_gettext (1.6.0)
    ffaker (2.4.0)
    ffi (1.9.25)
    flipper (0.13.0)
    flipper-active_record (0.13.0)
      activerecord (>= 3.2, < 6)
      flipper (~> 0.13.0)
    flipper-active_support_cache_store (0.13.0)
      activesupport (>= 3.2, < 6)
      flipper (~> 0.13.0)
    flowdock (0.7.1)
      httparty (~> 0.7)
      multi_json
    fog-aliyun (0.2.0)
      fog-core (~> 1.27)
      fog-json (~> 1.0)
      ipaddress (~> 0.8)
      xml-simple (~> 1.1)
    fog-aws (2.0.1)
      fog-core (~> 1.38)
      fog-json (~> 1.0)
      fog-xml (~> 0.1)
      ipaddress (~> 0.8)
    fog-core (1.45.0)
      builder
      excon (~> 0.58)
      formatador (~> 0.2)
    fog-google (1.7.1)
      fog-core
      fog-json
      fog-xml
      google-api-client (~> 0.23.0)
    fog-json (1.0.2)
      fog-core (~> 1.0)
      multi_json (~> 1.10)
    fog-local (0.3.1)
      fog-core (~> 1.27)
    fog-openstack (0.1.21)
      fog-core (>= 1.40)
      fog-json (>= 1.0)
      ipaddress (>= 0.8)
    fog-rackspace (0.1.1)
      fog-core (>= 1.35)
      fog-json (>= 1.0)
      fog-xml (>= 0.1)
      ipaddress (>= 0.8)
    fog-xml (0.1.3)
      fog-core
      nokogiri (>= 1.5.11, < 2.0.0)
    font-awesome-rails (4.7.0.1)
      railties (>= 3.2, < 5.1)
    foreman (0.84.0)
      thor (~> 0.19.1)
    formatador (0.2.5)
    fuubar (2.2.0)
      rspec-core (~> 3.0)
      ruby-progressbar (~> 1.4)
    gemojione (3.3.0)
      json
    get_process_mem (0.2.0)
    gettext (3.2.9)
      locale (>= 2.0.5)
      text (>= 1.3.0)
    gettext_i18n_rails (1.8.0)
      fast_gettext (>= 0.9.0)
    gettext_i18n_rails_js (1.3.0)
      gettext (>= 3.0.2)
      gettext_i18n_rails (>= 0.7.1)
      po_to_json (>= 1.0.0)
      rails (>= 3.2.0)
    gitaly-proto (0.118.1)
      google-protobuf (~> 3.1)
      grpc (~> 1.10)
    github-linguist (5.3.3)
      charlock_holmes (~> 0.7.5)
      escape_utils (~> 1.1.0)
      mime-types (>= 1.19)
      rugged (>= 0.25.1)
    github-markup (1.7.0)
    gitlab-flowdock-git-hook (1.0.1)
      flowdock (~> 0.7)
      gitlab-grit (>= 2.4.1)
      multi_json
    gitlab-gollum-lib (4.2.7.5)
      gemojione (~> 3.2)
      github-markup (~> 1.6)
      gollum-grit_adapter (~> 1.0)
      nokogiri (>= 1.6.1, < 2.0)
      rouge (~> 3.1)
      sanitize (~> 4.6.4)
      stringex (~> 2.6)
    gitlab-grit (2.8.2)
      charlock_holmes (~> 0.6)
      diff-lcs (~> 1.1)
      mime-types (>= 1.16)
      posix-spawn (~> 0.3)
    gitlab-license (1.0.0)
    gitlab-markup (1.6.4)
    gitlab-sidekiq-fetcher (0.3.0)
      sidekiq (~> 5)
    gitlab-styles (2.4.1)
      rubocop (~> 0.54.0)
      rubocop-gitlab-security (~> 0.1.0)
      rubocop-rspec (~> 1.19)
    gitlab_omniauth-ldap (2.0.4)
      net-ldap (~> 0.16)
      omniauth (~> 1.3)
      pyu-ruby-sasl (>= 0.0.3.3, < 0.1)
      rubyntlm (~> 0.5)
    globalid (0.4.1)
      activesupport (>= 4.2.0)
    gollum-grit_adapter (1.0.1)
      gitlab-grit (~> 2.7, >= 2.7.1)
    gon (6.2.0)
      actionpack (>= 3.0)
      multi_json
      request_store (>= 1.0)
    google-api-client (0.23.4)
      addressable (~> 2.5, >= 2.5.1)
      googleauth (>= 0.5, < 0.7.0)
      httpclient (>= 2.8.1, < 3.0)
      mime-types (~> 3.0)
      representable (~> 3.0)
      retriable (>= 2.0, < 4.0)
    google-protobuf (3.5.1)
    googleapis-common-protos-types (1.0.1)
      google-protobuf (~> 3.0)
    googleauth (0.6.2)
      faraday (~> 0.12)
      jwt (>= 1.4, < 3.0)
      logging (~> 2.0)
      memoist (~> 0.12)
      multi_json (~> 1.11)
      os (~> 0.9)
      signet (~> 0.7)
    gpgme (2.0.13)
      mini_portile2 (~> 2.1)
    grape (1.1.0)
      activesupport
      builder
      mustermann-grape (~> 1.0.0)
      rack (>= 1.3.0)
      rack-accept
      virtus (>= 1.0.0)
    grape-entity (0.7.1)
      activesupport (>= 4.0)
      multi_json (>= 1.3.2)
    grape-path-helpers (1.0.6)
      activesupport (>= 4, < 5.1)
      grape (~> 1.0)
      rake (~> 12)
    grape_logging (1.7.0)
      grape
    graphiql-rails (1.4.10)
      railties
      sprockets-rails
    graphql (1.8.1)
    grpc (1.11.0)
      google-protobuf (~> 3.1)
      googleapis-common-protos-types (~> 1.0.0)
      googleauth (>= 0.5.1, < 0.7)
    gssapi (1.2.0)
      ffi (>= 1.0.1)
    haml (5.0.4)
      temple (>= 0.8.0)
      tilt
    haml_lint (0.26.0)
      haml (>= 4.0, < 5.1)
      rainbow
      rake (>= 10, < 13)
      rubocop (>= 0.49.0)
      sysexits (~> 1.1)
    hamlit (2.8.8)
      temple (>= 0.8.0)
      thor
      tilt
    hangouts-chat (0.0.5)
    hashdiff (0.3.4)
    hashie (3.5.7)
    hashie-forbidden_attributes (0.1.1)
      hashie (>= 3.0)
    health_check (2.6.0)
      rails (>= 4.0)
    hipchat (1.5.2)
      httparty
      mimemagic
    html-pipeline (2.8.4)
      activesupport (>= 2)
      nokogiri (>= 1.4)
    html2text (0.2.0)
      nokogiri (~> 1.6)
    htmlentities (4.3.4)
    http (2.2.2)
      addressable (~> 2.3)
      http-cookie (~> 1.0)
      http-form_data (~> 1.0.1)
      http_parser.rb (~> 0.6.0)
    http-cookie (1.0.3)
      domain_name (~> 0.5)
    http-form_data (1.0.3)
    http_parser.rb (0.6.0)
    httparty (0.13.7)
      json (~> 1.8)
      multi_xml (>= 0.5.2)
    httpclient (2.8.3)
    i18n (0.9.5)
      concurrent-ruby (~> 1.0)
    icalendar (2.4.1)
    ice_nine (0.11.2)
    influxdb (0.2.3)
      cause
      json
    ipaddress (0.8.3)
    jira-ruby (1.4.1)
      activesupport
      multipart-post
      oauth (~> 0.5, >= 0.5.0)
    jmespath (1.3.1)
    jquery-atwho-rails (1.3.2)
    js_regex (2.2.1)
      regexp_parser (>= 0.4.11, <= 0.5.0)
    json (1.8.6)
    json-jwt (1.9.4)
      activesupport
      aes_key_wrap
      bindata
    json-schema (2.8.0)
      addressable (>= 2.4)
    jwt (1.5.6)
    kaminari (1.0.1)
      activesupport (>= 4.1.0)
      kaminari-actionview (= 1.0.1)
      kaminari-activerecord (= 1.0.1)
      kaminari-core (= 1.0.1)
    kaminari-actionview (1.0.1)
      actionview
      kaminari-core (= 1.0.1)
    kaminari-activerecord (1.0.1)
      activerecord
      kaminari-core (= 1.0.1)
    kaminari-core (1.0.1)
    kgio (2.10.0)
    knapsack (1.16.0)
      rake
    kubeclient (3.1.0)
      http (~> 2.2.2)
      recursive-open-struct (~> 1.0, >= 1.0.4)
      rest-client (~> 2.0)
    launchy (2.4.3)
      addressable (~> 2.3)
    letter_opener (1.4.1)
      launchy (~> 2.2)
    letter_opener_web (1.3.0)
      actionmailer (>= 3.2)
      letter_opener (~> 1.0)
      railties (>= 3.2)
    license_finder (5.4.0)
      bundler
      rubyzip
      thor
      toml (= 0.2.0)
      with_env (= 1.1.0)
      xml-simple
    licensee (8.9.2)
      rugged (~> 0.24)
    little-plugger (1.1.4)
    locale (2.1.2)
    logging (2.2.2)
      little-plugger (~> 1.1)
      multi_json (~> 1.10)
    lograge (0.10.0)
      actionpack (>= 4)
      activesupport (>= 4)
      railties (>= 4)
      request_store (~> 1.0)
    loofah (2.2.2)
      crass (~> 1.0.2)
      nokogiri (>= 1.5.9)
    mail (2.7.0)
      mini_mime (>= 0.1.1)
    mail_room (0.9.1)
    memoist (0.16.0)
    memoizable (0.4.2)
      thread_safe (~> 0.3, >= 0.3.1)
    method_source (0.9.0)
    mime-types (3.1)
      mime-types-data (~> 3.2015)
    mime-types-data (3.2016.0521)
    mimemagic (0.3.0)
    mini_magick (4.8.0)
    mini_mime (1.0.1)
    mini_portile2 (2.3.0)
    minitest (5.7.0)
    mousetrap-rails (1.4.6)
    msgpack (1.2.4)
    multi_json (1.13.1)
    multi_xml (0.6.0)
    multipart-post (2.0.0)
    mustermann (1.0.3)
    mustermann-grape (1.0.0)
      mustermann (~> 1.0.0)
    mysql2 (0.4.10)
    net-ldap (0.16.0)
    net-ntp (2.1.3)
    net-ssh (5.0.1)
    netrc (0.11.0)
    nokogiri (1.8.4)
      mini_portile2 (~> 2.3.0)
    nokogumbo (1.5.0)
      nokogiri
    numerizer (0.1.1)
    oauth (0.5.4)
    oauth2 (1.4.0)
      faraday (>= 0.8, < 0.13)
      jwt (~> 1.0)
      multi_json (~> 1.3)
      multi_xml (~> 0.5)
      rack (>= 1.2, < 3)
    octokit (4.9.0)
      sawyer (~> 0.8.0, >= 0.5.3)
    omniauth (1.8.1)
      hashie (>= 3.4.6, < 3.6.0)
      rack (>= 1.6.2, < 3)
    omniauth-auth0 (2.0.0)
      omniauth-oauth2 (~> 1.4)
    omniauth-authentiq (0.3.3)
      jwt (>= 1.5)
      omniauth-oauth2 (>= 1.5)
    omniauth-azure-oauth2 (0.0.9)
      jwt (~> 1.0)
      omniauth (~> 1.0)
      omniauth-oauth2 (~> 1.4)
    omniauth-cas3 (1.1.4)
      addressable (~> 2.3)
      nokogiri (~> 1.7, >= 1.7.1)
      omniauth (~> 1.2)
    omniauth-facebook (4.0.0)
      omniauth-oauth2 (~> 1.2)
    omniauth-github (1.3.0)
      omniauth (~> 1.5)
      omniauth-oauth2 (>= 1.4.0, < 2.0)
    omniauth-gitlab (1.0.3)
      omniauth (~> 1.0)
      omniauth-oauth2 (~> 1.0)
    omniauth-google-oauth2 (0.5.3)
      jwt (>= 1.5)
      omniauth (>= 1.1.1)
      omniauth-oauth2 (>= 1.5)
    omniauth-kerberos (0.3.0)
      omniauth-multipassword
      timfel-krb5-auth (~> 0.8)
    omniauth-multipassword (0.4.2)
      omniauth (~> 1.0)
    omniauth-oauth (1.1.0)
      oauth
      omniauth (~> 1.0)
    omniauth-oauth2 (1.5.0)
      oauth2 (~> 1.1)
      omniauth (~> 1.2)
    omniauth-oauth2-generic (0.2.2)
      omniauth-oauth2 (~> 1.0)
    omniauth-saml (1.10.0)
      omniauth (~> 1.3, >= 1.3.2)
      ruby-saml (~> 1.7)
    omniauth-shibboleth (1.3.0)
      omniauth (>= 1.0.0)
    omniauth-twitter (1.4.0)
      omniauth-oauth (~> 1.1)
      rack
    omniauth_crowd (2.2.3)
      activesupport
      nokogiri (>= 1.4.4)
      omniauth (~> 1.0)
    org-ruby (0.9.12)
      rubypants (~> 0.2)
    orm_adapter (0.5.0)
    os (0.9.6)
    parallel (1.12.1)
    parser (2.5.1.0)
      ast (~> 2.4.0)
    parslet (1.8.2)
    peek (1.0.1)
      concurrent-ruby (>= 0.9.0)
      concurrent-ruby-ext (>= 0.9.0)
      railties (>= 4.0.0)
    peek-gc (0.0.2)
      peek
    peek-mysql2 (1.1.0)
      atomic (>= 1.0.0)
      mysql2
      peek
    peek-pg (1.3.0)
      concurrent-ruby
      concurrent-ruby-ext
      peek
      pg
    peek-rblineprof (0.2.0)
      peek
      rblineprof
    peek-redis (1.2.0)
      atomic (>= 1.0.0)
      peek
      redis
    pg (0.18.4)
    po_to_json (1.0.1)
      json (>= 1.6.0)
    posix-spawn (0.3.13)
    powerpack (0.1.1)
    premailer (1.10.4)
      addressable
      css_parser (>= 1.4.10)
      htmlentities (>= 4.0.0)
    premailer-rails (1.9.7)
      actionmailer (>= 3, < 6)
      premailer (~> 1.7, >= 1.7.9)
    proc_to_ast (0.1.0)
      coderay
      parser
      unparser
    procto (0.0.3)
    prometheus-client-mmap (0.9.4)
    pry (0.11.3)
      coderay (~> 1.1.0)
      method_source (~> 0.9.0)
    pry-byebug (3.4.3)
      byebug (>= 9.0, < 9.1)
      pry (~> 0.10)
    pry-rails (0.3.6)
      pry (>= 0.10.4)
    public_suffix (3.0.3)
    pyu-ruby-sasl (0.0.3.3)
    rack (1.6.10)
    rack-accept (0.4.5)
      rack (>= 0.4)
    rack-attack (4.4.1)
      rack
    rack-cors (1.0.2)
    rack-oauth2 (1.2.3)
      activesupport (>= 2.3)
      attr_required (>= 0.0.5)
      httpclient (>= 2.4)
      multi_json (>= 1.3.6)
      rack (>= 1.1)
    rack-protection (2.0.3)
      rack
    rack-proxy (0.6.0)
      rack
    rack-test (0.6.3)
      rack (>= 1.0)
    rails (4.2.10)
      actionmailer (= 4.2.10)
      actionpack (= 4.2.10)
      actionview (= 4.2.10)
      activejob (= 4.2.10)
      activemodel (= 4.2.10)
      activerecord (= 4.2.10)
      activesupport (= 4.2.10)
      bundler (>= 1.3.0, < 2.0)
      railties (= 4.2.10)
      sprockets-rails
    rails-deprecated_sanitizer (1.0.3)
      activesupport (>= 4.2.0.alpha)
    rails-dom-testing (1.0.9)
      activesupport (>= 4.2.0, < 5.0)
      nokogiri (~> 1.6)
      rails-deprecated_sanitizer (>= 1.0.1)
    rails-html-sanitizer (1.0.4)
      loofah (~> 2.2, >= 2.2.2)
    rails-i18n (4.0.9)
      i18n (~> 0.7)
      railties (~> 4.0)
    railties (4.2.10)
      actionpack (= 4.2.10)
      activesupport (= 4.2.10)
      rake (>= 0.8.7)
      thor (>= 0.18.1, < 2.0)
    rainbow (3.0.0)
    raindrops (0.18.0)
    rake (12.3.1)
    rb-fsevent (0.10.2)
    rb-inotify (0.9.10)
      ffi (>= 0.5.0, < 2)
    rblineprof (0.3.6)
      debugger-ruby_core_source (~> 1.3)
    rbtrace (0.4.10)
      ffi (>= 1.0.6)
      msgpack (>= 0.4.3)
      trollop (>= 1.16.2)
    rdoc (6.0.4)
    re2 (1.1.1)
    recaptcha (3.0.0)
      json
    recursive-open-struct (1.1.0)
    redcarpet (3.4.0)
    redis (3.3.5)
    redis-actionpack (5.0.2)
      actionpack (>= 4.0, < 6)
      redis-rack (>= 1, < 3)
      redis-store (>= 1.1.0, < 2)
    redis-activesupport (5.0.4)
      activesupport (>= 3, < 6)
      redis-store (>= 1.3, < 2)
    redis-namespace (1.6.0)
      redis (>= 3.0.4)
    redis-rack (2.0.4)
      rack (>= 1.5, < 3)
      redis-store (>= 1.2, < 2)
    redis-rails (5.0.2)
      redis-actionpack (>= 5.0, < 6)
      redis-activesupport (>= 5.0, < 6)
      redis-store (>= 1.2, < 2)
    redis-store (1.4.1)
      redis (>= 2.2, < 5)
    regexp_parser (0.5.0)
    representable (3.0.4)
      declarative (< 0.1.0)
      declarative-option (< 0.2.0)
      uber (< 0.2.0)
    request_store (1.3.1)
    responders (2.4.0)
      actionpack (>= 4.2.0, < 5.3)
      railties (>= 4.2.0, < 5.3)
    rest-client (2.0.2)
      http-cookie (>= 1.0.2, < 2.0)
      mime-types (>= 1.16, < 4.0)
      netrc (~> 0.8)
    retriable (3.1.2)
    rinku (2.0.0)
    rotp (2.1.2)
    rouge (3.3.0)
    rqrcode (0.7.0)
      chunky_png
    rqrcode-rails3 (0.1.7)
      rqrcode (>= 0.4.2)
    rspec (3.7.0)
      rspec-core (~> 3.7.0)
      rspec-expectations (~> 3.7.0)
      rspec-mocks (~> 3.7.0)
    rspec-core (3.7.1)
      rspec-support (~> 3.7.0)
    rspec-expectations (3.7.0)
      diff-lcs (>= 1.2.0, < 2.0)
      rspec-support (~> 3.7.0)
    rspec-mocks (3.7.0)
      diff-lcs (>= 1.2.0, < 2.0)
      rspec-support (~> 3.7.0)
    rspec-parameterized (0.4.0)
      binding_of_caller
      parser
      proc_to_ast
      rspec (>= 2.13, < 4)
      unparser
    rspec-rails (3.7.2)
      actionpack (>= 3.0)
      activesupport (>= 3.0)
      railties (>= 3.0)
      rspec-core (~> 3.7.0)
      rspec-expectations (~> 3.7.0)
      rspec-mocks (~> 3.7.0)
      rspec-support (~> 3.7.0)
    rspec-retry (0.4.5)
      rspec-core
    rspec-set (0.1.3)
    rspec-support (3.7.1)
    rspec_junit_formatter (0.2.3)
      builder (< 4)
      rspec-core (>= 2, < 4, != 2.12.0)
    rspec_profiling (0.0.5)
      activerecord
      pg
      rails
      sqlite3
    rubocop (0.54.0)
      parallel (~> 1.10)
      parser (>= 2.5)
      powerpack (~> 0.1)
      rainbow (>= 2.2.2, < 4.0)
      ruby-progressbar (~> 1.7)
      unicode-display_width (~> 1.0, >= 1.0.1)
    rubocop-gitlab-security (0.1.1)
      rubocop (>= 0.51)
    rubocop-rspec (1.22.2)
      rubocop (>= 0.52.1)
    ruby-enum (0.7.2)
      i18n
    ruby-fogbugz (0.2.1)
      crack (~> 0.4)
    ruby-prof (0.17.0)
    ruby-progressbar (1.9.0)
    ruby-saml (1.7.2)
      nokogiri (>= 1.5.10)
    ruby_parser (3.9.0)
      sexp_processor (~> 4.1)
    rubyntlm (0.6.2)
    rubypants (0.2.0)
    rubyzip (1.2.2)
    rufus-scheduler (3.4.0)
      et-orbi (~> 1.0)
    rugged (0.27.4)
    safe_yaml (1.0.4)
    sanitize (4.6.6)
      crass (~> 1.0.2)
      nokogiri (>= 1.4.4)
      nokogumbo (~> 1.4)
    sass (3.5.5)
      sass-listen (~> 4.0.0)
    sass-listen (4.0.0)
      rb-fsevent (~> 0.9, >= 0.9.4)
      rb-inotify (~> 0.9, >= 0.9.7)
    sass-rails (5.0.6)
      railties (>= 4.0.0, < 6)
      sass (~> 3.1)
      sprockets (>= 2.8, < 4.0)
      sprockets-rails (>= 2.0, < 4.0)
      tilt (>= 1.1, < 3)
    sawyer (0.8.1)
      addressable (>= 2.3.5, < 2.6)
      faraday (~> 0.8, < 1.0)
    scss_lint (0.56.0)
      rake (>= 0.9, < 13)
      sass (~> 3.5.3)
    seed-fu (2.3.7)
      activerecord (>= 3.1)
      activesupport (>= 3.1)
    select2-rails (3.5.9.3)
      thor (~> 0.14)
    selenium-webdriver (3.12.0)
      childprocess (~> 0.5)
      rubyzip (~> 1.2)
    sentry-raven (2.7.2)
      faraday (>= 0.7.6, < 1.0)
    settingslogic (2.0.9)
    sexp_processor (4.9.0)
    sham_rack (1.3.6)
      rack
    shoulda-matchers (3.1.2)
      activesupport (>= 4.0.0)
    sidekiq (5.2.1)
      connection_pool (~> 2.2, >= 2.2.2)
      rack-protection (>= 1.5.0)
      redis (>= 3.3.5, < 5)
    sidekiq-cron (0.6.0)
      rufus-scheduler (>= 3.3.0)
      sidekiq (>= 4.2.1)
    signet (0.8.1)
      addressable (~> 2.3)
      faraday (~> 0.9)
      jwt (>= 1.5, < 3.0)
      multi_json (~> 1.10)
    simple_po_parser (1.1.2)
    simplecov (0.14.1)
      docile (~> 1.1.0)
      json (>= 1.8, < 3)
      simplecov-html (~> 0.10.0)
    simplecov-html (0.10.0)
    slack-notifier (1.5.1)
    spring (2.0.2)
      activesupport (>= 4.2)
    spring-commands-rspec (1.0.4)
      spring (>= 0.9.1)
    sprockets (3.7.2)
      concurrent-ruby (~> 1.0)
      rack (> 1, < 3)
    sprockets-rails (3.2.1)
      actionpack (>= 4.0)
      activesupport (>= 4.0)
      sprockets (>= 3.0.0)
    sqlite3 (1.3.13)
    sshkey (1.9.0)
    stackprof (0.2.10)
    state_machines (0.5.0)
    state_machines-activemodel (0.5.1)
      activemodel (>= 4.1, < 6.0)
      state_machines (>= 0.5.0)
    state_machines-activerecord (0.5.1)
      activerecord (>= 4.1, < 6.0)
      state_machines-activemodel (>= 0.5.0)
    stringex (2.8.4)
    sys-filesystem (1.1.6)
      ffi
    sysexits (1.2.0)
    temple (0.8.0)
    test-prof (0.2.5)
    test_after_commit (1.1.0)
      activerecord (>= 3.2)
    text (1.3.1)
    thin (1.7.2)
      daemons (~> 1.0, >= 1.0.9)
      eventmachine (~> 1.0, >= 1.0.4)
      rack (>= 1, < 3)
    thor (0.19.4)
    thread_safe (0.3.6)
    tilt (2.0.8)
    timecop (0.8.1)
    timfel-krb5-auth (0.8.3)
    toml (0.2.0)
      parslet (~> 1.8.0)
    toml-rb (1.0.0)
      citrus (~> 3.0, > 3.0)
    trollop (2.1.3)
    truncato (0.7.10)
      htmlentities (~> 4.3.1)
      nokogiri (~> 1.8.0, >= 1.7.0)
    tzinfo (1.2.5)
      thread_safe (~> 0.1)
    u2f (0.2.1)
    uber (0.1.0)
    uglifier (2.7.2)
      execjs (>= 0.3.0)
      json (>= 1.8.0)
    unf (0.1.4)
      unf_ext
    unf_ext (0.0.7.5)
    unicode-display_width (1.3.2)
    unicorn (5.1.0)
      kgio (~> 2.6)
      raindrops (~> 0.7)
    unicorn-worker-killer (0.4.4)
      get_process_mem (~> 0)
      unicorn (>= 4, < 6)
    uniform_notifier (1.10.0)
    unparser (0.2.7)
      abstract_type (~> 0.0.7)
      adamantium (~> 0.2.0)
      concord (~> 0.1.5)
      diff-lcs (~> 1.3)
      equalizer (~> 0.0.9)
      parser (>= 2.3.1.2, < 2.6)
      procto (~> 0.0.2)
    validates_hostname (1.0.6)
      activerecord (>= 3.0)
      activesupport (>= 3.0)
    version_sorter (2.1.0)
    virtus (1.0.5)
      axiom-types (~> 0.1)
      coercible (~> 1.0)
      descendants_tracker (~> 0.0, >= 0.0.3)
      equalizer (~> 0.0, >= 0.0.9)
    vmstat (2.3.0)
    warden (1.2.7)
      rack (>= 1.0)
    webmock (2.3.2)
      addressable (>= 2.3.6)
      crack (>= 0.3.2)
      hashdiff
    webpack-rails (0.9.11)
      railties (>= 3.2.0)
    wikicloth (0.8.1)
      builder
      expression_parser
      rinku
    with_env (1.1.0)
    xml-simple (1.1.5)
    xpath (2.1.0)
      nokogiri (~> 1.3)

PLATFORMS
  ruby

DEPENDENCIES
  RedCloth (~> 4.3.2)
  ace-rails-ap (~> 4.1.0)
  activerecord_sane_schema_dumper (= 0.2)
  acts-as-taggable-on (~> 5.0)
  addressable (~> 2.5.2)
  akismet (~> 2.0)
  asana (~> 0.6.0)
  asciidoctor (~> 1.5.6)
  asciidoctor-plantuml (= 0.0.8)
  asset_sync (~> 2.4)
  attr_encrypted (~> 3.1.0)
  awesome_print
  aws-sdk
  babosa (~> 1.0.2)
  base32 (~> 0.3.0)
  batch-loader (~> 1.2.1)
  bcrypt_pbkdf (~> 1.0)
  benchmark-ips (~> 2.3.0)
  better_errors (~> 2.1.0)
  binding_of_caller (~> 0.7.2)
  bootsnap (~> 1.3)
  bootstrap_form (~> 2.7.0)
  brakeman (~> 4.2)
  browser (~> 2.5)
  bullet (~> 5.5.0)
  bundler-audit (~> 0.5.0)
  capybara (~> 2.15)
  capybara-screenshot (~> 1.0.0)
  carrierwave (= 1.2.3)
  charlock_holmes (~> 0.7.5)
  chronic (~> 0.10.2)
  chronic_duration (~> 0.10.6)
  commonmarker (~> 0.17)
  concurrent-ruby (~> 1.0.5)
  connection_pool (~> 2.0)
  creole (~> 0.5.0)
  database_cleaner (~> 1.5.0)
  deckar01-task_list (= 2.0.0)
  default_value_for (~> 3.0.0)
  device_detector
  devise (~> 4.4)
  devise-two-factor (~> 3.0.0)
  diffy (~> 3.1.0)
  doorkeeper (~> 4.3)
  doorkeeper-openid_connect (~> 1.5)
  ed25519 (~> 1.2)
  elasticsearch-api (= 5.0.3)
  elasticsearch-model (~> 0.1.9)
  elasticsearch-rails (~> 0.1.9)
  email_reply_trimmer (~> 0.1)
  email_spec (~> 2.2.0)
  factory_bot_rails (~> 4.8.2)
  faraday (~> 0.12)
  faraday_middleware-aws-signers-v4
  fast_blank
  ffaker (~> 2.4)
  flipper (~> 0.13.0)
  flipper-active_record (~> 0.13.0)
  flipper-active_support_cache_store (~> 0.13.0)
  fog-aliyun (~> 0.2.0)
  fog-aws (~> 2.0.1)
  fog-core (~> 1.44)
  fog-google (~> 1.7.1)
  fog-local (~> 0.3)
  fog-openstack (~> 0.1)
  fog-rackspace (~> 0.1.1)
  font-awesome-rails (~> 4.7)
  foreman (~> 0.84.0)
  fuubar (~> 2.2.0)
  gemojione (~> 3.3)
  gettext (~> 3.2.2)
  gettext_i18n_rails (~> 1.8.0)
  gettext_i18n_rails_js (~> 1.3)
  gitaly-proto (~> 0.118.1)
  github-linguist (~> 5.3.3)
  github-markup (~> 1.7.0)
  gitlab-flowdock-git-hook (~> 1.0.1)
  gitlab-gollum-lib (~> 4.2)
<<<<<<< HEAD
  gitlab-gollum-rugged_adapter (~> 0.4.4)
=======
>>>>>>> 111613a3
  gitlab-license (~> 1.0)
  gitlab-markup (~> 1.6.4)
  gitlab-sidekiq-fetcher
  gitlab-styles (~> 2.4)
  gitlab_omniauth-ldap (~> 2.0.4)
  gon (~> 6.2)
  google-api-client (~> 0.23)
  google-protobuf (= 3.5.1)
  gpgme
  grape (~> 1.1)
  grape-entity (~> 0.7.1)
  grape-path-helpers (~> 1.0)
  grape_logging (~> 1.7)
  graphiql-rails (~> 1.4.10)
  graphql (~> 1.8.0)
  grpc (~> 1.11.0)
  gssapi
  haml_lint (~> 0.26.0)
  hamlit (~> 2.8.8)
  hangouts-chat (~> 0.0.5)
  hashie-forbidden_attributes
  health_check (~> 2.6.0)
  hipchat (~> 1.5.0)
  html-pipeline (~> 2.8)
  html2text
  httparty (~> 0.13.3)
  icalendar
  influxdb (~> 0.2)
  jira-ruby (~> 1.4)
  jquery-atwho-rails (~> 1.3.2)
  js_regex (~> 2.2.1)
  json-schema (~> 2.8.0)
  jwt (~> 1.5.6)
  kaminari (~> 1.0)
  knapsack (~> 1.16)
  kubeclient (~> 3.1.0)
  letter_opener_web (~> 1.3.0)
  license_finder (~> 5.4)
  licensee (~> 8.9)
  lograge (~> 0.5)
  loofah (~> 2.2)
  mail_room (~> 0.9.1)
  method_source (~> 0.8)
  mini_magick
  minitest (~> 5.7.0)
  mousetrap-rails (~> 1.4.6)
  mysql2 (~> 0.4.10)
  net-ldap
  net-ntp
  net-ssh (~> 5.0)
  nokogiri (~> 1.8.2)
  oauth2 (~> 1.4)
  octokit (~> 4.9)
  omniauth (~> 1.8)
  omniauth-auth0 (~> 2.0.0)
  omniauth-authentiq (~> 0.3.3)
  omniauth-azure-oauth2 (~> 0.0.9)
  omniauth-cas3 (~> 1.1.4)
  omniauth-facebook (~> 4.0.0)
  omniauth-github (~> 1.3)
  omniauth-gitlab (~> 1.0.2)
  omniauth-google-oauth2 (~> 0.5.3)
  omniauth-kerberos (~> 0.3.0)
  omniauth-oauth2-generic (~> 0.2.2)
  omniauth-saml (~> 1.10)
  omniauth-shibboleth (~> 1.3.0)
  omniauth-twitter (~> 1.4)
  omniauth_crowd (~> 2.2.0)
  org-ruby (~> 0.9.12)
  peek (~> 1.0.1)
  peek-gc (~> 0.0.2)
  peek-mysql2 (~> 1.1.0)
  peek-pg (~> 1.3.0)
  peek-rblineprof (~> 0.2.0)
  peek-redis (~> 1.2.0)
  pg (~> 0.18.2)
  premailer-rails (~> 1.9.7)
  prometheus-client-mmap (~> 0.9.4)
  pry-byebug (~> 3.4.1)
  pry-rails (~> 0.3.4)
  rack-attack (~> 4.4.1)
  rack-cors (~> 1.0.0)
  rack-oauth2 (~> 1.2.1)
  rack-proxy (~> 0.6.0)
  rails (= 4.2.10)
  rails-deprecated_sanitizer (~> 1.0.3)
  rails-i18n (~> 4.0.9)
  rainbow (~> 3.0)
  raindrops (~> 0.18)
  rblineprof (~> 0.3.6)
  rbtrace (~> 0.4)
  rdoc (~> 6.0)
  re2 (~> 1.1.1)
  recaptcha (~> 3.0)
  redcarpet (~> 3.4)
  redis (~> 3.2)
  redis-namespace (~> 1.6.0)
  redis-rails (~> 5.0.2)
  request_store (~> 1.3)
  responders (~> 2.0)
  rouge (~> 3.1)
  rqrcode-rails3 (~> 0.1.7)
  rspec-parameterized
  rspec-rails (~> 3.7.0)
  rspec-retry (~> 0.4.5)
  rspec-set (~> 0.1.3)
  rspec_junit_formatter
  rspec_profiling (~> 0.0.5)
  rubocop (~> 0.54.0)
  rubocop-rspec (~> 1.22.1)
  ruby-fogbugz (~> 0.2.1)
  ruby-prof (~> 0.17.0)
  ruby-progressbar
  ruby_parser (~> 3.8)
  rufus-scheduler (~> 3.4)
  rugged (~> 0.27)
  sanitize (~> 4.6)
  sass-rails (~> 5.0.6)
  scss_lint (~> 0.56.0)
  seed-fu (~> 2.3.7)
  select2-rails (~> 3.5.9)
  selenium-webdriver (~> 3.12)
  sentry-raven (~> 2.7)
  settingslogic (~> 2.0.9)
  sham_rack (~> 1.3.6)
  shoulda-matchers (~> 3.1.2)
  sidekiq (~> 5.2.1)
  sidekiq-cron (~> 0.6.0)
  simple_po_parser (~> 1.1.2)
  simplecov (~> 0.14.0)
  slack-notifier (~> 1.5.1)
  spring (~> 2.0.0)
  spring-commands-rspec (~> 1.0.4)
  sprockets (~> 3.7.0)
  sshkey (~> 1.9.0)
  stackprof (~> 0.2.10)
  state_machines-activerecord (~> 0.5.1)
  sys-filesystem (~> 1.1.6)
  test-prof (~> 0.2.5)
  test_after_commit (~> 1.1)
  thin (~> 1.7.0)
  timecop (~> 0.8.0)
  toml-rb (~> 1.0.0)
  truncato (~> 0.7.9)
  u2f (~> 0.2.1)
  uglifier (~> 2.7.2)
  unf (~> 0.1.4)
  unicorn (~> 5.1.0)
  unicorn-worker-killer (~> 0.4.4)
  validates_hostname (~> 1.0.6)
  version_sorter (~> 2.1.0)
  virtus (~> 1.0.1)
  vmstat (~> 2.3.0)
  webmock (~> 2.3.2)
  webpack-rails (~> 0.9.10)
  wikicloth (= 0.8.1)

BUNDLED WITH
   1.16.4<|MERGE_RESOLUTION|>--- conflicted
+++ resolved
@@ -1066,10 +1066,6 @@
   github-markup (~> 1.7.0)
   gitlab-flowdock-git-hook (~> 1.0.1)
   gitlab-gollum-lib (~> 4.2)
-<<<<<<< HEAD
-  gitlab-gollum-rugged_adapter (~> 0.4.4)
-=======
->>>>>>> 111613a3
   gitlab-license (~> 1.0)
   gitlab-markup (~> 1.6.4)
   gitlab-sidekiq-fetcher
