--- conflicted
+++ resolved
@@ -274,12 +274,7 @@
       charlock_holmes (~> 0.6.6)
       escape_utils (~> 0.2.4)
       mime-types (~> 1.19)
-<<<<<<< HEAD
-    gitlab_ci_meta (4.0)
-    gitlab_emoji (0.1.0)
-=======
     gitlab_emoji (0.1.1)
->>>>>>> 0ad669bb
       gemojione (~> 2.0)
     gitlab_git (7.2.15)
       activesupport (~> 4.0)
@@ -601,15 +596,9 @@
       powerpack (~> 0.0.6)
       rainbow (>= 1.99.1, < 3.0)
       ruby-progressbar (~> 1.4)
-<<<<<<< HEAD
-    ruby-fogbugz (0.1.1)
-      crack
-    ruby-progressbar (1.7.5)
-=======
     ruby-fogbugz (0.2.0)
       crack (~> 0.4)
-    ruby-progressbar (1.7.1)
->>>>>>> 0ad669bb
+    ruby-progressbar (1.7.5)
     ruby-saml (1.0.0)
       nokogiri (>= 1.5.10)
       uuid (~> 2.3)
@@ -898,13 +887,8 @@
   rerun (~> 0.10.0)
   rqrcode-rails3 (~> 0.1.7)
   rspec-rails (~> 3.3.0)
-<<<<<<< HEAD
-  rubocop (~> 0.28.0)
-  ruby-fogbugz
-=======
   rubocop (= 0.28.0)
   ruby-fogbugz (~> 0.2.0)
->>>>>>> 0ad669bb
   sanitize (~> 2.0)
   sass-rails (~> 4.0.5)
   sdoc (~> 0.3.20)
@@ -943,12 +927,5 @@
   version_sorter (~> 2.0.0)
   virtus (~> 1.0.1)
   webmock (~> 1.21.0)
-<<<<<<< HEAD
   whenever (~> 0.8.4)
-  wikicloth (= 0.8.1)
-
-BUNDLED WITH
-   1.10.6
-=======
-  wikicloth (= 0.8.1)
->>>>>>> 0ad669bb
+  wikicloth (= 0.8.1)