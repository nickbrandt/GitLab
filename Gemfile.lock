--- conflicted
+++ resolved
@@ -175,12 +175,7 @@
     doorkeeper-openid_connect (1.5.0)
       doorkeeper (~> 4.3)
       json-jwt (~> 1.6)
-<<<<<<< HEAD
-=======
-    dropzonejs-rails (0.7.2)
-      rails (> 3.1)
     ed25519 (1.2.4)
->>>>>>> d5734de3
     email_reply_trimmer (0.1.6)
     email_spec (2.2.0)
       htmlentities (~> 4.3.3)
@@ -495,10 +490,7 @@
       mime-types-data (~> 3.2015)
     mime-types-data (3.2016.0521)
     mimemagic (0.3.0)
-<<<<<<< HEAD
-=======
     mini_magick (4.8.0)
->>>>>>> d5734de3
     mini_mime (1.0.0)
     mini_portile2 (2.3.0)
     minitest (5.7.0)
