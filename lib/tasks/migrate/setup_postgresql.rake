--- conflicted
+++ resolved
@@ -18,7 +18,7 @@
   AddLowerPathIndexToRedirectRoutes.new.up
   IndexRedirectRoutesPathForLike.new.up
   AddIndexOnNamespacesLowerName.new.up
-<<<<<<< HEAD
+  ReworkRedirectRoutesIndexes.new.up
 end
 
 desc 'GitLab | Generate PostgreSQL Password Hash'
@@ -34,7 +34,4 @@
   end
   hash = Digest::MD5.hexdigest("#{password}#{username}")
   puts "The MD5 hash of your database password for user: #{username} -> #{hash}"
-=======
-  ReworkRedirectRoutesIndexes.new.up
->>>>>>> af31cfaa
 end