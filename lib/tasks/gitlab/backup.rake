--- conflicted
+++ resolved
@@ -57,11 +57,7 @@
       Rake::Task['gitlab:backup:uploads:restore'].invoke unless backup.skipped?('uploads')
       Rake::Task['gitlab:backup:builds:restore'].invoke unless backup.skipped?('builds')
       Rake::Task['gitlab:backup:artifacts:restore'].invoke unless backup.skipped?('artifacts')
-<<<<<<< HEAD
       Rake::Task['gitlab:backup:pages:restore'].invoke unless backup.skipped?('pages')
-=======
-      Rake::Task["gitlab:backup:pages:restore"].invoke unless backup.skipped?('pages')
->>>>>>> d3aaa1a2
       Rake::Task['gitlab:backup:lfs:restore'].invoke unless backup.skipped?('lfs')
       Rake::Task['gitlab:backup:registry:restore'].invoke unless backup.skipped?('registry')
       Rake::Task['gitlab:shell:setup'].invoke
