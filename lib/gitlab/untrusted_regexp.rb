module Gitlab
  # An untrusted regular expression is any regexp containing patterns sourced
  # from user input.
  #
  # Ruby's built-in regular expression library allows patterns which complete in
  # exponential time, permitting denial-of-service attacks.
  #
  # Not all regular expression features are available in untrusted regexes, and
  # there is a strict limit on total execution time. See the RE2 documentation
  # at https://github.com/google/re2/wiki/Syntax for more details.
  class UntrustedRegexp
    delegate :===, :source, to: :regexp

    def initialize(pattern, multiline: false)
      if multiline
        pattern = "(?m)#{pattern}"
      end

      @regexp = RE2::Regexp.new(pattern, log_errors: false)

      raise RegexpError.new(regexp.error) unless regexp.ok?
    end

    def replace_all(text, rewrite)
      RE2.GlobalReplace(text, regexp, rewrite)
    end

    def scan(text)
      matches = scan_regexp.scan(text).to_a
      matches.map!(&:first) if regexp.number_of_capturing_groups.zero?
      matches
    end

    def replace(text, rewrite)
      RE2.Replace(text, regexp, rewrite)
    end

<<<<<<< HEAD
    def ==(other)
      self.source == other.source
=======
    # Handles regular expressions with the preferred RE2 library where possible
    # via UntustedRegex. Falls back to Ruby's built-in regular expression library
    # when the syntax would be invalid in RE2.
    #
    # One difference between these is `(?m)` multi-line mode. Ruby regex enables
    # this by default, but also handles `^` and `$` differently.
    # See: https://www.regular-expressions.info/modifiers.html
    def self.with_fallback(pattern, multiline: false)
      UntrustedRegexp.new(pattern, multiline: multiline)
    rescue RegexpError
      Regexp.new(pattern)
>>>>>>> a78b1b27
    end

    private

    attr_reader :regexp

    # RE2 scan operates differently to Ruby scan when there are no capture
    # groups, so work around it
    def scan_regexp
      @scan_regexp ||=
        if regexp.number_of_capturing_groups.zero?
          RE2::Regexp.new('(' + regexp.source + ')')
        else
          regexp
        end
    end
  end
end<|MERGE_RESOLUTION|>--- conflicted
+++ resolved
@@ -35,10 +35,10 @@
       RE2.Replace(text, regexp, rewrite)
     end
 
-<<<<<<< HEAD
     def ==(other)
       self.source == other.source
-=======
+    end
+
     # Handles regular expressions with the preferred RE2 library where possible
     # via UntustedRegex. Falls back to Ruby's built-in regular expression library
     # when the syntax would be invalid in RE2.
@@ -50,7 +50,6 @@
       UntrustedRegexp.new(pattern, multiline: multiline)
     rescue RegexpError
       Regexp.new(pattern)
->>>>>>> a78b1b27
     end
 
     private
