module Gitlab
  module Ci
    class Trace
      # This was inspired from: http://stackoverflow.com/a/10219411/1520132
      class Stream
        BUFFER_SIZE = 4096
        LIMIT_SIZE = 500.kilobytes

        attr_reader :stream

        delegate :close, :tell, :seek, :size, :url, :truncate, to: :stream, allow_nil: true

        delegate :valid?, to: :stream, as: :present?, allow_nil: true

        def initialize
          @stream = yield
          @stream&.binmode
        end

        def valid?
          self.stream.present?
        end

        def file?
          self.path.present?
        end

<<<<<<< HEAD
        def file?
          self.path if self.stream.respond_to?(:path)
=======
        def path
          self.stream.path if self.stream.respond_to?(:path)
>>>>>>> e9e800f5
        end

        def limit(last_bytes = LIMIT_SIZE)
          if last_bytes < size
            stream.seek(-last_bytes, IO::SEEK_END)
            stream.readline
          end
        end

        def append(data, offset)
          stream.truncate(offset)
          stream.seek(0, IO::SEEK_END)
          stream.write(data)
          stream.flush()
        end

        def set(data)
          stream.seek(0, IO::SEEK_SET)
          stream.write(data)
          stream.truncate(data.bytesize)
          stream.flush()
        end

        def raw(last_lines: nil)
          return unless valid?

          if last_lines.to_i > 0
            read_last_lines(last_lines)
          else
            stream.read
          end.force_encoding(Encoding.default_external)
        end

        def html_with_state(state = nil)
          ::Gitlab::Ci::Ansi2html.convert(stream, state)
        end

        def html(last_lines: nil)
          text = raw(last_lines: last_lines)
          buffer = StringIO.new(text)
          ::Gitlab::Ci::Ansi2html.convert(buffer).html
        end

        def extract_coverage(regex)
          return unless valid?
          return unless regex.present?

          regex = Gitlab::UntrustedRegexp.new(regex)

          match = ""

          reverse_line do |line|
            line.chomp!
            matches = regex.scan(line)
            next unless matches.is_a?(Array)
            next if matches.empty?

            match = matches.flatten.last
            coverage = match.gsub(/\d+(\.\d+)?/).first
            return coverage if coverage.present?
          end

          nil
        rescue
          # if bad regex or something goes wrong we dont want to interrupt transition
          # so we just silently ignore error for now
        end

        def extract_sections
          return [] unless valid?

          lines = to_enum(:each_line_with_pos)
          parser = SectionParser.new(lines)

          parser.parse!
          parser.sections
        end

        private

        def each_line_with_pos
          stream.seek(0, IO::SEEK_SET)
          stream.each_line do |line|
            yield [line, stream.pos - line.bytesize]
          end
        end

        def read_last_lines(limit)
          to_enum(:reverse_line).first(limit).reverse.join
        end

        def reverse_line
          stream.seek(0, IO::SEEK_END)
          debris = ''

          until (buf = read_backward(BUFFER_SIZE)).empty?
            buf += debris
            debris, *lines = buf.each_line.to_a
            lines.reverse_each do |line|
              yield(line.force_encoding('UTF-8'))
            end
          end

          yield(debris.force_encoding('UTF-8')) unless debris.empty?
        end

        def read_backward(length)
          cur_offset = stream.tell
          start = cur_offset - length
          start = 0 if start < 0

          stream.seek(start, IO::SEEK_SET)
          stream.read(cur_offset - start).tap do
            stream.seek(start, IO::SEEK_SET)
          end
        end
      end
    end
  end
end<|MERGE_RESOLUTION|>--- conflicted
+++ resolved
@@ -25,13 +25,12 @@
           self.path.present?
         end
 
-<<<<<<< HEAD
         def file?
-          self.path if self.stream.respond_to?(:path)
-=======
+          self.path
+        end
+
         def path
           self.stream.path if self.stream.respond_to?(:path)
->>>>>>> e9e800f5
         end
 
         def limit(last_bytes = LIMIT_SIZE)
