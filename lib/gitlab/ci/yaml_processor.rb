--- conflicted
+++ resolved
@@ -53,29 +53,10 @@
           }.compact }
       end
 
-<<<<<<< HEAD
-      def pipeline_stage_builds(stage, pipeline)
-        builds_attributes = @jobs.map do |job|
-          build_attributes(job[:name])
-        end
-
-        builds_attributes.select do |_, attributes|
-          next unless build[:stage] == stage
-
-          only_specs = Gitlab::Ci::Build::Policy
-            .fabricate(job.fetch(:only, {}))
-          except_specs = Gitlab::Ci::Build::Policy
-            .fabricate(job.fetch(:except, {}))
-
-          only_specs.all? { |spec| spec.satisfied_by?(pipeline, attributes) } &&
-            except_specs.none? { |spec| spec.satisfied_by?(pipeline, attributes) }
-        end
-=======
       def stage_builds_attributes(stage)
         @jobs.values
           .select { |job| job[:stage] == stage }
           .map { |job| build_attributes(job[:name]) }
->>>>>>> 2829fa9a
       end
 
       def stages_attributes
