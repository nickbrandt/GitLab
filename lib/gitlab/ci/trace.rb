--- conflicted
+++ resolved
@@ -137,12 +137,8 @@
           job.create_job_artifacts_trace!(
             project: job.project,
             file_type: :trace,
-<<<<<<< HEAD
-            file: stream)
-=======
             file: stream,
             file_sha256: Digest::SHA256.file(path).hexdigest)
->>>>>>> 235e87a3
         end
       end
 
