module Gitlab
  module Ci
    module Status
      # Base abstract class fore core status
      #
      class Core
        include Gitlab::Routing
        include Gitlab::Allowable

        attr_reader :subject, :user

        def initialize(subject, user)
          @subject = subject
          @user = user
        end

        def icon
          raise NotImplementedError
        end

        def favicon
          raise NotImplementedError
        end

        def illustration
          raise NotImplementedError
        end

        def label
          raise NotImplementedError
        end

        def group
          self.class.name.demodulize.underscore
        end

        def has_details?
          false
        end

        def details_path
          raise NotImplementedError
        end

        def has_action?
          false
        end

        def action_icon
          raise NotImplementedError
        end

        def action_path
          raise NotImplementedError
        end

        def action_method
          raise NotImplementedError
        end

        def action_title
          raise NotImplementedError
        end

<<<<<<< HEAD
        def action_button_title
          raise NotImplementedError
=======
        # Hint that appears on all the pipeline graph tooltips and builds on the right sidebar in Job detail view
        def status_tooltip
          label
        end

        # Hint that appears on the build badges
        def badge_tooltip
          subject.status
>>>>>>> 20e9b32c
        end
      end
    end
  end
end<|MERGE_RESOLUTION|>--- conflicted
+++ resolved
@@ -62,10 +62,10 @@
           raise NotImplementedError
         end
 
-<<<<<<< HEAD
         def action_button_title
           raise NotImplementedError
-=======
+        end
+
         # Hint that appears on all the pipeline graph tooltips and builds on the right sidebar in Job detail view
         def status_tooltip
           label
@@ -74,7 +74,6 @@
         # Hint that appears on the build badges
         def badge_tooltip
           subject.status
->>>>>>> 20e9b32c
         end
       end
     end
