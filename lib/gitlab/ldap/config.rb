# Load a specific server configuration
module Gitlab
  module LDAP
    class Config
      include ::EE::Gitlab::LDAP::Config

      NET_LDAP_ENCRYPTION_METHOD = {
        simple_tls: :simple_tls,
        start_tls:  :start_tls,
        plain:      nil
      }.freeze

      attr_accessor :provider, :options

      InvalidProvider = Class.new(StandardError)

      def self.enabled?
        Gitlab.config.ldap.enabled
      end

      def self.servers
<<<<<<< HEAD
        Gitlab.config.ldap.servers.values
      rescue Settingslogic::MissingSetting
        []
=======
        Gitlab.config.ldap['servers']&.values || []
>>>>>>> 27a6d876
      end

      def self.available_servers
        return [] unless enabled?

        ::License.feature_available?(:multiple_ldap_servers) ? servers : Array.wrap(servers.first)
      end

      def self.providers
        servers.map { |server| server['provider_name'] }
      end

      def self.valid_provider?(provider)
        providers.include?(provider)
      end

      def self.invalid_provider(provider)
        raise InvalidProvider.new("Unknown provider (#{provider}). Available providers: #{providers}")
      end

      def initialize(provider)
        if self.class.valid_provider?(provider)
          @provider = provider
        else
          self.class.invalid_provider(provider)
        end

        @options = config_for(@provider) # Use @provider, not provider
      end

      def enabled?
        base_config.enabled
      end

      def adapter_options
        opts = base_options.merge(
          encryption: encryption_options
        )

        opts.merge!(auth_options) if has_auth?

        opts
      end

      def omniauth_options
        opts = base_options.merge(
          base: base,
          encryption: options['encryption'],
          filter: omniauth_user_filter,
          name_proc: name_proc,
          disable_verify_certificates: !options['verify_certificates']
        )

        if has_auth?
          opts.merge!(
            bind_dn: options['bind_dn'],
            password: options['password']
          )
        end

        opts[:ca_file] = options['ca_file'] if options['ca_file'].present?
        opts[:ssl_version] = options['ssl_version'] if options['ssl_version'].present?

        opts
      end

      def base
        @base ||= Person.normalize_dn(options['base'])
      end

      def uid
        options['uid']
      end

      def label
        options['label']
      end

      def sync_ssh_keys?
        sync_ssh_keys.present?
      end

      # The LDAP attribute in which the ssh keys are stored
      def sync_ssh_keys
        options['sync_ssh_keys']
      end

      def user_filter
        options['user_filter']
      end

      def constructed_user_filter
        @constructed_user_filter ||= Net::LDAP::Filter.construct(user_filter)
      end

      def group_base
        options['group_base']
      end

      def admin_group
        options['admin_group']
      end

      def active_directory
        options['active_directory']
      end

      def block_auto_created_users
        options['block_auto_created_users']
      end

      def attributes
        default_attributes.merge(options['attributes'])
      end

      def timeout
        options['timeout'].to_i
      end

      def external_groups
        options['external_groups']
      end

      def has_auth?
        options['password'] || options['bind_dn']
      end

      def allow_username_or_email_login
        options['allow_username_or_email_login']
      end

      def lowercase_usernames
        options['lowercase_usernames']
      end

      def name_proc
        if allow_username_or_email_login
          proc { |name| name.gsub(/@.*\z/, '') }
        else
          proc { |name| name }
        end
      end

      def default_attributes
        {
          'username'    => %w(uid sAMAccountName userid),
          'email'       => %w(mail email userPrincipalName),
          'name'        => 'cn',
          'first_name'  => 'givenName',
          'last_name'   => 'sn'
        }
      end

      protected

      def base_options
        {
          host: options['host'],
          port: options['port']
        }
      end

      def base_config
        Gitlab.config.ldap
      end

      def config_for(provider)
        base_config.servers.values.find { |server| server['provider_name'] == provider }
      end

      def encryption_options
        method = translate_method(options['encryption'])
        return nil unless method

        {
          method: method,
          tls_options: tls_options(method)
        }
      end

      def translate_method(method_from_config)
        NET_LDAP_ENCRYPTION_METHOD[method_from_config.to_sym]
      end

      def tls_options(method)
        return { verify_mode: OpenSSL::SSL::VERIFY_NONE } unless method

        opts = if options['verify_certificates']
                 OpenSSL::SSL::SSLContext::DEFAULT_PARAMS
               else
                 # It is important to explicitly set verify_mode for two reasons:
                 # 1. The behavior of OpenSSL is undefined when verify_mode is not set.
                 # 2. The net-ldap gem implementation verifies the certificate hostname
                 #    unless verify_mode is set to VERIFY_NONE.
                 { verify_mode: OpenSSL::SSL::VERIFY_NONE }
               end

        opts[:ca_file] = options['ca_file'] if options['ca_file'].present?
        opts[:ssl_version] = options['ssl_version'] if options['ssl_version'].present?

        opts
      end

      def auth_options
        {
          auth: {
            method: :simple,
            username: options['bind_dn'],
            password: options['password']
          }
        }
      end

      def omniauth_user_filter
        uid_filter = Net::LDAP::Filter.eq(uid, '%{username}')

        if user_filter.present?
          Net::LDAP::Filter.join(uid_filter, constructed_user_filter).to_s
        else
          uid_filter.to_s
        end
      end
    end
  end
end<|MERGE_RESOLUTION|>--- conflicted
+++ resolved
@@ -19,13 +19,7 @@
       end
 
       def self.servers
-<<<<<<< HEAD
-        Gitlab.config.ldap.servers.values
-      rescue Settingslogic::MissingSetting
-        []
-=======
         Gitlab.config.ldap['servers']&.values || []
->>>>>>> 27a6d876
       end
 
       def self.available_servers
