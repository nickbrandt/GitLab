--- conflicted
+++ resolved
@@ -112,17 +112,8 @@
           return
         end
 
-<<<<<<< HEAD
         @user = authenticate_user(login, password)
       end
-
-      if @user
-        Gitlab::ShellEnv.set_env(@user)
-        @env['REMOTE_USER'] = @auth.username
-      end
-=======
-      @user = authenticate_user(login, password)
->>>>>>> 32a5ff70
     end
 
     def ci_request?(login, password)
