require_relative 'shell_env'

module Grack
  class Auth < Rack::Auth::Basic

    attr_accessor :user, :project, :env

    def call(env)
      @env = env
      @request = Rack::Request.new(env)
      @auth = Request.new(env)

      # Need this patch due to the rails mount

      # Need this if under RELATIVE_URL_ROOT
      unless Gitlab.config.gitlab.relative_url_root.empty?
        # If website is mounted using relative_url_root need to remove it first
        @env['PATH_INFO'] = @request.path.sub(Gitlab.config.gitlab.relative_url_root,'')
      else
        @env['PATH_INFO'] = @request.path
      end

      @env['SCRIPT_NAME'] = ""

      if project
        auth!
      else
        render_not_found
      end
    end

    private

    def auth!
      if @auth.provided?
        return bad_request unless @auth.basic?

        # Authentication with username and password
        login, password = @auth.credentials

        # Allow authentication for GitLab CI service
        # if valid token passed
        if gitlab_ci_request?(login, password)
          return @app.call(env)
        end

        @user = authenticate_user(login, password)

        if @user
          Gitlab::ShellEnv.set_env(@user)
          @env['REMOTE_USER'] = @auth.username
        end
      end

      if authorized_request?
        @app.call(env)
      else
        unauthorized
      end
    end

    def gitlab_ci_request?(login, password)
      if login == "gitlab-ci-token" && project.gitlab_ci?
        token = project.gitlab_ci_service.token

        if token.present? && token == password && git_cmd == 'git-upload-pack'
<<<<<<< HEAD
          true
=======
          return true
>>>>>>> dbbf4ea2
        end
      end

      false
    end

    def authenticate_user(login, password)
      auth = Gitlab::Auth.new
      auth.find(login, password)
    end

    def authorized_request?
      case git_cmd
      when *Gitlab::GitAccess::DOWNLOAD_COMMANDS
        if user
          Gitlab::GitAccess.new.download_allowed?(user, project)
        elsif project.public?
          # Allow clone/fetch for public projects
          true
        else
          false
        end
      when *Gitlab::GitAccess::PUSH_COMMANDS
        if user
          # Skip user authorization on upload request.
          # It will be serverd by update hook in repository
          true
        else
          false
        end
      else
        false
      end
    end

    def git_cmd
      if @request.get?
        @request.params['service']
      elsif @request.post?
        File.basename(@request.path)
      else
        nil
      end
    end

    def project
      @project ||= project_by_path(@request.path_info)
    end

    def project_by_path(path)
      if m = /^([\w\.\/-]+)\.git/.match(path).to_a
        path_with_namespace = m.last
        path_with_namespace.gsub!(/\.wiki$/, '')

        Project.find_with_namespace(path_with_namespace)
      end
    end

    def render_not_found
      [404, {"Content-Type" => "text/plain"}, ["Not Found"]]
    end
  end
end<|MERGE_RESOLUTION|>--- conflicted
+++ resolved
@@ -64,11 +64,7 @@
         token = project.gitlab_ci_service.token
 
         if token.present? && token == password && git_cmd == 'git-upload-pack'
-<<<<<<< HEAD
-          true
-=======
           return true
->>>>>>> dbbf4ea2
         end
       end
 
