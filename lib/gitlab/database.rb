module Gitlab
  module Database
    # The max value of INTEGER type is the same between MySQL and PostgreSQL:
    # https://www.postgresql.org/docs/9.2/static/datatype-numeric.html
    # http://dev.mysql.com/doc/refman/5.7/en/integer-types.html
    MAX_INT_VALUE = 2147483647
    # The max value between MySQL's TIMESTAMP and PostgreSQL's timestampz:
    # https://www.postgresql.org/docs/9.1/static/datatype-datetime.html
    # https://dev.mysql.com/doc/refman/5.7/en/datetime.html
    MAX_TIMESTAMP_VALUE = Time.at((1 << 31) - 1).freeze

    def self.config
      ActiveRecord::Base.configurations[Rails.env]
    end

    def self.username
      config['username'] || ENV['USER']
    end

    def self.database_name
      config['database']
    end

    def self.adapter_name
      config['adapter']
    end

    def self.mysql?
      adapter_name.casecmp('mysql2').zero?
    end

    def self.postgresql?
      adapter_name.casecmp('postgresql').zero?
    end

    # Overridden in EE
    def self.read_only?
      Gitlab::Geo.secondary?
    end

    def self.read_write?
      !self.read_only?
    end

    def self.version
      database_version.match(/\A(?:PostgreSQL |)([^\s]+).*\z/)[1]
    end

    def self.join_lateral_supported?
      postgresql? && version.to_f >= 9.3
    end

    def self.replication_slots_supported?
      postgresql? && version.to_f >= 9.4
    end

    def self.pg_stat_wal_receiver_supported?
      postgresql? && version.to_f >= 9.6
    end

    def self.nulls_last_order(field, direction = 'ASC')
      order = "#{field} #{direction}"

      if postgresql?
        order << ' NULLS LAST'
      else
        # `field IS NULL` will be `0` for non-NULL columns and `1` for NULL
        # columns. In the (default) ascending order, `0` comes first.
        order.prepend("#{field} IS NULL, ") if direction == 'ASC'
      end

      order
    end

    def self.nulls_first_order(field, direction = 'ASC')
      order = "#{field} #{direction}"

      if postgresql?
        order << ' NULLS FIRST'
      else
        # `field IS NULL` will be `0` for non-NULL columns and `1` for NULL
        # columns. In the (default) ascending order, `0` comes first.
        order.prepend("#{field} IS NULL, ") if direction == 'DESC'
      end

      order
    end

    def self.random
      postgresql? ? "RANDOM()" : "RAND()"
    end

    def self.minute_interval(value)
      postgresql? ? "#{value} * '1 minute'::interval" : "INTERVAL #{value} MINUTE"
    end

    def self.true_value
      if postgresql?
        "'t'"
      else
        1
      end
    end

    def self.false_value
      if postgresql?
        "'f'"
      else
        0
      end
    end

    def self.with_connection_pool(pool_size)
      pool = create_connection_pool(pool_size)

      begin
        yield(pool)
      ensure
        pool.disconnect!
      end
    end

    # Bulk inserts a number of rows into a table, optionally returning their
    # IDs.
    #
    # table - The name of the table to insert the rows into.
    # rows - An Array of Hash instances, each mapping the columns to their
    #        values.
    # return_ids - When set to true the return value will be an Array of IDs of
    #              the inserted rows, this only works on PostgreSQL.
    # disable_quote - A key or an Array of keys to exclude from quoting (You
    #                 become responsible for protection from SQL injection for
    #                 these keys!)
    def self.bulk_insert(table, rows, return_ids: false, disable_quote: [])
      return if rows.empty?

      keys = rows.first.keys
      columns = keys.map { |key| connection.quote_column_name(key) }
      return_ids = false if mysql?

      disable_quote = Array(disable_quote).to_set
      tuples = rows.map do |row|
        keys.map do |k|
          disable_quote.include?(k) ? row[k] : connection.quote(row[k])
        end
      end

      sql = <<-EOF
        INSERT INTO #{table} (#{columns.join(', ')})
        VALUES #{tuples.map { |tuple| "(#{tuple.join(', ')})" }.join(', ')}
      EOF

      if return_ids
        sql << 'RETURNING id'
      end

      result = connection.execute(sql)

      if return_ids
        result.values.map { |tuple| tuple[0].to_i }
      else
        []
      end
    end

    def self.sanitize_timestamp(timestamp)
      MAX_TIMESTAMP_VALUE > timestamp ? timestamp : MAX_TIMESTAMP_VALUE.dup
    end

    # pool_size - The size of the DB pool.
    # host - An optional host name to use instead of the default one.
    def self.create_connection_pool(pool_size, host = nil)
      # See activerecord-4.2.7.1/lib/active_record/connection_adapters/connection_specification.rb
      env = Rails.env
      original_config = ActiveRecord::Base.configurations

      env_config = original_config[env].merge('pool' => pool_size)
      env_config['host'] = host if host

      config = original_config.merge(env => env_config)

      spec =
        ActiveRecord::
          ConnectionAdapters::
          ConnectionSpecification::Resolver.new(config).spec(env.to_sym)

      ActiveRecord::ConnectionAdapters::ConnectionPool.new(spec)
    end

    # Disables prepared statements for the current database connection.
    def self.disable_prepared_statements
      config = ActiveRecord::Base.configurations[Rails.env]
      config['prepared_statements'] = false

      ActiveRecord::Base.establish_connection(config)
    end

    def self.connection
      ActiveRecord::Base.connection
    end

    def self.cached_column_exists?(table_name, column_name)
      connection.schema_cache.columns_hash(table_name).has_key?(column_name.to_s)
    end

<<<<<<< HEAD
=======
    def self.cached_table_exists?(table_name)
      # Rails 5 uses data_source_exists? instead of table_exists?
      connection.schema_cache.table_exists?(table_name)
    end

>>>>>>> 337403df
    private_class_method :connection

    def self.database_version
      row = connection.execute("SELECT VERSION()").first

      if postgresql?
        row['version']
      else
        row.first
      end
    end

    private_class_method :database_version
  end
end<|MERGE_RESOLUTION|>--- conflicted
+++ resolved
@@ -203,14 +203,11 @@
       connection.schema_cache.columns_hash(table_name).has_key?(column_name.to_s)
     end
 
-<<<<<<< HEAD
-=======
     def self.cached_table_exists?(table_name)
       # Rails 5 uses data_source_exists? instead of table_exists?
       connection.schema_cache.table_exists?(table_name)
     end
 
->>>>>>> 337403df
     private_class_method :connection
 
     def self.database_version
