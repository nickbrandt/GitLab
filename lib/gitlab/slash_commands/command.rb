--- conflicted
+++ resolved
@@ -1,16 +1,6 @@
 module Gitlab
   module SlashCommands
     class Command < BaseCommand
-<<<<<<< HEAD
-      COMMANDS = [
-        Gitlab::SlashCommands::IssueShow,
-        Gitlab::SlashCommands::IssueNew,
-        Gitlab::SlashCommands::IssueSearch,
-        Gitlab::SlashCommands::IssueMove,
-        Gitlab::SlashCommands::Deploy,
-        Gitlab::SlashCommands::Run
-      ].freeze
-=======
       prepend EE::Gitlab::SlashCommands::Command
 
       def self.commands
@@ -22,7 +12,6 @@
           Gitlab::SlashCommands::Deploy
         ]
       end
->>>>>>> 7d0145eb
 
       def execute
         command, match = match_command
