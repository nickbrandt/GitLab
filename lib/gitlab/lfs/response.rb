module Gitlab
  module Lfs
    class Response

      def initialize(project, user, request)
        @origin_project = project
        @project = storage_project(project)
        @user = user
        @env = request.env
        @request = request
      end

      def render_download_object_response(oid)
        render_response_to_download do
          if check_download_sendfile_header?
            render_lfs_sendfile(oid)
          else
            render_not_found
          end
        end
      end

      def render_batch_operation_response
        request_body = JSON.parse(@request.body.read)
        case request_body["operation"]
        when "download"
          render_batch_download(request_body)
        when "upload"
          render_batch_upload(request_body)
        else
          render_not_found
        end
      end

      def render_storage_upload_authorize_response(oid, size)
        render_response_to_push do
          [
            200,
            { "Content-Type" => "application/json; charset=utf-8" },
            [JSON.dump({
              'StoreLFSPath' => "#{Gitlab.config.lfs.storage_path}/tmp/upload",
              'LfsOid' => oid,
              'LfsSize' => size
            })]
          ]
        end
      end

      def render_storage_upload_store_response(oid, size, tmp_file_name)
        render_response_to_push do
          render_lfs_upload_ok(oid, size, tmp_file_name)
        end
      end

      def render_unsupported_deprecated_api
        [
          501,
          { "Content-Type" => "application/json; charset=utf-8" },
          [JSON.dump({
<<<<<<< HEAD
            'message' => 'Server supports batch API only, please update your Git LFS client to version 0.6.0 and up.',
=======
            'message' => 'Server supports batch API only, please update your Git LFS client to version 1.0.1 and up.',
>>>>>>> 8c0f2aca
            'documentation_url' => "#{Gitlab.config.gitlab.url}/help",
          })]
        ]
      end

      private

      def render_not_enabled
        [
          501,
          {
            "Content-Type" => "application/json; charset=utf-8",
          },
          [JSON.dump({
            'message' => 'Git LFS is not enabled on this GitLab server, contact your admin.',
            'documentation_url' => "#{Gitlab.config.gitlab.url}/help",
          })]
        ]
      end

      def render_unauthorized
        [
          401,
          {
            'Content-Type' => 'text/plain'
          },
          ['Unauthorized']
        ]
      end

      def render_not_found
        [
          404,
          {
            "Content-Type" => "application/vnd.git-lfs+json"
          },
          [JSON.dump({
            'message' => 'Not found.',
            'documentation_url' => "#{Gitlab.config.gitlab.url}/help",
          })]
        ]
      end

      def render_forbidden
        [
          403,
          {
            "Content-Type" => "application/vnd.git-lfs+json"
          },
          [JSON.dump({
            'message' => 'Access forbidden. Check your access level.',
            'documentation_url' => "#{Gitlab.config.gitlab.url}/help",
          })]
        ]
      end

      def render_lfs_sendfile(oid)
        return render_not_found unless oid.present?

        lfs_object = object_for_download(oid)

        if lfs_object && lfs_object.file.exists?
          [
            200,
            {
              # GitLab-workhorse will forward Content-Type header
              "Content-Type" => "application/octet-stream",
              "X-Sendfile" => lfs_object.file.path
            },
            []
          ]
        else
          render_not_found
        end
      end

      def render_batch_upload(body)
        return render_not_found if body.empty? || body['objects'].nil?

        render_response_to_push do
          response = build_upload_batch_response(body['objects'])
          [
            200,
            {
              "Content-Type" => "application/json; charset=utf-8",
              "Cache-Control" => "private",
            },
            [JSON.dump(response)]
          ]
        end
      end

      def render_batch_download(body)
        return render_not_found if body.empty? || body['objects'].nil?

        render_response_to_download do
          response = build_download_batch_response(body['objects'])
          [
            200,
            {
              "Content-Type" => "application/json; charset=utf-8",
              "Cache-Control" => "private",
            },
            [JSON.dump(response)]
          ]
        end
      end

      def render_lfs_upload_ok(oid, size, tmp_file)
        if store_file(oid, size, tmp_file)
          [
            200,
            {
              'Content-Type' => 'text/plain',
              'Content-Length' => 0
            },
            []
          ]
        else
          [
            422,
            { 'Content-Type' => 'text/plain' },
            ["Unprocessable entity"]
          ]
        end
      end

      def render_response_to_download
        return render_not_enabled unless Gitlab.config.lfs.enabled

        unless @project.public?
          return render_unauthorized unless @user
          return render_forbidden unless user_can_fetch?
        end

        yield
      end

      def render_response_to_push
        return render_not_enabled unless Gitlab.config.lfs.enabled
        return render_unauthorized unless @user
        return render_forbidden unless user_can_push?

        yield
      end

      def check_download_sendfile_header?
        @env['HTTP_X_SENDFILE_TYPE'].to_s == "X-Sendfile"
      end

      def user_can_fetch?
        # Check user access against the project they used to initiate the pull
        @user.can?(:download_code, @origin_project)
      end

      def user_can_push?
        # Check user access against the project they used to initiate the push
        @user.can?(:push_code, @origin_project)
      end

      def storage_project(project)
        if project.forked?
          project.forked_from_project
        else
          project
        end
      end

      def store_file(oid, size, tmp_file)
        tmp_file_path = File.join("#{Gitlab.config.lfs.storage_path}/tmp/upload", tmp_file)

        object = LfsObject.find_or_create_by(oid: oid, size: size)
        if object.file.exists?
          success = true
        else
          success = move_tmp_file_to_storage(object, tmp_file_path)
        end

        if success
          success = link_to_project(object)
        end

        success
      ensure
        # Ensure that the tmp file is removed
        FileUtils.rm_f(tmp_file_path)
      end

      def object_for_download(oid)
        @project.lfs_objects.find_by(oid: oid)
      end

      def move_tmp_file_to_storage(object, path)
        File.open(path) do |f|
          object.file = f
        end

        object.file.store!
        object.save
      end

      def link_to_project(object)
        if object && !object.projects.exists?(@project)
          object.projects << @project
          object.save
        end
      end

      def select_existing_objects(objects)
        objects_oids = objects.map { |o| o['oid'] }
        @project.lfs_objects.where(oid: objects_oids).pluck(:oid).to_set
      end

      def build_upload_batch_response(objects)
        selected_objects = select_existing_objects(objects)

        upload_hypermedia_links(objects, selected_objects)
      end

      def build_download_batch_response(objects)
        selected_objects = select_existing_objects(objects)

        download_hypermedia_links(objects, selected_objects)
      end

      def download_hypermedia_links(all_objects, existing_objects)
        all_objects.each do |object|
          if existing_objects.include?(object['oid'])
            object['actions'] = {
              'download' => {
                'href' => "#{@origin_project.http_url_to_repo}/gitlab-lfs/objects/#{object['oid']}",
                'header' => {
                  'Authorization' => @env['HTTP_AUTHORIZATION']
                }.compact
              }
            }
          else
            object['error'] = {
              'code' => 404,
              'message' => "Object does not exist on the server or you don't have permissions to access it",
            }
          end
        end

        { 'objects' => all_objects }
      end

      def upload_hypermedia_links(all_objects, existing_objects)
        all_objects.each do |object|
          # generate actions only for non-existing objects
          next if existing_objects.include?(object['oid'])

          object['actions'] = {
            'upload' => {
              'href' => "#{@origin_project.http_url_to_repo}/gitlab-lfs/objects/#{object['oid']}/#{object['size']}",
              'header' => {
                'Authorization' => @env['HTTP_AUTHORIZATION']
              }.compact
            }
          }
        end

        { 'objects' => all_objects }
      end
    end
  end
end<|MERGE_RESOLUTION|>--- conflicted
+++ resolved
@@ -57,11 +57,7 @@
           501,
           { "Content-Type" => "application/json; charset=utf-8" },
           [JSON.dump({
-<<<<<<< HEAD
-            'message' => 'Server supports batch API only, please update your Git LFS client to version 0.6.0 and up.',
-=======
             'message' => 'Server supports batch API only, please update your Git LFS client to version 1.0.1 and up.',
->>>>>>> 8c0f2aca
             'documentation_url' => "#{Gitlab.config.gitlab.url}/help",
           })]
         ]
