module Gitlab
  module Prometheus
    module Queries
      module QueryAdditionalMetrics
        def query_metrics(project, query_context)
          matched_metrics(project).map(&query_group(query_context))
            .select(&method(:group_with_any_metrics))
        end

        protected

        def query_group(query_context)
          query_processor = method(:process_query).curry[query_context]

          lambda do |group|
            metrics = group.metrics.map do |metric|
              {
                title: metric.title,
                weight: metric.weight,
                y_label: metric.y_label,
                queries: metric.queries.map(&query_processor).select(&method(:query_with_result))
              }
            end

            {
              group: group.name,
              priority: group.priority,
              metrics: metrics.select(&method(:metric_with_any_queries))
            }
          end
        end

        private

        def metric_with_any_queries(metric)
          metric[:queries]&.count&.> 0
        end

        def group_with_any_metrics(group)
          group[:metrics]&.count&.> 0
        end

        def query_with_result(query)
          query[:result]&.any? do |item|
            item&.[](:values)&.any? || item&.[](:value)&.any?
          end
        end

        def process_query(context, query)
          query = query.dup
          result =
            if query.key?(:query_range)
              query[:query_range] %= context
              client_query_range(query[:query_range], start: context[:timeframe_start], stop: context[:timeframe_end])
            else
              query[:query] %= context
              client_query(query[:query], time: context[:timeframe_end])
            end

          query[:result] = result&.map(&:deep_symbolize_keys)
          query
        end

        def available_metrics
          @available_metrics ||= client_label_values || []
        end

        def matched_metrics(project)
          result = Gitlab::Prometheus::MetricGroup.for_project(project).map do |group|
            group.metrics.select! do |metric|
              metric.required_metrics.all?(&available_metrics.method(:include?))
            end
            group
          end

          result.select { |group| group.metrics.any? }
        end

        def common_query_context(environment, timeframe_start:, timeframe_end:)
          base_query_context(timeframe_start, timeframe_end).merge({
            ci_environment_slug: environment.slug,
<<<<<<< HEAD
            kube_namespace: environment.project.deployment_platform(environment: environment)&.actual_namespace || '',
=======
            kube_namespace: environment.deployment_platform&.actual_namespace || '',
>>>>>>> d87a9904
            environment_filter: %{container_name!="POD",environment="#{environment.slug}"}
          })
        end

        def base_query_context(timeframe_start, timeframe_end)
          {
            timeframe_start: timeframe_start,
            timeframe_end: timeframe_end
          }
        end
      end
    end
  end
end<|MERGE_RESOLUTION|>--- conflicted
+++ resolved
@@ -79,11 +79,7 @@
         def common_query_context(environment, timeframe_start:, timeframe_end:)
           base_query_context(timeframe_start, timeframe_end).merge({
             ci_environment_slug: environment.slug,
-<<<<<<< HEAD
-            kube_namespace: environment.project.deployment_platform(environment: environment)&.actual_namespace || '',
-=======
             kube_namespace: environment.deployment_platform&.actual_namespace || '',
->>>>>>> d87a9904
             environment_filter: %{container_name!="POD",environment="#{environment.slug}"}
           })
         end
