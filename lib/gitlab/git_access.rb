module Gitlab
  class GitAccess
    DOWNLOAD_COMMANDS = %w{ git-upload-pack git-upload-archive }
    PUSH_COMMANDS = %w{ git-receive-pack }
    GIT_ANNEX_COMMANDS = %w{ git-annex-shell }

    attr_reader :actor, :project

    def initialize(actor, project)
      @actor    = actor
      @project  = project
    end

    def user
      return @user if defined?(@user)

      @user =
        case actor
        when User
          actor
        when DeployKey
          nil
        when Key
          actor.user
        end
    end

    def deploy_key
      actor if actor.is_a?(DeployKey)
    end

    def can_push_to_branch?(ref)
      return false unless user

      if project.protected_branch?(ref) && !project.developers_can_push_to_protected_branch?(ref)
        user.can?(:push_code_to_protected_branches, project)
      else
        user.can?(:push_code, project)
      end
    end

    def can_read_project?
      if user
        user.can?(:read_project, project)
      elsif deploy_key
        deploy_key.projects.include?(project)
      else
        false
      end
    end

    def check(cmd, changes = nil)
      unless actor
        return build_status_object(false, "No user or key was provided.")
      end

      if user && !user_allowed?
        return build_status_object(false, "Your account has been blocked.")
      end

      unless project && can_read_project?
        return build_status_object(false, 'The project you were looking for could not be found.')
      end

      case cmd
      when *DOWNLOAD_COMMANDS
        download_access_check
      when *PUSH_COMMANDS
        push_access_check(changes)
      when *GIT_ANNEX_COMMANDS
        git_annex_access_check(project, changes)
      else
        build_status_object(false, "The command you're trying to execute is not allowed.")
      end
    end

    def download_access_check
      if user
        user_download_access_check
      elsif deploy_key
        build_status_object(true)
      else
        raise 'Wrong actor'
      end
    end

    def push_access_check(changes)
      if user
        user_push_access_check(changes)
      elsif deploy_key
        build_status_object(false, "Deploy keys are not allowed to push code.")
      else
        raise 'Wrong actor'
      end
    end

    def user_download_access_check
      unless user.can?(:download_code, project)
        return build_status_object(false, "You are not allowed to download code from this project.")
      end

      build_status_object(true)
    end

    def user_push_access_check(changes)
      if changes.blank?
        return build_status_object(true)
      end

      unless project.repository.exists?
        return build_status_object(false, "A repository for this project does not exist yet.")
      end

      if ::License.block_changes?
        message = ::LicenseHelper.license_message(signed_in: true, is_admin: (user && user.is_admin?))
        return build_status_object(false, message)
      end

      changes = changes.lines if changes.kind_of?(String)

      # Iterate over all changes to find if user allowed all of them to be applied
      changes.map(&:strip).reject(&:blank?).each do |change|
        status = change_access_check(change)
        unless status.allowed?
          # If user does not have access to make at least one change - cancel all push
          return status
        end
      end

      build_status_object(true)
    end

    def change_access_check(change)
      oldrev, newrev, ref = change.split(' ')

      action =
        if project.protected_branch?(branch_name(ref))
          protected_branch_action(oldrev, newrev, branch_name(ref))
        elsif protected_tag?(tag_name(ref))
          # Prevent any changes to existing git tag unless user has permissions
          :admin_project
        else
          :push_code
        end

      unless user.can?(action, project)
        status =
          case action
          when :force_push_code_to_protected_branches
            build_status_object(false, "You are not allowed to force push code to a protected branch on this project.")
          when :remove_protected_branches
            build_status_object(false, "You are not allowed to deleted protected branches from this project.")
          when :push_code_to_protected_branches
            build_status_object(false, "You are not allowed to push code to protected branches on this project.")
          when :admin_project
            build_status_object(false, "You are not allowed to change existing tags on this project.")
          else # :push_code
            build_status_object(false, "You are not allowed to push code to this project.")
          end
        return status
      end

      # Return build_status_object(true) if all git hook checks passed successfully
      # or build_status_object(false) if any hook fails
      git_hook_check(user, project, ref, oldrev, newrev)
    end

    def forced_push?(oldrev, newrev)
      Gitlab::ForcePushCheck.force_push?(project, oldrev, newrev)
    end

    def git_hook_check(user, project, ref, oldrev, newrev)
      return build_status_object(true) unless project.git_hook

      return build_status_object(true) unless newrev && oldrev

      git_hook = project.git_hook

      # Prevent tag removal
      if Gitlab::Git.tag_ref?(ref)
        if git_hook.deny_delete_tag && protected_tag?(tag_name(ref)) && Gitlab::Git.blank_ref?(newrev)
          return build_status_object(false, "You can not delete tag")
        end
      else
        return build_status_object(true) unless git_hook.commit_validation?
        return build_status_object(true) if Gitlab::Git.blank_ref?(newrev)

        oldrev = project.default_branch if Gitlab::Git.blank_ref?(oldrev)

        commits = 
          if oldrev
            project.repository.commits_between(oldrev, newrev)
          else
            project.repository.commits(newrev)
          end

        commits.each do |commit|
          if git_hook.commit_message_regex.present?
            unless commit.safe_message =~ Regexp.new(git_hook.commit_message_regex)
              return build_status_object(false, "Commit message does not follow the pattern '#{git_hook.commit_message_regex}'")
            end
          end

          if git_hook.author_email_regex.present?
            unless commit.committer_email =~ Regexp.new(git_hook.author_email_regex)
              return build_status_object(false, "Committer's email '#{commit.committer_email}' does not follow the pattern '#{git_hook.author_email_regex}'")
            end

            unless commit.author_email =~ Regexp.new(git_hook.author_email_regex)
              return build_status_object(false, "Author's email '#{commit.author_email}' does not follow the pattern '#{git_hook.author_email_regex}'")
            end
          end

          # Check whether author is a GitLab member
          if git_hook.member_check
<<<<<<< HEAD
            unless User.existing_member?(commit.author_email)
              return build_status_object(false, "Author '#{commit.author_email}' is not a member of team")
            end

            if commit.author_email != commit.committer_email
              unless User.existing_member?(commit.committer_email)
                return build_status_object(false, "Committer '#{commit.committer_email}' is not a member of team")
=======
            unless User.existing_member?(commit.author_email.downcase)
              return build_status_object(false, "Author is not a member of team")
            end

            if commit.author_email.downcase != commit.committer_email.downcase
              unless User.existing_member?(commit.committer_email.downcase)
                return build_status_object(false, "Commiter is not a member of team")
>>>>>>> c4afa10c
              end
            end
          end

          if git_hook.file_name_regex.present?
            commit.diffs.each do |diff|
              if (diff.renamed_file || diff.new_file) && diff.new_path =~ Regexp.new(git_hook.file_name_regex)
                return build_status_object(false, "File name #{diff.new_path.inspect} does not follow the pattern '#{git_hook.file_name_regex}'")
              end
            end
          end

          if git_hook.max_file_size > 0
            commit.diffs.each do |diff|
              next if diff.deleted_file

              blob = project.repository.blob_at(commit.id, diff.new_path)
              if blob.size > git_hook.max_file_size.megabytes
                return build_status_object(false, "File #{diff.new_path.inspect} is larger than the allowed size of #{git_hook.max_file_size} MB")
              end
            end
          end
        end
      end

      build_status_object(true)
    end

    private

    def protected_branch_action(oldrev, newrev, branch_name)
      # we dont allow force push to protected branch
      if forced_push?(oldrev, newrev)
        :force_push_code_to_protected_branches
      elsif Gitlab::Git.blank_ref?(newrev)
        # and we dont allow remove of protected branch
        :remove_protected_branches
      elsif project.developers_can_push_to_protected_branch?(branch_name)
        :push_code
      else
        :push_code_to_protected_branches
      end
    end

    def protected_tag?(tag_name)
      project.repository.tag_names.include?(tag_name)
    end

    def user_allowed?
      Gitlab::UserAccess.allowed?(user)
    end

    def branch_name(ref)
      ref = ref.to_s
      if Gitlab::Git.branch_ref?(ref)
        Gitlab::Git.ref_name(ref)
      else
        nil
      end
    end

    def tag_name(ref)
      ref = ref.to_s
      if Gitlab::Git.tag_ref?(ref)
        Gitlab::Git.ref_name(ref)
      else
        nil
      end
    end

    protected

    def build_status_object(status, message = '')
      GitAccessStatus.new(status, message)
    end

    def git_annex_access_check(project, changes)
      unless user && user_allowed?
        return build_status_object(false, "You don't have access")
      end

      unless project.repository.exists?
        return build_status_object(false, "Repository does not exist")
      end

      if user.can?(:push_code, project)
        build_status_object(true)
      else
        build_status_object(false, "You don't have permission")
      end
    end
  end
end<|MERGE_RESOLUTION|>--- conflicted
+++ resolved
@@ -187,7 +187,7 @@
 
         oldrev = project.default_branch if Gitlab::Git.blank_ref?(oldrev)
 
-        commits = 
+        commits =
           if oldrev
             project.repository.commits_between(oldrev, newrev)
           else
@@ -213,23 +213,13 @@
 
           # Check whether author is a GitLab member
           if git_hook.member_check
-<<<<<<< HEAD
-            unless User.existing_member?(commit.author_email)
+            unless User.existing_member?(commit.author_email.downcase)
               return build_status_object(false, "Author '#{commit.author_email}' is not a member of team")
-            end
-
-            if commit.author_email != commit.committer_email
-              unless User.existing_member?(commit.committer_email)
-                return build_status_object(false, "Committer '#{commit.committer_email}' is not a member of team")
-=======
-            unless User.existing_member?(commit.author_email.downcase)
-              return build_status_object(false, "Author is not a member of team")
             end
 
             if commit.author_email.downcase != commit.committer_email.downcase
               unless User.existing_member?(commit.committer_email.downcase)
-                return build_status_object(false, "Commiter is not a member of team")
->>>>>>> c4afa10c
+                return build_status_object(false, "Committer '#{commit.committer_email}' is not a member of team")
               end
             end
           end
