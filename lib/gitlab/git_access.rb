# Check a user's access to perform a git action. All public methods in this
# class return an instance of `GitlabAccessStatus`
module Gitlab
  class GitAccess
    prepend ::EE::Gitlab::GitAccess
    include ActionView::Helpers::SanitizeHelper
    include PathLocksHelper
    include Gitlab::Utils::StrongMemoize

    UnauthorizedError = Class.new(StandardError)
    NotFoundError = Class.new(StandardError)
    ProjectCreationError = Class.new(StandardError)
    ProjectMovedError = Class.new(NotFoundError)

    ERROR_MESSAGES = {
      upload: 'You are not allowed to upload code for this project.',
      download: 'You are not allowed to download code from this project.',
      auth_upload: 'You are not allowed to upload code.',
      auth_download: 'You are not allowed to download code.',
      deploy_key_upload: 'This deploy key does not have write access to this project.',
      no_repo: 'A repository for this project does not exist yet.',
      project_not_found: 'The project you were looking for could not be found.',
      account_blocked: 'Your account has been blocked.',
      command_not_allowed: "The command you're trying to execute is not allowed.",
      upload_pack_disabled_over_http: 'Pulling over HTTP is not allowed.',
      receive_pack_disabled_over_http: 'Pushing over HTTP is not allowed.',
      read_only: 'The repository is temporarily read-only. Please try again later.',
      cannot_push_to_read_only: "You can't push code to a read-only GitLab instance."
    }.freeze

    DOWNLOAD_COMMANDS = %w{ git-upload-pack git-upload-archive }.freeze
    PUSH_COMMANDS = %w{ git-receive-pack }.freeze
    ALL_COMMANDS = DOWNLOAD_COMMANDS + PUSH_COMMANDS

    attr_reader :actor, :project, :protocol, :authentication_abilities, :namespace_path, :project_path, :redirected_path

    def initialize(actor, project, protocol, authentication_abilities:, namespace_path: nil, project_path: nil, redirected_path: nil)
      @actor    = actor
      @project  = project
      @protocol = protocol
      @authentication_abilities = authentication_abilities
      @namespace_path = namespace_path
      @project_path = project_path
      @redirected_path = redirected_path
    end

    def check(cmd, changes)
      check_protocol!
      check_valid_actor!
      check_active_user!
      check_authentication_abilities!(cmd)
      check_command_disabled!(cmd)
      check_command_existence!(cmd)
      check_db_accessibility!(cmd)

      ensure_project_on_push!(cmd, changes)

      check_project_accessibility!
      check_project_moved!
      check_repository_existence!

      case cmd
      when *DOWNLOAD_COMMANDS
        check_download_access!
      when *PUSH_COMMANDS
        check_push_access!(changes)
      end

      true
    end

    def guest_can_download_code?
      Guest.can?(:download_code, project)
    end

    def user_can_download_code?
      authentication_abilities.include?(:download_code) && user_access.can_do_action?(:download_code)
    end

    def build_can_download_code?
      authentication_abilities.include?(:build_download_code) && user_access.can_do_action?(:build_download_code)
    end

    def protocol_allowed?
      Gitlab::ProtocolAccess.allowed?(protocol)
    end

    private

    def check_valid_actor!
      return unless actor.is_a?(Key)

      unless actor.valid?
        raise UnauthorizedError, "Your SSH key #{actor.errors[:key].first}."
      end
    end

    def check_protocol!
      unless protocol_allowed?
        raise UnauthorizedError, "Git access over #{protocol.upcase} is not allowed"
      end
    end

    def check_active_user!
      return if deploy_key?

      if user && !user_access.allowed?
        raise UnauthorizedError, ERROR_MESSAGES[:account_blocked]
      end
    end

    def check_authentication_abilities!(cmd)
      case cmd
      when *DOWNLOAD_COMMANDS
        unless authentication_abilities.include?(:download_code) || authentication_abilities.include?(:build_download_code)
          raise UnauthorizedError, ERROR_MESSAGES[:auth_download]
        end
      when *PUSH_COMMANDS
        unless authentication_abilities.include?(:push_code)
          raise UnauthorizedError, ERROR_MESSAGES[:auth_upload]
        end
      end
    end

    def check_project_accessibility!
      if project.blank? || !can_read_project?
        raise NotFoundError, ERROR_MESSAGES[:project_not_found]
      end
    end

    def check_project_moved!
      return if redirected_path.nil?

      project_moved = Checks::ProjectMoved.new(project, user, protocol, redirected_path)

      if project_moved.permanent_redirect?
        project_moved.add_message
      else
        raise ProjectMovedError, project_moved.message(rejected: true)
      end
    end

    def check_command_disabled!(cmd)
      if upload_pack?(cmd)
        check_upload_pack_disabled!
      elsif receive_pack?(cmd)
        check_receive_pack_disabled!
      end
    end

    def check_upload_pack_disabled!
      if http? && upload_pack_disabled_over_http?
        raise UnauthorizedError, ERROR_MESSAGES[:upload_pack_disabled_over_http]
      end
    end

    def check_receive_pack_disabled!
      if http? && receive_pack_disabled_over_http?
        raise UnauthorizedError, ERROR_MESSAGES[:receive_pack_disabled_over_http]
      end
    end

    def check_command_existence!(cmd)
      unless ALL_COMMANDS.include?(cmd)
        raise UnauthorizedError, ERROR_MESSAGES[:command_not_allowed]
      end
    end

    def check_db_accessibility!(cmd)
      return unless receive_pack?(cmd)

      if Gitlab::Database.read_only?
        raise UnauthorizedError, push_to_read_only_message
      end
    end

    def ensure_project_on_push!(cmd, changes)
      return if project || deploy_key?
      return unless receive_pack?(cmd) && changes == '_any' && authentication_abilities.include?(:push_code)

      namespace = Namespace.find_by_full_path(namespace_path)

      return unless user&.can?(:create_projects, namespace)

      project_params = {
        path: project_path,
        namespace_id: namespace.id,
        visibility_level: Gitlab::VisibilityLevel::PRIVATE
      }

      project = Projects::CreateService.new(user, project_params).execute

      unless project.saved?
        raise ProjectCreationError, "Could not create project: #{project.errors.full_messages.join(', ')}"
      end

      @project = project
      user_access.project = @project

      Checks::ProjectCreated.new(project, user, protocol).add_message
    end

    def check_repository_existence!
      unless repository.exists?
        raise UnauthorizedError, ERROR_MESSAGES[:no_repo]
      end
    end

    def check_download_access!
      passed = deploy_key? ||
        user_can_download_code? ||
        build_can_download_code? ||
        guest_can_download_code?

      unless passed
        raise UnauthorizedError, ERROR_MESSAGES[:download]
      end
    end

    # TODO: please clean this up
    def check_push_access!(changes)
      if project.repository_read_only?
        raise UnauthorizedError, ERROR_MESSAGES[:read_only]
      end

      if deploy_key
        unless deploy_key.can_push_to?(project)
          raise UnauthorizedError, ERROR_MESSAGES[:deploy_key_upload]
        end
      elsif user
        # User access is verified in check_change_access!
      else
        raise UnauthorizedError, ERROR_MESSAGES[:upload]
      end

      return if changes.blank? # Allow access this is needed for EE.

      if project.above_size_limit?
        raise UnauthorizedError, Gitlab::RepositorySizeError.new(project).push_error
      end

      if ::License.block_changes?
        message = ::LicenseHelper.license_message(signed_in: true, is_admin: (user && user.admin?))
        raise UnauthorizedError, strip_tags(message)
      end

      check_change_access!(changes)
    end

    def check_change_access!(changes)
      changes_list = Gitlab::ChangesList.new(changes)

      push_size_in_bytes = 0

      # Iterate over all changes to find if user allowed all of them to be applied
      changes_list.each.with_index do |change, index|
        first_change = index == 0

        # If user does not have access to make at least one change, cancel all
        # push by allowing the exception to bubble up
        check_single_change_access(change, skip_lfs_integrity_check: !first_change)
<<<<<<< HEAD

        if project.size_limit_enabled?
          push_size_in_bytes += EE::Gitlab::Deltas.delta_size_check(change, project.repository)
        end
      end

      if project.changes_will_exceed_size_limit?(push_size_in_bytes)
        raise UnauthorizedError, Gitlab::RepositorySizeError.new(project).new_changes_error
=======
>>>>>>> aee1d09d
      end
    end

    def check_single_change_access(change, skip_lfs_integrity_check: false)
      Checks::ChangeAccess.new(
        change,
        user_access: user_access,
        project: project,
        skip_authorization: deploy_key?,
        skip_lfs_integrity_check: skip_lfs_integrity_check,
        protocol: protocol
      ).exec
    end

    def deploy_key
      actor if deploy_key?
    end

    def deploy_key?
      actor.is_a?(DeployKey)
    end

    def ci?
      actor == :ci
    end

    def can_read_project?
      if deploy_key?
        deploy_key.has_access_to?(project)
      elsif user
        user.can?(:read_project, project)
      elsif ci?
        true # allow CI (build without a user) for backwards compatibility
      end || Guest.can?(:read_project, project)
    end

    def http?
      protocol == 'http'
    end

    def upload_pack?(command)
      command == 'git-upload-pack'
    end

    def receive_pack?(command)
      command == 'git-receive-pack'
    end

    def upload_pack_disabled_over_http?
      !Gitlab.config.gitlab_shell.upload_pack
    end

    def receive_pack_disabled_over_http?
      !Gitlab.config.gitlab_shell.receive_pack
    end

    protected

    def user
      return @user if defined?(@user)

      @user =
        case actor
        when User
          actor
        when Key
          actor.user unless actor.is_a?(DeployKey)
        when :ci
          nil
        end
    end

    def user_access
      @user_access ||= if ci?
                         CiAccess.new
                       else
                         UserAccess.new(user, project: project)
                       end
    end

    def push_to_read_only_message
      ERROR_MESSAGES[:cannot_push_to_read_only]
    end

    def repository
      project.repository
    end
  end
end<|MERGE_RESOLUTION|>--- conflicted
+++ resolved
@@ -259,7 +259,6 @@
         # If user does not have access to make at least one change, cancel all
         # push by allowing the exception to bubble up
         check_single_change_access(change, skip_lfs_integrity_check: !first_change)
-<<<<<<< HEAD
 
         if project.size_limit_enabled?
           push_size_in_bytes += EE::Gitlab::Deltas.delta_size_check(change, project.repository)
@@ -268,8 +267,6 @@
 
       if project.changes_will_exceed_size_limit?(push_size_in_bytes)
         raise UnauthorizedError, Gitlab::RepositorySizeError.new(project).new_changes_error
-=======
->>>>>>> aee1d09d
       end
     end
 
