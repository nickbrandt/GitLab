module Gitlab
  module GitlabImport
    class Importer
      attr_reader :project, :client

      def initialize(project)
        @project = project
        import_data = project.import_data
        if import_data && import_data.credentials && import_data.credentials[:password]
          @client = Client.new(import_data.credentials[:password])
          @formatter = Gitlab::ImportFormatter.new
        else
          raise Projects::ImportService::Error, "Unable to find project import data credentials for project ID: #{@project.id}"
        end
      end

      def execute
        ActiveRecord::Base.no_touching do
          project_identifier = CGI.escape(project.import_source)

          # Issues && Comments
          issues = client.issues(project_identifier)

          issues.each do |issue|
            body = @formatter.author_line(issue["author"]["name"])
            body += issue["description"]

            comments = client.issue_comments(project_identifier, issue["id"])

            if comments.any?
              body += @formatter.comments_header
            end

            comments.each do |comment|
              body += @formatter.comment(comment["author"]["name"], comment["created_at"], comment["body"])
            end

            project.issues.create!(
              iid: issue["iid"],
              description: body,
              title: issue["title"],
              state: issue["state"],
              updated_at: issue["updated_at"],
<<<<<<< HEAD
              author_id: gitlab_user_id(project, issue["author"]["id"])
=======
              author_id: gl_user_id(project, issue["author"]["id"]),
              confidential: issue["confidential"]
>>>>>>> 535ce118
            )
          end
        end

        true
      end

      private

      def gitlab_user_id(project, gitlab_id)
        user = User.joins(:identities).find_by("identities.extern_uid = ? AND identities.provider = 'gitlab'", gitlab_id.to_s)
        (user && user.id) || project.creator_id
      end
    end
  end
end<|MERGE_RESOLUTION|>--- conflicted
+++ resolved
@@ -41,12 +41,8 @@
               title: issue["title"],
               state: issue["state"],
               updated_at: issue["updated_at"],
-<<<<<<< HEAD
-              author_id: gitlab_user_id(project, issue["author"]["id"])
-=======
-              author_id: gl_user_id(project, issue["author"]["id"]),
+              author_id: gitlab_user_id(project, issue["author"]["id"]),
               confidential: issue["confidential"]
->>>>>>> 535ce118
             )
           end
         end
