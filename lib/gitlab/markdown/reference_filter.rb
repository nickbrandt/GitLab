--- conflicted
+++ resolved
@@ -15,11 +15,7 @@
       LazyReference = Struct.new(:klass, :ids) do
         def self.load(refs)
           lazy_references, values = refs.partition { |ref| ref.is_a?(self) }
-<<<<<<< HEAD
-          
-=======
 
->>>>>>> d25b50fd
           lazy_values = lazy_references.group_by(&:klass).flat_map do |klass, refs|
             ids = refs.flat_map(&:ids)
             klass.where(id: ids)
