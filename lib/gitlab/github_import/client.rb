# frozen_string_literal: true

module Gitlab
  module GithubImport
    # HTTP client for interacting with the GitHub API.
    #
    # This class is basically a fancy wrapped around Octokit while adding some
    # functionality to deal with rate limiting and parallel imports. Usage is
    # mostly the same as Octokit, for example:
    #
    #     client = GithubImport::Client.new('hunter2')
    #
    #     client.labels.each do |label|
    #       puts label.name
    #     end
    class Client
      attr_reader :octokit
<<<<<<< HEAD

      # A single page of data and the corresponding page number.
      Page = Struct.new(:objects, :number)

      # The minimum number of requests we want to keep available.
      #
      # We don't use a value of 0 as multiple threads may be using the same
      # token in parallel. This could result in all of them hitting the GitHub
      # rate limit at once. The threshold is put in place to not hit the limit
      # in most cases.
      RATE_LIMIT_THRESHOLD = 50

      # token - The GitHub API token to use.
      #
      # per_page - The number of objects that should be displayed per page.
      #
      # parallel - When set to true hitting the rate limit will result in a
      #            dedicated error being raised. When set to `false` we will
      #            instead just `sleep()` until the rate limit is reset. Setting
      #            this value to `true` for parallel importing is crucial as
      #            otherwise hitting the rate limit will result in a thread
      #            being blocked in a `sleep()` call for up to an hour.
      def initialize(token, per_page: 100, parallel: true)
        @octokit = Octokit::Client.new(access_token: token, per_page: per_page)
        @parallel = parallel
      end

      def parallel?
        @parallel
      end

      # Returns the details of a GitHub user.
      #
      # username - The username of the user.
      def user(username)
        with_rate_limit { octokit.user(username) }
      end

      # Returns the details of a GitHub repository.
      #
      # name - The path (in the form `owner/repository`) of the repository.
      def repository(name)
        with_rate_limit { octokit.repo(name) }
      end

      def labels(*args)
        each_object(:labels, *args)
      end

      def milestones(*args)
        each_object(:milestones, *args)
      end

      def releases(*args)
        each_object(:releases, *args)
      end

      # Fetches data from the GitHub API and yields a Page object for every page
      # of data, without loading all of them into memory.
      #
      # method - The Octokit method to use for getting the data.
      # args - Arguments to pass to the Octokit method.
      #
      # rubocop: disable GitlabSecurity/PublicSend
      def each_page(method, *args, &block)
        return to_enum(__method__, method, *args) unless block_given?

        page =
          if args.last.is_a?(Hash) && args.last[:page]
            args.last[:page]
          else
            1
          end

        collection = with_rate_limit { octokit.public_send(method, *args) }
        next_url = octokit.last_response.rels[:next]

        yield Page.new(collection, page)

        while next_url
          response = with_rate_limit { next_url.get }
          next_url = response.rels[:next]

          yield Page.new(response.data, page += 1)
        end
      end

      # Iterates over all of the objects for the given method (e.g. `:labels`).
      #
      # method - The method to send to Octokit for querying data.
      # args - Any arguments to pass to the Octokit method.
      def each_object(method, *args, &block)
        return to_enum(__method__, method, *args) unless block_given?

        each_page(method, *args) do |page|
          page.objects.each do |object|
            yield object
          end
        end
      end

      # Yields the supplied block, responding to any rate limit errors.
      #
      # The exact strategy used for handling rate limiting errors depends on
      # whether we are running in parallel mode or not. For more information see
      # `#rate_or_wait_for_rate_limit`.
      def with_rate_limit
        request_count_counter.increment

        raise_or_wait_for_rate_limit unless requests_remaining?

        begin
          yield
        rescue Octokit::TooManyRequests
          raise_or_wait_for_rate_limit

          # This retry will only happen when running in sequential mode as we'll
          # raise an error in parallel mode.
          retry
        end
      end

      # Returns `true` if we're still allowed to perform API calls.
      def requests_remaining?
        remaining_requests > RATE_LIMIT_THRESHOLD
      end

      def remaining_requests
        octokit.rate_limit.remaining
      end

      def raise_or_wait_for_rate_limit
        rate_limit_counter.increment

        if parallel?
          raise RateLimitError
        else
          sleep(rate_limit_resets_in)
        end
      end

      def rate_limit_resets_in
        # We add a few seconds to the rate limit so we don't _immediately_
        # resume when the rate limit resets as this may result in us performing
        # a request before GitHub has a chance to reset the limit.
        octokit.rate_limit.resets_in + 5
      end

      def respond_to_missing?(method, include_private = false)
        octokit.respond_to?(method, include_private)
      end

      def rate_limit_counter
        @rate_limit_counter ||= Gitlab::Metrics.counter(
          :github_importer_rate_limit_hits,
          'The number of times we hit the GitHub rate limit when importing projects'
        )
      end

=======

      # A single page of data and the corresponding page number.
      Page = Struct.new(:objects, :number)

      # The minimum number of requests we want to keep available.
      #
      # We don't use a value of 0 as multiple threads may be using the same
      # token in parallel. This could result in all of them hitting the GitHub
      # rate limit at once. The threshold is put in place to not hit the limit
      # in most cases.
      RATE_LIMIT_THRESHOLD = 50

      # token - The GitHub API token to use.
      #
      # per_page - The number of objects that should be displayed per page.
      #
      # parallel - When set to true hitting the rate limit will result in a
      #            dedicated error being raised. When set to `false` we will
      #            instead just `sleep()` until the rate limit is reset. Setting
      #            this value to `true` for parallel importing is crucial as
      #            otherwise hitting the rate limit will result in a thread
      #            being blocked in a `sleep()` call for up to an hour.
      def initialize(token, per_page: 100, parallel: true)
        @octokit = Octokit::Client.new(
          access_token: token,
          per_page: per_page,
          api_endpoint: api_endpoint
        )

        @octokit.connection_options[:ssl] = { verify: verify_ssl }

        @parallel = parallel
      end

      def parallel?
        @parallel
      end

      # Returns the details of a GitHub user.
      #
      # username - The username of the user.
      def user(username)
        with_rate_limit { octokit.user(username) }
      end

      # Returns the details of a GitHub repository.
      #
      # name - The path (in the form `owner/repository`) of the repository.
      def repository(name)
        with_rate_limit { octokit.repo(name) }
      end

      def labels(*args)
        each_object(:labels, *args)
      end

      def milestones(*args)
        each_object(:milestones, *args)
      end

      def releases(*args)
        each_object(:releases, *args)
      end

      # Fetches data from the GitHub API and yields a Page object for every page
      # of data, without loading all of them into memory.
      #
      # method - The Octokit method to use for getting the data.
      # args - Arguments to pass to the Octokit method.
      #
      # rubocop: disable GitlabSecurity/PublicSend
      def each_page(method, *args, &block)
        return to_enum(__method__, method, *args) unless block_given?

        page =
          if args.last.is_a?(Hash) && args.last[:page]
            args.last[:page]
          else
            1
          end

        collection = with_rate_limit { octokit.public_send(method, *args) }
        next_url = octokit.last_response.rels[:next]

        yield Page.new(collection, page)

        while next_url
          response = with_rate_limit { next_url.get }
          next_url = response.rels[:next]

          yield Page.new(response.data, page += 1)
        end
      end

      # Iterates over all of the objects for the given method (e.g. `:labels`).
      #
      # method - The method to send to Octokit for querying data.
      # args - Any arguments to pass to the Octokit method.
      def each_object(method, *args, &block)
        return to_enum(__method__, method, *args) unless block_given?

        each_page(method, *args) do |page|
          page.objects.each do |object|
            yield object
          end
        end
      end

      # Yields the supplied block, responding to any rate limit errors.
      #
      # The exact strategy used for handling rate limiting errors depends on
      # whether we are running in parallel mode or not. For more information see
      # `#rate_or_wait_for_rate_limit`.
      def with_rate_limit
        request_count_counter.increment

        raise_or_wait_for_rate_limit unless requests_remaining?

        begin
          yield
        rescue Octokit::TooManyRequests
          raise_or_wait_for_rate_limit

          # This retry will only happen when running in sequential mode as we'll
          # raise an error in parallel mode.
          retry
        end
      end

      # Returns `true` if we're still allowed to perform API calls.
      def requests_remaining?
        remaining_requests > RATE_LIMIT_THRESHOLD
      end

      def remaining_requests
        octokit.rate_limit.remaining
      end

      def raise_or_wait_for_rate_limit
        rate_limit_counter.increment

        if parallel?
          raise RateLimitError
        else
          sleep(rate_limit_resets_in)
        end
      end

      def rate_limit_resets_in
        # We add a few seconds to the rate limit so we don't _immediately_
        # resume when the rate limit resets as this may result in us performing
        # a request before GitHub has a chance to reset the limit.
        octokit.rate_limit.resets_in + 5
      end

      def api_endpoint
        custom_api_endpoint || default_api_endpoint
      end

      def custom_api_endpoint
        github_omniauth_provider.dig('args', 'client_options', 'site')
      end

      def default_api_endpoint
        OmniAuth::Strategies::GitHub.default_options[:client_options][:site]
      end

      def verify_ssl
        github_omniauth_provider.fetch('verify_ssl', true)
      end

      def github_omniauth_provider
        @github_omniauth_provider ||=
          Gitlab.config.omniauth.providers
                .find { |provider| provider.name == 'github' }
                .to_h
      end

      def rate_limit_counter
        @rate_limit_counter ||= Gitlab::Metrics.counter(
          :github_importer_rate_limit_hits,
          'The number of times we hit the GitHub rate limit when importing projects'
        )
      end

>>>>>>> b2a5c7c4
      def request_count_counter
        @request_counter ||= Gitlab::Metrics.counter(
          :github_importer_request_count,
          'The number of GitHub API calls performed when importing projects'
        )
      end
    end
  end
end<|MERGE_RESOLUTION|>--- conflicted
+++ resolved
@@ -15,167 +15,6 @@
     #     end
     class Client
       attr_reader :octokit
-<<<<<<< HEAD
-
-      # A single page of data and the corresponding page number.
-      Page = Struct.new(:objects, :number)
-
-      # The minimum number of requests we want to keep available.
-      #
-      # We don't use a value of 0 as multiple threads may be using the same
-      # token in parallel. This could result in all of them hitting the GitHub
-      # rate limit at once. The threshold is put in place to not hit the limit
-      # in most cases.
-      RATE_LIMIT_THRESHOLD = 50
-
-      # token - The GitHub API token to use.
-      #
-      # per_page - The number of objects that should be displayed per page.
-      #
-      # parallel - When set to true hitting the rate limit will result in a
-      #            dedicated error being raised. When set to `false` we will
-      #            instead just `sleep()` until the rate limit is reset. Setting
-      #            this value to `true` for parallel importing is crucial as
-      #            otherwise hitting the rate limit will result in a thread
-      #            being blocked in a `sleep()` call for up to an hour.
-      def initialize(token, per_page: 100, parallel: true)
-        @octokit = Octokit::Client.new(access_token: token, per_page: per_page)
-        @parallel = parallel
-      end
-
-      def parallel?
-        @parallel
-      end
-
-      # Returns the details of a GitHub user.
-      #
-      # username - The username of the user.
-      def user(username)
-        with_rate_limit { octokit.user(username) }
-      end
-
-      # Returns the details of a GitHub repository.
-      #
-      # name - The path (in the form `owner/repository`) of the repository.
-      def repository(name)
-        with_rate_limit { octokit.repo(name) }
-      end
-
-      def labels(*args)
-        each_object(:labels, *args)
-      end
-
-      def milestones(*args)
-        each_object(:milestones, *args)
-      end
-
-      def releases(*args)
-        each_object(:releases, *args)
-      end
-
-      # Fetches data from the GitHub API and yields a Page object for every page
-      # of data, without loading all of them into memory.
-      #
-      # method - The Octokit method to use for getting the data.
-      # args - Arguments to pass to the Octokit method.
-      #
-      # rubocop: disable GitlabSecurity/PublicSend
-      def each_page(method, *args, &block)
-        return to_enum(__method__, method, *args) unless block_given?
-
-        page =
-          if args.last.is_a?(Hash) && args.last[:page]
-            args.last[:page]
-          else
-            1
-          end
-
-        collection = with_rate_limit { octokit.public_send(method, *args) }
-        next_url = octokit.last_response.rels[:next]
-
-        yield Page.new(collection, page)
-
-        while next_url
-          response = with_rate_limit { next_url.get }
-          next_url = response.rels[:next]
-
-          yield Page.new(response.data, page += 1)
-        end
-      end
-
-      # Iterates over all of the objects for the given method (e.g. `:labels`).
-      #
-      # method - The method to send to Octokit for querying data.
-      # args - Any arguments to pass to the Octokit method.
-      def each_object(method, *args, &block)
-        return to_enum(__method__, method, *args) unless block_given?
-
-        each_page(method, *args) do |page|
-          page.objects.each do |object|
-            yield object
-          end
-        end
-      end
-
-      # Yields the supplied block, responding to any rate limit errors.
-      #
-      # The exact strategy used for handling rate limiting errors depends on
-      # whether we are running in parallel mode or not. For more information see
-      # `#rate_or_wait_for_rate_limit`.
-      def with_rate_limit
-        request_count_counter.increment
-
-        raise_or_wait_for_rate_limit unless requests_remaining?
-
-        begin
-          yield
-        rescue Octokit::TooManyRequests
-          raise_or_wait_for_rate_limit
-
-          # This retry will only happen when running in sequential mode as we'll
-          # raise an error in parallel mode.
-          retry
-        end
-      end
-
-      # Returns `true` if we're still allowed to perform API calls.
-      def requests_remaining?
-        remaining_requests > RATE_LIMIT_THRESHOLD
-      end
-
-      def remaining_requests
-        octokit.rate_limit.remaining
-      end
-
-      def raise_or_wait_for_rate_limit
-        rate_limit_counter.increment
-
-        if parallel?
-          raise RateLimitError
-        else
-          sleep(rate_limit_resets_in)
-        end
-      end
-
-      def rate_limit_resets_in
-        # We add a few seconds to the rate limit so we don't _immediately_
-        # resume when the rate limit resets as this may result in us performing
-        # a request before GitHub has a chance to reset the limit.
-        octokit.rate_limit.resets_in + 5
-      end
-
-      def respond_to_missing?(method, include_private = false)
-        octokit.respond_to?(method, include_private)
-      end
-
-      def rate_limit_counter
-        @rate_limit_counter ||= Gitlab::Metrics.counter(
-          :github_importer_rate_limit_hits,
-          'The number of times we hit the GitHub rate limit when importing projects'
-        )
-      end
-
-=======
 
       # A single page of data and the corresponding page number.
       Page = Struct.new(:objects, :number)
@@ -361,7 +200,6 @@
         )
       end
 
->>>>>>> b2a5c7c4
       def request_count_counter
         @request_counter ||= Gitlab::Metrics.counter(
           :github_importer_request_count,
