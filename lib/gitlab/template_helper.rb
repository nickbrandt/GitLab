module Gitlab
  module TemplateHelper
    include Gitlab::Utils::StrongMemoize

<<<<<<< HEAD
    def prepare_template_environment(file_path)
      return unless file_path.present?
=======
    def prepare_template_environment(file)
      return unless file
>>>>>>> 0277bf92

      FileUtils.mkdir_p(File.dirname(import_upload_path))
      FileUtils.copy_entry(file_path, import_upload_path)
    end

    def import_upload_path
      strong_memoize(:import_upload_path) do
        Gitlab::ImportExport.import_upload_path(filename: tmp_filename)
      end
    end

    def tmp_filename
      SecureRandom.hex
    end
  end
end<|MERGE_RESOLUTION|>--- conflicted
+++ resolved
@@ -2,13 +2,8 @@
   module TemplateHelper
     include Gitlab::Utils::StrongMemoize
 
-<<<<<<< HEAD
-    def prepare_template_environment(file_path)
-      return unless file_path.present?
-=======
     def prepare_template_environment(file)
       return unless file
->>>>>>> 0277bf92
 
       FileUtils.mkdir_p(File.dirname(import_upload_path))
       FileUtils.copy_entry(file_path, import_upload_path)
