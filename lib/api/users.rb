module API
  # Users API
  class Users < Grape::API
    before { authenticate! }

    resource :users do
      # Get a users list
      #
      # Example Request:
      #  GET /users
      get do
        @users = User.all
        @users = @users.active if params[:active].present?
        @users = @users.search(params[:search]) if params[:search].present?
        @users = paginate @users

        if current_user.is_admin?
          present @users, with: Entities::UserFull
        else
          present @users, with: Entities::UserBasic
        end
      end

      # Get a single user
      #
      # Parameters:
      #   id (required) - The ID of a user
      # Example Request:
      #   GET /users/:id
      get ":id" do
        @user = User.find(params[:id])

        if current_user.is_admin?
          present @user, with: Entities::UserFull
        else
          present @user, with: Entities::UserBasic
        end
      end

      # Create user. Available only for admin
      #
      # Parameters:
      #   email (required)                  - Email
      #   password (required)               - Password
      #   name (required)                   - Name
      #   username (required)               - Name
      #   skype                             - Skype ID
      #   linkedin                          - Linkedin
      #   twitter                           - Twitter account
      #   website_url                       - Website url
      #   projects_limit                    - Number of projects user can create
      #   extern_uid                        - External authentication provider UID
      #   provider                          - External provider
      #   bio                               - Bio
      #   admin                             - User is admin - true or false (default)
      #   can_create_group                  - User can create groups - true or false
      #   confirm                           - Require user confirmation - true (default) or false
      # Example Request:
      #   POST /users
      post do
        authenticated_as_admin!
        required_attributes! [:email, :password, :name, :username]
<<<<<<< HEAD
        attrs = attributes_for_keys [:email, :name, :password, :skype, :linkedin, :twitter, :projects_limit, :username, :extern_uid, :provider, :bio, :can_create_group, :confirm, :admin]
        user = User.build_user(attrs)
        admin = attrs.delete(:admin)
        user.admin = admin unless admin.nil?
        confirm = ! (attrs.delete(:confirm) =~ (/(false|f|no|0)$/i))
        user.skip_confirmation! unless confirm
=======
        attrs = attributes_for_keys [:email, :name, :password, :skype, :linkedin, :twitter, :projects_limit, :username, :bio, :can_create_group, :admin]
        user = User.build_user(attrs)
        admin = attrs.delete(:admin)
        user.admin = admin unless admin.nil?

        identity_attrs = attributes_for_keys [:provider, :extern_uid]
        if identity_attrs.any?
          user.identities.build(identity_attrs)
        end

>>>>>>> d4aab652
        if user.save
          present user, with: Entities::UserFull
        else
          conflict!('Email has already been taken') if User.
              where(email: user.email).
              count > 0

          conflict!('Username has already been taken') if User.
              where(username: user.username).
              count > 0

          render_validation_error!(user)
        end
      end

      # Update user. Available only for admin
      #
      # Parameters:
      #   email                             - Email
      #   name                              - Name
      #   password                          - Password
      #   skype                             - Skype ID
      #   linkedin                          - Linkedin
      #   twitter                           - Twitter account
      #   website_url                       - Website url
      #   projects_limit                    - Limit projects each user can create
      #   bio                               - Bio
      #   admin                             - User is admin - true or false (default)
      #   can_create_group                  - User can create groups - true or false
      # Example Request:
      #   PUT /users/:id
      put ":id" do
        authenticated_as_admin!

        attrs = attributes_for_keys [:email, :name, :password, :skype, :linkedin, :twitter, :website_url, :projects_limit, :username, :bio, :can_create_group, :admin]
        user = User.find(params[:id])
        not_found!('User') unless user

        admin = attrs.delete(:admin)
        user.admin = admin unless admin.nil?

        conflict!('Email has already been taken') if attrs[:email] &&
            User.where(email: attrs[:email]).
                where.not(id: user.id).count > 0

        conflict!('Username has already been taken') if attrs[:username] &&
            User.where(username: attrs[:username]).
                where.not(id: user.id).count > 0

        if user.update_attributes(attrs)
          present user, with: Entities::UserFull
        else
          render_validation_error!(user)
        end
      end

      # Add ssh key to a specified user. Only available to admin users.
      #
      # Parameters:
      # id (required) - The ID of a user
      # key (required) - New SSH Key
      # title (required) - New SSH Key's title
      # Example Request:
      # POST /users/:id/keys
      post ":id/keys" do
        authenticated_as_admin!
        required_attributes! [:title, :key]

        user = User.find(params[:id])
        attrs = attributes_for_keys [:title, :key]
        key = user.keys.new attrs
        if key.save
          present key, with: Entities::SSHKey
        else
          render_validation_error!(key)
        end
      end

      # Get ssh keys of a specified user. Only available to admin users.
      #
      # Parameters:
      # uid (required) - The ID of a user
      # Example Request:
      # GET /users/:uid/keys
      get ':uid/keys' do
        authenticated_as_admin!
        user = User.find_by(id: params[:uid])
        not_found!('User') unless user

        present user.keys, with: Entities::SSHKey
      end

      # Delete existing ssh key of a specified user. Only available to admin
      # users.
      #
      # Parameters:
      #   uid (required) - The ID of a user
      #   id (required) - SSH Key ID
      # Example Request:
      #   DELETE /users/:uid/keys/:id
      delete ':uid/keys/:id' do
        authenticated_as_admin!
        user = User.find_by(id: params[:uid])
        not_found!('User') unless user

        begin
          key = user.keys.find params[:id]
          key.destroy
        rescue ActiveRecord::RecordNotFound
          not_found!('Key')
        end
      end

      # Delete user. Available only for admin
      #
      # Example Request:
      #   DELETE /users/:id
      delete ":id" do
        authenticated_as_admin!
        user = User.find_by(id: params[:id])

        if user
          user.destroy
        else
          not_found!('User')
        end
      end
    end

    resource :user do
      # Get currently authenticated user
      #
      # Example Request:
      #   GET /user
      get do
        present @current_user, with: Entities::UserLogin
      end

      # Get currently authenticated user's keys
      #
      # Example Request:
      #   GET /user/keys
      get "keys" do
        present current_user.keys, with: Entities::SSHKey
      end

      # Get single key owned by currently authenticated user
      #
      # Example Request:
      #   GET /user/keys/:id
      get "keys/:id" do
        key = current_user.keys.find params[:id]
        present key, with: Entities::SSHKey
      end

      # Add new ssh key to currently authenticated user
      #
      # Parameters:
      #   key (required) - New SSH Key
      #   title (required) - New SSH Key's title
      # Example Request:
      #   POST /user/keys
      post "keys" do
        required_attributes! [:title, :key]

        attrs = attributes_for_keys [:title, :key]
        key = current_user.keys.new attrs
        if key.save
          present key, with: Entities::SSHKey
        else
          render_validation_error!(key)
        end
      end

      # Delete existing ssh key of currently authenticated user
      #
      # Parameters:
      #   id (required) - SSH Key ID
      # Example Request:
      #   DELETE /user/keys/:id
      delete "keys/:id" do
        begin
          key = current_user.keys.find params[:id]
          key.destroy
        rescue
        end
      end
    end
  end
end<|MERGE_RESOLUTION|>--- conflicted
+++ resolved
@@ -60,25 +60,18 @@
       post do
         authenticated_as_admin!
         required_attributes! [:email, :password, :name, :username]
-<<<<<<< HEAD
-        attrs = attributes_for_keys [:email, :name, :password, :skype, :linkedin, :twitter, :projects_limit, :username, :extern_uid, :provider, :bio, :can_create_group, :confirm, :admin]
+        attrs = attributes_for_keys [:email, :name, :password, :skype, :linkedin, :twitter, :projects_limit, :username, :bio, :can_create_group, :admin, :confirm]
         user = User.build_user(attrs)
         admin = attrs.delete(:admin)
         user.admin = admin unless admin.nil?
-        confirm = ! (attrs.delete(:confirm) =~ (/(false|f|no|0)$/i))
+        confirm = !(attrs.delete(:confirm) =~ (/(false|f|no|0)$/i))
         user.skip_confirmation! unless confirm
-=======
-        attrs = attributes_for_keys [:email, :name, :password, :skype, :linkedin, :twitter, :projects_limit, :username, :bio, :can_create_group, :admin]
-        user = User.build_user(attrs)
-        admin = attrs.delete(:admin)
-        user.admin = admin unless admin.nil?
 
         identity_attrs = attributes_for_keys [:provider, :extern_uid]
         if identity_attrs.any?
           user.identities.build(identity_attrs)
         end
 
->>>>>>> d4aab652
         if user.save
           present user, with: Entities::UserFull
         else
