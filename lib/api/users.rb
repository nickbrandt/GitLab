--- conflicted
+++ resolved
@@ -11,24 +11,16 @@
       #  GET /users?search=Admin
       #  GET /users?username=root
       get do
-<<<<<<< HEAD
-        skip_ldap = params[:skip_ldap].present? && params[:skip_ldap] == 'true'
-
-        @users = User.all
-        @users = @users.active if params[:active].present?
-        @users = @users.non_ldap if skip_ldap
-        @users = @users.search(params[:search]) if params[:search].present?
-        @users = paginate @users
-=======
         if params[:username].present?
           @users = User.where(username: params[:username])
         else
+          skip_ldap = params[:skip_ldap].present? && params[:skip_ldap] == 'true'
           @users = User.all
           @users = @users.active if params[:active].present?
+          @users = @users.non_ldap if skip_ldap
           @users = @users.search(params[:search]) if params[:search].present?
           @users = paginate @users
-        end
->>>>>>> fd231ff9
+       end
 
         if current_user.is_admin?
           present @users, with: Entities::UserFull
