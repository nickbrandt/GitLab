module API
  # Labels API
  class Labels < Grape::API
    before { authenticate! }

    params do
      requires :id, type: String, desc: 'The ID of a project'
    end
    resource :projects do
      desc 'Get all labels of the project' do
        success Entities::Label
      end
      get ':id/labels' do
        present available_labels, with: Entities::Label, current_user: current_user
      end

      desc 'Create a new label' do
        success Entities::Label
      end
      params do
        requires :name, type: String, desc: 'The name of the label to be created'
        requires :color, type: String, desc: "The color of the label given in 6-digit hex notation with leading '#' sign (e.g. #FFAABB)"
        optional :description, type: String, desc: 'The description of label to be created'
      end
      post ':id/labels' do
        authorize! :admin_label, user_project
<<<<<<< HEAD

        label = user_project.find_label(params[:name])
=======
        required_attributes! [:name, :color]

        attrs = attributes_for_keys [:name, :color, :description]

        label = available_labels.find_by(title: attrs[:name])
>>>>>>> 64e2d884
        conflict!('Label already exists') if label

        label = user_project.labels.create(declared(params, include_parent_namespaces: false).to_h)

        if label.valid?
          present label, with: Entities::Label, current_user: current_user
        else
          render_validation_error!(label)
        end
      end

      desc 'Delete an existing label' do
        success Entities::Label
      end
      params do
        requires :name, type: String, desc: 'The name of the label to be deleted'
      end
      delete ':id/labels' do
        authorize! :admin_label, user_project

        label = user_project.labels.find_by(title: params[:name])
        not_found!('Label') unless label

        present label.destroy, with: Entities::Label, current_user: current_user
      end

      desc 'Update an existing label. At least one optional parameter is required.' do
        success Entities::Label
      end
      params do
        requires :name,  type: String, desc: 'The name of the label to be updated'
        optional :new_name, type: String, desc: 'The new name of the label'
        optional :color, type: String, desc: "The new color of the label given in 6-digit hex notation with leading '#' sign (e.g. #FFAABB)"
        optional :description, type: String, desc: 'The new description of label'
        at_least_one_of :new_name, :color, :description
      end
      put ':id/labels' do
        authorize! :admin_label, user_project

        label = user_project.labels.find_by(title: params[:name])
        not_found!('Label not found') unless label

        update_params = declared(params,
                                 include_parent_namespaces: false,
                                 include_missing: false).to_h
        # Rename new name to the actual label attribute name
        update_params['name'] = update_params.delete('new_name') if update_params.key?('new_name')

        if label.update(update_params)
          present label, with: Entities::Label, current_user: current_user
        else
          render_validation_error!(label)
        end
      end
    end
  end
end<|MERGE_RESOLUTION|>--- conflicted
+++ resolved
@@ -24,16 +24,8 @@
       end
       post ':id/labels' do
         authorize! :admin_label, user_project
-<<<<<<< HEAD
 
-        label = user_project.find_label(params[:name])
-=======
-        required_attributes! [:name, :color]
-
-        attrs = attributes_for_keys [:name, :color, :description]
-
-        label = available_labels.find_by(title: attrs[:name])
->>>>>>> 64e2d884
+        label = available_labels.find_by(title: params[:name])
         conflict!('Label already exists') if label
 
         label = user_project.labels.create(declared(params, include_parent_namespaces: false).to_h)
