--- conflicted
+++ resolved
@@ -132,16 +132,13 @@
 
     class Group < Grape::Entity
       expose :id, :name, :path, :description, :visibility_level
-<<<<<<< HEAD
 
       expose :ldap_cn, :ldap_access
       expose :ldap_group_links,
         using: Entities::LdapGroupLink,
         if: lambda { |group, options| group.ldap_group_links.any? }
 
-=======
       expose :lfs_enabled?, as: :lfs_enabled
->>>>>>> 1d51bc7d
       expose :avatar_url
       expose :web_url
     end
