--- conflicted
+++ resolved
@@ -106,11 +106,8 @@
       expose :repository_storage, if: lambda { |_project, options| options[:user].try(:admin?) }
       expose :only_allow_merge_if_build_succeeds
       expose :request_access_enabled
-<<<<<<< HEAD
       expose :only_allow_merge_if_all_discussions_are_resolved
-=======
       expose :approvals_before_merge
->>>>>>> b65089b9
     end
 
     class Member < UserBasic
