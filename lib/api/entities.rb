module API
  module Entities
    class WikiPageBasic < Grape::Entity
      expose :format
      expose :slug
      expose :title
    end

    class WikiPage < WikiPageBasic
      expose :content
    end

    class UserSafe < Grape::Entity
      expose :id, :name, :username
    end

    class UserBasic < UserSafe
      expose :state

      expose :avatar_url do |user, options|
        user.avatar_url(only_path: false)
      end

      expose :avatar_path, if: ->(user, options) { options.fetch(:only_path, false) && user.avatar_path }
      expose :custom_attributes, using: 'API::Entities::CustomAttribute', if: :with_custom_attributes

      expose :web_url do |user, options|
        Gitlab::Routing.url_helpers.user_url(user)
      end
    end

    class User < UserBasic
      expose :created_at
      expose :bio, :location, :skype, :linkedin, :twitter, :website_url, :organization
    end

    class UserActivity < Grape::Entity
      expose :username
      expose :last_activity_on
      expose :last_activity_on, as: :last_activity_at # Back-compat
    end

    class Identity < Grape::Entity
      expose :provider, :extern_uid
    end

    class UserPublic < User
      expose :last_sign_in_at
      expose :confirmed_at
      expose :last_activity_on
      expose :email
      expose :theme_id, :color_scheme_id, :projects_limit, :current_sign_in_at
      expose :identities, using: Entities::Identity
      expose :can_create_group?, as: :can_create_group
      expose :can_create_project?, as: :can_create_project
      expose :two_factor_enabled?, as: :two_factor_enabled
      expose :external
    end

    class UserWithAdmin < UserPublic
      expose :admin?, as: :is_admin
    end

    class Email < Grape::Entity
      expose :id, :email
    end

    class Hook < Grape::Entity
      expose :id, :url, :created_at, :push_events, :tag_push_events, :merge_requests_events, :repository_update_events
      expose :enable_ssl_verification
    end

    class ProjectHook < Hook
      expose :project_id, :issues_events, :confidential_issues_events
      expose :note_events, :confidential_note_events, :pipeline_events, :wiki_page_events
      expose :job_events
    end

    class SharedGroup < Grape::Entity
      expose :group_id
      expose :group_name do |group_link, options|
        group_link.group.name
      end
      expose :group_access, as: :group_access_level
    end

    class ProjectIdentity < Grape::Entity
      expose :id, :description
      expose :name, :name_with_namespace
      expose :path, :path_with_namespace
      expose :created_at
    end

    class ProjectExportStatus < ProjectIdentity
      include ::API::Helpers::RelatedResourcesHelpers

      expose :export_status
      expose :_links, if: lambda { |project, _options| project.export_status == :finished } do
        expose :api_url do |project|
          expose_url(api_v4_projects_export_download_path(id: project.id))
        end

        expose :web_url do |project|
          Gitlab::Routing.url_helpers.download_export_project_url(project)
        end
      end
    end

    class ProjectImportStatus < ProjectIdentity
      expose :import_status

      # TODO: Use `expose_nil` once we upgrade the grape-entity gem
      expose :import_error, if: lambda { |status, _ops| status.import_error }
    end

    class BasicProjectDetails < ProjectIdentity
      include ::API::ProjectsRelationBuilder

      expose :default_branch
      # Avoids an N+1 query: https://github.com/mbleigh/acts-as-taggable-on/issues/91#issuecomment-168273770
      expose :tag_list do |project|
        # project.tags.order(:name).pluck(:name) is the most suitable option
        # to avoid loading all the ActiveRecord objects but, if we use it here
        # it override the preloaded associations and makes a query
        # (fixed in https://github.com/rails/rails/pull/25976).
        project.tags.map(&:name).sort
      end
      expose :ssh_url_to_repo, :http_url_to_repo, :web_url
      expose :avatar_url do |project, options|
        project.avatar_url(only_path: false)
      end
      expose :star_count, :forks_count
      expose :last_activity_at

      expose :custom_attributes, using: 'API::Entities::CustomAttribute', if: :with_custom_attributes

      def self.preload_relation(projects_relation, options =  {})
        projects_relation.preload(:project_feature, :route)
                         .preload(:import_state)
                         .preload(namespace: [:route, :owner],
                                  tags: :taggings)
      end
    end

    class Project < BasicProjectDetails
      include ::API::Helpers::RelatedResourcesHelpers

      expose :_links do
        expose :self do |project|
          expose_url(api_v4_projects_path(id: project.id))
        end

        expose :issues, if: -> (project, options) { issues_available?(project, options) } do |project|
          expose_url(api_v4_projects_issues_path(id: project.id))
        end

        expose :merge_requests, if: -> (project, options) { mrs_available?(project, options) } do |project|
          expose_url(api_v4_projects_merge_requests_path(id: project.id))
        end

        expose :repo_branches do |project|
          expose_url(api_v4_projects_repository_branches_path(id: project.id))
        end

        expose :labels do |project|
          expose_url(api_v4_projects_labels_path(id: project.id))
        end

        expose :events do |project|
          expose_url(api_v4_projects_events_path(id: project.id))
        end

        expose :members do |project|
          expose_url(api_v4_projects_members_path(id: project.id))
        end
      end

      expose :archived?, as: :archived
      expose :visibility
      expose :owner, using: Entities::UserBasic, unless: ->(project, options) { project.group }
      expose :resolve_outdated_diff_discussions
      expose :container_registry_enabled

      # Expose old field names with the new permissions methods to keep API compatible
      expose(:issues_enabled) { |project, options| project.feature_available?(:issues, options[:current_user]) }
      expose(:merge_requests_enabled) { |project, options| project.feature_available?(:merge_requests, options[:current_user]) }
      expose(:wiki_enabled) { |project, options| project.feature_available?(:wiki, options[:current_user]) }
      expose(:jobs_enabled) { |project, options| project.feature_available?(:builds, options[:current_user]) }
      expose(:snippets_enabled) { |project, options| project.feature_available?(:snippets, options[:current_user]) }

      expose :shared_runners_enabled
      expose :lfs_enabled?, as: :lfs_enabled
      expose :creator_id
      expose :namespace, using: 'API::Entities::NamespaceBasic'
      expose :forked_from_project, using: Entities::BasicProjectDetails, if: lambda { |project, options| project.forked? }
      expose :import_status
      expose :import_error, if: lambda { |_project, options| options[:user_can_admin_project] }

      expose :open_issues_count, if: lambda { |project, options| project.feature_available?(:issues, options[:current_user]) }
      expose :runners_token, if: lambda { |_project, options| options[:user_can_admin_project] }
      expose :public_builds, as: :public_jobs
      expose :ci_config_path
      expose :shared_with_groups do |project, options|
        SharedGroup.represent(project.project_group_links, options)
      end
      expose :only_allow_merge_if_pipeline_succeeds
      expose :request_access_enabled
      expose :only_allow_merge_if_all_discussions_are_resolved
      expose :printing_merge_request_link_enabled
      expose :merge_method

      expose :statistics, using: 'API::Entities::ProjectStatistics', if: :statistics

      def self.preload_relation(projects_relation, options =  {})
        super(projects_relation).preload(:group)
                                .preload(project_group_links: :group,
                                         fork_network: :root_project,
                                         forked_project_link: :forked_from_project,
                                         forked_from_project: [:route, :forks, namespace: :route, tags: :taggings])
      end

      def self.forks_counting_projects(projects_relation)
        projects_relation + projects_relation.map(&:forked_from_project).compact
      end
    end

    class ProjectStatistics < Grape::Entity
      expose :commit_count
      expose :storage_size
      expose :repository_size
      expose :lfs_objects_size
      expose :build_artifacts_size, as: :job_artifacts_size
    end

    class Member < Grape::Entity
      expose :user, merge: true, using: UserBasic
      expose :access_level
      expose :expires_at
    end

    class AccessRequester < Grape::Entity
      expose :user, merge: true, using: UserBasic
      expose :requested_at
    end

<<<<<<< HEAD
    class Group < Grape::Entity
      expose :id, :name, :path, :description, :visibility

=======
    class BasicGroupDetails < Grape::Entity
      expose :id
      expose :web_url
      expose :name
    end

    class Group < BasicGroupDetails
      expose :path, :description, :visibility
>>>>>>> 546a3b0e
      expose :lfs_enabled?, as: :lfs_enabled
      expose :avatar_url do |group, options|
        group.avatar_url(only_path: false)
      end
      expose :request_access_enabled
      expose :full_name, :full_path

      if ::Group.supports_nested_groups?
        expose :parent_id
      end

      expose :custom_attributes, using: 'API::Entities::CustomAttribute', if: :with_custom_attributes

      expose :statistics, if: :statistics do
        with_options format_with: -> (value) { value.to_i } do
          expose :storage_size
          expose :repository_size
          expose :lfs_objects_size
          expose :build_artifacts_size, as: :job_artifacts_size
        end
      end
    end

    class GroupDetail < Group
      expose :projects, using: Entities::Project do |group, options|
        GroupProjectsFinder.new(
          group: group,
          current_user: options[:current_user],
          options: { only_owned: true }
        ).execute
      end

      expose :shared_projects, using: Entities::Project do |group, options|
        GroupProjectsFinder.new(
          group: group,
          current_user: options[:current_user],
          options: { only_shared: true }
        ).execute
      end
    end

    class DiffRefs < Grape::Entity
      expose :base_sha, :head_sha, :start_sha
    end

    class Commit < Grape::Entity
      expose :id, :short_id, :title, :created_at
      expose :parent_ids
      expose :safe_message, as: :message
      expose :author_name, :author_email, :authored_date
      expose :committer_name, :committer_email, :committed_date
    end

    class CommitStats < Grape::Entity
      expose :additions, :deletions, :total
    end

    class CommitDetail < Commit
      expose :stats, using: Entities::CommitStats, if: :stats
      expose :status
      expose :last_pipeline, using: 'API::Entities::PipelineBasic'
      expose :project_id
    end

    class BasicRef < Grape::Entity
      expose :type, :name
    end

    class Branch < Grape::Entity
      expose :name

      expose :commit, using: Entities::Commit do |repo_branch, options|
        options[:project].repository.commit(repo_branch.dereferenced_target)
      end

      expose :merged do |repo_branch, options|
        if options[:merged_branch_names]
          options[:merged_branch_names].include?(repo_branch.name)
        else
          options[:project].repository.merged_to_root_ref?(repo_branch)
        end
      end

      expose :protected do |repo_branch, options|
        ::ProtectedBranch.protected?(options[:project], repo_branch.name)
      end

      expose :developers_can_push do |repo_branch, options|
        options[:project].protected_branches.developers_can?(:push, repo_branch.name)
      end

      expose :developers_can_merge do |repo_branch, options|
        options[:project].protected_branches.developers_can?(:merge, repo_branch.name)
      end
    end

    class TreeObject < Grape::Entity
      expose :id, :name, :type, :path

      expose :mode do |obj, options|
        filemode = obj.mode
        filemode = "0" + filemode if filemode.length < 6
        filemode
      end
    end

    class Snippet < Grape::Entity
      expose :id, :title, :file_name, :description
      expose :author, using: Entities::UserBasic
      expose :updated_at, :created_at
      expose :project_id
      expose :web_url do |snippet|
        Gitlab::UrlBuilder.build(snippet)
      end
    end

    class ProjectSnippet < Snippet
    end

    class PersonalSnippet < Snippet
      expose :raw_url do |snippet|
        Gitlab::UrlBuilder.build(snippet) + "/raw"
      end
    end

    class ProjectEntity < Grape::Entity
      expose :id, :iid
      expose(:project_id) { |entity| entity&.project.try(:id) }
      expose :title, :description
      expose :state, :created_at, :updated_at
    end

    class Diff < Grape::Entity
      expose :old_path, :new_path, :a_mode, :b_mode
      expose :new_file?, as: :new_file
      expose :renamed_file?, as: :renamed_file
      expose :deleted_file?, as: :deleted_file
      expose :json_safe_diff, as: :diff
    end

    class ProtectedRefAccess < Grape::Entity
      expose :access_level

      expose :access_level_description do |protected_ref_access|
        protected_ref_access.humanize
      end
    end

    class ProtectedBranch < Grape::Entity
      expose :name
      expose :push_access_levels, using: Entities::ProtectedRefAccess
      expose :merge_access_levels, using: Entities::ProtectedRefAccess
      expose :unprotect_access_levels, using: Entities::ProtectedRefAccess
    end

    class Milestone < Grape::Entity
      expose :id, :iid
      expose :project_id, if: -> (entity, options) { entity&.project_id }
      expose :group_id, if: -> (entity, options) { entity&.group_id }
      expose :title, :description
      expose :state, :created_at, :updated_at
      expose :due_date
      expose :start_date
    end

    class IssueBasic < ProjectEntity
      expose :closed_at
      expose :closed_by, using: Entities::UserBasic
      expose :labels do |issue, options|
        # Avoids an N+1 query since labels are preloaded
        issue.labels.map(&:title).sort
      end
      expose :milestone, using: Entities::Milestone
      expose :assignees, :author, using: Entities::UserBasic

      expose :assignee, using: ::API::Entities::UserBasic do |issue, options|
        issue.assignees.first
      end

      expose :user_notes_count
      expose :upvotes do |issue, options|
        if options[:issuable_metadata]
          # Avoids an N+1 query when metadata is included
          options[:issuable_metadata][issue.id].upvotes
        else
          issue.upvotes
        end
      end
      expose :downvotes do |issue, options|
        if options[:issuable_metadata]
          # Avoids an N+1 query when metadata is included
          options[:issuable_metadata][issue.id].downvotes
        else
          issue.downvotes
        end
      end
      expose :due_date
      expose :confidential
      expose :discussion_locked

      expose :web_url do |issue, options|
        Gitlab::UrlBuilder.build(issue)
      end

      expose :time_stats, using: 'API::Entities::IssuableTimeStats' do |issue|
        issue
      end
    end

    class Issue < IssueBasic
      include ::API::Helpers::RelatedResourcesHelpers

      expose :_links do
        expose :self do |issue|
          expose_url(api_v4_project_issue_path(id: issue.project_id, issue_iid: issue.iid))
        end

        expose :notes do |issue|
          expose_url(api_v4_projects_issues_notes_path(id: issue.project_id, noteable_id: issue.iid))
        end

        expose :award_emoji do |issue|
          expose_url(api_v4_projects_issues_award_emoji_path(id: issue.project_id, issue_iid: issue.iid))
        end

        expose :project do |issue|
          expose_url(api_v4_projects_path(id: issue.project_id))
        end
      end

      expose :subscribed do |issue, options|
        issue.subscribed?(options[:current_user], options[:project] || issue.project)
      end
    end

    class IssuableTimeStats < Grape::Entity
      format_with(:time_tracking_formatter) do |time_spent|
        Gitlab::TimeTrackingFormatter.output(time_spent)
      end

      expose :time_estimate
      expose :total_time_spent
      expose :human_time_estimate

      with_options(format_with: :time_tracking_formatter) do
        expose :total_time_spent, as: :human_total_time_spent
      end

      def total_time_spent
        # Avoids an N+1 query since timelogs are preloaded
        object.timelogs.map(&:time_spent).sum
      end
    end

    class ExternalIssue < Grape::Entity
      expose :title
      expose :id
    end

    class PipelineBasic < Grape::Entity
      expose :id, :sha, :ref, :status
    end

    class MergeRequestSimple < ProjectEntity
      expose :title
      expose :web_url do |merge_request, options|
        Gitlab::UrlBuilder.build(merge_request)
      end
    end

    class MergeRequestBasic < ProjectEntity
      expose :target_branch, :source_branch
      expose :upvotes do |merge_request, options|
        if options[:issuable_metadata]
          options[:issuable_metadata][merge_request.id].upvotes
        else
          merge_request.upvotes
        end
      end
      expose :downvotes do |merge_request, options|
        if options[:issuable_metadata]
          options[:issuable_metadata][merge_request.id].downvotes
        else
          merge_request.downvotes
        end
      end
      expose :author, :assignee, using: Entities::UserBasic
      expose :source_project_id, :target_project_id
      expose :labels do |merge_request, options|
        # Avoids an N+1 query since labels are preloaded
        merge_request.labels.map(&:title).sort
      end
      expose :work_in_progress?, as: :work_in_progress
      expose :milestone, using: Entities::Milestone
      expose :merge_when_pipeline_succeeds

      # Ideally we should deprecate `MergeRequest#merge_status` exposure and
      # use `MergeRequest#mergeable?` instead (boolean).
      # See https://gitlab.com/gitlab-org/gitlab-ce/issues/42344 for more
      # information.
      expose :merge_status do |merge_request|
        merge_request.check_if_can_be_merged
        merge_request.merge_status
      end
      expose :diff_head_sha, as: :sha
      expose :merge_commit_sha
      expose :user_notes_count
      expose :discussion_locked
      expose :should_remove_source_branch?, as: :should_remove_source_branch
      expose :force_remove_source_branch?, as: :force_remove_source_branch
      expose :allow_maintainer_to_push, if: -> (merge_request, _) { merge_request.for_fork? }

      expose :web_url do |merge_request, options|
        Gitlab::UrlBuilder.build(merge_request)
      end

      expose :time_stats, using: 'API::Entities::IssuableTimeStats' do |merge_request|
        merge_request
      end
    end

    class MergeRequest < MergeRequestBasic
      expose :subscribed do |merge_request, options|
        merge_request.subscribed?(options[:current_user], options[:project])
      end

      expose :changes_count do |merge_request, _options|
        merge_request.merge_request_diff.real_size
      end

      expose :merged_by, using: Entities::UserBasic do |merge_request, _options|
        merge_request.metrics&.merged_by
      end

      expose :merged_at do |merge_request, _options|
        merge_request.metrics&.merged_at
      end

      expose :closed_by, using: Entities::UserBasic do |merge_request, _options|
        merge_request.metrics&.latest_closed_by
      end

      expose :closed_at do |merge_request, _options|
        merge_request.metrics&.latest_closed_at
      end

      expose :latest_build_started_at, if: -> (_, options) { build_available?(options) } do |merge_request, _options|
        merge_request.metrics&.latest_build_started_at
      end

      expose :latest_build_finished_at, if: -> (_, options) { build_available?(options) } do |merge_request, _options|
        merge_request.metrics&.latest_build_finished_at
      end

      expose :first_deployed_to_production_at, if: -> (_, options) { build_available?(options) } do |merge_request, _options|
        merge_request.metrics&.first_deployed_to_production_at
      end

      expose :pipeline, using: Entities::PipelineBasic, if: -> (_, options) { build_available?(options) } do |merge_request, _options|
        merge_request.metrics&.pipeline
      end

      expose :diff_refs, using: Entities::DiffRefs

      def build_available?(options)
        options[:project]&.feature_available?(:builds, options[:current_user])
      end
    end

    class MergeRequestChanges < MergeRequest
      expose :diffs, as: :changes, using: Entities::Diff do |compare, _|
        compare.raw_diffs(limits: false).to_a
      end
    end

    class Approver < Grape::Entity
      expose :user, using: Entities::UserBasic
    end

    class ApproverGroup < Grape::Entity
      expose :group, using: Entities::Group
    end

    class MergeRequestApprovals < ProjectEntity
      expose :merge_status
      expose :approvals_required
      expose :approvals_left
      expose :approvals, as: :approved_by, using: Entities::Approver
      expose :approvers_left, as: :suggested_approvers, using: Entities::UserBasic
      expose :approvers, using: Entities::Approver
      expose :approver_groups, using: Entities::ApproverGroup

      expose :user_has_approved do |merge_request, options|
        merge_request.has_approved?(options[:current_user])
      end

      expose :user_can_approve do |merge_request, options|
        merge_request.can_approve?(options[:current_user])
      end
    end

    class MergeRequestDiff < Grape::Entity
      expose :id, :head_commit_sha, :base_commit_sha, :start_commit_sha,
        :created_at, :merge_request_id, :state, :real_size
    end

    class MergeRequestDiffFull < MergeRequestDiff
      expose :commits, using: Entities::Commit

      expose :diffs, using: Entities::Diff do |compare, _|
        compare.raw_diffs(limits: false).to_a
      end
    end

    class SSHKey < Grape::Entity
      expose :id, :title, :key, :created_at
    end

    class SSHKeyWithUser < SSHKey
      expose :user, using: Entities::UserPublic
    end

    class DeployKeysProject < Grape::Entity
      expose :deploy_key, merge: true, using: Entities::SSHKey
      expose :can_push
    end

    class GPGKey < Grape::Entity
      expose :id, :key, :created_at
    end

    class DiffPosition < Grape::Entity
      expose :base_sha, :start_sha, :head_sha, :old_path, :new_path,
        :position_type
    end

    class Note < Grape::Entity
      # Only Issue and MergeRequest have iid
      NOTEABLE_TYPES_WITH_IID = %w(Issue MergeRequest).freeze

      expose :id
      expose :type
      expose :note, as: :body
      expose :attachment_identifier, as: :attachment
      expose :author, using: Entities::UserBasic
      expose :created_at, :updated_at
      expose :system?, as: :system
      expose :noteable_id, :noteable_type

      expose :position, if: ->(note, options) { note.diff_note? } do |note|
        note.position.to_h
      end

      expose :resolvable?, as: :resolvable
      expose :resolved?, as: :resolved, if: ->(note, options) { note.resolvable? }
      expose :resolved_by, using: Entities::UserBasic, if: ->(note, options) { note.resolvable? }

      # Avoid N+1 queries as much as possible
      expose(:noteable_iid) { |note| note.noteable.iid if NOTEABLE_TYPES_WITH_IID.include?(note.noteable_type) }
    end

    class Discussion < Grape::Entity
      expose :id
      expose :individual_note?, as: :individual_note
      expose :notes, using: Entities::Note
    end

    class AwardEmoji < Grape::Entity
      expose :id
      expose :name
      expose :user, using: Entities::UserBasic
      expose :created_at, :updated_at
      expose :awardable_id, :awardable_type
    end

    class MRNote < Grape::Entity
      expose :note
      expose :author, using: Entities::UserBasic
    end

    class CommitNote < Grape::Entity
      expose :note
      expose(:path) { |note| note.diff_file.try(:file_path) if note.diff_note? }
      expose(:line) { |note| note.diff_line.try(:new_line) if note.diff_note? }
      expose(:line_type) { |note| note.diff_line.try(:type) if note.diff_note? }
      expose :author, using: Entities::UserBasic
      expose :created_at
    end

    class CommitStatus < Grape::Entity
      expose :id, :sha, :ref, :status, :name, :target_url, :description,
             :created_at, :started_at, :finished_at, :allow_failure, :coverage
      expose :author, using: Entities::UserBasic
    end

    class PushEventPayload < Grape::Entity
      expose :commit_count, :action, :ref_type, :commit_from, :commit_to
      expose :ref, :commit_title
    end

    class Event < Grape::Entity
      expose :project_id, :action_name
      expose :target_id, :target_iid, :target_type, :author_id
      expose :target_title
      expose :created_at
      expose :note, using: Entities::Note, if: ->(event, options) { event.note? }
      expose :author, using: Entities::UserBasic, if: ->(event, options) { event.author }

      expose :push_event_payload,
        as: :push_data,
        using: PushEventPayload,
        if: -> (event, _) { event.push? }

      expose :author_username do |event, options|
        event.author&.username
      end
    end

    class ProjectGroupLink < Grape::Entity
      expose :id, :project_id, :group_id, :group_access, :expires_at
    end

    class Todo < Grape::Entity
      expose :id
      expose :project, using: Entities::BasicProjectDetails
      expose :author, using: Entities::UserBasic
      expose :action_name
      expose :target_type

      expose :target do |todo, options|
        Entities.const_get(todo.target_type).represent(todo.target, options)
      end

      expose :target_url do |todo, options|
        target_type   = todo.target_type.underscore
        target_url    = "namespace_project_#{target_type}_url"
        target_anchor = "note_#{todo.note_id}" if todo.note_id?

        Gitlab::Routing
          .url_helpers
          .public_send(target_url, todo.project.namespace, todo.project, todo.target, anchor: target_anchor) # rubocop:disable GitlabSecurity/PublicSend
      end

      expose :body
      expose :state
      expose :created_at
    end

    class NamespaceBasic < Grape::Entity
      expose :id, :name, :path, :kind, :full_path, :parent_id
    end

    class Namespace < NamespaceBasic
      expose :members_count_with_descendants, if: -> (namespace, opts) { expose_members_count_with_descendants?(namespace, opts) } do |namespace, _|
        namespace.users_with_descendants.count
      end

      def expose_members_count_with_descendants?(namespace, opts)
        namespace.kind == 'group' && Ability.allowed?(opts[:current_user], :admin_group, namespace)
      end
    end

    class MemberAccess < Grape::Entity
      expose :access_level
      expose :notification_level do |member, options|
        if member.notification_setting
          ::NotificationSetting.levels[member.notification_setting.level]
        end
      end
    end

    class ProjectAccess < MemberAccess
    end

    class GroupAccess < MemberAccess
    end

    class NotificationSetting < Grape::Entity
      expose :level
      expose :events, if: ->(notification_setting, _) { notification_setting.custom? } do
        ::NotificationSetting::EMAIL_EVENTS.each do |event|
          expose event
        end
      end
    end

    class GlobalNotificationSetting < NotificationSetting
      expose :notification_email do |notification_setting, options|
        notification_setting.user.notification_email
      end
    end

    class ProjectService < Grape::Entity
      expose :id, :title, :created_at, :updated_at, :active
      expose :push_events, :issues_events, :confidential_issues_events
      expose :merge_requests_events, :tag_push_events, :note_events
      expose :confidential_note_events, :pipeline_events, :wiki_page_events
      expose :job_events
      # Expose serialized properties
      expose :properties do |service, options|
        service.properties.slice(*service.api_field_names)
      end
    end

    class ProjectWithAccess < Project
      expose :permissions do
        expose :project_access, using: Entities::ProjectAccess do |project, options|
          if options.key?(:project_members)
            (options[:project_members] || []).find { |member| member.source_id == project.id }
          else
            project.project_member(options[:current_user])
          end
        end

        expose :group_access, using: Entities::GroupAccess do |project, options|
          if project.group
            if options.key?(:group_members)
              (options[:group_members] || []).find { |member| member.source_id == project.namespace_id }
            else
              project.group.group_member(options[:current_user])
            end
          end
        end
      end

      def self.preload_relation(projects_relation, options = {})
        relation = super(projects_relation, options)

        unless options.key?(:group_members)
          relation = relation.preload(group: [group_members: [:source, user: [notification_settings: :source]]])
        end

        unless options.key?(:project_members)
          relation = relation.preload(project_members: [:source, user: [notification_settings: :source]])
        end

        relation
      end
    end

    class LabelBasic < Grape::Entity
      expose :id, :name, :color, :description
    end

    class Label < LabelBasic
      expose :open_issues_count do |label, options|
        label.open_issues_count(options[:current_user])
      end

      expose :closed_issues_count do |label, options|
        label.closed_issues_count(options[:current_user])
      end

      expose :open_merge_requests_count do |label, options|
        label.open_merge_requests_count(options[:current_user])
      end

      expose :priority do |label, options|
        label.priority(options[:project])
      end

      expose :subscribed do |label, options|
        label.subscribed?(options[:current_user], options[:project])
      end
    end

    class List < Grape::Entity
      expose :id
      expose :label, using: Entities::LabelBasic
      expose :position
    end

    class Board < Grape::Entity
      expose :id
      expose :project, using: Entities::BasicProjectDetails

      expose :lists, using: Entities::List do |board|
        board.lists.destroyable
      end
    end

    class Compare < Grape::Entity
      expose :commit, using: Entities::Commit do |compare, options|
        ::Commit.decorate(compare.commits, nil).last
      end

      expose :commits, using: Entities::Commit do |compare, options|
        ::Commit.decorate(compare.commits, nil)
      end

      expose :diffs, using: Entities::Diff do |compare, options|
        compare.diffs(limits: false).to_a
      end

      expose :compare_timeout do |compare, options|
        compare.diffs.overflow?
      end

      expose :same, as: :compare_same_ref
    end

    class Contributor < Grape::Entity
      expose :name, :email, :commits, :additions, :deletions
    end

    class BroadcastMessage < Grape::Entity
      expose :message, :starts_at, :ends_at, :color, :font
    end

    class ApplicationSetting < Grape::Entity
      expose :id
      expose(*::ApplicationSettingsHelper.visible_attributes)
      expose(:restricted_visibility_levels) do |setting, _options|
        setting.restricted_visibility_levels.map { |level| Gitlab::VisibilityLevel.string_level(level) }
      end
      expose(:default_project_visibility) { |setting, _options| Gitlab::VisibilityLevel.string_level(setting.default_project_visibility) }
      expose(:default_snippet_visibility) { |setting, _options| Gitlab::VisibilityLevel.string_level(setting.default_snippet_visibility) }
      expose(:default_group_visibility) { |setting, _options| Gitlab::VisibilityLevel.string_level(setting.default_group_visibility) }

      # support legacy names, can be removed in v5
      expose :password_authentication_enabled_for_web, as: :password_authentication_enabled
      expose :password_authentication_enabled_for_web, as: :signin_enabled
    end

    class Release < Grape::Entity
      expose :tag, as: :tag_name
      expose :description
    end

    class Tag < Grape::Entity
      expose :name, :message, :target

      expose :commit, using: Entities::Commit do |repo_tag, options|
        options[:project].repository.commit(repo_tag.dereferenced_target)
      end

      expose :release, using: Entities::Release do |repo_tag, options|
        options[:project].releases.find_by(tag: repo_tag.name)
      end
    end

    class Runner < Grape::Entity
      expose :id
      expose :description
      expose :active
      expose :is_shared
      expose :name
      expose :online?, as: :online
      expose :status
    end

    class RunnerDetails < Runner
      expose :tag_list
      expose :run_untagged
      expose :locked
      expose :maximum_timeout
      expose :access_level
      expose :version, :revision, :platform, :architecture
      expose :contacted_at
      expose :token, if: lambda { |runner, options| options[:current_user].admin? || !runner.is_shared? }
      expose :projects, with: Entities::BasicProjectDetails do |runner, options|
        if options[:current_user].admin?
          runner.projects
        else
          options[:current_user].authorized_projects.where(id: runner.projects)
        end
      end
      expose :groups, with: Entities::BasicGroupDetails do |runner, options|
        if options[:current_user].admin?
          runner.groups
        else
          options[:current_user].authorized_groups.where(id: runner.groups)
        end
      end
    end

    class RunnerRegistrationDetails < Grape::Entity
      expose :id, :token
    end

    class JobArtifactFile < Grape::Entity
      expose :filename, :size
    end

    class JobBasic < Grape::Entity
      expose :id, :status, :stage, :name, :ref, :tag, :coverage
      expose :created_at, :started_at, :finished_at
      expose :duration
      expose :user, with: User
      expose :commit, with: Commit
      expose :pipeline, with: PipelineBasic
    end

    class Job < JobBasic
      expose :artifacts_file, using: JobArtifactFile, if: -> (job, opts) { job.artifacts? }
      expose :runner, with: Runner
    end

    class JobBasicWithProject < JobBasic
      expose :project, with: ProjectIdentity
    end

    class Trigger < Grape::Entity
      expose :id
      expose :token, :description
      expose :created_at, :updated_at, :last_used
      expose :owner, using: Entities::UserBasic
    end

    class Variable < Grape::Entity
      expose :key, :value
      expose :protected?, as: :protected, if: -> (entity, _) { entity.respond_to?(:protected?) }
    end

    class Pipeline < PipelineBasic
      expose :before_sha, :tag, :yaml_errors

      expose :user, with: Entities::UserBasic
      expose :created_at, :updated_at, :started_at, :finished_at, :committed_at
      expose :duration
      expose :coverage
    end

    class PipelineSchedule < Grape::Entity
      expose :id
      expose :description, :ref, :cron, :cron_timezone, :next_run_at, :active
      expose :created_at, :updated_at
      expose :owner, using: Entities::UserBasic
    end

    class PipelineScheduleDetails < PipelineSchedule
      expose :last_pipeline, using: Entities::PipelineBasic
      expose :variables, using: Entities::Variable
    end

    class EnvironmentBasic < Grape::Entity
      expose :id, :name, :slug, :external_url
    end

    class Environment < EnvironmentBasic
      expose :project, using: Entities::BasicProjectDetails
    end

    class Deployment < Grape::Entity
      expose :id, :iid, :ref, :sha, :created_at
      expose :user,        using: Entities::UserBasic
      expose :environment, using: Entities::EnvironmentBasic
      expose :deployable,  using: Entities::Job
    end

    class License < Grape::Entity
      expose :key, :name, :nickname
      expose :featured, as: :popular
      expose :url, as: :html_url
      expose(:source_url) { |license| license.meta['source'] }
      expose(:description) { |license| license.meta['description'] }
      expose(:conditions) { |license| license.meta['conditions'] }
      expose(:permissions) { |license| license.meta['permissions'] }
      expose(:limitations) { |license| license.meta['limitations'] }
      expose :content
    end

    class TemplatesList < Grape::Entity
      expose :name
    end

    class Template < Grape::Entity
      expose :name, :content
    end

    class BroadcastMessage < Grape::Entity
      expose :id, :message, :starts_at, :ends_at, :color, :font
      expose :active?, as: :active
    end

    class PersonalAccessToken < Grape::Entity
      expose :id, :name, :revoked, :created_at, :scopes
      expose :active?, as: :active
      expose :expires_at do |personal_access_token|
        personal_access_token.expires_at ? personal_access_token.expires_at.strftime("%Y-%m-%d") : nil
      end
    end

    class PersonalAccessTokenWithToken < PersonalAccessToken
      expose :token
    end

    class ImpersonationToken < PersonalAccessTokenWithToken
      expose :impersonation
    end

    class FeatureGate < Grape::Entity
      expose :key
      expose :value
    end

    class Feature < Grape::Entity
      expose :name
      expose :state
      expose :gates, using: FeatureGate do |model|
        model.gates.map do |gate|
          value = model.gate_values[gate.key]

          # By default all gate values are populated. Only show relevant ones.
          if (value.is_a?(Integer) && value.zero?) || (value.is_a?(Set) && value.empty?)
            next
          end

          { key: gate.key, value: value }
        end.compact
      end
    end

    module JobRequest
      class JobInfo < Grape::Entity
        expose :name, :stage
        expose :project_id, :project_name
      end

      class GitInfo < Grape::Entity
        expose :repo_url, :ref, :sha, :before_sha
        expose :ref_type do |model|
          if model.tag
            'tag'
          else
            'branch'
          end
        end
      end

      class RunnerInfo < Grape::Entity
        expose :metadata_timeout, as: :timeout
      end

      class Step < Grape::Entity
        expose :name, :script, :timeout, :when, :allow_failure
      end

      class Image < Grape::Entity
        expose :name, :entrypoint
      end

      class Service < Image
        expose :alias, :command
      end

      class Artifacts < Grape::Entity
        expose :name, :untracked, :paths, :when, :expire_in
      end

      class Cache < Grape::Entity
        expose :key, :untracked, :paths, :policy
      end

      class Credentials < Grape::Entity
        expose :type, :url, :username, :password
      end

      class Dependency < Grape::Entity
        expose :id, :name, :token
        expose :artifacts_file, using: JobArtifactFile, if: ->(job, _) { job.artifacts? }
      end

      class Response < Grape::Entity
        expose :id
        expose :token
        expose :allow_git_fetch

        expose :job_info, using: JobInfo do |model|
          model
        end

        expose :git_info, using: GitInfo do |model|
          model
        end

        expose :runner_info, using: RunnerInfo do |model|
          model
        end

        expose :variables
        expose :steps, using: Step
        expose :image, using: Image
        expose :services, using: Service
        expose :artifacts, using: Artifacts
        expose :cache, using: Cache
        expose :credentials, using: Credentials
        expose :dependencies, using: Dependency
        expose :features
      end
    end

    class UserAgentDetail < Grape::Entity
      expose :user_agent
      expose :ip_address
      expose :submitted, as: :akismet_submitted
    end

    class RepositoryStorageHealth < Grape::Entity
      expose :storage_name
      expose :failing_on_hosts
      expose :total_failures
    end

    class CustomAttribute < Grape::Entity
      expose :key
      expose :value
    end

    class PagesDomainCertificateExpiration < Grape::Entity
      expose :expired?, as: :expired
      expose :expiration
    end

    class PagesDomainCertificate < Grape::Entity
      expose :subject
      expose :expired?, as: :expired
      expose :certificate
      expose :certificate_text
    end

    class PagesDomainBasic < Grape::Entity
      expose :domain
      expose :url
      expose :project_id
      expose :verified?, as: :verified
      expose :verification_code, as: :verification_code
      expose :enabled_until

      expose :certificate,
        as: :certificate_expiration,
        if: ->(pages_domain, _) { pages_domain.certificate? },
        using: PagesDomainCertificateExpiration do |pages_domain|
        pages_domain
      end
    end

    class PagesDomain < Grape::Entity
      expose :domain
      expose :url
      expose :verified?, as: :verified
      expose :verification_code, as: :verification_code
      expose :enabled_until

      expose :certificate,
        if: ->(pages_domain, _) { pages_domain.certificate? },
        using: PagesDomainCertificate do |pages_domain|
        pages_domain
      end
    end

    class Application < Grape::Entity
      expose :uid, as: :application_id
      expose :redirect_uri, as: :callback_url
    end

    # Use with care, this exposes the secret
    class ApplicationWithSecret < Application
      expose :secret
    end

    class Blob < Grape::Entity
      expose :basename
      expose :data
      expose :filename
      expose :id
      expose :ref
      expose :startline
      expose :project_id
    end

    class BasicBadgeDetails < Grape::Entity
      expose :link_url
      expose :image_url
      expose :rendered_link_url do |badge, options|
        badge.rendered_link_url(options.fetch(:project, nil))
      end
      expose :rendered_image_url do |badge, options|
        badge.rendered_image_url(options.fetch(:project, nil))
      end
    end

    class Badge < BasicBadgeDetails
      expose :id
      expose :kind do |badge|
        badge.type == 'ProjectBadge' ? 'project' : 'group'
      end
    end

    def self.prepend_entity(klass, with: nil)
      if with.nil?
        raise ArgumentError, 'You need to pass either the :with or :namespace option!'
      end

      klass.descendants.each { |descendant| descendant.prepend(with) }
      klass.prepend(with)
    end

    class ApprovalSettings < Grape::Entity
      expose :approvers, using: Entities::Approver
      expose :approver_groups, using: Entities::ApproverGroup
      expose :approvals_before_merge
      expose :reset_approvals_on_push
      expose :disable_overriding_approvers_per_merge_request
    end
  end
end

API::Entities.prepend_entity(::API::Entities::ApplicationSetting, with: EE::API::Entities::ApplicationSetting)
API::Entities.prepend_entity(::API::Entities::Board, with: EE::API::Entities::Board)
API::Entities.prepend_entity(::API::Entities::Group, with: EE::API::Entities::Group)
API::Entities.prepend_entity(::API::Entities::GroupDetail, with: EE::API::Entities::GroupDetail)
API::Entities.prepend_entity(::API::Entities::IssueBasic, with: EE::API::Entities::IssueBasic)
API::Entities.prepend_entity(::API::Entities::MergeRequestBasic, with: EE::API::Entities::MergeRequestBasic)
API::Entities.prepend_entity(::API::Entities::Namespace, with: EE::API::Entities::Namespace)
API::Entities.prepend_entity(::API::Entities::Project, with: EE::API::Entities::Project)
API::Entities.prepend_entity(::API::Entities::ProtectedRefAccess, with: EE::API::Entities::ProtectedRefAccess)
API::Entities.prepend_entity(::API::Entities::UserPublic, with: EE::API::Entities::UserPublic)
API::Entities.prepend_entity(::API::Entities::Variable, with: EE::API::Entities::Variable)<|MERGE_RESOLUTION|>--- conflicted
+++ resolved
@@ -243,11 +243,6 @@
       expose :requested_at
     end
 
-<<<<<<< HEAD
-    class Group < Grape::Entity
-      expose :id, :name, :path, :description, :visibility
-
-=======
     class BasicGroupDetails < Grape::Entity
       expose :id
       expose :web_url
@@ -256,7 +251,6 @@
 
     class Group < BasicGroupDetails
       expose :path, :description, :visibility
->>>>>>> 546a3b0e
       expose :lfs_enabled?, as: :lfs_enabled
       expose :avatar_url do |group, options|
         group.avatar_url(only_path: false)
