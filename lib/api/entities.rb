--- conflicted
+++ resolved
@@ -112,10 +112,8 @@
       expose :only_allow_merge_if_build_succeeds
       expose :request_access_enabled
       expose :only_allow_merge_if_all_discussions_are_resolved
-<<<<<<< HEAD
       expose :approvals_before_merge
-=======
-
+     
       expose :statistics, using: 'API::Entities::ProjectStatistics', if: :statistics
     end
 
@@ -125,7 +123,6 @@
       expose :repository_size
       expose :lfs_objects_size
       expose :build_artifacts_size
->>>>>>> 47b35dde
     end
 
     class Member < UserBasic
