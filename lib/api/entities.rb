module API
  module Entities
    class UserSafe < Grape::Entity
      expose :name, :username
    end

    class UserBasic < UserSafe
      expose :id, :state, :avatar_url

      expose :web_url do |user, options|
        Gitlab::Application.routes.url_helpers.user_url(user)
      end
    end

    class User < UserBasic
      expose :created_at
      expose :is_admin?, as: :is_admin
      expose :bio, :skype, :linkedin, :twitter, :website_url
    end

    class Identity < Grape::Entity
      expose :provider, :extern_uid
    end

    class UserFull < User
      expose :email
      expose :theme_id, :color_scheme_id, :projects_limit, :current_sign_in_at
      expose :identities, using: Entities::Identity
      expose :can_create_group?, as: :can_create_group
      expose :can_create_project?, as: :can_create_project
      expose :two_factor_enabled
    end

    class UserLogin < UserFull
      expose :private_token
    end

    class Email < Grape::Entity
      expose :id, :email
    end

    class Hook < Grape::Entity
      expose :id, :url, :created_at
    end

    class ProjectHook < Hook
      expose :project_id, :push_events
      expose :issues_events, :merge_requests_events, :tag_push_events, :note_events, :build_events
      expose :enable_ssl_verification
    end

    class ProjectGitHook < Grape::Entity
      expose :id, :project_id, :created_at
      expose :commit_message_regex, :deny_delete_tag
    end

    class ForkedFromProject < Grape::Entity
      expose :id
      expose :name, :name_with_namespace
      expose :path, :path_with_namespace
    end

    class Project < Grape::Entity
      expose :id, :description, :default_branch, :tag_list
      expose :public?, as: :public
      expose :archived?, as: :archived
      expose :visibility_level, :ssh_url_to_repo, :http_url_to_repo, :web_url
      expose :owner, using: Entities::UserBasic, unless: ->(project, options) { project.group }
      expose :name, :name_with_namespace
      expose :path, :path_with_namespace
      expose :issues_enabled, :merge_requests_enabled, :wiki_enabled, :builds_enabled, :snippets_enabled, :created_at, :last_activity_at
      expose :shared_runners_enabled
      expose :creator_id
      expose :namespace
      expose :forked_from_project, using: Entities::ForkedFromProject, if: lambda{ | project, options | project.forked? }
      expose :avatar_url
      expose :star_count, :forks_count
    end

    class ProjectMember < UserBasic
      expose :access_level do |user, options|
        options[:project].project_members.find_by(user_id: user.id).access_level
      end
    end

    class LdapGroupLink < Grape::Entity
      expose :cn, :group_access, :provider
    end

    class Group < Grape::Entity
      expose :id, :name, :path, :ldap_cn, :ldap_access, :description
      expose :ldap_group_links, using: Entities::LdapGroupLink, if: lambda{ | group, options | group.ldap_group_links.any? }
      expose :avatar_url

      expose :web_url do |group, options|
        Gitlab::Application.routes.url_helpers.group_url(group)
      end
    end

    class GroupDetail < Group
      expose :projects, using: Entities::Project
    end

    class GroupMember < UserBasic
      expose :access_level do |user, options|
        options[:group].group_members.find_by(user_id: user.id).access_level
      end
    end

    class RepoObject < Grape::Entity
      expose :name

      expose :commit do |repo_obj, options|
        if repo_obj.respond_to?(:commit)
          repo_obj.commit
        elsif options[:project]
          options[:project].repository.commit(repo_obj.target)
        end
      end

      expose :protected do |repo, options|
        if options[:project]
          options[:project].protected_branch? repo.name
        end
      end
    end

    class RepoTreeObject < Grape::Entity
      expose :id, :name, :type

      expose :mode do |obj, options|
        filemode = obj.mode.to_s(8)
        filemode = "0" + filemode if filemode.length < 6
        filemode
      end
    end

    class RepoCommit < Grape::Entity
      expose :id, :short_id, :title, :author_name, :author_email, :created_at
      expose :safe_message, as: :message
    end

    class RepoCommitDetail < RepoCommit
      expose :parent_ids, :committed_date, :authored_date
      expose :status
    end

    class ProjectSnippet < Grape::Entity
      expose :id, :title, :file_name
      expose :author, using: Entities::UserBasic
      expose :expires_at, :updated_at, :created_at
    end

    class ProjectEntity < Grape::Entity
      expose :id, :iid
      expose(:project_id) { |entity| entity.project.id }
      expose :title, :description
      expose :state, :created_at, :updated_at
    end

    class RepoDiff < Grape::Entity
      expose :old_path, :new_path, :a_mode, :b_mode, :diff
      expose :new_file, :renamed_file, :deleted_file
    end

    class Milestone < ProjectEntity
      expose :due_date
    end

    class Issue < ProjectEntity
      expose :label_names, as: :labels
      expose :milestone, using: Entities::Milestone
      expose :assignee, :author, using: Entities::UserBasic
    end

    class MergeRequest < ProjectEntity
      expose :target_branch, :source_branch
      # deprecated, always returns 0
      expose :upvotes,  :downvotes
      expose :author, :assignee, using: Entities::UserBasic
      expose :source_project_id, :target_project_id
      expose :label_names, as: :labels
      expose :description
      expose :work_in_progress?, as: :work_in_progress
      expose :milestone, using: Entities::Milestone
      expose :merge_when_build_succeeds
    end

    class MergeRequestChanges < MergeRequest
      expose :diffs, as: :changes, using: Entities::RepoDiff do |compare, _|
        compare.diffs
      end
    end

    class SSHKey < Grape::Entity
      expose :id, :title, :key, :created_at
    end

    class SSHKeyWithUser < SSHKey
      expose :user, using: Entities::UserFull
    end

    class Note < Grape::Entity
      expose :id
      expose :note, as: :body
      expose :attachment_identifier, as: :attachment
      expose :author, using: Entities::UserBasic
      expose :created_at
      expose :system?, as: :system
      expose :noteable_id, :noteable_type
      # upvote? and downvote? are deprecated, always return false
      expose :upvote?, as: :upvote
      expose :downvote?, as: :downvote
    end

    class MRNote < Grape::Entity
      expose :note
      expose :author, using: Entities::UserBasic
    end

    class CommitNote < Grape::Entity
      expose :note
      expose(:path) { |note| note.diff_file_name }
      expose(:line) { |note| note.diff_new_line }
      expose(:line_type) { |note| note.diff_line_type }
      expose :author, using: Entities::UserBasic
      expose :created_at
    end

    class CommitStatus < Grape::Entity
      expose :id, :sha, :ref, :status, :name, :target_url, :description,
             :created_at, :started_at, :finished_at, :allow_failure
      expose :author, using: Entities::UserBasic
    end

    class Event < Grape::Entity
      expose :title, :project_id, :action_name
      expose :target_id, :target_type, :author_id
      expose :data, :target_title
      expose :created_at
      expose :note, using: Entities::Note, if: ->(event, options) { event.note? }
      expose :author, using: Entities::UserBasic, if: ->(event, options) { event.author }

      expose :author_username do |event, options|
        if event.author
          event.author.username
        end
      end
    end

    class LdapGroup < Grape::Entity
      expose :cn
    end

    class ProjectGroupLink < Grape::Entity
      expose :id, :project_id, :group_id, :group_access
    end

    class Namespace < Grape::Entity
      expose :id, :path, :kind
    end

    class ProjectAccess < Grape::Entity
      expose :access_level
      expose :notification_level
    end

    class GroupAccess < Grape::Entity
      expose :access_level
      expose :notification_level
    end

    class ProjectService < Grape::Entity
      expose :id, :title, :created_at, :updated_at, :active
      expose :push_events, :issues_events, :merge_requests_events, :tag_push_events, :note_events, :build_events
      # Expose serialized properties
      expose :properties do |service, options|
        field_names = service.fields.
          select { |field| options[:include_passwords] || field[:type] != 'password' }.
          map { |field| field[:name] }
        service.properties.slice(*field_names)
      end
    end

    class ProjectWithAccess < Project
      expose :permissions do
        expose :project_access, using: Entities::ProjectAccess do |project, options|
          project.project_members.find_by(user_id: options[:user].id)
        end

        expose :group_access, using: Entities::GroupAccess do |project, options|
          if project.group
            project.group.group_members.find_by(user_id: options[:user].id)
          end
        end
      end
    end

    class Label < Grape::Entity
      expose :name, :color
    end

    class Compare < Grape::Entity
      expose :commit, using: Entities::RepoCommit do |compare, options|
        Commit.decorate(compare.commits, nil).last
      end

      expose :commits, using: Entities::RepoCommit do |compare, options|
        Commit.decorate(compare.commits, nil)
      end

      expose :diffs, using: Entities::RepoDiff do |compare, options|
        compare.diffs
      end

      expose :compare_timeout do |compare, options|
        compare.timeout
      end

      expose :same, as: :compare_same_ref
    end

    class Contributor < Grape::Entity
      expose :name, :email, :commits, :additions, :deletions
    end

    class BroadcastMessage < Grape::Entity
      expose :message, :starts_at, :ends_at, :color, :font
    end

    class ApplicationSetting < Grape::Entity
      expose :id
      expose :default_projects_limit
      expose :signup_enabled
      expose :signin_enabled
      expose :gravatar_enabled
      expose :sign_in_text
      expose :created_at
      expose :updated_at
      expose :home_page_url
      expose :default_branch_protection
      expose :twitter_sharing_enabled
      expose :restricted_visibility_levels
      expose :max_attachment_size
      expose :session_expire_delay
      expose :default_project_visibility
      expose :default_snippet_visibility
      expose :restricted_signup_domains
      expose :user_oauth_applications
      expose :after_sign_out_path
    end

    class Release < Grape::Entity
      expose :tag, as: :tag_name
      expose :description
    end

    class RepoTag < Grape::Entity
      expose :name
      expose :message do |repo_obj, _options|
        if repo_obj.respond_to?(:message)
          repo_obj.message
        else
          nil
        end
      end

      expose :commit do |repo_obj, options|
        if repo_obj.respond_to?(:commit)
          repo_obj.commit
        elsif options[:project]
          options[:project].repository.commit(repo_obj.target)
        end
      end

      expose :release, using: Entities::Release do |repo_obj, options|
        if options[:project]
          options[:project].releases.find_by(tag: repo_obj.name)
        end
      end
    end

<<<<<<< HEAD
    class License < Grape::Entity
      expose :starts_at, :expires_at, :licensee

      expose :user_limit do |license, options|
        license.restricted?(:active_user_count) ? license.restrictions[:active_user_count] : 0
      end

      expose :active_users do |license, options|
        ::User.active.count
      end
=======
    class TriggerRequest < Grape::Entity
      expose :id, :variables
>>>>>>> ee258322
    end
  end
end<|MERGE_RESOLUTION|>--- conflicted
+++ resolved
@@ -380,7 +380,6 @@
       end
     end
 
-<<<<<<< HEAD
     class License < Grape::Entity
       expose :starts_at, :expires_at, :licensee
 
@@ -391,10 +390,10 @@
       expose :active_users do |license, options|
         ::User.active.count
       end
-=======
+    end
+
     class TriggerRequest < Grape::Entity
       expose :id, :variables
->>>>>>> ee258322
     end
   end
 end