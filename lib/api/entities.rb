module API
  module Entities
    class UserSafe < Grape::Entity
      expose :name, :username
    end

    class UserBasic < UserSafe
      expose :id, :state, :avatar_url

      expose :web_url do |user, options|
        Gitlab::Routing.url_helpers.user_url(user)
      end
    end

    class User < UserBasic
      expose :created_at
      expose :is_admin?, as: :is_admin
      expose :bio, :location, :skype, :linkedin, :twitter, :website_url
    end

    class Identity < Grape::Entity
      expose :provider, :extern_uid
    end

    class UserFull < User
      expose :last_sign_in_at
      expose :confirmed_at
      expose :email
      expose :theme_id, :color_scheme_id, :projects_limit, :current_sign_in_at
      expose :identities, using: Entities::Identity
      expose :can_create_group?, as: :can_create_group
      expose :can_create_project?, as: :can_create_project
      expose :two_factor_enabled?, as: :two_factor_enabled
      expose :external
    end

    class UserLogin < UserFull
      expose :private_token
    end

    class Email < Grape::Entity
      expose :id, :email
    end

    class Hook < Grape::Entity
      expose :id, :url, :created_at
    end

    class ProjectHook < Hook
      expose :project_id, :push_events
      expose :issues_events, :merge_requests_events, :tag_push_events
      expose :note_events, :build_events, :pipeline_events, :wiki_page_events
      expose :enable_ssl_verification
    end

    class ProjectPushRule < Grape::Entity
      expose :id, :project_id, :created_at
      expose :commit_message_regex, :deny_delete_tag
    end

    class BasicProjectDetails < Grape::Entity
      expose :id
      expose :http_url_to_repo, :web_url
      expose :name, :name_with_namespace
      expose :path, :path_with_namespace
    end

    class SharedGroup < Grape::Entity
      expose :group_id
      expose :group_name do |group_link, options|
        group_link.group.name
      end
      expose :group_access, as: :group_access_level
    end

    class Project < Grape::Entity
      expose :id, :description, :default_branch, :tag_list
      expose :public?, as: :public
      expose :archived?, as: :archived
      expose :visibility_level, :ssh_url_to_repo, :http_url_to_repo, :web_url
      expose :owner, using: Entities::UserBasic, unless: ->(project, options) { project.group }
      expose :name, :name_with_namespace
      expose :path, :path_with_namespace
      expose :issues_enabled, :merge_requests_enabled, :wiki_enabled, :builds_enabled, :snippets_enabled, :container_registry_enabled
      expose :created_at, :last_activity_at
      expose :shared_runners_enabled
      expose :creator_id
      expose :namespace
      expose :forked_from_project, using: Entities::BasicProjectDetails, if: lambda{ |project, options| project.forked? }
      expose :avatar_url
      expose :star_count, :forks_count
      expose :open_issues_count, if: lambda { |project, options| project.issues_enabled? && project.default_issues_tracker? }
      expose :runners_token, if: lambda { |_project, options| options[:user_can_admin_project] }
      expose :public_builds
      expose :shared_with_groups do |project, options|
        SharedGroup.represent(project.project_group_links.all, options)
      end
      expose :repository_storage, if: lambda { |_project, options| options[:user].try(:admin?) }
      expose :only_allow_merge_if_build_succeeds
    end

    class Member < UserBasic
      expose :access_level do |user, options|
        member = options[:member] || options[:members].find { |m| m.user_id == user.id }
        member.access_level
      end
      expose :expires_at do |user, options|
        member = options[:member] || options[:members].find { |m| m.user_id == user.id }
        member.expires_at
      end
    end

    class AccessRequester < UserBasic
      expose :requested_at do |user, options|
        access_requester = options[:access_requester] || options[:access_requesters].find { |m| m.user_id == user.id }
        access_requester.requested_at
      end
    end

    class LdapGroupLink < Grape::Entity
      expose :cn, :group_access, :provider
    end

    class Group < Grape::Entity
      expose :id, :name, :path, :description, :visibility_level

      expose :ldap_cn, :ldap_access
      expose :ldap_group_links,
        using: Entities::LdapGroupLink,
        if: lambda { |group, options| group.ldap_group_links.any? }

      expose :avatar_url
      expose :web_url
    end

    class GroupDetail < Group
      expose :projects, using: Entities::Project
      expose :shared_projects, using: Entities::Project
    end

    class RepoBranch < Grape::Entity
      expose :name

      expose :commit do |repo_branch, options|
        options[:project].repository.commit(repo_branch.target)
      end

      expose :protected do |repo_branch, options|
        options[:project].protected_branch? repo_branch.name
      end

      expose :developers_can_push do |repo_branch, options|
        project = options[:project]
        access_levels = project.protected_branches.matching(repo_branch.name).map(&:push_access_levels).flatten
        access_levels.any? { |access_level| access_level.access_level == Gitlab::Access::DEVELOPER }
      end

      expose :developers_can_merge do |repo_branch, options|
        project = options[:project]
        access_levels = project.protected_branches.matching(repo_branch.name).map(&:merge_access_levels).flatten
        access_levels.any? { |access_level| access_level.access_level == Gitlab::Access::DEVELOPER }
      end
    end

    class RepoTreeObject < Grape::Entity
      expose :id, :name, :type

      expose :mode do |obj, options|
        filemode = obj.mode.to_s(8)
        filemode = "0" + filemode if filemode.length < 6
        filemode
      end
    end

    class RepoCommit < Grape::Entity
      expose :id, :short_id, :title, :author_name, :author_email, :created_at
      expose :safe_message, as: :message
    end

    class RepoCommitStats < Grape::Entity
      expose :additions, :deletions, :total
    end

    class RepoCommitDetail < RepoCommit
      expose :parent_ids, :committed_date, :authored_date
      expose :stats, using: Entities::RepoCommitStats
      expose :status
    end

    class ProjectSnippet < Grape::Entity
      expose :id, :title, :file_name
      expose :author, using: Entities::UserBasic
      expose :updated_at, :created_at

      # TODO (rspeicher): Deprecated; remove in 9.0
      expose(:expires_at) { |snippet| nil }

      expose :web_url do |snippet, options|
        Gitlab::UrlBuilder.build(snippet)
      end
    end

    class ProjectEntity < Grape::Entity
      expose :id, :iid
      expose(:project_id) { |entity| entity.project.id }
      expose :title, :description
      expose :state, :created_at, :updated_at
    end

    class RepoDiff < Grape::Entity
      expose :old_path, :new_path, :a_mode, :b_mode, :diff
      expose :new_file, :renamed_file, :deleted_file
    end

    class Milestone < ProjectEntity
      expose :due_date
    end

    class Issue < ProjectEntity
      expose :label_names, as: :labels
      expose :milestone, using: Entities::Milestone
      expose :assignee, :author, using: Entities::UserBasic

      expose :subscribed do |issue, options|
        issue.subscribed?(options[:current_user])
      end
      expose :user_notes_count
      expose :upvotes, :downvotes
      expose :due_date

      expose :web_url do |issue, options|
        Gitlab::UrlBuilder.build(issue)
      end
    end

    class ExternalIssue < Grape::Entity
      expose :title
      expose :id
    end

    class MergeRequest < ProjectEntity
      expose :target_branch, :source_branch
      expose :upvotes, :downvotes
      expose :author, :assignee, using: Entities::UserBasic
      expose :source_project_id, :target_project_id
      expose :label_names, as: :labels
      expose :work_in_progress?, as: :work_in_progress
      expose :milestone, using: Entities::Milestone
      expose :merge_when_build_succeeds
      expose :merge_status
      expose :subscribed do |merge_request, options|
        merge_request.subscribed?(options[:current_user])
      end
      expose :user_notes_count
      expose :approvals_before_merge
      expose :should_remove_source_branch?, as: :should_remove_source_branch
      expose :force_remove_source_branch?, as: :force_remove_source_branch

      expose :web_url do |merge_request, options|
        Gitlab::UrlBuilder.build(merge_request)
      end
    end

    class MergeRequestChanges < MergeRequest
      expose :diffs, as: :changes, using: Entities::RepoDiff do |compare, _|
        compare.raw_diffs(all_diffs: true).to_a
      end
    end

<<<<<<< HEAD
    class Approvals < Grape::Entity
      expose :user, using: Entities::UserBasic
    end

    class MergeRequestApprovals < ProjectEntity
      expose :merge_status
      expose :approvals_required
      expose :approvals_left
      expose :approvals, as: :approved_by, using: Entities::Approvals
=======
    class MergeRequestDiff < Grape::Entity
      expose :id, :head_commit_sha, :base_commit_sha, :start_commit_sha,
        :created_at, :merge_request_id, :state, :real_size
    end

    class MergeRequestDiffFull < MergeRequestDiff
      expose :commits, using: Entities::RepoCommit

      expose :diffs, using: Entities::RepoDiff do |compare, _|
        compare.raw_diffs(all_diffs: true).to_a
      end
>>>>>>> 26bd854a
    end

    class SSHKey < Grape::Entity
      expose :id, :title, :key, :created_at
    end

    class SSHKeyWithUser < SSHKey
      expose :user, using: Entities::UserFull
    end

    class Note < Grape::Entity
      expose :id
      expose :note, as: :body
      expose :attachment_identifier, as: :attachment
      expose :author, using: Entities::UserBasic
      expose :created_at, :updated_at
      expose :system?, as: :system
      expose :noteable_id, :noteable_type
      # upvote? and downvote? are deprecated, always return false
      expose(:upvote?)    { |note| false }
      expose(:downvote?)  { |note| false }
    end

    class AwardEmoji < Grape::Entity
      expose :id
      expose :name
      expose :user, using: Entities::UserBasic
      expose :created_at, :updated_at
      expose :awardable_id, :awardable_type
    end

    class MRNote < Grape::Entity
      expose :note
      expose :author, using: Entities::UserBasic
    end

    class CommitNote < Grape::Entity
      expose :note
      expose(:path) { |note| note.diff_file.try(:file_path) if note.diff_note? }
      expose(:line) { |note| note.diff_line.try(:new_line) if note.diff_note? }
      expose(:line_type) { |note| note.diff_line.try(:type) if note.diff_note? }
      expose :author, using: Entities::UserBasic
      expose :created_at
    end

    class CommitStatus < Grape::Entity
      expose :id, :sha, :ref, :status, :name, :target_url, :description,
             :created_at, :started_at, :finished_at, :allow_failure
      expose :author, using: Entities::UserBasic
    end

    class Event < Grape::Entity
      expose :title, :project_id, :action_name
      expose :target_id, :target_type, :author_id
      expose :data, :target_title
      expose :created_at
      expose :note, using: Entities::Note, if: ->(event, options) { event.note? }
      expose :author, using: Entities::UserBasic, if: ->(event, options) { event.author }

      expose :author_username do |event, options|
        if event.author
          event.author.username
        end
      end
    end

    class LdapGroup < Grape::Entity
      expose :cn
    end

    class ProjectGroupLink < Grape::Entity
      expose :id, :project_id, :group_id, :group_access
    end

    class Todo < Grape::Entity
      expose :id
      expose :project, using: Entities::BasicProjectDetails
      expose :author, using: Entities::UserBasic
      expose :action_name
      expose :target_type

      expose :target do |todo, options|
        Entities.const_get(todo.target_type).represent(todo.target, options)
      end

      expose :target_url do |todo, options|
        target_type   = todo.target_type.underscore
        target_url    = "namespace_project_#{target_type}_url"
        target_anchor = "note_#{todo.note_id}" if todo.note_id?

        Gitlab::Application.routes.url_helpers.public_send(target_url,
          todo.project.namespace, todo.project, todo.target, anchor: target_anchor)
      end

      expose :body
      expose :state
      expose :created_at
    end

    class Namespace < Grape::Entity
      expose :id, :path, :kind
    end

    class MemberAccess < Grape::Entity
      expose :access_level
      expose :notification_level do |member, options|
        if member.notification_setting
          NotificationSetting.levels[member.notification_setting.level]
        end
      end
    end

    class ProjectAccess < MemberAccess
    end

    class GroupAccess < MemberAccess
    end

    class ProjectService < Grape::Entity
      expose :id, :title, :created_at, :updated_at, :active
      expose :push_events, :issues_events, :merge_requests_events
      expose :tag_push_events, :note_events, :build_events, :pipeline_events
      # Expose serialized properties
      expose :properties do |service, options|
        field_names = service.fields.
          select { |field| options[:include_passwords] || field[:type] != 'password' }.
          map { |field| field[:name] }
        service.properties.slice(*field_names)
      end
    end

    class ProjectWithAccess < Project
      expose :permissions do
        expose :project_access, using: Entities::ProjectAccess do |project, options|
          project.project_members.find_by(user_id: options[:user].id)
        end

        expose :group_access, using: Entities::GroupAccess do |project, options|
          if project.group
            project.group.group_members.find_by(user_id: options[:user].id)
          end
        end
      end
    end

    class Label < Grape::Entity
      expose :name, :color, :description
      expose :open_issues_count, :closed_issues_count, :open_merge_requests_count

      expose :subscribed do |label, options|
        label.subscribed?(options[:current_user])
      end
    end

    class Compare < Grape::Entity
      expose :commit, using: Entities::RepoCommit do |compare, options|
        Commit.decorate(compare.commits, nil).last
      end

      expose :commits, using: Entities::RepoCommit do |compare, options|
        Commit.decorate(compare.commits, nil)
      end

      expose :diffs, using: Entities::RepoDiff do |compare, options|
        compare.diffs(all_diffs: true).to_a
      end

      expose :compare_timeout do |compare, options|
        compare.diffs.overflow?
      end

      expose :same, as: :compare_same_ref
    end

    class Contributor < Grape::Entity
      expose :name, :email, :commits, :additions, :deletions
    end

    class BroadcastMessage < Grape::Entity
      expose :message, :starts_at, :ends_at, :color, :font
    end

    class ApplicationSetting < Grape::Entity
      expose :id
      expose :default_projects_limit
      expose :signup_enabled
      expose :signin_enabled
      expose :gravatar_enabled
      expose :sign_in_text
      expose :after_sign_up_text
      expose :created_at
      expose :updated_at
      expose :home_page_url
      expose :default_branch_protection
      expose :restricted_visibility_levels
      expose :max_attachment_size
      expose :session_expire_delay
      expose :default_project_visibility
      expose :default_snippet_visibility
      expose :default_group_visibility
      expose :domain_whitelist
      expose :domain_blacklist_enabled
      expose :domain_blacklist
      expose :user_oauth_applications
      expose :after_sign_out_path
      expose :container_registry_token_expire_delay
      expose :repository_storage
    end

    class Release < Grape::Entity
      expose :tag, as: :tag_name
      expose :description
    end

    class RepoTag < Grape::Entity
      expose :name, :message

      expose :commit do |repo_tag, options|
        options[:project].repository.commit(repo_tag.target)
      end

      expose :release, using: Entities::Release do |repo_tag, options|
        options[:project].releases.find_by(tag: repo_tag.name)
      end
    end

    class License < Grape::Entity
      expose :starts_at, :expires_at, :licensee

      expose :user_limit do |license, options|
        license.restricted?(:active_user_count) ? license.restrictions[:active_user_count] : 0
      end

      expose :active_users do |license, options|
        ::User.active.count
      end
    end

    class TriggerRequest < Grape::Entity
      expose :id, :variables
    end

    class Runner < Grape::Entity
      expose :id
      expose :description
      expose :active
      expose :is_shared
      expose :name
    end

    class RunnerDetails < Runner
      expose :tag_list
      expose :run_untagged
      expose :locked
      expose :version, :revision, :platform, :architecture
      expose :contacted_at
      expose :token, if: lambda { |runner, options| options[:current_user].is_admin? || !runner.is_shared? }
      expose :projects, with: Entities::BasicProjectDetails do |runner, options|
        if options[:current_user].is_admin?
          runner.projects
        else
          options[:current_user].authorized_projects.where(id: runner.projects)
        end
      end
    end

    class BuildArtifactFile < Grape::Entity
      expose :filename, :size
    end

    class Build < Grape::Entity
      expose :id, :status, :stage, :name, :ref, :tag, :coverage
      expose :created_at, :started_at, :finished_at
      expose :user, with: User
      expose :artifacts_file, using: BuildArtifactFile, if: -> (build, opts) { build.artifacts? }
      expose :commit, with: RepoCommit
      expose :runner, with: Runner
    end

    class Trigger < Grape::Entity
      expose :token, :created_at, :updated_at, :deleted_at, :last_used
    end

    class Variable < Grape::Entity
      expose :key, :value
    end

    class Pipeline < Grape::Entity
      expose :id, :status, :ref, :sha, :before_sha, :tag, :yaml_errors

      expose :user, with: Entities::UserBasic
      expose :created_at, :updated_at, :started_at, :finished_at, :committed_at
      expose :duration
    end

    class EnvironmentBasic < Grape::Entity
      expose :id, :name, :external_url
    end

    class Environment < EnvironmentBasic
      expose :project, using: Entities::Project
    end

    class Deployment < Grape::Entity
      expose :id, :iid, :ref, :sha, :created_at
      expose :user,        using: Entities::UserBasic
      expose :environment, using: Entities::EnvironmentBasic
      expose :deployable,  using: Entities::Build
    end

    class RepoLicense < Grape::Entity
      expose :key, :name, :nickname
      expose :featured, as: :popular
      expose :url, as: :html_url
      expose(:source_url) { |license| license.meta['source'] }
      expose(:description) { |license| license.meta['description'] }
      expose(:conditions) { |license| license.meta['conditions'] }
      expose(:permissions) { |license| license.meta['permissions'] }
      expose(:limitations) { |license| license.meta['limitations'] }
      expose :content
    end

    class TemplatesList < Grape::Entity
      expose :name
    end

    class Template < Grape::Entity
      expose :name, :content
    end
  end
end<|MERGE_RESOLUTION|>--- conflicted
+++ resolved
@@ -267,7 +267,6 @@
       end
     end
 
-<<<<<<< HEAD
     class Approvals < Grape::Entity
       expose :user, using: Entities::UserBasic
     end
@@ -277,7 +276,8 @@
       expose :approvals_required
       expose :approvals_left
       expose :approvals, as: :approved_by, using: Entities::Approvals
-=======
+    end
+
     class MergeRequestDiff < Grape::Entity
       expose :id, :head_commit_sha, :base_commit_sha, :start_commit_sha,
         :created_at, :merge_request_id, :state, :real_size
@@ -289,7 +289,6 @@
       expose :diffs, using: Entities::RepoDiff do |compare, _|
         compare.raw_diffs(all_diffs: true).to_a
       end
->>>>>>> 26bd854a
     end
 
     class SSHKey < Grape::Entity
