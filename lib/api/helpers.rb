module API
  module Helpers
    include Gitlab::Utils
    include Helpers::Pagination

    PRIVATE_TOKEN_HEADER = "HTTP_PRIVATE_TOKEN"
    PRIVATE_TOKEN_PARAM = :private_token
    SUDO_HEADER = "HTTP_SUDO"
    SUDO_PARAM = :sudo

    def declared_params(options = {})
      options = { include_parent_namespaces: false }.merge(options)
      declared(params, options).to_h.symbolize_keys
    end

    def current_user
      return @current_user if defined?(@current_user)

      @current_user = initial_current_user

      sudo!

      @current_user
    end

    def sudo?
      initial_current_user != current_user
    end

    def user_project
      @project ||= find_project!(params[:id])
    end

    def available_labels
      @available_labels ||= LabelsFinder.new(current_user, project_id: user_project.id).execute
    end

    def find_user(id)
      if id =~ /^\d+$/
        User.find_by(id: id)
      else
        User.find_by(username: id)
      end
    end

    def find_project(id)
      if id =~ /^\d+$/
        Project.find_by(id: id)
      else
        Project.find_with_namespace(id)
      end
    end

    def find_project!(id)
      project = find_project(id)

      if can?(current_user, :read_project, project)
        project
      else
        not_found!('Project')
      end
    end

    def find_group(id)
      if id =~ /^\d+$/
        Group.find_by(id: id)
      else
        Group.find_by_full_path(id)
      end
    end

    def find_group!(id)
      group = find_group(id)

      if can?(current_user, :read_group, group)
        group
      else
        not_found!('Group')
      end
    end

    def find_project_label(id)
      label = available_labels.find_by_id(id) || available_labels.find_by_title(id)
      label || not_found!('Label')
    end

    def find_project_issue(id)
      IssuesFinder.new(current_user, project_id: user_project.id).find(id)
    end

    def authenticate!
      unauthorized! unless current_user
    end

    def authenticate_non_get!
      authenticate! unless %w[GET HEAD].include?(route.route_method)
    end

    def authenticate_by_gitlab_shell_token!
      input = params['secret_token'].try(:chomp)
      unless Devise.secure_compare(secret_token, input)
        unauthorized!
      end
    end

    def authenticated_as_admin!
      authenticate!
      forbidden! unless current_user.is_admin?
    end

    def authorize!(action, subject = nil)
      forbidden! unless can?(current_user, action, subject)
    end

    def authorize_push_project
      authorize! :push_code, user_project
    end

    def authorize_admin_project
      authorize! :admin_project, user_project
    end

    def require_gitlab_workhorse!
      unless env['HTTP_GITLAB_WORKHORSE'].present?
        forbidden!('Request should be executed via GitLab Workhorse')
      end
    end

    def can?(object, action, subject)
      Ability.allowed?(object, action, subject)
    end

    # Checks the occurrences of required attributes, each attribute must be present in the params hash
    # or a Bad Request error is invoked.
    #
    # Parameters:
    #   keys (required) - A hash consisting of keys that must be present
    def required_attributes!(keys)
      keys.each do |key|
        bad_request!(key) unless params[key].present?
      end
    end

    def attributes_for_keys(keys, custom_params = nil)
      params_hash = custom_params || params
      attrs = {}
      keys.each do |key|
        if params_hash[key].present? or (params_hash.has_key?(key) and params_hash[key] == false)
          attrs[key] = params_hash[key]
        end
      end
      ActionController::Parameters.new(attrs).permit!
    end

    # Checks the occurrences of datetime attributes, each attribute if present in the params hash must be in ISO 8601
    # format (YYYY-MM-DDTHH:MM:SSZ) or a Bad Request error is invoked.
    #
    # Parameters:
    #   keys (required) - An array consisting of elements that must be parseable as dates from the params hash
    def datetime_attributes!(*keys)
      keys.each do |key|
        begin
          params[key] = Time.xmlschema(params[key]) if params[key].present?
        rescue ArgumentError
          message = "\"" + key.to_s + "\" must be a timestamp in ISO 8601 format: YYYY-MM-DDTHH:MM:SSZ"
          render_api_error!(message, 400)
        end
      end
    end

    def filter_by_iid(items, iid)
      items.where(iid: iid)
    end

    # error helpers

    def forbidden!(reason = nil)
      message = ['403 Forbidden']
      message << " - #{reason}" if reason
      render_api_error!(message.join(' '), 403)
    end

    def bad_request!(attribute)
      message = ["400 (Bad request)"]
      message << "\"" + attribute.to_s + "\" not given"
      render_api_error!(message.join(' '), 400)
    end

    def not_found!(resource = nil)
      message = ["404"]
      message << resource if resource
      message << "Not Found"
      render_api_error!(message.join(' '), 404)
    end

    def unauthorized!
      render_api_error!('401 Unauthorized', 401)
    end

    def not_allowed!
      render_api_error!('405 Method Not Allowed', 405)
    end

    def conflict!(message = nil)
      render_api_error!(message || '409 Conflict', 409)
    end

    def file_to_large!
      render_api_error!('413 Request Entity Too Large', 413)
    end

    def not_modified!
      render_api_error!('304 Not Modified', 304)
    end

    def no_content!
      render_api_error!('204 No Content', 204)
    end

    def render_validation_error!(model)
      if model.errors.any?
        render_api_error!(model.errors.messages || '400 Bad Request', 400)
      end
    end

    def render_api_error!(message, status)
      error!({ 'message' => message }, status)
    end

    def handle_api_exception(exception)
      if sentry_enabled? && report_exception?(exception)
        define_params_for_grape_middleware
        sentry_context
        Raven.capture_exception(exception)
      end

      # lifted from https://github.com/rails/rails/blob/master/actionpack/lib/action_dispatch/middleware/debug_exceptions.rb#L60
      trace = exception.backtrace

      message = "\n#{exception.class} (#{exception.message}):\n"
      message << exception.annoted_source_code.to_s if exception.respond_to?(:annoted_source_code)
      message << "  " << trace.join("\n  ")

      API.logger.add Logger::FATAL, message
      rack_response({ 'message' => '500 Internal Server Error' }.to_json, 500)
    end

    # Projects helpers

    def filter_projects(projects)
      if params[:search].present?
        projects = projects.search(params[:search])
      end

      if params[:visibility].present?
        projects = projects.search_by_visibility(params[:visibility])
      end

      projects = projects.where(archived: params[:archived])
      projects.reorder(params[:order_by] => params[:sort])
    end

    # file helpers

    def uploaded_file(field, uploads_path)
      if params[field]
        bad_request!("#{field} is not a file") unless params[field].respond_to?(:filename)
        return params[field]
      end

      return nil unless params["#{field}.path"] && params["#{field}.name"]

      # sanitize file paths
      # this requires all paths to exist
      required_attributes! %W(#{field}.path)
      uploads_path = File.realpath(uploads_path)
      file_path = File.realpath(params["#{field}.path"])
      bad_request!('Bad file path') unless file_path.start_with?(uploads_path)

      UploadedFile.new(
        file_path,
        params["#{field}.name"],
        params["#{field}.type"] || 'application/octet-stream',
      )
    end

    def present_file!(path, filename, content_type = 'application/octet-stream')
      filename ||= File.basename(path)
      header['Content-Disposition'] = "attachment; filename=#{filename}"
      header['Content-Transfer-Encoding'] = 'binary'
      content_type content_type

      # Support download acceleration
      case headers['X-Sendfile-Type']
      when 'X-Sendfile'
        header['X-Sendfile'] = path
        body
      else
        file FileStreamer.new(path)
      end
    end

    private

<<<<<<< HEAD
    def private_token_used?
      private_token == @current_user.private_token
=======
    def private_token
      params[PRIVATE_TOKEN_PARAM] || env[PRIVATE_TOKEN_HEADER]
    end

    def warden
      env['warden']
    end

    # Check the Rails session for valid authentication details
    #
    # Until CSRF protection is added to the API, disallow this method for
    # state-changing endpoints
    def find_user_from_warden
      warden.try(:authenticate) if %w[GET HEAD].include?(env['REQUEST_METHOD'])
    end

    def find_user_by_private_token
      token = private_token
      return nil unless token.present?

      User.find_by_authentication_token(token) || User.find_by_personal_access_token(token)
    end

    def initial_current_user
      return @initial_current_user if defined?(@initial_current_user)

      @initial_current_user ||= find_user_by_private_token
      @initial_current_user ||= doorkeeper_guard
      @initial_current_user ||= find_user_from_warden

      unless @initial_current_user && Gitlab::UserAccess.new(@initial_current_user).allowed?
        @initial_current_user = nil
      end

      @initial_current_user
    end

    def sudo!
      return unless sudo_identifier
      return unless initial_current_user

      unless initial_current_user.is_admin?
        forbidden!('Must be admin to use sudo')
      end

      # Only private tokens should be used for the SUDO feature
      unless private_token == initial_current_user.private_token
        forbidden!('Private token must be specified in order to use sudo')
      end

      sudoed_user = find_user(sudo_identifier)

      if sudoed_user
        @current_user = sudoed_user
      else
        not_found!("No user id or username for: #{sudo_identifier}")
      end
    end

    def sudo_identifier
      @sudo_identifier ||= params[SUDO_PARAM] || env[SUDO_HEADER]
    end

    def add_pagination_headers(paginated_data)
      header 'X-Total',       paginated_data.total_count.to_s
      header 'X-Total-Pages', paginated_data.total_pages.to_s
      header 'X-Per-Page',    paginated_data.limit_value.to_s
      header 'X-Page',        paginated_data.current_page.to_s
      header 'X-Next-Page',   paginated_data.next_page.to_s
      header 'X-Prev-Page',   paginated_data.prev_page.to_s
      header 'Link',          pagination_links(paginated_data)
    end

    def pagination_links(paginated_data)
      request_url = request.url.split('?').first
      request_params = params.clone
      request_params[:per_page] = paginated_data.limit_value

      links = []

      request_params[:page] = paginated_data.current_page - 1
      links << %(<#{request_url}?#{request_params.to_query}>; rel="prev") unless paginated_data.first_page?

      request_params[:page] = paginated_data.current_page + 1
      links << %(<#{request_url}?#{request_params.to_query}>; rel="next") unless paginated_data.last_page?

      request_params[:page] = 1
      links << %(<#{request_url}?#{request_params.to_query}>; rel="first")

      request_params[:page] = paginated_data.total_pages
      links << %(<#{request_url}?#{request_params.to_query}>; rel="last")

      links.join(', ')
>>>>>>> 632450a4
    end

    def secret_token
      Gitlab::Shell.secret_token
    end

    def send_git_blob(repository, blob)
      env['api.format'] = :txt
      content_type 'text/plain'
      header(*Gitlab::Workhorse.send_git_blob(repository, blob))
    end

    def send_git_archive(repository, ref:, format:)
      header(*Gitlab::Workhorse.send_git_archive(repository, ref: ref, format: format))
    end

    def issue_entity(project)
      if project.has_external_issue_tracker?
        Entities::ExternalIssue
      else
        Entities::Issue
      end
    end

    # The Grape Error Middleware only has access to env but no params. We workaround this by
    # defining a method that returns the right value.
    def define_params_for_grape_middleware
      self.define_singleton_method(:params) { Rack::Request.new(env).params.symbolize_keys }
    end

    # We could get a Grape or a standard Ruby exception. We should only report anything that
    # is clearly an error.
    def report_exception?(exception)
      return true unless exception.respond_to?(:status)

      exception.status == 500
    end
  end
end<|MERGE_RESOLUTION|>--- conflicted
+++ resolved
@@ -302,10 +302,6 @@
 
     private
 
-<<<<<<< HEAD
-    def private_token_used?
-      private_token == @current_user.private_token
-=======
     def private_token
       params[PRIVATE_TOKEN_PARAM] || env[PRIVATE_TOKEN_HEADER]
     end
@@ -399,7 +395,6 @@
       links << %(<#{request_url}?#{request_params.to_query}>; rel="last")
 
       links.join(', ')
->>>>>>> 632450a4
     end
 
     def secret_token
