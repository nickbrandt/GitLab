--- conflicted
+++ resolved
@@ -105,11 +105,8 @@
       #   visibility_level (optional) - 0 by default
       #   import_url (optional)
       #   public_builds (optional)
-<<<<<<< HEAD
       #   repository_storage (optional)
-=======
       #   lfs_enabled (optional)
->>>>>>> fd1741b4
       # Example Request
       #   POST /projects
       post do
@@ -129,13 +126,9 @@
                                      :visibility_level,
                                      :import_url,
                                      :public_builds,
-<<<<<<< HEAD
                                      :repository_storage,
-                                     :only_allow_merge_if_build_succeeds]
-=======
                                      :only_allow_merge_if_build_succeeds,
                                      :lfs_enabled]
->>>>>>> fd1741b4
         attrs = map_public_to_visibility_level(attrs)
         @project = ::Projects::CreateService.new(current_user, attrs).execute
         if @project.saved?
@@ -167,11 +160,8 @@
       #   visibility_level (optional)
       #   import_url (optional)
       #   public_builds (optional)
-<<<<<<< HEAD
       #   repository_storage (optional)
-=======
       #   lfs_enabled (optional)
->>>>>>> fd1741b4
       # Example Request
       #   POST /projects/user/:user_id
       post "user/:user_id" do
@@ -190,13 +180,9 @@
                                      :visibility_level,
                                      :import_url,
                                      :public_builds,
-<<<<<<< HEAD
                                      :repository_storage,
-                                     :only_allow_merge_if_build_succeeds]
-=======
                                      :only_allow_merge_if_build_succeeds,
                                      :lfs_enabled]
->>>>>>> fd1741b4
         attrs = map_public_to_visibility_level(attrs)
         @project = ::Projects::CreateService.new(user, attrs).execute
         if @project.saved?
@@ -242,11 +228,8 @@
       #   public (optional) - if true same as setting visibility_level = 20
       #   visibility_level (optional) - visibility level of a project
       #   public_builds (optional)
-<<<<<<< HEAD
       #   repository_storage (optional)
-=======
       #   lfs_enabled (optional)
->>>>>>> fd1741b4
       # Example Request
       #   PUT /projects/:id
       put ':id' do
@@ -264,13 +247,9 @@
                                      :public,
                                      :visibility_level,
                                      :public_builds,
-<<<<<<< HEAD
                                      :repository_storage,
-                                     :only_allow_merge_if_build_succeeds]
-=======
                                      :only_allow_merge_if_build_succeeds,
                                      :lfs_enabled]
->>>>>>> fd1741b4
         attrs = map_public_to_visibility_level(attrs)
         authorize_admin_project
         authorize! :rename_project, user_project if attrs[:name].present?
