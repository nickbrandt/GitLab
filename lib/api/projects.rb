--- conflicted
+++ resolved
@@ -272,7 +272,6 @@
         end
       end
 
-<<<<<<< HEAD
       # Share project with group
       #
       # Parameters:
@@ -294,7 +293,8 @@
         else
           render_api_error!(link.errors.full_messages.first, 409)
         end
-=======
+      end
+
       # search for projects current_user has access to
       #
       # Parameters:
@@ -307,7 +307,6 @@
         ids = current_user.authorized_projects.map(&:id)
         projects = Project.where("(id in (?) OR public = true) AND (name LIKE (?))", ids, "%#{params[:query]}%")
         present paginate(projects), with: Entities::Project
->>>>>>> 9c3e95f6
       end
     end
   end
