--- conflicted
+++ resolved
@@ -125,17 +125,12 @@
                                      :path,
                                      :public,
                                      :public_builds,
-<<<<<<< HEAD
                                      :repository_storage,
-                                     :only_allow_merge_if_build_succeeds,
-                                     :lfs_enabled]
-=======
                                      :request_access_enabled,
                                      :shared_runners_enabled,
                                      :snippets_enabled,
                                      :visibility_level,
                                      :wiki_enabled]
->>>>>>> 5c159b0d
         attrs = map_public_to_visibility_level(attrs)
         @project = ::Projects::CreateService.new(current_user, attrs).execute
         if @project.saved?
@@ -186,17 +181,12 @@
                                      :only_allow_merge_if_build_succeeds,
                                      :public,
                                      :public_builds,
-<<<<<<< HEAD
                                      :repository_storage,
-                                     :only_allow_merge_if_build_succeeds,
-                                     :lfs_enabled]
-=======
                                      :request_access_enabled,
                                      :shared_runners_enabled,
                                      :snippets_enabled,
                                      :visibility_level,
                                      :wiki_enabled]
->>>>>>> 5c159b0d
         attrs = map_public_to_visibility_level(attrs)
         @project = ::Projects::CreateService.new(user, attrs).execute
         if @project.saved?
@@ -273,17 +263,12 @@
                                      :path,
                                      :public,
                                      :public_builds,
-<<<<<<< HEAD
                                      :repository_storage,
-                                     :only_allow_merge_if_build_succeeds,
-                                     :lfs_enabled]
-=======
                                      :request_access_enabled,
                                      :shared_runners_enabled,
                                      :snippets_enabled,
                                      :visibility_level,
                                      :wiki_enabled]
->>>>>>> 5c159b0d
         attrs = map_public_to_visibility_level(attrs)
         authorize_admin_project
         authorize! :rename_project, user_project if attrs[:name].present?
