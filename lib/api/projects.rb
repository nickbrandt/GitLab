--- conflicted
+++ resolved
@@ -189,104 +189,6 @@
           user_project.forked_project_link.destroy
         end
       end
-<<<<<<< HEAD
-
-      # Get a project team members
-      #
-      # Parameters:
-      #   id (required) - The ID of a project
-      #   query         - Query string
-      # Example Request:
-      #   GET /projects/:id/members
-      get ":id/members" do
-        if params[:query].present?
-          @members = paginate user_project.users.where("username LIKE ?", "%#{params[:query]}%")
-        else
-          @members = paginate user_project.users
-        end
-        present @members, with: Entities::ProjectMember, project: user_project
-      end
-
-      # Get a project team members
-      #
-      # Parameters:
-      #   id (required) - The ID of a project
-      #   user_id (required) - The ID of a user
-      # Example Request:
-      #   GET /projects/:id/members/:user_id
-      get ":id/members/:user_id" do
-        @member = user_project.users.find params[:user_id]
-        present @member, with: Entities::ProjectMember, project: user_project
-      end
-
-      # Add a new project team member
-      #
-      # Parameters:
-      #   id (required) - The ID of a project
-      #   user_id (required) - The ID of a user
-      #   access_level (required) - Project access level
-      # Example Request:
-      #   POST /projects/:id/members
-      post ":id/members" do
-        authorize! :admin_project, user_project
-        required_attributes! [:user_id, :access_level]
-
-        # either the user is already a team member or a new one
-        team_member = user_project.team_member_by_id(params[:user_id])
-        if team_member.nil?
-          team_member = user_project.users_projects.new(
-            user_id: params[:user_id],
-            project_access: params[:access_level]
-          )
-        end
-
-        if team_member.save
-          @member = team_member.user
-          present @member, with: Entities::ProjectMember, project: user_project
-        else
-          handle_project_member_errors team_member.errors
-        end
-      end
-
-      # Update project team member
-      #
-      # Parameters:
-      #   id (required) - The ID of a project
-      #   user_id (required) - The ID of a team member
-      #   access_level (required) - Project access level
-      # Example Request:
-      #   PUT /projects/:id/members/:user_id
-      put ":id/members/:user_id" do
-        authorize! :admin_project, user_project
-        required_attributes! [:access_level]
-
-        team_member = user_project.users_projects.find_by(user_id: params[:user_id])
-        not_found!("User can not be found") if team_member.nil?
-
-        if team_member.update_attributes(project_access: params[:access_level])
-          @member = team_member.user
-          present @member, with: Entities::ProjectMember, project: user_project
-        else
-          handle_project_member_errors team_member.errors
-        end
-      end
-
-      # Remove a team member from project
-      #
-      # Parameters:
-      #   id (required) - The ID of a project
-      #   user_id (required) - The ID of a team member
-      # Example Request:
-      #   DELETE /projects/:id/members/:user_id
-      delete ":id/members/:user_id" do
-        authorize! :admin_project, user_project
-        team_member = user_project.users_projects.find_by(user_id: params[:user_id])
-        unless team_member.nil?
-          team_member.destroy
-        else
-          {message: "Access revoked", id: params[:user_id].to_i}
-        end
-      end
 
       # Share project with group
       #
@@ -311,8 +213,6 @@
         end
       end
 
-=======
->>>>>>> 8fa53ce4
       # search for projects current_user has access to
       #
       # Parameters:
