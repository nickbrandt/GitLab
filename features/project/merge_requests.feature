--- conflicted
+++ resolved
@@ -140,17 +140,15 @@
     Then I should see a comment like "Line is wrong" in the second file
     And I should still see a comment like "Line is correct" in the first file
 
-<<<<<<< HEAD
   Scenario: I submit new unassigned merge request with template description
       Given I click link "New Merge Request"
       And I select "notes_refactoring" as source
       Then I should see description field pre-filled
-=======
+
   @javascript
   Scenario: I unfold diff
     Given project "Shop" have "Bug NS-05" open merge request with diffs inside
     And I visit merge request page "Bug NS-05"
     And I switch to the diff tab
     And I unfold diff
-    Then I should see additional file lines
->>>>>>> 27cf081e
+    Then I should see additional file lines