--- conflicted
+++ resolved
@@ -25,16 +25,14 @@
     And change project path settings
     Then I should see project with new path settings
 
-<<<<<<< HEAD
   Scenario: I visit edit project and fill in merge request template
     When I visit edit project "Shop" page
     Then I should see project settings
     And I fill in merge request template
     And I save project
     Then I should see project with merge request template saved
-=======
+
   Scenario: I should see project readme and version
     When I visit project "Shop" page
     Then I should see project "Shop" README link
-    And I should see project "Shop" version
->>>>>>> 024e0577
+    And I should see project "Shop" version