--- conflicted
+++ resolved
@@ -63,14 +63,13 @@
     end
   end
 
-<<<<<<< HEAD
-  def help_text
-    'For help related to GitLab contact Marc Smith at marc@smith.example or find him in office 42.'
-=======
   step 'I should see Slack settings saved' do
     find_field('Webhook').value.should eq 'http://localhost'
     find_field('Username').value.should eq 'test_user'
     find_field('Channel').value.should eq '#test_channel'
->>>>>>> 278c3ba4
+  end
+
+  def help_text
+    'For help related to GitLab contact Marc Smith at marc@smith.example or find him in office 42.'
   end
 end