--- conflicted
+++ resolved
@@ -11,13 +11,8 @@
   end
 
   step 'I am a member of project "Shop"' do
-<<<<<<< HEAD
     @project = Project.find_by(name: "Shop")
-    @project ||= create(:project_with_code, name: "Shop", group: create(:group))
-=======
-    @project = Project.find_by_name "Shop"
     @project ||= create(:project, name: "Shop", group: create(:group))
->>>>>>> 573f1f4a
     @project.team << [@user, :reporter]
   end
 
