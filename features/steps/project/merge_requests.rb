--- conflicted
+++ resolved
@@ -340,7 +340,6 @@
     expect(page).to have_content 'Target branch changed from master to feature'
   end
 
-<<<<<<< HEAD
   step 'merge request \'Bug NS-04\' must be approved' do
     merge_request = MergeRequest.find_by!(title: "Bug NS-04")
     project = merge_request.target_project
@@ -375,7 +374,8 @@
 
   step 'I should see rebase checkbox' do
     expect(page).to have_content 'Rebase before merge'
-=======
+  end
+
   step 'I click on "Email Patches"' do
     click_link "Email Patches"
   end
@@ -386,7 +386,6 @@
 
   step 'I should see a patch diff' do
     expect(page).to have_content('diff --git')
->>>>>>> a6a0792e
   end
 
   def merge_request
