class Spinach::Features::ProjectServices < Spinach::FeatureSteps
  include SharedAuthentication
  include SharedProject
  include SharedPaths

  step 'I visit project "Shop" services page' do
    visit project_services_path(@project)
  end

  step 'I should see list of available services' do
    page.should have_content 'Project services'
    page.should have_content 'Campfire'
    page.should have_content 'Hipchat'
    page.should have_content 'GitLab CI'
    page.should have_content 'Assembla'
    page.should have_content 'Pushover'
    page.should have_content 'Atlassian Bamboo'
  end

  step 'I click gitlab-ci service link' do
    click_link 'GitLab CI'
  end

  step 'I fill gitlab-ci settings' do
    check 'Active'
    fill_in 'Project url', with: 'http://ci.gitlab.org/projects/3'
    fill_in 'Token', with: 'verySecret'
    click_button 'Save'
  end

  step 'I should see service settings saved' do
    find_field('Project url').value.should == 'http://ci.gitlab.org/projects/3'
  end

  step 'I click hipchat service link' do
    click_link 'Hipchat'
  end

  step 'I fill hipchat settings' do
    check 'Active'
    fill_in 'Room', with: 'gitlab'
    fill_in 'Token', with: 'verySecret'
    click_button 'Save'
  end

  step 'I should see hipchat service settings saved' do
    find_field('Room').value.should == 'gitlab'
  end


  step 'I click pivotaltracker service link' do
    click_link 'PivotalTracker'
  end

  step 'I fill pivotaltracker settings' do
    check 'Active'
    fill_in 'Token', with: 'verySecret'
    click_button 'Save'
  end

  step 'I should see pivotaltracker service settings saved' do
    find_field('Token').value.should == 'verySecret'
  end

  step 'I click Flowdock service link' do
    click_link 'Flowdock'
  end

  step 'I fill Flowdock settings' do
    check 'Active'
    fill_in 'Token', with: 'verySecret'
    click_button 'Save'
  end

  step 'I should see Flowdock service settings saved' do
    find_field('Token').value.should == 'verySecret'
  end

  step 'I click Assembla service link' do
    click_link 'Assembla'
  end

  step 'I fill Assembla settings' do
    check 'Active'
    fill_in 'Token', with: 'verySecret'
    click_button 'Save'
  end

  step 'I should see Assembla service settings saved' do
    find_field('Token').value.should == 'verySecret'
  end

  step 'I click email on push service link' do
    click_link 'Emails on push'
  end

  step 'I fill email on push settings' do
    fill_in 'Recipients', with: 'qa@company.name'
    click_button 'Save'
  end

  step 'I should see email on push service settings saved' do
    find_field('Recipients').value.should == 'qa@company.name'
  end

  step 'I click Slack service link' do
    click_link 'Slack'
  end

  step 'I fill Slack settings' do
    check 'Active'
    fill_in 'Webhook', with: 'https://hooks.slack.com/services/SVRWFV0VVAR97N/B02R25XN3/ZBqu7xMupaEEICInN685'
    click_button 'Save'
  end

  step 'I should see Slack service settings saved' do
    find_field('Webhook').value.should == 'https://hooks.slack.com/services/SVRWFV0VVAR97N/B02R25XN3/ZBqu7xMupaEEICInN685'
  end

  step 'I click Pushover service link' do
    click_link 'Pushover'
  end

  step 'I fill Pushover settings' do
    check 'Active'
    fill_in 'Api key', with: 'verySecret'
    fill_in 'User key', with: 'verySecret'
    fill_in 'Device', with: 'myDevice'
    select 'High Priority', from: 'Priority'
    select 'Bike', from: 'Sound'
    click_button 'Save'
  end

  step 'I should see Pushover service settings saved' do
    find_field('Api key').value.should == 'verySecret'
    find_field('User key').value.should == 'verySecret'
    find_field('Device').value.should == 'myDevice'
    find_field('Priority').find('option[selected]').value.should == '1'
    find_field('Sound').find('option[selected]').value.should == 'bike'
  end

<<<<<<< HEAD
  step 'I click jira service link' do
    click_link 'JIRA'
  end

  step 'I fill jira settings' do
    fill_in 'Project url', with: 'http://jira.example'
    fill_in 'Username', with: 'gitlab'
    fill_in 'Password', with: 'gitlab'
    fill_in 'Api version', with: '2'
    click_button 'Save'
  end

  step 'I should see jira service settings saved' do
    find_field('Project url').value.should == 'http://jira.example'
    find_field('Username').value.should == 'gitlab'
    find_field('Password').value.should_not == 'gitlab'
    find_field('Api version').value.should == '2'
=======
  step 'I click Atlassian Bamboo CI service link' do
    click_link 'Atlassian Bamboo CI'
  end

  step 'I fill Atlassian Bamboo CI settings' do
    check 'Active'
    fill_in 'Bamboo url', with: 'http://bamboo.example.com'
    fill_in 'Build key', with: 'KEY'
    fill_in 'Username', with: 'user'
    fill_in 'Password', with: 'verySecret'
    click_button 'Save'
  end

  step 'I should see Atlassian Bamboo CI service settings saved' do
    find_field('Bamboo url').value.should == 'http://bamboo.example.com'
    find_field('Build key').value.should == 'KEY'
    find_field('Username').value.should == 'user'
>>>>>>> 6adc313a
  end
end<|MERGE_RESOLUTION|>--- conflicted
+++ resolved
@@ -139,7 +139,6 @@
     find_field('Sound').find('option[selected]').value.should == 'bike'
   end
 
-<<<<<<< HEAD
   step 'I click jira service link' do
     click_link 'JIRA'
   end
@@ -157,7 +156,7 @@
     find_field('Username').value.should == 'gitlab'
     find_field('Password').value.should_not == 'gitlab'
     find_field('Api version').value.should == '2'
-=======
+
   step 'I click Atlassian Bamboo CI service link' do
     click_link 'Atlassian Bamboo CI'
   end
@@ -175,6 +174,5 @@
     find_field('Bamboo url').value.should == 'http://bamboo.example.com'
     find_field('Build key').value.should == 'KEY'
     find_field('Username').value.should == 'user'
->>>>>>> 6adc313a
   end
 end