--- conflicted
+++ resolved
@@ -92,7 +92,6 @@
     page.should have_content "You will only see events from projects in this group"
   end
 
-<<<<<<< HEAD
   Then 'I should be redirected to group page' do
     current_path.should == group_path(Group.last)
   end
@@ -102,11 +101,11 @@
       fill_in 'group_name', with: 'new-name'
       click_button "Save group"
     end
-=======
+  end
+
   And 'I change group "Owned" name to "new-name"' do
     fill_in 'group_name', with: 'new-name'
     click_button "Save group"
->>>>>>> dad6b021
   end
 
   Then 'I should see new group "Owned" name' do
