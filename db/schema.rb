# encoding: UTF-8
# This file is auto-generated from the current state of the database. Instead
# of editing this file, please use the migrations feature of Active Record to
# incrementally modify your database, and then regenerate this schema definition.
#
# Note that this schema.rb definition is the authoritative source for your
# database schema. If you need to create the application database on another
# system, you should be using db:schema:load, not running all the migrations
# from scratch. The latter is a flawed and unsustainable approach (the more migrations
# you'll amass, the slower it'll run and the greater likelihood for issues).
#
# It's strongly recommended that you check this file into your version control system.

<<<<<<< HEAD
ActiveRecord::Schema.define(version: 20180702114215) do
=======
ActiveRecord::Schema.define(version: 20180702181530) do
>>>>>>> 1cebbce3

  # These are extensions that must be enabled in order to support this database
  enable_extension "plpgsql"
  enable_extension "pg_trgm"

  create_table "abuse_reports", force: :cascade do |t|
    t.integer "reporter_id"
    t.integer "user_id"
    t.text "message"
    t.datetime "created_at"
    t.datetime "updated_at"
    t.text "message_html"
    t.integer "cached_markdown_version"
  end

  create_table "appearances", force: :cascade do |t|
    t.string "title", null: false
    t.text "description", null: false
    t.string "logo"
    t.integer "updated_by"
    t.string "header_logo"
    t.datetime "created_at", null: false
    t.datetime "updated_at", null: false
    t.text "description_html"
    t.integer "cached_markdown_version"
    t.text "new_project_guidelines"
    t.text "new_project_guidelines_html"
    t.string "favicon"
    t.text "header_message"
    t.text "header_message_html"
    t.text "footer_message"
    t.text "footer_message_html"
    t.text "message_background_color"
    t.text "message_font_color"
  end

  create_table "application_setting_terms", force: :cascade do |t|
    t.integer "cached_markdown_version"
    t.text "terms", null: false
    t.text "terms_html"
  end

  create_table "application_settings", force: :cascade do |t|
    t.integer "default_projects_limit"
    t.boolean "signup_enabled"
    t.boolean "gravatar_enabled"
    t.text "sign_in_text"
    t.datetime "created_at"
    t.datetime "updated_at"
    t.string "home_page_url"
    t.integer "default_branch_protection", default: 2
    t.text "help_text"
    t.text "restricted_visibility_levels"
    t.boolean "version_check_enabled", default: true
    t.integer "max_attachment_size", default: 10, null: false
    t.integer "default_project_visibility"
    t.integer "default_snippet_visibility"
    t.text "domain_whitelist"
    t.boolean "user_oauth_applications", default: true
    t.string "after_sign_out_path"
    t.integer "session_expire_delay", default: 10080, null: false
    t.text "import_sources"
    t.text "help_page_text"
    t.string "admin_notification_email"
    t.boolean "shared_runners_enabled", default: true, null: false
    t.integer "max_artifacts_size", default: 100, null: false
    t.string "runners_registration_token"
    t.integer "max_pages_size", default: 100, null: false
    t.boolean "require_two_factor_authentication", default: false
    t.integer "two_factor_grace_period", default: 48
    t.boolean "metrics_enabled", default: false
    t.string "metrics_host", default: "localhost"
    t.integer "metrics_pool_size", default: 16
    t.integer "metrics_timeout", default: 10
    t.integer "metrics_method_call_threshold", default: 10
    t.boolean "recaptcha_enabled", default: false
    t.string "recaptcha_site_key"
    t.string "recaptcha_private_key"
    t.integer "metrics_port", default: 8089
    t.boolean "akismet_enabled", default: false
    t.string "akismet_api_key"
    t.integer "metrics_sample_interval", default: 15
    t.boolean "sentry_enabled", default: false
    t.string "sentry_dsn"
    t.boolean "email_author_in_body", default: false
    t.integer "default_group_visibility"
    t.boolean "repository_checks_enabled", default: false
    t.text "shared_runners_text"
    t.integer "metrics_packet_size", default: 1
    t.text "disabled_oauth_sign_in_sources"
    t.string "health_check_access_token"
    t.boolean "send_user_confirmation_email", default: false
    t.integer "container_registry_token_expire_delay", default: 5
    t.text "after_sign_up_text"
    t.boolean "user_default_external", default: false, null: false
    t.boolean "elasticsearch_indexing", default: false, null: false
    t.boolean "elasticsearch_search", default: false, null: false
    t.string "repository_storages", default: "default"
    t.string "enabled_git_access_protocol"
    t.boolean "domain_blacklist_enabled", default: false
    t.text "domain_blacklist"
    t.boolean "usage_ping_enabled", default: true, null: false
    t.boolean "koding_enabled"
    t.string "koding_url"
    t.text "sign_in_text_html"
    t.text "help_page_text_html"
    t.text "shared_runners_text_html"
    t.text "after_sign_up_text_html"
    t.integer "rsa_key_restriction", default: 0, null: false
    t.integer "dsa_key_restriction", default: -1, null: false
    t.integer "ecdsa_key_restriction", default: 0, null: false
    t.integer "ed25519_key_restriction", default: 0, null: false
    t.boolean "housekeeping_enabled", default: true, null: false
    t.boolean "housekeeping_bitmaps_enabled", default: true, null: false
    t.integer "housekeeping_incremental_repack_period", default: 10, null: false
    t.integer "housekeeping_full_repack_period", default: 50, null: false
    t.integer "housekeeping_gc_period", default: 200, null: false
    t.boolean "sidekiq_throttling_enabled", default: false
    t.string "sidekiq_throttling_queues"
    t.decimal "sidekiq_throttling_factor"
    t.boolean "html_emails_enabled", default: true
    t.string "plantuml_url"
    t.boolean "plantuml_enabled"
    t.integer "shared_runners_minutes", default: 0, null: false
    t.integer "repository_size_limit", limit: 8, default: 0
    t.integer "terminal_max_session_time", default: 0, null: false
    t.integer "unique_ips_limit_per_user"
    t.integer "unique_ips_limit_time_window"
    t.boolean "unique_ips_limit_enabled", default: false, null: false
    t.string "default_artifacts_expire_in", default: "0", null: false
    t.string "elasticsearch_url", default: "http://localhost:9200"
    t.boolean "elasticsearch_aws", default: false, null: false
    t.string "elasticsearch_aws_region", default: "us-east-1"
    t.string "elasticsearch_aws_access_key"
    t.string "elasticsearch_aws_secret_access_key"
    t.integer "geo_status_timeout", default: 10
    t.string "uuid"
    t.decimal "polling_interval_multiplier", default: 1.0, null: false
    t.boolean "elasticsearch_experimental_indexer"
    t.integer "cached_markdown_version"
    t.boolean "clientside_sentry_enabled", default: false, null: false
    t.string "clientside_sentry_dsn"
    t.boolean "check_namespace_plan", default: false, null: false
    t.integer "mirror_max_delay", default: 300, null: false
    t.integer "mirror_max_capacity", default: 100, null: false
    t.integer "mirror_capacity_threshold", default: 50, null: false
    t.boolean "prometheus_metrics_enabled", default: true, null: false
    t.boolean "authorized_keys_enabled", default: true, null: false
    t.boolean "help_page_hide_commercial_content", default: false
    t.string "help_page_support_url"
    t.boolean "slack_app_enabled", default: false
    t.string "slack_app_id"
    t.string "slack_app_secret"
    t.string "slack_app_verification_token"
    t.integer "performance_bar_allowed_group_id"
    t.boolean "allow_group_owners_to_manage_ldap", default: true, null: false
    t.boolean "hashed_storage_enabled", default: false, null: false
    t.boolean "project_export_enabled", default: true, null: false
    t.boolean "auto_devops_enabled", default: false, null: false
    t.integer "circuitbreaker_failure_count_threshold", default: 3
    t.integer "circuitbreaker_failure_reset_time", default: 1800
    t.integer "circuitbreaker_storage_timeout", default: 15
    t.integer "circuitbreaker_access_retries", default: 3
    t.boolean "throttle_unauthenticated_enabled", default: false, null: false
    t.integer "throttle_unauthenticated_requests_per_period", default: 3600, null: false
    t.integer "throttle_unauthenticated_period_in_seconds", default: 3600, null: false
    t.boolean "throttle_authenticated_api_enabled", default: false, null: false
    t.integer "throttle_authenticated_api_requests_per_period", default: 7200, null: false
    t.integer "throttle_authenticated_api_period_in_seconds", default: 3600, null: false
    t.boolean "throttle_authenticated_web_enabled", default: false, null: false
    t.integer "throttle_authenticated_web_requests_per_period", default: 7200, null: false
    t.integer "throttle_authenticated_web_period_in_seconds", default: 3600, null: false
    t.integer "circuitbreaker_check_interval", default: 1, null: false
    t.boolean "password_authentication_enabled_for_web"
    t.boolean "password_authentication_enabled_for_git", default: true
    t.integer "gitaly_timeout_default", default: 55, null: false
    t.integer "gitaly_timeout_medium", default: 30, null: false
    t.integer "gitaly_timeout_fast", default: 10, null: false
    t.boolean "mirror_available", default: true, null: false
    t.string "auto_devops_domain"
    t.integer "default_project_creation", default: 2, null: false
    t.boolean "external_authorization_service_enabled", default: false, null: false
    t.string "external_authorization_service_url"
    t.string "external_authorization_service_default_label"
    t.boolean "pages_domain_verification_enabled", default: true, null: false
    t.float "external_authorization_service_timeout", default: 0.5, null: false
    t.boolean "allow_local_requests_from_hooks_and_services", default: false, null: false
    t.text "external_auth_client_cert"
    t.text "encrypted_external_auth_client_key"
    t.string "encrypted_external_auth_client_key_iv"
    t.string "encrypted_external_auth_client_key_pass"
    t.string "encrypted_external_auth_client_key_pass_iv"
    t.string "email_additional_text"
    t.boolean "enforce_terms", default: false
    t.boolean "pseudonymizer_enabled", default: false, null: false
<<<<<<< HEAD
  end

  create_table "approvals", force: :cascade do |t|
    t.integer "merge_request_id", null: false
    t.integer "user_id", null: false
    t.datetime "created_at"
    t.datetime "updated_at"
  end

  add_index "approvals", ["merge_request_id"], name: "index_approvals_on_merge_request_id", using: :btree

  create_table "approver_groups", force: :cascade do |t|
    t.integer "target_id", null: false
    t.string "target_type", null: false
    t.integer "group_id", null: false
    t.datetime "created_at"
    t.datetime "updated_at"
  end

=======
  end

  create_table "approvals", force: :cascade do |t|
    t.integer "merge_request_id", null: false
    t.integer "user_id", null: false
    t.datetime "created_at"
    t.datetime "updated_at"
  end

  add_index "approvals", ["merge_request_id"], name: "index_approvals_on_merge_request_id", using: :btree

  create_table "approver_groups", force: :cascade do |t|
    t.integer "target_id", null: false
    t.string "target_type", null: false
    t.integer "group_id", null: false
    t.datetime "created_at"
    t.datetime "updated_at"
  end

>>>>>>> 1cebbce3
  add_index "approver_groups", ["group_id"], name: "index_approver_groups_on_group_id", using: :btree
  add_index "approver_groups", ["target_id", "target_type"], name: "index_approver_groups_on_target_id_and_target_type", using: :btree

  create_table "approvers", force: :cascade do |t|
    t.integer "target_id", null: false
    t.string "target_type"
    t.integer "user_id", null: false
    t.datetime "created_at"
    t.datetime "updated_at"
  end

  add_index "approvers", ["target_id", "target_type"], name: "index_approvers_on_target_id_and_target_type", using: :btree
  add_index "approvers", ["user_id"], name: "index_approvers_on_user_id", using: :btree

  create_table "audit_events", force: :cascade do |t|
    t.integer "author_id", null: false
    t.string "type", null: false
    t.integer "entity_id", null: false
    t.string "entity_type", null: false
    t.text "details"
    t.datetime "created_at"
    t.datetime "updated_at"
  end

  add_index "audit_events", ["entity_id", "entity_type"], name: "index_audit_events_on_entity_id_and_entity_type", using: :btree

  create_table "award_emoji", force: :cascade do |t|
    t.string "name"
    t.integer "user_id"
    t.integer "awardable_id"
    t.string "awardable_type"
    t.datetime "created_at"
    t.datetime "updated_at"
  end

  add_index "award_emoji", ["awardable_type", "awardable_id"], name: "index_award_emoji_on_awardable_type_and_awardable_id", using: :btree
  add_index "award_emoji", ["user_id", "name"], name: "index_award_emoji_on_user_id_and_name", using: :btree

  create_table "badges", force: :cascade do |t|
    t.string "link_url", null: false
    t.string "image_url", null: false
    t.integer "project_id"
    t.integer "group_id"
    t.string "type", null: false
    t.datetime_with_timezone "created_at", null: false
    t.datetime_with_timezone "updated_at", null: false
  end

  add_index "badges", ["group_id"], name: "index_badges_on_group_id", using: :btree
  add_index "badges", ["project_id"], name: "index_badges_on_project_id", using: :btree

  create_table "board_assignees", force: :cascade do |t|
    t.integer "board_id", null: false
    t.integer "assignee_id", null: false
  end

  add_index "board_assignees", ["board_id", "assignee_id"], name: "index_board_assignees_on_board_id_and_assignee_id", unique: true, using: :btree

  create_table "board_labels", force: :cascade do |t|
    t.integer "board_id", null: false
    t.integer "label_id", null: false
  end

  add_index "board_labels", ["board_id", "label_id"], name: "index_board_labels_on_board_id_and_label_id", unique: true, using: :btree

  create_table "boards", force: :cascade do |t|
    t.integer "project_id"
    t.datetime "created_at", null: false
    t.datetime "updated_at", null: false
    t.string "name", default: "Development", null: false
    t.integer "milestone_id"
    t.integer "group_id"
    t.integer "weight"
  end

  add_index "boards", ["group_id"], name: "index_boards_on_group_id", using: :btree
  add_index "boards", ["milestone_id"], name: "index_boards_on_milestone_id", using: :btree
  add_index "boards", ["project_id"], name: "index_boards_on_project_id", using: :btree

  create_table "broadcast_messages", force: :cascade do |t|
    t.text "message", null: false
    t.datetime "starts_at", null: false
    t.datetime "ends_at", null: false
    t.datetime "created_at", null: false
    t.datetime "updated_at", null: false
    t.string "color"
    t.string "font"
    t.text "message_html", null: false
    t.integer "cached_markdown_version"
  end

  add_index "broadcast_messages", ["starts_at", "ends_at", "id"], name: "index_broadcast_messages_on_starts_at_and_ends_at_and_id", using: :btree

  create_table "chat_names", force: :cascade do |t|
    t.integer "user_id", null: false
    t.integer "service_id", null: false
    t.string "team_id", null: false
    t.string "team_domain"
    t.string "chat_id", null: false
    t.string "chat_name"
    t.datetime "last_used_at"
    t.datetime "created_at", null: false
    t.datetime "updated_at", null: false
  end

  add_index "chat_names", ["service_id", "team_id", "chat_id"], name: "index_chat_names_on_service_id_and_team_id_and_chat_id", unique: true, using: :btree
  add_index "chat_names", ["user_id", "service_id"], name: "index_chat_names_on_user_id_and_service_id", unique: true, using: :btree

  create_table "chat_teams", force: :cascade do |t|
    t.integer "namespace_id", null: false
    t.string "team_id"
    t.string "name"
    t.datetime "created_at", null: false
    t.datetime "updated_at", null: false
  end

  add_index "chat_teams", ["namespace_id"], name: "index_chat_teams_on_namespace_id", unique: true, using: :btree

  create_table "ci_build_trace_chunks", id: :bigserial, force: :cascade do |t|
    t.integer "build_id", null: false
    t.integer "chunk_index", null: false
    t.integer "data_store", null: false
    t.binary "raw_data"
  end

  add_index "ci_build_trace_chunks", ["build_id", "chunk_index"], name: "index_ci_build_trace_chunks_on_build_id_and_chunk_index", unique: true, using: :btree

  create_table "ci_build_trace_section_names", force: :cascade do |t|
    t.integer "project_id", null: false
    t.string "name", null: false
  end

  add_index "ci_build_trace_section_names", ["project_id", "name"], name: "index_ci_build_trace_section_names_on_project_id_and_name", unique: true, using: :btree

  create_table "ci_build_trace_sections", force: :cascade do |t|
    t.integer "project_id", null: false
    t.datetime "date_start", null: false
    t.datetime "date_end", null: false
    t.integer "byte_start", limit: 8, null: false
    t.integer "byte_end", limit: 8, null: false
    t.integer "build_id", null: false
    t.integer "section_name_id", null: false
  end

  add_index "ci_build_trace_sections", ["build_id", "section_name_id"], name: "index_ci_build_trace_sections_on_build_id_and_section_name_id", unique: true, using: :btree
  add_index "ci_build_trace_sections", ["project_id"], name: "index_ci_build_trace_sections_on_project_id", using: :btree
  add_index "ci_build_trace_sections", ["section_name_id"], name: "index_ci_build_trace_sections_on_section_name_id", using: :btree

  create_table "ci_builds", force: :cascade do |t|
    t.string "status"
    t.datetime "finished_at"
    t.text "trace"
    t.datetime "created_at"
    t.datetime "updated_at"
    t.datetime "started_at"
    t.integer "runner_id"
    t.float "coverage"
    t.integer "commit_id"
    t.text "commands"
    t.string "name"
    t.text "options"
    t.boolean "allow_failure", default: false, null: false
    t.string "stage"
    t.integer "trigger_request_id"
    t.integer "stage_idx"
    t.boolean "tag"
    t.string "ref"
    t.integer "user_id"
    t.string "type"
    t.string "target_url"
    t.string "description"
    t.text "artifacts_file"
    t.integer "project_id"
    t.text "artifacts_metadata"
    t.integer "erased_by_id"
    t.datetime "erased_at"
    t.datetime "artifacts_expire_at"
    t.string "environment"
    t.integer "artifacts_size", limit: 8
    t.string "when"
    t.text "yaml_variables"
    t.datetime "queued_at"
    t.string "token"
    t.integer "lock_version"
    t.string "coverage_regex"
    t.integer "auto_canceled_by_id"
    t.boolean "retried"
    t.integer "stage_id"
    t.integer "artifacts_file_store"
    t.integer "artifacts_metadata_store"
    t.boolean "protected"
    t.integer "failure_reason"
  end

  add_index "ci_builds", ["artifacts_expire_at"], name: "index_ci_builds_on_artifacts_expire_at", where: "(artifacts_file <> ''::text)", using: :btree
  add_index "ci_builds", ["auto_canceled_by_id"], name: "index_ci_builds_on_auto_canceled_by_id", using: :btree
  add_index "ci_builds", ["commit_id", "stage_idx", "created_at"], name: "index_ci_builds_on_commit_id_and_stage_idx_and_created_at", using: :btree
  add_index "ci_builds", ["commit_id", "status", "type"], name: "index_ci_builds_on_commit_id_and_status_and_type", using: :btree
  add_index "ci_builds", ["commit_id", "type", "name", "ref"], name: "index_ci_builds_on_commit_id_and_type_and_name_and_ref", using: :btree
  add_index "ci_builds", ["commit_id", "type", "ref"], name: "index_ci_builds_on_commit_id_and_type_and_ref", using: :btree
  add_index "ci_builds", ["project_id", "id"], name: "index_ci_builds_on_project_id_and_id", using: :btree
  add_index "ci_builds", ["protected"], name: "index_ci_builds_on_protected", using: :btree
  add_index "ci_builds", ["runner_id"], name: "index_ci_builds_on_runner_id", using: :btree
  add_index "ci_builds", ["stage_id", "stage_idx"], name: "tmp_build_stage_position_index", where: "(stage_idx IS NOT NULL)", using: :btree
  add_index "ci_builds", ["stage_id"], name: "index_ci_builds_on_stage_id", using: :btree
  add_index "ci_builds", ["status", "type", "runner_id"], name: "index_ci_builds_on_status_and_type_and_runner_id", using: :btree
  add_index "ci_builds", ["status"], name: "index_ci_builds_on_status", using: :btree
  add_index "ci_builds", ["token"], name: "index_ci_builds_on_token", unique: true, using: :btree
  add_index "ci_builds", ["updated_at"], name: "index_ci_builds_on_updated_at", using: :btree
  add_index "ci_builds", ["user_id"], name: "index_ci_builds_on_user_id", using: :btree

  create_table "ci_builds_metadata", force: :cascade do |t|
    t.integer "build_id", null: false
    t.integer "project_id", null: false
    t.integer "timeout"
    t.integer "timeout_source", default: 1, null: false
  end

  add_index "ci_builds_metadata", ["build_id"], name: "index_ci_builds_metadata_on_build_id", unique: true, using: :btree
  add_index "ci_builds_metadata", ["project_id"], name: "index_ci_builds_metadata_on_project_id", using: :btree

  create_table "ci_builds_runner_session", id: :bigserial, force: :cascade do |t|
    t.integer "build_id", null: false
    t.string "url", null: false
    t.string "certificate"
    t.string "authorization"
  end

  add_index "ci_builds_runner_session", ["build_id"], name: "index_ci_builds_runner_session_on_build_id", unique: true, using: :btree

  create_table "ci_group_variables", force: :cascade do |t|
    t.string "key", null: false
    t.text "value"
    t.text "encrypted_value"
    t.string "encrypted_value_salt"
    t.string "encrypted_value_iv"
    t.integer "group_id", null: false
    t.boolean "protected", default: false, null: false
    t.datetime "created_at", null: false
    t.datetime "updated_at", null: false
  end

  add_index "ci_group_variables", ["group_id", "key"], name: "index_ci_group_variables_on_group_id_and_key", unique: true, using: :btree

  create_table "ci_job_artifacts", force: :cascade do |t|
    t.integer "project_id", null: false
    t.integer "job_id", null: false
    t.integer "file_type", null: false
    t.integer "size", limit: 8
    t.datetime_with_timezone "created_at", null: false
    t.datetime_with_timezone "updated_at", null: false
    t.datetime_with_timezone "expire_at"
    t.string "file"
    t.integer "file_store"
    t.binary "file_sha256"
  end

  add_index "ci_job_artifacts", ["expire_at", "job_id"], name: "index_ci_job_artifacts_on_expire_at_and_job_id", using: :btree
  add_index "ci_job_artifacts", ["file_store"], name: "index_ci_job_artifacts_on_file_store", using: :btree
  add_index "ci_job_artifacts", ["job_id", "file_type"], name: "index_ci_job_artifacts_on_job_id_and_file_type", unique: true, using: :btree
  add_index "ci_job_artifacts", ["project_id"], name: "index_ci_job_artifacts_on_project_id", using: :btree

  create_table "ci_pipeline_chat_data", id: :bigserial, force: :cascade do |t|
    t.integer "pipeline_id", null: false
    t.integer "chat_name_id", null: false
    t.text "response_url", null: false
  end

  add_index "ci_pipeline_chat_data", ["pipeline_id"], name: "index_ci_pipeline_chat_data_on_pipeline_id", unique: true, using: :btree

  create_table "ci_pipeline_schedule_variables", force: :cascade do |t|
    t.string "key", null: false
    t.text "value"
    t.text "encrypted_value"
    t.string "encrypted_value_salt"
    t.string "encrypted_value_iv"
    t.integer "pipeline_schedule_id", null: false
    t.datetime "created_at"
    t.datetime "updated_at"
  end

  add_index "ci_pipeline_schedule_variables", ["pipeline_schedule_id", "key"], name: "index_ci_pipeline_schedule_variables_on_schedule_id_and_key", unique: true, using: :btree

  create_table "ci_pipeline_schedules", force: :cascade do |t|
    t.string "description"
    t.string "ref"
    t.string "cron"
    t.string "cron_timezone"
    t.datetime "next_run_at"
    t.integer "project_id"
    t.integer "owner_id"
    t.boolean "active", default: true
    t.datetime "created_at"
    t.datetime "updated_at"
  end

  add_index "ci_pipeline_schedules", ["next_run_at", "active"], name: "index_ci_pipeline_schedules_on_next_run_at_and_active", using: :btree
  add_index "ci_pipeline_schedules", ["project_id"], name: "index_ci_pipeline_schedules_on_project_id", using: :btree

  create_table "ci_pipeline_variables", force: :cascade do |t|
    t.string "key", null: false
    t.text "value"
    t.text "encrypted_value"
    t.string "encrypted_value_salt"
    t.string "encrypted_value_iv"
    t.integer "pipeline_id", null: false
  end

  add_index "ci_pipeline_variables", ["pipeline_id", "key"], name: "index_ci_pipeline_variables_on_pipeline_id_and_key", unique: true, using: :btree

  create_table "ci_pipelines", force: :cascade do |t|
    t.string "ref"
    t.string "sha"
    t.string "before_sha"
    t.datetime "created_at"
    t.datetime "updated_at"
    t.boolean "tag", default: false
    t.text "yaml_errors"
    t.datetime "committed_at"
    t.integer "project_id"
    t.string "status"
    t.datetime "started_at"
    t.datetime "finished_at"
    t.integer "duration"
    t.integer "user_id"
    t.integer "lock_version"
    t.integer "auto_canceled_by_id"
    t.integer "pipeline_schedule_id"
    t.integer "source"
    t.integer "config_source"
    t.boolean "protected"
    t.integer "failure_reason"
    t.integer "iid"
  end

  add_index "ci_pipelines", ["auto_canceled_by_id"], name: "index_ci_pipelines_on_auto_canceled_by_id", using: :btree
  add_index "ci_pipelines", ["pipeline_schedule_id"], name: "index_ci_pipelines_on_pipeline_schedule_id", using: :btree
  add_index "ci_pipelines", ["project_id", "iid"], name: "index_ci_pipelines_on_project_id_and_iid", unique: true, where: "(iid IS NOT NULL)", using: :btree
  add_index "ci_pipelines", ["project_id", "ref", "status", "id"], name: "index_ci_pipelines_on_project_id_and_ref_and_status_and_id", using: :btree
  add_index "ci_pipelines", ["project_id", "sha"], name: "index_ci_pipelines_on_project_id_and_sha", using: :btree
  add_index "ci_pipelines", ["project_id"], name: "index_ci_pipelines_on_project_id", using: :btree
  add_index "ci_pipelines", ["status"], name: "index_ci_pipelines_on_status", using: :btree
  add_index "ci_pipelines", ["user_id"], name: "index_ci_pipelines_on_user_id", using: :btree

  create_table "ci_runner_namespaces", force: :cascade do |t|
    t.integer "runner_id"
    t.integer "namespace_id"
  end

  add_index "ci_runner_namespaces", ["namespace_id"], name: "index_ci_runner_namespaces_on_namespace_id", using: :btree
  add_index "ci_runner_namespaces", ["runner_id", "namespace_id"], name: "index_ci_runner_namespaces_on_runner_id_and_namespace_id", unique: true, using: :btree

  create_table "ci_runner_projects", force: :cascade do |t|
    t.integer "runner_id", null: false
    t.datetime "created_at"
    t.datetime "updated_at"
    t.integer "project_id"
  end

  add_index "ci_runner_projects", ["project_id"], name: "index_ci_runner_projects_on_project_id", using: :btree
  add_index "ci_runner_projects", ["runner_id"], name: "index_ci_runner_projects_on_runner_id", using: :btree

  create_table "ci_runners", force: :cascade do |t|
    t.string "token"
    t.datetime "created_at"
    t.datetime "updated_at"
    t.string "description"
    t.datetime "contacted_at"
    t.boolean "active", default: true, null: false
    t.boolean "is_shared", default: false
    t.string "name"
    t.string "version"
    t.string "revision"
    t.string "platform"
    t.string "architecture"
    t.boolean "run_untagged", default: true, null: false
    t.boolean "locked", default: false, null: false
    t.integer "access_level", default: 0, null: false
    t.string "ip_address"
    t.integer "maximum_timeout"
    t.integer "runner_type", limit: 2, null: false
  end

  add_index "ci_runners", ["contacted_at"], name: "index_ci_runners_on_contacted_at", using: :btree
  add_index "ci_runners", ["is_shared"], name: "index_ci_runners_on_is_shared", using: :btree
  add_index "ci_runners", ["locked"], name: "index_ci_runners_on_locked", using: :btree
  add_index "ci_runners", ["runner_type"], name: "index_ci_runners_on_runner_type", using: :btree
  add_index "ci_runners", ["token"], name: "index_ci_runners_on_token", using: :btree

  create_table "ci_sources_pipelines", force: :cascade do |t|
    t.integer "project_id"
    t.integer "pipeline_id"
    t.integer "source_project_id"
    t.integer "source_job_id"
    t.integer "source_pipeline_id"
  end

  add_index "ci_sources_pipelines", ["pipeline_id"], name: "index_ci_sources_pipelines_on_pipeline_id", using: :btree
  add_index "ci_sources_pipelines", ["project_id"], name: "index_ci_sources_pipelines_on_project_id", using: :btree
  add_index "ci_sources_pipelines", ["source_job_id"], name: "index_ci_sources_pipelines_on_source_job_id", using: :btree
  add_index "ci_sources_pipelines", ["source_pipeline_id"], name: "index_ci_sources_pipelines_on_source_pipeline_id", using: :btree
  add_index "ci_sources_pipelines", ["source_project_id"], name: "index_ci_sources_pipelines_on_source_project_id", using: :btree

  create_table "ci_stages", force: :cascade do |t|
    t.integer "project_id"
    t.integer "pipeline_id"
    t.datetime "created_at"
    t.datetime "updated_at"
    t.string "name"
    t.integer "status"
    t.integer "lock_version"
    t.integer "position"
  end

  add_index "ci_stages", ["pipeline_id", "name"], name: "index_ci_stages_on_pipeline_id_and_name", unique: true, using: :btree
  add_index "ci_stages", ["pipeline_id", "position"], name: "index_ci_stages_on_pipeline_id_and_position", using: :btree
  add_index "ci_stages", ["pipeline_id"], name: "index_ci_stages_on_pipeline_id", using: :btree
  add_index "ci_stages", ["project_id"], name: "index_ci_stages_on_project_id", using: :btree

  create_table "ci_trigger_requests", force: :cascade do |t|
    t.integer "trigger_id", null: false
    t.text "variables"
    t.datetime "created_at"
    t.datetime "updated_at"
    t.integer "commit_id"
  end

  add_index "ci_trigger_requests", ["commit_id"], name: "index_ci_trigger_requests_on_commit_id", using: :btree

  create_table "ci_triggers", force: :cascade do |t|
    t.string "token"
    t.datetime "created_at"
    t.datetime "updated_at"
    t.integer "project_id"
    t.integer "owner_id"
    t.string "description"
    t.string "ref"
  end

  add_index "ci_triggers", ["project_id"], name: "index_ci_triggers_on_project_id", using: :btree

  create_table "ci_variables", force: :cascade do |t|
    t.string "key", null: false
    t.text "value"
    t.text "encrypted_value"
    t.string "encrypted_value_salt"
    t.string "encrypted_value_iv"
    t.integer "project_id", null: false
    t.boolean "protected", default: false, null: false
    t.string "environment_scope", default: "*", null: false
  end

  add_index "ci_variables", ["project_id", "key", "environment_scope"], name: "index_ci_variables_on_project_id_and_key_and_environment_scope", unique: true, using: :btree

  create_table "cluster_platforms_kubernetes", force: :cascade do |t|
    t.integer "cluster_id", null: false
    t.datetime "created_at", null: false
    t.datetime "updated_at", null: false
    t.text "api_url"
    t.text "ca_cert"
    t.string "namespace"
    t.string "username"
    t.text "encrypted_password"
    t.string "encrypted_password_iv"
    t.text "encrypted_token"
    t.string "encrypted_token_iv"
  end

  add_index "cluster_platforms_kubernetes", ["cluster_id"], name: "index_cluster_platforms_kubernetes_on_cluster_id", unique: true, using: :btree

  create_table "cluster_projects", force: :cascade do |t|
    t.integer "project_id", null: false
    t.integer "cluster_id", null: false
    t.datetime "created_at", null: false
    t.datetime "updated_at", null: false
  end

  add_index "cluster_projects", ["cluster_id"], name: "index_cluster_projects_on_cluster_id", using: :btree
  add_index "cluster_projects", ["project_id"], name: "index_cluster_projects_on_project_id", using: :btree

  create_table "cluster_providers_gcp", force: :cascade do |t|
    t.integer "cluster_id", null: false
    t.integer "status"
    t.integer "num_nodes", null: false
    t.datetime "created_at", null: false
    t.datetime "updated_at", null: false
    t.text "status_reason"
    t.string "gcp_project_id", null: false
    t.string "zone", null: false
    t.string "machine_type"
    t.string "operation_id"
    t.string "endpoint"
    t.text "encrypted_access_token"
    t.string "encrypted_access_token_iv"
  end

  add_index "cluster_providers_gcp", ["cluster_id"], name: "index_cluster_providers_gcp_on_cluster_id", unique: true, using: :btree

  create_table "clusters", force: :cascade do |t|
    t.integer "user_id"
    t.integer "provider_type"
    t.integer "platform_type"
    t.datetime "created_at", null: false
    t.datetime "updated_at", null: false
    t.boolean "enabled", default: true
    t.string "name", null: false
    t.string "environment_scope", default: "*", null: false
  end

  add_index "clusters", ["enabled"], name: "index_clusters_on_enabled", using: :btree
  add_index "clusters", ["user_id"], name: "index_clusters_on_user_id", using: :btree

  create_table "clusters_applications_helm", force: :cascade do |t|
    t.integer "cluster_id", null: false
    t.datetime "created_at", null: false
    t.datetime "updated_at", null: false
    t.integer "status", null: false
    t.string "version", null: false
    t.text "status_reason"
  end

  create_table "clusters_applications_ingress", force: :cascade do |t|
    t.integer "cluster_id", null: false
    t.datetime "created_at", null: false
    t.datetime "updated_at", null: false
    t.integer "status", null: false
    t.integer "ingress_type", null: false
    t.string "version", null: false
    t.string "cluster_ip"
    t.text "status_reason"
    t.string "external_ip"
  end

  create_table "clusters_applications_jupyter", force: :cascade do |t|
    t.integer "cluster_id", null: false
    t.integer "oauth_application_id"
    t.integer "status", null: false
    t.string "version", null: false
    t.string "hostname"
    t.datetime_with_timezone "created_at", null: false
    t.datetime_with_timezone "updated_at", null: false
    t.text "status_reason"
  end

  create_table "clusters_applications_prometheus", force: :cascade do |t|
    t.integer "cluster_id", null: false
    t.integer "status", null: false
    t.string "version", null: false
    t.text "status_reason"
    t.datetime_with_timezone "created_at", null: false
    t.datetime_with_timezone "updated_at", null: false
  end

  create_table "clusters_applications_runners", force: :cascade do |t|
    t.integer "cluster_id", null: false
    t.integer "runner_id"
    t.integer "status", null: false
    t.datetime_with_timezone "created_at", null: false
    t.datetime_with_timezone "updated_at", null: false
    t.string "version", null: false
    t.text "status_reason"
    t.boolean "privileged", default: true, null: false
  end

  add_index "clusters_applications_runners", ["cluster_id"], name: "index_clusters_applications_runners_on_cluster_id", unique: true, using: :btree
  add_index "clusters_applications_runners", ["runner_id"], name: "index_clusters_applications_runners_on_runner_id", using: :btree

  create_table "container_repositories", force: :cascade do |t|
    t.integer "project_id", null: false
    t.string "name", null: false
    t.datetime "created_at", null: false
    t.datetime "updated_at", null: false
  end

  add_index "container_repositories", ["project_id", "name"], name: "index_container_repositories_on_project_id_and_name", unique: true, using: :btree
  add_index "container_repositories", ["project_id"], name: "index_container_repositories_on_project_id", using: :btree

  create_table "conversational_development_index_metrics", force: :cascade do |t|
    t.float "leader_issues", null: false
    t.float "instance_issues", null: false
    t.float "leader_notes", null: false
    t.float "instance_notes", null: false
    t.float "leader_milestones", null: false
    t.float "instance_milestones", null: false
    t.float "leader_boards", null: false
    t.float "instance_boards", null: false
    t.float "leader_merge_requests", null: false
    t.float "instance_merge_requests", null: false
    t.float "leader_ci_pipelines", null: false
    t.float "instance_ci_pipelines", null: false
    t.float "leader_environments", null: false
    t.float "instance_environments", null: false
    t.float "leader_deployments", null: false
    t.float "instance_deployments", null: false
    t.float "leader_projects_prometheus_active", null: false
    t.float "instance_projects_prometheus_active", null: false
    t.float "leader_service_desk_issues", null: false
    t.float "instance_service_desk_issues", null: false
    t.datetime "created_at", null: false
    t.datetime "updated_at", null: false
    t.float "percentage_boards", default: 0.0, null: false
    t.float "percentage_ci_pipelines", default: 0.0, null: false
    t.float "percentage_deployments", default: 0.0, null: false
    t.float "percentage_environments", default: 0.0, null: false
    t.float "percentage_issues", default: 0.0, null: false
    t.float "percentage_merge_requests", default: 0.0, null: false
    t.float "percentage_milestones", default: 0.0, null: false
    t.float "percentage_notes", default: 0.0, null: false
    t.float "percentage_projects_prometheus_active", default: 0.0, null: false
    t.float "percentage_service_desk_issues", default: 0.0, null: false
  end

  create_table "deploy_keys_projects", force: :cascade do |t|
    t.integer "deploy_key_id", null: false
    t.integer "project_id", null: false
    t.datetime "created_at"
    t.datetime "updated_at"
    t.boolean "can_push", default: false, null: false
  end

  add_index "deploy_keys_projects", ["project_id"], name: "index_deploy_keys_projects_on_project_id", using: :btree

  create_table "deploy_tokens", force: :cascade do |t|
    t.boolean "revoked", default: false
    t.boolean "read_repository", default: false, null: false
    t.boolean "read_registry", default: false, null: false
    t.datetime_with_timezone "expires_at", null: false
    t.datetime_with_timezone "created_at", null: false
    t.string "name", null: false
    t.string "token", null: false
  end

  add_index "deploy_tokens", ["token", "expires_at", "id"], name: "index_deploy_tokens_on_token_and_expires_at_and_id", where: "(revoked IS FALSE)", using: :btree
  add_index "deploy_tokens", ["token"], name: "index_deploy_tokens_on_token", unique: true, using: :btree

  create_table "deployments", force: :cascade do |t|
    t.integer "iid", null: false
    t.integer "project_id", null: false
    t.integer "environment_id", null: false
    t.string "ref", null: false
    t.boolean "tag", null: false
    t.string "sha", null: false
    t.integer "user_id"
    t.integer "deployable_id"
    t.string "deployable_type"
    t.datetime "created_at"
    t.datetime "updated_at"
    t.string "on_stop"
  end

  add_index "deployments", ["created_at"], name: "index_deployments_on_created_at", using: :btree
  add_index "deployments", ["deployable_type", "deployable_id"], name: "index_deployments_on_deployable_type_and_deployable_id", using: :btree
  add_index "deployments", ["environment_id", "id"], name: "index_deployments_on_environment_id_and_id", using: :btree
  add_index "deployments", ["environment_id", "iid", "project_id"], name: "index_deployments_on_environment_id_and_iid_and_project_id", using: :btree
  add_index "deployments", ["project_id", "iid"], name: "index_deployments_on_project_id_and_iid", unique: true, using: :btree

  create_table "emails", force: :cascade do |t|
    t.integer "user_id", null: false
    t.string "email", null: false
    t.datetime "created_at"
    t.datetime "updated_at"
    t.string "confirmation_token"
    t.datetime_with_timezone "confirmed_at"
    t.datetime_with_timezone "confirmation_sent_at"
  end

  add_index "emails", ["confirmation_token"], name: "index_emails_on_confirmation_token", unique: true, using: :btree
  add_index "emails", ["email"], name: "index_emails_on_email", unique: true, using: :btree
  add_index "emails", ["user_id"], name: "index_emails_on_user_id", using: :btree

  create_table "environments", force: :cascade do |t|
    t.integer "project_id", null: false
    t.string "name", null: false
    t.datetime "created_at"
    t.datetime "updated_at"
    t.string "external_url"
    t.string "environment_type"
    t.string "state", default: "available", null: false
    t.string "slug", null: false
  end

  add_index "environments", ["project_id", "name"], name: "index_environments_on_project_id_and_name", unique: true, using: :btree
  add_index "environments", ["project_id", "slug"], name: "index_environments_on_project_id_and_slug", unique: true, using: :btree

  create_table "epic_issues", force: :cascade do |t|
    t.integer "epic_id", null: false
    t.integer "issue_id", null: false
    t.integer "relative_position", default: 1073741823, null: false
  end

  add_index "epic_issues", ["epic_id"], name: "index_epic_issues_on_epic_id", using: :btree
  add_index "epic_issues", ["issue_id"], name: "index_epic_issues_on_issue_id", unique: true, using: :btree

  create_table "epic_metrics", force: :cascade do |t|
    t.integer "epic_id", null: false
    t.datetime "created_at", null: false
    t.datetime "updated_at", null: false
  end

  add_index "epic_metrics", ["epic_id"], name: "index_epic_metrics", using: :btree

  create_table "epics", force: :cascade do |t|
    t.integer "milestone_id"
    t.integer "group_id", null: false
    t.integer "author_id", null: false
    t.integer "assignee_id"
    t.integer "iid", null: false
    t.integer "cached_markdown_version"
    t.integer "updated_by_id"
    t.integer "last_edited_by_id"
    t.integer "lock_version"
    t.date "start_date"
    t.date "end_date"
    t.datetime "last_edited_at"
    t.datetime "created_at", null: false
    t.datetime "updated_at", null: false
    t.string "title", null: false
    t.string "title_html", null: false
    t.text "description"
    t.text "description_html"
  end

  add_index "epics", ["assignee_id"], name: "index_epics_on_assignee_id", using: :btree
  add_index "epics", ["author_id"], name: "index_epics_on_author_id", using: :btree
  add_index "epics", ["end_date"], name: "index_epics_on_end_date", using: :btree
  add_index "epics", ["group_id"], name: "index_epics_on_group_id", using: :btree
  add_index "epics", ["iid"], name: "index_epics_on_iid", using: :btree
  add_index "epics", ["milestone_id"], name: "index_milestone", using: :btree
  add_index "epics", ["start_date"], name: "index_epics_on_start_date", using: :btree

  create_table "events", force: :cascade do |t|
    t.integer "project_id"
    t.integer "author_id", null: false
    t.integer "target_id"
    t.datetime "created_at", null: false
    t.datetime "updated_at", null: false
    t.integer "action", limit: 2, null: false
    t.string "target_type"
  end

  add_index "events", ["action"], name: "index_events_on_action", using: :btree
  add_index "events", ["author_id", "project_id"], name: "index_events_on_author_id_and_project_id", using: :btree
  add_index "events", ["project_id", "id"], name: "index_events_on_project_id_and_id", using: :btree
  add_index "events", ["target_type", "target_id"], name: "index_events_on_target_type_and_target_id", using: :btree

  create_table "feature_gates", force: :cascade do |t|
    t.string "feature_key", null: false
    t.string "key", null: false
    t.string "value"
    t.datetime "created_at", null: false
    t.datetime "updated_at", null: false
  end

  add_index "feature_gates", ["feature_key", "key", "value"], name: "index_feature_gates_on_feature_key_and_key_and_value", unique: true, using: :btree

  create_table "features", force: :cascade do |t|
    t.string "key", null: false
    t.datetime "created_at", null: false
    t.datetime "updated_at", null: false
  end

  add_index "features", ["key"], name: "index_features_on_key", unique: true, using: :btree

  create_table "fork_network_members", force: :cascade do |t|
    t.integer "fork_network_id", null: false
    t.integer "project_id", null: false
    t.integer "forked_from_project_id"
  end

  add_index "fork_network_members", ["fork_network_id"], name: "index_fork_network_members_on_fork_network_id", using: :btree
  add_index "fork_network_members", ["project_id"], name: "index_fork_network_members_on_project_id", unique: true, using: :btree

  create_table "fork_networks", force: :cascade do |t|
    t.integer "root_project_id"
    t.string "deleted_root_project_name"
  end

  add_index "fork_networks", ["root_project_id"], name: "index_fork_networks_on_root_project_id", unique: true, using: :btree

  create_table "forked_project_links", force: :cascade do |t|
    t.integer "forked_to_project_id", null: false
    t.integer "forked_from_project_id", null: false
    t.datetime "created_at"
    t.datetime "updated_at"
  end

  add_index "forked_project_links", ["forked_to_project_id"], name: "index_forked_project_links_on_forked_to_project_id", unique: true, using: :btree

  create_table "gcp_clusters", force: :cascade do |t|
    t.integer "project_id", null: false
    t.integer "user_id"
    t.integer "service_id"
    t.integer "status"
    t.integer "gcp_cluster_size", null: false
    t.datetime "created_at", null: false
    t.datetime "updated_at", null: false
    t.boolean "enabled", default: true
    t.text "status_reason"
    t.string "project_namespace"
    t.string "endpoint"
    t.text "ca_cert"
    t.text "encrypted_kubernetes_token"
    t.string "encrypted_kubernetes_token_iv"
    t.string "username"
    t.text "encrypted_password"
    t.string "encrypted_password_iv"
    t.string "gcp_project_id", null: false
    t.string "gcp_cluster_zone", null: false
    t.string "gcp_cluster_name", null: false
    t.string "gcp_machine_type"
    t.string "gcp_operation_id"
    t.text "encrypted_gcp_token"
    t.string "encrypted_gcp_token_iv"
  end

  add_index "gcp_clusters", ["project_id"], name: "index_gcp_clusters_on_project_id", unique: true, using: :btree

  create_table "geo_event_log", id: :bigserial, force: :cascade do |t|
    t.datetime "created_at", null: false
    t.integer "repository_updated_event_id", limit: 8
    t.integer "repository_deleted_event_id", limit: 8
    t.integer "repository_renamed_event_id", limit: 8
    t.integer "repositories_changed_event_id", limit: 8
    t.integer "repository_created_event_id", limit: 8
    t.integer "hashed_storage_migrated_event_id", limit: 8
    t.integer "lfs_object_deleted_event_id", limit: 8
    t.integer "hashed_storage_attachments_event_id", limit: 8
    t.integer "job_artifact_deleted_event_id", limit: 8
    t.integer "upload_deleted_event_id", limit: 8
  end

  add_index "geo_event_log", ["repositories_changed_event_id"], name: "index_geo_event_log_on_repositories_changed_event_id", using: :btree
  add_index "geo_event_log", ["repository_created_event_id"], name: "index_geo_event_log_on_repository_created_event_id", using: :btree
  add_index "geo_event_log", ["repository_deleted_event_id"], name: "index_geo_event_log_on_repository_deleted_event_id", using: :btree
  add_index "geo_event_log", ["repository_renamed_event_id"], name: "index_geo_event_log_on_repository_renamed_event_id", using: :btree
  add_index "geo_event_log", ["repository_updated_event_id"], name: "index_geo_event_log_on_repository_updated_event_id", using: :btree

  create_table "geo_hashed_storage_attachments_events", id: :bigserial, force: :cascade do |t|
    t.integer "project_id", null: false
    t.text "old_attachments_path", null: false
    t.text "new_attachments_path", null: false
  end

  add_index "geo_hashed_storage_attachments_events", ["project_id"], name: "index_geo_hashed_storage_attachments_events_on_project_id", using: :btree

  create_table "geo_hashed_storage_migrated_events", id: :bigserial, force: :cascade do |t|
    t.integer "project_id", null: false
    t.text "repository_storage_name", null: false
    t.text "old_disk_path", null: false
    t.text "new_disk_path", null: false
    t.text "old_wiki_disk_path", null: false
    t.text "new_wiki_disk_path", null: false
    t.integer "old_storage_version", limit: 2
    t.integer "new_storage_version", limit: 2, null: false
  end

  add_index "geo_hashed_storage_migrated_events", ["project_id"], name: "index_geo_hashed_storage_migrated_events_on_project_id", using: :btree

  create_table "geo_job_artifact_deleted_events", id: :bigserial, force: :cascade do |t|
    t.integer "job_artifact_id", null: false
    t.string "file_path", null: false
  end

  add_index "geo_job_artifact_deleted_events", ["job_artifact_id"], name: "index_geo_job_artifact_deleted_events_on_job_artifact_id", using: :btree

  create_table "geo_lfs_object_deleted_events", id: :bigserial, force: :cascade do |t|
    t.integer "lfs_object_id", null: false
    t.string "oid", null: false
    t.string "file_path", null: false
  end

  add_index "geo_lfs_object_deleted_events", ["lfs_object_id"], name: "index_geo_lfs_object_deleted_events_on_lfs_object_id", using: :btree

  create_table "geo_node_namespace_links", force: :cascade do |t|
    t.integer "geo_node_id", null: false
    t.integer "namespace_id", null: false
    t.datetime "created_at", null: false
    t.datetime "updated_at", null: false
  end

  add_index "geo_node_namespace_links", ["geo_node_id", "namespace_id"], name: "index_geo_node_namespace_links_on_geo_node_id_and_namespace_id", unique: true, using: :btree
  add_index "geo_node_namespace_links", ["geo_node_id"], name: "index_geo_node_namespace_links_on_geo_node_id", using: :btree

  create_table "geo_node_statuses", force: :cascade do |t|
    t.integer "geo_node_id", null: false
    t.integer "db_replication_lag_seconds"
    t.integer "repositories_count"
    t.integer "repositories_synced_count"
    t.integer "repositories_failed_count"
    t.integer "lfs_objects_count"
    t.integer "lfs_objects_synced_count"
    t.integer "lfs_objects_failed_count"
    t.integer "attachments_count"
    t.integer "attachments_synced_count"
    t.integer "attachments_failed_count"
    t.integer "last_event_id"
    t.datetime "last_event_date"
    t.integer "cursor_last_event_id"
    t.datetime "cursor_last_event_date"
    t.datetime "created_at", null: false
    t.datetime "updated_at", null: false
    t.datetime "last_successful_status_check_at"
    t.string "status_message"
    t.integer "replication_slots_count"
    t.integer "replication_slots_used_count"
    t.integer "replication_slots_max_retained_wal_bytes", limit: 8
    t.integer "wikis_count"
    t.integer "wikis_synced_count"
    t.integer "wikis_failed_count"
    t.integer "job_artifacts_count"
    t.integer "job_artifacts_synced_count"
    t.integer "job_artifacts_failed_count"
    t.string "version"
    t.string "revision"
    t.integer "repositories_verified_count"
    t.integer "repositories_verification_failed_count"
    t.integer "wikis_verified_count"
    t.integer "wikis_verification_failed_count"
    t.integer "lfs_objects_synced_missing_on_primary_count"
    t.integer "job_artifacts_synced_missing_on_primary_count"
    t.integer "attachments_synced_missing_on_primary_count"
    t.integer "repositories_checksummed_count"
    t.integer "repositories_checksum_failed_count"
    t.integer "repositories_checksum_mismatch_count"
    t.integer "wikis_checksummed_count"
    t.integer "wikis_checksum_failed_count"
    t.integer "wikis_checksum_mismatch_count"
  end

  add_index "geo_node_statuses", ["geo_node_id"], name: "index_geo_node_statuses_on_geo_node_id", unique: true, using: :btree

  create_table "geo_nodes", force: :cascade do |t|
    t.boolean "primary"
    t.integer "oauth_application_id"
    t.boolean "enabled", default: true, null: false
    t.string "access_key"
    t.string "encrypted_secret_access_key"
    t.string "encrypted_secret_access_key_iv"
    t.string "clone_url_prefix"
    t.integer "files_max_capacity", default: 10, null: false
    t.integer "repos_max_capacity", default: 25, null: false
    t.string "url", null: false
    t.string "selective_sync_type"
    t.text "selective_sync_shards"
    t.integer "verification_max_capacity", default: 100, null: false
  end

  add_index "geo_nodes", ["access_key"], name: "index_geo_nodes_on_access_key", using: :btree
  add_index "geo_nodes", ["primary"], name: "index_geo_nodes_on_primary", using: :btree
  add_index "geo_nodes", ["url"], name: "index_geo_nodes_on_url", unique: true, using: :btree

  create_table "geo_repositories_changed_events", id: :bigserial, force: :cascade do |t|
    t.integer "geo_node_id", null: false
  end

  add_index "geo_repositories_changed_events", ["geo_node_id"], name: "index_geo_repositories_changed_events_on_geo_node_id", using: :btree

  create_table "geo_repository_created_events", id: :bigserial, force: :cascade do |t|
    t.integer "project_id", null: false
    t.text "repository_storage_name", null: false
    t.text "repo_path", null: false
    t.text "wiki_path"
    t.text "project_name", null: false
  end

  add_index "geo_repository_created_events", ["project_id"], name: "index_geo_repository_created_events_on_project_id", using: :btree

  create_table "geo_repository_deleted_events", id: :bigserial, force: :cascade do |t|
    t.integer "project_id", null: false
    t.text "repository_storage_name", null: false
    t.text "deleted_path", null: false
    t.text "deleted_wiki_path"
    t.text "deleted_project_name", null: false
  end

  add_index "geo_repository_deleted_events", ["project_id"], name: "index_geo_repository_deleted_events_on_project_id", using: :btree

  create_table "geo_repository_renamed_events", id: :bigserial, force: :cascade do |t|
    t.integer "project_id", null: false
    t.text "repository_storage_name", null: false
    t.text "old_path_with_namespace", null: false
    t.text "new_path_with_namespace", null: false
    t.text "old_wiki_path_with_namespace", null: false
    t.text "new_wiki_path_with_namespace", null: false
    t.text "old_path", null: false
    t.text "new_path", null: false
  end

  add_index "geo_repository_renamed_events", ["project_id"], name: "index_geo_repository_renamed_events_on_project_id", using: :btree

  create_table "geo_repository_updated_events", id: :bigserial, force: :cascade do |t|
    t.integer "branches_affected", null: false
    t.integer "tags_affected", null: false
    t.integer "project_id", null: false
    t.integer "source", limit: 2, null: false
    t.boolean "new_branch", default: false, null: false
    t.boolean "remove_branch", default: false, null: false
    t.text "ref"
  end

  add_index "geo_repository_updated_events", ["project_id"], name: "index_geo_repository_updated_events_on_project_id", using: :btree
  add_index "geo_repository_updated_events", ["source"], name: "index_geo_repository_updated_events_on_source", using: :btree

  create_table "geo_upload_deleted_events", id: :bigserial, force: :cascade do |t|
    t.integer "upload_id", null: false
    t.string "file_path", null: false
    t.integer "model_id", null: false
    t.string "model_type", null: false
    t.string "uploader", null: false
  end

  add_index "geo_upload_deleted_events", ["upload_id"], name: "index_geo_upload_deleted_events_on_upload_id", using: :btree

  create_table "gpg_key_subkeys", force: :cascade do |t|
    t.integer "gpg_key_id", null: false
    t.binary "keyid"
    t.binary "fingerprint"
  end

  add_index "gpg_key_subkeys", ["fingerprint"], name: "index_gpg_key_subkeys_on_fingerprint", unique: true, using: :btree
  add_index "gpg_key_subkeys", ["gpg_key_id"], name: "index_gpg_key_subkeys_on_gpg_key_id", using: :btree
  add_index "gpg_key_subkeys", ["keyid"], name: "index_gpg_key_subkeys_on_keyid", unique: true, using: :btree

  create_table "gpg_keys", force: :cascade do |t|
    t.datetime "created_at", null: false
    t.datetime "updated_at", null: false
    t.integer "user_id"
    t.binary "primary_keyid"
    t.binary "fingerprint"
    t.text "key"
  end

  add_index "gpg_keys", ["fingerprint"], name: "index_gpg_keys_on_fingerprint", unique: true, using: :btree
  add_index "gpg_keys", ["primary_keyid"], name: "index_gpg_keys_on_primary_keyid", unique: true, using: :btree
  add_index "gpg_keys", ["user_id"], name: "index_gpg_keys_on_user_id", using: :btree

  create_table "gpg_signatures", force: :cascade do |t|
    t.datetime "created_at", null: false
    t.datetime "updated_at", null: false
    t.integer "project_id"
    t.integer "gpg_key_id"
    t.binary "commit_sha"
    t.binary "gpg_key_primary_keyid"
    t.text "gpg_key_user_name"
    t.text "gpg_key_user_email"
    t.integer "verification_status", limit: 2, default: 0, null: false
    t.integer "gpg_key_subkey_id"
  end

  add_index "gpg_signatures", ["commit_sha"], name: "index_gpg_signatures_on_commit_sha", unique: true, using: :btree
  add_index "gpg_signatures", ["gpg_key_id"], name: "index_gpg_signatures_on_gpg_key_id", using: :btree
  add_index "gpg_signatures", ["gpg_key_primary_keyid"], name: "index_gpg_signatures_on_gpg_key_primary_keyid", using: :btree
  add_index "gpg_signatures", ["gpg_key_subkey_id"], name: "index_gpg_signatures_on_gpg_key_subkey_id", using: :btree
  add_index "gpg_signatures", ["project_id"], name: "index_gpg_signatures_on_project_id", using: :btree

  create_table "group_custom_attributes", force: :cascade do |t|
    t.datetime "created_at", null: false
    t.datetime "updated_at", null: false
    t.integer "group_id", null: false
    t.string "key", null: false
    t.string "value", null: false
  end

  add_index "group_custom_attributes", ["group_id", "key"], name: "index_group_custom_attributes_on_group_id_and_key", unique: true, using: :btree
  add_index "group_custom_attributes", ["key", "value"], name: "index_group_custom_attributes_on_key_and_value", using: :btree

  create_table "historical_data", force: :cascade do |t|
    t.date "date", null: false
    t.integer "active_user_count"
    t.datetime "created_at"
    t.datetime "updated_at"
  end

  create_table "identities", force: :cascade do |t|
    t.string "extern_uid"
    t.string "provider"
    t.integer "user_id"
    t.datetime "created_at"
    t.datetime "updated_at"
    t.string "secondary_extern_uid"
    t.integer "saml_provider_id"
  end

  add_index "identities", ["saml_provider_id"], name: "index_identities_on_saml_provider_id", where: "(saml_provider_id IS NOT NULL)", using: :btree
  add_index "identities", ["user_id"], name: "index_identities_on_user_id", using: :btree

<<<<<<< HEAD
=======
  create_table "import_export_uploads", force: :cascade do |t|
    t.datetime_with_timezone "updated_at", null: false
    t.integer "project_id"
    t.text "import_file"
    t.text "export_file"
  end

  add_index "import_export_uploads", ["project_id"], name: "index_import_export_uploads_on_project_id", using: :btree
  add_index "import_export_uploads", ["updated_at"], name: "index_import_export_uploads_on_updated_at", using: :btree

>>>>>>> 1cebbce3
  create_table "index_statuses", force: :cascade do |t|
    t.integer "project_id", null: false
    t.datetime "indexed_at"
    t.text "note"
    t.string "last_commit"
    t.datetime "created_at", null: false
    t.datetime "updated_at", null: false
  end

  add_index "index_statuses", ["project_id"], name: "index_index_statuses_on_project_id", unique: true, using: :btree

  create_table "internal_ids", id: :bigserial, force: :cascade do |t|
    t.integer "project_id"
    t.integer "usage", null: false
    t.integer "last_value", null: false
    t.integer "namespace_id"
  end

  add_index "internal_ids", ["usage", "namespace_id"], name: "index_internal_ids_on_usage_and_namespace_id", unique: true, where: "(namespace_id IS NOT NULL)", using: :btree
  add_index "internal_ids", ["usage", "project_id"], name: "index_internal_ids_on_usage_and_project_id", unique: true, where: "(project_id IS NOT NULL)", using: :btree

  create_table "issue_assignees", id: false, force: :cascade do |t|
    t.integer "user_id", null: false
    t.integer "issue_id", null: false
  end

  add_index "issue_assignees", ["issue_id", "user_id"], name: "index_issue_assignees_on_issue_id_and_user_id", unique: true, using: :btree
  add_index "issue_assignees", ["user_id"], name: "index_issue_assignees_on_user_id", using: :btree

  create_table "issue_links", force: :cascade do |t|
    t.integer "source_id", null: false
    t.integer "target_id", null: false
    t.datetime "created_at"
    t.datetime "updated_at"
  end

  add_index "issue_links", ["source_id", "target_id"], name: "index_issue_links_on_source_id_and_target_id", unique: true, using: :btree
  add_index "issue_links", ["source_id"], name: "index_issue_links_on_source_id", using: :btree
  add_index "issue_links", ["target_id"], name: "index_issue_links_on_target_id", using: :btree

  create_table "issue_metrics", force: :cascade do |t|
    t.integer "issue_id", null: false
    t.datetime "first_mentioned_in_commit_at"
    t.datetime "first_associated_with_milestone_at"
    t.datetime "first_added_to_board_at"
    t.datetime "created_at", null: false
    t.datetime "updated_at", null: false
  end

  add_index "issue_metrics", ["issue_id"], name: "index_issue_metrics", using: :btree

  create_table "issues", force: :cascade do |t|
    t.string "title"
    t.integer "author_id"
    t.integer "project_id"
    t.datetime "created_at"
    t.datetime "updated_at"
    t.text "description"
    t.integer "milestone_id"
    t.string "state"
    t.integer "iid"
    t.integer "updated_by_id"
    t.integer "weight"
    t.boolean "confidential", default: false, null: false
    t.date "due_date"
    t.integer "moved_to_id"
    t.integer "lock_version"
    t.text "title_html"
    t.text "description_html"
    t.integer "time_estimate"
    t.integer "relative_position"
    t.string "service_desk_reply_to"
    t.integer "cached_markdown_version"
    t.datetime "last_edited_at"
    t.integer "last_edited_by_id"
    t.boolean "discussion_locked"
    t.datetime_with_timezone "closed_at"
    t.integer "closed_by_id"
  end

  add_index "issues", ["author_id"], name: "index_issues_on_author_id", using: :btree
  add_index "issues", ["confidential"], name: "index_issues_on_confidential", using: :btree
  add_index "issues", ["description"], name: "index_issues_on_description_trigram", using: :gin, opclasses: {"description"=>"gin_trgm_ops"}
  add_index "issues", ["milestone_id"], name: "index_issues_on_milestone_id", using: :btree
  add_index "issues", ["moved_to_id"], name: "index_issues_on_moved_to_id", where: "(moved_to_id IS NOT NULL)", using: :btree
  add_index "issues", ["project_id", "created_at", "id", "state"], name: "index_issues_on_project_id_and_created_at_and_id_and_state", using: :btree
  add_index "issues", ["project_id", "due_date", "id", "state"], name: "idx_issues_on_project_id_and_due_date_and_id_and_state_partial", where: "(due_date IS NOT NULL)", using: :btree
  add_index "issues", ["project_id", "iid"], name: "index_issues_on_project_id_and_iid", unique: true, using: :btree
  add_index "issues", ["project_id", "updated_at", "id", "state"], name: "index_issues_on_project_id_and_updated_at_and_id_and_state", using: :btree
  add_index "issues", ["relative_position"], name: "index_issues_on_relative_position", using: :btree
  add_index "issues", ["state"], name: "index_issues_on_state", using: :btree
  add_index "issues", ["title"], name: "index_issues_on_title_trigram", using: :gin, opclasses: {"title"=>"gin_trgm_ops"}
  add_index "issues", ["updated_at"], name: "index_issues_on_updated_at", using: :btree
  add_index "issues", ["updated_by_id"], name: "index_issues_on_updated_by_id", where: "(updated_by_id IS NOT NULL)", using: :btree

  create_table "keys", force: :cascade do |t|
    t.integer "user_id"
    t.datetime "created_at"
    t.datetime "updated_at"
    t.text "key"
    t.string "title"
    t.string "type"
    t.string "fingerprint"
    t.boolean "public", default: false, null: false
    t.datetime "last_used_at"
  end

  add_index "keys", ["fingerprint"], name: "index_keys_on_fingerprint", unique: true, using: :btree
  add_index "keys", ["user_id"], name: "index_keys_on_user_id", using: :btree

  create_table "label_links", force: :cascade do |t|
    t.integer "label_id"
    t.integer "target_id"
    t.string "target_type"
    t.datetime "created_at"
    t.datetime "updated_at"
  end

  add_index "label_links", ["label_id"], name: "index_label_links_on_label_id", using: :btree
  add_index "label_links", ["target_id", "target_type"], name: "index_label_links_on_target_id_and_target_type", using: :btree

  create_table "label_priorities", force: :cascade do |t|
    t.integer "project_id", null: false
    t.integer "label_id", null: false
    t.integer "priority", null: false
    t.datetime "created_at", null: false
    t.datetime "updated_at", null: false
  end

  add_index "label_priorities", ["priority"], name: "index_label_priorities_on_priority", using: :btree
  add_index "label_priorities", ["project_id", "label_id"], name: "index_label_priorities_on_project_id_and_label_id", unique: true, using: :btree

  create_table "labels", force: :cascade do |t|
    t.string "title"
    t.string "color"
    t.integer "project_id"
    t.datetime "created_at"
    t.datetime "updated_at"
    t.boolean "template", default: false
    t.string "description"
    t.text "description_html"
    t.string "type"
    t.integer "group_id"
    t.integer "cached_markdown_version"
  end

  add_index "labels", ["group_id", "project_id", "title"], name: "index_labels_on_group_id_and_project_id_and_title", unique: true, using: :btree
  add_index "labels", ["project_id"], name: "index_labels_on_project_id", using: :btree
  add_index "labels", ["template"], name: "index_labels_on_template", where: "template", using: :btree
  add_index "labels", ["title"], name: "index_labels_on_title", using: :btree
  add_index "labels", ["type", "project_id"], name: "index_labels_on_type_and_project_id", using: :btree

  create_table "ldap_group_links", force: :cascade do |t|
    t.string "cn"
    t.integer "group_access", null: false
    t.integer "group_id", null: false
    t.datetime "created_at"
    t.datetime "updated_at"
    t.string "provider"
    t.string "filter"
  end

  create_table "lfs_file_locks", force: :cascade do |t|
    t.integer "project_id", null: false
    t.integer "user_id", null: false
    t.datetime "created_at", null: false
    t.string "path", limit: 511
  end

  add_index "lfs_file_locks", ["project_id", "path"], name: "index_lfs_file_locks_on_project_id_and_path", unique: true, using: :btree
  add_index "lfs_file_locks", ["user_id"], name: "index_lfs_file_locks_on_user_id", using: :btree

  create_table "lfs_objects", force: :cascade do |t|
    t.string "oid", null: false
    t.integer "size", limit: 8, null: false
    t.datetime "created_at"
    t.datetime "updated_at"
    t.string "file"
    t.integer "file_store"
  end

  add_index "lfs_objects", ["oid"], name: "index_lfs_objects_on_oid", unique: true, using: :btree

  create_table "lfs_objects_projects", force: :cascade do |t|
    t.integer "lfs_object_id", null: false
    t.integer "project_id", null: false
    t.datetime "created_at"
    t.datetime "updated_at"
  end

  add_index "lfs_objects_projects", ["project_id"], name: "index_lfs_objects_projects_on_project_id", using: :btree

  create_table "licenses", force: :cascade do |t|
    t.text "data", null: false
    t.datetime "created_at"
    t.datetime "updated_at"
  end

  create_table "lists", force: :cascade do |t|
    t.integer "board_id", null: false
    t.integer "label_id"
    t.integer "list_type", default: 1, null: false
    t.integer "position"
    t.datetime "created_at", null: false
    t.datetime "updated_at", null: false
    t.integer "user_id"
  end

  add_index "lists", ["board_id", "label_id"], name: "index_lists_on_board_id_and_label_id", unique: true, using: :btree
  add_index "lists", ["label_id"], name: "index_lists_on_label_id", using: :btree
  add_index "lists", ["user_id"], name: "index_lists_on_user_id", using: :btree

  create_table "members", force: :cascade do |t|
    t.integer "access_level", null: false
    t.integer "source_id", null: false
    t.string "source_type", null: false
    t.integer "user_id"
    t.integer "notification_level", null: false
    t.string "type"
    t.datetime "created_at"
    t.datetime "updated_at"
    t.integer "created_by_id"
    t.string "invite_email"
    t.string "invite_token"
    t.datetime "invite_accepted_at"
    t.datetime "requested_at"
    t.date "expires_at"
    t.boolean "ldap", default: false, null: false
    t.boolean "override", default: false, null: false
  end

  add_index "members", ["access_level"], name: "index_members_on_access_level", using: :btree
  add_index "members", ["invite_token"], name: "index_members_on_invite_token", unique: true, using: :btree
  add_index "members", ["requested_at"], name: "index_members_on_requested_at", using: :btree
  add_index "members", ["source_id", "source_type"], name: "index_members_on_source_id_and_source_type", using: :btree
  add_index "members", ["user_id"], name: "index_members_on_user_id", using: :btree

  create_table "merge_request_diff_commits", id: false, force: :cascade do |t|
    t.datetime "authored_date"
    t.datetime "committed_date"
    t.integer "merge_request_diff_id", null: false
    t.integer "relative_order", null: false
    t.binary "sha", null: false
    t.text "author_name"
    t.text "author_email"
    t.text "committer_name"
    t.text "committer_email"
    t.text "message"
  end

  add_index "merge_request_diff_commits", ["merge_request_diff_id", "relative_order"], name: "index_merge_request_diff_commits_on_mr_diff_id_and_order", unique: true, using: :btree
  add_index "merge_request_diff_commits", ["sha"], name: "index_merge_request_diff_commits_on_sha", using: :btree

  create_table "merge_request_diff_files", id: false, force: :cascade do |t|
    t.integer "merge_request_diff_id", null: false
    t.integer "relative_order", null: false
    t.boolean "new_file", null: false
    t.boolean "renamed_file", null: false
    t.boolean "deleted_file", null: false
    t.boolean "too_large", null: false
    t.string "a_mode", null: false
    t.string "b_mode", null: false
    t.text "new_path", null: false
    t.text "old_path", null: false
    t.text "diff", null: false
    t.boolean "binary"
  end

  add_index "merge_request_diff_files", ["merge_request_diff_id", "relative_order"], name: "index_merge_request_diff_files_on_mr_diff_id_and_order", unique: true, using: :btree

  create_table "merge_request_diffs", force: :cascade do |t|
    t.string "state"
    t.integer "merge_request_id", null: false
    t.datetime "created_at"
    t.datetime "updated_at"
    t.string "base_commit_sha"
    t.string "real_size"
    t.string "head_commit_sha"
    t.string "start_commit_sha"
    t.integer "commits_count"
  end

  add_index "merge_request_diffs", ["merge_request_id", "id"], name: "index_merge_request_diffs_on_merge_request_id_and_id", using: :btree

  create_table "merge_request_metrics", force: :cascade do |t|
    t.integer "merge_request_id", null: false
    t.datetime "latest_build_started_at"
    t.datetime "latest_build_finished_at"
    t.datetime "first_deployed_to_production_at"
    t.datetime "merged_at"
    t.datetime "created_at", null: false
    t.datetime "updated_at", null: false
    t.integer "pipeline_id"
    t.integer "merged_by_id"
    t.integer "latest_closed_by_id"
    t.datetime_with_timezone "latest_closed_at"
  end

  add_index "merge_request_metrics", ["first_deployed_to_production_at"], name: "index_merge_request_metrics_on_first_deployed_to_production_at", using: :btree
  add_index "merge_request_metrics", ["merge_request_id"], name: "index_merge_request_metrics", using: :btree
  add_index "merge_request_metrics", ["pipeline_id"], name: "index_merge_request_metrics_on_pipeline_id", using: :btree

  create_table "merge_requests", force: :cascade do |t|
    t.string "target_branch", null: false
    t.string "source_branch", null: false
    t.integer "source_project_id"
    t.integer "author_id"
    t.integer "assignee_id"
    t.string "title"
    t.datetime "created_at"
    t.datetime "updated_at"
    t.integer "milestone_id"
    t.string "state", default: "opened", null: false
    t.string "merge_status", default: "unchecked", null: false
    t.integer "target_project_id", null: false
    t.integer "iid"
    t.text "description"
    t.integer "updated_by_id"
    t.text "merge_error"
    t.text "merge_params"
    t.boolean "merge_when_pipeline_succeeds", default: false, null: false
    t.integer "merge_user_id"
    t.string "merge_commit_sha"
    t.integer "approvals_before_merge"
    t.string "rebase_commit_sha"
    t.string "in_progress_merge_commit_sha"
    t.integer "lock_version"
    t.text "title_html"
    t.text "description_html"
    t.integer "time_estimate"
    t.integer "cached_markdown_version"
    t.datetime "last_edited_at"
    t.integer "last_edited_by_id"
    t.integer "head_pipeline_id"
    t.string "merge_jid"
    t.boolean "discussion_locked"
    t.integer "latest_merge_request_diff_id"
    t.boolean "squash", default: false, null: false
    t.boolean "allow_maintainer_to_push"
  end

  add_index "merge_requests", ["assignee_id"], name: "index_merge_requests_on_assignee_id", using: :btree
  add_index "merge_requests", ["author_id"], name: "index_merge_requests_on_author_id", using: :btree
  add_index "merge_requests", ["created_at"], name: "index_merge_requests_on_created_at", using: :btree
  add_index "merge_requests", ["description"], name: "index_merge_requests_on_description_trigram", using: :gin, opclasses: {"description"=>"gin_trgm_ops"}
  add_index "merge_requests", ["head_pipeline_id"], name: "index_merge_requests_on_head_pipeline_id", using: :btree
  add_index "merge_requests", ["latest_merge_request_diff_id"], name: "index_merge_requests_on_latest_merge_request_diff_id", using: :btree
  add_index "merge_requests", ["merge_user_id"], name: "index_merge_requests_on_merge_user_id", where: "(merge_user_id IS NOT NULL)", using: :btree
  add_index "merge_requests", ["milestone_id"], name: "index_merge_requests_on_milestone_id", using: :btree
  add_index "merge_requests", ["source_branch"], name: "index_merge_requests_on_source_branch", using: :btree
  add_index "merge_requests", ["source_project_id", "source_branch"], name: "index_merge_requests_on_source_project_and_branch_state_opened", where: "((state)::text = 'opened'::text)", using: :btree
  add_index "merge_requests", ["source_project_id", "source_branch"], name: "index_merge_requests_on_source_project_id_and_source_branch", using: :btree
  add_index "merge_requests", ["target_branch"], name: "index_merge_requests_on_target_branch", using: :btree
  add_index "merge_requests", ["target_project_id", "iid"], name: "index_merge_requests_on_target_project_id_and_iid", unique: true, using: :btree
  add_index "merge_requests", ["target_project_id", "iid"], name: "index_merge_requests_on_target_project_id_and_iid_opened", where: "((state)::text = 'opened'::text)", using: :btree
  add_index "merge_requests", ["target_project_id", "merge_commit_sha", "id"], name: "index_merge_requests_on_tp_id_and_merge_commit_sha_and_id", using: :btree
  add_index "merge_requests", ["title"], name: "index_merge_requests_on_title", using: :btree
  add_index "merge_requests", ["title"], name: "index_merge_requests_on_title_trigram", using: :gin, opclasses: {"title"=>"gin_trgm_ops"}
  add_index "merge_requests", ["updated_by_id"], name: "index_merge_requests_on_updated_by_id", where: "(updated_by_id IS NOT NULL)", using: :btree

  create_table "merge_requests_closing_issues", force: :cascade do |t|
    t.integer "merge_request_id", null: false
    t.integer "issue_id", null: false
    t.datetime "created_at", null: false
    t.datetime "updated_at", null: false
  end

  add_index "merge_requests_closing_issues", ["issue_id"], name: "index_merge_requests_closing_issues_on_issue_id", using: :btree
  add_index "merge_requests_closing_issues", ["merge_request_id"], name: "index_merge_requests_closing_issues_on_merge_request_id", using: :btree

  create_table "milestones", force: :cascade do |t|
    t.string "title", null: false
    t.integer "project_id"
    t.text "description"
    t.date "due_date"
    t.datetime "created_at"
    t.datetime "updated_at"
    t.string "state"
    t.integer "iid"
    t.text "title_html"
    t.text "description_html"
    t.date "start_date"
    t.integer "cached_markdown_version"
    t.integer "group_id"
  end

  add_index "milestones", ["description"], name: "index_milestones_on_description_trigram", using: :gin, opclasses: {"description"=>"gin_trgm_ops"}
  add_index "milestones", ["due_date"], name: "index_milestones_on_due_date", using: :btree
  add_index "milestones", ["group_id"], name: "index_milestones_on_group_id", using: :btree
  add_index "milestones", ["project_id", "iid"], name: "index_milestones_on_project_id_and_iid", unique: true, using: :btree
  add_index "milestones", ["title"], name: "index_milestones_on_title", using: :btree
  add_index "milestones", ["title"], name: "index_milestones_on_title_trigram", using: :gin, opclasses: {"title"=>"gin_trgm_ops"}

  create_table "namespace_statistics", force: :cascade do |t|
    t.integer "namespace_id", null: false
    t.integer "shared_runners_seconds", default: 0, null: false
    t.datetime "shared_runners_seconds_last_reset"
  end

  add_index "namespace_statistics", ["namespace_id"], name: "index_namespace_statistics_on_namespace_id", unique: true, using: :btree

  create_table "namespaces", force: :cascade do |t|
    t.string "name", null: false
    t.string "path", null: false
    t.integer "owner_id"
    t.datetime "created_at"
    t.datetime "updated_at"
    t.string "type"
    t.string "description", default: "", null: false
    t.string "avatar"
    t.boolean "membership_lock", default: false
    t.boolean "share_with_group_lock", default: false
    t.integer "visibility_level", default: 20, null: false
    t.boolean "request_access_enabled", default: false, null: false
    t.string "ldap_sync_status", default: "ready", null: false
    t.string "ldap_sync_error"
    t.datetime "ldap_sync_last_update_at"
    t.datetime "ldap_sync_last_successful_update_at"
    t.datetime "ldap_sync_last_sync_at"
    t.text "description_html"
    t.boolean "lfs_enabled"
    t.integer "parent_id"
    t.integer "shared_runners_minutes_limit"
    t.integer "repository_size_limit", limit: 8
    t.boolean "require_two_factor_authentication", default: false, null: false
    t.integer "two_factor_grace_period", default: 48, null: false
    t.integer "cached_markdown_version"
    t.integer "plan_id"
    t.integer "project_creation_level"
    t.string "runners_token"
  end

  add_index "namespaces", ["created_at"], name: "index_namespaces_on_created_at", using: :btree
  add_index "namespaces", ["ldap_sync_last_successful_update_at"], name: "index_namespaces_on_ldap_sync_last_successful_update_at", using: :btree
  add_index "namespaces", ["ldap_sync_last_update_at"], name: "index_namespaces_on_ldap_sync_last_update_at", using: :btree
  add_index "namespaces", ["name", "parent_id"], name: "index_namespaces_on_name_and_parent_id", unique: true, using: :btree
  add_index "namespaces", ["name"], name: "index_namespaces_on_name_trigram", using: :gin, opclasses: {"name"=>"gin_trgm_ops"}
  add_index "namespaces", ["owner_id"], name: "index_namespaces_on_owner_id", using: :btree
  add_index "namespaces", ["parent_id", "id"], name: "index_namespaces_on_parent_id_and_id", unique: true, using: :btree
  add_index "namespaces", ["path"], name: "index_namespaces_on_path", using: :btree
  add_index "namespaces", ["path"], name: "index_namespaces_on_path_trigram", using: :gin, opclasses: {"path"=>"gin_trgm_ops"}
  add_index "namespaces", ["plan_id"], name: "index_namespaces_on_plan_id", using: :btree
  add_index "namespaces", ["require_two_factor_authentication"], name: "index_namespaces_on_require_two_factor_authentication", using: :btree
  add_index "namespaces", ["runners_token"], name: "index_namespaces_on_runners_token", unique: true, using: :btree
  add_index "namespaces", ["type"], name: "index_namespaces_on_type", using: :btree

  create_table "note_diff_files", force: :cascade do |t|
    t.integer "diff_note_id", null: false
    t.text "diff", null: false
    t.boolean "new_file", null: false
    t.boolean "renamed_file", null: false
    t.boolean "deleted_file", null: false
    t.string "a_mode", null: false
    t.string "b_mode", null: false
    t.text "new_path", null: false
    t.text "old_path", null: false
  end

  add_index "note_diff_files", ["diff_note_id"], name: "index_note_diff_files_on_diff_note_id", unique: true, using: :btree

  create_table "notes", force: :cascade do |t|
    t.text "note"
    t.string "noteable_type"
    t.integer "author_id"
    t.datetime "created_at"
    t.datetime "updated_at"
    t.integer "project_id"
    t.string "attachment"
    t.string "line_code"
    t.string "commit_id"
    t.integer "noteable_id"
    t.boolean "system", default: false, null: false
    t.text "st_diff"
    t.integer "updated_by_id"
    t.string "type"
    t.text "position"
    t.text "original_position"
    t.datetime "resolved_at"
    t.integer "resolved_by_id"
    t.string "discussion_id"
    t.text "note_html"
    t.integer "cached_markdown_version"
    t.text "change_position"
    t.boolean "resolved_by_push"
  end

  add_index "notes", ["author_id"], name: "index_notes_on_author_id", using: :btree
  add_index "notes", ["commit_id"], name: "index_notes_on_commit_id", using: :btree
  add_index "notes", ["created_at"], name: "index_notes_on_created_at", using: :btree
  add_index "notes", ["discussion_id"], name: "index_notes_on_discussion_id", using: :btree
  add_index "notes", ["line_code"], name: "index_notes_on_line_code", using: :btree
  add_index "notes", ["note"], name: "index_notes_on_note_trigram", using: :gin, opclasses: {"note"=>"gin_trgm_ops"}
  add_index "notes", ["noteable_id", "noteable_type"], name: "index_notes_on_noteable_id_and_noteable_type", using: :btree
  add_index "notes", ["noteable_type"], name: "index_notes_on_noteable_type", using: :btree
  add_index "notes", ["project_id", "noteable_type"], name: "index_notes_on_project_id_and_noteable_type", using: :btree
  add_index "notes", ["updated_at"], name: "index_notes_on_updated_at", using: :btree

  create_table "notification_settings", force: :cascade do |t|
    t.integer "user_id", null: false
    t.integer "source_id"
    t.string "source_type"
    t.integer "level", default: 0, null: false
    t.datetime "created_at", null: false
    t.datetime "updated_at", null: false
    t.boolean "new_note"
    t.boolean "new_issue"
    t.boolean "reopen_issue"
    t.boolean "close_issue"
    t.boolean "reassign_issue"
    t.boolean "new_merge_request"
    t.boolean "reopen_merge_request"
    t.boolean "close_merge_request"
    t.boolean "reassign_merge_request"
    t.boolean "merge_merge_request"
    t.boolean "failed_pipeline"
    t.boolean "success_pipeline"
    t.boolean "push_to_merge_request"
    t.boolean "issue_due"
  end

  add_index "notification_settings", ["source_id", "source_type"], name: "index_notification_settings_on_source_id_and_source_type", using: :btree
  add_index "notification_settings", ["user_id", "source_id", "source_type"], name: "index_notifications_on_user_id_and_source_id_and_source_type", unique: true, using: :btree
  add_index "notification_settings", ["user_id"], name: "index_notification_settings_on_user_id", using: :btree

  create_table "oauth_access_grants", force: :cascade do |t|
    t.integer "resource_owner_id", null: false
    t.integer "application_id", null: false
    t.string "token", null: false
    t.integer "expires_in", null: false
    t.text "redirect_uri", null: false
    t.datetime "created_at", null: false
    t.datetime "revoked_at"
    t.string "scopes"
  end

  add_index "oauth_access_grants", ["token"], name: "index_oauth_access_grants_on_token", unique: true, using: :btree

  create_table "oauth_access_tokens", force: :cascade do |t|
    t.integer "resource_owner_id"
    t.integer "application_id"
    t.string "token", null: false
    t.string "refresh_token"
    t.integer "expires_in"
    t.datetime "revoked_at"
    t.datetime "created_at", null: false
    t.string "scopes"
  end

  add_index "oauth_access_tokens", ["refresh_token"], name: "index_oauth_access_tokens_on_refresh_token", unique: true, using: :btree
  add_index "oauth_access_tokens", ["resource_owner_id"], name: "index_oauth_access_tokens_on_resource_owner_id", using: :btree
  add_index "oauth_access_tokens", ["token"], name: "index_oauth_access_tokens_on_token", unique: true, using: :btree

  create_table "oauth_applications", force: :cascade do |t|
    t.string "name", null: false
    t.string "uid", null: false
    t.string "secret", null: false
    t.text "redirect_uri", null: false
    t.string "scopes", default: "", null: false
    t.datetime "created_at"
    t.datetime "updated_at"
    t.integer "owner_id"
    t.string "owner_type"
    t.boolean "trusted", default: false, null: false
  end

  add_index "oauth_applications", ["owner_id", "owner_type"], name: "index_oauth_applications_on_owner_id_and_owner_type", using: :btree
  add_index "oauth_applications", ["uid"], name: "index_oauth_applications_on_uid", unique: true, using: :btree

  create_table "oauth_openid_requests", force: :cascade do |t|
    t.integer "access_grant_id", null: false
    t.string "nonce", null: false
  end

  create_table "pages_domains", force: :cascade do |t|
    t.integer "project_id"
    t.text "certificate"
    t.text "encrypted_key"
    t.string "encrypted_key_iv"
    t.string "encrypted_key_salt"
    t.string "domain"
    t.datetime_with_timezone "verified_at"
    t.string "verification_code", null: false
    t.datetime_with_timezone "enabled_until"
  end

  add_index "pages_domains", ["domain"], name: "index_pages_domains_on_domain", unique: true, using: :btree
  add_index "pages_domains", ["project_id", "enabled_until"], name: "index_pages_domains_on_project_id_and_enabled_until", using: :btree
  add_index "pages_domains", ["project_id"], name: "index_pages_domains_on_project_id", using: :btree
  add_index "pages_domains", ["verified_at", "enabled_until"], name: "index_pages_domains_on_verified_at_and_enabled_until", using: :btree
  add_index "pages_domains", ["verified_at"], name: "index_pages_domains_on_verified_at", using: :btree

  create_table "path_locks", force: :cascade do |t|
    t.string "path", null: false
    t.integer "project_id"
    t.integer "user_id"
    t.datetime "created_at", null: false
    t.datetime "updated_at", null: false
  end

  add_index "path_locks", ["path"], name: "index_path_locks_on_path", using: :btree
  add_index "path_locks", ["project_id"], name: "index_path_locks_on_project_id", using: :btree
  add_index "path_locks", ["user_id"], name: "index_path_locks_on_user_id", using: :btree

  create_table "personal_access_tokens", force: :cascade do |t|
    t.integer "user_id", null: false
    t.string "token", null: false
    t.string "name", null: false
    t.boolean "revoked", default: false
    t.date "expires_at"
    t.datetime "created_at", null: false
    t.datetime "updated_at", null: false
    t.string "scopes", default: "--- []\n", null: false
    t.boolean "impersonation", default: false, null: false
  end

  add_index "personal_access_tokens", ["token"], name: "index_personal_access_tokens_on_token", unique: true, using: :btree
  add_index "personal_access_tokens", ["user_id"], name: "index_personal_access_tokens_on_user_id", using: :btree

  create_table "plans", force: :cascade do |t|
    t.datetime "created_at", null: false
    t.datetime "updated_at", null: false
    t.string "name"
    t.string "title"
    t.integer "active_pipelines_limit"
    t.integer "pipeline_size_limit"
  end

  add_index "plans", ["name"], name: "index_plans_on_name", using: :btree

  create_table "project_authorizations", id: false, force: :cascade do |t|
    t.integer "user_id", null: false
    t.integer "project_id", null: false
    t.integer "access_level", null: false
  end

  add_index "project_authorizations", ["project_id"], name: "index_project_authorizations_on_project_id", using: :btree
  add_index "project_authorizations", ["user_id", "project_id", "access_level"], name: "index_project_authorizations_on_user_id_project_id_access_level", unique: true, using: :btree

  create_table "project_auto_devops", force: :cascade do |t|
    t.integer "project_id", null: false
    t.datetime "created_at", null: false
    t.datetime "updated_at", null: false
    t.boolean "enabled"
    t.string "domain"
    t.integer "deploy_strategy", default: 0, null: false
  end

  add_index "project_auto_devops", ["project_id"], name: "index_project_auto_devops_on_project_id", unique: true, using: :btree

  create_table "project_ci_cd_settings", force: :cascade do |t|
    t.integer "project_id", null: false
    t.boolean "group_runners_enabled", default: true, null: false
  end

  add_index "project_ci_cd_settings", ["project_id"], name: "index_project_ci_cd_settings_on_project_id", unique: true, using: :btree

  create_table "project_custom_attributes", force: :cascade do |t|
    t.datetime "created_at", null: false
    t.datetime "updated_at", null: false
    t.integer "project_id", null: false
    t.string "key", null: false
    t.string "value", null: false
  end

  add_index "project_custom_attributes", ["key", "value"], name: "index_project_custom_attributes_on_key_and_value", using: :btree
  add_index "project_custom_attributes", ["project_id", "key"], name: "index_project_custom_attributes_on_project_id_and_key", unique: true, using: :btree

  create_table "project_deploy_tokens", force: :cascade do |t|
    t.integer "project_id", null: false
    t.integer "deploy_token_id", null: false
    t.datetime_with_timezone "created_at", null: false
  end

  add_index "project_deploy_tokens", ["project_id", "deploy_token_id"], name: "index_project_deploy_tokens_on_project_id_and_deploy_token_id", unique: true, using: :btree

  create_table "project_features", force: :cascade do |t|
    t.integer "project_id", null: false
    t.integer "merge_requests_access_level"
    t.integer "issues_access_level"
    t.integer "wiki_access_level"
    t.integer "snippets_access_level"
    t.integer "builds_access_level"
    t.datetime "created_at"
    t.datetime "updated_at"
    t.integer "repository_access_level", default: 20, null: false
  end

  add_index "project_features", ["project_id"], name: "index_project_features_on_project_id", unique: true, using: :btree

  create_table "project_group_links", force: :cascade do |t|
    t.integer "project_id", null: false
    t.integer "group_id", null: false
    t.datetime "created_at"
    t.datetime "updated_at"
    t.integer "group_access", default: 30, null: false
    t.date "expires_at"
  end

  add_index "project_group_links", ["group_id"], name: "index_project_group_links_on_group_id", using: :btree
  add_index "project_group_links", ["project_id"], name: "index_project_group_links_on_project_id", using: :btree

  create_table "project_import_data", force: :cascade do |t|
    t.integer "project_id"
    t.text "data"
    t.text "encrypted_credentials"
    t.string "encrypted_credentials_iv"
    t.string "encrypted_credentials_salt"
  end

  add_index "project_import_data", ["project_id"], name: "index_project_import_data_on_project_id", using: :btree

  create_table "project_mirror_data", force: :cascade do |t|
    t.integer "project_id", null: false
    t.integer "retry_count", default: 0, null: false
    t.datetime "last_update_started_at"
    t.datetime "last_update_scheduled_at"
    t.datetime "next_execution_timestamp"
    t.string "status"
    t.string "jid"
    t.datetime_with_timezone "last_update_at"
    t.datetime_with_timezone "last_successful_update_at"
    t.text "last_error"
  end

  add_index "project_mirror_data", ["jid"], name: "index_project_mirror_data_on_jid", using: :btree
  add_index "project_mirror_data", ["last_successful_update_at"], name: "index_project_mirror_data_on_last_successful_update_at", using: :btree
  add_index "project_mirror_data", ["next_execution_timestamp", "retry_count"], name: "index_mirror_data_on_next_execution_and_retry_count", using: :btree
  add_index "project_mirror_data", ["project_id"], name: "index_project_mirror_data_on_project_id", unique: true, using: :btree
  add_index "project_mirror_data", ["status"], name: "index_project_mirror_data_on_status", using: :btree

  create_table "project_repository_states", force: :cascade do |t|
    t.integer "project_id", null: false
    t.binary "repository_verification_checksum"
    t.binary "wiki_verification_checksum"
    t.string "last_repository_verification_failure"
    t.string "last_wiki_verification_failure"
<<<<<<< HEAD
=======
    t.datetime_with_timezone "repository_retry_at"
    t.datetime_with_timezone "wiki_retry_at"
    t.integer "repository_retry_count"
    t.integer "wiki_retry_count"
>>>>>>> 1cebbce3
  end

  add_index "project_repository_states", ["last_repository_verification_failure"], name: "idx_repository_states_on_repository_failure_partial", where: "(last_repository_verification_failure IS NOT NULL)", using: :btree
  add_index "project_repository_states", ["last_wiki_verification_failure"], name: "idx_repository_states_on_wiki_failure_partial", where: "(last_wiki_verification_failure IS NOT NULL)", using: :btree
  add_index "project_repository_states", ["project_id"], name: "idx_repository_states_outdated_checksums", where: "(((repository_verification_checksum IS NULL) AND (last_repository_verification_failure IS NULL)) OR ((wiki_verification_checksum IS NULL) AND (last_wiki_verification_failure IS NULL)))", using: :btree
  add_index "project_repository_states", ["project_id"], name: "index_project_repository_states_on_project_id", unique: true, using: :btree

  create_table "project_statistics", force: :cascade do |t|
    t.integer "project_id", null: false
    t.integer "namespace_id", null: false
    t.integer "commit_count", limit: 8, default: 0, null: false
    t.integer "storage_size", limit: 8, default: 0, null: false
    t.integer "repository_size", limit: 8, default: 0, null: false
    t.integer "lfs_objects_size", limit: 8, default: 0, null: false
    t.integer "build_artifacts_size", limit: 8, default: 0, null: false
    t.integer "shared_runners_seconds", limit: 8, default: 0, null: false
    t.datetime "shared_runners_seconds_last_reset"
  end

  add_index "project_statistics", ["namespace_id"], name: "index_project_statistics_on_namespace_id", using: :btree
  add_index "project_statistics", ["project_id"], name: "index_project_statistics_on_project_id", unique: true, using: :btree

  create_table "projects", force: :cascade do |t|
    t.string "name"
    t.string "path"
    t.text "description"
    t.datetime "created_at"
    t.datetime "updated_at"
    t.integer "creator_id"
    t.integer "namespace_id", null: false
    t.datetime "last_activity_at"
    t.string "import_url"
    t.integer "visibility_level", default: 0, null: false
    t.boolean "archived", default: false, null: false
    t.string "avatar"
    t.string "import_status"
    t.text "merge_requests_template"
    t.integer "star_count", default: 0, null: false
    t.boolean "merge_requests_rebase_enabled", default: false
    t.string "import_type"
    t.string "import_source"
    t.integer "approvals_before_merge", default: 0, null: false
    t.boolean "reset_approvals_on_push", default: true
    t.boolean "merge_requests_ff_only_enabled", default: false
    t.text "issues_template"
    t.boolean "mirror", default: false, null: false
    t.datetime "mirror_last_update_at"
    t.datetime "mirror_last_successful_update_at"
    t.integer "mirror_user_id"
    t.text "import_error"
    t.integer "ci_id"
    t.boolean "shared_runners_enabled", default: true, null: false
    t.string "runners_token"
    t.string "build_coverage_regex"
    t.boolean "build_allow_git_fetch", default: true, null: false
    t.integer "build_timeout", default: 3600, null: false
    t.boolean "mirror_trigger_builds", default: false, null: false
    t.boolean "pending_delete", default: false
    t.boolean "public_builds", default: true, null: false
    t.boolean "last_repository_check_failed"
    t.datetime "last_repository_check_at"
    t.boolean "container_registry_enabled"
    t.boolean "only_allow_merge_if_pipeline_succeeds", default: false, null: false
    t.boolean "has_external_issue_tracker"
    t.string "repository_storage", default: "default", null: false
    t.boolean "repository_read_only"
    t.boolean "request_access_enabled", default: false, null: false
    t.boolean "has_external_wiki"
    t.string "ci_config_path"
    t.boolean "lfs_enabled"
    t.text "description_html"
    t.boolean "only_allow_merge_if_all_discussions_are_resolved"
    t.integer "repository_size_limit", limit: 8
    t.boolean "printing_merge_request_link_enabled", default: true, null: false
    t.integer "auto_cancel_pending_pipelines", default: 1, null: false
    t.boolean "service_desk_enabled", default: true
    t.string "import_jid"
    t.integer "cached_markdown_version"
    t.text "delete_error"
    t.datetime "last_repository_updated_at"
    t.boolean "disable_overriding_approvers_per_merge_request"
    t.integer "storage_version", limit: 2
    t.boolean "resolve_outdated_diff_discussions"
    t.boolean "remote_mirror_available_overridden"
    t.boolean "only_mirror_protected_branches"
    t.boolean "pull_mirror_available_overridden"
    t.integer "jobs_cache_index"
    t.boolean "mirror_overwrites_diverged_branches"
    t.string "external_authorization_classification_label"
    t.string "external_webhook_token"
    t.boolean "pages_https_only", default: true
  end

  add_index "projects", ["ci_id"], name: "index_projects_on_ci_id", using: :btree
  add_index "projects", ["created_at"], name: "index_projects_on_created_at", using: :btree
  add_index "projects", ["creator_id"], name: "index_projects_on_creator_id", using: :btree
  add_index "projects", ["description"], name: "index_projects_on_description_trigram", using: :gin, opclasses: {"description"=>"gin_trgm_ops"}
  add_index "projects", ["id", "repository_storage", "last_repository_updated_at"], name: "idx_projects_on_repository_storage_last_repository_updated_at", using: :btree
  add_index "projects", ["id"], name: "index_projects_on_id_partial_for_visibility", unique: true, where: "(visibility_level = ANY (ARRAY[10, 20]))", using: :btree
  add_index "projects", ["id"], name: "index_projects_on_mirror_and_mirror_trigger_builds_both_true", where: "((mirror IS TRUE) AND (mirror_trigger_builds IS TRUE))", using: :btree
  add_index "projects", ["last_activity_at"], name: "index_projects_on_last_activity_at", using: :btree
  add_index "projects", ["last_repository_check_at"], name: "index_projects_on_last_repository_check_at", where: "(last_repository_check_at IS NOT NULL)", using: :btree
  add_index "projects", ["last_repository_check_failed"], name: "index_projects_on_last_repository_check_failed", using: :btree
  add_index "projects", ["last_repository_updated_at"], name: "index_projects_on_last_repository_updated_at", using: :btree
  add_index "projects", ["mirror_last_successful_update_at"], name: "index_projects_on_mirror_last_successful_update_at", using: :btree
  add_index "projects", ["name"], name: "index_projects_on_name_trigram", using: :gin, opclasses: {"name"=>"gin_trgm_ops"}
  add_index "projects", ["namespace_id"], name: "index_projects_on_namespace_id", using: :btree
  add_index "projects", ["path"], name: "index_projects_on_path", using: :btree
  add_index "projects", ["path"], name: "index_projects_on_path_trigram", using: :gin, opclasses: {"path"=>"gin_trgm_ops"}
  add_index "projects", ["pending_delete"], name: "index_projects_on_pending_delete", using: :btree
  add_index "projects", ["repository_storage"], name: "index_projects_on_repository_storage", using: :btree
  add_index "projects", ["runners_token"], name: "index_projects_on_runners_token", using: :btree
  add_index "projects", ["star_count"], name: "index_projects_on_star_count", using: :btree
  add_index "projects", ["visibility_level"], name: "index_projects_on_visibility_level", using: :btree

  create_table "prometheus_metrics", force: :cascade do |t|
    t.integer "project_id"
    t.string "title", null: false
    t.string "query", null: false
    t.string "y_label"
    t.string "unit"
    t.string "legend"
    t.integer "group", null: false
    t.datetime "created_at", null: false
    t.datetime "updated_at", null: false
  end

  add_index "prometheus_metrics", ["group"], name: "index_prometheus_metrics_on_group", using: :btree
  add_index "prometheus_metrics", ["project_id"], name: "index_prometheus_metrics_on_project_id", using: :btree

  create_table "protected_branch_merge_access_levels", force: :cascade do |t|
    t.integer "protected_branch_id", null: false
    t.integer "access_level", default: 40
    t.datetime "created_at", null: false
    t.datetime "updated_at", null: false
    t.integer "user_id"
    t.integer "group_id"
  end

  add_index "protected_branch_merge_access_levels", ["protected_branch_id"], name: "index_protected_branch_merge_access", using: :btree
  add_index "protected_branch_merge_access_levels", ["user_id"], name: "index_protected_branch_merge_access_levels_on_user_id", using: :btree

  create_table "protected_branch_push_access_levels", force: :cascade do |t|
    t.integer "protected_branch_id", null: false
    t.integer "access_level", default: 40
    t.datetime "created_at", null: false
    t.datetime "updated_at", null: false
    t.integer "user_id"
    t.integer "group_id"
  end

  add_index "protected_branch_push_access_levels", ["protected_branch_id"], name: "index_protected_branch_push_access", using: :btree
  add_index "protected_branch_push_access_levels", ["user_id"], name: "index_protected_branch_push_access_levels_on_user_id", using: :btree

  create_table "protected_branch_unprotect_access_levels", force: :cascade do |t|
    t.integer "protected_branch_id", null: false
    t.integer "access_level", default: 40
    t.integer "user_id"
    t.integer "group_id"
  end

  add_index "protected_branch_unprotect_access_levels", ["group_id"], name: "index_protected_branch_unprotect_access_levels_on_group_id", using: :btree
  add_index "protected_branch_unprotect_access_levels", ["protected_branch_id"], name: "index_protected_branch_unprotect_access", using: :btree
  add_index "protected_branch_unprotect_access_levels", ["user_id"], name: "index_protected_branch_unprotect_access_levels_on_user_id", using: :btree

  create_table "protected_branches", force: :cascade do |t|
    t.integer "project_id", null: false
    t.string "name", null: false
    t.datetime "created_at"
    t.datetime "updated_at"
  end

  add_index "protected_branches", ["project_id"], name: "index_protected_branches_on_project_id", using: :btree

  create_table "protected_tag_create_access_levels", force: :cascade do |t|
    t.integer "protected_tag_id", null: false
    t.integer "access_level", default: 40
    t.integer "user_id"
    t.integer "group_id"
    t.datetime "created_at", null: false
    t.datetime "updated_at", null: false
  end

  add_index "protected_tag_create_access_levels", ["protected_tag_id"], name: "index_protected_tag_create_access", using: :btree
  add_index "protected_tag_create_access_levels", ["user_id"], name: "index_protected_tag_create_access_levels_on_user_id", using: :btree

  create_table "protected_tags", force: :cascade do |t|
    t.integer "project_id", null: false
    t.string "name", null: false
    t.datetime "created_at", null: false
    t.datetime "updated_at", null: false
  end

  add_index "protected_tags", ["project_id"], name: "index_protected_tags_on_project_id", using: :btree

  create_table "push_event_payloads", id: false, force: :cascade do |t|
    t.integer "commit_count", limit: 8, null: false
    t.integer "event_id", null: false
    t.integer "action", limit: 2, null: false
    t.integer "ref_type", limit: 2, null: false
    t.binary "commit_from"
    t.binary "commit_to"
    t.text "ref"
    t.string "commit_title", limit: 70
  end

  add_index "push_event_payloads", ["event_id"], name: "index_push_event_payloads_on_event_id", unique: true, using: :btree

  create_table "push_rules", force: :cascade do |t|
    t.string "force_push_regex"
    t.string "delete_branch_regex"
    t.string "commit_message_regex"
    t.boolean "deny_delete_tag"
    t.integer "project_id"
    t.datetime "created_at"
    t.datetime "updated_at"
    t.string "author_email_regex"
    t.boolean "member_check", default: false, null: false
    t.string "file_name_regex"
    t.boolean "is_sample", default: false
    t.integer "max_file_size", default: 0, null: false
    t.boolean "prevent_secrets", default: false, null: false
    t.string "branch_name_regex"
    t.boolean "reject_unsigned_commits"
    t.boolean "commit_committer_check"
    t.boolean "regexp_uses_re2", default: true
    t.string "commit_message_negative_regex"
  end

  add_index "push_rules", ["is_sample"], name: "index_push_rules_on_is_sample", where: "is_sample", using: :btree
  add_index "push_rules", ["project_id"], name: "index_push_rules_on_project_id", using: :btree

  create_table "redirect_routes", force: :cascade do |t|
    t.integer "source_id", null: false
    t.string "source_type", null: false
    t.string "path", null: false
    t.datetime "created_at", null: false
    t.datetime "updated_at", null: false
  end

  add_index "redirect_routes", ["path"], name: "index_redirect_routes_on_path", unique: true, using: :btree
  add_index "redirect_routes", ["source_type", "source_id"], name: "index_redirect_routes_on_source_type_and_source_id", using: :btree

  create_table "releases", force: :cascade do |t|
    t.string "tag"
    t.text "description"
    t.integer "project_id"
    t.datetime "created_at"
    t.datetime "updated_at"
    t.text "description_html"
    t.integer "cached_markdown_version"
  end

  add_index "releases", ["project_id", "tag"], name: "index_releases_on_project_id_and_tag", using: :btree
  add_index "releases", ["project_id"], name: "index_releases_on_project_id", using: :btree

  create_table "remote_mirrors", force: :cascade do |t|
    t.integer "project_id"
    t.string "url"
    t.boolean "enabled", default: false
    t.string "update_status"
    t.datetime "last_update_at"
    t.datetime "last_successful_update_at"
    t.string "last_error"
    t.text "encrypted_credentials"
    t.string "encrypted_credentials_iv"
    t.string "encrypted_credentials_salt"
    t.datetime "created_at", null: false
    t.datetime "updated_at", null: false
    t.datetime "last_update_started_at"
    t.boolean "only_protected_branches", default: false, null: false
    t.string "remote_name"
  end

  add_index "remote_mirrors", ["last_successful_update_at"], name: "index_remote_mirrors_on_last_successful_update_at", using: :btree
  add_index "remote_mirrors", ["project_id"], name: "index_remote_mirrors_on_project_id", using: :btree

  create_table "routes", force: :cascade do |t|
    t.integer "source_id", null: false
    t.string "source_type", null: false
    t.string "path", null: false
    t.datetime "created_at"
    t.datetime "updated_at"
    t.string "name"
  end

  add_index "routes", ["path"], name: "index_routes_on_path", unique: true, using: :btree
  add_index "routes", ["path"], name: "index_routes_on_path_text_pattern_ops", using: :btree, opclasses: {"path"=>"varchar_pattern_ops"}
  add_index "routes", ["source_type", "source_id"], name: "index_routes_on_source_type_and_source_id", unique: true, using: :btree

  create_table "saml_providers", force: :cascade do |t|
    t.integer "group_id", null: false
    t.boolean "enabled", null: false
    t.string "certificate_fingerprint", null: false
    t.string "sso_url", null: false
  end

  add_index "saml_providers", ["group_id"], name: "index_saml_providers_on_group_id", using: :btree

  create_table "sent_notifications", force: :cascade do |t|
    t.integer "project_id"
    t.integer "noteable_id"
    t.string "noteable_type"
    t.integer "recipient_id"
    t.string "commit_id"
    t.string "reply_key", null: false
    t.string "line_code"
    t.string "note_type"
    t.text "position"
    t.string "in_reply_to_discussion_id"
  end

  add_index "sent_notifications", ["reply_key"], name: "index_sent_notifications_on_reply_key", unique: true, using: :btree

  create_table "services", force: :cascade do |t|
    t.string "type"
    t.string "title"
    t.integer "project_id"
    t.datetime "created_at"
    t.datetime "updated_at"
    t.boolean "active", default: false, null: false
    t.text "properties"
    t.boolean "template", default: false
    t.boolean "push_events", default: true
    t.boolean "issues_events", default: true
    t.boolean "merge_requests_events", default: true
    t.boolean "tag_push_events", default: true
    t.boolean "note_events", default: true, null: false
    t.string "category", default: "common", null: false
    t.boolean "default", default: false
    t.boolean "wiki_page_events", default: true
    t.boolean "pipeline_events", default: false, null: false
    t.boolean "confidential_issues_events", default: true, null: false
    t.boolean "commit_events", default: true, null: false
    t.boolean "job_events", default: false, null: false
    t.boolean "confidential_note_events", default: true
  end

  add_index "services", ["project_id"], name: "index_services_on_project_id", using: :btree
  add_index "services", ["template"], name: "index_services_on_template", using: :btree

  create_table "slack_integrations", force: :cascade do |t|
    t.integer "service_id", null: false
    t.string "team_id", null: false
    t.string "team_name", null: false
    t.string "alias", null: false
    t.string "user_id", null: false
    t.datetime "created_at", null: false
    t.datetime "updated_at", null: false
  end

  add_index "slack_integrations", ["service_id"], name: "index_slack_integrations_on_service_id", using: :btree
  add_index "slack_integrations", ["team_id", "alias"], name: "index_slack_integrations_on_team_id_and_alias", unique: true, using: :btree

  create_table "snippets", force: :cascade do |t|
    t.string "title"
    t.text "content"
    t.integer "author_id", null: false
    t.integer "project_id"
    t.datetime "created_at"
    t.datetime "updated_at"
    t.string "file_name"
    t.string "type"
    t.integer "visibility_level", default: 0, null: false
    t.text "title_html"
    t.text "content_html"
    t.integer "cached_markdown_version"
    t.text "description"
    t.text "description_html"
  end

  add_index "snippets", ["author_id"], name: "index_snippets_on_author_id", using: :btree
  add_index "snippets", ["file_name"], name: "index_snippets_on_file_name_trigram", using: :gin, opclasses: {"file_name"=>"gin_trgm_ops"}
  add_index "snippets", ["project_id"], name: "index_snippets_on_project_id", using: :btree
  add_index "snippets", ["title"], name: "index_snippets_on_title_trigram", using: :gin, opclasses: {"title"=>"gin_trgm_ops"}
  add_index "snippets", ["updated_at"], name: "index_snippets_on_updated_at", using: :btree
  add_index "snippets", ["visibility_level"], name: "index_snippets_on_visibility_level", using: :btree

  create_table "spam_logs", force: :cascade do |t|
    t.integer "user_id"
    t.string "source_ip"
    t.string "user_agent"
    t.boolean "via_api"
    t.string "noteable_type"
    t.string "title"
    t.text "description"
    t.datetime "created_at", null: false
    t.datetime "updated_at", null: false
    t.boolean "submitted_as_ham", default: false, null: false
    t.boolean "recaptcha_verified", default: false, null: false
  end

  create_table "subscriptions", force: :cascade do |t|
    t.integer "user_id"
    t.integer "subscribable_id"
    t.string "subscribable_type"
    t.boolean "subscribed"
    t.datetime "created_at"
    t.datetime "updated_at"
    t.integer "project_id"
  end

  add_index "subscriptions", ["subscribable_id", "subscribable_type", "user_id", "project_id"], name: "index_subscriptions_on_subscribable_and_user_id_and_project_id", unique: true, using: :btree

  create_table "system_note_metadata", force: :cascade do |t|
    t.integer "note_id", null: false
    t.integer "commit_count"
    t.string "action"
    t.datetime "created_at", null: false
    t.datetime "updated_at", null: false
  end

  add_index "system_note_metadata", ["note_id"], name: "index_system_note_metadata_on_note_id", unique: true, using: :btree

  create_table "taggings", force: :cascade do |t|
    t.integer "tag_id"
    t.integer "taggable_id"
    t.string "taggable_type"
    t.integer "tagger_id"
    t.string "tagger_type"
    t.string "context"
    t.datetime "created_at"
  end

  add_index "taggings", ["tag_id", "taggable_id", "taggable_type", "context", "tagger_id", "tagger_type"], name: "taggings_idx", unique: true, using: :btree
  add_index "taggings", ["tag_id"], name: "index_taggings_on_tag_id", using: :btree
  add_index "taggings", ["taggable_id", "taggable_type", "context"], name: "index_taggings_on_taggable_id_and_taggable_type_and_context", using: :btree
  add_index "taggings", ["taggable_id", "taggable_type"], name: "index_taggings_on_taggable_id_and_taggable_type", using: :btree

  create_table "tags", force: :cascade do |t|
    t.string "name"
    t.integer "taggings_count", default: 0
  end

  add_index "tags", ["name"], name: "index_tags_on_name", unique: true, using: :btree

  create_table "term_agreements", force: :cascade do |t|
    t.integer "term_id", null: false
    t.integer "user_id", null: false
    t.boolean "accepted", default: false, null: false
    t.datetime_with_timezone "created_at", null: false
    t.datetime_with_timezone "updated_at", null: false
  end

  add_index "term_agreements", ["term_id"], name: "index_term_agreements_on_term_id", using: :btree
  add_index "term_agreements", ["user_id", "term_id"], name: "term_agreements_unique_index", unique: true, using: :btree
  add_index "term_agreements", ["user_id"], name: "index_term_agreements_on_user_id", using: :btree

  create_table "timelogs", force: :cascade do |t|
    t.integer "time_spent", null: false
    t.integer "user_id"
    t.datetime "created_at", null: false
    t.datetime "updated_at", null: false
    t.integer "issue_id"
    t.integer "merge_request_id"
    t.datetime "spent_at"
  end

  add_index "timelogs", ["issue_id"], name: "index_timelogs_on_issue_id", using: :btree
  add_index "timelogs", ["merge_request_id"], name: "index_timelogs_on_merge_request_id", using: :btree
  add_index "timelogs", ["user_id"], name: "index_timelogs_on_user_id", using: :btree

  create_table "todos", force: :cascade do |t|
    t.integer "user_id", null: false
    t.integer "project_id"
    t.integer "target_id"
    t.string "target_type", null: false
    t.integer "author_id", null: false
    t.integer "action", null: false
    t.string "state", null: false
    t.datetime "created_at"
    t.datetime "updated_at"
    t.integer "note_id"
    t.string "commit_id"
    t.integer "group_id"
  end

  add_index "todos", ["author_id"], name: "index_todos_on_author_id", using: :btree
  add_index "todos", ["commit_id"], name: "index_todos_on_commit_id", using: :btree
  add_index "todos", ["group_id"], name: "index_todos_on_group_id", using: :btree
  add_index "todos", ["note_id"], name: "index_todos_on_note_id", using: :btree
  add_index "todos", ["project_id"], name: "index_todos_on_project_id", using: :btree
  add_index "todos", ["target_type", "target_id"], name: "index_todos_on_target_type_and_target_id", using: :btree
  add_index "todos", ["user_id", "id"], name: "index_todos_on_user_id_and_id_done", where: "((state)::text = 'done'::text)", using: :btree
  add_index "todos", ["user_id", "id"], name: "index_todos_on_user_id_and_id_pending", where: "((state)::text = 'pending'::text)", using: :btree
  add_index "todos", ["user_id"], name: "index_todos_on_user_id", using: :btree

  create_table "trending_projects", force: :cascade do |t|
    t.integer "project_id", null: false
  end

  add_index "trending_projects", ["project_id"], name: "index_trending_projects_on_project_id", unique: true, using: :btree

  create_table "u2f_registrations", force: :cascade do |t|
    t.text "certificate"
    t.string "key_handle"
    t.string "public_key"
    t.integer "counter"
    t.integer "user_id"
    t.datetime "created_at", null: false
    t.datetime "updated_at", null: false
    t.string "name"
  end

  add_index "u2f_registrations", ["key_handle"], name: "index_u2f_registrations_on_key_handle", using: :btree
  add_index "u2f_registrations", ["user_id"], name: "index_u2f_registrations_on_user_id", using: :btree

  create_table "uploads", force: :cascade do |t|
    t.integer "size", limit: 8, null: false
    t.string "path", limit: 511, null: false
    t.string "checksum", limit: 64
    t.integer "model_id"
    t.string "model_type"
    t.string "uploader", null: false
    t.datetime "created_at", null: false
    t.integer "store"
    t.string "mount_point"
    t.string "secret"
  end

  add_index "uploads", ["checksum"], name: "index_uploads_on_checksum", using: :btree
  add_index "uploads", ["model_id", "model_type"], name: "index_uploads_on_model_id_and_model_type", using: :btree
  add_index "uploads", ["uploader", "path"], name: "index_uploads_on_uploader_and_path", using: :btree

  create_table "user_agent_details", force: :cascade do |t|
    t.string "user_agent", null: false
    t.string "ip_address", null: false
    t.integer "subject_id", null: false
    t.string "subject_type", null: false
    t.boolean "submitted", default: false, null: false
    t.datetime "created_at", null: false
    t.datetime "updated_at", null: false
  end

  add_index "user_agent_details", ["subject_id", "subject_type"], name: "index_user_agent_details_on_subject_id_and_subject_type", using: :btree

  create_table "user_callouts", force: :cascade do |t|
    t.integer "feature_name", null: false
    t.integer "user_id", null: false
  end

  add_index "user_callouts", ["user_id", "feature_name"], name: "index_user_callouts_on_user_id_and_feature_name", unique: true, using: :btree
  add_index "user_callouts", ["user_id"], name: "index_user_callouts_on_user_id", using: :btree

  create_table "user_custom_attributes", force: :cascade do |t|
    t.datetime_with_timezone "created_at", null: false
    t.datetime_with_timezone "updated_at", null: false
    t.integer "user_id", null: false
    t.string "key", null: false
    t.string "value", null: false
  end

  add_index "user_custom_attributes", ["key", "value"], name: "index_user_custom_attributes_on_key_and_value", using: :btree
  add_index "user_custom_attributes", ["user_id", "key"], name: "index_user_custom_attributes_on_user_id_and_key", unique: true, using: :btree

  create_table "user_interacted_projects", id: false, force: :cascade do |t|
    t.integer "user_id", null: false
    t.integer "project_id", null: false
  end

  add_index "user_interacted_projects", ["project_id", "user_id"], name: "index_user_interacted_projects_on_project_id_and_user_id", unique: true, using: :btree
  add_index "user_interacted_projects", ["user_id"], name: "index_user_interacted_projects_on_user_id", using: :btree

  create_table "user_synced_attributes_metadata", force: :cascade do |t|
    t.boolean "name_synced", default: false
    t.boolean "email_synced", default: false
    t.boolean "location_synced", default: false
    t.integer "user_id", null: false
    t.string "provider"
  end

  add_index "user_synced_attributes_metadata", ["user_id"], name: "index_user_synced_attributes_metadata_on_user_id", unique: true, using: :btree

  create_table "users", force: :cascade do |t|
    t.string "email", default: "", null: false
    t.string "encrypted_password", default: "", null: false
    t.string "reset_password_token"
    t.datetime "reset_password_sent_at"
    t.datetime "remember_created_at"
    t.integer "sign_in_count", default: 0
    t.datetime "current_sign_in_at"
    t.datetime "last_sign_in_at"
    t.string "current_sign_in_ip"
    t.string "last_sign_in_ip"
    t.datetime "created_at"
    t.datetime "updated_at"
    t.string "name"
    t.boolean "admin", default: false, null: false
    t.integer "projects_limit", null: false
    t.string "skype", default: "", null: false
    t.string "linkedin", default: "", null: false
    t.string "twitter", default: "", null: false
    t.string "bio"
    t.integer "failed_attempts", default: 0
    t.datetime "locked_at"
    t.string "username"
    t.boolean "can_create_group", default: true, null: false
    t.boolean "can_create_team", default: true, null: false
    t.string "state"
    t.integer "color_scheme_id", default: 1, null: false
    t.datetime "password_expires_at"
    t.integer "created_by_id"
    t.datetime "last_credential_check_at"
    t.string "avatar"
    t.string "confirmation_token"
    t.datetime "confirmed_at"
    t.datetime "confirmation_sent_at"
    t.string "unconfirmed_email"
    t.boolean "hide_no_ssh_key", default: false
    t.string "website_url", default: "", null: false
    t.datetime "admin_email_unsubscribed_at"
    t.string "notification_email"
    t.boolean "hide_no_password", default: false
    t.boolean "password_automatically_set", default: false
    t.string "location"
    t.string "encrypted_otp_secret"
    t.string "encrypted_otp_secret_iv"
    t.string "encrypted_otp_secret_salt"
    t.boolean "otp_required_for_login", default: false, null: false
    t.text "otp_backup_codes"
    t.string "public_email", default: "", null: false
    t.integer "dashboard", default: 0
    t.integer "project_view", default: 0
    t.integer "consumed_timestep"
    t.integer "layout", default: 0
    t.boolean "hide_project_limit", default: false
    t.text "note"
    t.string "unlock_token"
    t.datetime "otp_grace_period_started_at"
    t.boolean "external", default: false
    t.string "incoming_email_token"
    t.string "organization"
    t.boolean "auditor", default: false, null: false
    t.boolean "require_two_factor_authentication_from_group", default: false, null: false
    t.integer "two_factor_grace_period", default: 48, null: false
    t.boolean "ghost"
    t.date "last_activity_on"
    t.boolean "notified_of_own_activity"
    t.boolean "support_bot"
    t.string "preferred_language"
    t.boolean "email_opted_in"
    t.string "email_opted_in_ip"
    t.integer "email_opted_in_source_id"
    t.datetime "email_opted_in_at"
    t.integer "theme_id", limit: 2
    t.integer "accepted_term_id"
    t.string "feed_token"
  end

  add_index "users", ["admin"], name: "index_users_on_admin", using: :btree
  add_index "users", ["confirmation_token"], name: "index_users_on_confirmation_token", unique: true, using: :btree
  add_index "users", ["created_at"], name: "index_users_on_created_at", using: :btree
  add_index "users", ["email"], name: "index_users_on_email", unique: true, using: :btree
  add_index "users", ["email"], name: "index_users_on_email_trigram", using: :gin, opclasses: {"email"=>"gin_trgm_ops"}
  add_index "users", ["feed_token"], name: "index_users_on_feed_token", using: :btree
  add_index "users", ["ghost"], name: "index_users_on_ghost", using: :btree
  add_index "users", ["incoming_email_token"], name: "index_users_on_incoming_email_token", using: :btree
  add_index "users", ["name"], name: "index_users_on_name", using: :btree
  add_index "users", ["name"], name: "index_users_on_name_trigram", using: :gin, opclasses: {"name"=>"gin_trgm_ops"}
  add_index "users", ["reset_password_token"], name: "index_users_on_reset_password_token", unique: true, using: :btree
  add_index "users", ["state"], name: "index_users_on_state", using: :btree
  add_index "users", ["state"], name: "index_users_on_state_and_internal_attrs", where: "((ghost <> true) AND (support_bot <> true))", using: :btree
  add_index "users", ["support_bot"], name: "index_users_on_support_bot", using: :btree
  add_index "users", ["username"], name: "index_users_on_username", using: :btree
  add_index "users", ["username"], name: "index_users_on_username_trigram", using: :gin, opclasses: {"username"=>"gin_trgm_ops"}

  create_table "users_star_projects", force: :cascade do |t|
    t.integer "project_id", null: false
    t.integer "user_id", null: false
    t.datetime "created_at"
    t.datetime "updated_at"
  end

  add_index "users_star_projects", ["project_id"], name: "index_users_star_projects_on_project_id", using: :btree
  add_index "users_star_projects", ["user_id", "project_id"], name: "index_users_star_projects_on_user_id_and_project_id", unique: true, using: :btree

  create_table "vulnerability_feedback", force: :cascade do |t|
    t.datetime_with_timezone "created_at", null: false
    t.datetime_with_timezone "updated_at", null: false
    t.integer "feedback_type", limit: 2, null: false
    t.integer "category", limit: 2, null: false
    t.integer "project_id", null: false
    t.integer "author_id", null: false
    t.integer "pipeline_id"
    t.integer "issue_id"
    t.string "project_fingerprint", limit: 40, null: false
  end

  add_index "vulnerability_feedback", ["author_id"], name: "index_vulnerability_feedback_on_author_id", using: :btree
  add_index "vulnerability_feedback", ["issue_id"], name: "index_vulnerability_feedback_on_issue_id", using: :btree
  add_index "vulnerability_feedback", ["pipeline_id"], name: "index_vulnerability_feedback_on_pipeline_id", using: :btree
  add_index "vulnerability_feedback", ["project_id", "category", "feedback_type", "project_fingerprint"], name: "vulnerability_feedback_unique_idx", unique: true, using: :btree

  create_table "web_hook_logs", force: :cascade do |t|
    t.integer "web_hook_id", null: false
    t.string "trigger"
    t.string "url"
    t.text "request_headers"
    t.text "request_data"
    t.text "response_headers"
    t.text "response_body"
    t.string "response_status"
    t.float "execution_duration"
    t.string "internal_error_message"
    t.datetime "created_at", null: false
    t.datetime "updated_at", null: false
  end

  add_index "web_hook_logs", ["created_at", "web_hook_id"], name: "index_web_hook_logs_on_created_at_and_web_hook_id", using: :btree
  add_index "web_hook_logs", ["web_hook_id"], name: "index_web_hook_logs_on_web_hook_id", using: :btree

  create_table "web_hooks", force: :cascade do |t|
    t.string "url", limit: 2000
    t.integer "project_id"
    t.datetime "created_at"
    t.datetime "updated_at"
    t.string "type", default: "ProjectHook"
    t.integer "service_id"
    t.boolean "push_events", default: true, null: false
    t.boolean "issues_events", default: false, null: false
    t.boolean "merge_requests_events", default: false, null: false
    t.boolean "tag_push_events", default: false
    t.integer "group_id"
    t.boolean "note_events", default: false, null: false
    t.boolean "enable_ssl_verification", default: true
    t.boolean "wiki_page_events", default: false, null: false
    t.string "token"
    t.boolean "pipeline_events", default: false, null: false
    t.boolean "confidential_issues_events", default: false, null: false
    t.boolean "repository_update_events", default: false, null: false
    t.boolean "job_events", default: false, null: false
    t.boolean "confidential_note_events"
  end

  add_index "web_hooks", ["project_id"], name: "index_web_hooks_on_project_id", using: :btree
  add_index "web_hooks", ["type"], name: "index_web_hooks_on_type", using: :btree

  add_foreign_key "approvals", "merge_requests", name: "fk_310d714958", on_delete: :cascade
  add_foreign_key "approver_groups", "namespaces", column: "group_id", on_delete: :cascade
  add_foreign_key "badges", "namespaces", column: "group_id", on_delete: :cascade
  add_foreign_key "badges", "projects", on_delete: :cascade
  add_foreign_key "board_assignees", "boards", on_delete: :cascade
  add_foreign_key "board_assignees", "users", column: "assignee_id", on_delete: :cascade
  add_foreign_key "board_labels", "boards", on_delete: :cascade
  add_foreign_key "board_labels", "labels", on_delete: :cascade
  add_foreign_key "boards", "namespaces", column: "group_id", name: "fk_1e9a074a35", on_delete: :cascade
  add_foreign_key "boards", "projects", name: "fk_f15266b5f9", on_delete: :cascade
  add_foreign_key "chat_teams", "namespaces", on_delete: :cascade
  add_foreign_key "ci_build_trace_chunks", "ci_builds", column: "build_id", on_delete: :cascade
  add_foreign_key "ci_build_trace_section_names", "projects", on_delete: :cascade
  add_foreign_key "ci_build_trace_sections", "ci_build_trace_section_names", column: "section_name_id", name: "fk_264e112c66", on_delete: :cascade
  add_foreign_key "ci_build_trace_sections", "ci_builds", column: "build_id", name: "fk_4ebe41f502", on_delete: :cascade
  add_foreign_key "ci_build_trace_sections", "projects", on_delete: :cascade
  add_foreign_key "ci_builds", "ci_pipelines", column: "auto_canceled_by_id", name: "fk_a2141b1522", on_delete: :nullify
  add_foreign_key "ci_builds", "ci_pipelines", column: "commit_id", name: "fk_d3130c9a7f", on_delete: :cascade
  add_foreign_key "ci_builds", "ci_stages", column: "stage_id", name: "fk_3a9eaa254d", on_delete: :cascade
  add_foreign_key "ci_builds", "projects", name: "fk_befce0568a", on_delete: :cascade
  add_foreign_key "ci_builds_metadata", "ci_builds", column: "build_id", on_delete: :cascade
  add_foreign_key "ci_builds_metadata", "projects", on_delete: :cascade
  add_foreign_key "ci_builds_runner_session", "ci_builds", column: "build_id", on_delete: :cascade
  add_foreign_key "ci_group_variables", "namespaces", column: "group_id", name: "fk_33ae4d58d8", on_delete: :cascade
  add_foreign_key "ci_job_artifacts", "ci_builds", column: "job_id", on_delete: :cascade
  add_foreign_key "ci_job_artifacts", "projects", on_delete: :cascade
  add_foreign_key "ci_pipeline_chat_data", "chat_names", on_delete: :cascade
  add_foreign_key "ci_pipeline_chat_data", "ci_pipelines", column: "pipeline_id", on_delete: :cascade
  add_foreign_key "ci_pipeline_schedule_variables", "ci_pipeline_schedules", column: "pipeline_schedule_id", name: "fk_41c35fda51", on_delete: :cascade
  add_foreign_key "ci_pipeline_schedules", "projects", name: "fk_8ead60fcc4", on_delete: :cascade
  add_foreign_key "ci_pipeline_schedules", "users", column: "owner_id", name: "fk_9ea99f58d2", on_delete: :nullify
  add_foreign_key "ci_pipeline_variables", "ci_pipelines", column: "pipeline_id", name: "fk_f29c5f4380", on_delete: :cascade
  add_foreign_key "ci_pipelines", "ci_pipeline_schedules", column: "pipeline_schedule_id", name: "fk_3d34ab2e06", on_delete: :nullify
  add_foreign_key "ci_pipelines", "ci_pipelines", column: "auto_canceled_by_id", name: "fk_262d4c2d19", on_delete: :nullify
  add_foreign_key "ci_pipelines", "projects", name: "fk_86635dbd80", on_delete: :cascade
  add_foreign_key "ci_runner_namespaces", "ci_runners", column: "runner_id", on_delete: :cascade
  add_foreign_key "ci_runner_namespaces", "namespaces", on_delete: :cascade
  add_foreign_key "ci_runner_projects", "projects", name: "fk_4478a6f1e4", on_delete: :cascade
  add_foreign_key "ci_sources_pipelines", "ci_builds", column: "source_job_id", name: "fk_be5624bf37", on_delete: :cascade
  add_foreign_key "ci_sources_pipelines", "ci_pipelines", column: "pipeline_id", name: "fk_e1bad85861", on_delete: :cascade
  add_foreign_key "ci_sources_pipelines", "ci_pipelines", column: "source_pipeline_id", name: "fk_d4e29af7d7", on_delete: :cascade
  add_foreign_key "ci_sources_pipelines", "projects", column: "source_project_id", name: "fk_acd9737679", on_delete: :cascade
  add_foreign_key "ci_sources_pipelines", "projects", name: "fk_1e53c97c0a", on_delete: :cascade
  add_foreign_key "ci_stages", "ci_pipelines", column: "pipeline_id", name: "fk_fb57e6cc56", on_delete: :cascade
  add_foreign_key "ci_stages", "projects", name: "fk_2360681d1d", on_delete: :cascade
  add_foreign_key "ci_trigger_requests", "ci_triggers", column: "trigger_id", name: "fk_b8ec8b7245", on_delete: :cascade
  add_foreign_key "ci_triggers", "projects", name: "fk_e3e63f966e", on_delete: :cascade
  add_foreign_key "ci_triggers", "users", column: "owner_id", name: "fk_e8e10d1964", on_delete: :cascade
  add_foreign_key "ci_variables", "projects", name: "fk_ada5eb64b3", on_delete: :cascade
  add_foreign_key "cluster_platforms_kubernetes", "clusters", on_delete: :cascade
  add_foreign_key "cluster_projects", "clusters", on_delete: :cascade
  add_foreign_key "cluster_projects", "projects", on_delete: :cascade
  add_foreign_key "cluster_providers_gcp", "clusters", on_delete: :cascade
  add_foreign_key "clusters", "users", on_delete: :nullify
  add_foreign_key "clusters_applications_helm", "clusters", on_delete: :cascade
  add_foreign_key "clusters_applications_ingress", "clusters", name: "fk_753a7b41c1", on_delete: :cascade
  add_foreign_key "clusters_applications_jupyter", "clusters", on_delete: :cascade
  add_foreign_key "clusters_applications_jupyter", "oauth_applications", on_delete: :nullify
  add_foreign_key "clusters_applications_prometheus", "clusters", name: "fk_557e773639", on_delete: :cascade
  add_foreign_key "clusters_applications_runners", "ci_runners", column: "runner_id", name: "fk_02de2ded36", on_delete: :nullify
  add_foreign_key "clusters_applications_runners", "clusters", on_delete: :cascade
  add_foreign_key "container_repositories", "projects"
  add_foreign_key "deploy_keys_projects", "projects", name: "fk_58a901ca7e", on_delete: :cascade
  add_foreign_key "deployments", "projects", name: "fk_b9a3851b82", on_delete: :cascade
  add_foreign_key "environments", "projects", name: "fk_d1c8c1da6a", on_delete: :cascade
  add_foreign_key "epic_issues", "epics", on_delete: :cascade
  add_foreign_key "epic_issues", "issues", on_delete: :cascade
  add_foreign_key "epic_metrics", "epics", on_delete: :cascade
  add_foreign_key "epics", "milestones", on_delete: :nullify
  add_foreign_key "epics", "namespaces", column: "group_id", name: "fk_f081aa4489", on_delete: :cascade
  add_foreign_key "epics", "users", column: "assignee_id", name: "fk_dccd3f98fc", on_delete: :nullify
  add_foreign_key "epics", "users", column: "author_id", name: "fk_3654b61b03", on_delete: :cascade
  add_foreign_key "events", "projects", on_delete: :cascade
  add_foreign_key "events", "users", column: "author_id", name: "fk_edfd187b6f", on_delete: :cascade
  add_foreign_key "fork_network_members", "fork_networks", on_delete: :cascade
  add_foreign_key "fork_network_members", "projects", column: "forked_from_project_id", name: "fk_b01280dae4", on_delete: :nullify
  add_foreign_key "fork_network_members", "projects", on_delete: :cascade
  add_foreign_key "fork_networks", "projects", column: "root_project_id", name: "fk_e7b436b2b5", on_delete: :nullify
  add_foreign_key "forked_project_links", "projects", column: "forked_to_project_id", name: "fk_434510edb0", on_delete: :cascade
  add_foreign_key "gcp_clusters", "projects", on_delete: :cascade
  add_foreign_key "gcp_clusters", "services", on_delete: :nullify
  add_foreign_key "gcp_clusters", "users", on_delete: :nullify
  add_foreign_key "geo_event_log", "geo_hashed_storage_migrated_events", column: "hashed_storage_migrated_event_id", name: "fk_27548c6db3", on_delete: :cascade
  add_foreign_key "geo_event_log", "geo_job_artifact_deleted_events", column: "job_artifact_deleted_event_id", name: "fk_176d3fbb5d", on_delete: :cascade
  add_foreign_key "geo_event_log", "geo_lfs_object_deleted_events", column: "lfs_object_deleted_event_id", name: "fk_d5af95fcd9", on_delete: :cascade
  add_foreign_key "geo_event_log", "geo_repositories_changed_events", column: "repositories_changed_event_id", name: "fk_4a99ebfd60", on_delete: :cascade
  add_foreign_key "geo_event_log", "geo_repository_created_events", column: "repository_created_event_id", name: "fk_9b9afb1916", on_delete: :cascade
  add_foreign_key "geo_event_log", "geo_repository_deleted_events", column: "repository_deleted_event_id", name: "fk_c4b1c1f66e", on_delete: :cascade
  add_foreign_key "geo_event_log", "geo_repository_renamed_events", column: "repository_renamed_event_id", name: "fk_86c84214ec", on_delete: :cascade
  add_foreign_key "geo_event_log", "geo_repository_updated_events", column: "repository_updated_event_id", on_delete: :cascade
  add_foreign_key "geo_event_log", "geo_upload_deleted_events", column: "upload_deleted_event_id", name: "fk_c1f241c70d", on_delete: :cascade
  add_foreign_key "geo_hashed_storage_attachments_events", "projects", on_delete: :cascade
  add_foreign_key "geo_hashed_storage_migrated_events", "projects", on_delete: :cascade
  add_foreign_key "geo_node_namespace_links", "geo_nodes", on_delete: :cascade
  add_foreign_key "geo_node_namespace_links", "namespaces", on_delete: :cascade
  add_foreign_key "geo_node_statuses", "geo_nodes", on_delete: :cascade
  add_foreign_key "geo_repositories_changed_events", "geo_nodes", on_delete: :cascade
  add_foreign_key "geo_repository_created_events", "projects", on_delete: :cascade
  add_foreign_key "geo_repository_renamed_events", "projects", on_delete: :cascade
  add_foreign_key "geo_repository_updated_events", "projects", on_delete: :cascade
  add_foreign_key "gpg_key_subkeys", "gpg_keys", on_delete: :cascade
  add_foreign_key "gpg_keys", "users", on_delete: :cascade
  add_foreign_key "gpg_signatures", "gpg_key_subkeys", on_delete: :nullify
  add_foreign_key "gpg_signatures", "gpg_keys", on_delete: :nullify
  add_foreign_key "gpg_signatures", "projects", on_delete: :cascade
  add_foreign_key "group_custom_attributes", "namespaces", column: "group_id", on_delete: :cascade
  add_foreign_key "identities", "saml_providers", name: "fk_aade90f0fc", on_delete: :cascade
  add_foreign_key "index_statuses", "projects", name: "fk_74b2492545", on_delete: :cascade
  add_foreign_key "internal_ids", "namespaces", name: "fk_162941d509", on_delete: :cascade
  add_foreign_key "internal_ids", "projects", on_delete: :cascade
  add_foreign_key "issue_assignees", "issues", name: "fk_b7d881734a", on_delete: :cascade
  add_foreign_key "issue_assignees", "users", name: "fk_5e0c8d9154", on_delete: :cascade
  add_foreign_key "issue_links", "issues", column: "source_id", name: "fk_c900194ff2", on_delete: :cascade
  add_foreign_key "issue_links", "issues", column: "target_id", name: "fk_e71bb44f1f", on_delete: :cascade
  add_foreign_key "issue_metrics", "issues", on_delete: :cascade
  add_foreign_key "issues", "issues", column: "moved_to_id", name: "fk_a194299be1", on_delete: :nullify
  add_foreign_key "issues", "milestones", name: "fk_96b1dd429c", on_delete: :nullify
  add_foreign_key "issues", "projects", name: "fk_899c8f3231", on_delete: :cascade
  add_foreign_key "issues", "users", column: "author_id", name: "fk_05f1e72feb", on_delete: :nullify
  add_foreign_key "issues", "users", column: "closed_by_id", name: "fk_c63cbf6c25", on_delete: :nullify
  add_foreign_key "issues", "users", column: "updated_by_id", name: "fk_ffed080f01", on_delete: :nullify
  add_foreign_key "label_priorities", "labels", on_delete: :cascade
  add_foreign_key "label_priorities", "projects", on_delete: :cascade
  add_foreign_key "labels", "namespaces", column: "group_id", on_delete: :cascade
  add_foreign_key "labels", "projects", name: "fk_7de4989a69", on_delete: :cascade
  add_foreign_key "lfs_file_locks", "projects", on_delete: :cascade
  add_foreign_key "lfs_file_locks", "users", on_delete: :cascade
  add_foreign_key "lists", "boards", name: "fk_0d3f677137", on_delete: :cascade
  add_foreign_key "lists", "labels", name: "fk_7a5553d60f", on_delete: :cascade
  add_foreign_key "lists", "users", name: "fk_d6cf4279f7", on_delete: :cascade
  add_foreign_key "members", "users", name: "fk_2e88fb7ce9", on_delete: :cascade
  add_foreign_key "merge_request_diff_commits", "merge_request_diffs", on_delete: :cascade
  add_foreign_key "merge_request_diff_files", "merge_request_diffs", on_delete: :cascade
  add_foreign_key "merge_request_diffs", "merge_requests", name: "fk_8483f3258f", on_delete: :cascade
  add_foreign_key "merge_request_metrics", "ci_pipelines", column: "pipeline_id", on_delete: :cascade
  add_foreign_key "merge_request_metrics", "merge_requests", on_delete: :cascade
  add_foreign_key "merge_request_metrics", "users", column: "latest_closed_by_id", name: "fk_ae440388cc", on_delete: :nullify
  add_foreign_key "merge_request_metrics", "users", column: "merged_by_id", name: "fk_7f28d925f3", on_delete: :nullify
  add_foreign_key "merge_requests", "ci_pipelines", column: "head_pipeline_id", name: "fk_fd82eae0b9", on_delete: :nullify
  add_foreign_key "merge_requests", "merge_request_diffs", column: "latest_merge_request_diff_id", name: "fk_06067f5644", on_delete: :nullify
  add_foreign_key "merge_requests", "milestones", name: "fk_6a5165a692", on_delete: :nullify
  add_foreign_key "merge_requests", "projects", column: "source_project_id", name: "fk_3308fe130c", on_delete: :nullify
  add_foreign_key "merge_requests", "projects", column: "target_project_id", name: "fk_a6963e8447", on_delete: :cascade
  add_foreign_key "merge_requests", "users", column: "assignee_id", name: "fk_6149611a04", on_delete: :nullify
  add_foreign_key "merge_requests", "users", column: "author_id", name: "fk_e719a85f8a", on_delete: :nullify
  add_foreign_key "merge_requests", "users", column: "merge_user_id", name: "fk_ad525e1f87", on_delete: :nullify
  add_foreign_key "merge_requests", "users", column: "updated_by_id", name: "fk_641731faff", on_delete: :nullify
  add_foreign_key "merge_requests_closing_issues", "issues", on_delete: :cascade
  add_foreign_key "merge_requests_closing_issues", "merge_requests", on_delete: :cascade
  add_foreign_key "milestones", "namespaces", column: "group_id", name: "fk_95650a40d4", on_delete: :cascade
  add_foreign_key "milestones", "projects", name: "fk_9bd0a0c791", on_delete: :cascade
  add_foreign_key "namespace_statistics", "namespaces", on_delete: :cascade
  add_foreign_key "namespaces", "plans", name: "fk_fdd12e5b80", on_delete: :nullify
  add_foreign_key "note_diff_files", "notes", column: "diff_note_id", on_delete: :cascade
  add_foreign_key "notes", "projects", name: "fk_99e097b079", on_delete: :cascade
  add_foreign_key "oauth_openid_requests", "oauth_access_grants", column: "access_grant_id", name: "fk_oauth_openid_requests_oauth_access_grants_access_grant_id"
  add_foreign_key "pages_domains", "projects", name: "fk_ea2f6dfc6f", on_delete: :cascade
  add_foreign_key "path_locks", "projects", name: "fk_5265c98f24", on_delete: :cascade
  add_foreign_key "path_locks", "users"
  add_foreign_key "personal_access_tokens", "users"
  add_foreign_key "project_authorizations", "projects", on_delete: :cascade
  add_foreign_key "project_authorizations", "users", on_delete: :cascade
  add_foreign_key "project_auto_devops", "projects", on_delete: :cascade
  add_foreign_key "project_ci_cd_settings", "projects", name: "fk_24c15d2f2e", on_delete: :cascade
  add_foreign_key "project_custom_attributes", "projects", on_delete: :cascade
  add_foreign_key "project_deploy_tokens", "deploy_tokens", on_delete: :cascade
  add_foreign_key "project_deploy_tokens", "projects", on_delete: :cascade
  add_foreign_key "project_features", "projects", name: "fk_18513d9b92", on_delete: :cascade
  add_foreign_key "project_group_links", "projects", name: "fk_daa8cee94c", on_delete: :cascade
  add_foreign_key "project_import_data", "projects", name: "fk_ffb9ee3a10", on_delete: :cascade
  add_foreign_key "project_mirror_data", "projects", name: "fk_d1aad367d7", on_delete: :cascade
  add_foreign_key "project_repository_states", "projects", on_delete: :cascade
  add_foreign_key "project_statistics", "projects", on_delete: :cascade
  add_foreign_key "prometheus_metrics", "projects", on_delete: :cascade
  add_foreign_key "protected_branch_merge_access_levels", "namespaces", column: "group_id", name: "fk_98f3d044fe", on_delete: :cascade
  add_foreign_key "protected_branch_merge_access_levels", "protected_branches", name: "fk_8a3072ccb3", on_delete: :cascade
  add_foreign_key "protected_branch_merge_access_levels", "users"
  add_foreign_key "protected_branch_push_access_levels", "namespaces", column: "group_id", name: "fk_7111b68cdb", on_delete: :cascade
  add_foreign_key "protected_branch_push_access_levels", "protected_branches", name: "fk_9ffc86a3d9", on_delete: :cascade
  add_foreign_key "protected_branch_push_access_levels", "users"
  add_foreign_key "protected_branch_unprotect_access_levels", "namespaces", column: "group_id", on_delete: :cascade
  add_foreign_key "protected_branch_unprotect_access_levels", "protected_branches", on_delete: :cascade
  add_foreign_key "protected_branch_unprotect_access_levels", "users", on_delete: :cascade
  add_foreign_key "protected_branches", "projects", name: "fk_7a9c6d93e7", on_delete: :cascade
  add_foreign_key "protected_tag_create_access_levels", "namespaces", column: "group_id", name: "fk_b4eb82fe3c", on_delete: :cascade
  add_foreign_key "protected_tag_create_access_levels", "protected_tags", name: "fk_f7dfda8c51", on_delete: :cascade
  add_foreign_key "protected_tag_create_access_levels", "users"
  add_foreign_key "protected_tags", "projects", name: "fk_8e4af87648", on_delete: :cascade
  add_foreign_key "push_event_payloads", "events", name: "fk_36c74129da", on_delete: :cascade
  add_foreign_key "push_rules", "projects", name: "fk_83b29894de", on_delete: :cascade
  add_foreign_key "releases", "projects", name: "fk_47fe2a0596", on_delete: :cascade
  add_foreign_key "remote_mirrors", "projects", name: "fk_43a9aa4ca8", on_delete: :cascade
  add_foreign_key "saml_providers", "namespaces", column: "group_id", on_delete: :cascade
  add_foreign_key "services", "projects", name: "fk_71cce407f9", on_delete: :cascade
  add_foreign_key "slack_integrations", "services", on_delete: :cascade
  add_foreign_key "snippets", "projects", name: "fk_be41fd4bb7", on_delete: :cascade
  add_foreign_key "subscriptions", "projects", on_delete: :cascade
  add_foreign_key "system_note_metadata", "notes", name: "fk_d83a918cb1", on_delete: :cascade
  add_foreign_key "term_agreements", "application_setting_terms", column: "term_id"
  add_foreign_key "term_agreements", "users", on_delete: :cascade
  add_foreign_key "timelogs", "issues", name: "fk_timelogs_issues_issue_id", on_delete: :cascade
  add_foreign_key "timelogs", "merge_requests", name: "fk_timelogs_merge_requests_merge_request_id", on_delete: :cascade
  add_foreign_key "todos", "namespaces", column: "group_id", on_delete: :cascade
  add_foreign_key "todos", "notes", name: "fk_91d1f47b13", on_delete: :cascade
  add_foreign_key "todos", "projects", name: "fk_45054f9c45", on_delete: :cascade
  add_foreign_key "todos", "users", column: "author_id", name: "fk_ccf0373936", on_delete: :cascade
  add_foreign_key "todos", "users", name: "fk_d94154aa95", on_delete: :cascade
  add_foreign_key "trending_projects", "projects", on_delete: :cascade
  add_foreign_key "u2f_registrations", "users"
  add_foreign_key "user_callouts", "users", on_delete: :cascade
  add_foreign_key "user_custom_attributes", "users", on_delete: :cascade
  add_foreign_key "user_interacted_projects", "projects", name: "fk_722ceba4f7", on_delete: :cascade
  add_foreign_key "user_interacted_projects", "users", name: "fk_0894651f08", on_delete: :cascade
  add_foreign_key "user_synced_attributes_metadata", "users", on_delete: :cascade
  add_foreign_key "users", "application_setting_terms", column: "accepted_term_id", name: "fk_789cd90b35", on_delete: :cascade
  add_foreign_key "users_star_projects", "projects", name: "fk_22cd27ddfc", on_delete: :cascade
  add_foreign_key "vulnerability_feedback", "ci_pipelines", column: "pipeline_id", on_delete: :nullify
  add_foreign_key "vulnerability_feedback", "issues", on_delete: :nullify
  add_foreign_key "vulnerability_feedback", "projects", on_delete: :cascade
  add_foreign_key "vulnerability_feedback", "users", column: "author_id", on_delete: :cascade
  add_foreign_key "web_hook_logs", "web_hooks", on_delete: :cascade
  add_foreign_key "web_hooks", "projects", name: "fk_0c8ca6d9d1", on_delete: :cascade
end<|MERGE_RESOLUTION|>--- conflicted
+++ resolved
@@ -11,11 +11,7 @@
 #
 # It's strongly recommended that you check this file into your version control system.
 
-<<<<<<< HEAD
-ActiveRecord::Schema.define(version: 20180702114215) do
-=======
 ActiveRecord::Schema.define(version: 20180702181530) do
->>>>>>> 1cebbce3
 
   # These are extensions that must be enabled in order to support this database
   enable_extension "plpgsql"
@@ -211,7 +207,6 @@
     t.string "email_additional_text"
     t.boolean "enforce_terms", default: false
     t.boolean "pseudonymizer_enabled", default: false, null: false
-<<<<<<< HEAD
   end
 
   create_table "approvals", force: :cascade do |t|
@@ -231,27 +226,6 @@
     t.datetime "updated_at"
   end
 
-=======
-  end
-
-  create_table "approvals", force: :cascade do |t|
-    t.integer "merge_request_id", null: false
-    t.integer "user_id", null: false
-    t.datetime "created_at"
-    t.datetime "updated_at"
-  end
-
-  add_index "approvals", ["merge_request_id"], name: "index_approvals_on_merge_request_id", using: :btree
-
-  create_table "approver_groups", force: :cascade do |t|
-    t.integer "target_id", null: false
-    t.string "target_type", null: false
-    t.integer "group_id", null: false
-    t.datetime "created_at"
-    t.datetime "updated_at"
-  end
-
->>>>>>> 1cebbce3
   add_index "approver_groups", ["group_id"], name: "index_approver_groups_on_group_id", using: :btree
   add_index "approver_groups", ["target_id", "target_type"], name: "index_approver_groups_on_target_id_and_target_type", using: :btree
 
@@ -1338,8 +1312,6 @@
   add_index "identities", ["saml_provider_id"], name: "index_identities_on_saml_provider_id", where: "(saml_provider_id IS NOT NULL)", using: :btree
   add_index "identities", ["user_id"], name: "index_identities_on_user_id", using: :btree
 
-<<<<<<< HEAD
-=======
   create_table "import_export_uploads", force: :cascade do |t|
     t.datetime_with_timezone "updated_at", null: false
     t.integer "project_id"
@@ -1350,7 +1322,6 @@
   add_index "import_export_uploads", ["project_id"], name: "index_import_export_uploads_on_project_id", using: :btree
   add_index "import_export_uploads", ["updated_at"], name: "index_import_export_uploads_on_updated_at", using: :btree
 
->>>>>>> 1cebbce3
   create_table "index_statuses", force: :cascade do |t|
     t.integer "project_id", null: false
     t.datetime "indexed_at"
@@ -2087,13 +2058,10 @@
     t.binary "wiki_verification_checksum"
     t.string "last_repository_verification_failure"
     t.string "last_wiki_verification_failure"
-<<<<<<< HEAD
-=======
     t.datetime_with_timezone "repository_retry_at"
     t.datetime_with_timezone "wiki_retry_at"
     t.integer "repository_retry_count"
     t.integer "wiki_retry_count"
->>>>>>> 1cebbce3
   end
 
   add_index "project_repository_states", ["last_repository_verification_failure"], name: "idx_repository_states_on_repository_failure_partial", where: "(last_repository_verification_failure IS NOT NULL)", using: :btree
