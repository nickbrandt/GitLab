--- conflicted
+++ resolved
@@ -159,11 +159,7 @@
     t.string "team_domain"
     t.string "chat_id", null: false
     t.string "chat_name"
-<<<<<<< HEAD
-    t.datetime "used_at"
-=======
     t.datetime "last_used_at"
->>>>>>> da57eb39
     t.datetime "created_at", null: false
     t.datetime "updated_at", null: false
   end
