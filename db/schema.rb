--- conflicted
+++ resolved
@@ -11,11 +11,7 @@
 #
 # It's strongly recommended that you check this file into your version control system.
 
-<<<<<<< HEAD
-ActiveRecord::Schema.define(version: 20161021185735) do
-=======
 ActiveRecord::Schema.define(version: 20161024042317) do
->>>>>>> 65256719
 
   # These are extensions that must be enabled in order to support this database
   enable_extension "plpgsql"
