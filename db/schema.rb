--- conflicted
+++ resolved
@@ -36,10 +36,10 @@
     t.datetime "created_at"
     t.datetime "updated_at"
     t.string   "home_page_url"
-<<<<<<< HEAD
-    t.integer  "default_branch_protection", default: 2
-    t.boolean  "twitter_sharing_enabled",   default: true
+    t.integer  "default_branch_protection",    default: 2
+    t.boolean  "twitter_sharing_enabled",      default: true
     t.text     "help_text"
+    t.text     "restricted_visibility_levels"
   end
 
   create_table "audit_events", force: true do |t|
@@ -50,11 +50,6 @@
     t.text     "details"
     t.datetime "created_at"
     t.datetime "updated_at"
-=======
-    t.integer  "default_branch_protection",    default: 2
-    t.boolean  "twitter_sharing_enabled",      default: true
-    t.text     "restricted_visibility_levels"
->>>>>>> 89ef79f8
   end
 
   add_index "audit_events", ["author_id"], name: "index_audit_events_on_author_id", using: :btree
