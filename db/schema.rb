# encoding: UTF-8
# This file is auto-generated from the current state of the database. Instead
# of editing this file, please use the migrations feature of Active Record to
# incrementally modify your database, and then regenerate this schema definition.
#
# Note that this schema.rb definition is the authoritative source for your
# database schema. If you need to create the application database on another
# system, you should be using db:schema:load, not running all the migrations
# from scratch. The latter is a flawed and unsustainable approach (the more migrations
# you'll amass, the slower it'll run and the greater likelihood for issues).
#
# It's strongly recommended that you check this file into your version control system.

<<<<<<< HEAD
ActiveRecord::Schema.define(version: 20160819221833) do
=======
ActiveRecord::Schema.define(version: 20160823081327) do
>>>>>>> b2bf01f4

  # These are extensions that must be enabled in order to support this database
  enable_extension "plpgsql"
  enable_extension "pg_trgm"

  create_table "abuse_reports", force: :cascade do |t|
    t.integer  "reporter_id"
    t.integer  "user_id"
    t.text     "message"
    t.datetime "created_at"
    t.datetime "updated_at"
  end

  create_table "appearances", force: :cascade do |t|
    t.string   "title"
    t.text     "description"
    t.string   "logo"
    t.integer  "updated_by"
    t.datetime "created_at"
    t.datetime "updated_at"
    t.string   "header_logo"
  end

  create_table "application_settings", force: :cascade do |t|
    t.integer  "default_projects_limit"
    t.boolean  "signup_enabled"
    t.boolean  "signin_enabled"
    t.boolean  "gravatar_enabled"
    t.text     "sign_in_text"
    t.datetime "created_at"
    t.datetime "updated_at"
    t.string   "home_page_url"
    t.integer  "default_branch_protection",             default: 2
    t.text     "help_text"
    t.text     "restricted_visibility_levels"
    t.boolean  "version_check_enabled",                 default: true
    t.integer  "max_attachment_size",                   default: 10,          null: false
    t.integer  "default_project_visibility"
    t.integer  "default_snippet_visibility"
    t.text     "domain_whitelist"
    t.boolean  "user_oauth_applications",               default: true
    t.string   "after_sign_out_path"
    t.integer  "session_expire_delay",                  default: 10080,       null: false
    t.text     "import_sources"
    t.text     "help_page_text"
    t.string   "admin_notification_email"
    t.boolean  "shared_runners_enabled",                default: true,        null: false
    t.integer  "max_artifacts_size",                    default: 100,         null: false
    t.string   "runners_registration_token"
    t.integer  "max_pages_size",                        default: 100,         null: false
    t.boolean  "require_two_factor_authentication",     default: false
    t.integer  "two_factor_grace_period",               default: 48
    t.boolean  "metrics_enabled",                       default: false
    t.string   "metrics_host",                          default: "localhost"
    t.integer  "metrics_pool_size",                     default: 16
    t.integer  "metrics_timeout",                       default: 10
    t.integer  "metrics_method_call_threshold",         default: 10
    t.boolean  "recaptcha_enabled",                     default: false
    t.string   "recaptcha_site_key"
    t.string   "recaptcha_private_key"
    t.integer  "metrics_port",                          default: 8089
    t.boolean  "akismet_enabled",                       default: false
    t.string   "akismet_api_key"
    t.integer  "metrics_sample_interval",               default: 15
    t.boolean  "sentry_enabled",                        default: false
    t.string   "sentry_dsn"
    t.boolean  "email_author_in_body",                  default: false
    t.integer  "default_group_visibility"
    t.boolean  "repository_checks_enabled",             default: false
    t.text     "shared_runners_text"
    t.integer  "metrics_packet_size",                   default: 1
    t.text     "disabled_oauth_sign_in_sources"
    t.string   "health_check_access_token"
    t.boolean  "send_user_confirmation_email",          default: false
    t.integer  "container_registry_token_expire_delay", default: 5
    t.text     "after_sign_up_text"
    t.boolean  "user_default_external",                 default: false,       null: false
<<<<<<< HEAD
    t.boolean  "elasticsearch_indexing",                default: false,       null: false
    t.boolean  "elasticsearch_search",                  default: false,       null: false
    t.string   "elasticsearch_host",                    default: "localhost"
    t.string   "elasticsearch_port",                    default: "9200"
=======
>>>>>>> b2bf01f4
    t.string   "repository_storage",                    default: "default"
    t.string   "enabled_git_access_protocol"
    t.boolean  "domain_blacklist_enabled",              default: false
    t.text     "domain_blacklist"
<<<<<<< HEAD
    t.boolean  "usage_ping_enabled",                    default: true,        null: false
=======
>>>>>>> b2bf01f4
    t.boolean  "koding_enabled"
    t.string   "koding_url"
  end

  create_table "approvals", force: :cascade do |t|
    t.integer  "merge_request_id", null: false
    t.integer  "user_id",          null: false
    t.datetime "created_at"
    t.datetime "updated_at"
  end

  create_table "approvers", force: :cascade do |t|
    t.integer  "target_id",   null: false
    t.string   "target_type"
    t.integer  "user_id",     null: false
    t.datetime "created_at"
    t.datetime "updated_at"
  end

  add_index "approvers", ["target_id", "target_type"], name: "index_approvers_on_target_id_and_target_type", using: :btree
  add_index "approvers", ["user_id"], name: "index_approvers_on_user_id", using: :btree

  create_table "audit_events", force: :cascade do |t|
    t.integer  "author_id",   null: false
    t.string   "type",        null: false
    t.integer  "entity_id",   null: false
    t.string   "entity_type", null: false
    t.text     "details"
    t.datetime "created_at"
    t.datetime "updated_at"
  end

  add_index "audit_events", ["entity_id", "entity_type"], name: "index_audit_events_on_entity_id_and_entity_type", using: :btree

  create_table "award_emoji", force: :cascade do |t|
    t.string   "name"
    t.integer  "user_id"
    t.integer  "awardable_id"
    t.string   "awardable_type"
    t.datetime "created_at"
    t.datetime "updated_at"
  end

  add_index "award_emoji", ["awardable_type", "awardable_id"], name: "index_award_emoji_on_awardable_type_and_awardable_id", using: :btree
  add_index "award_emoji", ["user_id", "name"], name: "index_award_emoji_on_user_id_and_name", using: :btree
  add_index "award_emoji", ["user_id"], name: "index_award_emoji_on_user_id", using: :btree

  create_table "boards", force: :cascade do |t|
    t.integer  "project_id", null: false
    t.datetime "created_at", null: false
    t.datetime "updated_at", null: false
  end

  add_index "boards", ["project_id"], name: "index_boards_on_project_id", using: :btree

  create_table "broadcast_messages", force: :cascade do |t|
    t.text     "message",    null: false
    t.datetime "starts_at"
    t.datetime "ends_at"
    t.datetime "created_at"
    t.datetime "updated_at"
    t.string   "color"
    t.string   "font"
  end

  create_table "ci_application_settings", force: :cascade do |t|
    t.boolean  "all_broken_builds"
    t.boolean  "add_pusher"
    t.datetime "created_at"
    t.datetime "updated_at"
  end

  create_table "ci_builds", force: :cascade do |t|
    t.integer  "project_id"
    t.string   "status"
    t.datetime "finished_at"
    t.text     "trace"
    t.datetime "created_at"
    t.datetime "updated_at"
    t.datetime "started_at"
    t.integer  "runner_id"
    t.float    "coverage"
    t.integer  "commit_id"
    t.text     "commands"
    t.integer  "job_id"
    t.string   "name"
    t.boolean  "deploy",              default: false
    t.text     "options"
    t.boolean  "allow_failure",       default: false, null: false
    t.string   "stage"
    t.integer  "trigger_request_id"
    t.integer  "stage_idx"
    t.boolean  "tag"
    t.string   "ref"
    t.integer  "user_id"
    t.string   "type"
    t.string   "target_url"
    t.string   "description"
    t.text     "artifacts_file"
    t.integer  "gl_project_id"
    t.text     "artifacts_metadata"
    t.integer  "erased_by_id"
    t.datetime "erased_at"
    t.datetime "artifacts_expire_at"
    t.string   "environment"
    t.integer  "artifacts_size"
    t.string   "when"
    t.text     "yaml_variables"
    t.datetime "queued_at"
  end

  add_index "ci_builds", ["commit_id", "stage_idx", "created_at"], name: "index_ci_builds_on_commit_id_and_stage_idx_and_created_at", using: :btree
  add_index "ci_builds", ["commit_id", "status", "type"], name: "index_ci_builds_on_commit_id_and_status_and_type", using: :btree
  add_index "ci_builds", ["commit_id", "type", "name", "ref"], name: "index_ci_builds_on_commit_id_and_type_and_name_and_ref", using: :btree
  add_index "ci_builds", ["commit_id", "type", "ref"], name: "index_ci_builds_on_commit_id_and_type_and_ref", using: :btree
  add_index "ci_builds", ["commit_id"], name: "index_ci_builds_on_commit_id", using: :btree
  add_index "ci_builds", ["gl_project_id"], name: "index_ci_builds_on_gl_project_id", using: :btree
  add_index "ci_builds", ["project_id"], name: "index_ci_builds_on_project_id", using: :btree
  add_index "ci_builds", ["runner_id"], name: "index_ci_builds_on_runner_id", using: :btree
  add_index "ci_builds", ["status"], name: "index_ci_builds_on_status", using: :btree

  create_table "ci_commits", force: :cascade do |t|
    t.integer  "project_id"
    t.string   "ref"
    t.string   "sha"
    t.string   "before_sha"
    t.text     "push_data"
    t.datetime "created_at"
    t.datetime "updated_at"
    t.boolean  "tag",           default: false
    t.text     "yaml_errors"
    t.datetime "committed_at"
    t.integer  "gl_project_id"
    t.string   "status"
    t.datetime "started_at"
    t.datetime "finished_at"
    t.integer  "duration"
    t.integer  "user_id"
  end

  add_index "ci_commits", ["gl_project_id", "sha"], name: "index_ci_commits_on_gl_project_id_and_sha", using: :btree
  add_index "ci_commits", ["gl_project_id", "status"], name: "index_ci_commits_on_gl_project_id_and_status", using: :btree
  add_index "ci_commits", ["gl_project_id"], name: "index_ci_commits_on_gl_project_id", using: :btree
  add_index "ci_commits", ["status"], name: "index_ci_commits_on_status", using: :btree
  add_index "ci_commits", ["user_id"], name: "index_ci_commits_on_user_id", using: :btree

  create_table "ci_events", force: :cascade do |t|
    t.integer  "project_id"
    t.integer  "user_id"
    t.integer  "is_admin"
    t.text     "description"
    t.datetime "created_at"
    t.datetime "updated_at"
  end

  create_table "ci_jobs", force: :cascade do |t|
    t.integer  "project_id",                          null: false
    t.text     "commands"
    t.boolean  "active",         default: true,       null: false
    t.datetime "created_at"
    t.datetime "updated_at"
    t.string   "name"
    t.boolean  "build_branches", default: true,       null: false
    t.boolean  "build_tags",     default: false,      null: false
    t.string   "job_type",       default: "parallel"
    t.string   "refs"
    t.datetime "deleted_at"
  end

  create_table "ci_projects", force: :cascade do |t|
    t.string   "name"
    t.integer  "timeout",                  default: 3600,  null: false
    t.datetime "created_at"
    t.datetime "updated_at"
    t.string   "token"
    t.string   "default_ref"
    t.string   "path"
    t.boolean  "always_build",             default: false, null: false
    t.integer  "polling_interval"
    t.boolean  "public",                   default: false, null: false
    t.string   "ssh_url_to_repo"
    t.integer  "gitlab_id"
    t.boolean  "allow_git_fetch",          default: true,  null: false
    t.string   "email_recipients",         default: "",    null: false
    t.boolean  "email_add_pusher",         default: true,  null: false
    t.boolean  "email_only_broken_builds", default: true,  null: false
    t.string   "skip_refs"
    t.string   "coverage_regex"
    t.boolean  "shared_runners_enabled",   default: false
    t.text     "generated_yaml_config"
  end

  create_table "ci_runner_projects", force: :cascade do |t|
    t.integer  "runner_id",     null: false
    t.integer  "project_id"
    t.datetime "created_at"
    t.datetime "updated_at"
    t.integer  "gl_project_id"
  end

  add_index "ci_runner_projects", ["gl_project_id"], name: "index_ci_runner_projects_on_gl_project_id", using: :btree
  add_index "ci_runner_projects", ["runner_id"], name: "index_ci_runner_projects_on_runner_id", using: :btree

  create_table "ci_runners", force: :cascade do |t|
    t.string   "token"
    t.datetime "created_at"
    t.datetime "updated_at"
    t.string   "description"
    t.datetime "contacted_at"
    t.boolean  "active",       default: true,  null: false
    t.boolean  "is_shared",    default: false
    t.string   "name"
    t.string   "version"
    t.string   "revision"
    t.string   "platform"
    t.string   "architecture"
    t.boolean  "run_untagged", default: true,  null: false
    t.boolean  "locked",       default: false, null: false
  end

  add_index "ci_runners", ["locked"], name: "index_ci_runners_on_locked", using: :btree
  add_index "ci_runners", ["token"], name: "index_ci_runners_on_token", using: :btree

  create_table "ci_services", force: :cascade do |t|
    t.string   "type"
    t.string   "title"
    t.integer  "project_id",                 null: false
    t.datetime "created_at"
    t.datetime "updated_at"
    t.boolean  "active",     default: false, null: false
    t.text     "properties"
  end

  create_table "ci_sessions", force: :cascade do |t|
    t.string   "session_id", null: false
    t.text     "data"
    t.datetime "created_at"
    t.datetime "updated_at"
  end

  create_table "ci_taggings", force: :cascade do |t|
    t.integer  "tag_id"
    t.integer  "taggable_id"
    t.string   "taggable_type"
    t.integer  "tagger_id"
    t.string   "tagger_type"
    t.string   "context",       limit: 128
    t.datetime "created_at"
  end

  add_index "ci_taggings", ["taggable_id", "taggable_type", "context"], name: "index_ci_taggings_on_taggable_id_and_taggable_type_and_context", using: :btree

  create_table "ci_tags", force: :cascade do |t|
    t.string  "name"
    t.integer "taggings_count", default: 0
  end

  create_table "ci_trigger_requests", force: :cascade do |t|
    t.integer  "trigger_id", null: false
    t.text     "variables"
    t.datetime "created_at"
    t.datetime "updated_at"
    t.integer  "commit_id"
  end

  create_table "ci_triggers", force: :cascade do |t|
    t.string   "token"
    t.integer  "project_id"
    t.datetime "deleted_at"
    t.datetime "created_at"
    t.datetime "updated_at"
    t.integer  "gl_project_id"
  end

  add_index "ci_triggers", ["gl_project_id"], name: "index_ci_triggers_on_gl_project_id", using: :btree

  create_table "ci_variables", force: :cascade do |t|
    t.integer "project_id"
    t.string  "key"
    t.text    "value"
    t.text    "encrypted_value"
    t.string  "encrypted_value_salt"
    t.string  "encrypted_value_iv"
    t.integer "gl_project_id"
  end

  add_index "ci_variables", ["gl_project_id"], name: "index_ci_variables_on_gl_project_id", using: :btree

  create_table "ci_web_hooks", force: :cascade do |t|
    t.string   "url",        null: false
    t.integer  "project_id", null: false
    t.datetime "created_at"
    t.datetime "updated_at"
  end

  create_table "deploy_keys_projects", force: :cascade do |t|
    t.integer  "deploy_key_id", null: false
    t.integer  "project_id",    null: false
    t.datetime "created_at"
    t.datetime "updated_at"
  end

  add_index "deploy_keys_projects", ["project_id"], name: "index_deploy_keys_projects_on_project_id", using: :btree

  create_table "deployments", force: :cascade do |t|
    t.integer  "iid",             null: false
    t.integer  "project_id",      null: false
    t.integer  "environment_id",  null: false
    t.string   "ref",             null: false
    t.boolean  "tag",             null: false
    t.string   "sha",             null: false
    t.integer  "user_id"
    t.integer  "deployable_id"
    t.string   "deployable_type"
    t.datetime "created_at"
    t.datetime "updated_at"
  end

  add_index "deployments", ["project_id", "environment_id", "iid"], name: "index_deployments_on_project_id_and_environment_id_and_iid", using: :btree
  add_index "deployments", ["project_id", "environment_id"], name: "index_deployments_on_project_id_and_environment_id", using: :btree
  add_index "deployments", ["project_id", "iid"], name: "index_deployments_on_project_id_and_iid", unique: true, using: :btree
  add_index "deployments", ["project_id"], name: "index_deployments_on_project_id", using: :btree

  create_table "emails", force: :cascade do |t|
    t.integer  "user_id",    null: false
    t.string   "email",      null: false
    t.datetime "created_at"
    t.datetime "updated_at"
  end

  add_index "emails", ["email"], name: "index_emails_on_email", unique: true, using: :btree
  add_index "emails", ["user_id"], name: "index_emails_on_user_id", using: :btree

  create_table "environments", force: :cascade do |t|
    t.integer  "project_id"
    t.string   "name",         null: false
    t.datetime "created_at"
    t.datetime "updated_at"
    t.string   "external_url"
  end

  add_index "environments", ["project_id", "name"], name: "index_environments_on_project_id_and_name", using: :btree

  create_table "events", force: :cascade do |t|
    t.string   "target_type"
    t.integer  "target_id"
    t.string   "title"
    t.text     "data"
    t.integer  "project_id"
    t.datetime "created_at"
    t.datetime "updated_at"
    t.integer  "action"
    t.integer  "author_id"
  end

  add_index "events", ["action"], name: "index_events_on_action", using: :btree
  add_index "events", ["author_id"], name: "index_events_on_author_id", using: :btree
  add_index "events", ["created_at"], name: "index_events_on_created_at", using: :btree
  add_index "events", ["project_id"], name: "index_events_on_project_id", using: :btree
  add_index "events", ["target_id"], name: "index_events_on_target_id", using: :btree
  add_index "events", ["target_type"], name: "index_events_on_target_type", using: :btree

  create_table "forked_project_links", force: :cascade do |t|
    t.integer  "forked_to_project_id",   null: false
    t.integer  "forked_from_project_id", null: false
    t.datetime "created_at"
    t.datetime "updated_at"
  end

  add_index "forked_project_links", ["forked_to_project_id"], name: "index_forked_project_links_on_forked_to_project_id", unique: true, using: :btree

  create_table "geo_nodes", force: :cascade do |t|
    t.string  "schema"
    t.string  "host"
    t.integer "port"
    t.string  "relative_url_root"
    t.boolean "primary"
    t.integer "geo_node_key_id"
    t.integer "oauth_application_id"
    t.integer "system_hook_id"
  end

  add_index "geo_nodes", ["host"], name: "index_geo_nodes_on_host", using: :btree
  add_index "geo_nodes", ["primary"], name: "index_geo_nodes_on_primary", using: :btree

  create_table "historical_data", force: :cascade do |t|
    t.date     "date",              null: false
    t.integer  "active_user_count"
    t.datetime "created_at"
    t.datetime "updated_at"
  end

  create_table "identities", force: :cascade do |t|
    t.string   "extern_uid"
    t.string   "provider"
    t.integer  "user_id"
    t.datetime "created_at"
    t.datetime "updated_at"
    t.string   "secondary_extern_uid"
  end

  add_index "identities", ["user_id"], name: "index_identities_on_user_id", using: :btree

  create_table "index_statuses", force: :cascade do |t|
    t.integer  "project_id",  null: false
    t.datetime "indexed_at"
    t.text     "note"
    t.string   "last_commit"
    t.datetime "created_at",  null: false
    t.datetime "updated_at",  null: false
  end

  add_index "index_statuses", ["project_id"], name: "index_index_statuses_on_project_id", unique: true, using: :btree

  create_table "issues", force: :cascade do |t|
    t.string   "title"
    t.integer  "assignee_id"
    t.integer  "author_id"
    t.integer  "project_id"
    t.datetime "created_at"
    t.datetime "updated_at"
    t.integer  "position",      default: 0
    t.string   "branch_name"
    t.text     "description"
    t.integer  "milestone_id"
    t.string   "state"
    t.integer  "iid"
    t.integer  "updated_by_id"
    t.integer  "weight"
    t.boolean  "confidential",  default: false
    t.datetime "deleted_at"
    t.date     "due_date"
    t.integer  "moved_to_id"
    t.integer  "lock_version"
  end

  add_index "issues", ["assignee_id"], name: "index_issues_on_assignee_id", using: :btree
  add_index "issues", ["author_id"], name: "index_issues_on_author_id", using: :btree
  add_index "issues", ["confidential"], name: "index_issues_on_confidential", using: :btree
  add_index "issues", ["created_at"], name: "index_issues_on_created_at", using: :btree
  add_index "issues", ["deleted_at"], name: "index_issues_on_deleted_at", using: :btree
  add_index "issues", ["description"], name: "index_issues_on_description_trigram", using: :gin, opclasses: {"description"=>"gin_trgm_ops"}
  add_index "issues", ["due_date"], name: "index_issues_on_due_date", using: :btree
  add_index "issues", ["milestone_id"], name: "index_issues_on_milestone_id", using: :btree
  add_index "issues", ["project_id", "iid"], name: "index_issues_on_project_id_and_iid", unique: true, using: :btree
  add_index "issues", ["state"], name: "index_issues_on_state", using: :btree
  add_index "issues", ["title"], name: "index_issues_on_title_trigram", using: :gin, opclasses: {"title"=>"gin_trgm_ops"}

  create_table "keys", force: :cascade do |t|
    t.integer  "user_id"
    t.datetime "created_at"
    t.datetime "updated_at"
    t.text     "key"
    t.string   "title"
    t.string   "type"
    t.string   "fingerprint"
    t.boolean  "public",      default: false, null: false
  end

  add_index "keys", ["fingerprint"], name: "index_keys_on_fingerprint", unique: true, using: :btree
  add_index "keys", ["user_id"], name: "index_keys_on_user_id", using: :btree

  create_table "label_links", force: :cascade do |t|
    t.integer  "label_id"
    t.integer  "target_id"
    t.string   "target_type"
    t.datetime "created_at"
    t.datetime "updated_at"
  end

  add_index "label_links", ["label_id"], name: "index_label_links_on_label_id", using: :btree
  add_index "label_links", ["target_id", "target_type"], name: "index_label_links_on_target_id_and_target_type", using: :btree

  create_table "labels", force: :cascade do |t|
    t.string   "title"
    t.string   "color"
    t.integer  "project_id"
    t.datetime "created_at"
    t.datetime "updated_at"
    t.boolean  "template",    default: false
    t.string   "description"
    t.integer  "priority"
  end

  add_index "labels", ["priority"], name: "index_labels_on_priority", using: :btree
  add_index "labels", ["project_id"], name: "index_labels_on_project_id", using: :btree

  create_table "ldap_group_links", force: :cascade do |t|
    t.string   "cn",           null: false
    t.integer  "group_access", null: false
    t.integer  "group_id",     null: false
    t.datetime "created_at"
    t.datetime "updated_at"
    t.string   "provider"
  end

  create_table "lfs_objects", force: :cascade do |t|
    t.string   "oid",                  null: false
    t.integer  "size",       limit: 8, null: false
    t.datetime "created_at"
    t.datetime "updated_at"
    t.string   "file"
  end

  add_index "lfs_objects", ["oid"], name: "index_lfs_objects_on_oid", unique: true, using: :btree

  create_table "lfs_objects_projects", force: :cascade do |t|
    t.integer  "lfs_object_id", null: false
    t.integer  "project_id",    null: false
    t.datetime "created_at"
    t.datetime "updated_at"
  end

  add_index "lfs_objects_projects", ["project_id"], name: "index_lfs_objects_projects_on_project_id", using: :btree

  create_table "licenses", force: :cascade do |t|
    t.text     "data",       null: false
    t.datetime "created_at"
    t.datetime "updated_at"
  end

  create_table "lists", force: :cascade do |t|
    t.integer  "board_id",               null: false
    t.integer  "label_id"
    t.integer  "list_type",  default: 1, null: false
    t.integer  "position"
    t.datetime "created_at",             null: false
    t.datetime "updated_at",             null: false
  end

  add_index "lists", ["board_id", "label_id"], name: "index_lists_on_board_id_and_label_id", unique: true, using: :btree
  add_index "lists", ["board_id"], name: "index_lists_on_board_id", using: :btree
  add_index "lists", ["label_id"], name: "index_lists_on_label_id", using: :btree

  create_table "members", force: :cascade do |t|
    t.integer  "access_level",       null: false
    t.integer  "source_id",          null: false
    t.string   "source_type",        null: false
    t.integer  "user_id"
    t.integer  "notification_level", null: false
    t.string   "type"
    t.datetime "created_at"
    t.datetime "updated_at"
    t.integer  "created_by_id"
    t.string   "invite_email"
    t.string   "invite_token"
    t.datetime "invite_accepted_at"
    t.datetime "requested_at"
    t.date     "expires_at"
  end

  add_index "members", ["access_level"], name: "index_members_on_access_level", using: :btree
  add_index "members", ["invite_token"], name: "index_members_on_invite_token", unique: true, using: :btree
  add_index "members", ["requested_at"], name: "index_members_on_requested_at", using: :btree
  add_index "members", ["source_id", "source_type"], name: "index_members_on_source_id_and_source_type", using: :btree
  add_index "members", ["user_id"], name: "index_members_on_user_id", using: :btree

  create_table "merge_request_diffs", force: :cascade do |t|
    t.string   "state"
    t.text     "st_commits"
    t.text     "st_diffs"
    t.integer  "merge_request_id", null: false
    t.datetime "created_at"
    t.datetime "updated_at"
    t.string   "base_commit_sha"
    t.string   "real_size"
    t.string   "head_commit_sha"
    t.string   "start_commit_sha"
  end

  add_index "merge_request_diffs", ["merge_request_id"], name: "index_merge_request_diffs_on_merge_request_id", unique: true, using: :btree

  create_table "merge_requests", force: :cascade do |t|
    t.string   "target_branch",                                null: false
    t.string   "source_branch",                                null: false
    t.integer  "source_project_id",                            null: false
    t.integer  "author_id"
    t.integer  "assignee_id"
    t.string   "title"
    t.datetime "created_at"
    t.datetime "updated_at"
    t.integer  "milestone_id"
    t.string   "state"
    t.string   "merge_status"
    t.integer  "target_project_id",                            null: false
    t.integer  "iid"
    t.text     "description"
    t.integer  "position",                     default: 0
    t.datetime "locked_at"
    t.integer  "updated_by_id"
<<<<<<< HEAD
    t.string   "merge_error"
=======
    t.text     "merge_error"
>>>>>>> b2bf01f4
    t.text     "merge_params"
    t.boolean  "merge_when_build_succeeds",    default: false, null: false
    t.integer  "merge_user_id"
    t.string   "merge_commit_sha"
    t.datetime "deleted_at"
    t.integer  "approvals_before_merge"
    t.string   "rebase_commit_sha"
    t.string   "in_progress_merge_commit_sha"
<<<<<<< HEAD
=======
    t.integer  "lock_version"
>>>>>>> b2bf01f4
  end

  add_index "merge_requests", ["assignee_id"], name: "index_merge_requests_on_assignee_id", using: :btree
  add_index "merge_requests", ["author_id"], name: "index_merge_requests_on_author_id", using: :btree
  add_index "merge_requests", ["created_at"], name: "index_merge_requests_on_created_at", using: :btree
  add_index "merge_requests", ["deleted_at"], name: "index_merge_requests_on_deleted_at", using: :btree
  add_index "merge_requests", ["description"], name: "index_merge_requests_on_description_trigram", using: :gin, opclasses: {"description"=>"gin_trgm_ops"}
  add_index "merge_requests", ["milestone_id"], name: "index_merge_requests_on_milestone_id", using: :btree
  add_index "merge_requests", ["source_branch"], name: "index_merge_requests_on_source_branch", using: :btree
  add_index "merge_requests", ["source_project_id"], name: "index_merge_requests_on_source_project_id", using: :btree
  add_index "merge_requests", ["target_branch"], name: "index_merge_requests_on_target_branch", using: :btree
  add_index "merge_requests", ["target_project_id", "iid"], name: "index_merge_requests_on_target_project_id_and_iid", unique: true, using: :btree
  add_index "merge_requests", ["title"], name: "index_merge_requests_on_title", using: :btree
  add_index "merge_requests", ["title"], name: "index_merge_requests_on_title_trigram", using: :gin, opclasses: {"title"=>"gin_trgm_ops"}

  create_table "milestones", force: :cascade do |t|
    t.string   "title",       null: false
    t.integer  "project_id",  null: false
    t.text     "description"
    t.date     "due_date"
    t.datetime "created_at"
    t.datetime "updated_at"
    t.string   "state"
    t.integer  "iid"
  end

  add_index "milestones", ["description"], name: "index_milestones_on_description_trigram", using: :gin, opclasses: {"description"=>"gin_trgm_ops"}
  add_index "milestones", ["due_date"], name: "index_milestones_on_due_date", using: :btree
  add_index "milestones", ["project_id", "iid"], name: "index_milestones_on_project_id_and_iid", unique: true, using: :btree
  add_index "milestones", ["project_id"], name: "index_milestones_on_project_id", using: :btree
  add_index "milestones", ["title"], name: "index_milestones_on_title", using: :btree
  add_index "milestones", ["title"], name: "index_milestones_on_title_trigram", using: :gin, opclasses: {"title"=>"gin_trgm_ops"}

  create_table "namespaces", force: :cascade do |t|
    t.string   "name",                                                  null: false
    t.string   "path",                                                  null: false
    t.integer  "owner_id"
    t.datetime "created_at"
    t.datetime "updated_at"
    t.string   "type"
    t.string   "description",                         default: "",      null: false
    t.string   "avatar"
    t.boolean  "membership_lock",                     default: false
    t.boolean  "share_with_group_lock",               default: false
    t.integer  "visibility_level",                    default: 20,      null: false
    t.boolean  "request_access_enabled",              default: true,    null: false
    t.datetime "deleted_at"
    t.string   "ldap_sync_status",                    default: "ready", null: false
    t.string   "ldap_sync_error"
    t.datetime "ldap_sync_last_update_at"
    t.datetime "ldap_sync_last_successful_update_at"
    t.datetime "ldap_sync_last_sync_at"
  end

  add_index "namespaces", ["created_at"], name: "index_namespaces_on_created_at", using: :btree
  add_index "namespaces", ["deleted_at"], name: "index_namespaces_on_deleted_at", using: :btree
  add_index "namespaces", ["ldap_sync_last_successful_update_at"], name: "index_namespaces_on_ldap_sync_last_successful_update_at", using: :btree
  add_index "namespaces", ["ldap_sync_last_update_at"], name: "index_namespaces_on_ldap_sync_last_update_at", using: :btree
  add_index "namespaces", ["name"], name: "index_namespaces_on_name", unique: true, using: :btree
  add_index "namespaces", ["name"], name: "index_namespaces_on_name_trigram", using: :gin, opclasses: {"name"=>"gin_trgm_ops"}
  add_index "namespaces", ["owner_id"], name: "index_namespaces_on_owner_id", using: :btree
  add_index "namespaces", ["path"], name: "index_namespaces_on_path", unique: true, using: :btree
  add_index "namespaces", ["path"], name: "index_namespaces_on_path_trigram", using: :gin, opclasses: {"path"=>"gin_trgm_ops"}
  add_index "namespaces", ["type"], name: "index_namespaces_on_type", using: :btree

  create_table "notes", force: :cascade do |t|
    t.text     "note"
    t.string   "noteable_type"
    t.integer  "author_id"
    t.datetime "created_at"
    t.datetime "updated_at"
    t.integer  "project_id"
    t.string   "attachment"
    t.string   "line_code"
    t.string   "commit_id"
    t.integer  "noteable_id"
    t.boolean  "system",                 default: false, null: false
    t.text     "st_diff"
    t.integer  "updated_by_id"
    t.string   "type"
    t.text     "position"
    t.text     "original_position"
    t.datetime "resolved_at"
    t.integer  "resolved_by_id"
    t.string   "discussion_id"
    t.string   "original_discussion_id"
  end

  add_index "notes", ["author_id"], name: "index_notes_on_author_id", using: :btree
  add_index "notes", ["commit_id"], name: "index_notes_on_commit_id", using: :btree
  add_index "notes", ["created_at"], name: "index_notes_on_created_at", using: :btree
  add_index "notes", ["discussion_id"], name: "index_notes_on_discussion_id", using: :btree
  add_index "notes", ["line_code"], name: "index_notes_on_line_code", using: :btree
  add_index "notes", ["note"], name: "index_notes_on_note_trigram", using: :gin, opclasses: {"note"=>"gin_trgm_ops"}
  add_index "notes", ["noteable_id", "noteable_type"], name: "index_notes_on_noteable_id_and_noteable_type", using: :btree
  add_index "notes", ["noteable_type"], name: "index_notes_on_noteable_type", using: :btree
  add_index "notes", ["project_id", "noteable_type"], name: "index_notes_on_project_id_and_noteable_type", using: :btree
  add_index "notes", ["project_id"], name: "index_notes_on_project_id", using: :btree
  add_index "notes", ["updated_at"], name: "index_notes_on_updated_at", using: :btree

  create_table "notification_settings", force: :cascade do |t|
    t.integer  "user_id",                 null: false
    t.integer  "source_id"
    t.string   "source_type"
    t.integer  "level",       default: 0, null: false
    t.datetime "created_at",              null: false
    t.datetime "updated_at",              null: false
    t.text     "events"
  end

  add_index "notification_settings", ["source_id", "source_type"], name: "index_notification_settings_on_source_id_and_source_type", using: :btree
  add_index "notification_settings", ["user_id", "source_id", "source_type"], name: "index_notifications_on_user_id_and_source_id_and_source_type", unique: true, using: :btree
  add_index "notification_settings", ["user_id"], name: "index_notification_settings_on_user_id", using: :btree

  create_table "oauth_access_grants", force: :cascade do |t|
    t.integer  "resource_owner_id", null: false
    t.integer  "application_id",    null: false
    t.string   "token",             null: false
    t.integer  "expires_in",        null: false
    t.text     "redirect_uri",      null: false
    t.datetime "created_at",        null: false
    t.datetime "revoked_at"
    t.string   "scopes"
  end

  add_index "oauth_access_grants", ["token"], name: "index_oauth_access_grants_on_token", unique: true, using: :btree

  create_table "oauth_access_tokens", force: :cascade do |t|
    t.integer  "resource_owner_id"
    t.integer  "application_id"
    t.string   "token",             null: false
    t.string   "refresh_token"
    t.integer  "expires_in"
    t.datetime "revoked_at"
    t.datetime "created_at",        null: false
    t.string   "scopes"
  end

  add_index "oauth_access_tokens", ["refresh_token"], name: "index_oauth_access_tokens_on_refresh_token", unique: true, using: :btree
  add_index "oauth_access_tokens", ["resource_owner_id"], name: "index_oauth_access_tokens_on_resource_owner_id", using: :btree
  add_index "oauth_access_tokens", ["token"], name: "index_oauth_access_tokens_on_token", unique: true, using: :btree

  create_table "oauth_applications", force: :cascade do |t|
    t.string   "name",                      null: false
    t.string   "uid",                       null: false
    t.string   "secret",                    null: false
    t.text     "redirect_uri",              null: false
    t.string   "scopes",       default: "", null: false
    t.datetime "created_at"
    t.datetime "updated_at"
    t.integer  "owner_id"
    t.string   "owner_type"
  end

  add_index "oauth_applications", ["owner_id", "owner_type"], name: "index_oauth_applications_on_owner_id_and_owner_type", using: :btree
  add_index "oauth_applications", ["uid"], name: "index_oauth_applications_on_uid", unique: true, using: :btree

  create_table "pages_domains", force: :cascade do |t|
    t.integer "project_id"
    t.text    "certificate"
    t.text    "encrypted_key"
    t.string  "encrypted_key_iv"
    t.string  "encrypted_key_salt"
    t.string  "domain"
  end

  add_index "pages_domains", ["domain"], name: "index_pages_domains_on_domain", unique: true, using: :btree

  create_table "path_locks", force: :cascade do |t|
    t.string   "path",       null: false
    t.integer  "project_id"
    t.integer  "user_id"
    t.datetime "created_at", null: false
    t.datetime "updated_at", null: false
  end

  add_index "path_locks", ["path"], name: "index_path_locks_on_path", using: :btree
  add_index "path_locks", ["project_id"], name: "index_path_locks_on_project_id", using: :btree
  add_index "path_locks", ["user_id"], name: "index_path_locks_on_user_id", using: :btree

  create_table "personal_access_tokens", force: :cascade do |t|
    t.integer  "user_id",                    null: false
    t.string   "token",                      null: false
    t.string   "name",                       null: false
    t.boolean  "revoked",    default: false
    t.datetime "expires_at"
    t.datetime "created_at",                 null: false
    t.datetime "updated_at",                 null: false
  end

  add_index "personal_access_tokens", ["token"], name: "index_personal_access_tokens_on_token", unique: true, using: :btree
  add_index "personal_access_tokens", ["user_id"], name: "index_personal_access_tokens_on_user_id", using: :btree

  create_table "project_group_links", force: :cascade do |t|
    t.integer  "project_id",                null: false
    t.integer  "group_id",                  null: false
    t.datetime "created_at"
    t.datetime "updated_at"
    t.integer  "group_access", default: 30, null: false
    t.date     "expires_at"
  end

  create_table "project_import_data", force: :cascade do |t|
    t.integer "project_id"
    t.text    "data"
    t.text    "encrypted_credentials"
    t.string  "encrypted_credentials_iv"
    t.string  "encrypted_credentials_salt"
  end

  create_table "projects", force: :cascade do |t|
    t.string   "name"
    t.string   "path"
    t.text     "description"
    t.datetime "created_at"
    t.datetime "updated_at"
    t.integer  "creator_id"
    t.boolean  "issues_enabled",                     default: true,      null: false
    t.boolean  "wall_enabled",                       default: true,      null: false
    t.boolean  "merge_requests_enabled",             default: true,      null: false
    t.boolean  "wiki_enabled",                       default: true,      null: false
    t.integer  "namespace_id"
    t.boolean  "snippets_enabled",                   default: true,      null: false
    t.datetime "last_activity_at"
    t.string   "import_url"
    t.integer  "visibility_level",                   default: 0,         null: false
    t.boolean  "archived",                           default: false,     null: false
    t.string   "avatar"
    t.string   "import_status"
    t.float    "repository_size",                    default: 0.0
    t.text     "merge_requests_template"
    t.integer  "star_count",                         default: 0,         null: false
    t.boolean  "merge_requests_rebase_enabled",      default: false
    t.string   "import_type"
    t.string   "import_source"
    t.integer  "approvals_before_merge",             default: 0,         null: false
    t.boolean  "reset_approvals_on_push",            default: true
    t.integer  "commit_count",                       default: 0
    t.boolean  "merge_requests_ff_only_enabled",     default: false
    t.text     "issues_template"
    t.boolean  "mirror",                             default: false,     null: false
    t.datetime "mirror_last_update_at"
    t.datetime "mirror_last_successful_update_at"
    t.integer  "mirror_user_id"
    t.text     "import_error"
    t.integer  "ci_id"
    t.boolean  "builds_enabled",                     default: true,      null: false
    t.boolean  "shared_runners_enabled",             default: true,      null: false
    t.string   "runners_token"
    t.string   "build_coverage_regex"
    t.boolean  "build_allow_git_fetch",              default: true,      null: false
    t.integer  "build_timeout",                      default: 3600,      null: false
    t.boolean  "mirror_trigger_builds",              default: false,     null: false
    t.boolean  "pending_delete",                     default: false
    t.boolean  "public_builds",                      default: true,      null: false
    t.integer  "pushes_since_gc",                    default: 0
    t.boolean  "last_repository_check_failed"
    t.datetime "last_repository_check_at"
    t.boolean  "container_registry_enabled"
    t.boolean  "only_allow_merge_if_build_succeeds", default: false,     null: false
    t.boolean  "has_external_issue_tracker"
    t.string   "repository_storage",                 default: "default", null: false
    t.boolean  "request_access_enabled",             default: true,      null: false
    t.boolean  "has_external_wiki"
<<<<<<< HEAD
    t.boolean  "repository_read_only"
=======
>>>>>>> b2bf01f4
  end

  add_index "projects", ["ci_id"], name: "index_projects_on_ci_id", using: :btree
  add_index "projects", ["created_at"], name: "index_projects_on_created_at", using: :btree
  add_index "projects", ["creator_id"], name: "index_projects_on_creator_id", using: :btree
  add_index "projects", ["description"], name: "index_projects_on_description_trigram", using: :gin, opclasses: {"description"=>"gin_trgm_ops"}
  add_index "projects", ["last_activity_at"], name: "index_projects_on_last_activity_at", using: :btree
  add_index "projects", ["last_repository_check_failed"], name: "index_projects_on_last_repository_check_failed", using: :btree
  add_index "projects", ["name"], name: "index_projects_on_name_trigram", using: :gin, opclasses: {"name"=>"gin_trgm_ops"}
  add_index "projects", ["namespace_id"], name: "index_projects_on_namespace_id", using: :btree
  add_index "projects", ["path"], name: "index_projects_on_path", using: :btree
  add_index "projects", ["path"], name: "index_projects_on_path_trigram", using: :gin, opclasses: {"path"=>"gin_trgm_ops"}
  add_index "projects", ["pending_delete"], name: "index_projects_on_pending_delete", using: :btree
  add_index "projects", ["runners_token"], name: "index_projects_on_runners_token", using: :btree
  add_index "projects", ["star_count"], name: "index_projects_on_star_count", using: :btree
  add_index "projects", ["visibility_level"], name: "index_projects_on_visibility_level", using: :btree

  create_table "protected_branch_merge_access_levels", force: :cascade do |t|
    t.integer  "protected_branch_id",              null: false
    t.integer  "access_level",        default: 40
    t.datetime "created_at",                       null: false
    t.datetime "updated_at",                       null: false
    t.integer  "user_id"
  end

  add_index "protected_branch_merge_access_levels", ["protected_branch_id"], name: "index_protected_branch_merge_access", using: :btree
  add_index "protected_branch_merge_access_levels", ["user_id"], name: "index_protected_branch_merge_access_levels_on_user_id", using: :btree

  create_table "protected_branch_push_access_levels", force: :cascade do |t|
    t.integer  "protected_branch_id",              null: false
    t.integer  "access_level",        default: 40
    t.datetime "created_at",                       null: false
    t.datetime "updated_at",                       null: false
    t.integer  "user_id"
  end

  add_index "protected_branch_push_access_levels", ["protected_branch_id"], name: "index_protected_branch_push_access", using: :btree
  add_index "protected_branch_push_access_levels", ["user_id"], name: "index_protected_branch_push_access_levels_on_user_id", using: :btree

  create_table "protected_branches", force: :cascade do |t|
    t.integer  "project_id", null: false
    t.string   "name",       null: false
    t.datetime "created_at"
    t.datetime "updated_at"
  end

  add_index "protected_branches", ["project_id"], name: "index_protected_branches_on_project_id", using: :btree

  create_table "push_rules", force: :cascade do |t|
    t.string   "force_push_regex"
    t.string   "delete_branch_regex"
    t.string   "commit_message_regex"
    t.boolean  "deny_delete_tag"
    t.integer  "project_id"
    t.datetime "created_at"
    t.datetime "updated_at"
    t.string   "author_email_regex"
    t.boolean  "member_check",         default: false, null: false
    t.string   "file_name_regex"
    t.boolean  "is_sample",            default: false
    t.integer  "max_file_size",        default: 0,     null: false
  end

  add_index "push_rules", ["project_id"], name: "index_push_rules_on_project_id", using: :btree

  create_table "releases", force: :cascade do |t|
    t.string   "tag"
    t.text     "description"
    t.integer  "project_id"
    t.datetime "created_at"
    t.datetime "updated_at"
  end

  add_index "releases", ["project_id", "tag"], name: "index_releases_on_project_id_and_tag", using: :btree
  add_index "releases", ["project_id"], name: "index_releases_on_project_id", using: :btree

  create_table "remote_mirrors", force: :cascade do |t|
    t.integer  "project_id"
    t.string   "url"
    t.boolean  "enabled",                    default: false
    t.string   "update_status"
    t.datetime "last_update_at"
    t.datetime "last_successful_update_at"
    t.string   "last_error"
    t.text     "encrypted_credentials"
    t.string   "encrypted_credentials_iv"
    t.string   "encrypted_credentials_salt"
    t.datetime "created_at",                                 null: false
    t.datetime "updated_at",                                 null: false
  end

  add_index "remote_mirrors", ["project_id"], name: "index_remote_mirrors_on_project_id", using: :btree

  create_table "sent_notifications", force: :cascade do |t|
    t.integer "project_id"
    t.integer "noteable_id"
    t.string  "noteable_type"
    t.integer "recipient_id"
    t.string  "commit_id"
    t.string  "reply_key",     null: false
    t.string  "line_code"
    t.string  "note_type"
    t.text    "position"
  end

  add_index "sent_notifications", ["reply_key"], name: "index_sent_notifications_on_reply_key", unique: true, using: :btree

  create_table "services", force: :cascade do |t|
    t.string   "type"
    t.string   "title"
    t.integer  "project_id"
    t.datetime "created_at"
    t.datetime "updated_at"
    t.boolean  "active",                default: false,    null: false
    t.text     "properties"
    t.boolean  "template",              default: false
    t.boolean  "push_events",           default: true
    t.boolean  "issues_events",         default: true
    t.boolean  "merge_requests_events", default: true
    t.boolean  "tag_push_events",       default: true
    t.boolean  "note_events",           default: true,     null: false
    t.boolean  "build_events",          default: false,    null: false
    t.string   "category",              default: "common", null: false
    t.boolean  "default",               default: false
    t.boolean  "wiki_page_events",      default: true
    t.boolean  "pipeline_events",       default: false,    null: false
  end

  add_index "services", ["project_id"], name: "index_services_on_project_id", using: :btree
  add_index "services", ["template"], name: "index_services_on_template", using: :btree

  create_table "snippets", force: :cascade do |t|
    t.string   "title"
    t.text     "content"
    t.integer  "author_id",                    null: false
    t.integer  "project_id"
    t.datetime "created_at"
    t.datetime "updated_at"
    t.string   "file_name"
    t.string   "type"
    t.integer  "visibility_level", default: 0, null: false
  end

  add_index "snippets", ["author_id"], name: "index_snippets_on_author_id", using: :btree
  add_index "snippets", ["file_name"], name: "index_snippets_on_file_name_trigram", using: :gin, opclasses: {"file_name"=>"gin_trgm_ops"}
  add_index "snippets", ["project_id"], name: "index_snippets_on_project_id", using: :btree
  add_index "snippets", ["title"], name: "index_snippets_on_title_trigram", using: :gin, opclasses: {"title"=>"gin_trgm_ops"}
  add_index "snippets", ["updated_at"], name: "index_snippets_on_updated_at", using: :btree
  add_index "snippets", ["visibility_level"], name: "index_snippets_on_visibility_level", using: :btree

  create_table "spam_logs", force: :cascade do |t|
    t.integer  "user_id"
    t.string   "source_ip"
    t.string   "user_agent"
    t.boolean  "via_api"
    t.string   "noteable_type"
    t.string   "title"
    t.text     "description"
    t.datetime "created_at",                       null: false
    t.datetime "updated_at",                       null: false
    t.boolean  "submitted_as_ham", default: false, null: false
  end

  create_table "subscriptions", force: :cascade do |t|
    t.integer  "user_id"
    t.integer  "subscribable_id"
    t.string   "subscribable_type"
    t.boolean  "subscribed"
    t.datetime "created_at"
    t.datetime "updated_at"
  end

  add_index "subscriptions", ["subscribable_id", "subscribable_type", "user_id"], name: "subscriptions_user_id_and_ref_fields", unique: true, using: :btree

  create_table "taggings", force: :cascade do |t|
    t.integer  "tag_id"
    t.integer  "taggable_id"
    t.string   "taggable_type"
    t.integer  "tagger_id"
    t.string   "tagger_type"
    t.string   "context"
    t.datetime "created_at"
  end

  add_index "taggings", ["tag_id", "taggable_id", "taggable_type", "context", "tagger_id", "tagger_type"], name: "taggings_idx", unique: true, using: :btree
  add_index "taggings", ["taggable_id", "taggable_type", "context"], name: "index_taggings_on_taggable_id_and_taggable_type_and_context", using: :btree

  create_table "tags", force: :cascade do |t|
    t.string  "name"
    t.integer "taggings_count", default: 0
  end

  add_index "tags", ["name"], name: "index_tags_on_name", unique: true, using: :btree

  create_table "todos", force: :cascade do |t|
    t.integer  "user_id",     null: false
    t.integer  "project_id",  null: false
    t.integer  "target_id"
    t.string   "target_type", null: false
    t.integer  "author_id"
    t.integer  "action",      null: false
    t.string   "state",       null: false
    t.datetime "created_at"
    t.datetime "updated_at"
    t.integer  "note_id"
    t.string   "commit_id"
  end

  add_index "todos", ["author_id"], name: "index_todos_on_author_id", using: :btree
  add_index "todos", ["commit_id"], name: "index_todos_on_commit_id", using: :btree
  add_index "todos", ["note_id"], name: "index_todos_on_note_id", using: :btree
  add_index "todos", ["project_id"], name: "index_todos_on_project_id", using: :btree
  add_index "todos", ["target_type", "target_id"], name: "index_todos_on_target_type_and_target_id", using: :btree
  add_index "todos", ["user_id"], name: "index_todos_on_user_id", using: :btree

  create_table "u2f_registrations", force: :cascade do |t|
    t.text     "certificate"
    t.string   "key_handle"
    t.string   "public_key"
    t.integer  "counter"
    t.integer  "user_id"
    t.datetime "created_at",  null: false
    t.datetime "updated_at",  null: false
    t.string   "name"
  end

  add_index "u2f_registrations", ["key_handle"], name: "index_u2f_registrations_on_key_handle", using: :btree
  add_index "u2f_registrations", ["user_id"], name: "index_u2f_registrations_on_user_id", using: :btree

  create_table "user_agent_details", force: :cascade do |t|
    t.string   "user_agent",                   null: false
    t.string   "ip_address",                   null: false
    t.integer  "subject_id",                   null: false
    t.string   "subject_type",                 null: false
    t.boolean  "submitted",    default: false, null: false
    t.datetime "created_at",                   null: false
    t.datetime "updated_at",                   null: false
  end

  create_table "users", force: :cascade do |t|
    t.string   "email",                       default: "",    null: false
    t.string   "encrypted_password",          default: "",    null: false
    t.string   "reset_password_token"
    t.datetime "reset_password_sent_at"
    t.datetime "remember_created_at"
    t.integer  "sign_in_count",               default: 0
    t.datetime "current_sign_in_at"
    t.datetime "last_sign_in_at"
    t.string   "current_sign_in_ip"
    t.string   "last_sign_in_ip"
    t.datetime "created_at"
    t.datetime "updated_at"
    t.string   "name"
    t.boolean  "admin",                       default: false, null: false
    t.integer  "projects_limit",              default: 10
    t.string   "skype",                       default: "",    null: false
    t.string   "linkedin",                    default: "",    null: false
    t.string   "twitter",                     default: "",    null: false
    t.string   "authentication_token"
    t.integer  "theme_id",                    default: 1,     null: false
    t.string   "bio"
    t.integer  "failed_attempts",             default: 0
    t.datetime "locked_at"
    t.string   "username"
    t.boolean  "can_create_group",            default: true,  null: false
    t.boolean  "can_create_team",             default: true,  null: false
    t.string   "state"
    t.integer  "color_scheme_id",             default: 1,     null: false
    t.datetime "password_expires_at"
    t.integer  "created_by_id"
    t.datetime "last_credential_check_at"
    t.string   "avatar"
    t.string   "confirmation_token"
    t.datetime "confirmed_at"
    t.datetime "confirmation_sent_at"
    t.string   "unconfirmed_email"
    t.boolean  "hide_no_ssh_key",             default: false
    t.string   "website_url",                 default: "",    null: false
    t.datetime "admin_email_unsubscribed_at"
    t.string   "notification_email"
    t.boolean  "hide_no_password",            default: false
    t.boolean  "password_automatically_set",  default: false
    t.string   "location"
    t.string   "encrypted_otp_secret"
    t.string   "encrypted_otp_secret_iv"
    t.string   "encrypted_otp_secret_salt"
    t.boolean  "otp_required_for_login",      default: false, null: false
    t.text     "otp_backup_codes"
    t.string   "public_email",                default: "",    null: false
    t.integer  "dashboard",                   default: 0
    t.integer  "project_view",                default: 0
    t.integer  "consumed_timestep"
    t.integer  "layout",                      default: 0
    t.boolean  "hide_project_limit",          default: false
    t.text     "note"
    t.string   "unlock_token"
    t.datetime "otp_grace_period_started_at"
    t.boolean  "ldap_email",                  default: false, null: false
    t.boolean  "external",                    default: false
  end

  add_index "users", ["admin"], name: "index_users_on_admin", using: :btree
  add_index "users", ["authentication_token"], name: "index_users_on_authentication_token", unique: true, using: :btree
  add_index "users", ["confirmation_token"], name: "index_users_on_confirmation_token", unique: true, using: :btree
  add_index "users", ["created_at"], name: "index_users_on_created_at", using: :btree
  add_index "users", ["current_sign_in_at"], name: "index_users_on_current_sign_in_at", using: :btree
  add_index "users", ["email"], name: "index_users_on_email", unique: true, using: :btree
  add_index "users", ["email"], name: "index_users_on_email_trigram", using: :gin, opclasses: {"email"=>"gin_trgm_ops"}
  add_index "users", ["name"], name: "index_users_on_name", using: :btree
  add_index "users", ["name"], name: "index_users_on_name_trigram", using: :gin, opclasses: {"name"=>"gin_trgm_ops"}
  add_index "users", ["reset_password_token"], name: "index_users_on_reset_password_token", unique: true, using: :btree
  add_index "users", ["state"], name: "index_users_on_state", using: :btree
  add_index "users", ["username"], name: "index_users_on_username", using: :btree
  add_index "users", ["username"], name: "index_users_on_username_trigram", using: :gin, opclasses: {"username"=>"gin_trgm_ops"}

  create_table "users_star_projects", force: :cascade do |t|
    t.integer  "project_id", null: false
    t.integer  "user_id",    null: false
    t.datetime "created_at"
    t.datetime "updated_at"
  end

  add_index "users_star_projects", ["project_id"], name: "index_users_star_projects_on_project_id", using: :btree
  add_index "users_star_projects", ["user_id", "project_id"], name: "index_users_star_projects_on_user_id_and_project_id", unique: true, using: :btree
  add_index "users_star_projects", ["user_id"], name: "index_users_star_projects_on_user_id", using: :btree

  create_table "web_hooks", force: :cascade do |t|
    t.string   "url",                     limit: 2000
    t.integer  "project_id"
    t.datetime "created_at"
    t.datetime "updated_at"
    t.string   "type",                                 default: "ProjectHook"
    t.integer  "service_id"
    t.boolean  "push_events",                          default: true,          null: false
    t.boolean  "issues_events",                        default: false,         null: false
    t.boolean  "merge_requests_events",                default: false,         null: false
    t.boolean  "tag_push_events",                      default: false
    t.integer  "group_id"
    t.boolean  "note_events",                          default: false,         null: false
    t.boolean  "enable_ssl_verification",              default: true
    t.boolean  "build_events",                         default: false,         null: false
    t.string   "token"
    t.boolean  "wiki_page_events",                     default: false,         null: false
    t.boolean  "pipeline_events",                      default: false,         null: false
  end

  add_index "web_hooks", ["project_id"], name: "index_web_hooks_on_project_id", using: :btree

  add_foreign_key "boards", "projects"
  add_foreign_key "lists", "boards"
  add_foreign_key "lists", "labels"
  add_foreign_key "path_locks", "projects"
  add_foreign_key "path_locks", "users"
  add_foreign_key "personal_access_tokens", "users"
  add_foreign_key "protected_branch_merge_access_levels", "protected_branches"
  add_foreign_key "protected_branch_merge_access_levels", "users"
  add_foreign_key "protected_branch_push_access_levels", "protected_branches"
  add_foreign_key "remote_mirrors", "projects"
  add_foreign_key "protected_branch_push_access_levels", "users"
  add_foreign_key "u2f_registrations", "users"
end<|MERGE_RESOLUTION|>--- conflicted
+++ resolved
@@ -11,11 +11,7 @@
 #
 # It's strongly recommended that you check this file into your version control system.
 
-<<<<<<< HEAD
-ActiveRecord::Schema.define(version: 20160819221833) do
-=======
 ActiveRecord::Schema.define(version: 20160823081327) do
->>>>>>> b2bf01f4
 
   # These are extensions that must be enabled in order to support this database
   enable_extension "plpgsql"
@@ -93,21 +89,15 @@
     t.integer  "container_registry_token_expire_delay", default: 5
     t.text     "after_sign_up_text"
     t.boolean  "user_default_external",                 default: false,       null: false
-<<<<<<< HEAD
     t.boolean  "elasticsearch_indexing",                default: false,       null: false
     t.boolean  "elasticsearch_search",                  default: false,       null: false
     t.string   "elasticsearch_host",                    default: "localhost"
     t.string   "elasticsearch_port",                    default: "9200"
-=======
->>>>>>> b2bf01f4
     t.string   "repository_storage",                    default: "default"
     t.string   "enabled_git_access_protocol"
     t.boolean  "domain_blacklist_enabled",              default: false
     t.text     "domain_blacklist"
-<<<<<<< HEAD
     t.boolean  "usage_ping_enabled",                    default: true,        null: false
-=======
->>>>>>> b2bf01f4
     t.boolean  "koding_enabled"
     t.string   "koding_url"
   end
@@ -698,11 +688,7 @@
     t.integer  "position",                     default: 0
     t.datetime "locked_at"
     t.integer  "updated_by_id"
-<<<<<<< HEAD
-    t.string   "merge_error"
-=======
     t.text     "merge_error"
->>>>>>> b2bf01f4
     t.text     "merge_params"
     t.boolean  "merge_when_build_succeeds",    default: false, null: false
     t.integer  "merge_user_id"
@@ -711,10 +697,7 @@
     t.integer  "approvals_before_merge"
     t.string   "rebase_commit_sha"
     t.string   "in_progress_merge_commit_sha"
-<<<<<<< HEAD
-=======
     t.integer  "lock_version"
->>>>>>> b2bf01f4
   end
 
   add_index "merge_requests", ["assignee_id"], name: "index_merge_requests_on_assignee_id", using: :btree
@@ -979,10 +962,7 @@
     t.string   "repository_storage",                 default: "default", null: false
     t.boolean  "request_access_enabled",             default: true,      null: false
     t.boolean  "has_external_wiki"
-<<<<<<< HEAD
     t.boolean  "repository_read_only"
-=======
->>>>>>> b2bf01f4
   end
 
   add_index "projects", ["ci_id"], name: "index_projects_on_ci_id", using: :btree
