--- conflicted
+++ resolved
@@ -24,22 +24,7 @@
     t.datetime "updated_at"
   end
 
-<<<<<<< HEAD
-  create_table "appearances", force: true do |t|
-    t.string   "title"
-    t.text     "description"
-    t.string   "logo"
-    t.integer  "updated_by"
-    t.datetime "created_at"
-    t.datetime "updated_at"
-    t.string   "dark_logo"
-    t.string   "light_logo"
-  end
-
   create_table "application_settings", force: true do |t|
-=======
-  create_table "application_settings", force: :cascade do |t|
->>>>>>> e6149a7e
     t.integer  "default_projects_limit"
     t.boolean  "signup_enabled"
     t.boolean  "signin_enabled"
@@ -67,29 +52,7 @@
     t.integer  "max_artifacts_size",           default: 100,   null: false
   end
 
-<<<<<<< HEAD
-  create_table "approvals", force: true do |t|
-    t.integer  "merge_request_id", null: false
-    t.integer  "user_id",          null: false
-    t.datetime "created_at"
-    t.datetime "updated_at"
-  end
-
-  create_table "approvers", force: true do |t|
-    t.integer  "target_id",   null: false
-    t.string   "target_type"
-    t.integer  "user_id",     null: false
-    t.datetime "created_at"
-    t.datetime "updated_at"
-  end
-
-  add_index "approvers", ["target_id", "target_type"], name: "index_approvers_on_target_id_and_target_type", using: :btree
-  add_index "approvers", ["user_id"], name: "index_approvers_on_user_id", using: :btree
-
   create_table "audit_events", force: true do |t|
-=======
-  create_table "audit_events", force: :cascade do |t|
->>>>>>> e6149a7e
     t.integer  "author_id",   null: false
     t.string   "type",        null: false
     t.integer  "entity_id",   null: false
@@ -388,33 +351,7 @@
 
   add_index "forked_project_links", ["forked_to_project_id"], name: "index_forked_project_links_on_forked_to_project_id", unique: true, using: :btree
 
-<<<<<<< HEAD
-  create_table "git_hooks", force: true do |t|
-    t.string   "force_push_regex"
-    t.string   "delete_branch_regex"
-    t.string   "commit_message_regex"
-    t.boolean  "deny_delete_tag"
-    t.integer  "project_id"
-    t.datetime "created_at"
-    t.datetime "updated_at"
-    t.string   "author_email_regex"
-    t.boolean  "member_check",         default: false, null: false
-    t.string   "file_name_regex"
-    t.boolean  "is_sample",            default: false
-    t.integer  "max_file_size",        default: 0
-  end
-
-  create_table "historical_data", force: true do |t|
-    t.date     "date",              null: false
-    t.integer  "active_user_count"
-    t.datetime "created_at"
-    t.datetime "updated_at"
-  end
-
   create_table "identities", force: true do |t|
-=======
-  create_table "identities", force: :cascade do |t|
->>>>>>> e6149a7e
     t.string   "extern_uid"
     t.string   "provider"
     t.integer  "user_id"
@@ -487,20 +424,7 @@
 
   add_index "labels", ["project_id"], name: "index_labels_on_project_id", using: :btree
 
-<<<<<<< HEAD
-  create_table "ldap_group_links", force: true do |t|
-    t.string   "cn",           null: false
-    t.integer  "group_access", null: false
-    t.integer  "group_id",     null: false
-    t.datetime "created_at"
-    t.datetime "updated_at"
-    t.string   "provider"
-  end
-
   create_table "lfs_objects", force: true do |t|
-=======
-  create_table "lfs_objects", force: :cascade do |t|
->>>>>>> e6149a7e
     t.string   "oid",        null: false
     t.integer  "size",       null: false
     t.datetime "created_at"
@@ -519,17 +443,7 @@
 
   add_index "lfs_objects_projects", ["project_id"], name: "index_lfs_objects_projects_on_project_id", using: :btree
 
-<<<<<<< HEAD
-  create_table "licenses", force: true do |t|
-    t.text     "data",       null: false
-    t.datetime "created_at"
-    t.datetime "updated_at"
-  end
-
   create_table "members", force: true do |t|
-=======
-  create_table "members", force: :cascade do |t|
->>>>>>> e6149a7e
     t.integer  "access_level",       null: false
     t.integer  "source_id",          null: false
     t.string   "source_type",        null: false
@@ -610,15 +524,9 @@
   add_index "milestones", ["project_id", "iid"], name: "index_milestones_on_project_id_and_iid", unique: true, using: :btree
   add_index "milestones", ["project_id"], name: "index_milestones_on_project_id", using: :btree
 
-<<<<<<< HEAD
   create_table "namespaces", force: true do |t|
-    t.string   "name",                                  null: false
-    t.string   "path",                                  null: false
-=======
-  create_table "namespaces", force: :cascade do |t|
     t.string   "name",                        null: false
     t.string   "path",                        null: false
->>>>>>> e6149a7e
     t.integer  "owner_id"
     t.datetime "created_at"
     t.datetime "updated_at"
@@ -709,19 +617,7 @@
   add_index "oauth_applications", ["owner_id", "owner_type"], name: "index_oauth_applications_on_owner_id_and_owner_type", using: :btree
   add_index "oauth_applications", ["uid"], name: "index_oauth_applications_on_uid", unique: true, using: :btree
 
-<<<<<<< HEAD
-  create_table "project_group_links", force: true do |t|
-    t.integer  "project_id",                null: false
-    t.integer  "group_id",                  null: false
-    t.datetime "created_at"
-    t.datetime "updated_at"
-    t.integer  "group_access", default: 30, null: false
-  end
-
   create_table "project_import_data", force: true do |t|
-=======
-  create_table "project_import_data", force: :cascade do |t|
->>>>>>> e6149a7e
     t.integer "project_id"
     t.text    "data"
   end
@@ -877,15 +773,9 @@
 
   add_index "tags", ["name"], name: "index_tags_on_name", unique: true, using: :btree
 
-<<<<<<< HEAD
   create_table "users", force: true do |t|
-    t.string   "email",                       default: "",    null: false
-    t.string   "encrypted_password",          default: "",    null: false
-=======
-  create_table "users", force: :cascade do |t|
     t.string   "email",                      default: "",    null: false
     t.string   "encrypted_password",         default: "",    null: false
->>>>>>> e6149a7e
     t.string   "reset_password_token"
     t.datetime "reset_password_sent_at"
     t.datetime "remember_created_at"
