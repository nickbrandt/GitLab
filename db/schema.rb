# encoding: UTF-8
# This file is auto-generated from the current state of the database. Instead
# of editing this file, please use the migrations feature of Active Record to
# incrementally modify your database, and then regenerate this schema definition.
#
# Note that this schema.rb definition is the authoritative source for your
# database schema. If you need to create the application database on another
# system, you should be using db:schema:load, not running all the migrations
# from scratch. The latter is a flawed and unsustainable approach (the more migrations
# you'll amass, the slower it'll run and the greater likelihood for issues).
#
# It's strongly recommended that you check this file into your version control system.

ActiveRecord::Schema.define(version: 20180803001726) do

  # These are extensions that must be enabled in order to support this database
  enable_extension "plpgsql"
  enable_extension "pg_trgm"

  create_table "abuse_reports", force: :cascade do |t|
    t.integer "reporter_id"
    t.integer "user_id"
    t.text "message"
    t.datetime "created_at"
    t.datetime "updated_at"
    t.text "message_html"
    t.integer "cached_markdown_version"
  end

  create_table "appearances", force: :cascade do |t|
    t.string "title", null: false
    t.text "description", null: false
    t.string "logo"
    t.integer "updated_by"
    t.string "header_logo"
    t.datetime "created_at", null: false
    t.datetime "updated_at", null: false
    t.text "description_html"
    t.integer "cached_markdown_version"
    t.text "new_project_guidelines"
    t.text "new_project_guidelines_html"
    t.string "favicon"
    t.text "header_message"
    t.text "header_message_html"
    t.text "footer_message"
    t.text "footer_message_html"
    t.text "message_background_color"
    t.text "message_font_color"
  end

  create_table "application_setting_terms", force: :cascade do |t|
    t.integer "cached_markdown_version"
    t.text "terms", null: false
    t.text "terms_html"
  end

  create_table "application_settings", force: :cascade do |t|
    t.integer "default_projects_limit"
    t.boolean "signup_enabled"
    t.boolean "gravatar_enabled"
    t.text "sign_in_text"
    t.datetime "created_at"
    t.datetime "updated_at"
    t.string "home_page_url"
    t.integer "default_branch_protection", default: 2
    t.text "help_text"
    t.text "restricted_visibility_levels"
    t.boolean "version_check_enabled", default: true
    t.integer "max_attachment_size", default: 10, null: false
    t.integer "default_project_visibility"
    t.integer "default_snippet_visibility"
    t.text "domain_whitelist"
    t.boolean "user_oauth_applications", default: true
    t.string "after_sign_out_path"
    t.integer "session_expire_delay", default: 10080, null: false
    t.text "import_sources"
    t.text "help_page_text"
    t.string "admin_notification_email"
    t.boolean "shared_runners_enabled", default: true, null: false
    t.integer "max_artifacts_size", default: 100, null: false
    t.string "runners_registration_token"
    t.integer "max_pages_size", default: 100, null: false
    t.boolean "require_two_factor_authentication", default: false
    t.integer "two_factor_grace_period", default: 48
    t.boolean "metrics_enabled", default: false
    t.string "metrics_host", default: "localhost"
    t.integer "metrics_pool_size", default: 16
    t.integer "metrics_timeout", default: 10
    t.integer "metrics_method_call_threshold", default: 10
    t.boolean "recaptcha_enabled", default: false
    t.string "recaptcha_site_key"
    t.string "recaptcha_private_key"
    t.integer "metrics_port", default: 8089
    t.boolean "akismet_enabled", default: false
    t.string "akismet_api_key"
    t.integer "metrics_sample_interval", default: 15
    t.boolean "sentry_enabled", default: false
    t.string "sentry_dsn"
    t.boolean "email_author_in_body", default: false
    t.integer "default_group_visibility"
    t.boolean "repository_checks_enabled", default: false
    t.text "shared_runners_text"
    t.integer "metrics_packet_size", default: 1
    t.text "disabled_oauth_sign_in_sources"
    t.string "health_check_access_token"
    t.boolean "send_user_confirmation_email", default: false
    t.integer "container_registry_token_expire_delay", default: 5
    t.text "after_sign_up_text"
    t.boolean "user_default_external", default: false, null: false
    t.boolean "elasticsearch_indexing", default: false, null: false
    t.boolean "elasticsearch_search", default: false, null: false
    t.string "repository_storages", default: "default"
    t.string "enabled_git_access_protocol"
    t.boolean "domain_blacklist_enabled", default: false
    t.text "domain_blacklist"
    t.boolean "usage_ping_enabled", default: true, null: false
    t.boolean "koding_enabled"
    t.string "koding_url"
    t.text "sign_in_text_html"
    t.text "help_page_text_html"
    t.text "shared_runners_text_html"
    t.text "after_sign_up_text_html"
    t.integer "rsa_key_restriction", default: 0, null: false
    t.integer "dsa_key_restriction", default: -1, null: false
    t.integer "ecdsa_key_restriction", default: 0, null: false
    t.integer "ed25519_key_restriction", default: 0, null: false
    t.boolean "housekeeping_enabled", default: true, null: false
    t.boolean "housekeeping_bitmaps_enabled", default: true, null: false
    t.integer "housekeeping_incremental_repack_period", default: 10, null: false
    t.integer "housekeeping_full_repack_period", default: 50, null: false
    t.integer "housekeeping_gc_period", default: 200, null: false
    t.boolean "sidekiq_throttling_enabled", default: false
    t.string "sidekiq_throttling_queues"
    t.decimal "sidekiq_throttling_factor"
    t.boolean "html_emails_enabled", default: true
    t.string "plantuml_url"
    t.boolean "plantuml_enabled"
    t.integer "shared_runners_minutes", default: 0, null: false
    t.integer "repository_size_limit", limit: 8, default: 0
    t.integer "terminal_max_session_time", default: 0, null: false
    t.integer "unique_ips_limit_per_user"
    t.integer "unique_ips_limit_time_window"
    t.boolean "unique_ips_limit_enabled", default: false, null: false
    t.string "default_artifacts_expire_in", default: "0", null: false
    t.string "elasticsearch_url", default: "http://localhost:9200"
    t.boolean "elasticsearch_aws", default: false, null: false
    t.string "elasticsearch_aws_region", default: "us-east-1"
    t.string "elasticsearch_aws_access_key"
    t.string "elasticsearch_aws_secret_access_key"
    t.integer "geo_status_timeout", default: 10
    t.string "uuid"
    t.decimal "polling_interval_multiplier", default: 1.0, null: false
    t.boolean "elasticsearch_experimental_indexer"
    t.integer "cached_markdown_version"
    t.boolean "clientside_sentry_enabled", default: false, null: false
    t.string "clientside_sentry_dsn"
    t.boolean "check_namespace_plan", default: false, null: false
    t.integer "mirror_max_delay", default: 300, null: false
    t.integer "mirror_max_capacity", default: 100, null: false
    t.integer "mirror_capacity_threshold", default: 50, null: false
    t.boolean "prometheus_metrics_enabled", default: true, null: false
    t.boolean "authorized_keys_enabled", default: true, null: false
    t.boolean "help_page_hide_commercial_content", default: false
    t.string "help_page_support_url"
    t.boolean "slack_app_enabled", default: false
    t.string "slack_app_id"
    t.string "slack_app_secret"
    t.string "slack_app_verification_token"
    t.integer "performance_bar_allowed_group_id"
    t.boolean "allow_group_owners_to_manage_ldap", default: true, null: false
    t.boolean "hashed_storage_enabled", default: false, null: false
    t.boolean "project_export_enabled", default: true, null: false
    t.boolean "auto_devops_enabled", default: false, null: false
    t.integer "circuitbreaker_failure_count_threshold", default: 3
    t.integer "circuitbreaker_failure_reset_time", default: 1800
    t.integer "circuitbreaker_storage_timeout", default: 15
    t.integer "circuitbreaker_access_retries", default: 3
    t.boolean "throttle_unauthenticated_enabled", default: false, null: false
    t.integer "throttle_unauthenticated_requests_per_period", default: 3600, null: false
    t.integer "throttle_unauthenticated_period_in_seconds", default: 3600, null: false
    t.boolean "throttle_authenticated_api_enabled", default: false, null: false
    t.integer "throttle_authenticated_api_requests_per_period", default: 7200, null: false
    t.integer "throttle_authenticated_api_period_in_seconds", default: 3600, null: false
    t.boolean "throttle_authenticated_web_enabled", default: false, null: false
    t.integer "throttle_authenticated_web_requests_per_period", default: 7200, null: false
    t.integer "throttle_authenticated_web_period_in_seconds", default: 3600, null: false
    t.integer "circuitbreaker_check_interval", default: 1, null: false
    t.boolean "password_authentication_enabled_for_web"
    t.boolean "password_authentication_enabled_for_git", default: true
    t.integer "gitaly_timeout_default", default: 55, null: false
    t.integer "gitaly_timeout_medium", default: 30, null: false
    t.integer "gitaly_timeout_fast", default: 10, null: false
    t.boolean "mirror_available", default: true, null: false
    t.string "auto_devops_domain"
    t.integer "default_project_creation", default: 2, null: false
    t.boolean "external_authorization_service_enabled", default: false, null: false
    t.string "external_authorization_service_url"
    t.string "external_authorization_service_default_label"
    t.boolean "pages_domain_verification_enabled", default: true, null: false
    t.float "external_authorization_service_timeout", default: 0.5, null: false
    t.boolean "allow_local_requests_from_hooks_and_services", default: false, null: false
    t.text "external_auth_client_cert"
    t.text "encrypted_external_auth_client_key"
    t.string "encrypted_external_auth_client_key_iv"
    t.string "encrypted_external_auth_client_key_pass"
    t.string "encrypted_external_auth_client_key_pass_iv"
    t.string "email_additional_text"
    t.boolean "enforce_terms", default: false
    t.boolean "pseudonymizer_enabled", default: false, null: false
    t.boolean "hide_third_party_offers", default: false, null: false
    t.boolean "instance_statistics_visibility_private", default: false, null: false
    t.integer "custom_project_templates_group_id"
  end

  create_table "approvals", force: :cascade do |t|
    t.integer "merge_request_id", null: false
    t.integer "user_id", null: false
    t.datetime "created_at"
    t.datetime "updated_at"
  end

  add_index "approvals", ["merge_request_id"], name: "index_approvals_on_merge_request_id", using: :btree

  create_table "approver_groups", force: :cascade do |t|
    t.integer "target_id", null: false
    t.string "target_type", null: false
    t.integer "group_id", null: false
    t.datetime "created_at"
    t.datetime "updated_at"
  end

  add_index "approver_groups", ["group_id"], name: "index_approver_groups_on_group_id", using: :btree
  add_index "approver_groups", ["target_id", "target_type"], name: "index_approver_groups_on_target_id_and_target_type", using: :btree

  create_table "approvers", force: :cascade do |t|
    t.integer "target_id", null: false
    t.string "target_type"
    t.integer "user_id", null: false
    t.datetime "created_at"
    t.datetime "updated_at"
  end

  add_index "approvers", ["target_id", "target_type"], name: "index_approvers_on_target_id_and_target_type", using: :btree
  add_index "approvers", ["user_id"], name: "index_approvers_on_user_id", using: :btree

  create_table "audit_events", force: :cascade do |t|
    t.integer "author_id", null: false
    t.string "type", null: false
    t.integer "entity_id", null: false
    t.string "entity_type", null: false
    t.text "details"
    t.datetime "created_at"
    t.datetime "updated_at"
  end

  add_index "audit_events", ["entity_id", "entity_type"], name: "index_audit_events_on_entity_id_and_entity_type", using: :btree

  create_table "award_emoji", force: :cascade do |t|
    t.string "name"
    t.integer "user_id"
    t.integer "awardable_id"
    t.string "awardable_type"
    t.datetime "created_at"
    t.datetime "updated_at"
  end

  add_index "award_emoji", ["awardable_type", "awardable_id"], name: "index_award_emoji_on_awardable_type_and_awardable_id", using: :btree
  add_index "award_emoji", ["user_id", "name"], name: "index_award_emoji_on_user_id_and_name", using: :btree

  create_table "badges", force: :cascade do |t|
    t.string "link_url", null: false
    t.string "image_url", null: false
    t.integer "project_id"
    t.integer "group_id"
    t.string "type", null: false
    t.datetime_with_timezone "created_at", null: false
    t.datetime_with_timezone "updated_at", null: false
  end

  add_index "badges", ["group_id"], name: "index_badges_on_group_id", using: :btree
  add_index "badges", ["project_id"], name: "index_badges_on_project_id", using: :btree

  create_table "board_assignees", force: :cascade do |t|
    t.integer "board_id", null: false
    t.integer "assignee_id", null: false
  end

  add_index "board_assignees", ["board_id", "assignee_id"], name: "index_board_assignees_on_board_id_and_assignee_id", unique: true, using: :btree

  create_table "board_labels", force: :cascade do |t|
    t.integer "board_id", null: false
    t.integer "label_id", null: false
  end

  add_index "board_labels", ["board_id", "label_id"], name: "index_board_labels_on_board_id_and_label_id", unique: true, using: :btree

  create_table "boards", force: :cascade do |t|
    t.integer "project_id"
    t.datetime "created_at", null: false
    t.datetime "updated_at", null: false
    t.string "name", default: "Development", null: false
    t.integer "milestone_id"
    t.integer "group_id"
    t.integer "weight"
  end

  add_index "boards", ["group_id"], name: "index_boards_on_group_id", using: :btree
  add_index "boards", ["milestone_id"], name: "index_boards_on_milestone_id", using: :btree
  add_index "boards", ["project_id"], name: "index_boards_on_project_id", using: :btree

  create_table "broadcast_messages", force: :cascade do |t|
    t.text "message", null: false
    t.datetime "starts_at", null: false
    t.datetime "ends_at", null: false
    t.datetime "created_at", null: false
    t.datetime "updated_at", null: false
    t.string "color"
    t.string "font"
    t.text "message_html", null: false
    t.integer "cached_markdown_version"
  end

  add_index "broadcast_messages", ["starts_at", "ends_at", "id"], name: "index_broadcast_messages_on_starts_at_and_ends_at_and_id", using: :btree

  create_table "chat_names", force: :cascade do |t|
    t.integer "user_id", null: false
    t.integer "service_id", null: false
    t.string "team_id", null: false
    t.string "team_domain"
    t.string "chat_id", null: false
    t.string "chat_name"
    t.datetime "last_used_at"
    t.datetime "created_at", null: false
    t.datetime "updated_at", null: false
  end

  add_index "chat_names", ["service_id", "team_id", "chat_id"], name: "index_chat_names_on_service_id_and_team_id_and_chat_id", unique: true, using: :btree
  add_index "chat_names", ["user_id", "service_id"], name: "index_chat_names_on_user_id_and_service_id", unique: true, using: :btree

  create_table "chat_teams", force: :cascade do |t|
    t.integer "namespace_id", null: false
    t.string "team_id"
    t.string "name"
    t.datetime "created_at", null: false
    t.datetime "updated_at", null: false
  end

  add_index "chat_teams", ["namespace_id"], name: "index_chat_teams_on_namespace_id", unique: true, using: :btree

  create_table "ci_build_trace_chunks", id: :bigserial, force: :cascade do |t|
    t.integer "build_id", null: false
    t.integer "chunk_index", null: false
    t.integer "data_store", null: false
    t.binary "raw_data"
  end

  add_index "ci_build_trace_chunks", ["build_id", "chunk_index"], name: "index_ci_build_trace_chunks_on_build_id_and_chunk_index", unique: true, using: :btree

  create_table "ci_build_trace_section_names", force: :cascade do |t|
    t.integer "project_id", null: false
    t.string "name", null: false
  end

  add_index "ci_build_trace_section_names", ["project_id", "name"], name: "index_ci_build_trace_section_names_on_project_id_and_name", unique: true, using: :btree

  create_table "ci_build_trace_sections", force: :cascade do |t|
    t.integer "project_id", null: false
    t.datetime "date_start", null: false
    t.datetime "date_end", null: false
    t.integer "byte_start", limit: 8, null: false
    t.integer "byte_end", limit: 8, null: false
    t.integer "build_id", null: false
    t.integer "section_name_id", null: false
  end

  add_index "ci_build_trace_sections", ["build_id", "section_name_id"], name: "index_ci_build_trace_sections_on_build_id_and_section_name_id", unique: true, using: :btree
  add_index "ci_build_trace_sections", ["project_id"], name: "index_ci_build_trace_sections_on_project_id", using: :btree
  add_index "ci_build_trace_sections", ["section_name_id"], name: "index_ci_build_trace_sections_on_section_name_id", using: :btree

  create_table "ci_builds", force: :cascade do |t|
    t.string "status"
    t.datetime "finished_at"
    t.text "trace"
    t.datetime "created_at"
    t.datetime "updated_at"
    t.datetime "started_at"
    t.integer "runner_id"
    t.float "coverage"
    t.integer "commit_id"
    t.text "commands"
    t.string "name"
    t.text "options"
    t.boolean "allow_failure", default: false, null: false
    t.string "stage"
    t.integer "trigger_request_id"
    t.integer "stage_idx"
    t.boolean "tag"
    t.string "ref"
    t.integer "user_id"
    t.string "type"
    t.string "target_url"
    t.string "description"
    t.text "artifacts_file"
    t.integer "project_id"
    t.text "artifacts_metadata"
    t.integer "erased_by_id"
    t.datetime "erased_at"
    t.datetime "artifacts_expire_at"
    t.string "environment"
    t.integer "artifacts_size", limit: 8
    t.string "when"
    t.text "yaml_variables"
    t.datetime "queued_at"
    t.string "token"
    t.integer "lock_version"
    t.string "coverage_regex"
    t.integer "auto_canceled_by_id"
    t.boolean "retried"
    t.integer "stage_id"
    t.integer "artifacts_file_store"
    t.integer "artifacts_metadata_store"
    t.boolean "protected"
    t.integer "failure_reason"
  end

  add_index "ci_builds", ["artifacts_expire_at"], name: "index_ci_builds_on_artifacts_expire_at", where: "(artifacts_file <> ''::text)", using: :btree
  add_index "ci_builds", ["auto_canceled_by_id"], name: "index_ci_builds_on_auto_canceled_by_id", using: :btree
  add_index "ci_builds", ["commit_id", "stage_idx", "created_at"], name: "index_ci_builds_on_commit_id_and_stage_idx_and_created_at", using: :btree
  add_index "ci_builds", ["commit_id", "status", "type"], name: "index_ci_builds_on_commit_id_and_status_and_type", using: :btree
  add_index "ci_builds", ["commit_id", "type", "name", "ref"], name: "index_ci_builds_on_commit_id_and_type_and_name_and_ref", using: :btree
  add_index "ci_builds", ["commit_id", "type", "ref"], name: "index_ci_builds_on_commit_id_and_type_and_ref", using: :btree
  add_index "ci_builds", ["project_id", "id"], name: "index_ci_builds_on_project_id_and_id", using: :btree
  add_index "ci_builds", ["protected"], name: "index_ci_builds_on_protected", using: :btree
  add_index "ci_builds", ["runner_id"], name: "index_ci_builds_on_runner_id", using: :btree
  add_index "ci_builds", ["stage_id", "stage_idx"], name: "tmp_build_stage_position_index", where: "(stage_idx IS NOT NULL)", using: :btree
  add_index "ci_builds", ["stage_id"], name: "index_ci_builds_on_stage_id", using: :btree
  add_index "ci_builds", ["status", "type", "runner_id"], name: "index_ci_builds_on_status_and_type_and_runner_id", using: :btree
  add_index "ci_builds", ["status"], name: "index_ci_builds_on_status", using: :btree
  add_index "ci_builds", ["token"], name: "index_ci_builds_on_token", unique: true, using: :btree
  add_index "ci_builds", ["updated_at"], name: "index_ci_builds_on_updated_at", using: :btree
  add_index "ci_builds", ["user_id"], name: "index_ci_builds_on_user_id", using: :btree

  create_table "ci_builds_metadata", force: :cascade do |t|
    t.integer "build_id", null: false
    t.integer "project_id", null: false
    t.integer "timeout"
    t.integer "timeout_source", default: 1, null: false
  end

  add_index "ci_builds_metadata", ["build_id"], name: "index_ci_builds_metadata_on_build_id", unique: true, using: :btree
  add_index "ci_builds_metadata", ["project_id"], name: "index_ci_builds_metadata_on_project_id", using: :btree

  create_table "ci_builds_runner_session", id: :bigserial, force: :cascade do |t|
    t.integer "build_id", null: false
    t.string "url", null: false
    t.string "certificate"
    t.string "authorization"
  end

  add_index "ci_builds_runner_session", ["build_id"], name: "index_ci_builds_runner_session_on_build_id", unique: true, using: :btree

  create_table "ci_group_variables", force: :cascade do |t|
    t.string "key", null: false
    t.text "value"
    t.text "encrypted_value"
    t.string "encrypted_value_salt"
    t.string "encrypted_value_iv"
    t.integer "group_id", null: false
    t.boolean "protected", default: false, null: false
    t.datetime "created_at", null: false
    t.datetime "updated_at", null: false
  end

  add_index "ci_group_variables", ["group_id", "key"], name: "index_ci_group_variables_on_group_id_and_key", unique: true, using: :btree

  create_table "ci_job_artifacts", force: :cascade do |t|
    t.integer "project_id", null: false
    t.integer "job_id", null: false
    t.integer "file_type", null: false
    t.integer "size", limit: 8
    t.datetime_with_timezone "created_at", null: false
    t.datetime_with_timezone "updated_at", null: false
    t.datetime_with_timezone "expire_at"
    t.string "file"
    t.integer "file_store"
    t.binary "file_sha256"
    t.integer "file_format", limit: 2
  end

  add_index "ci_job_artifacts", ["expire_at", "job_id"], name: "index_ci_job_artifacts_on_expire_at_and_job_id", using: :btree
  add_index "ci_job_artifacts", ["file_store"], name: "index_ci_job_artifacts_on_file_store", using: :btree
  add_index "ci_job_artifacts", ["job_id", "file_type"], name: "index_ci_job_artifacts_on_job_id_and_file_type", unique: true, using: :btree
  add_index "ci_job_artifacts", ["project_id"], name: "index_ci_job_artifacts_on_project_id", using: :btree

  create_table "ci_pipeline_chat_data", id: :bigserial, force: :cascade do |t|
    t.integer "pipeline_id", null: false
    t.integer "chat_name_id", null: false
    t.text "response_url", null: false
  end

  add_index "ci_pipeline_chat_data", ["pipeline_id"], name: "index_ci_pipeline_chat_data_on_pipeline_id", unique: true, using: :btree

  create_table "ci_pipeline_schedule_variables", force: :cascade do |t|
    t.string "key", null: false
    t.text "value"
    t.text "encrypted_value"
    t.string "encrypted_value_salt"
    t.string "encrypted_value_iv"
    t.integer "pipeline_schedule_id", null: false
    t.datetime "created_at"
    t.datetime "updated_at"
  end

  add_index "ci_pipeline_schedule_variables", ["pipeline_schedule_id", "key"], name: "index_ci_pipeline_schedule_variables_on_schedule_id_and_key", unique: true, using: :btree

  create_table "ci_pipeline_schedules", force: :cascade do |t|
    t.string "description"
    t.string "ref"
    t.string "cron"
    t.string "cron_timezone"
    t.datetime "next_run_at"
    t.integer "project_id"
    t.integer "owner_id"
    t.boolean "active", default: true
    t.datetime "created_at"
    t.datetime "updated_at"
  end

  add_index "ci_pipeline_schedules", ["next_run_at", "active"], name: "index_ci_pipeline_schedules_on_next_run_at_and_active", using: :btree
  add_index "ci_pipeline_schedules", ["project_id"], name: "index_ci_pipeline_schedules_on_project_id", using: :btree

  create_table "ci_pipeline_variables", force: :cascade do |t|
    t.string "key", null: false
    t.text "value"
    t.text "encrypted_value"
    t.string "encrypted_value_salt"
    t.string "encrypted_value_iv"
    t.integer "pipeline_id", null: false
  end

  add_index "ci_pipeline_variables", ["pipeline_id", "key"], name: "index_ci_pipeline_variables_on_pipeline_id_and_key", unique: true, using: :btree

  create_table "ci_pipelines", force: :cascade do |t|
    t.string "ref"
    t.string "sha"
    t.string "before_sha"
    t.datetime "created_at"
    t.datetime "updated_at"
    t.boolean "tag", default: false
    t.text "yaml_errors"
    t.datetime "committed_at"
    t.integer "project_id"
    t.string "status"
    t.datetime "started_at"
    t.datetime "finished_at"
    t.integer "duration"
    t.integer "user_id"
    t.integer "lock_version"
    t.integer "auto_canceled_by_id"
    t.integer "pipeline_schedule_id"
    t.integer "source"
    t.integer "config_source"
    t.boolean "protected"
    t.integer "failure_reason"
    t.integer "iid"
  end

  add_index "ci_pipelines", ["auto_canceled_by_id"], name: "index_ci_pipelines_on_auto_canceled_by_id", using: :btree
  add_index "ci_pipelines", ["pipeline_schedule_id"], name: "index_ci_pipelines_on_pipeline_schedule_id", using: :btree
  add_index "ci_pipelines", ["project_id", "iid"], name: "index_ci_pipelines_on_project_id_and_iid", unique: true, where: "(iid IS NOT NULL)", using: :btree
  add_index "ci_pipelines", ["project_id", "ref", "status", "id"], name: "index_ci_pipelines_on_project_id_and_ref_and_status_and_id", using: :btree
  add_index "ci_pipelines", ["project_id", "sha"], name: "index_ci_pipelines_on_project_id_and_sha", using: :btree
  add_index "ci_pipelines", ["project_id"], name: "index_ci_pipelines_on_project_id", using: :btree
  add_index "ci_pipelines", ["status"], name: "index_ci_pipelines_on_status", using: :btree
  add_index "ci_pipelines", ["user_id"], name: "index_ci_pipelines_on_user_id", using: :btree

  create_table "ci_runner_namespaces", force: :cascade do |t|
    t.integer "runner_id"
    t.integer "namespace_id"
  end

  add_index "ci_runner_namespaces", ["namespace_id"], name: "index_ci_runner_namespaces_on_namespace_id", using: :btree
  add_index "ci_runner_namespaces", ["runner_id", "namespace_id"], name: "index_ci_runner_namespaces_on_runner_id_and_namespace_id", unique: true, using: :btree

  create_table "ci_runner_projects", force: :cascade do |t|
    t.integer "runner_id", null: false
    t.datetime "created_at"
    t.datetime "updated_at"
    t.integer "project_id"
  end

  add_index "ci_runner_projects", ["project_id"], name: "index_ci_runner_projects_on_project_id", using: :btree
  add_index "ci_runner_projects", ["runner_id"], name: "index_ci_runner_projects_on_runner_id", using: :btree

  create_table "ci_runners", force: :cascade do |t|
    t.string "token"
    t.datetime "created_at"
    t.datetime "updated_at"
    t.string "description"
    t.datetime "contacted_at"
    t.boolean "active", default: true, null: false
    t.boolean "is_shared", default: false
    t.string "name"
    t.string "version"
    t.string "revision"
    t.string "platform"
    t.string "architecture"
    t.boolean "run_untagged", default: true, null: false
    t.boolean "locked", default: false, null: false
    t.integer "access_level", default: 0, null: false
    t.string "ip_address"
    t.integer "maximum_timeout"
    t.integer "runner_type", limit: 2, null: false
  end

  add_index "ci_runners", ["contacted_at"], name: "index_ci_runners_on_contacted_at", using: :btree
  add_index "ci_runners", ["is_shared"], name: "index_ci_runners_on_is_shared", using: :btree
  add_index "ci_runners", ["locked"], name: "index_ci_runners_on_locked", using: :btree
  add_index "ci_runners", ["runner_type"], name: "index_ci_runners_on_runner_type", using: :btree
  add_index "ci_runners", ["token"], name: "index_ci_runners_on_token", using: :btree

  create_table "ci_sources_pipelines", force: :cascade do |t|
    t.integer "project_id"
    t.integer "pipeline_id"
    t.integer "source_project_id"
    t.integer "source_job_id"
    t.integer "source_pipeline_id"
  end

  add_index "ci_sources_pipelines", ["pipeline_id"], name: "index_ci_sources_pipelines_on_pipeline_id", using: :btree
  add_index "ci_sources_pipelines", ["project_id"], name: "index_ci_sources_pipelines_on_project_id", using: :btree
  add_index "ci_sources_pipelines", ["source_job_id"], name: "index_ci_sources_pipelines_on_source_job_id", using: :btree
  add_index "ci_sources_pipelines", ["source_pipeline_id"], name: "index_ci_sources_pipelines_on_source_pipeline_id", using: :btree
  add_index "ci_sources_pipelines", ["source_project_id"], name: "index_ci_sources_pipelines_on_source_project_id", using: :btree

  create_table "ci_stages", force: :cascade do |t|
    t.integer "project_id"
    t.integer "pipeline_id"
    t.datetime "created_at"
    t.datetime "updated_at"
    t.string "name"
    t.integer "status"
    t.integer "lock_version"
    t.integer "position"
  end

  add_index "ci_stages", ["pipeline_id", "name"], name: "index_ci_stages_on_pipeline_id_and_name", unique: true, using: :btree
  add_index "ci_stages", ["pipeline_id", "position"], name: "index_ci_stages_on_pipeline_id_and_position", using: :btree
  add_index "ci_stages", ["pipeline_id"], name: "index_ci_stages_on_pipeline_id", using: :btree
  add_index "ci_stages", ["project_id"], name: "index_ci_stages_on_project_id", using: :btree

  create_table "ci_trigger_requests", force: :cascade do |t|
    t.integer "trigger_id", null: false
    t.text "variables"
    t.datetime "created_at"
    t.datetime "updated_at"
    t.integer "commit_id"
  end

  add_index "ci_trigger_requests", ["commit_id"], name: "index_ci_trigger_requests_on_commit_id", using: :btree

  create_table "ci_triggers", force: :cascade do |t|
    t.string "token"
    t.datetime "created_at"
    t.datetime "updated_at"
    t.integer "project_id"
    t.integer "owner_id"
    t.string "description"
    t.string "ref"
  end

  add_index "ci_triggers", ["project_id"], name: "index_ci_triggers_on_project_id", using: :btree

  create_table "ci_variables", force: :cascade do |t|
    t.string "key", null: false
    t.text "value"
    t.text "encrypted_value"
    t.string "encrypted_value_salt"
    t.string "encrypted_value_iv"
    t.integer "project_id", null: false
    t.boolean "protected", default: false, null: false
    t.string "environment_scope", default: "*", null: false
  end

  add_index "ci_variables", ["project_id", "key", "environment_scope"], name: "index_ci_variables_on_project_id_and_key_and_environment_scope", unique: true, using: :btree

  create_table "cluster_platforms_kubernetes", force: :cascade do |t|
    t.integer "cluster_id", null: false
    t.datetime "created_at", null: false
    t.datetime "updated_at", null: false
    t.text "api_url"
    t.text "ca_cert"
    t.string "namespace"
    t.string "username"
    t.text "encrypted_password"
    t.string "encrypted_password_iv"
    t.text "encrypted_token"
    t.string "encrypted_token_iv"
  end

  add_index "cluster_platforms_kubernetes", ["cluster_id"], name: "index_cluster_platforms_kubernetes_on_cluster_id", unique: true, using: :btree

  create_table "cluster_projects", force: :cascade do |t|
    t.integer "project_id", null: false
    t.integer "cluster_id", null: false
    t.datetime "created_at", null: false
    t.datetime "updated_at", null: false
  end

  add_index "cluster_projects", ["cluster_id"], name: "index_cluster_projects_on_cluster_id", using: :btree
  add_index "cluster_projects", ["project_id"], name: "index_cluster_projects_on_project_id", using: :btree

  create_table "cluster_providers_gcp", force: :cascade do |t|
    t.integer "cluster_id", null: false
    t.integer "status"
    t.integer "num_nodes", null: false
    t.datetime "created_at", null: false
    t.datetime "updated_at", null: false
    t.text "status_reason"
    t.string "gcp_project_id", null: false
    t.string "zone", null: false
    t.string "machine_type"
    t.string "operation_id"
    t.string "endpoint"
    t.text "encrypted_access_token"
    t.string "encrypted_access_token_iv"
  end

  add_index "cluster_providers_gcp", ["cluster_id"], name: "index_cluster_providers_gcp_on_cluster_id", unique: true, using: :btree

  create_table "clusters", force: :cascade do |t|
    t.integer "user_id"
    t.integer "provider_type"
    t.integer "platform_type"
    t.datetime "created_at", null: false
    t.datetime "updated_at", null: false
    t.boolean "enabled", default: true
    t.string "name", null: false
    t.string "environment_scope", default: "*", null: false
  end

  add_index "clusters", ["enabled"], name: "index_clusters_on_enabled", using: :btree
  add_index "clusters", ["user_id"], name: "index_clusters_on_user_id", using: :btree

  create_table "clusters_applications_helm", force: :cascade do |t|
    t.integer "cluster_id", null: false
    t.datetime "created_at", null: false
    t.datetime "updated_at", null: false
    t.integer "status", null: false
    t.string "version", null: false
    t.text "status_reason"
  end

  create_table "clusters_applications_ingress", force: :cascade do |t|
    t.integer "cluster_id", null: false
    t.datetime "created_at", null: false
    t.datetime "updated_at", null: false
    t.integer "status", null: false
    t.integer "ingress_type", null: false
    t.string "version", null: false
    t.string "cluster_ip"
    t.text "status_reason"
    t.string "external_ip"
  end

  create_table "clusters_applications_jupyter", force: :cascade do |t|
    t.integer "cluster_id", null: false
    t.integer "oauth_application_id"
    t.integer "status", null: false
    t.string "version", null: false
    t.string "hostname"
    t.datetime_with_timezone "created_at", null: false
    t.datetime_with_timezone "updated_at", null: false
    t.text "status_reason"
  end

  create_table "clusters_applications_prometheus", force: :cascade do |t|
    t.integer "cluster_id", null: false
    t.integer "status", null: false
    t.string "version", null: false
    t.text "status_reason"
    t.datetime_with_timezone "created_at", null: false
    t.datetime_with_timezone "updated_at", null: false
    t.datetime_with_timezone "last_update_started_at"
  end

  create_table "clusters_applications_runners", force: :cascade do |t|
    t.integer "cluster_id", null: false
    t.integer "runner_id"
    t.integer "status", null: false
    t.datetime_with_timezone "created_at", null: false
    t.datetime_with_timezone "updated_at", null: false
    t.string "version", null: false
    t.text "status_reason"
    t.boolean "privileged", default: true, null: false
  end

  add_index "clusters_applications_runners", ["cluster_id"], name: "index_clusters_applications_runners_on_cluster_id", unique: true, using: :btree
  add_index "clusters_applications_runners", ["runner_id"], name: "index_clusters_applications_runners_on_runner_id", using: :btree

  create_table "container_repositories", force: :cascade do |t|
    t.integer "project_id", null: false
    t.string "name", null: false
    t.datetime "created_at", null: false
    t.datetime "updated_at", null: false
  end

  add_index "container_repositories", ["project_id", "name"], name: "index_container_repositories_on_project_id_and_name", unique: true, using: :btree
  add_index "container_repositories", ["project_id"], name: "index_container_repositories_on_project_id", using: :btree

  create_table "conversational_development_index_metrics", force: :cascade do |t|
    t.float "leader_issues", null: false
    t.float "instance_issues", null: false
    t.float "leader_notes", null: false
    t.float "instance_notes", null: false
    t.float "leader_milestones", null: false
    t.float "instance_milestones", null: false
    t.float "leader_boards", null: false
    t.float "instance_boards", null: false
    t.float "leader_merge_requests", null: false
    t.float "instance_merge_requests", null: false
    t.float "leader_ci_pipelines", null: false
    t.float "instance_ci_pipelines", null: false
    t.float "leader_environments", null: false
    t.float "instance_environments", null: false
    t.float "leader_deployments", null: false
    t.float "instance_deployments", null: false
    t.float "leader_projects_prometheus_active", null: false
    t.float "instance_projects_prometheus_active", null: false
    t.float "leader_service_desk_issues", null: false
    t.float "instance_service_desk_issues", null: false
    t.datetime "created_at", null: false
    t.datetime "updated_at", null: false
    t.float "percentage_boards", default: 0.0, null: false
    t.float "percentage_ci_pipelines", default: 0.0, null: false
    t.float "percentage_deployments", default: 0.0, null: false
    t.float "percentage_environments", default: 0.0, null: false
    t.float "percentage_issues", default: 0.0, null: false
    t.float "percentage_merge_requests", default: 0.0, null: false
    t.float "percentage_milestones", default: 0.0, null: false
    t.float "percentage_notes", default: 0.0, null: false
    t.float "percentage_projects_prometheus_active", default: 0.0, null: false
    t.float "percentage_service_desk_issues", default: 0.0, null: false
  end

  create_table "deploy_keys_projects", force: :cascade do |t|
    t.integer "deploy_key_id", null: false
    t.integer "project_id", null: false
    t.datetime "created_at"
    t.datetime "updated_at"
    t.boolean "can_push", default: false, null: false
  end

  add_index "deploy_keys_projects", ["project_id"], name: "index_deploy_keys_projects_on_project_id", using: :btree

  create_table "deploy_tokens", force: :cascade do |t|
    t.boolean "revoked", default: false
    t.boolean "read_repository", default: false, null: false
    t.boolean "read_registry", default: false, null: false
    t.datetime_with_timezone "expires_at", null: false
    t.datetime_with_timezone "created_at", null: false
    t.string "name", null: false
    t.string "token", null: false
  end

  add_index "deploy_tokens", ["token", "expires_at", "id"], name: "index_deploy_tokens_on_token_and_expires_at_and_id", where: "(revoked IS FALSE)", using: :btree
  add_index "deploy_tokens", ["token"], name: "index_deploy_tokens_on_token", unique: true, using: :btree

  create_table "deployments", force: :cascade do |t|
    t.integer "iid", null: false
    t.integer "project_id", null: false
    t.integer "environment_id", null: false
    t.string "ref", null: false
    t.boolean "tag", null: false
    t.string "sha", null: false
    t.integer "user_id"
    t.integer "deployable_id"
    t.string "deployable_type"
    t.datetime "created_at"
    t.datetime "updated_at"
    t.string "on_stop"
  end

  add_index "deployments", ["created_at"], name: "index_deployments_on_created_at", using: :btree
  add_index "deployments", ["deployable_type", "deployable_id"], name: "index_deployments_on_deployable_type_and_deployable_id", using: :btree
  add_index "deployments", ["environment_id", "id"], name: "index_deployments_on_environment_id_and_id", using: :btree
  add_index "deployments", ["environment_id", "iid", "project_id"], name: "index_deployments_on_environment_id_and_iid_and_project_id", using: :btree
  add_index "deployments", ["project_id", "iid"], name: "index_deployments_on_project_id_and_iid", unique: true, using: :btree

  create_table "emails", force: :cascade do |t|
    t.integer "user_id", null: false
    t.string "email", null: false
    t.datetime "created_at"
    t.datetime "updated_at"
    t.string "confirmation_token"
    t.datetime_with_timezone "confirmed_at"
    t.datetime_with_timezone "confirmation_sent_at"
  end

  add_index "emails", ["confirmation_token"], name: "index_emails_on_confirmation_token", unique: true, using: :btree
  add_index "emails", ["email"], name: "index_emails_on_email", unique: true, using: :btree
  add_index "emails", ["user_id"], name: "index_emails_on_user_id", using: :btree

  create_table "environments", force: :cascade do |t|
    t.integer "project_id", null: false
    t.string "name", null: false
    t.datetime "created_at"
    t.datetime "updated_at"
    t.string "external_url"
    t.string "environment_type"
    t.string "state", default: "available", null: false
    t.string "slug", null: false
  end

  add_index "environments", ["project_id", "name"], name: "index_environments_on_project_id_and_name", unique: true, using: :btree
  add_index "environments", ["project_id", "slug"], name: "index_environments_on_project_id_and_slug", unique: true, using: :btree

  create_table "epic_issues", force: :cascade do |t|
    t.integer "epic_id", null: false
    t.integer "issue_id", null: false
    t.integer "relative_position", default: 1073741823, null: false
  end

  add_index "epic_issues", ["epic_id"], name: "index_epic_issues_on_epic_id", using: :btree
  add_index "epic_issues", ["issue_id"], name: "index_epic_issues_on_issue_id", unique: true, using: :btree

  create_table "epic_metrics", force: :cascade do |t|
    t.integer "epic_id", null: false
    t.datetime "created_at", null: false
    t.datetime "updated_at", null: false
  end

  add_index "epic_metrics", ["epic_id"], name: "index_epic_metrics", using: :btree

  create_table "epics", force: :cascade do |t|
    t.integer "milestone_id"
    t.integer "group_id", null: false
    t.integer "author_id", null: false
    t.integer "assignee_id"
    t.integer "iid", null: false
    t.integer "cached_markdown_version"
    t.integer "updated_by_id"
    t.integer "last_edited_by_id"
    t.integer "lock_version"
    t.date "start_date"
    t.date "end_date"
    t.datetime "last_edited_at"
    t.datetime "created_at", null: false
    t.datetime "updated_at", null: false
    t.string "title", null: false
    t.string "title_html", null: false
    t.text "description"
    t.text "description_html"
  end

  add_index "epics", ["assignee_id"], name: "index_epics_on_assignee_id", using: :btree
  add_index "epics", ["author_id"], name: "index_epics_on_author_id", using: :btree
  add_index "epics", ["end_date"], name: "index_epics_on_end_date", using: :btree
  add_index "epics", ["group_id"], name: "index_epics_on_group_id", using: :btree
  add_index "epics", ["iid"], name: "index_epics_on_iid", using: :btree
  add_index "epics", ["milestone_id"], name: "index_milestone", using: :btree
  add_index "epics", ["start_date"], name: "index_epics_on_start_date", using: :btree

  create_table "events", force: :cascade do |t|
    t.integer "project_id"
    t.integer "author_id", null: false
    t.integer "target_id"
    t.datetime "created_at", null: false
    t.datetime "updated_at", null: false
    t.integer "action", limit: 2, null: false
    t.string "target_type"
  end

  add_index "events", ["action"], name: "index_events_on_action", using: :btree
  add_index "events", ["author_id", "project_id"], name: "index_events_on_author_id_and_project_id", using: :btree
  add_index "events", ["project_id", "id"], name: "index_events_on_project_id_and_id", using: :btree
  add_index "events", ["target_type", "target_id"], name: "index_events_on_target_type_and_target_id", using: :btree

  create_table "feature_gates", force: :cascade do |t|
    t.string "feature_key", null: false
    t.string "key", null: false
    t.string "value"
    t.datetime "created_at", null: false
    t.datetime "updated_at", null: false
  end

  add_index "feature_gates", ["feature_key", "key", "value"], name: "index_feature_gates_on_feature_key_and_key_and_value", unique: true, using: :btree

  create_table "features", force: :cascade do |t|
    t.string "key", null: false
    t.datetime "created_at", null: false
    t.datetime "updated_at", null: false
  end

  add_index "features", ["key"], name: "index_features_on_key", unique: true, using: :btree

  create_table "fork_network_members", force: :cascade do |t|
    t.integer "fork_network_id", null: false
    t.integer "project_id", null: false
    t.integer "forked_from_project_id"
  end

  add_index "fork_network_members", ["fork_network_id"], name: "index_fork_network_members_on_fork_network_id", using: :btree
  add_index "fork_network_members", ["project_id"], name: "index_fork_network_members_on_project_id", unique: true, using: :btree

  create_table "fork_networks", force: :cascade do |t|
    t.integer "root_project_id"
    t.string "deleted_root_project_name"
  end

  add_index "fork_networks", ["root_project_id"], name: "index_fork_networks_on_root_project_id", unique: true, using: :btree

  create_table "forked_project_links", force: :cascade do |t|
    t.integer "forked_to_project_id", null: false
    t.integer "forked_from_project_id", null: false
    t.datetime "created_at"
    t.datetime "updated_at"
  end

  add_index "forked_project_links", ["forked_to_project_id"], name: "index_forked_project_links_on_forked_to_project_id", unique: true, using: :btree

  create_table "gcp_clusters", force: :cascade do |t|
    t.integer "project_id", null: false
    t.integer "user_id"
    t.integer "service_id"
    t.integer "status"
    t.integer "gcp_cluster_size", null: false
    t.datetime "created_at", null: false
    t.datetime "updated_at", null: false
    t.boolean "enabled", default: true
    t.text "status_reason"
    t.string "project_namespace"
    t.string "endpoint"
    t.text "ca_cert"
    t.text "encrypted_kubernetes_token"
    t.string "encrypted_kubernetes_token_iv"
    t.string "username"
    t.text "encrypted_password"
    t.string "encrypted_password_iv"
    t.string "gcp_project_id", null: false
    t.string "gcp_cluster_zone", null: false
    t.string "gcp_cluster_name", null: false
    t.string "gcp_machine_type"
    t.string "gcp_operation_id"
    t.text "encrypted_gcp_token"
    t.string "encrypted_gcp_token_iv"
  end

  add_index "gcp_clusters", ["project_id"], name: "index_gcp_clusters_on_project_id", unique: true, using: :btree

  create_table "geo_event_log", id: :bigserial, force: :cascade do |t|
    t.datetime "created_at", null: false
    t.integer "repository_updated_event_id", limit: 8
    t.integer "repository_deleted_event_id", limit: 8
    t.integer "repository_renamed_event_id", limit: 8
    t.integer "repositories_changed_event_id", limit: 8
    t.integer "repository_created_event_id", limit: 8
    t.integer "hashed_storage_migrated_event_id", limit: 8
    t.integer "lfs_object_deleted_event_id", limit: 8
    t.integer "hashed_storage_attachments_event_id", limit: 8
    t.integer "job_artifact_deleted_event_id", limit: 8
    t.integer "upload_deleted_event_id", limit: 8
  end

  add_index "geo_event_log", ["repositories_changed_event_id"], name: "index_geo_event_log_on_repositories_changed_event_id", using: :btree
  add_index "geo_event_log", ["repository_created_event_id"], name: "index_geo_event_log_on_repository_created_event_id", using: :btree
  add_index "geo_event_log", ["repository_deleted_event_id"], name: "index_geo_event_log_on_repository_deleted_event_id", using: :btree
  add_index "geo_event_log", ["repository_renamed_event_id"], name: "index_geo_event_log_on_repository_renamed_event_id", using: :btree
  add_index "geo_event_log", ["repository_updated_event_id"], name: "index_geo_event_log_on_repository_updated_event_id", using: :btree

  create_table "geo_hashed_storage_attachments_events", id: :bigserial, force: :cascade do |t|
    t.integer "project_id", null: false
    t.text "old_attachments_path", null: false
    t.text "new_attachments_path", null: false
  end

  add_index "geo_hashed_storage_attachments_events", ["project_id"], name: "index_geo_hashed_storage_attachments_events_on_project_id", using: :btree

  create_table "geo_hashed_storage_migrated_events", id: :bigserial, force: :cascade do |t|
    t.integer "project_id", null: false
    t.text "repository_storage_name", null: false
    t.text "old_disk_path", null: false
    t.text "new_disk_path", null: false
    t.text "old_wiki_disk_path", null: false
    t.text "new_wiki_disk_path", null: false
    t.integer "old_storage_version", limit: 2
    t.integer "new_storage_version", limit: 2, null: false
  end

  add_index "geo_hashed_storage_migrated_events", ["project_id"], name: "index_geo_hashed_storage_migrated_events_on_project_id", using: :btree

  create_table "geo_job_artifact_deleted_events", id: :bigserial, force: :cascade do |t|
    t.integer "job_artifact_id", null: false
    t.string "file_path", null: false
  end

  add_index "geo_job_artifact_deleted_events", ["job_artifact_id"], name: "index_geo_job_artifact_deleted_events_on_job_artifact_id", using: :btree

  create_table "geo_lfs_object_deleted_events", id: :bigserial, force: :cascade do |t|
    t.integer "lfs_object_id", null: false
    t.string "oid", null: false
    t.string "file_path", null: false
  end

  add_index "geo_lfs_object_deleted_events", ["lfs_object_id"], name: "index_geo_lfs_object_deleted_events_on_lfs_object_id", using: :btree

  create_table "geo_node_namespace_links", force: :cascade do |t|
    t.integer "geo_node_id", null: false
    t.integer "namespace_id", null: false
    t.datetime "created_at", null: false
    t.datetime "updated_at", null: false
  end

  add_index "geo_node_namespace_links", ["geo_node_id", "namespace_id"], name: "index_geo_node_namespace_links_on_geo_node_id_and_namespace_id", unique: true, using: :btree
  add_index "geo_node_namespace_links", ["geo_node_id"], name: "index_geo_node_namespace_links_on_geo_node_id", using: :btree

  create_table "geo_node_statuses", force: :cascade do |t|
    t.integer "geo_node_id", null: false
    t.integer "db_replication_lag_seconds"
    t.integer "repositories_count"
    t.integer "repositories_synced_count"
    t.integer "repositories_failed_count"
    t.integer "lfs_objects_count"
    t.integer "lfs_objects_synced_count"
    t.integer "lfs_objects_failed_count"
    t.integer "attachments_count"
    t.integer "attachments_synced_count"
    t.integer "attachments_failed_count"
    t.integer "last_event_id"
    t.datetime "last_event_date"
    t.integer "cursor_last_event_id"
    t.datetime "cursor_last_event_date"
    t.datetime "created_at", null: false
    t.datetime "updated_at", null: false
    t.datetime "last_successful_status_check_at"
    t.string "status_message"
    t.integer "replication_slots_count"
    t.integer "replication_slots_used_count"
    t.integer "replication_slots_max_retained_wal_bytes", limit: 8
    t.integer "wikis_count"
    t.integer "wikis_synced_count"
    t.integer "wikis_failed_count"
    t.integer "job_artifacts_count"
    t.integer "job_artifacts_synced_count"
    t.integer "job_artifacts_failed_count"
    t.string "version"
    t.string "revision"
    t.integer "repositories_verified_count"
    t.integer "repositories_verification_failed_count"
    t.integer "wikis_verified_count"
    t.integer "wikis_verification_failed_count"
    t.integer "lfs_objects_synced_missing_on_primary_count"
    t.integer "job_artifacts_synced_missing_on_primary_count"
    t.integer "attachments_synced_missing_on_primary_count"
    t.integer "repositories_checksummed_count"
    t.integer "repositories_checksum_failed_count"
    t.integer "repositories_checksum_mismatch_count"
    t.integer "wikis_checksummed_count"
    t.integer "wikis_checksum_failed_count"
    t.integer "wikis_checksum_mismatch_count"
    t.binary "storage_configuration_digest"
<<<<<<< HEAD
=======
    t.integer "repositories_retrying_verification_count"
    t.integer "wikis_retrying_verification_count"
>>>>>>> 0277bf92
  end

  add_index "geo_node_statuses", ["geo_node_id"], name: "index_geo_node_statuses_on_geo_node_id", unique: true, using: :btree

  create_table "geo_nodes", force: :cascade do |t|
    t.boolean "primary"
    t.integer "oauth_application_id"
    t.boolean "enabled", default: true, null: false
    t.string "access_key"
    t.string "encrypted_secret_access_key"
    t.string "encrypted_secret_access_key_iv"
    t.string "clone_url_prefix"
    t.integer "files_max_capacity", default: 10, null: false
    t.integer "repos_max_capacity", default: 25, null: false
    t.string "url", null: false
    t.string "selective_sync_type"
    t.text "selective_sync_shards"
    t.integer "verification_max_capacity", default: 100, null: false
  end

  add_index "geo_nodes", ["access_key"], name: "index_geo_nodes_on_access_key", using: :btree
  add_index "geo_nodes", ["primary"], name: "index_geo_nodes_on_primary", using: :btree
  add_index "geo_nodes", ["url"], name: "index_geo_nodes_on_url", unique: true, using: :btree

  create_table "geo_repositories_changed_events", id: :bigserial, force: :cascade do |t|
    t.integer "geo_node_id", null: false
  end

  add_index "geo_repositories_changed_events", ["geo_node_id"], name: "index_geo_repositories_changed_events_on_geo_node_id", using: :btree

  create_table "geo_repository_created_events", id: :bigserial, force: :cascade do |t|
    t.integer "project_id", null: false
    t.text "repository_storage_name", null: false
    t.text "repo_path", null: false
    t.text "wiki_path"
    t.text "project_name", null: false
  end

  add_index "geo_repository_created_events", ["project_id"], name: "index_geo_repository_created_events_on_project_id", using: :btree

  create_table "geo_repository_deleted_events", id: :bigserial, force: :cascade do |t|
    t.integer "project_id", null: false
    t.text "repository_storage_name", null: false
    t.text "deleted_path", null: false
    t.text "deleted_wiki_path"
    t.text "deleted_project_name", null: false
  end

  add_index "geo_repository_deleted_events", ["project_id"], name: "index_geo_repository_deleted_events_on_project_id", using: :btree

  create_table "geo_repository_renamed_events", id: :bigserial, force: :cascade do |t|
    t.integer "project_id", null: false
    t.text "repository_storage_name", null: false
    t.text "old_path_with_namespace", null: false
    t.text "new_path_with_namespace", null: false
    t.text "old_wiki_path_with_namespace", null: false
    t.text "new_wiki_path_with_namespace", null: false
    t.text "old_path", null: false
    t.text "new_path", null: false
  end

  add_index "geo_repository_renamed_events", ["project_id"], name: "index_geo_repository_renamed_events_on_project_id", using: :btree

  create_table "geo_repository_updated_events", id: :bigserial, force: :cascade do |t|
    t.integer "branches_affected", null: false
    t.integer "tags_affected", null: false
    t.integer "project_id", null: false
    t.integer "source", limit: 2, null: false
    t.boolean "new_branch", default: false, null: false
    t.boolean "remove_branch", default: false, null: false
    t.text "ref"
  end

  add_index "geo_repository_updated_events", ["project_id"], name: "index_geo_repository_updated_events_on_project_id", using: :btree
  add_index "geo_repository_updated_events", ["source"], name: "index_geo_repository_updated_events_on_source", using: :btree

  create_table "geo_upload_deleted_events", id: :bigserial, force: :cascade do |t|
    t.integer "upload_id", null: false
    t.string "file_path", null: false
    t.integer "model_id", null: false
    t.string "model_type", null: false
    t.string "uploader", null: false
  end

  add_index "geo_upload_deleted_events", ["upload_id"], name: "index_geo_upload_deleted_events_on_upload_id", using: :btree

  create_table "gpg_key_subkeys", force: :cascade do |t|
    t.integer "gpg_key_id", null: false
    t.binary "keyid"
    t.binary "fingerprint"
  end

  add_index "gpg_key_subkeys", ["fingerprint"], name: "index_gpg_key_subkeys_on_fingerprint", unique: true, using: :btree
  add_index "gpg_key_subkeys", ["gpg_key_id"], name: "index_gpg_key_subkeys_on_gpg_key_id", using: :btree
  add_index "gpg_key_subkeys", ["keyid"], name: "index_gpg_key_subkeys_on_keyid", unique: true, using: :btree

  create_table "gpg_keys", force: :cascade do |t|
    t.datetime "created_at", null: false
    t.datetime "updated_at", null: false
    t.integer "user_id"
    t.binary "primary_keyid"
    t.binary "fingerprint"
    t.text "key"
  end

  add_index "gpg_keys", ["fingerprint"], name: "index_gpg_keys_on_fingerprint", unique: true, using: :btree
  add_index "gpg_keys", ["primary_keyid"], name: "index_gpg_keys_on_primary_keyid", unique: true, using: :btree
  add_index "gpg_keys", ["user_id"], name: "index_gpg_keys_on_user_id", using: :btree

  create_table "gpg_signatures", force: :cascade do |t|
    t.datetime "created_at", null: false
    t.datetime "updated_at", null: false
    t.integer "project_id"
    t.integer "gpg_key_id"
    t.binary "commit_sha"
    t.binary "gpg_key_primary_keyid"
    t.text "gpg_key_user_name"
    t.text "gpg_key_user_email"
    t.integer "verification_status", limit: 2, default: 0, null: false
    t.integer "gpg_key_subkey_id"
  end

  add_index "gpg_signatures", ["commit_sha"], name: "index_gpg_signatures_on_commit_sha", unique: true, using: :btree
  add_index "gpg_signatures", ["gpg_key_id"], name: "index_gpg_signatures_on_gpg_key_id", using: :btree
  add_index "gpg_signatures", ["gpg_key_primary_keyid"], name: "index_gpg_signatures_on_gpg_key_primary_keyid", using: :btree
  add_index "gpg_signatures", ["gpg_key_subkey_id"], name: "index_gpg_signatures_on_gpg_key_subkey_id", using: :btree
  add_index "gpg_signatures", ["project_id"], name: "index_gpg_signatures_on_project_id", using: :btree

  create_table "group_custom_attributes", force: :cascade do |t|
    t.datetime "created_at", null: false
    t.datetime "updated_at", null: false
    t.integer "group_id", null: false
    t.string "key", null: false
    t.string "value", null: false
  end

  add_index "group_custom_attributes", ["group_id", "key"], name: "index_group_custom_attributes_on_group_id_and_key", unique: true, using: :btree
  add_index "group_custom_attributes", ["key", "value"], name: "index_group_custom_attributes_on_key_and_value", using: :btree

  create_table "historical_data", force: :cascade do |t|
    t.date "date", null: false
    t.integer "active_user_count"
    t.datetime "created_at"
    t.datetime "updated_at"
  end

  create_table "identities", force: :cascade do |t|
    t.string "extern_uid"
    t.string "provider"
    t.integer "user_id"
    t.datetime "created_at"
    t.datetime "updated_at"
    t.string "secondary_extern_uid"
    t.integer "saml_provider_id"
  end

  add_index "identities", ["saml_provider_id"], name: "index_identities_on_saml_provider_id", where: "(saml_provider_id IS NOT NULL)", using: :btree
  add_index "identities", ["user_id"], name: "index_identities_on_user_id", using: :btree

  create_table "import_export_uploads", force: :cascade do |t|
    t.datetime_with_timezone "updated_at", null: false
    t.integer "project_id"
    t.text "import_file"
    t.text "export_file"
  end

  add_index "import_export_uploads", ["project_id"], name: "index_import_export_uploads_on_project_id", using: :btree
  add_index "import_export_uploads", ["updated_at"], name: "index_import_export_uploads_on_updated_at", using: :btree

  create_table "index_statuses", force: :cascade do |t|
    t.integer "project_id", null: false
    t.datetime "indexed_at"
    t.text "note"
    t.string "last_commit"
    t.datetime "created_at", null: false
    t.datetime "updated_at", null: false
  end

  add_index "index_statuses", ["project_id"], name: "index_index_statuses_on_project_id", unique: true, using: :btree

  create_table "internal_ids", id: :bigserial, force: :cascade do |t|
    t.integer "project_id"
    t.integer "usage", null: false
    t.integer "last_value", null: false
    t.integer "namespace_id"
  end

  add_index "internal_ids", ["usage", "namespace_id"], name: "index_internal_ids_on_usage_and_namespace_id", unique: true, where: "(namespace_id IS NOT NULL)", using: :btree
  add_index "internal_ids", ["usage", "project_id"], name: "index_internal_ids_on_usage_and_project_id", unique: true, where: "(project_id IS NOT NULL)", using: :btree

  create_table "issue_assignees", id: false, force: :cascade do |t|
    t.integer "user_id", null: false
    t.integer "issue_id", null: false
  end

  add_index "issue_assignees", ["issue_id", "user_id"], name: "index_issue_assignees_on_issue_id_and_user_id", unique: true, using: :btree
  add_index "issue_assignees", ["user_id"], name: "index_issue_assignees_on_user_id", using: :btree

  create_table "issue_links", force: :cascade do |t|
    t.integer "source_id", null: false
    t.integer "target_id", null: false
    t.datetime "created_at"
    t.datetime "updated_at"
  end

  add_index "issue_links", ["source_id", "target_id"], name: "index_issue_links_on_source_id_and_target_id", unique: true, using: :btree
  add_index "issue_links", ["source_id"], name: "index_issue_links_on_source_id", using: :btree
  add_index "issue_links", ["target_id"], name: "index_issue_links_on_target_id", using: :btree

  create_table "issue_metrics", force: :cascade do |t|
    t.integer "issue_id", null: false
    t.datetime "first_mentioned_in_commit_at"
    t.datetime "first_associated_with_milestone_at"
    t.datetime "first_added_to_board_at"
    t.datetime "created_at", null: false
    t.datetime "updated_at", null: false
  end

  add_index "issue_metrics", ["issue_id"], name: "index_issue_metrics", using: :btree

  create_table "issues", force: :cascade do |t|
    t.string "title"
    t.integer "author_id"
    t.integer "project_id"
    t.datetime "created_at"
    t.datetime "updated_at"
    t.text "description"
    t.integer "milestone_id"
    t.string "state"
    t.integer "iid"
    t.integer "updated_by_id"
    t.integer "weight"
    t.boolean "confidential", default: false, null: false
    t.date "due_date"
    t.integer "moved_to_id"
    t.integer "lock_version"
    t.text "title_html"
    t.text "description_html"
    t.integer "time_estimate"
    t.integer "relative_position"
    t.string "service_desk_reply_to"
    t.integer "cached_markdown_version"
    t.datetime "last_edited_at"
    t.integer "last_edited_by_id"
    t.boolean "discussion_locked"
    t.datetime_with_timezone "closed_at"
    t.integer "closed_by_id"
  end

  add_index "issues", ["author_id"], name: "index_issues_on_author_id", using: :btree
  add_index "issues", ["confidential"], name: "index_issues_on_confidential", using: :btree
  add_index "issues", ["description"], name: "index_issues_on_description_trigram", using: :gin, opclasses: {"description"=>"gin_trgm_ops"}
  add_index "issues", ["milestone_id"], name: "index_issues_on_milestone_id", using: :btree
  add_index "issues", ["moved_to_id"], name: "index_issues_on_moved_to_id", where: "(moved_to_id IS NOT NULL)", using: :btree
  add_index "issues", ["project_id", "created_at", "id", "state"], name: "index_issues_on_project_id_and_created_at_and_id_and_state", using: :btree
  add_index "issues", ["project_id", "due_date", "id", "state"], name: "idx_issues_on_project_id_and_due_date_and_id_and_state_partial", where: "(due_date IS NOT NULL)", using: :btree
  add_index "issues", ["project_id", "iid"], name: "index_issues_on_project_id_and_iid", unique: true, using: :btree
  add_index "issues", ["project_id", "updated_at", "id", "state"], name: "index_issues_on_project_id_and_updated_at_and_id_and_state", using: :btree
  add_index "issues", ["relative_position"], name: "index_issues_on_relative_position", using: :btree
  add_index "issues", ["state"], name: "index_issues_on_state", using: :btree
  add_index "issues", ["title"], name: "index_issues_on_title_trigram", using: :gin, opclasses: {"title"=>"gin_trgm_ops"}
  add_index "issues", ["updated_at"], name: "index_issues_on_updated_at", using: :btree
  add_index "issues", ["updated_by_id"], name: "index_issues_on_updated_by_id", where: "(updated_by_id IS NOT NULL)", using: :btree

  create_table "keys", force: :cascade do |t|
    t.integer "user_id"
    t.datetime "created_at"
    t.datetime "updated_at"
    t.text "key"
    t.string "title"
    t.string "type"
    t.string "fingerprint"
    t.boolean "public", default: false, null: false
    t.datetime "last_used_at"
  end

  add_index "keys", ["fingerprint"], name: "index_keys_on_fingerprint", unique: true, using: :btree
  add_index "keys", ["user_id"], name: "index_keys_on_user_id", using: :btree

  create_table "label_links", force: :cascade do |t|
    t.integer "label_id"
    t.integer "target_id"
    t.string "target_type"
    t.datetime "created_at"
    t.datetime "updated_at"
  end

  add_index "label_links", ["label_id"], name: "index_label_links_on_label_id", using: :btree
  add_index "label_links", ["target_id", "target_type"], name: "index_label_links_on_target_id_and_target_type", using: :btree

  create_table "label_priorities", force: :cascade do |t|
    t.integer "project_id", null: false
    t.integer "label_id", null: false
    t.integer "priority", null: false
    t.datetime "created_at", null: false
    t.datetime "updated_at", null: false
  end

  add_index "label_priorities", ["priority"], name: "index_label_priorities_on_priority", using: :btree
  add_index "label_priorities", ["project_id", "label_id"], name: "index_label_priorities_on_project_id_and_label_id", unique: true, using: :btree

  create_table "labels", force: :cascade do |t|
    t.string "title"
    t.string "color"
    t.integer "project_id"
    t.datetime "created_at"
    t.datetime "updated_at"
    t.boolean "template", default: false
    t.string "description"
    t.text "description_html"
    t.string "type"
    t.integer "group_id"
    t.integer "cached_markdown_version"
  end

  add_index "labels", ["group_id", "project_id", "title"], name: "index_labels_on_group_id_and_project_id_and_title", unique: true, using: :btree
  add_index "labels", ["project_id"], name: "index_labels_on_project_id", using: :btree
  add_index "labels", ["template"], name: "index_labels_on_template", where: "template", using: :btree
  add_index "labels", ["title"], name: "index_labels_on_title", using: :btree
  add_index "labels", ["type", "project_id"], name: "index_labels_on_type_and_project_id", using: :btree

  create_table "ldap_group_links", force: :cascade do |t|
    t.string "cn"
    t.integer "group_access", null: false
    t.integer "group_id", null: false
    t.datetime "created_at"
    t.datetime "updated_at"
    t.string "provider"
    t.string "filter"
  end

  create_table "lfs_file_locks", force: :cascade do |t|
    t.integer "project_id", null: false
    t.integer "user_id", null: false
    t.datetime "created_at", null: false
    t.string "path", limit: 511
  end

  add_index "lfs_file_locks", ["project_id", "path"], name: "index_lfs_file_locks_on_project_id_and_path", unique: true, using: :btree
  add_index "lfs_file_locks", ["user_id"], name: "index_lfs_file_locks_on_user_id", using: :btree

  create_table "lfs_objects", force: :cascade do |t|
    t.string "oid", null: false
    t.integer "size", limit: 8, null: false
    t.datetime "created_at"
    t.datetime "updated_at"
    t.string "file"
    t.integer "file_store"
  end

  add_index "lfs_objects", ["oid"], name: "index_lfs_objects_on_oid", unique: true, using: :btree

  create_table "lfs_objects_projects", force: :cascade do |t|
    t.integer "lfs_object_id", null: false
    t.integer "project_id", null: false
    t.datetime "created_at"
    t.datetime "updated_at"
  end

  add_index "lfs_objects_projects", ["project_id"], name: "index_lfs_objects_projects_on_project_id", using: :btree

  create_table "licenses", force: :cascade do |t|
    t.text "data", null: false
    t.datetime "created_at"
    t.datetime "updated_at"
  end

  create_table "lists", force: :cascade do |t|
    t.integer "board_id", null: false
    t.integer "label_id"
    t.integer "list_type", default: 1, null: false
    t.integer "position"
    t.datetime "created_at", null: false
    t.datetime "updated_at", null: false
    t.integer "user_id"
  end

  add_index "lists", ["board_id", "label_id"], name: "index_lists_on_board_id_and_label_id", unique: true, using: :btree
  add_index "lists", ["label_id"], name: "index_lists_on_label_id", using: :btree
  add_index "lists", ["user_id"], name: "index_lists_on_user_id", using: :btree

  create_table "members", force: :cascade do |t|
    t.integer "access_level", null: false
    t.integer "source_id", null: false
    t.string "source_type", null: false
    t.integer "user_id"
    t.integer "notification_level", null: false
    t.string "type"
    t.datetime "created_at"
    t.datetime "updated_at"
    t.integer "created_by_id"
    t.string "invite_email"
    t.string "invite_token"
    t.datetime "invite_accepted_at"
    t.datetime "requested_at"
    t.date "expires_at"
    t.boolean "ldap", default: false, null: false
    t.boolean "override", default: false, null: false
  end

  add_index "members", ["access_level"], name: "index_members_on_access_level", using: :btree
  add_index "members", ["invite_token"], name: "index_members_on_invite_token", unique: true, using: :btree
  add_index "members", ["requested_at"], name: "index_members_on_requested_at", using: :btree
  add_index "members", ["source_id", "source_type"], name: "index_members_on_source_id_and_source_type", using: :btree
  add_index "members", ["user_id"], name: "index_members_on_user_id", using: :btree

  create_table "merge_request_diff_commits", id: false, force: :cascade do |t|
    t.datetime "authored_date"
    t.datetime "committed_date"
    t.integer "merge_request_diff_id", null: false
    t.integer "relative_order", null: false
    t.binary "sha", null: false
    t.text "author_name"
    t.text "author_email"
    t.text "committer_name"
    t.text "committer_email"
    t.text "message"
  end

  add_index "merge_request_diff_commits", ["merge_request_diff_id", "relative_order"], name: "index_merge_request_diff_commits_on_mr_diff_id_and_order", unique: true, using: :btree
  add_index "merge_request_diff_commits", ["sha"], name: "index_merge_request_diff_commits_on_sha", using: :btree

  create_table "merge_request_diff_files", id: false, force: :cascade do |t|
    t.integer "merge_request_diff_id", null: false
    t.integer "relative_order", null: false
    t.boolean "new_file", null: false
    t.boolean "renamed_file", null: false
    t.boolean "deleted_file", null: false
    t.boolean "too_large", null: false
    t.string "a_mode", null: false
    t.string "b_mode", null: false
    t.text "new_path", null: false
    t.text "old_path", null: false
    t.text "diff", null: false
    t.boolean "binary"
  end

  add_index "merge_request_diff_files", ["merge_request_diff_id", "relative_order"], name: "index_merge_request_diff_files_on_mr_diff_id_and_order", unique: true, using: :btree

  create_table "merge_request_diffs", force: :cascade do |t|
    t.string "state"
    t.integer "merge_request_id", null: false
    t.datetime "created_at"
    t.datetime "updated_at"
    t.string "base_commit_sha"
    t.string "real_size"
    t.string "head_commit_sha"
    t.string "start_commit_sha"
    t.integer "commits_count"
  end

  add_index "merge_request_diffs", ["merge_request_id", "id"], name: "index_merge_request_diffs_on_merge_request_id_and_id", using: :btree

  create_table "merge_request_metrics", force: :cascade do |t|
    t.integer "merge_request_id", null: false
    t.datetime "latest_build_started_at"
    t.datetime "latest_build_finished_at"
    t.datetime "first_deployed_to_production_at"
    t.datetime "merged_at"
    t.datetime "created_at", null: false
    t.datetime "updated_at", null: false
    t.integer "pipeline_id"
    t.integer "merged_by_id"
    t.integer "latest_closed_by_id"
    t.datetime_with_timezone "latest_closed_at"
  end

  add_index "merge_request_metrics", ["first_deployed_to_production_at"], name: "index_merge_request_metrics_on_first_deployed_to_production_at", using: :btree
  add_index "merge_request_metrics", ["merge_request_id"], name: "index_merge_request_metrics", using: :btree
  add_index "merge_request_metrics", ["pipeline_id"], name: "index_merge_request_metrics_on_pipeline_id", using: :btree

  create_table "merge_requests", force: :cascade do |t|
    t.string "target_branch", null: false
    t.string "source_branch", null: false
    t.integer "source_project_id"
    t.integer "author_id"
    t.integer "assignee_id"
    t.string "title"
    t.datetime "created_at"
    t.datetime "updated_at"
    t.integer "milestone_id"
    t.string "state", default: "opened", null: false
    t.string "merge_status", default: "unchecked", null: false
    t.integer "target_project_id", null: false
    t.integer "iid"
    t.text "description"
    t.integer "updated_by_id"
    t.text "merge_error"
    t.text "merge_params"
    t.boolean "merge_when_pipeline_succeeds", default: false, null: false
    t.integer "merge_user_id"
    t.string "merge_commit_sha"
    t.integer "approvals_before_merge"
    t.string "rebase_commit_sha"
    t.string "in_progress_merge_commit_sha"
    t.integer "lock_version"
    t.text "title_html"
    t.text "description_html"
    t.integer "time_estimate"
    t.integer "cached_markdown_version"
    t.datetime "last_edited_at"
    t.integer "last_edited_by_id"
    t.integer "head_pipeline_id"
    t.string "merge_jid"
    t.boolean "discussion_locked"
    t.integer "latest_merge_request_diff_id"
    t.boolean "squash", default: false, null: false
    t.boolean "allow_maintainer_to_push"
  end

  add_index "merge_requests", ["assignee_id"], name: "index_merge_requests_on_assignee_id", using: :btree
  add_index "merge_requests", ["author_id"], name: "index_merge_requests_on_author_id", using: :btree
  add_index "merge_requests", ["created_at"], name: "index_merge_requests_on_created_at", using: :btree
  add_index "merge_requests", ["description"], name: "index_merge_requests_on_description_trigram", using: :gin, opclasses: {"description"=>"gin_trgm_ops"}
  add_index "merge_requests", ["head_pipeline_id"], name: "index_merge_requests_on_head_pipeline_id", using: :btree
  add_index "merge_requests", ["latest_merge_request_diff_id"], name: "index_merge_requests_on_latest_merge_request_diff_id", using: :btree
  add_index "merge_requests", ["merge_user_id"], name: "index_merge_requests_on_merge_user_id", where: "(merge_user_id IS NOT NULL)", using: :btree
  add_index "merge_requests", ["milestone_id"], name: "index_merge_requests_on_milestone_id", using: :btree
  add_index "merge_requests", ["source_branch"], name: "index_merge_requests_on_source_branch", using: :btree
  add_index "merge_requests", ["source_project_id", "source_branch"], name: "index_merge_requests_on_source_project_and_branch_state_opened", where: "((state)::text = 'opened'::text)", using: :btree
  add_index "merge_requests", ["source_project_id", "source_branch"], name: "index_merge_requests_on_source_project_id_and_source_branch", using: :btree
  add_index "merge_requests", ["target_branch"], name: "index_merge_requests_on_target_branch", using: :btree
  add_index "merge_requests", ["target_project_id", "iid"], name: "index_merge_requests_on_target_project_id_and_iid", unique: true, using: :btree
  add_index "merge_requests", ["target_project_id", "iid"], name: "index_merge_requests_on_target_project_id_and_iid_opened", where: "((state)::text = 'opened'::text)", using: :btree
  add_index "merge_requests", ["target_project_id", "merge_commit_sha", "id"], name: "index_merge_requests_on_tp_id_and_merge_commit_sha_and_id", using: :btree
  add_index "merge_requests", ["title"], name: "index_merge_requests_on_title", using: :btree
  add_index "merge_requests", ["title"], name: "index_merge_requests_on_title_trigram", using: :gin, opclasses: {"title"=>"gin_trgm_ops"}
  add_index "merge_requests", ["updated_by_id"], name: "index_merge_requests_on_updated_by_id", where: "(updated_by_id IS NOT NULL)", using: :btree

  create_table "merge_requests_closing_issues", force: :cascade do |t|
    t.integer "merge_request_id", null: false
    t.integer "issue_id", null: false
    t.datetime "created_at", null: false
    t.datetime "updated_at", null: false
  end

  add_index "merge_requests_closing_issues", ["issue_id"], name: "index_merge_requests_closing_issues_on_issue_id", using: :btree
  add_index "merge_requests_closing_issues", ["merge_request_id"], name: "index_merge_requests_closing_issues_on_merge_request_id", using: :btree

  create_table "milestones", force: :cascade do |t|
    t.string "title", null: false
    t.integer "project_id"
    t.text "description"
    t.date "due_date"
    t.datetime "created_at"
    t.datetime "updated_at"
    t.string "state"
    t.integer "iid"
    t.text "title_html"
    t.text "description_html"
    t.date "start_date"
    t.integer "cached_markdown_version"
    t.integer "group_id"
  end

  add_index "milestones", ["description"], name: "index_milestones_on_description_trigram", using: :gin, opclasses: {"description"=>"gin_trgm_ops"}
  add_index "milestones", ["due_date"], name: "index_milestones_on_due_date", using: :btree
  add_index "milestones", ["group_id"], name: "index_milestones_on_group_id", using: :btree
  add_index "milestones", ["project_id", "iid"], name: "index_milestones_on_project_id_and_iid", unique: true, using: :btree
  add_index "milestones", ["title"], name: "index_milestones_on_title", using: :btree
  add_index "milestones", ["title"], name: "index_milestones_on_title_trigram", using: :gin, opclasses: {"title"=>"gin_trgm_ops"}

  create_table "namespace_statistics", force: :cascade do |t|
    t.integer "namespace_id", null: false
    t.integer "shared_runners_seconds", default: 0, null: false
    t.datetime "shared_runners_seconds_last_reset"
  end

  add_index "namespace_statistics", ["namespace_id"], name: "index_namespace_statistics_on_namespace_id", unique: true, using: :btree

  create_table "namespaces", force: :cascade do |t|
    t.string "name", null: false
    t.string "path", null: false
    t.integer "owner_id"
    t.datetime "created_at"
    t.datetime "updated_at"
    t.string "type"
    t.string "description", default: "", null: false
    t.string "avatar"
    t.boolean "membership_lock", default: false
    t.boolean "share_with_group_lock", default: false
    t.integer "visibility_level", default: 20, null: false
    t.boolean "request_access_enabled", default: false, null: false
    t.string "ldap_sync_status", default: "ready", null: false
    t.string "ldap_sync_error"
    t.datetime "ldap_sync_last_update_at"
    t.datetime "ldap_sync_last_successful_update_at"
    t.datetime "ldap_sync_last_sync_at"
    t.text "description_html"
    t.boolean "lfs_enabled"
    t.integer "parent_id"
    t.integer "shared_runners_minutes_limit"
    t.integer "repository_size_limit", limit: 8
    t.boolean "require_two_factor_authentication", default: false, null: false
    t.integer "two_factor_grace_period", default: 48, null: false
    t.integer "cached_markdown_version"
    t.integer "plan_id"
    t.integer "project_creation_level"
    t.string "runners_token"
    t.datetime_with_timezone "trial_ends_on"
  end

  add_index "namespaces", ["created_at"], name: "index_namespaces_on_created_at", using: :btree
  add_index "namespaces", ["ldap_sync_last_successful_update_at"], name: "index_namespaces_on_ldap_sync_last_successful_update_at", using: :btree
  add_index "namespaces", ["ldap_sync_last_update_at"], name: "index_namespaces_on_ldap_sync_last_update_at", using: :btree
  add_index "namespaces", ["name", "parent_id"], name: "index_namespaces_on_name_and_parent_id", unique: true, using: :btree
  add_index "namespaces", ["name"], name: "index_namespaces_on_name_trigram", using: :gin, opclasses: {"name"=>"gin_trgm_ops"}
  add_index "namespaces", ["owner_id"], name: "index_namespaces_on_owner_id", using: :btree
  add_index "namespaces", ["parent_id", "id"], name: "index_namespaces_on_parent_id_and_id", unique: true, using: :btree
  add_index "namespaces", ["path"], name: "index_namespaces_on_path", using: :btree
  add_index "namespaces", ["path"], name: "index_namespaces_on_path_trigram", using: :gin, opclasses: {"path"=>"gin_trgm_ops"}
  add_index "namespaces", ["plan_id"], name: "index_namespaces_on_plan_id", using: :btree
  add_index "namespaces", ["require_two_factor_authentication"], name: "index_namespaces_on_require_two_factor_authentication", using: :btree
  add_index "namespaces", ["runners_token"], name: "index_namespaces_on_runners_token", unique: true, using: :btree
  add_index "namespaces", ["type"], name: "index_namespaces_on_type", using: :btree

  create_table "note_diff_files", force: :cascade do |t|
    t.integer "diff_note_id", null: false
    t.text "diff", null: false
    t.boolean "new_file", null: false
    t.boolean "renamed_file", null: false
    t.boolean "deleted_file", null: false
    t.string "a_mode", null: false
    t.string "b_mode", null: false
    t.text "new_path", null: false
    t.text "old_path", null: false
  end

  add_index "note_diff_files", ["diff_note_id"], name: "index_note_diff_files_on_diff_note_id", unique: true, using: :btree

  create_table "notes", force: :cascade do |t|
    t.text "note"
    t.string "noteable_type"
    t.integer "author_id"
    t.datetime "created_at"
    t.datetime "updated_at"
    t.integer "project_id"
    t.string "attachment"
    t.string "line_code"
    t.string "commit_id"
    t.integer "noteable_id"
    t.boolean "system", default: false, null: false
    t.text "st_diff"
    t.integer "updated_by_id"
    t.string "type"
    t.text "position"
    t.text "original_position"
    t.datetime "resolved_at"
    t.integer "resolved_by_id"
    t.string "discussion_id"
    t.text "note_html"
    t.integer "cached_markdown_version"
    t.text "change_position"
    t.boolean "resolved_by_push"
  end

  add_index "notes", ["author_id"], name: "index_notes_on_author_id", using: :btree
  add_index "notes", ["commit_id"], name: "index_notes_on_commit_id", using: :btree
  add_index "notes", ["created_at"], name: "index_notes_on_created_at", using: :btree
  add_index "notes", ["discussion_id"], name: "index_notes_on_discussion_id", using: :btree
  add_index "notes", ["line_code"], name: "index_notes_on_line_code", using: :btree
  add_index "notes", ["note"], name: "index_notes_on_note_trigram", using: :gin, opclasses: {"note"=>"gin_trgm_ops"}
  add_index "notes", ["noteable_id", "noteable_type"], name: "index_notes_on_noteable_id_and_noteable_type", using: :btree
  add_index "notes", ["noteable_type"], name: "index_notes_on_noteable_type", using: :btree
  add_index "notes", ["project_id", "noteable_type"], name: "index_notes_on_project_id_and_noteable_type", using: :btree
  add_index "notes", ["updated_at"], name: "index_notes_on_updated_at", using: :btree

  create_table "notification_settings", force: :cascade do |t|
    t.integer "user_id", null: false
    t.integer "source_id"
    t.string "source_type"
    t.integer "level", default: 0, null: false
    t.datetime "created_at", null: false
    t.datetime "updated_at", null: false
    t.boolean "new_note"
    t.boolean "new_issue"
    t.boolean "reopen_issue"
    t.boolean "close_issue"
    t.boolean "reassign_issue"
    t.boolean "new_merge_request"
    t.boolean "reopen_merge_request"
    t.boolean "close_merge_request"
    t.boolean "reassign_merge_request"
    t.boolean "merge_merge_request"
    t.boolean "failed_pipeline"
    t.boolean "success_pipeline"
    t.boolean "push_to_merge_request"
    t.boolean "issue_due"
  end

  add_index "notification_settings", ["source_id", "source_type"], name: "index_notification_settings_on_source_id_and_source_type", using: :btree
  add_index "notification_settings", ["user_id", "source_id", "source_type"], name: "index_notifications_on_user_id_and_source_id_and_source_type", unique: true, using: :btree
  add_index "notification_settings", ["user_id"], name: "index_notification_settings_on_user_id", using: :btree

  create_table "oauth_access_grants", force: :cascade do |t|
    t.integer "resource_owner_id", null: false
    t.integer "application_id", null: false
    t.string "token", null: false
    t.integer "expires_in", null: false
    t.text "redirect_uri", null: false
    t.datetime "created_at", null: false
    t.datetime "revoked_at"
    t.string "scopes"
  end

  add_index "oauth_access_grants", ["token"], name: "index_oauth_access_grants_on_token", unique: true, using: :btree

  create_table "oauth_access_tokens", force: :cascade do |t|
    t.integer "resource_owner_id"
    t.integer "application_id"
    t.string "token", null: false
    t.string "refresh_token"
    t.integer "expires_in"
    t.datetime "revoked_at"
    t.datetime "created_at", null: false
    t.string "scopes"
  end

  add_index "oauth_access_tokens", ["refresh_token"], name: "index_oauth_access_tokens_on_refresh_token", unique: true, using: :btree
  add_index "oauth_access_tokens", ["resource_owner_id"], name: "index_oauth_access_tokens_on_resource_owner_id", using: :btree
  add_index "oauth_access_tokens", ["token"], name: "index_oauth_access_tokens_on_token", unique: true, using: :btree

  create_table "oauth_applications", force: :cascade do |t|
    t.string "name", null: false
    t.string "uid", null: false
    t.string "secret", null: false
    t.text "redirect_uri", null: false
    t.string "scopes", default: "", null: false
    t.datetime "created_at"
    t.datetime "updated_at"
    t.integer "owner_id"
    t.string "owner_type"
    t.boolean "trusted", default: false, null: false
  end

  add_index "oauth_applications", ["owner_id", "owner_type"], name: "index_oauth_applications_on_owner_id_and_owner_type", using: :btree
  add_index "oauth_applications", ["uid"], name: "index_oauth_applications_on_uid", unique: true, using: :btree

  create_table "oauth_openid_requests", force: :cascade do |t|
    t.integer "access_grant_id", null: false
    t.string "nonce", null: false
  end

  create_table "pages_domains", force: :cascade do |t|
    t.integer "project_id"
    t.text "certificate"
    t.text "encrypted_key"
    t.string "encrypted_key_iv"
    t.string "encrypted_key_salt"
    t.string "domain"
    t.datetime_with_timezone "verified_at"
    t.string "verification_code", null: false
    t.datetime_with_timezone "enabled_until"
  end

  add_index "pages_domains", ["domain"], name: "index_pages_domains_on_domain", unique: true, using: :btree
  add_index "pages_domains", ["project_id", "enabled_until"], name: "index_pages_domains_on_project_id_and_enabled_until", using: :btree
  add_index "pages_domains", ["project_id"], name: "index_pages_domains_on_project_id", using: :btree
  add_index "pages_domains", ["verified_at", "enabled_until"], name: "index_pages_domains_on_verified_at_and_enabled_until", using: :btree
  add_index "pages_domains", ["verified_at"], name: "index_pages_domains_on_verified_at", using: :btree

  create_table "path_locks", force: :cascade do |t|
    t.string "path", null: false
    t.integer "project_id"
    t.integer "user_id"
    t.datetime "created_at", null: false
    t.datetime "updated_at", null: false
  end

  add_index "path_locks", ["path"], name: "index_path_locks_on_path", using: :btree
  add_index "path_locks", ["project_id"], name: "index_path_locks_on_project_id", using: :btree
  add_index "path_locks", ["user_id"], name: "index_path_locks_on_user_id", using: :btree

  create_table "personal_access_tokens", force: :cascade do |t|
    t.integer "user_id", null: false
    t.string "token", null: false
    t.string "name", null: false
    t.boolean "revoked", default: false
    t.date "expires_at"
    t.datetime "created_at", null: false
    t.datetime "updated_at", null: false
    t.string "scopes", default: "--- []\n", null: false
    t.boolean "impersonation", default: false, null: false
  end

  add_index "personal_access_tokens", ["token"], name: "index_personal_access_tokens_on_token", unique: true, using: :btree
  add_index "personal_access_tokens", ["user_id"], name: "index_personal_access_tokens_on_user_id", using: :btree

  create_table "plans", force: :cascade do |t|
    t.datetime "created_at", null: false
    t.datetime "updated_at", null: false
    t.string "name"
    t.string "title"
    t.integer "active_pipelines_limit"
    t.integer "pipeline_size_limit"
  end

  add_index "plans", ["name"], name: "index_plans_on_name", using: :btree

  create_table "programming_languages", force: :cascade do |t|
    t.string "name", null: false
    t.string "color", null: false
    t.datetime_with_timezone "created_at", null: false
  end

  add_index "programming_languages", ["name"], name: "index_programming_languages_on_name", unique: true, using: :btree

  create_table "project_authorizations", id: false, force: :cascade do |t|
    t.integer "user_id", null: false
    t.integer "project_id", null: false
    t.integer "access_level", null: false
  end

  add_index "project_authorizations", ["project_id"], name: "index_project_authorizations_on_project_id", using: :btree
  add_index "project_authorizations", ["user_id", "project_id", "access_level"], name: "index_project_authorizations_on_user_id_project_id_access_level", unique: true, using: :btree

  create_table "project_auto_devops", force: :cascade do |t|
    t.integer "project_id", null: false
    t.datetime "created_at", null: false
    t.datetime "updated_at", null: false
    t.boolean "enabled"
    t.string "domain"
    t.integer "deploy_strategy", default: 0, null: false
  end

  add_index "project_auto_devops", ["project_id"], name: "index_project_auto_devops_on_project_id", unique: true, using: :btree

  create_table "project_ci_cd_settings", force: :cascade do |t|
    t.integer "project_id", null: false
    t.boolean "group_runners_enabled", default: true, null: false
  end

  add_index "project_ci_cd_settings", ["project_id"], name: "index_project_ci_cd_settings_on_project_id", unique: true, using: :btree

  create_table "project_custom_attributes", force: :cascade do |t|
    t.datetime "created_at", null: false
    t.datetime "updated_at", null: false
    t.integer "project_id", null: false
    t.string "key", null: false
    t.string "value", null: false
  end

  add_index "project_custom_attributes", ["key", "value"], name: "index_project_custom_attributes_on_key_and_value", using: :btree
  add_index "project_custom_attributes", ["project_id", "key"], name: "index_project_custom_attributes_on_project_id_and_key", unique: true, using: :btree

  create_table "project_deploy_tokens", force: :cascade do |t|
    t.integer "project_id", null: false
    t.integer "deploy_token_id", null: false
    t.datetime_with_timezone "created_at", null: false
  end

  add_index "project_deploy_tokens", ["project_id", "deploy_token_id"], name: "index_project_deploy_tokens_on_project_id_and_deploy_token_id", unique: true, using: :btree

  create_table "project_features", force: :cascade do |t|
    t.integer "project_id", null: false
    t.integer "merge_requests_access_level"
    t.integer "issues_access_level"
    t.integer "wiki_access_level"
    t.integer "snippets_access_level"
    t.integer "builds_access_level"
    t.datetime "created_at"
    t.datetime "updated_at"
    t.integer "repository_access_level", default: 20, null: false
  end

  add_index "project_features", ["project_id"], name: "index_project_features_on_project_id", unique: true, using: :btree

  create_table "project_group_links", force: :cascade do |t|
    t.integer "project_id", null: false
    t.integer "group_id", null: false
    t.datetime "created_at"
    t.datetime "updated_at"
    t.integer "group_access", default: 30, null: false
    t.date "expires_at"
  end

  add_index "project_group_links", ["group_id"], name: "index_project_group_links_on_group_id", using: :btree
  add_index "project_group_links", ["project_id"], name: "index_project_group_links_on_project_id", using: :btree

  create_table "project_import_data", force: :cascade do |t|
    t.integer "project_id"
    t.text "data"
    t.text "encrypted_credentials"
    t.string "encrypted_credentials_iv"
    t.string "encrypted_credentials_salt"
  end

  add_index "project_import_data", ["project_id"], name: "index_project_import_data_on_project_id", using: :btree

  create_table "project_mirror_data", force: :cascade do |t|
    t.integer "project_id", null: false
    t.integer "retry_count", default: 0, null: false
    t.datetime "last_update_started_at"
    t.datetime "last_update_scheduled_at"
    t.datetime "next_execution_timestamp"
    t.string "status"
    t.string "jid"
    t.datetime_with_timezone "last_update_at"
    t.datetime_with_timezone "last_successful_update_at"
    t.text "last_error"
  end

  add_index "project_mirror_data", ["jid"], name: "index_project_mirror_data_on_jid", using: :btree
  add_index "project_mirror_data", ["last_successful_update_at"], name: "index_project_mirror_data_on_last_successful_update_at", using: :btree
  add_index "project_mirror_data", ["next_execution_timestamp", "retry_count"], name: "index_mirror_data_on_next_execution_and_retry_count", using: :btree
  add_index "project_mirror_data", ["project_id"], name: "index_project_mirror_data_on_project_id", unique: true, using: :btree
  add_index "project_mirror_data", ["status"], name: "index_project_mirror_data_on_status", using: :btree

  create_table "project_repository_states", force: :cascade do |t|
    t.integer "project_id", null: false
    t.binary "repository_verification_checksum"
    t.binary "wiki_verification_checksum"
    t.string "last_repository_verification_failure"
    t.string "last_wiki_verification_failure"
    t.datetime_with_timezone "repository_retry_at"
    t.datetime_with_timezone "wiki_retry_at"
    t.integer "repository_retry_count"
    t.integer "wiki_retry_count"
  end

  add_index "project_repository_states", ["last_repository_verification_failure"], name: "idx_repository_states_on_repository_failure_partial", where: "(last_repository_verification_failure IS NOT NULL)", using: :btree
  add_index "project_repository_states", ["last_wiki_verification_failure"], name: "idx_repository_states_on_wiki_failure_partial", where: "(last_wiki_verification_failure IS NOT NULL)", using: :btree
  add_index "project_repository_states", ["project_id"], name: "idx_repository_states_outdated_checksums", where: "(((repository_verification_checksum IS NULL) AND (last_repository_verification_failure IS NULL)) OR ((wiki_verification_checksum IS NULL) AND (last_wiki_verification_failure IS NULL)))", using: :btree
  add_index "project_repository_states", ["project_id"], name: "index_project_repository_states_on_project_id", unique: true, using: :btree

  create_table "project_statistics", force: :cascade do |t|
    t.integer "project_id", null: false
    t.integer "namespace_id", null: false
    t.integer "commit_count", limit: 8, default: 0, null: false
    t.integer "storage_size", limit: 8, default: 0, null: false
    t.integer "repository_size", limit: 8, default: 0, null: false
    t.integer "lfs_objects_size", limit: 8, default: 0, null: false
    t.integer "build_artifacts_size", limit: 8, default: 0, null: false
    t.integer "shared_runners_seconds", limit: 8, default: 0, null: false
    t.datetime "shared_runners_seconds_last_reset"
  end

  add_index "project_statistics", ["namespace_id"], name: "index_project_statistics_on_namespace_id", using: :btree
  add_index "project_statistics", ["project_id"], name: "index_project_statistics_on_project_id", unique: true, using: :btree

  create_table "projects", force: :cascade do |t|
    t.string "name"
    t.string "path"
    t.text "description"
    t.datetime "created_at"
    t.datetime "updated_at"
    t.integer "creator_id"
    t.integer "namespace_id", null: false
    t.datetime "last_activity_at"
    t.string "import_url"
    t.integer "visibility_level", default: 0, null: false
    t.boolean "archived", default: false, null: false
    t.string "avatar"
    t.string "import_status"
    t.text "merge_requests_template"
    t.integer "star_count", default: 0, null: false
    t.boolean "merge_requests_rebase_enabled", default: false
    t.string "import_type"
    t.string "import_source"
    t.integer "approvals_before_merge", default: 0, null: false
    t.boolean "reset_approvals_on_push", default: true
    t.boolean "merge_requests_ff_only_enabled", default: false
    t.text "issues_template"
    t.boolean "mirror", default: false, null: false
    t.datetime "mirror_last_update_at"
    t.datetime "mirror_last_successful_update_at"
    t.integer "mirror_user_id"
    t.text "import_error"
    t.integer "ci_id"
    t.boolean "shared_runners_enabled", default: true, null: false
    t.string "runners_token"
    t.string "build_coverage_regex"
    t.boolean "build_allow_git_fetch", default: true, null: false
    t.integer "build_timeout", default: 3600, null: false
    t.boolean "mirror_trigger_builds", default: false, null: false
    t.boolean "pending_delete", default: false
    t.boolean "public_builds", default: true, null: false
    t.boolean "last_repository_check_failed"
    t.datetime "last_repository_check_at"
    t.boolean "container_registry_enabled"
    t.boolean "only_allow_merge_if_pipeline_succeeds", default: false, null: false
    t.boolean "has_external_issue_tracker"
    t.string "repository_storage", default: "default", null: false
    t.boolean "repository_read_only"
    t.boolean "request_access_enabled", default: false, null: false
    t.boolean "has_external_wiki"
    t.string "ci_config_path"
    t.boolean "lfs_enabled"
    t.text "description_html"
    t.boolean "only_allow_merge_if_all_discussions_are_resolved"
    t.integer "repository_size_limit", limit: 8
    t.boolean "printing_merge_request_link_enabled", default: true, null: false
    t.integer "auto_cancel_pending_pipelines", default: 1, null: false
    t.boolean "service_desk_enabled", default: true
    t.string "import_jid"
    t.integer "cached_markdown_version"
    t.text "delete_error"
    t.datetime "last_repository_updated_at"
    t.boolean "disable_overriding_approvers_per_merge_request"
    t.integer "storage_version", limit: 2
    t.boolean "resolve_outdated_diff_discussions"
    t.boolean "remote_mirror_available_overridden"
    t.boolean "only_mirror_protected_branches"
    t.boolean "pull_mirror_available_overridden"
    t.integer "jobs_cache_index"
    t.boolean "mirror_overwrites_diverged_branches"
    t.string "external_authorization_classification_label"
    t.string "external_webhook_token"
    t.boolean "pages_https_only", default: true
  end

  add_index "projects", ["ci_id"], name: "index_projects_on_ci_id", using: :btree
  add_index "projects", ["created_at"], name: "index_projects_on_created_at", using: :btree
  add_index "projects", ["creator_id"], name: "index_projects_on_creator_id", using: :btree
  add_index "projects", ["description"], name: "index_projects_on_description_trigram", using: :gin, opclasses: {"description"=>"gin_trgm_ops"}
  add_index "projects", ["id", "repository_storage", "last_repository_updated_at"], name: "idx_projects_on_repository_storage_last_repository_updated_at", using: :btree
  add_index "projects", ["id"], name: "index_projects_on_id_partial_for_visibility", unique: true, where: "(visibility_level = ANY (ARRAY[10, 20]))", using: :btree
  add_index "projects", ["id"], name: "index_projects_on_mirror_and_mirror_trigger_builds_both_true", where: "((mirror IS TRUE) AND (mirror_trigger_builds IS TRUE))", using: :btree
  add_index "projects", ["last_activity_at"], name: "index_projects_on_last_activity_at", using: :btree
  add_index "projects", ["last_repository_check_at"], name: "index_projects_on_last_repository_check_at", where: "(last_repository_check_at IS NOT NULL)", using: :btree
  add_index "projects", ["last_repository_check_failed"], name: "index_projects_on_last_repository_check_failed", using: :btree
  add_index "projects", ["last_repository_updated_at"], name: "index_projects_on_last_repository_updated_at", using: :btree
  add_index "projects", ["mirror_last_successful_update_at"], name: "index_projects_on_mirror_last_successful_update_at", using: :btree
  add_index "projects", ["name"], name: "index_projects_on_name_trigram", using: :gin, opclasses: {"name"=>"gin_trgm_ops"}
  add_index "projects", ["namespace_id"], name: "index_projects_on_namespace_id", using: :btree
  add_index "projects", ["path"], name: "index_projects_on_path", using: :btree
  add_index "projects", ["path"], name: "index_projects_on_path_trigram", using: :gin, opclasses: {"path"=>"gin_trgm_ops"}
  add_index "projects", ["pending_delete"], name: "index_projects_on_pending_delete", using: :btree
  add_index "projects", ["repository_storage", "created_at"], name: "idx_project_repository_check_partial", where: "(last_repository_check_at IS NULL)", using: :btree
  add_index "projects", ["repository_storage"], name: "index_projects_on_repository_storage", using: :btree
  add_index "projects", ["runners_token"], name: "index_projects_on_runners_token", using: :btree
  add_index "projects", ["star_count"], name: "index_projects_on_star_count", using: :btree
  add_index "projects", ["visibility_level"], name: "index_projects_on_visibility_level", using: :btree

  create_table "prometheus_alerts", force: :cascade do |t|
    t.datetime_with_timezone "created_at", null: false
    t.datetime_with_timezone "updated_at", null: false
    t.float "threshold", null: false
    t.integer "operator", null: false
    t.integer "environment_id", null: false
    t.integer "project_id", null: false
    t.integer "prometheus_metric_id", null: false
  end

  add_index "prometheus_alerts", ["environment_id"], name: "index_prometheus_alerts_on_environment_id", using: :btree
  add_index "prometheus_alerts", ["prometheus_metric_id"], name: "index_prometheus_alerts_on_prometheus_metric_id", unique: true, using: :btree

  create_table "prometheus_metrics", force: :cascade do |t|
    t.integer "project_id"
    t.string "title", null: false
    t.string "query", null: false
    t.string "y_label"
    t.string "unit"
    t.string "legend"
    t.integer "group", null: false
    t.datetime "created_at", null: false
    t.datetime "updated_at", null: false
  end

  add_index "prometheus_metrics", ["group"], name: "index_prometheus_metrics_on_group", using: :btree
  add_index "prometheus_metrics", ["project_id"], name: "index_prometheus_metrics_on_project_id", using: :btree

  create_table "protected_branch_merge_access_levels", force: :cascade do |t|
    t.integer "protected_branch_id", null: false
    t.integer "access_level", default: 40
    t.datetime "created_at", null: false
    t.datetime "updated_at", null: false
    t.integer "user_id"
    t.integer "group_id"
  end

  add_index "protected_branch_merge_access_levels", ["protected_branch_id"], name: "index_protected_branch_merge_access", using: :btree
  add_index "protected_branch_merge_access_levels", ["user_id"], name: "index_protected_branch_merge_access_levels_on_user_id", using: :btree

  create_table "protected_branch_push_access_levels", force: :cascade do |t|
    t.integer "protected_branch_id", null: false
    t.integer "access_level", default: 40
    t.datetime "created_at", null: false
    t.datetime "updated_at", null: false
    t.integer "user_id"
    t.integer "group_id"
  end

  add_index "protected_branch_push_access_levels", ["protected_branch_id"], name: "index_protected_branch_push_access", using: :btree
  add_index "protected_branch_push_access_levels", ["user_id"], name: "index_protected_branch_push_access_levels_on_user_id", using: :btree

  create_table "protected_branch_unprotect_access_levels", force: :cascade do |t|
    t.integer "protected_branch_id", null: false
    t.integer "access_level", default: 40
    t.integer "user_id"
    t.integer "group_id"
  end

  add_index "protected_branch_unprotect_access_levels", ["group_id"], name: "index_protected_branch_unprotect_access_levels_on_group_id", using: :btree
  add_index "protected_branch_unprotect_access_levels", ["protected_branch_id"], name: "index_protected_branch_unprotect_access", using: :btree
  add_index "protected_branch_unprotect_access_levels", ["user_id"], name: "index_protected_branch_unprotect_access_levels_on_user_id", using: :btree

  create_table "protected_branches", force: :cascade do |t|
    t.integer "project_id", null: false
    t.string "name", null: false
    t.datetime "created_at"
    t.datetime "updated_at"
  end

  add_index "protected_branches", ["project_id"], name: "index_protected_branches_on_project_id", using: :btree

  create_table "protected_tag_create_access_levels", force: :cascade do |t|
    t.integer "protected_tag_id", null: false
    t.integer "access_level", default: 40
    t.integer "user_id"
    t.integer "group_id"
    t.datetime "created_at", null: false
    t.datetime "updated_at", null: false
  end

  add_index "protected_tag_create_access_levels", ["protected_tag_id"], name: "index_protected_tag_create_access", using: :btree
  add_index "protected_tag_create_access_levels", ["user_id"], name: "index_protected_tag_create_access_levels_on_user_id", using: :btree

  create_table "protected_tags", force: :cascade do |t|
    t.integer "project_id", null: false
    t.string "name", null: false
    t.datetime "created_at", null: false
    t.datetime "updated_at", null: false
  end

  add_index "protected_tags", ["project_id"], name: "index_protected_tags_on_project_id", using: :btree

  create_table "push_event_payloads", id: false, force: :cascade do |t|
    t.integer "commit_count", limit: 8, null: false
    t.integer "event_id", null: false
    t.integer "action", limit: 2, null: false
    t.integer "ref_type", limit: 2, null: false
    t.binary "commit_from"
    t.binary "commit_to"
    t.text "ref"
    t.string "commit_title", limit: 70
  end

  add_index "push_event_payloads", ["event_id"], name: "index_push_event_payloads_on_event_id", unique: true, using: :btree

  create_table "push_rules", force: :cascade do |t|
    t.string "force_push_regex"
    t.string "delete_branch_regex"
    t.string "commit_message_regex"
    t.boolean "deny_delete_tag"
    t.integer "project_id"
    t.datetime "created_at"
    t.datetime "updated_at"
    t.string "author_email_regex"
    t.boolean "member_check", default: false, null: false
    t.string "file_name_regex"
    t.boolean "is_sample", default: false
    t.integer "max_file_size", default: 0, null: false
    t.boolean "prevent_secrets", default: false, null: false
    t.string "branch_name_regex"
    t.boolean "reject_unsigned_commits"
    t.boolean "commit_committer_check"
    t.boolean "regexp_uses_re2", default: true
    t.string "commit_message_negative_regex"
  end

  add_index "push_rules", ["is_sample"], name: "index_push_rules_on_is_sample", where: "is_sample", using: :btree
  add_index "push_rules", ["project_id"], name: "index_push_rules_on_project_id", using: :btree

  create_table "redirect_routes", force: :cascade do |t|
    t.integer "source_id", null: false
    t.string "source_type", null: false
    t.string "path", null: false
    t.datetime "created_at", null: false
    t.datetime "updated_at", null: false
  end

  add_index "redirect_routes", ["path"], name: "index_redirect_routes_on_path", unique: true, using: :btree
  add_index "redirect_routes", ["source_type", "source_id"], name: "index_redirect_routes_on_source_type_and_source_id", using: :btree

  create_table "releases", force: :cascade do |t|
    t.string "tag"
    t.text "description"
    t.integer "project_id"
    t.datetime "created_at"
    t.datetime "updated_at"
    t.text "description_html"
    t.integer "cached_markdown_version"
  end

  add_index "releases", ["project_id", "tag"], name: "index_releases_on_project_id_and_tag", using: :btree
  add_index "releases", ["project_id"], name: "index_releases_on_project_id", using: :btree

  create_table "remote_mirrors", force: :cascade do |t|
    t.integer "project_id"
    t.string "url"
    t.boolean "enabled", default: false
    t.string "update_status"
    t.datetime "last_update_at"
    t.datetime "last_successful_update_at"
    t.string "last_error"
    t.text "encrypted_credentials"
    t.string "encrypted_credentials_iv"
    t.string "encrypted_credentials_salt"
    t.datetime "created_at", null: false
    t.datetime "updated_at", null: false
    t.datetime "last_update_started_at"
    t.boolean "only_protected_branches", default: false, null: false
    t.string "remote_name"
  end

  add_index "remote_mirrors", ["last_successful_update_at"], name: "index_remote_mirrors_on_last_successful_update_at", using: :btree
  add_index "remote_mirrors", ["project_id"], name: "index_remote_mirrors_on_project_id", using: :btree

  create_table "repository_languages", id: false, force: :cascade do |t|
    t.integer "project_id", null: false
    t.integer "programming_language_id", null: false
    t.float "share", null: false
  end

  add_index "repository_languages", ["project_id", "programming_language_id"], name: "index_repository_languages_on_project_and_languages_id", unique: true, using: :btree

  create_table "resource_label_events", id: :bigserial, force: :cascade do |t|
    t.integer "action", null: false
    t.integer "issue_id"
    t.integer "merge_request_id"
    t.integer "epic_id"
    t.integer "label_id"
    t.integer "user_id"
    t.datetime_with_timezone "created_at", null: false
  end

  add_index "resource_label_events", ["epic_id"], name: "index_resource_label_events_on_epic_id", using: :btree
  add_index "resource_label_events", ["issue_id"], name: "index_resource_label_events_on_issue_id", using: :btree
  add_index "resource_label_events", ["label_id"], name: "index_resource_label_events_on_label_id", using: :btree
  add_index "resource_label_events", ["merge_request_id"], name: "index_resource_label_events_on_merge_request_id", using: :btree
  add_index "resource_label_events", ["user_id"], name: "index_resource_label_events_on_user_id", using: :btree

  create_table "routes", force: :cascade do |t|
    t.integer "source_id", null: false
    t.string "source_type", null: false
    t.string "path", null: false
    t.datetime "created_at"
    t.datetime "updated_at"
    t.string "name"
  end

  add_index "routes", ["path"], name: "index_routes_on_path", unique: true, using: :btree
  add_index "routes", ["path"], name: "index_routes_on_path_text_pattern_ops", using: :btree, opclasses: {"path"=>"varchar_pattern_ops"}
  add_index "routes", ["source_type", "source_id"], name: "index_routes_on_source_type_and_source_id", unique: true, using: :btree

  create_table "saml_providers", force: :cascade do |t|
    t.integer "group_id", null: false
    t.boolean "enabled", null: false
    t.string "certificate_fingerprint", null: false
    t.string "sso_url", null: false
  end

  add_index "saml_providers", ["group_id"], name: "index_saml_providers_on_group_id", using: :btree

  create_table "sent_notifications", force: :cascade do |t|
    t.integer "project_id"
    t.integer "noteable_id"
    t.string "noteable_type"
    t.integer "recipient_id"
    t.string "commit_id"
    t.string "reply_key", null: false
    t.string "line_code"
    t.string "note_type"
    t.text "position"
    t.string "in_reply_to_discussion_id"
  end

  add_index "sent_notifications", ["reply_key"], name: "index_sent_notifications_on_reply_key", unique: true, using: :btree

  create_table "services", force: :cascade do |t|
    t.string "type"
    t.string "title"
    t.integer "project_id"
    t.datetime "created_at"
    t.datetime "updated_at"
    t.boolean "active", default: false, null: false
    t.text "properties"
    t.boolean "template", default: false
    t.boolean "push_events", default: true
    t.boolean "issues_events", default: true
    t.boolean "merge_requests_events", default: true
    t.boolean "tag_push_events", default: true
    t.boolean "note_events", default: true, null: false
    t.string "category", default: "common", null: false
    t.boolean "default", default: false
    t.boolean "wiki_page_events", default: true
    t.boolean "pipeline_events", default: false, null: false
    t.boolean "confidential_issues_events", default: true, null: false
    t.boolean "commit_events", default: true, null: false
    t.boolean "job_events", default: false, null: false
    t.boolean "confidential_note_events", default: true
  end

  add_index "services", ["project_id"], name: "index_services_on_project_id", using: :btree
  add_index "services", ["template"], name: "index_services_on_template", using: :btree

  create_table "site_statistics", force: :cascade do |t|
    t.integer "repositories_count", default: 0, null: false
    t.integer "wikis_count", default: 0, null: false
  end

  create_table "slack_integrations", force: :cascade do |t|
    t.integer "service_id", null: false
    t.string "team_id", null: false
    t.string "team_name", null: false
    t.string "alias", null: false
    t.string "user_id", null: false
    t.datetime "created_at", null: false
    t.datetime "updated_at", null: false
  end

  add_index "slack_integrations", ["service_id"], name: "index_slack_integrations_on_service_id", using: :btree
  add_index "slack_integrations", ["team_id", "alias"], name: "index_slack_integrations_on_team_id_and_alias", unique: true, using: :btree

  create_table "snippets", force: :cascade do |t|
    t.string "title"
    t.text "content"
    t.integer "author_id", null: false
    t.integer "project_id"
    t.datetime "created_at"
    t.datetime "updated_at"
    t.string "file_name"
    t.string "type"
    t.integer "visibility_level", default: 0, null: false
    t.text "title_html"
    t.text "content_html"
    t.integer "cached_markdown_version"
    t.text "description"
    t.text "description_html"
  end

  add_index "snippets", ["author_id"], name: "index_snippets_on_author_id", using: :btree
  add_index "snippets", ["file_name"], name: "index_snippets_on_file_name_trigram", using: :gin, opclasses: {"file_name"=>"gin_trgm_ops"}
  add_index "snippets", ["project_id"], name: "index_snippets_on_project_id", using: :btree
  add_index "snippets", ["title"], name: "index_snippets_on_title_trigram", using: :gin, opclasses: {"title"=>"gin_trgm_ops"}
  add_index "snippets", ["updated_at"], name: "index_snippets_on_updated_at", using: :btree
  add_index "snippets", ["visibility_level"], name: "index_snippets_on_visibility_level", using: :btree

  create_table "software_license_policies", force: :cascade do |t|
    t.integer "project_id", null: false
    t.integer "software_license_id", null: false
    t.integer "approval_status", default: 0, null: false
  end

  add_index "software_license_policies", ["project_id", "software_license_id"], name: "index_software_license_policies_unique_per_project", unique: true, using: :btree

  create_table "software_licenses", force: :cascade do |t|
    t.string "name", null: false
  end

  add_index "software_licenses", ["name"], name: "index_software_licenses_on_name", using: :btree

  create_table "spam_logs", force: :cascade do |t|
    t.integer "user_id"
    t.string "source_ip"
    t.string "user_agent"
    t.boolean "via_api"
    t.string "noteable_type"
    t.string "title"
    t.text "description"
    t.datetime "created_at", null: false
    t.datetime "updated_at", null: false
    t.boolean "submitted_as_ham", default: false, null: false
    t.boolean "recaptcha_verified", default: false, null: false
  end

  create_table "subscriptions", force: :cascade do |t|
    t.integer "user_id"
    t.integer "subscribable_id"
    t.string "subscribable_type"
    t.boolean "subscribed"
    t.datetime "created_at"
    t.datetime "updated_at"
    t.integer "project_id"
  end

  add_index "subscriptions", ["subscribable_id", "subscribable_type", "user_id", "project_id"], name: "index_subscriptions_on_subscribable_and_user_id_and_project_id", unique: true, using: :btree

  create_table "system_note_metadata", force: :cascade do |t|
    t.integer "note_id", null: false
    t.integer "commit_count"
    t.string "action"
    t.datetime "created_at", null: false
    t.datetime "updated_at", null: false
  end

  add_index "system_note_metadata", ["note_id"], name: "index_system_note_metadata_on_note_id", unique: true, using: :btree

  create_table "taggings", force: :cascade do |t|
    t.integer "tag_id"
    t.integer "taggable_id"
    t.string "taggable_type"
    t.integer "tagger_id"
    t.string "tagger_type"
    t.string "context"
    t.datetime "created_at"
  end

  add_index "taggings", ["tag_id", "taggable_id", "taggable_type", "context", "tagger_id", "tagger_type"], name: "taggings_idx", unique: true, using: :btree
  add_index "taggings", ["tag_id"], name: "index_taggings_on_tag_id", using: :btree
  add_index "taggings", ["taggable_id", "taggable_type", "context"], name: "index_taggings_on_taggable_id_and_taggable_type_and_context", using: :btree
  add_index "taggings", ["taggable_id", "taggable_type"], name: "index_taggings_on_taggable_id_and_taggable_type", using: :btree

  create_table "tags", force: :cascade do |t|
    t.string "name"
    t.integer "taggings_count", default: 0
  end

  add_index "tags", ["name"], name: "index_tags_on_name", unique: true, using: :btree

  create_table "term_agreements", force: :cascade do |t|
    t.integer "term_id", null: false
    t.integer "user_id", null: false
    t.boolean "accepted", default: false, null: false
    t.datetime_with_timezone "created_at", null: false
    t.datetime_with_timezone "updated_at", null: false
  end

  add_index "term_agreements", ["term_id"], name: "index_term_agreements_on_term_id", using: :btree
  add_index "term_agreements", ["user_id", "term_id"], name: "term_agreements_unique_index", unique: true, using: :btree
  add_index "term_agreements", ["user_id"], name: "index_term_agreements_on_user_id", using: :btree

  create_table "timelogs", force: :cascade do |t|
    t.integer "time_spent", null: false
    t.integer "user_id"
    t.datetime "created_at", null: false
    t.datetime "updated_at", null: false
    t.integer "issue_id"
    t.integer "merge_request_id"
    t.datetime "spent_at"
  end

  add_index "timelogs", ["issue_id"], name: "index_timelogs_on_issue_id", using: :btree
  add_index "timelogs", ["merge_request_id"], name: "index_timelogs_on_merge_request_id", using: :btree
  add_index "timelogs", ["user_id"], name: "index_timelogs_on_user_id", using: :btree

  create_table "todos", force: :cascade do |t|
    t.integer "user_id", null: false
    t.integer "project_id", null: false
    t.integer "target_id"
    t.string "target_type", null: false
    t.integer "author_id", null: false
    t.integer "action", null: false
    t.string "state", null: false
    t.datetime "created_at"
    t.datetime "updated_at"
    t.integer "note_id"
    t.string "commit_id"
  end

  add_index "todos", ["author_id"], name: "index_todos_on_author_id", using: :btree
  add_index "todos", ["commit_id"], name: "index_todos_on_commit_id", using: :btree
  add_index "todos", ["note_id"], name: "index_todos_on_note_id", using: :btree
  add_index "todos", ["project_id"], name: "index_todos_on_project_id", using: :btree
  add_index "todos", ["target_type", "target_id"], name: "index_todos_on_target_type_and_target_id", using: :btree
  add_index "todos", ["user_id", "id"], name: "index_todos_on_user_id_and_id_done", where: "((state)::text = 'done'::text)", using: :btree
  add_index "todos", ["user_id", "id"], name: "index_todos_on_user_id_and_id_pending", where: "((state)::text = 'pending'::text)", using: :btree
  add_index "todos", ["user_id"], name: "index_todos_on_user_id", using: :btree

  create_table "trending_projects", force: :cascade do |t|
    t.integer "project_id", null: false
  end

  add_index "trending_projects", ["project_id"], name: "index_trending_projects_on_project_id", unique: true, using: :btree

  create_table "u2f_registrations", force: :cascade do |t|
    t.text "certificate"
    t.string "key_handle"
    t.string "public_key"
    t.integer "counter"
    t.integer "user_id"
    t.datetime "created_at", null: false
    t.datetime "updated_at", null: false
    t.string "name"
  end

  add_index "u2f_registrations", ["key_handle"], name: "index_u2f_registrations_on_key_handle", using: :btree
  add_index "u2f_registrations", ["user_id"], name: "index_u2f_registrations_on_user_id", using: :btree

  create_table "uploads", force: :cascade do |t|
    t.integer "size", limit: 8, null: false
    t.string "path", limit: 511, null: false
    t.string "checksum", limit: 64
    t.integer "model_id"
    t.string "model_type"
    t.string "uploader", null: false
    t.datetime "created_at", null: false
    t.integer "store"
    t.string "mount_point"
    t.string "secret"
  end

  add_index "uploads", ["checksum"], name: "index_uploads_on_checksum", using: :btree
  add_index "uploads", ["model_id", "model_type"], name: "index_uploads_on_model_id_and_model_type", using: :btree
  add_index "uploads", ["uploader", "path"], name: "index_uploads_on_uploader_and_path", using: :btree

  create_table "user_agent_details", force: :cascade do |t|
    t.string "user_agent", null: false
    t.string "ip_address", null: false
    t.integer "subject_id", null: false
    t.string "subject_type", null: false
    t.boolean "submitted", default: false, null: false
    t.datetime "created_at", null: false
    t.datetime "updated_at", null: false
  end

  add_index "user_agent_details", ["subject_id", "subject_type"], name: "index_user_agent_details_on_subject_id_and_subject_type", using: :btree

  create_table "user_callouts", force: :cascade do |t|
    t.integer "feature_name", null: false
    t.integer "user_id", null: false
  end

  add_index "user_callouts", ["user_id", "feature_name"], name: "index_user_callouts_on_user_id_and_feature_name", unique: true, using: :btree
  add_index "user_callouts", ["user_id"], name: "index_user_callouts_on_user_id", using: :btree

  create_table "user_custom_attributes", force: :cascade do |t|
    t.datetime_with_timezone "created_at", null: false
    t.datetime_with_timezone "updated_at", null: false
    t.integer "user_id", null: false
    t.string "key", null: false
    t.string "value", null: false
  end

  add_index "user_custom_attributes", ["key", "value"], name: "index_user_custom_attributes_on_key_and_value", using: :btree
  add_index "user_custom_attributes", ["user_id", "key"], name: "index_user_custom_attributes_on_user_id_and_key", unique: true, using: :btree

  create_table "user_interacted_projects", id: false, force: :cascade do |t|
    t.integer "user_id", null: false
    t.integer "project_id", null: false
  end

  add_index "user_interacted_projects", ["project_id", "user_id"], name: "index_user_interacted_projects_on_project_id_and_user_id", unique: true, using: :btree
  add_index "user_interacted_projects", ["user_id"], name: "index_user_interacted_projects_on_user_id", using: :btree

  create_table "user_statuses", primary_key: "user_id", force: :cascade do |t|
    t.integer "cached_markdown_version"
    t.string "emoji", default: "speech_balloon", null: false
    t.string "message", limit: 100
    t.string "message_html"
  end

  create_table "user_synced_attributes_metadata", force: :cascade do |t|
    t.boolean "name_synced", default: false
    t.boolean "email_synced", default: false
    t.boolean "location_synced", default: false
    t.integer "user_id", null: false
    t.string "provider"
  end

  add_index "user_synced_attributes_metadata", ["user_id"], name: "index_user_synced_attributes_metadata_on_user_id", unique: true, using: :btree

  create_table "users", force: :cascade do |t|
    t.string "email", default: "", null: false
    t.string "encrypted_password", default: "", null: false
    t.string "reset_password_token"
    t.datetime "reset_password_sent_at"
    t.datetime "remember_created_at"
    t.integer "sign_in_count", default: 0
    t.datetime "current_sign_in_at"
    t.datetime "last_sign_in_at"
    t.string "current_sign_in_ip"
    t.string "last_sign_in_ip"
    t.datetime "created_at"
    t.datetime "updated_at"
    t.string "name"
    t.boolean "admin", default: false, null: false
    t.integer "projects_limit", null: false
    t.string "skype", default: "", null: false
    t.string "linkedin", default: "", null: false
    t.string "twitter", default: "", null: false
    t.string "bio"
    t.integer "failed_attempts", default: 0
    t.datetime "locked_at"
    t.string "username"
    t.boolean "can_create_group", default: true, null: false
    t.boolean "can_create_team", default: true, null: false
    t.string "state"
    t.integer "color_scheme_id", default: 1, null: false
    t.datetime "password_expires_at"
    t.integer "created_by_id"
    t.datetime "last_credential_check_at"
    t.string "avatar"
    t.string "confirmation_token"
    t.datetime "confirmed_at"
    t.datetime "confirmation_sent_at"
    t.string "unconfirmed_email"
    t.boolean "hide_no_ssh_key", default: false
    t.string "website_url", default: "", null: false
    t.datetime "admin_email_unsubscribed_at"
    t.string "notification_email"
    t.boolean "hide_no_password", default: false
    t.boolean "password_automatically_set", default: false
    t.string "location"
    t.string "encrypted_otp_secret"
    t.string "encrypted_otp_secret_iv"
    t.string "encrypted_otp_secret_salt"
    t.boolean "otp_required_for_login", default: false, null: false
    t.text "otp_backup_codes"
    t.string "public_email", default: "", null: false
    t.integer "dashboard", default: 0
    t.integer "project_view", default: 0
    t.integer "consumed_timestep"
    t.integer "layout", default: 0
    t.boolean "hide_project_limit", default: false
    t.text "note"
    t.string "unlock_token"
    t.datetime "otp_grace_period_started_at"
    t.boolean "external", default: false
    t.string "incoming_email_token"
    t.string "organization"
    t.boolean "auditor", default: false, null: false
    t.boolean "require_two_factor_authentication_from_group", default: false, null: false
    t.integer "two_factor_grace_period", default: 48, null: false
    t.boolean "ghost"
    t.date "last_activity_on"
    t.boolean "notified_of_own_activity"
    t.boolean "support_bot"
    t.string "preferred_language"
    t.boolean "email_opted_in"
    t.string "email_opted_in_ip"
    t.integer "email_opted_in_source_id"
    t.datetime "email_opted_in_at"
    t.integer "theme_id", limit: 2
    t.integer "accepted_term_id"
    t.string "feed_token"
    t.boolean "private_profile"
  end

  add_index "users", ["admin"], name: "index_users_on_admin", using: :btree
  add_index "users", ["confirmation_token"], name: "index_users_on_confirmation_token", unique: true, using: :btree
  add_index "users", ["created_at"], name: "index_users_on_created_at", using: :btree
  add_index "users", ["email"], name: "index_users_on_email", unique: true, using: :btree
  add_index "users", ["email"], name: "index_users_on_email_trigram", using: :gin, opclasses: {"email"=>"gin_trgm_ops"}
  add_index "users", ["feed_token"], name: "index_users_on_feed_token", using: :btree
  add_index "users", ["ghost"], name: "index_users_on_ghost", using: :btree
  add_index "users", ["incoming_email_token"], name: "index_users_on_incoming_email_token", using: :btree
  add_index "users", ["name"], name: "index_users_on_name", using: :btree
  add_index "users", ["name"], name: "index_users_on_name_trigram", using: :gin, opclasses: {"name"=>"gin_trgm_ops"}
  add_index "users", ["reset_password_token"], name: "index_users_on_reset_password_token", unique: true, using: :btree
  add_index "users", ["state"], name: "index_users_on_state", using: :btree
  add_index "users", ["state"], name: "index_users_on_state_and_internal_attrs", where: "((ghost <> true) AND (support_bot <> true))", using: :btree
  add_index "users", ["support_bot"], name: "index_users_on_support_bot", using: :btree
  add_index "users", ["username"], name: "index_users_on_username", using: :btree
  add_index "users", ["username"], name: "index_users_on_username_trigram", using: :gin, opclasses: {"username"=>"gin_trgm_ops"}

  create_table "users_star_projects", force: :cascade do |t|
    t.integer "project_id", null: false
    t.integer "user_id", null: false
    t.datetime "created_at"
    t.datetime "updated_at"
  end

  add_index "users_star_projects", ["project_id"], name: "index_users_star_projects_on_project_id", using: :btree
  add_index "users_star_projects", ["user_id", "project_id"], name: "index_users_star_projects_on_user_id_and_project_id", unique: true, using: :btree

  create_table "vulnerability_feedback", force: :cascade do |t|
    t.datetime_with_timezone "created_at", null: false
    t.datetime_with_timezone "updated_at", null: false
    t.integer "feedback_type", limit: 2, null: false
    t.integer "category", limit: 2, null: false
    t.integer "project_id", null: false
    t.integer "author_id", null: false
    t.integer "pipeline_id"
    t.integer "issue_id"
    t.string "project_fingerprint", limit: 40, null: false
  end

  add_index "vulnerability_feedback", ["author_id"], name: "index_vulnerability_feedback_on_author_id", using: :btree
  add_index "vulnerability_feedback", ["issue_id"], name: "index_vulnerability_feedback_on_issue_id", using: :btree
  add_index "vulnerability_feedback", ["pipeline_id"], name: "index_vulnerability_feedback_on_pipeline_id", using: :btree
  add_index "vulnerability_feedback", ["project_id", "category", "feedback_type", "project_fingerprint"], name: "vulnerability_feedback_unique_idx", unique: true, using: :btree

  create_table "web_hook_logs", force: :cascade do |t|
    t.integer "web_hook_id", null: false
    t.string "trigger"
    t.string "url"
    t.text "request_headers"
    t.text "request_data"
    t.text "response_headers"
    t.text "response_body"
    t.string "response_status"
    t.float "execution_duration"
    t.string "internal_error_message"
    t.datetime "created_at", null: false
    t.datetime "updated_at", null: false
  end

  add_index "web_hook_logs", ["created_at", "web_hook_id"], name: "index_web_hook_logs_on_created_at_and_web_hook_id", using: :btree
  add_index "web_hook_logs", ["web_hook_id"], name: "index_web_hook_logs_on_web_hook_id", using: :btree

  create_table "web_hooks", force: :cascade do |t|
    t.string "url", limit: 2000
    t.integer "project_id"
    t.datetime "created_at"
    t.datetime "updated_at"
    t.string "type", default: "ProjectHook"
    t.integer "service_id"
    t.boolean "push_events", default: true, null: false
    t.boolean "issues_events", default: false, null: false
    t.boolean "merge_requests_events", default: false, null: false
    t.boolean "tag_push_events", default: false
    t.integer "group_id"
    t.boolean "note_events", default: false, null: false
    t.boolean "enable_ssl_verification", default: true
    t.boolean "wiki_page_events", default: false, null: false
    t.string "token"
    t.boolean "pipeline_events", default: false, null: false
    t.boolean "confidential_issues_events", default: false, null: false
    t.boolean "repository_update_events", default: false, null: false
    t.boolean "job_events", default: false, null: false
    t.boolean "confidential_note_events"
  end

  add_index "web_hooks", ["project_id"], name: "index_web_hooks_on_project_id", using: :btree
  add_index "web_hooks", ["type"], name: "index_web_hooks_on_type", using: :btree

  add_foreign_key "application_settings", "namespaces", column: "custom_project_templates_group_id", on_delete: :nullify
  add_foreign_key "approvals", "merge_requests", name: "fk_310d714958", on_delete: :cascade
  add_foreign_key "approver_groups", "namespaces", column: "group_id", on_delete: :cascade
  add_foreign_key "badges", "namespaces", column: "group_id", on_delete: :cascade
  add_foreign_key "badges", "projects", on_delete: :cascade
  add_foreign_key "board_assignees", "boards", on_delete: :cascade
  add_foreign_key "board_assignees", "users", column: "assignee_id", on_delete: :cascade
  add_foreign_key "board_labels", "boards", on_delete: :cascade
  add_foreign_key "board_labels", "labels", on_delete: :cascade
  add_foreign_key "boards", "namespaces", column: "group_id", name: "fk_1e9a074a35", on_delete: :cascade
  add_foreign_key "boards", "projects", name: "fk_f15266b5f9", on_delete: :cascade
  add_foreign_key "chat_teams", "namespaces", on_delete: :cascade
  add_foreign_key "ci_build_trace_chunks", "ci_builds", column: "build_id", on_delete: :cascade
  add_foreign_key "ci_build_trace_section_names", "projects", on_delete: :cascade
  add_foreign_key "ci_build_trace_sections", "ci_build_trace_section_names", column: "section_name_id", name: "fk_264e112c66", on_delete: :cascade
  add_foreign_key "ci_build_trace_sections", "ci_builds", column: "build_id", name: "fk_4ebe41f502", on_delete: :cascade
  add_foreign_key "ci_build_trace_sections", "projects", on_delete: :cascade
  add_foreign_key "ci_builds", "ci_pipelines", column: "auto_canceled_by_id", name: "fk_a2141b1522", on_delete: :nullify
  add_foreign_key "ci_builds", "ci_pipelines", column: "commit_id", name: "fk_d3130c9a7f", on_delete: :cascade
  add_foreign_key "ci_builds", "ci_stages", column: "stage_id", name: "fk_3a9eaa254d", on_delete: :cascade
  add_foreign_key "ci_builds", "projects", name: "fk_befce0568a", on_delete: :cascade
  add_foreign_key "ci_builds_metadata", "ci_builds", column: "build_id", on_delete: :cascade
  add_foreign_key "ci_builds_metadata", "projects", on_delete: :cascade
  add_foreign_key "ci_builds_runner_session", "ci_builds", column: "build_id", on_delete: :cascade
  add_foreign_key "ci_group_variables", "namespaces", column: "group_id", name: "fk_33ae4d58d8", on_delete: :cascade
  add_foreign_key "ci_job_artifacts", "ci_builds", column: "job_id", on_delete: :cascade
  add_foreign_key "ci_job_artifacts", "projects", on_delete: :cascade
  add_foreign_key "ci_pipeline_chat_data", "chat_names", on_delete: :cascade
  add_foreign_key "ci_pipeline_chat_data", "ci_pipelines", column: "pipeline_id", on_delete: :cascade
  add_foreign_key "ci_pipeline_schedule_variables", "ci_pipeline_schedules", column: "pipeline_schedule_id", name: "fk_41c35fda51", on_delete: :cascade
  add_foreign_key "ci_pipeline_schedules", "projects", name: "fk_8ead60fcc4", on_delete: :cascade
  add_foreign_key "ci_pipeline_schedules", "users", column: "owner_id", name: "fk_9ea99f58d2", on_delete: :nullify
  add_foreign_key "ci_pipeline_variables", "ci_pipelines", column: "pipeline_id", name: "fk_f29c5f4380", on_delete: :cascade
  add_foreign_key "ci_pipelines", "ci_pipeline_schedules", column: "pipeline_schedule_id", name: "fk_3d34ab2e06", on_delete: :nullify
  add_foreign_key "ci_pipelines", "ci_pipelines", column: "auto_canceled_by_id", name: "fk_262d4c2d19", on_delete: :nullify
  add_foreign_key "ci_pipelines", "projects", name: "fk_86635dbd80", on_delete: :cascade
  add_foreign_key "ci_runner_namespaces", "ci_runners", column: "runner_id", on_delete: :cascade
  add_foreign_key "ci_runner_namespaces", "namespaces", on_delete: :cascade
  add_foreign_key "ci_runner_projects", "projects", name: "fk_4478a6f1e4", on_delete: :cascade
  add_foreign_key "ci_sources_pipelines", "ci_builds", column: "source_job_id", name: "fk_be5624bf37", on_delete: :cascade
  add_foreign_key "ci_sources_pipelines", "ci_pipelines", column: "pipeline_id", name: "fk_e1bad85861", on_delete: :cascade
  add_foreign_key "ci_sources_pipelines", "ci_pipelines", column: "source_pipeline_id", name: "fk_d4e29af7d7", on_delete: :cascade
  add_foreign_key "ci_sources_pipelines", "projects", column: "source_project_id", name: "fk_acd9737679", on_delete: :cascade
  add_foreign_key "ci_sources_pipelines", "projects", name: "fk_1e53c97c0a", on_delete: :cascade
  add_foreign_key "ci_stages", "ci_pipelines", column: "pipeline_id", name: "fk_fb57e6cc56", on_delete: :cascade
  add_foreign_key "ci_stages", "projects", name: "fk_2360681d1d", on_delete: :cascade
  add_foreign_key "ci_trigger_requests", "ci_triggers", column: "trigger_id", name: "fk_b8ec8b7245", on_delete: :cascade
  add_foreign_key "ci_triggers", "projects", name: "fk_e3e63f966e", on_delete: :cascade
  add_foreign_key "ci_triggers", "users", column: "owner_id", name: "fk_e8e10d1964", on_delete: :cascade
  add_foreign_key "ci_variables", "projects", name: "fk_ada5eb64b3", on_delete: :cascade
  add_foreign_key "cluster_platforms_kubernetes", "clusters", on_delete: :cascade
  add_foreign_key "cluster_projects", "clusters", on_delete: :cascade
  add_foreign_key "cluster_projects", "projects", on_delete: :cascade
  add_foreign_key "cluster_providers_gcp", "clusters", on_delete: :cascade
  add_foreign_key "clusters", "users", on_delete: :nullify
  add_foreign_key "clusters_applications_helm", "clusters", on_delete: :cascade
  add_foreign_key "clusters_applications_ingress", "clusters", name: "fk_753a7b41c1", on_delete: :cascade
  add_foreign_key "clusters_applications_jupyter", "clusters", on_delete: :cascade
  add_foreign_key "clusters_applications_jupyter", "oauth_applications", on_delete: :nullify
  add_foreign_key "clusters_applications_prometheus", "clusters", name: "fk_557e773639", on_delete: :cascade
  add_foreign_key "clusters_applications_runners", "ci_runners", column: "runner_id", name: "fk_02de2ded36", on_delete: :nullify
  add_foreign_key "clusters_applications_runners", "clusters", on_delete: :cascade
  add_foreign_key "container_repositories", "projects"
  add_foreign_key "deploy_keys_projects", "projects", name: "fk_58a901ca7e", on_delete: :cascade
  add_foreign_key "deployments", "projects", name: "fk_b9a3851b82", on_delete: :cascade
  add_foreign_key "environments", "projects", name: "fk_d1c8c1da6a", on_delete: :cascade
  add_foreign_key "epic_issues", "epics", on_delete: :cascade
  add_foreign_key "epic_issues", "issues", on_delete: :cascade
  add_foreign_key "epic_metrics", "epics", on_delete: :cascade
  add_foreign_key "epics", "milestones", on_delete: :nullify
  add_foreign_key "epics", "namespaces", column: "group_id", name: "fk_f081aa4489", on_delete: :cascade
  add_foreign_key "epics", "users", column: "assignee_id", name: "fk_dccd3f98fc", on_delete: :nullify
  add_foreign_key "epics", "users", column: "author_id", name: "fk_3654b61b03", on_delete: :cascade
  add_foreign_key "events", "projects", on_delete: :cascade
  add_foreign_key "events", "users", column: "author_id", name: "fk_edfd187b6f", on_delete: :cascade
  add_foreign_key "fork_network_members", "fork_networks", on_delete: :cascade
  add_foreign_key "fork_network_members", "projects", column: "forked_from_project_id", name: "fk_b01280dae4", on_delete: :nullify
  add_foreign_key "fork_network_members", "projects", on_delete: :cascade
  add_foreign_key "fork_networks", "projects", column: "root_project_id", name: "fk_e7b436b2b5", on_delete: :nullify
  add_foreign_key "forked_project_links", "projects", column: "forked_to_project_id", name: "fk_434510edb0", on_delete: :cascade
  add_foreign_key "gcp_clusters", "projects", on_delete: :cascade
  add_foreign_key "gcp_clusters", "services", on_delete: :nullify
  add_foreign_key "gcp_clusters", "users", on_delete: :nullify
  add_foreign_key "geo_event_log", "geo_hashed_storage_migrated_events", column: "hashed_storage_migrated_event_id", name: "fk_27548c6db3", on_delete: :cascade
  add_foreign_key "geo_event_log", "geo_job_artifact_deleted_events", column: "job_artifact_deleted_event_id", name: "fk_176d3fbb5d", on_delete: :cascade
  add_foreign_key "geo_event_log", "geo_lfs_object_deleted_events", column: "lfs_object_deleted_event_id", name: "fk_d5af95fcd9", on_delete: :cascade
  add_foreign_key "geo_event_log", "geo_repositories_changed_events", column: "repositories_changed_event_id", name: "fk_4a99ebfd60", on_delete: :cascade
  add_foreign_key "geo_event_log", "geo_repository_created_events", column: "repository_created_event_id", name: "fk_9b9afb1916", on_delete: :cascade
  add_foreign_key "geo_event_log", "geo_repository_deleted_events", column: "repository_deleted_event_id", name: "fk_c4b1c1f66e", on_delete: :cascade
  add_foreign_key "geo_event_log", "geo_repository_renamed_events", column: "repository_renamed_event_id", name: "fk_86c84214ec", on_delete: :cascade
  add_foreign_key "geo_event_log", "geo_repository_updated_events", column: "repository_updated_event_id", on_delete: :cascade
  add_foreign_key "geo_event_log", "geo_upload_deleted_events", column: "upload_deleted_event_id", name: "fk_c1f241c70d", on_delete: :cascade
  add_foreign_key "geo_hashed_storage_attachments_events", "projects", on_delete: :cascade
  add_foreign_key "geo_hashed_storage_migrated_events", "projects", on_delete: :cascade
  add_foreign_key "geo_node_namespace_links", "geo_nodes", on_delete: :cascade
  add_foreign_key "geo_node_namespace_links", "namespaces", on_delete: :cascade
  add_foreign_key "geo_node_statuses", "geo_nodes", on_delete: :cascade
  add_foreign_key "geo_repositories_changed_events", "geo_nodes", on_delete: :cascade
  add_foreign_key "geo_repository_created_events", "projects", on_delete: :cascade
  add_foreign_key "geo_repository_renamed_events", "projects", on_delete: :cascade
  add_foreign_key "geo_repository_updated_events", "projects", on_delete: :cascade
  add_foreign_key "gpg_key_subkeys", "gpg_keys", on_delete: :cascade
  add_foreign_key "gpg_keys", "users", on_delete: :cascade
  add_foreign_key "gpg_signatures", "gpg_key_subkeys", on_delete: :nullify
  add_foreign_key "gpg_signatures", "gpg_keys", on_delete: :nullify
  add_foreign_key "gpg_signatures", "projects", on_delete: :cascade
  add_foreign_key "group_custom_attributes", "namespaces", column: "group_id", on_delete: :cascade
  add_foreign_key "identities", "saml_providers", name: "fk_aade90f0fc", on_delete: :cascade
  add_foreign_key "import_export_uploads", "projects", on_delete: :cascade
  add_foreign_key "index_statuses", "projects", name: "fk_74b2492545", on_delete: :cascade
  add_foreign_key "internal_ids", "namespaces", name: "fk_162941d509", on_delete: :cascade
  add_foreign_key "internal_ids", "projects", on_delete: :cascade
  add_foreign_key "issue_assignees", "issues", name: "fk_b7d881734a", on_delete: :cascade
  add_foreign_key "issue_assignees", "users", name: "fk_5e0c8d9154", on_delete: :cascade
  add_foreign_key "issue_links", "issues", column: "source_id", name: "fk_c900194ff2", on_delete: :cascade
  add_foreign_key "issue_links", "issues", column: "target_id", name: "fk_e71bb44f1f", on_delete: :cascade
  add_foreign_key "issue_metrics", "issues", on_delete: :cascade
  add_foreign_key "issues", "issues", column: "moved_to_id", name: "fk_a194299be1", on_delete: :nullify
  add_foreign_key "issues", "milestones", name: "fk_96b1dd429c", on_delete: :nullify
  add_foreign_key "issues", "projects", name: "fk_899c8f3231", on_delete: :cascade
  add_foreign_key "issues", "users", column: "author_id", name: "fk_05f1e72feb", on_delete: :nullify
  add_foreign_key "issues", "users", column: "closed_by_id", name: "fk_c63cbf6c25", on_delete: :nullify
  add_foreign_key "issues", "users", column: "updated_by_id", name: "fk_ffed080f01", on_delete: :nullify
  add_foreign_key "label_priorities", "labels", on_delete: :cascade
  add_foreign_key "label_priorities", "projects", on_delete: :cascade
  add_foreign_key "labels", "namespaces", column: "group_id", on_delete: :cascade
  add_foreign_key "labels", "projects", name: "fk_7de4989a69", on_delete: :cascade
  add_foreign_key "lfs_file_locks", "projects", on_delete: :cascade
  add_foreign_key "lfs_file_locks", "users", on_delete: :cascade
  add_foreign_key "lists", "boards", name: "fk_0d3f677137", on_delete: :cascade
  add_foreign_key "lists", "labels", name: "fk_7a5553d60f", on_delete: :cascade
  add_foreign_key "lists", "users", name: "fk_d6cf4279f7", on_delete: :cascade
  add_foreign_key "members", "users", name: "fk_2e88fb7ce9", on_delete: :cascade
  add_foreign_key "merge_request_diff_commits", "merge_request_diffs", on_delete: :cascade
  add_foreign_key "merge_request_diff_files", "merge_request_diffs", on_delete: :cascade
  add_foreign_key "merge_request_diffs", "merge_requests", name: "fk_8483f3258f", on_delete: :cascade
  add_foreign_key "merge_request_metrics", "ci_pipelines", column: "pipeline_id", on_delete: :cascade
  add_foreign_key "merge_request_metrics", "merge_requests", on_delete: :cascade
  add_foreign_key "merge_request_metrics", "users", column: "latest_closed_by_id", name: "fk_ae440388cc", on_delete: :nullify
  add_foreign_key "merge_request_metrics", "users", column: "merged_by_id", name: "fk_7f28d925f3", on_delete: :nullify
  add_foreign_key "merge_requests", "ci_pipelines", column: "head_pipeline_id", name: "fk_fd82eae0b9", on_delete: :nullify
  add_foreign_key "merge_requests", "merge_request_diffs", column: "latest_merge_request_diff_id", name: "fk_06067f5644", on_delete: :nullify
  add_foreign_key "merge_requests", "milestones", name: "fk_6a5165a692", on_delete: :nullify
  add_foreign_key "merge_requests", "projects", column: "source_project_id", name: "fk_3308fe130c", on_delete: :nullify
  add_foreign_key "merge_requests", "projects", column: "target_project_id", name: "fk_a6963e8447", on_delete: :cascade
  add_foreign_key "merge_requests", "users", column: "assignee_id", name: "fk_6149611a04", on_delete: :nullify
  add_foreign_key "merge_requests", "users", column: "author_id", name: "fk_e719a85f8a", on_delete: :nullify
  add_foreign_key "merge_requests", "users", column: "merge_user_id", name: "fk_ad525e1f87", on_delete: :nullify
  add_foreign_key "merge_requests", "users", column: "updated_by_id", name: "fk_641731faff", on_delete: :nullify
  add_foreign_key "merge_requests_closing_issues", "issues", on_delete: :cascade
  add_foreign_key "merge_requests_closing_issues", "merge_requests", on_delete: :cascade
  add_foreign_key "milestones", "namespaces", column: "group_id", name: "fk_95650a40d4", on_delete: :cascade
  add_foreign_key "milestones", "projects", name: "fk_9bd0a0c791", on_delete: :cascade
  add_foreign_key "namespace_statistics", "namespaces", on_delete: :cascade
  add_foreign_key "namespaces", "plans", name: "fk_fdd12e5b80", on_delete: :nullify
  add_foreign_key "note_diff_files", "notes", column: "diff_note_id", on_delete: :cascade
  add_foreign_key "notes", "projects", name: "fk_99e097b079", on_delete: :cascade
  add_foreign_key "notification_settings", "users", name: "fk_0c95e91db7", on_delete: :cascade
  add_foreign_key "oauth_openid_requests", "oauth_access_grants", column: "access_grant_id", name: "fk_oauth_openid_requests_oauth_access_grants_access_grant_id"
  add_foreign_key "pages_domains", "projects", name: "fk_ea2f6dfc6f", on_delete: :cascade
  add_foreign_key "path_locks", "projects", name: "fk_5265c98f24", on_delete: :cascade
  add_foreign_key "path_locks", "users"
  add_foreign_key "personal_access_tokens", "users"
  add_foreign_key "project_authorizations", "projects", on_delete: :cascade
  add_foreign_key "project_authorizations", "users", on_delete: :cascade
  add_foreign_key "project_auto_devops", "projects", on_delete: :cascade
  add_foreign_key "project_ci_cd_settings", "projects", name: "fk_24c15d2f2e", on_delete: :cascade
  add_foreign_key "project_custom_attributes", "projects", on_delete: :cascade
  add_foreign_key "project_deploy_tokens", "deploy_tokens", on_delete: :cascade
  add_foreign_key "project_deploy_tokens", "projects", on_delete: :cascade
  add_foreign_key "project_features", "projects", name: "fk_18513d9b92", on_delete: :cascade
  add_foreign_key "project_group_links", "projects", name: "fk_daa8cee94c", on_delete: :cascade
  add_foreign_key "project_import_data", "projects", name: "fk_ffb9ee3a10", on_delete: :cascade
  add_foreign_key "project_mirror_data", "projects", name: "fk_d1aad367d7", on_delete: :cascade
  add_foreign_key "project_repository_states", "projects", on_delete: :cascade
  add_foreign_key "project_statistics", "projects", on_delete: :cascade
  add_foreign_key "prometheus_alerts", "environments", on_delete: :cascade
  add_foreign_key "prometheus_alerts", "projects", on_delete: :cascade
  add_foreign_key "prometheus_alerts", "prometheus_metrics", on_delete: :cascade
  add_foreign_key "prometheus_metrics", "projects", on_delete: :cascade
  add_foreign_key "protected_branch_merge_access_levels", "namespaces", column: "group_id", name: "fk_98f3d044fe", on_delete: :cascade
  add_foreign_key "protected_branch_merge_access_levels", "protected_branches", name: "fk_8a3072ccb3", on_delete: :cascade
  add_foreign_key "protected_branch_merge_access_levels", "users"
  add_foreign_key "protected_branch_push_access_levels", "namespaces", column: "group_id", name: "fk_7111b68cdb", on_delete: :cascade
  add_foreign_key "protected_branch_push_access_levels", "protected_branches", name: "fk_9ffc86a3d9", on_delete: :cascade
  add_foreign_key "protected_branch_push_access_levels", "users"
  add_foreign_key "protected_branch_unprotect_access_levels", "namespaces", column: "group_id", on_delete: :cascade
  add_foreign_key "protected_branch_unprotect_access_levels", "protected_branches", on_delete: :cascade
  add_foreign_key "protected_branch_unprotect_access_levels", "users", on_delete: :cascade
  add_foreign_key "protected_branches", "projects", name: "fk_7a9c6d93e7", on_delete: :cascade
  add_foreign_key "protected_tag_create_access_levels", "namespaces", column: "group_id", name: "fk_b4eb82fe3c", on_delete: :cascade
  add_foreign_key "protected_tag_create_access_levels", "protected_tags", name: "fk_f7dfda8c51", on_delete: :cascade
  add_foreign_key "protected_tag_create_access_levels", "users"
  add_foreign_key "protected_tags", "projects", name: "fk_8e4af87648", on_delete: :cascade
  add_foreign_key "push_event_payloads", "events", name: "fk_36c74129da", on_delete: :cascade
  add_foreign_key "push_rules", "projects", name: "fk_83b29894de", on_delete: :cascade
  add_foreign_key "releases", "projects", name: "fk_47fe2a0596", on_delete: :cascade
  add_foreign_key "remote_mirrors", "projects", name: "fk_43a9aa4ca8", on_delete: :cascade
  add_foreign_key "repository_languages", "projects", on_delete: :cascade
  add_foreign_key "resource_label_events", "epics", on_delete: :cascade
  add_foreign_key "resource_label_events", "issues", on_delete: :cascade
  add_foreign_key "resource_label_events", "labels", on_delete: :nullify
  add_foreign_key "resource_label_events", "merge_requests", on_delete: :cascade
  add_foreign_key "resource_label_events", "users", on_delete: :nullify
  add_foreign_key "saml_providers", "namespaces", column: "group_id", on_delete: :cascade
  add_foreign_key "services", "projects", name: "fk_71cce407f9", on_delete: :cascade
  add_foreign_key "slack_integrations", "services", on_delete: :cascade
  add_foreign_key "snippets", "projects", name: "fk_be41fd4bb7", on_delete: :cascade
  add_foreign_key "software_license_policies", "projects", on_delete: :cascade
  add_foreign_key "software_license_policies", "software_licenses", on_delete: :cascade
  add_foreign_key "subscriptions", "projects", on_delete: :cascade
  add_foreign_key "system_note_metadata", "notes", name: "fk_d83a918cb1", on_delete: :cascade
  add_foreign_key "term_agreements", "application_setting_terms", column: "term_id"
  add_foreign_key "term_agreements", "users", on_delete: :cascade
  add_foreign_key "timelogs", "issues", name: "fk_timelogs_issues_issue_id", on_delete: :cascade
  add_foreign_key "timelogs", "merge_requests", name: "fk_timelogs_merge_requests_merge_request_id", on_delete: :cascade
  add_foreign_key "todos", "notes", name: "fk_91d1f47b13", on_delete: :cascade
  add_foreign_key "todos", "projects", name: "fk_45054f9c45", on_delete: :cascade
  add_foreign_key "todos", "users", column: "author_id", name: "fk_ccf0373936", on_delete: :cascade
  add_foreign_key "todos", "users", name: "fk_d94154aa95", on_delete: :cascade
  add_foreign_key "trending_projects", "projects", on_delete: :cascade
  add_foreign_key "u2f_registrations", "users"
  add_foreign_key "user_callouts", "users", on_delete: :cascade
  add_foreign_key "user_custom_attributes", "users", on_delete: :cascade
  add_foreign_key "user_interacted_projects", "projects", name: "fk_722ceba4f7", on_delete: :cascade
  add_foreign_key "user_interacted_projects", "users", name: "fk_0894651f08", on_delete: :cascade
  add_foreign_key "user_statuses", "users", on_delete: :cascade
  add_foreign_key "user_synced_attributes_metadata", "users", on_delete: :cascade
  add_foreign_key "users", "application_setting_terms", column: "accepted_term_id", name: "fk_789cd90b35", on_delete: :cascade
  add_foreign_key "users_star_projects", "projects", name: "fk_22cd27ddfc", on_delete: :cascade
  add_foreign_key "vulnerability_feedback", "ci_pipelines", column: "pipeline_id", on_delete: :nullify
  add_foreign_key "vulnerability_feedback", "issues", on_delete: :nullify
  add_foreign_key "vulnerability_feedback", "projects", on_delete: :cascade
  add_foreign_key "vulnerability_feedback", "users", column: "author_id", on_delete: :cascade
  add_foreign_key "web_hook_logs", "web_hooks", on_delete: :cascade
  add_foreign_key "web_hooks", "projects", name: "fk_0c8ca6d9d1", on_delete: :cascade
end<|MERGE_RESOLUTION|>--- conflicted
+++ resolved
@@ -1159,11 +1159,8 @@
     t.integer "wikis_checksum_failed_count"
     t.integer "wikis_checksum_mismatch_count"
     t.binary "storage_configuration_digest"
-<<<<<<< HEAD
-=======
     t.integer "repositories_retrying_verification_count"
     t.integer "wikis_retrying_verification_count"
->>>>>>> 0277bf92
   end
 
   add_index "geo_node_statuses", ["geo_node_id"], name: "index_geo_node_statuses_on_geo_node_id", unique: true, using: :btree
